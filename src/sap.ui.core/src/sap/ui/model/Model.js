/*!
 * ${copyright}
 */

// Provides the base implementation for all model implementations
sap.ui.define(['jquery.sap.global', 'sap/ui/base/EventProvider', './BindingMode', './Context'],
	function(jQuery, EventProvider, BindingMode, Context) {
	"use strict";


	/**
	 * The SAPUI5 Data Binding API.
	 *
	 * The default binding mode for model implementations (if not implemented otherwise) is two way and the supported binding modes by the model
	 * are one way, two way and one time. The default binding mode can be changed by the application for each model instance.
	 * A model implementation should specify its supported binding modes and set the default binding mode accordingly
	 * (e.g. if the model supports only one way binding the default binding mode should also be set to one way).
	 *
	 * @namespace
	 * @name sap.ui.model
	 * @public
	 */

	/**
	 * Constructor for a new Model.
	 *
	 * @class
	 * This is an abstract base class for model objects.
	 * @abstract
	 *
	 * @extends sap.ui.base.EventProvider
	 *
	 * @author SAP SE
	 * @version ${version}
	 *
	 * @constructor
	 * @public
	 * @name sap.ui.model.Model
	 */
	var Model = EventProvider.extend("sap.ui.model.Model", /** @lends sap.ui.model.Model.prototype */ {

		constructor : function () {
			EventProvider.apply(this, arguments);

			this.oData = {};
			this.bDestroyed = false;
			this.aBindings = [];
			this.mContexts = {};
			this.iSizeLimit = 100;
			this.sDefaultBindingMode = BindingMode.TwoWay;
			this.mSupportedBindingModes = {"OneWay": true, "TwoWay": true, "OneTime": true};
			this.bLegacySyntax = false;
		},

		metadata : {

			"abstract" : true,
			publicMethods : [
				// methods
				"bindProperty", "bindList", "bindTree", "bindContext", "createBindingContext", "destroyBindingContext", "getProperty",
				"getDefaultBindingMode", "setDefaultBindingMode", "isBindingModeSupported", "attachParseError", "detachParseError",
				"attachRequestCompleted", "detachRequestCompleted", "attachRequestFailed", "detachRequestFailed", "attachRequestSent",
				"detachRequestSent", "setSizeLimit", "refresh", "isList", "getObject"
		  ]

		  /* the following would save code, but requires the new ManagedObject (1.9.1)
		  , events : {
				"parseError" : {},
				"requestFailed" : {},
				"requestSent" : {},
				"requestCompleted" ; {}
		  }
		  */

		}

	});

	/**
	 * Creates a new subclass of class sap.ui.model.Model with name <code>sClassName</code>
	 * and enriches it with the information contained in <code>oClassInfo</code>.
	 *
	 * For a detailed description of <code>oClassInfo</code> or <code>FNMetaImpl</code>
	 * see {@link sap.ui.base.Object.extend Object.extend}.
	 *
	 * @param {string} sClassName name of the class to be created
	 * @param {object} [oClassInfo] object literal with informations about the class
	 * @param {function} [FNMetaImpl] alternative constructor for a metadata object
	 * @return {function} the created class / constructor function
	 * @public
	 * @static
	 * @name sap.ui.model.Model.extend
	 * @function
	 */


	/**
	 * Map of event names, that are provided by the model.
	 * @name sap.ui.model.Model.M_EVENTS
	 */
	Model.M_EVENTS = {
		/**
		 * Depending on the model implementation a ParseError should be fired if a parse error occurred.
		 * Contains the parameters:
		 * errorCode, url, reason, srcText, line, linepos, filepos
		 */
		ParseError : "parseError",

		/**
		 * Depending on the model implementation a RequestFailed should be fired if a request to a backend failed.
		 * Contains the parameters:
		 * message, statusCode, statusText and responseText
		 * 
		 */
		RequestFailed : "requestFailed",

		/**
		 * Depending on the model implementation a RequestSent should be fired when a request to a backend is sent.
		 * Contains Parameters: url, type, async, info (<strong>deprecated</strong>), infoObject
		 * 
		 */
		RequestSent : "requestSent",

		/**
		 * Depending on the model implementation a RequestCompleted should be fired when a request to a backend is completed regardless if the request failed or succeeded.
		 * Contains Parameters: url, type, async, info (<strong>deprecated</strong>), infoObject, success, errorobject
		 * 
		 */
		RequestCompleted : "requestCompleted"
	};

	/**
	 * The 'requestFailed' event is fired, when data retrieval from a backend failed.
	 * 
	 * Note: Subclasses might add additional parameters to the event object. Optional parameters can be omitted.
	 *
	 * @name sap.ui.model.Model#requestFailed
	 * @event
	 * @param {sap.ui.base.Event} oControlEvent
	 * @param {sap.ui.base.EventProvider} oControlEvent.getSource
	 * @param {object} oControlEvent.getParameters

	 * @param {string} oControlEvent.getParameters.message A text that describes the failure.
	 * @param {string} oControlEvent.getParameters.statusCode HTTP status code returned by the request (if available)
	 * @param {string} oControlEvent.getParameters.statusText The status as a text, details not specified, intended only for diagnosis output
	 * @param {string} [oControlEvent.getParameters.responseText] Response that has been received for the request ,as a text string
	 * @public
	 */

	/**
	 * Attach event-handler <code>fnFunction</code> to the 'requestFailed' event of this <code>sap.ui.model.Model</code>.<br/>
	 *
	 *
	 * @param {object}
	 *            [oData] The object, that should be passed along with the event-object when firing the event.
	 * @param {function}
	 *            fnFunction The function to call, when the event occurs. This function will be called on the
	 *            oListener-instance (if present) or in a 'static way'.
	 * @param {object}
	 *            [oListener] Object on which to call the given function. If empty, this Model is used.
	 *
	 * @return {sap.ui.model.Model} <code>this</code> to allow method chaining
	 * @public
	 * @name sap.ui.model.Model#attachRequestFailed
	 * @function
	 */
	Model.prototype.attachRequestFailed = function(oData, fnFunction, oListener) {
		this.attachEvent("requestFailed", oData, fnFunction, oListener);
		return this;
	};

	/**
	 * Detach event-handler <code>fnFunction</code> from the 'requestFailed' event of this <code>sap.ui.model.Model</code>.<br/>
	 *
	 * The passed function and listener object must match the ones previously used for event registration.
	 *
	 * @param {function}
	 *            fnFunction The function to call, when the event occurs.
	 * @param {object}
	 *            oListener Object on which the given function had to be called.
	 * @return {sap.ui.model.Model} <code>this</code> to allow method chaining
	 * @public
	 * @name sap.ui.model.Model#detachRequestFailed
	 * @function
	 */
	Model.prototype.detachRequestFailed = function(fnFunction, oListener) {
		this.detachEvent("requestFailed", fnFunction, oListener);
		return this;
	};

	/**
	 * Fire event requestFailed to attached listeners.
	 *
	 * @param {object} [mArguments] the arguments to pass along with the event.
	 * @param {string} [mArguments.message]  A text that describes the failure.
	 * @param {string} [mArguments.statusCode]  HTTP status code returned by the request (if available)
	 * @param {string} [mArguments.statusText] The status as a text, details not specified, intended only for diagnosis output
	 * @param {string} [mArguments.responseText] Response that has been received for the request ,as a text string
	 *
	 * @return {sap.ui.model.Model} <code>this</code> to allow method chaining
	 * @protected
	 * @name sap.ui.model.Model#fireRequestFailed
	 * @function
	 */
	Model.prototype.fireRequestFailed = function(mArguments) {
		this.fireEvent("requestFailed", mArguments);
		return this;
	};


	/**
	 * The 'parseError' event is fired when parsing of a model document (e.g. XML response) fails.
	 *
	 * @name sap.ui.model.Model#parseError
	 * @event
	 * @param {sap.ui.base.Event} oControlEvent
	 * @param {sap.ui.base.EventProvider} oControlEvent.getSource
	 * @param {object} oControlEvent.getParameters

	 * @param {int} oControlEvent.getParameters.errorCode
	 * @param {string} oControlEvent.getParameters.url
	 * @param {string} oControlEvent.getParameters.reason
	 * @param {string} oControlEvent.getParameters.srcText
	 * @param {int} oControlEvent.getParameters.line
	 * @param {int} oControlEvent.getParameters.linepos
	 * @param {int} oControlEvent.getParameters.filepos
	 * @public
	 */

	/**
	 * Attach event-handler <code>fnFunction</code> to the 'parseError' event of this <code>sap.ui.model.Model</code>.<br/>
	 *
	 *
	 * @param {object}
	 *            [oData] The object, that should be passed along with the event-object when firing the event.
	 * @param {function}
	 *            fnFunction The function to call, when the event occurs. This function will be called on the
	 *            oListener-instance (if present) or in a 'static way'.
	 * @param {object}
	 *            [oListener] Object on which to call the given function. If empty, the global context (window) is used.
	 *
	 * @return {sap.ui.model.Model} <code>this</code> to allow method chaining
	 * @public
	 * @name sap.ui.model.Model#attachParseError
	 * @function
	 */
	Model.prototype.attachParseError = function(oData, fnFunction, oListener) {
		this.attachEvent("parseError", oData, fnFunction, oListener);
		return this;
	};

	/**
	 * Detach event-handler <code>fnFunction</code> from the 'parseError' event of this <code>sap.ui.model.Model</code>.<br/>
	 *
	 * The passed function and listener object must match the ones previously used for event registration.
	 *
	 * @param {function}
	 *            fnFunction The function to call, when the event occurs.
	 * @param {object}
	 *            oListener Object on which the given function had to be called.
	 * @return {sap.ui.model.Model} <code>this</code> to allow method chaining
	 * @public
	 * @name sap.ui.model.Model#detachParseError
	 * @function
	 */
	Model.prototype.detachParseError = function(fnFunction, oListener) {
		this.detachEvent("parseError", fnFunction, oListener);
		return this;
	};

	/**
	 * Fire event parseError to attached listeners.
	 *
	 * @param {object} [mArguments] the arguments to pass along with the event.
	 * @param {int} [mArguments.errorCode]
	 * @param {string} [mArguments.url]
	 * @param {string} [mArguments.reason]
	 * @param {string} [mArguments.srcText]
	 * @param {int} [mArguments.line]
	 * @param {int} [mArguments.linepos]
	 * @param {int} [mArguments.filepos]
	 *
	 * @return {sap.ui.model.Model} <code>this</code> to allow method chaining
	 * @protected
	 * @name sap.ui.model.Model#fireParseError
	 * @function
	 */
	Model.prototype.fireParseError = function(mArguments) {
		this.fireEvent("parseError", mArguments);
		return this;
	};

	/**
	 * The 'requestSent' event is fired, after a request has been sent to a backend.
	 *
<<<<<<< HEAD
	 * Note: Subclasses might add additional parameters to the event object.
	 *
=======
	 * Note: Subclasses might add additional parameters to the event object. Optional parameters can be omitted.
	 * 
>>>>>>> 46cf0a80
	 * @name sap.ui.model.Model#requestSent
	 * @event
	 * @param {sap.ui.base.Event} oControlEvent
	 * @param {sap.ui.base.EventProvider} oControlEvent.getSource
	 * @param {object} oControlEvent.getParameters
	 * @param {string} oControlEvent.getParameters.url The url which is sent to the backend
	 * @param {string} [oControlEvent.getParameters.type] The type of the request (if available)
	 * @param {boolean} [oControlEvent.getParameters.async] If the request is synchronous or asynchronous (if available)
	 * @param {string} [oControlEvent.getParameters.info] Additional information for the request (if available) <strong>deprecated</strong>
	 * @param {object} [oControlEvent.getParameters.infoObject] Additional information for the request (if available)
	 * @public
	 */

	/**
	 * Attach event-handler <code>fnFunction</code> to the 'requestSent' event of this <code>sap.ui.model.Model</code>.
	 *
	 *
	 * @param {object}
	 *            [oData] The object, that should be passed along with the event-object when firing the event.
	 * @param {function}
	 *            fnFunction The function to call, when the event occurs. This function will be called on the
	 *            oListener-instance (if present) or in a 'static way'.
	 * @param {object}
	 *            [oListener] Object on which to call the given function. If empty, the global context (window) is used.
	 *
	 * @return {sap.ui.model.Model} <code>this</code> to allow method chaining
	 * @public
	 * @name sap.ui.model.Model#attachRequestSent
	 * @function
	 */
	Model.prototype.attachRequestSent = function(oData, fnFunction, oListener) {
		this.attachEvent("requestSent", oData, fnFunction, oListener);
		return this;
	};

	/**
	 * Detach event-handler <code>fnFunction</code> from the 'requestSent' event of this <code>sap.ui.model.Model</code>.
	 *
	 * The passed function and listener object must match the ones previously used for event registration.
	 *
	 * @param {function}
	 *            fnFunction The function to call, when the event occurs.
	 * @param {object}
	 *            oListener Object on which the given function had to be called.
	 * @return {sap.ui.model.Model} <code>this</code> to allow method chaining
	 * @public
	 * @name sap.ui.model.Model#detachRequestSent
	 * @function
	 */
	Model.prototype.detachRequestSent = function(fnFunction, oListener) {
		this.detachEvent("requestSent", fnFunction, oListener);
		return this;
	};

	/**
	 * Fire event requestSent to attached listeners.
	 *
	 * @param {object} [mArguments] the arguments to pass along with the event.
	 * @param {string} [mArguments.url] The url which is sent to the backend.
	 * @param {string} [mArguments.type] The type of the request (if available)
	 * @param {boolean} [mArguments.async] If the request is synchronous or asynchronous (if available)
	 * @param {string} [mArguments.info] additional information for the request (if available) <strong>deprecated</strong>
	 * @param {object} [mArguments.infoObject] Additional information for the request (if available)
	 * @return {sap.ui.model.Model} <code>this</code> to allow method chaining
	 * @protected
	 * @name sap.ui.model.Model#fireRequestSent
	 * @function
	 */
	Model.prototype.fireRequestSent = function(mArguments) {
		this.fireEvent("requestSent", mArguments);
		return this;
	};

	/**
	 * The 'requestCompleted' event is fired, after a request has been completed (includes receiving a response),
	 * no matter whether the request succeeded or not.
<<<<<<< HEAD
	 *
	 * Note: Subclasses might add additional parameters to the event object.
	 *
=======
	 * 
	 * Note: Subclasses might add additional parameters to the event object. Optional parameters can be omitted.
	 * 
>>>>>>> 46cf0a80
	 * @name sap.ui.model.Model#requestCompleted
	 * @event
	 * @param {sap.ui.base.Event} oControlEvent
	 * @param {sap.ui.base.EventProvider} oControlEvent.getSource
	 * @param {object} oControlEvent.getParameters
	 * @param {string} oControlEvent.getParameters.url The url which was sent to the backend
	 * @param {string} [oControlEvent.getParameters.type] The type of the request (if available)
	 * @param {boolean} oControlEvent.getParameters.success if the request has been successful or not. In case of errors consult the optional errorobject parameter.
	 * @param {object} [oControlEvent.getParameters.errorobject] If the request failed the error if any can be accessed in this property.
	 * @param {boolean} [oControlEvent.getParameters.async] If the request is synchronous or asynchronous (if available)
	 * @param {string} [oControlEvent.getParameters.info] Additional information for the request (if available) <strong>deprecated</strong>
	 * @param {object} [oControlEvent.getParameters.infoObject] Additional information for the request (if available)
	 * @public
	 */

	/**
	 * Attach event-handler <code>fnFunction</code> to the 'requestCompleted' event of this <code>sap.ui.model.Model</code>.
	 *
	 *
	 * @param {object}
	 *            [oData] The object, that should be passed along with the event-object when firing the event.
	 * @param {function}
	 *            fnFunction The function to call, when the event occurs. This function will be called on the
	 *            oListener-instance (if present) or in a 'static way'.
	 * @param {object}
	 *            [oListener] Object on which to call the given function. If empty, the global context (window) is used.
	 *
	 * @return {sap.ui.model.Model} <code>this</code> to allow method chaining
	 * @public
	 * @name sap.ui.model.Model#attachRequestCompleted
	 * @function
	 */
	Model.prototype.attachRequestCompleted = function(oData, fnFunction, oListener) {
		this.attachEvent("requestCompleted", oData, fnFunction, oListener);
		return this;
	};

	/**
	 * Detach event-handler <code>fnFunction</code> from the 'requestCompleted' event of this <code>sap.ui.model.Model</code>.
	 *
	 * The passed function and listener object must match the ones previously used for event registration.
	 *
	 * @param {function}
	 *            fnFunction The function to call, when the event occurs.
	 * @param {object}
	 *            oListener Object on which the given function had to be called.
	 * @return {sap.ui.model.Model} <code>this</code> to allow method chaining
	 * @public
	 * @name sap.ui.model.Model#detachRequestCompleted
	 * @function
	 */
	Model.prototype.detachRequestCompleted = function(fnFunction, oListener) {
		this.detachEvent("requestCompleted", fnFunction, oListener);
		return this;
	};

	/**
	 * Fire event requestCompleted to attached listeners.
	 *
	 * @param {object} [mArguments] the arguments to pass along with the event.
	 * @param {string} [mArguments.url] The url which was sent to the backend.
	 * @param {string} [mArguments.type] The type of the request (if available)
	 * @param {boolean} [mArguments.async] If the request was synchronous or asynchronous (if available)
	 * @param {string} [mArguments.info] additional information for the request (if available) <strong>deprecated</strong>
	 * @param {object} [mArguments.infoObject] Additional information for the request (if available)
	 *
	 * @return {sap.ui.model.Model} <code>this</code> to allow method chaining
	 * @protected
	 * @name sap.ui.model.Model#fireRequestCompleted
	 * @function
	 */
	Model.prototype.fireRequestCompleted = function(mArguments) {
		this.fireEvent("requestCompleted", mArguments);
		return this;
	};


	// the 'abstract methods' to be implemented by child classes

	/**
	 * Implement in inheriting classes
	 * @abstract
	 *
	 * @name sap.ui.model.Model.prototype.bindProperty
	 * @function
	 * @param {string}
	 *         sPath the path pointing to the property that should be bound
	 * @param {object}
	 *         [oContext=null] the context object for this databinding (optional)
	 * @param {object}
	 *         [mParameters=null] additional model specific parameters (optional)
	 * @return {sap.ui.model.PropertyBinding}
	 *
	 * @public
	 */

	/**
	 * Implement in inheriting classes
	 * @abstract
	 *
	 * @name sap.ui.model.Model.prototype.bindList
	 * @function
	 * @param {string}
	 *         sPath the path pointing to the list / array that should be bound
	 * @param {object}
	 *         [oContext=null] the context object for this databinding (optional)
	 * @param {sap.ui.model.Sorter}
	 *         [aSorters=null] initial sort order (can be either a sorter or an array of sorters) (optional)
	 * @param {array}
	 *         [aFilters=null] predefined filter/s (can be either a filter or an array of filters) (optional)
	 * @param {object}
	 *         [mParameters=null] additional model specific parameters (optional)
	 * @return {sap.ui.model.ListBinding}

	 * @public
	 */

	/**
	 * Implement in inheriting classes
	 * @abstract
	 *
	 * @name sap.ui.model.Model.prototype.bindTree
	 * @function
	 * @param {string}
	 *         sPath the path pointing to the tree / array that should be bound
	 * @param {object}
	 *         [oContext=null] the context object for this databinding (optional)
	 * @param {array}
	 *         [aFilters=null] predefined filter/s contained in an array (optional)
	 * @param {object}
	 *         [mParameters=null] additional model specific parameters (optional)
	 * @return {sap.ui.model.TreeBinding}

	 * @public
	 */

	/**
	 * Implement in inheriting classes
	 * @abstract
	 *
	 * @name sap.ui.model.Model.prototype.createBindingContext
	 * @function
	 * @param {string}
	 *         sPath the path to create the new context from
	 * @param {object}
	 *		   [oContext=null] the context which should be used to create the new binding context
	 * @param {object}
	 *		   [mParameters=null] the parameters used to create the new binding context
	 * @param {function}
	 *         [fnCallBack] the function which should be called after the binding context has been created
	 * @param {boolean}
	 *         [bReload] force reload even if data is already available. For server side models this should
	 *                   refetch the data from the server
	 * @return {sap.ui.model.Context} the binding context, if it could be created synchronously
	 *
	 * @public
	 */

	/**
	 * Implement in inheriting classes
	 * @abstract
	 *
	 * @name sap.ui.model.Model.prototype.destroyBindingContext
	 * @function
	 * @param {object}
	 *         oContext to destroy

	 * @public
	 */

	/**
	 * Implement in inheriting classes
	 * @abstract
	 *
	 * @name sap.ui.model.Model.prototype.getProperty
	 * @function
	 * @param {string}
	 *         sPath the path to where to read the attribute value
	 * @param {object}
	 *		   [oContext=null] the context with which the path should be resolved
	 * @public
	 */

	/**
	 * Implement in inheriting classes
	 * @abstract
	 *
	 * @name sap.ui.model.Model.prototype.getObject
	 * @function
	 * @param {string}
	 *         sPath the path to where to read the object
	 * @param {object}
	 *		   [oContext=null] the context with which the path should be resolved
	 * @public
	 */
	Model.prototype.getObject = function(sPath, oContext) {
		return this.getProperty(sPath, oContext);
	};


	/**
	 * Create ContextBinding
	 * @abstract
	 *
	 * @name sap.ui.model.Model.prototype.bindContext
	 * @function
	 * @param {string | object}
	 *         sPath the path pointing to the property that should be bound or an object
	 *         which contains the following parameter properties: path, context, parameters
	 * @param {object}
	 *         [oContext=null] the context object for this databinding (optional)
	 * @param {object}
	 *         [mParameters=null] additional model specific parameters (optional)
	 * @param {object}
	 *         [oEvents=null] event handlers can be passed to the binding ({change:myHandler})
	 * @return {sap.ui.model.ContextBinding}
	 *
	 * @public
	 */

	/**
	 * Gets a binding context. If context already exists, return it from the map,
	 * otherwise create one using the context constructor.
	 *
	 * @param {string} sPath the path
	 * @name sap.ui.model.Model#getContext
	 * @function
	 */
	Model.prototype.getContext = function(sPath) {
		if (!jQuery.sap.startsWith(sPath, "/")) {
			throw new Error("Path " + sPath + " must start with a / ");
		}
		var oContext = this.mContexts[sPath];
		if (!oContext) {
			oContext = new Context(this, sPath);
			this.mContexts[sPath] = oContext;
		}
		return oContext;
	};

	/**
	 * Resolve the path relative to the given context.
	 *
	 * If a relative path is given (not starting with a '/') but no context,
	 * then the path can't be resolved and undefined is returned.
	 *
	 * For backward compatibility, the behavior of this method can be changed by
	 * setting the 'legacySyntax' property. Then an unresolvable, relative path
	 * is automatically converted into an absolute path.
	 *
	 * @param {string} sPath path to resolve
	 * @param {sap.ui.core.Context} [oContext] context to resolve a relative path against
	 * @return {string} resolved path or undefined
	 * @name sap.ui.model.Model#resolve
	 * @function
	 */
	Model.prototype.resolve = function(sPath, oContext) {
		var bIsRelative = !jQuery.sap.startsWith(sPath, "/"),
			sResolvedPath = sPath,
			sContextPath;
		if (bIsRelative) {
			if (oContext) {
				sContextPath = oContext.getPath();
				sResolvedPath = sContextPath + (jQuery.sap.endsWith(sContextPath, "/") ? "" : "/") + sPath;
			} else {
				sResolvedPath = this.isLegacySyntax() ? "/" + sPath : undefined;
			}
		}

		// invariant: path never ends with a slash ... if root is requested we return /
		if (sResolvedPath && sResolvedPath !== "/" && jQuery.sap.endsWith(sResolvedPath, "/")) {
			sResolvedPath = sResolvedPath.substr(0, sResolvedPath.length - 1);
		}
		return sResolvedPath;
	};

	/**
	 * Add a binding to this model
	 *
	 * @param {sap.ui.model.Binding} oBinding the binding to be added
	 * @name sap.ui.model.Model#addBinding
	 * @function
	 */
	Model.prototype.addBinding = function(oBinding) {
		this.aBindings.push(oBinding);
	};

	/**
	 * Remove a binding from the model
	 *
	 * @param {sap.ui.model.Binding} oBinding the binding to be removed
	 * @name sap.ui.model.Model#removeBinding
	 * @function
	 */
	Model.prototype.removeBinding = function(oBinding) {
		for (var i = 0; i < this.aBindings.length; i++) {
			if (this.aBindings[i] == oBinding) {
				this.aBindings.splice(i, 1);
				break;
			}
		}
	};

	/**
	 * Get the default binding mode for the model
	 *
	 * @return {sap.ui.model.BindingMode} default binding mode of the model
	 *
	 * @public
	 * @name sap.ui.model.Model#getDefaultBindingMode
	 * @function
	 */
	Model.prototype.getDefaultBindingMode = function() {
		return this.sDefaultBindingMode;
	};

	/**
	 * Set the default binding mode for the model. If the default binding mode should be changed,
	 * this method should be called directly after model instance creation and before any binding creation.
	 * Otherwise it is not guaranteed that the existing bindings will be updated with the new binding mode.
	 *
	 * @param {sap.ui.model.BindingMode} sMode the default binding mode to set for the model
	 *
	 * @public
	 * @name sap.ui.model.Model#setDefaultBindingMode
	 * @function
	 */
	Model.prototype.setDefaultBindingMode = function(sMode) {
		if (this.isBindingModeSupported(sMode)) {
			this.sDefaultBindingMode = sMode;
		} else {
			throw new Error("Binding mode " + sMode + " is not supported by this model.");
		}
	};

	/**
	 * Check if the specified binding mode is supported by the model.
	 *
	 * @param {sap.ui.model.BindingMode} sMode the binding mode to check
	 *
	 * @public
	 * @name sap.ui.model.Model#isBindingModeSupported
	 * @function
	 */
	Model.prototype.isBindingModeSupported = function(sMode) {
		return (sMode in this.mSupportedBindingModes);
	};

	/**
	 * Enables legacy path syntax handling
	 *
	 * This defines, whether relative bindings, which do not have a defined
	 * binding context, should be compatible to earlier releases which means
	 * they are resolved relative to the root element or handled strict and
	 * stay unresolved until a binding context is set
	 *
	 * @param {boolean} bLegacySyntax the path syntax to use
	 *
	 * @public
	 * @name sap.ui.model.Model#setLegacySyntax
	 * @function
	 */
	Model.prototype.setLegacySyntax = function(bLegacySyntax) {
		this.bLegacySyntax = bLegacySyntax;
	};

	/**
	 * Returns whether legacy path syntax is used
	 *
	 * @return {boolean}
	 *
	 * @public
	 * @name sap.ui.model.Model#isLegacySyntax
	 * @function
	 */
	Model.prototype.isLegacySyntax = function() {
		return this.bLegacySyntax;
	};

	/**
	 * Set the maximum number of entries which are used for for list bindings.
	 * @param {int} iSizeLimit collection size limit
	 * @public
	 * @name sap.ui.model.Model#setSizeLimit
	 * @function
	 */
	Model.prototype.setSizeLimit = function(iSizeLimit) {
		this.iSizeLimit = iSizeLimit;
	};

	/**
	 * Override getInterface method to avoid creating an Interface object for models
	 * @name sap.ui.model.Model#getInterface
	 * @function
	 */
	Model.prototype.getInterface = function() {
		return this;
	};

	/**
	 * Refresh the model.
	 * This will check all bindings for updated data and update the controls if data has been changed.
	 *
	 * @param {boolean} bForceUpdate Update controls even if data has not been changed
	 * @public
	 * @name sap.ui.model.Model#refresh
	 * @function
	 */
	Model.prototype.refresh = function(bForceUpdate) {
		this.checkUpdate(bForceUpdate);
	};

	/**
	 * Private method iterating the registered bindings of this model instance and initiating their check for update
	 * @param {boolean} bForceUpdate
	 * @private
	 * @name sap.ui.model.Model#checkUpdate
	 * @function
	 */
	Model.prototype.checkUpdate = function(bForceUpdate) {
		var aBindings = this.aBindings.slice(0);
		jQuery.each(aBindings, function(iIndex, oBinding) {
			oBinding.checkUpdate(bForceUpdate);
		});
	};

	/**
	 * Destroys the model and clears the model data.
	 * A model implementation may override this function and perform model specific cleanup tasks e.g.
	 * abort requests, prevent new requests, etc.
	 *
	 * @see sap.ui.base.Object.prototype.destroy
	 * @public
	 * @name sap.ui.model.Model#destroy
	 * @function
	 */
	Model.prototype.destroy = function() {
		this.oData = {};
		this.aBindings = [];
		this.mContexts = {};
		this.bDestroyed = true;
		EventProvider.prototype.destroy.apply(this, arguments);
	};

	/**
	 * Returns id the provided path is a list (aggregation) or an entity
	 *
	 * @abstract
	 * @name sap.ui.model.Model.prototype.bindContext
	 * @function
	 * @param {string} sPath the path pointing to the property that should be bound
	 * @param {object} [oContext=null] the context object for this databinding (optional)
	 * @return {boolean}
	 * @since 1.17.1
	 * @public
	 */


	return Model;

}, /* bExport= */ true);<|MERGE_RESOLUTION|>--- conflicted
+++ resolved
@@ -293,13 +293,8 @@
 	/**
 	 * The 'requestSent' event is fired, after a request has been sent to a backend.
 	 *
-<<<<<<< HEAD
-	 * Note: Subclasses might add additional parameters to the event object.
-	 *
-=======
 	 * Note: Subclasses might add additional parameters to the event object. Optional parameters can be omitted.
 	 * 
->>>>>>> 46cf0a80
 	 * @name sap.ui.model.Model#requestSent
 	 * @event
 	 * @param {sap.ui.base.Event} oControlEvent
@@ -376,15 +371,9 @@
 	/**
 	 * The 'requestCompleted' event is fired, after a request has been completed (includes receiving a response),
 	 * no matter whether the request succeeded or not.
-<<<<<<< HEAD
-	 *
-	 * Note: Subclasses might add additional parameters to the event object.
-	 *
-=======
 	 * 
 	 * Note: Subclasses might add additional parameters to the event object. Optional parameters can be omitted.
 	 * 
->>>>>>> 46cf0a80
 	 * @name sap.ui.model.Model#requestCompleted
 	 * @event
 	 * @param {sap.ui.base.Event} oControlEvent
