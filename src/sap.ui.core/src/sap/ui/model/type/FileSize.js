/*!
 * ${copyright}
 */

// Provides class sap.ui.model.type.FileSize
sap.ui.define(['jquery.sap.global', 'sap/ui/core/format/FileSizeFormat', 'sap/ui/model/SimpleType'],
	function(jQuery, FileSizeFormat, SimpleType) {
	"use strict";


	/**
	 * Constructor for a FileSize type.
	 *
	 * @class
	 * This class represents file size simple types.
	 *
	 * @extends sap.ui.model.SimpleType
	 *
	 * @author SAP SE
	 * @version ${version}
	 *
	 * @constructor
	 * @public
	 * @param {object} [oFormatOptions] formatting options. Supports the same options as {@link sap.ui.core.format.FileSizeFormat.getInstance FileSizeFormat.getInstance}
	 * @param {object} [oFormatOptions.source] additional set of options used to create a second FileSizeFormat object for conversions between
	 *           string values in the data source (e.g. model) and a numeric byte representation. This second format object is used to convert from a model string to numeric bytes before
	 *           converting to string with the primary format object. Vice versa, this 'source' format is also used to format an already parsed
	 *           external value (e.g. user input) into the string format expected by the data source.
	 *           Supports the same set of options as {@link sap.ui.core.format.FileSizeFormat.getInstance FileSizeFormat.getInstance}.
<<<<<<< HEAD
	 * @param {object} [oConstraints] value constraints.
	 * @param {float} [oConstraints.minimum] smallest value allowed for this type
	 * @param {float} [oConstraints.maximum] largest value allowed for this type
	 * @name sap.ui.model.type.FileSize
=======
	 * @param {object} [oConstraints] value constraints. 
	 * @param {float} [oConstraints.minimum] smallest value allowed for this type  
	 * @param {float} [oConstraints.maximum] largest value allowed for this type  
	 * @alias sap.ui.model.type.FileSize 
>>>>>>> 6fec15b2
	 */
	var FileSize = SimpleType.extend("sap.ui.model.type.FileSize", /** @lends sap.ui.model.type.FileSize.prototype  */ {

		constructor : function () {
			SimpleType.apply(this, arguments);
			this.sName = "FileSize";
		}

	});

	/**
<<<<<<< HEAD
	 * Creates a new subclass of class sap.ui.model.type.FileSize with name <code>sClassName</code>
	 * and enriches it with the information contained in <code>oClassInfo</code>.
	 *
	 * For a detailed description of <code>oClassInfo</code> or <code>FNMetaImpl</code>
	 * see {@link sap.ui.base.Object.extend Object.extend}.
	 *
	 * @param {string} sClassName name of the class to be created
	 * @param {object} [oClassInfo] object literal with informations about the class
	 * @param {function} [FNMetaImpl] alternative constructor for a metadata object
	 * @return {function} the created class / constructor function
	 * @public
	 * @static
	 * @name sap.ui.model.type.FileSize.extend
	 * @function
	 */

	/**
=======
>>>>>>> 6fec15b2
	 * @see sap.ui.model.SimpleType.prototype.formatValue
	 */
	FileSize.prototype.formatValue = function(vValue, sInternalType) {
		var fValue;

		if (vValue == undefined || vValue == null) {
			return null;
		}

		if (this.oInputFormat && typeof vValue === "string") {
			fValue = this.oInputFormat.parse(vValue);
			if (isNaN(fValue)) {
				throw new sap.ui.model.FormatException("Cannot format file size: " + vValue + " has the wrong format");
			}
		} else if (!this.oInputFormat && typeof vValue === "string") {
			throw new sap.ui.model.FormatException("Cannot format file size: " + vValue + " of type string without input/source formatter");
		} else if (typeof vValue === "number") {
			fValue = vValue;
		} else {
			throw new sap.ui.model.FormatException("Cannot format file size: " + vValue + " has wrong type: " + (typeof vValue));
		}

		if (fValue == undefined || fValue == null) {
			return null;
		}

		switch (sInternalType) {
			case "string":
				return this.oOutputFormat.format(fValue);
			case "int":
				return Math.floor(fValue);
			case "float":
			case "any":
				return fValue;
			default:
				throw new sap.ui.model.FormatException("Don't know how to format FileSize to " + sInternalType);
		}
	};

	/**
	 * @see sap.ui.model.SimpleType.prototype.parseValue
	 */
	FileSize.prototype.parseValue = function(vValue, sInternalType) {
		var vResult;

		if (vValue == undefined || vValue == null) {
			return null;
		}

		switch (sInternalType) {
			case "string":
				vResult = this.oOutputFormat.parse(vValue);
				if (isNaN(vResult)) {
					throw new sap.ui.model.ParseException(vValue + " is not a valid FileSize value");
				}
				break;
			case "int":
			case "float":
				vResult = vValue;
				break;
			default:
				throw new sap.ui.model.ParseException("Don't know how to parse FileSize from " + sInternalType);
		}

		if (this.oInputFormat) {
			vResult = this.oInputFormat.format(vResult);
		}

		return vResult;
	};

	/**
	 * @see sap.ui.model.SimpleType.prototype.validateValue
	 */
	FileSize.prototype.validateValue = function(vValue) {
		if (this.oConstraints) {
			var aViolatedConstraints = [],
				oInputFormat = this.oInputFormat;

			if (oInputFormat && typeof vValue === "string") {
				vValue = oInputFormat.parse(vValue);
			} else if (!oInputFormat && typeof vValue === "string") {
				throw new Error("No Validation possible: '" + vValue + "' is of type string but not input/source format specified.");
			}

			jQuery.each(this.oConstraints, function(sName, oContent) {
				if (oInputFormat && typeof oContent === "string") {
					oContent = oInputFormat.parse(oContent);
				} else if (!oInputFormat && typeof oContent === "string") {
					throw new Error("No Validation possible: Compare value (" + sName + ") '" + oContent + "' is of type string but not input/source format specified.");
				}
				switch (sName) {
					case "minimum":
						if (vValue < oContent) {
							aViolatedConstraints.push("minimum");
						}
						break;
					case "maximum":
						if (vValue > oContent) {
							aViolatedConstraints.push("maximum");
						}
				}
			});
			if (aViolatedConstraints.length > 0) {
				throw new sap.ui.model.ValidateException("Validation of type constraints failed", aViolatedConstraints);
			}
		}
	};

	/**
	 * @see sap.ui.model.SimpleType.prototype.setFormatOptions
	 */
	FileSize.prototype.setFormatOptions = function(oFormatOptions) {
		this.oFormatOptions = oFormatOptions;
		this._handleLocalizationChange();
	};

	/**
	 * Called by the framework when any localization setting changed
	 * @private
	 */
	FileSize.prototype._handleLocalizationChange = function() {
		this.oOutputFormat = FileSizeFormat.getInstance(this.oFormatOptions);
		if (this.oFormatOptions.source) {
			this.oInputFormat = FileSizeFormat.getInstance(this.oFormatOptions.source);
		}
	};


	return FileSize;

}, /* bExport= */ true);<|MERGE_RESOLUTION|>--- conflicted
+++ resolved
@@ -27,17 +27,10 @@
 	 *           converting to string with the primary format object. Vice versa, this 'source' format is also used to format an already parsed
 	 *           external value (e.g. user input) into the string format expected by the data source.
 	 *           Supports the same set of options as {@link sap.ui.core.format.FileSizeFormat.getInstance FileSizeFormat.getInstance}.
-<<<<<<< HEAD
-	 * @param {object} [oConstraints] value constraints.
-	 * @param {float} [oConstraints.minimum] smallest value allowed for this type
-	 * @param {float} [oConstraints.maximum] largest value allowed for this type
-	 * @name sap.ui.model.type.FileSize
-=======
 	 * @param {object} [oConstraints] value constraints. 
 	 * @param {float} [oConstraints.minimum] smallest value allowed for this type  
 	 * @param {float} [oConstraints.maximum] largest value allowed for this type  
 	 * @alias sap.ui.model.type.FileSize 
->>>>>>> 6fec15b2
 	 */
 	var FileSize = SimpleType.extend("sap.ui.model.type.FileSize", /** @lends sap.ui.model.type.FileSize.prototype  */ {
 
@@ -49,26 +42,6 @@
 	});
 
 	/**
-<<<<<<< HEAD
-	 * Creates a new subclass of class sap.ui.model.type.FileSize with name <code>sClassName</code>
-	 * and enriches it with the information contained in <code>oClassInfo</code>.
-	 *
-	 * For a detailed description of <code>oClassInfo</code> or <code>FNMetaImpl</code>
-	 * see {@link sap.ui.base.Object.extend Object.extend}.
-	 *
-	 * @param {string} sClassName name of the class to be created
-	 * @param {object} [oClassInfo] object literal with informations about the class
-	 * @param {function} [FNMetaImpl] alternative constructor for a metadata object
-	 * @return {function} the created class / constructor function
-	 * @public
-	 * @static
-	 * @name sap.ui.model.type.FileSize.extend
-	 * @function
-	 */
-
-	/**
-=======
->>>>>>> 6fec15b2
 	 * @see sap.ui.model.SimpleType.prototype.formatValue
 	 */
 	FileSize.prototype.formatValue = function(vValue, sInternalType) {
