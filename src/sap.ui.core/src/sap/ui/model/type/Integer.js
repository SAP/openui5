/*!
 * ${copyright}
 */

// Provides the base implementation for all model implementations
sap.ui.define(['jquery.sap.global', 'sap/ui/core/format/NumberFormat', 'sap/ui/model/SimpleType'],
	function(jQuery, NumberFormat, SimpleType) {
	"use strict";


	/**
	 * Constructor for a Integer type.
	 *
	 * @class
	 * This class represents integer simple types.
	 *
	 * @extends sap.ui.model.SimpleType
	 *
	 * @author SAP SE
	 * @version ${version}
	 *
	 * @constructor
	 * @public
	 * @param {object} [oFormatOptions] formatting options. Supports the same options as {@link sap.ui.core.format.NumberFormat.getIntegerInstance NumberFormat.getIntegerInstance}
<<<<<<< HEAD
	 * @param {object} [oConstraints] value constraints.
	 * @param {int} [oConstraints.minimum] smallest value allowed for this type
	 * @param {int} [oConstraints.maximum] largest value allowed for this type
	 * @name sap.ui.model.type.Integer
=======
	 * @param {object} [oConstraints] value constraints. 
	 * @param {int} [oConstraints.minimum] smallest value allowed for this type  
	 * @param {int} [oConstraints.maximum] largest value allowed for this type  
	 * @alias sap.ui.model.type.Integer
>>>>>>> 6fec15b2
	 */
	var Integer = SimpleType.extend("sap.ui.model.type.Integer", /** @lends sap.ui.model.type.Integer.prototype */ {

		constructor : function () {
			SimpleType.apply(this, arguments);
			this.sName = "Integer";
		}

	});

	/**
<<<<<<< HEAD
	 * Creates a new subclass of class sap.ui.model.type.Integer with name <code>sClassName</code>
	 * and enriches it with the information contained in <code>oClassInfo</code>.
	 *
	 * For a detailed description of <code>oClassInfo</code> or <code>FNMetaImpl</code>
	 * see {@link sap.ui.base.Object.extend Object.extend}.
	 *
	 * @param {string} sClassName name of the class to be created
	 * @param {object} [oClassInfo] object literal with informations about the class
	 * @param {function} [FNMetaImpl] alternative constructor for a metadata object
	 * @return {function} the created class / constructor function
	 * @public
	 * @static
	 * @name sap.ui.model.type.Integer.extend
	 * @function
	 */

	/**
=======
>>>>>>> 6fec15b2
	 * @see sap.ui.model.SimpleType.prototype.formatValue
	 */
	Integer.prototype.formatValue = function(iValue, sInternalType) {
		if (iValue == undefined || iValue == null) {
			return null;
		}
		switch (sInternalType) {
			case "string":
				return this.oFormat.format(iValue);
			case "int":
			case "float":
			case "any":
				return iValue;
			default:
				throw new sap.ui.model.FormatException("Don't know how to format Integer to " + sInternalType);
		}
	};

	/**
	 * @see sap.ui.model.SimpleType.prototype.parseValue
	 */
	Integer.prototype.parseValue = function(oValue, sInternalType) {
		var iResult;
		switch (sInternalType) {
			case "float":
			case "string":
				iResult = this.oFormat.parse(String(oValue));
				if (isNaN(iResult)) {
					throw new sap.ui.model.ParseException(oValue + " is not a valid Integer value");
				}
				return iResult;
			case "int":
				return oValue;
			default:
				throw new sap.ui.model.ParseException("Don't know how to parse Integer from " + sInternalType);
		}
	};

	/**
	 * @see sap.ui.model.SimpleType.prototype.validateValue
	 */
	Integer.prototype.validateValue = function(iValue) {
		if (this.oConstraints) {
			var aViolatedConstraints = [];
			jQuery.each(this.oConstraints, function(sName, oContent) {
				switch (sName) {
					case "minimum":
						if (iValue < oContent) {
							aViolatedConstraints.push("minimum");
						}
						break;
					case "maximum":
						if (iValue > oContent) {
							aViolatedConstraints.push("maximum");
						}
				}
			});
			if (aViolatedConstraints.length > 0) {
				throw new sap.ui.model.ValidateException("Validation of type constraints failed", aViolatedConstraints);
			}
		}
	};

	/**
	 * @see sap.ui.model.SimpleType.prototype.setFormatOptions
	 */
	Integer.prototype.setFormatOptions = function(oFormatOptions) {
		this.oFormatOptions = oFormatOptions;
		this._handleLocalizationChange();
	};

	/**
	 * Called by the framework when any localization setting changed
	 * @private
	 */
	Integer.prototype._handleLocalizationChange = function() {
		this.oFormat = NumberFormat.getIntegerInstance(this.oFormatOptions);
	};


	return Integer;

}, /* bExport= */ true);<|MERGE_RESOLUTION|>--- conflicted
+++ resolved
@@ -22,17 +22,10 @@
 	 * @constructor
 	 * @public
 	 * @param {object} [oFormatOptions] formatting options. Supports the same options as {@link sap.ui.core.format.NumberFormat.getIntegerInstance NumberFormat.getIntegerInstance}
-<<<<<<< HEAD
-	 * @param {object} [oConstraints] value constraints.
-	 * @param {int} [oConstraints.minimum] smallest value allowed for this type
-	 * @param {int} [oConstraints.maximum] largest value allowed for this type
-	 * @name sap.ui.model.type.Integer
-=======
 	 * @param {object} [oConstraints] value constraints. 
 	 * @param {int} [oConstraints.minimum] smallest value allowed for this type  
 	 * @param {int} [oConstraints.maximum] largest value allowed for this type  
 	 * @alias sap.ui.model.type.Integer
->>>>>>> 6fec15b2
 	 */
 	var Integer = SimpleType.extend("sap.ui.model.type.Integer", /** @lends sap.ui.model.type.Integer.prototype */ {
 
@@ -44,26 +37,6 @@
 	});
 
 	/**
-<<<<<<< HEAD
-	 * Creates a new subclass of class sap.ui.model.type.Integer with name <code>sClassName</code>
-	 * and enriches it with the information contained in <code>oClassInfo</code>.
-	 *
-	 * For a detailed description of <code>oClassInfo</code> or <code>FNMetaImpl</code>
-	 * see {@link sap.ui.base.Object.extend Object.extend}.
-	 *
-	 * @param {string} sClassName name of the class to be created
-	 * @param {object} [oClassInfo] object literal with informations about the class
-	 * @param {function} [FNMetaImpl] alternative constructor for a metadata object
-	 * @return {function} the created class / constructor function
-	 * @public
-	 * @static
-	 * @name sap.ui.model.type.Integer.extend
-	 * @function
-	 */
-
-	/**
-=======
->>>>>>> 6fec15b2
 	 * @see sap.ui.model.SimpleType.prototype.formatValue
 	 */
 	Integer.prototype.formatValue = function(iValue, sInternalType) {
