--- conflicted
+++ resolved
@@ -130,9 +130,6 @@
 	Float.prototype._handleLocalizationChange = function() {
 		this._createFormats();
 	};
-<<<<<<< HEAD
-
-=======
 	
 	/**
 	 * Create formatters used by this type
@@ -152,7 +149,6 @@
 			this.oInputFormat = NumberFormat.getFloatInstance(oSourceOptions);
 		}
 	};
->>>>>>> c3a112d5
 
 	return Float;
 
