/*!
 * ${copyright}
 */

// Provides the base implementation for all model implementations
sap.ui.define(['jquery.sap.global', 'sap/ui/core/format/NumberFormat', 'sap/ui/model/SimpleType'],
	function(jQuery, NumberFormat, SimpleType) {
	"use strict";


	/**
	 * Constructor for a String type.
	 *
	 * @class
	 * This class represents string simple types.
	 *
	 * @extends sap.ui.model.SimpleType
	 *
	 * @author SAP SE
	 * @version ${version}
	 *
	 * @constructor
	 * @public
	 * @param {object} [oFormatOptions] formatting options. String doesn't support any formatting options
<<<<<<< HEAD
	 * @param {object} [oConstraints] value constraints. All given constraints must be fulfilled by a value to be valid
	 * @param {int} [oConstraints.maxLength] maximum length (in characters) that a string of this value may have
	 * @param {string} [oConstraints.startsWith] a prefix that any valid value must start with
	 * @param {string} [oConstraints.startsWithIgnoreCase] a prefix that any valid value must start with, ignoring case
	 * @param {string} [oConstraints.endsWith] a suffix that any valid value must end with
	 * @param {string} [oConstraints.endsWithIgnoreCase] a suffix that any valid value must end with, ignoring case
	 * @param {string} [oConstraints.contains] an infix that must be contained in any valid value
	 * @param {string} [oConstraints.equals] only value that is allowed
	 * @param {RegExp} [oConstraints.search] a regular expression that the value must match
	 * @name sap.ui.model.type.String
=======
	 * @param {object} [oConstraints] value constraints. All given constraints must be fulfilled by a value to be valid  
	 * @param {int} [oConstraints.maxLength] maximum length (in characters) that a string of this value may have  
	 * @param {string} [oConstraints.startsWith] a prefix that any valid value must start with  
	 * @param {string} [oConstraints.startsWithIgnoreCase] a prefix that any valid value must start with, ignoring case  
	 * @param {string} [oConstraints.endsWith] a suffix that any valid value must end with  
	 * @param {string} [oConstraints.endsWithIgnoreCase] a suffix that any valid value must end with, ignoring case  
	 * @param {string} [oConstraints.contains] an infix that must be contained in any valid value  
	 * @param {string} [oConstraints.equals] only value that is allowed  
	 * @param {RegExp} [oConstraints.search] a regular expression that the value must match  
	 * @alias sap.ui.model.type.String
>>>>>>> 6fec15b2
	 */
	var StringType = SimpleType.extend("sap.ui.model.type.String", /** @lends sap.ui.model.type.String.prototype */ {

		constructor : function () {
			SimpleType.apply(this, arguments);
			this.sName = "String";
			if (this.oConstraints.search && typeof this.oConstraints.search == "string") {
				this.oConstraints.search = new RegExp(this.oConstraints.search);
			}
		}

	});

	/**
<<<<<<< HEAD
	 * Creates a new subclass of class sap.ui.model.type.String with name <code>sClassName</code>
	 * and enriches it with the information contained in <code>oClassInfo</code>.
	 *
	 * For a detailed description of <code>oClassInfo</code> or <code>FNMetaImpl</code>
	 * see {@link sap.ui.base.Object.extend Object.extend}.
	 *
	 * @param {string} sClassName name of the class to be created
	 * @param {object} [oClassInfo] object literal with informations about the class
	 * @param {function} [FNMetaImpl] alternative constructor for a metadata object
	 * @return {function} the created class / constructor function
	 * @public
	 * @static
	 * @name sap.ui.model.type.String.extend
	 * @function
	 */

	/**
=======
>>>>>>> 6fec15b2
	 * @see sap.ui.model.SimpleType.prototype.formatValue
	 */
	StringType.prototype.formatValue = function(sValue, sInternalType) {
		if (sValue == undefined || sValue == null) {
			return null;
		}
		switch (sInternalType) {
			case "string":
			case "any":
				return sValue;
			case "int":
				var iResult = parseInt(sValue, 10);
				if (isNaN(iResult)) {
					throw new sap.ui.model.FormatException(sValue + " is not a valid int value");
				}
				return iResult;
			case "float":
				var fResult = parseFloat(sValue);
				if (isNaN(fResult)) {
					throw new sap.ui.model.FormatException(sValue + " is not a valid float value");
				}
				return fResult;
			case "boolean":
				if (sValue.toLowerCase() == "true" || sValue == "X") {
					return true;
				}
				if (sValue.toLowerCase() == "false" || sValue == "") {
					return false;
				}
				throw new sap.ui.model.FormatException(sValue + " is not a valid boolean value");
			default:
				throw new sap.ui.model.FormatException("Don't know how to format String to " + sInternalType);
		}
	};

	/**
	 * @see sap.ui.model.SimpleType.prototype.parseValue
	 */
	StringType.prototype.parseValue = function(oValue, sInternalType) {
		switch (sInternalType) {
			case "string":
				return oValue;
			case "boolean":
			case "int":
			case "float":
				return oValue.toString();
			default:
				throw new sap.ui.model.ParseException("Don't know how to parse String from " + sInternalType);
		}
	};

	/**
	 * @see sap.ui.model.SimpleType.prototype.validateValue
	 */
	StringType.prototype.validateValue = function(sValue) {
		if (this.oConstraints) {
			var aViolatedConstraints = [];
			jQuery.each(this.oConstraints, function(sName, oContent) {
				switch (sName) {
					case "maxLength":  // expects int
						if (sValue.length > oContent) {
							aViolatedConstraints.push("maxLength");
						}
						break;
					case "minLength":  // expects int
						if (sValue.length < oContent) {
							aViolatedConstraints.push("minLength");
						}
						break;
					case "startsWith":  // expects string
						if (!jQuery.sap.startsWith(sValue,oContent)) {
							aViolatedConstraints.push("startsWith");
						}
						break;
					case "startsWithIgnoreCase":  // expects string
						if (!jQuery.sap.startsWithIgnoreCase(sValue,oContent)) {
							aViolatedConstraints.push("startsWithIgnoreCase");
						}
						break;
					case "endsWith":  // expects string
						if (!jQuery.sap.endsWith(sValue,oContent)) {
							aViolatedConstraints.push("endsWith");
						}
						break;
					case "endsWithIgnoreCase": // expects string
						if (!jQuery.sap.endsWithIgnoreCase(sValue,oContent)) {
							aViolatedConstraints.push("endsWithIgnoreCase");
						}
						break;
					case "contains": // expects string
						if (sValue.indexOf(oContent) == -1) {
							aViolatedConstraints.push("contains");
						}
						break;
					case "equals": // expects string
						if (sValue != oContent) {
							aViolatedConstraints.push("equals");
						}
						break;
					case "search": // expects regex
						if (sValue.search(oContent) == -1) {
							aViolatedConstraints.push("search");
						}
						break;
				}
			});
			if (aViolatedConstraints.length > 0) {
				throw new sap.ui.model.ValidateException("Validation of type constraints failed", aViolatedConstraints);
			}
		}
	};



	return StringType;

}, /* bExport= */ true);<|MERGE_RESOLUTION|>--- conflicted
+++ resolved
@@ -22,18 +22,6 @@
 	 * @constructor
 	 * @public
 	 * @param {object} [oFormatOptions] formatting options. String doesn't support any formatting options
-<<<<<<< HEAD
-	 * @param {object} [oConstraints] value constraints. All given constraints must be fulfilled by a value to be valid
-	 * @param {int} [oConstraints.maxLength] maximum length (in characters) that a string of this value may have
-	 * @param {string} [oConstraints.startsWith] a prefix that any valid value must start with
-	 * @param {string} [oConstraints.startsWithIgnoreCase] a prefix that any valid value must start with, ignoring case
-	 * @param {string} [oConstraints.endsWith] a suffix that any valid value must end with
-	 * @param {string} [oConstraints.endsWithIgnoreCase] a suffix that any valid value must end with, ignoring case
-	 * @param {string} [oConstraints.contains] an infix that must be contained in any valid value
-	 * @param {string} [oConstraints.equals] only value that is allowed
-	 * @param {RegExp} [oConstraints.search] a regular expression that the value must match
-	 * @name sap.ui.model.type.String
-=======
 	 * @param {object} [oConstraints] value constraints. All given constraints must be fulfilled by a value to be valid  
 	 * @param {int} [oConstraints.maxLength] maximum length (in characters) that a string of this value may have  
 	 * @param {string} [oConstraints.startsWith] a prefix that any valid value must start with  
@@ -44,7 +32,6 @@
 	 * @param {string} [oConstraints.equals] only value that is allowed  
 	 * @param {RegExp} [oConstraints.search] a regular expression that the value must match  
 	 * @alias sap.ui.model.type.String
->>>>>>> 6fec15b2
 	 */
 	var StringType = SimpleType.extend("sap.ui.model.type.String", /** @lends sap.ui.model.type.String.prototype */ {
 
@@ -59,26 +46,6 @@
 	});
 
 	/**
-<<<<<<< HEAD
-	 * Creates a new subclass of class sap.ui.model.type.String with name <code>sClassName</code>
-	 * and enriches it with the information contained in <code>oClassInfo</code>.
-	 *
-	 * For a detailed description of <code>oClassInfo</code> or <code>FNMetaImpl</code>
-	 * see {@link sap.ui.base.Object.extend Object.extend}.
-	 *
-	 * @param {string} sClassName name of the class to be created
-	 * @param {object} [oClassInfo] object literal with informations about the class
-	 * @param {function} [FNMetaImpl] alternative constructor for a metadata object
-	 * @return {function} the created class / constructor function
-	 * @public
-	 * @static
-	 * @name sap.ui.model.type.String.extend
-	 * @function
-	 */
-
-	/**
-=======
->>>>>>> 6fec15b2
 	 * @see sap.ui.model.SimpleType.prototype.formatValue
 	 */
 	StringType.prototype.formatValue = function(sValue, sInternalType) {
