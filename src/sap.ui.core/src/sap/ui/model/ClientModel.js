--- conflicted
+++ resolved
@@ -62,23 +62,6 @@
 	};
 
 	/**
-<<<<<<< HEAD
-	 * Private method iterating the registered bindings of this model instance and initiating their check for update
-	 *
-	 * @param {boolean} bForceupdate
-	 *
-	 * @private
-	 */
-	ClientModel.prototype.checkUpdate = function(bForceupdate) {
-		var aBindings = this.aBindings.slice(0);
-		jQuery.each(aBindings, function(iIndex, oBinding) {
-			oBinding.checkUpdate(bForceupdate);
-		});
-	};
-
-	/**
-=======
->>>>>>> 4ec5a228
 	 * @see sap.ui.model.Model.prototype.bindElement
 	 *
 	 */
