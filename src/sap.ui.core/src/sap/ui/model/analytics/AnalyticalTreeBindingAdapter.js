--- conflicted
+++ resolved
@@ -23,13 +23,8 @@
 	 *
 	 * @alias sap.ui.model.analytics.AnalyticalTreeBindingAdapter
 	 * @class
-<<<<<<< HEAD
-	 * @deprecated As of version 2.0, will be replaced by OData V4 data aggregation, see
-	 *   {@link topic:7d914317c0b64c23824bf932cc8a4ae1 Extension for Data Aggregation}
-=======
 	 * @deprecated As of version 1.138.0, will be replaced by OData V4 data aggregation, see
 	 *    {@link topic:7d914317c0b64c23824bf932cc8a4ae1 Extension for Data Aggregation}
->>>>>>> 9cfefb70
 	 * @protected
 	 */
 	var AnalyticalTreeBindingAdapter = function() {
