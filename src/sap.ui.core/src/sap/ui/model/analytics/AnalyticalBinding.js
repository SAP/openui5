/*!
 * ${copyright}
 */

// Disable some ESLint rules. camelcase (some "_" in names to indicate indexed variables (like in math)), valid-jsdoc (not completed yet), no-warning-comments (some TODOs are left)
// All other warnings, errors should be resolved
/*eslint camelcase:0, valid-jsdoc:0, no-warning-comments:0 */

// Provides class sap.ui.model.odata.ODataListBinding
sap.ui.define([
	'sap/ui/model/TreeBinding',
	'sap/ui/model/ChangeReason',
	'sap/ui/model/Filter',
	'sap/ui/model/FilterOperator',
	'sap/ui/model/FilterProcessor',
	'sap/ui/model/FilterType',
	'sap/ui/model/Sorter',
	'sap/ui/model/odata/CountMode',
	'sap/ui/model/TreeAutoExpandMode',
	'./odata4analytics',
	'./BatchResponseCollector',
	'./AnalyticalVersionInfo',
	"sap/base/util/uid",
	"sap/base/util/deepEqual",
	"sap/ui/thirdparty/jquery",
	"sap/base/Log"
], function(
	TreeBinding,
	ChangeReason,
	Filter,
	FilterOperator,
	FilterProcessor,
	FilterType,
	Sorter,
	CountMode,
	TreeAutoExpandMode,
	odata4analytics,
	BatchResponseCollector,
	AnalyticalVersionInfo,
	uid,
	deepEqual,
	jQuery,
	Log
) {
	"use strict";

	var sClassName = "sap.ui.model.analytics.AnalyticalBinding",
		oLogger = Log.getLogger(sClassName);

	/**
	 * Checks whether the select binding parameter fits to the current analytical info and returns
	 * an array of properties that need to be added to leaf requests. If the select binding
	 * parameter does not fit to the current analytical info a warning is logged and the select
	 * binding parameter is ignored.
	 * Select binding parameter does not fit to the analytical info,
	 * <ul>
	 * <li>if an additional dimension is contained in the select binding parameter
	 * <li>if an associated property (e.g. text property or attribute) of an additional dimension
	 * is contained in the select binding parameter
	 * <li>if an additional measure is contained in the select binding parameter
	 * <li>if an associated property (e.g. text property) of an additional measure is contained in
	 * the select binding parameter
	 * <li>if a dimension or a measure of the current analytical info is not contained in the select
	 * binding parameter
	 * </ul>
	 *
	 * @param {sap.ui.model.analytics.AnalyticalBinding} oBinding
	 *   The analytical binding instance
	 * @returns {string[]} An array of additional properties that need to be selected or an empty
	 *   array if there are no additional select properties needed
	 */
	function getAdditionalSelects(oBinding) {
		var oAnalyticalQueryRequest
				= new odata4analytics.QueryResultRequest(oBinding.oAnalyticalQueryResult),
			aComputedSelect,
			sComputedSelect,
			oDimension,
			i,
			j,
			oMeasure,
			n,
			sPropertyName,
			aSelect = oBinding.mParameters.select.split(","),
			bError = trimAndCheckForDuplicates(aSelect, oBinding.sPath);

		// prepare oAnalyticalQueryRequest to be able to call getURIQueryOptionValue("$select")
		oAnalyticalQueryRequest.setAggregationLevel(oBinding.aMaxAggregationLevel);
		oAnalyticalQueryRequest.setMeasures(oBinding.aMeasureName);

		// update dimension's key, text and attributes as done in relevant _prepare... functions
		Object.keys(oBinding.oDimensionDetailsSet).forEach(function (sDimensionKey) {
			oDimension = oBinding.oDimensionDetailsSet[sDimensionKey];

			oAnalyticalQueryRequest.includeDimensionKeyTextAttributes(sDimensionKey,
				true, oDimension.textPropertyName !== undefined, oDimension.aAttributeName);
		});

		// update measure's raw value, formatted value and unit property as done in relevant
		// _prepare... functions
		Object.keys(oBinding.oMeasureDetailsSet).forEach(function (sMeasureKey) {
			oMeasure = oBinding.oMeasureDetailsSet[sMeasureKey];

			oAnalyticalQueryRequest.includeMeasureRawFormattedValueUnit(sMeasureKey,
				oMeasure.rawValuePropertyName !== undefined,
				oMeasure.formattedValuePropertyName !== undefined,
				oMeasure.unitPropertyName !== undefined);
		});

		// at least all selected properties, computed by the binding, are contained in select
		// binding parameter
		sComputedSelect = oAnalyticalQueryRequest.getURIQueryOptionValue("$select");
		if (sComputedSelect) {
			aComputedSelect = sComputedSelect.split(",");
			for (i = 0, n = aComputedSelect.length; i < n; i++) {
				sPropertyName = aComputedSelect[i];
				j = aSelect.indexOf(sPropertyName);
				if (j < 0) {
					oLogger.warning("Ignored the 'select' binding parameter, because"
							+ " it does not contain the property '" + sPropertyName + "'",
						oBinding.sPath);
					bError = true;
				} else {
					aSelect.splice(j, 1);
				}
			}
		}

		// check additionally selected properties, no new dimensions and new measures or
		// associated properties for new dimensions or measures are allowed
		for (i = 0, n = aSelect.length; i < n; i++) {
			sPropertyName = aSelect[i];

			oDimension = oBinding.oAnalyticalQueryResult.findDimensionByPropertyName(sPropertyName);
			if (oDimension && oBinding.oDimensionDetailsSet[oDimension.getName()] === undefined) {
				logUnsupportedPropertyInSelect(oBinding.sPath, sPropertyName, oDimension);
				bError = true;
			}

			oMeasure = oBinding.oAnalyticalQueryResult.findMeasureByPropertyName(sPropertyName);
			if (oMeasure && oBinding.oMeasureDetailsSet[oMeasure.getName()] === undefined) {
				logUnsupportedPropertyInSelect(oBinding.sPath, sPropertyName, oMeasure);
				bError = true;
			}
		}
		return bError ? [] : aSelect;
	}

	/**
	 * Logs a warning that the given select property is not supported. Either it is a dimension or
	 * a measure or it is associated with a dimension or a measure which is not part of the
	 * analytical info.
	 *
	 * @param {string} sPath The binding path
	 * @param {string} sSelectedProperty The name of the selected property
	 * @param {sap.ui.model.analytics.odata4analytics.Dimension
	 *         |sap.ui.model.analytics.odata4analytics.Measure} oDimensionOrMeasure
	 *   The dimension or measure that causes the issue
	 */
	function logUnsupportedPropertyInSelect(sPath, sSelectedProperty, oDimensionOrMeasure) {
		var sDimensionOrMeasure = oDimensionOrMeasure
				instanceof sap.ui.model.analytics.odata4analytics.Dimension
					? "dimension" : "measure";

		if (oDimensionOrMeasure.getName() === sSelectedProperty) {
			oLogger.warning("Ignored the 'select' binding parameter, because it contains"
					+ " the " + sDimensionOrMeasure + " property '"
					+ sSelectedProperty
					+ "' which is not contained in the analytical info (see updateAnalyticalInfo)",
				sPath);

		} else {
			oLogger.warning("Ignored the 'select' binding parameter, because the property '"
					+ sSelectedProperty + "' is associated with the "
					+ sDimensionOrMeasure + " property '"
					+ oDimensionOrMeasure.getName() + "' which is not contained in the analytical"
					+ " info (see updateAnalyticalInfo)",
				sPath);
		}
	}

	/**
	 * Iterate over the given array, trim each value and check whether there are duplicate entries
	 * in the array. If there are duplicate entries a warning is logged and the duplicate is removed
	 * from the array.
	 *
	 * @param {string[]} aSelect An array of strings
	 * @param {string} sPath The binding path
	 * @returns {boolean} <code>true</code> if there is at least one duplicate entry in the array.
	 */
	function trimAndCheckForDuplicates(aSelect, sPath) {
		var sCurrentProperty,
			bError = false,
			i,
			n;

		// replace all white-spaces before and after the value
		for (i = 0, n = aSelect.length; i < n; i++) {
			aSelect[i] = aSelect[i].trim();
		}
		// check for duplicate entries and remove from list
		for (i = aSelect.length - 1; i >= 0; i--) {
			sCurrentProperty = aSelect[i];
			if (aSelect.indexOf(sCurrentProperty) !== i) {
				// found duplicate
				oLogger.warning("Ignored the 'select' binding parameter, because it"
						+ " contains the property '" + sCurrentProperty + "' multiple times",
					sPath);
				aSelect.splice(i, 1);
				bError = true;
			}
		}
		return bError;
	}

	/**
	 * @class
	 * Tree binding implementation for OData entity sets with aggregate semantics.
	 *
	 * Note on the handling of different count modes:
	 * The AnalyticalBinding always uses the OData $inlinecount system query option to determine the total
	 * count of matching entities. It ignores the default count mode set in the ODataModel instance and the
	 * count mode specified in the binding parameters. If the default count mode is None, a warning is added
	 * to the log to remind the application that OData requests generated by the AnalyticalBinding will include
	 * a $inlinecount. If a count mode has been specified in the binding parameters, an error message will be
	 * logged if it is None, because the binding will still add the $inlinecount to OData requests. If a
	 * binding count mode is set to Request or Both, a warning will be logged to remind the application that
	 * the OData requests generated by the AnalyticalBinding will include a $inlinecount.
	 *
	 * @param {sap.ui.model.Model} oModel
	 * @param {string}
	 *            sPath the path pointing to the tree / array that should be bound
	 * @param {object}
	 *            [oContext=null] the context object for this data binding
	 * @param {array}
	 *            [aSorter=null] predefined sorter/s contained in an array
	 * @param {array}
	 *            [aFilters=null] predefined filter/s contained in an array
	 * @param {object} [mParameters=null] a map which contains additional control parameters.
	 * @param {sap.ui.model.TreeAutoExpandMode} [mParameters.autoExpandMode=sap.ui.model.TreeAutoExpandMode.Bundled]
	 *            the auto expand mode; applying sorters to groups is only possible with auto expand
	 *            mode {@link sap.ui.model.TreeAutoExpandMode.Sequential}
	 * @param [mParameters.entitySet] if set, it explicitly specifies the entity set addressed by
	 *            the last segment of the given binding path
	 * @param [mParameters.useBatchRequests] if true, multiple OData requests will be wrapped into a
	 *            single batch request, wherever possible
	 * @param [mParameters.provideGrandTotals] if true, grand total values will be provided for all
	 *            bound measure properties
	 * @param [mParameters.provideTotalResultSize] if true, the total number of matching entries in
	 *            the bound OData entity set will be provided
	 * @param [mParameters.reloadSingleUnitMeasures] if true, the binding will check aggregated
	 *            entries with multi-unit occurrences, if some measure properties have a unique unit
	 *            and will trigger separate OData requests to fetch them
	 * @param {string} [mParameters.select] a comma separated list of property names that need to be
	 *            selected.<br/>
	 *            If the <code>select</code> parameter is given, it has to contain all properties
	 *            that are contained in the analytical information (see
	 *            {@link sap.ui.model.analytics.AnalyticalBinding#updateAnalyticalInfo}) and their
	 *            associated dimensions and measures. It must not contain additional dimensions or
	 *            measures or associated properties for additional dimensions or measures. But it
	 *            may contain additional properties like a text property of a dimension that is also
	 *            selected.<br/>
	 *            All properties of the <code>select</code> parameter are also considered in
	 *            {@link sap.ui.model.analytics.AnalyticalBinding#getDownloadUrl}.<br/>
	 *            The <code>select</code> parameter must not contain any duplicate entry.<br/>
	 *            If the <code>select</code> parameter does not fit to the analytical information or
	 *            if the <code>select</code> parameter contains duplicates, a warning is logged and
	 *            the <code>select</code> parameter is ignored.
	 *
	 * @throws Will throw an error if no analytic query result object could be determined from the bound OData entity set, either from an explicitly
	 *         given EntitySet (via optional mParameters.entitySet argument), or by default implicitly from
	 *         the binding path (see mandatory sPath argument).
	 *
	 * @alias sap.ui.model.analytics.AnalyticalBinding
	 * @extends sap.ui.model.TreeBinding
	 * @experimental This module is only for experimental use!
	 * @protected
	 */
	var AnalyticalBinding = TreeBinding.extend("sap.ui.model.analytics.AnalyticalBinding", /** @lends sap.ui.model.analytics.AnalyticalBinding.prototype */ {

		constructor : function(oModel, sPath, oContext, aSorter, aFilters, mParameters) {
			TreeBinding.call(this, oModel, sPath, oContext, aFilters, mParameters);

			this.aAdditionalSelects = [];
			// attribute members for addressing the requested entity set
			this.sEntitySetName = (mParameters && mParameters.entitySet) ? mParameters.entitySet : undefined;
			// attribute members for maintaining aggregated OData requests
			this.bArtificalRootContext = false;
			// Note: aApplicationFilter is used by sap.ui.comp.smarttable.SmartTable
			this.aApplicationFilter = this._convertDeprecatedFilterObjects(aFilters);
			this.aControlFilter = undefined;
			this.aSorter = aSorter ? aSorter : [];
			this.aMaxAggregationLevel = [];
			this.aAggregationLevel = [];
			this.oPendingRequests = {};
			this.oPendingRequestHandle = [];
			this.oGroupedRequests = {};
			this.bUseBatchRequests = (mParameters && mParameters.useBatchRequests === true) ? true : false;
			this.bProvideTotalSize = (mParameters && mParameters.provideTotalResultSize === false) ? false : true;
			this.bProvideGrandTotals = (mParameters && mParameters.provideGrandTotals === false) ? false : true;
			this.bReloadSingleUnitMeasures = (mParameters && mParameters.reloadSingleUnitMeasures === false) ? false : true;
			this.bUseAcceleratedAutoExpand = (mParameters && mParameters.useAcceleratedAutoExpand === false) ? false : true;
			this.bNoPaging = (mParameters && mParameters.noPaging === true) ? true : false;

			// attribute members for maintaining loaded data; mapping from groupId to related information
			this.iTotalSize = -1;
				/* data loaded from OData service */
			this.mServiceKey = {}; // keys of loaded entities belonging to group with given ID
			this.mServiceLength = {}; // number of currently loaded entities
			this.mServiceFinalLength = {}; // true iff all entities of group with given ID have been loaded (keys in mServiceKey)
				/* consolidated view on loaded data */
			this.mKeyIndex = {}; // consumer view: group entries are index positions in mServiceKey
			this.mFinalLength = this.mServiceFinalLength; // true iff all entities of group with given ID have been loaded (keys in mKey)
			this.mLength = {}; // number of currently loaded entities
				/* locally created multi-currency entities */
			this.mMultiUnitKey = {}; // keys of multi-currency entities
			this.aMultiUnitLoadFactor = {}; // compensate discarded multi-unit entities by a load factor per aggregation level to increase number of loaded entities
			this.bNeedsUpdate = false;
			// use this.aSorter to sort the groups (only for non multi-unit cases)
			this.bApplySortersToGroups = true;
			// Content of this._autoExpandMode during last call of _canApplySortersToGroups;
			// used for logging a warning if auto expand mode is bundled
			this.sLastAutoExpandMode = undefined;
			/* entity keys of loaded group Id's */
			this.mEntityKey = {};
			/* increased load factor due to ratio of non-multi-unit entities versus loaded entities */

			// custom parameters which will be send with every request
			// the custom parameters are extracted from the mParameters object, because the SmartTable does some weird things to the parameters
			this.sCustomParams = this.oModel.createCustomParams({custom: this.mParameters.custom});

			// attribute members for maintaining structure details requested by the binding consumer
			this.oAnalyticalQueryResult = null; //will be initialized via the "initialize" function of the binding

			this.aAnalyticalInfo = [];
			this.mAnalyticalInfoByProperty = {};

			// maintaining request to be bundled in a single $batch request
			this.aBatchRequestQueue = [];

			// considering different count mode settings
			if (mParameters && mParameters.countMode == CountMode.None) {
				oLogger.fatal("requested count mode is ignored; OData requests will include $inlinecout options");
			} else if (mParameters
					&& (mParameters.countMode == CountMode.Request
						|| mParameters.countMode == CountMode.Both)) {
				oLogger.warning("default count mode is ignored; OData requests will include $inlinecout options");
			} else if (this.oModel.sDefaultCountMode == CountMode.Request) {
				oLogger.warning("default count mode is ignored; OData requests will include $inlinecout options");
			}

			// detect ODataModel version
			this.iModelVersion = AnalyticalVersionInfo.getVersion(this.oModel);
			if (this.iModelVersion === null) {
				oLogger.error("The AnalyticalBinding does not support Models other than sap.ui.model.odata.ODataModel version 1 or 2.");
				return;
			}

			// list of sorted dimension names as basis for later calculations, initialized via "initialize" function
			this.aAllDimensionSortedByName = null;

			//Some setup steps have to be deferred, until the metadata was loaded by the model:
			// - updateAnalyticalInfo, the parameters given in the constructor are kept though
			// - fetch the oAnalyticalQueryResult
			this.aInitialAnalyticalInfo = (mParameters == undefined ? [] : mParameters.analyticalInfo);

			//this flag indicates if the analytical binding was initialized via initialize(), called either via bindAggregation or the Model
			this.bInitial = true;
		}

	});


	// Creates Information for SupportTool (see e.g. library.support.js of sap.ui.table library)
	function createSupportInfo(oAnalyticalBinding, sErrorId) {
		return function() {
			if (!oAnalyticalBinding.__supportUID) {
				oAnalyticalBinding.__supportUID = uid();
			}
			return {
				type: sClassName,
				analyticalError: sErrorId,
				analyticalBindingId: oAnalyticalBinding.__supportUID
			};
		};
	}


	/**
	 * Setter for context
	 * @param {Object} oContext the new context object
	 */
	AnalyticalBinding.prototype.setContext = function (oContext) {
		var sResolvedPath;

		if (this.oContext !== oContext) {
			this.oContext = oContext;

			if (!this.isRelative()) {
				// If binding is not a relative binding, nothing to do here
				return;
			}

			this.oDataState = null;
			this.bApplySortersToGroups = true;
			// resolving the path makes sure that we can safely analyze the metadata,
			// as we have a resourcepath for the QueryResult
			sResolvedPath = this.oModel.resolve(this.sPath, this.oContext);
			if (sResolvedPath) {
				this.resetData();
				this._initialize(); // triggers metadata/annotation check
				this._fireChange({ reason: ChangeReason.Context });
			} else {
				this.bInitial = true;
			}
		}
	};

	/**
	 * Initialize binding. Fires a change if data is already available ($expand) or a refresh.
	 * If metadata is not yet available, do nothing, method will be called again when
	 * metadata is loaded.
	 *
	 * The ODataModel will call this on all bindings as soon as the metadata was loaded
	 *
	 * @public
	 * @name sap.ui.model.analytics.v2.AnalyticalBinding#initialize
	 * @function
	 */
	AnalyticalBinding.prototype.initialize = function() {
		if (this.oModel.oMetadata && this.oModel.oMetadata.isLoaded() && this.isInitial()) {

			// relative bindings will be properly initialized once the context is set
			var bIsRelative = this.isRelative();
			if (!bIsRelative || (bIsRelative && this.oContext)) {
				this._initialize();
			}

			this._fireRefresh({reason: ChangeReason.Refresh});
		}
		return this;
	};

	/**
	 * Performs the actual initialization.
	 * Called either by sap.ui.model.analytics.v2.AnalyticalBinding#initialize or
	 * sap.ui.model.analytics.v2.AnalyticalBinding#setContext.
	 */
	AnalyticalBinding.prototype._initialize = function() {
		if (this.oModel.oMetadata && this.oModel.oMetadata.isLoaded()) {
			this.bInitial = false;
			//first fetch the analyticalQueryResult object from the adapted Model (see ODataModelAdapter.js)
			this.oAnalyticalQueryResult = this.oModel.getAnalyticalExtensions().findQueryResultByName(this._getEntitySet());

			// Sanity check: If the AnalyticalQueryResult could not be retrieved, the AnalyticalBinding will not work correctly,
			// and it will sooner or later break when accessing the AnalyticalQueryResult object.
			if (!this.oAnalyticalQueryResult) {
				throw ("Error in AnalyticalBinding - The QueryResult '" + this._getEntitySet() + "' could not be retrieved. Please check your service definition.");
			}

			//afterwards update the analyticalInfo with the initial parameters given in the constructor
			this.updateAnalyticalInfo(this.aInitialAnalyticalInfo);
			//initialize the list of sorted dimension names
			this.aAllDimensionSortedByName = this.oAnalyticalQueryResult.getAllDimensionNames().concat([]).sort();

			this._fireRefresh({reason: ChangeReason.Refresh});
		}
	};

	/* *******************************
	 *** API - Public methods
	 ********************************/

	/**
	 * Gets the context for the root aggregation level representing the grand total for all bound measure properties.
	 *
	 * The context is assigned to parent group ID <code>null</code>. If the binding is configured not to provide a grand total,
	 * this context is empty. If data for this context is not locally available yet, an OData request will be triggered to load it.
	 *
	 * This function must be called whenever the bound set of OData entities changes, e.g., by changing selected dimensions,
	 * modifying filter conditions, etc.
	 *
	 * @function
	 * @name sap.ui.model.analytics.AnalyticalBinding.prototype.getRootContexts
	 * @param {map}
	 *            mParameters specifying how the top-most aggregation level shall be fetched. Supported parameters are:
	 * <ul>
	 * <li>numberOfExpandedLevels: number of child levels that shall be fetched automatically</li>
	 * <li>startIndex: index of first entry to return from parent group ID <code>"/"</code> (zero-based)</li>
	 * <li>length: number of entries to return at and after the given start index</li>
	 * <li>threshold: number of additional entries that shall be locally available in the binding for subsequent
	 * accesses to contexts of parent group ID <code>"/"</code> or below, if auto-expanding is selected</li>
	 * </ul>
	 * @return {array}
	 *            Array with a single object of class sap.ui.model.Context for the root context,
	 *            or an empty array if an OData request is pending to fetch requested contexts that are not yet locally available.
	 *
	 * @public
	 */
	AnalyticalBinding.prototype.getRootContexts = function(mParameters) {

		if (this.isInitial()) {
			return [];
		}

		var iAutoExpandGroupsToLevel = (mParameters && mParameters.numberOfExpandedLevels ? mParameters.numberOfExpandedLevels + 1 : 1);
// 		this._trace_enter("API", "getRootContexts", "", mParameters, ["numberOfExpandedLevels", "startIndex","length","threshold"]); // DISABLED FOR PRODUCTION
		var aRootContext = null;

		var sRootContextGroupMembersRequestId = this._getRequestId(AnalyticalBinding._requestType.groupMembersQuery, {groupId: null});

		// if the root context is artificial (i.e. no grand total requested), then delay its return until all other related requests have been completed
		if (this.bArtificalRootContext
				&& !this._cleanupGroupingForCompletedRequest(sRootContextGroupMembersRequestId)) {
// 			this._trace_leave("API", "getRootContexts", "delay until related requests have been completed"); // DISABLED FOR PRODUCTION
			return aRootContext;
		}
		aRootContext = this._getContextsForParentContext(null);
		if (aRootContext.length == 1) {
// 			this._trace_leave("API", "getRootContexts", "", aRootContext, ["length"]); // DISABLED FOR PRODUCTION
			return aRootContext;
		}

		if (iAutoExpandGroupsToLevel <= 1) {
			if (iAutoExpandGroupsToLevel == 1) {
				this._considerRequestGrouping([ sRootContextGroupMembersRequestId,
												this._getRequestId(AnalyticalBinding._requestType.groupMembersQuery, {groupId: "/"}) ]);
				this.getNodeContexts(this.getModel().getContext("/"), {
					startIndex : mParameters.startIndex,
					length : mParameters.length,
					threshold : mParameters.threshold,
					level : 0,
					numberOfExpandedLevels : 0
				});
			}
		} else {
			var aRequestId = this._prepareGroupMembersAutoExpansionRequestIds("/", mParameters.numberOfExpandedLevels);
			aRequestId.push(sRootContextGroupMembersRequestId);
			this._considerRequestGrouping(aRequestId);
			this.getNodeContexts(this.getModel().getContext("/"), {
				startIndex : mParameters.startIndex,
				length : mParameters.length,
				threshold : mParameters.threshold,
				level : 0,
				numberOfExpandedLevels : mParameters.numberOfExpandedLevels
			});
/*			jQuery.sap.log.fatal("not yet implemented: number of initially expanded levels may be 0 or 1, but not "
					+ mParameters.numberOfExpandedLevels);
*/
		}
		if (aRootContext.length > 1) {
			oLogger.fatal("assertion failed: grand total represented by a single entry");
		}
// 		this._trace_leave("API", "getRootContexts", "", aRootContext, ["length"]); // DISABLED FOR PRODUCTION
		return aRootContext;
	};

	/**
	 * Gets child contexts for a specified parent context.
	 *
	 * Contexts are returned in a stable order imposed by the
	 * dimension property that defines this aggregation level beneath the parent context: Either a sort order has been specified for this property,
	 * or the entries are returned in ascending order of the values of this dimension property by default.
	 *
	 * If any of the requested data is missing, an OData request will be triggered to load it.
	 *
	 * @function
	 * @name sap.ui.model.analytics.AnalyticalBinding.prototype.getNodeContexts
	 * @param {map}
	 *            mParameters specifying the aggregation level for which contexts shall be fetched. Supported parameters are:
	 * <ul>
	 * <li>oContext: parent context identifying the requested group of child contexts</li>
	 * <li>level: level number for oContext, because it might occur at multiple levels; context with group ID <code>"/"</code> has level 0</li>
	 * <li>numberOfExpandedLevels: number of child levels that shall be fetched automatically</li>
	 * <li>startIndex: index of first child entry to return from the parent context (zero-based)</li>
	 * <li>length: number of entries to return; counting begins at the given start index</li>
	 * <li>threshold: number of additional entries that shall be locally available in the binding for subsequent
	 * accesses to child entries of the given parent context. </li>
	 * </ul>
	 * @return {array}
	 *            Array containing the requested contexts of class sap.ui.model.Context, limited by the number of entries contained
	 *            in the entity set at that aggregation level.
	 *            The array will contain less than the requested number of contexts, if some are not locally available and an OData request is
	 *            pending to fetch them. In this case, if the parameter numberOfExpandedLevels > 0, the array will be completely empty.
	 *
	 * @public
	 */
	AnalyticalBinding.prototype.getNodeContexts = function(oContext, mParameters) {

		if (this.isInitial()) {
			return [];
		}

// 		this._trace_enter("API", "getNodeContexts", "groupId=" + this._getGroupIdFromContext(oContext, mParameters.level), mParameters,["startIndex","length","threshold"]); // DISABLED FOR PRODUCTION
		var iStartIndex, iLength, iThreshold, iLevel, iNumberOfExpandedLevels, bSupressRequest;
		if (typeof mParameters == "object") {
			iStartIndex = mParameters.startIndex;
			iLength = mParameters.length;
			iThreshold = mParameters.threshold;
			iLevel = mParameters.level;
			iNumberOfExpandedLevels = mParameters.numberOfExpandedLevels;
			bSupressRequest = mParameters.supressRequest;
		} else { // due to compatibility; can be removed if table is adapted
			iStartIndex = arguments[1];
			iLength = arguments[2];
			iThreshold = arguments[3];
			iLevel = arguments[4];
			iNumberOfExpandedLevels = arguments[5];
			bSupressRequest = arguments[6];
		}

		var aContext = this._getContextsForParentContext(oContext, iStartIndex, iLength, iThreshold, iLevel, iNumberOfExpandedLevels, bSupressRequest);
// 		this._trace_leave("API", "getNodeContexts", "", aContext, ["length"]); // DISABLED FOR PRODUCTION
		return aContext;
	};

	AnalyticalBinding.prototype.ContextsAvailabilityStatus = { ALL: 2, SOME: 1, NONE: 0 };
	/**
	 * Determines if the binding has the entries of a given aggregation level locally available.
	 *
	 * If so, no further OData request is required to fetch any of them.
	 * @function
	 * @name sap.ui.model.analytics.AnalyticalBinding.prototype.hasAvailableNodeContexts
	 * @param {sap.ui.model.Context}
	 *            oContext the parent context identifying the aggregation level.
	 * @param {int}
	 *            iLevel the level number of oContext (because the context might occur at multiple levels).
	 * @return {boolean}
	 *            property of sap.ui.model.analytics.AnalyticalBinding.ContextsAvailabilityStatus,
	 * indicating whether all, some, or none of the entries are locally available.
	 * @public
	 */
	AnalyticalBinding.prototype.hasAvailableNodeContexts = function(oContext, iLevel) {
		var sGroupId = this._getGroupIdFromContext(oContext, iLevel);
		if (this._getKeys(sGroupId) != undefined) {
			if (this.mFinalLength[sGroupId] == true) {
				return AnalyticalBinding.prototype.ContextsAvailabilityStatus.ALL;
			} else {
				return AnalyticalBinding.prototype.ContextsAvailabilityStatus.SOME;
			}
		} else {
			return AnalyticalBinding.prototype.ContextsAvailabilityStatus.NONE;
		}
	};

	/**
	 * Gets the total number of contexts contained in a group, if known.
	 *
	 * For a given group, be aware that the group size might vary over time. In principle, this can happen if the
	 * bound set of OData entities includes measure properties with amount or quantity values. The AnalyticalBinding
	 * recognizes situations where the OData service returns multiple entries for a single group entry due to the fact that a
	 * measure property cannot be aggregated properly, because an amount exists in multiple currencies or a quantity exists
	 * in multiple units. In such situations, the AnalyticalBinding substitutes these entries by a single representative, and
	 * the group size gets reduced by the count of duplicate entries. Finally, since the Binding does not always fetch all children of
	 * a group at once, but only a page with a certain range, such size changes might happen after every page access.
	 * @function
	 * @name sap.ui.model.analytics.AnalyticalBinding.prototype.getGroupSize
	 * @param {sap.ui.model.Context}
	 *            oContext the parent context identifying the requested group of child contexts.
	 * @param {int}
	 *            iLevel the level number of oContext (because the context might occur at multiple levels)
	 * @return {int}
	 *            The currently known group size, or -1, if not yet determined
	 * @public
	 */
	AnalyticalBinding.prototype.getGroupSize = function(oContext, iLevel) {
		if (oContext === undefined) {
			return 0; // API robustness
		}
		var sGroupId = this._getGroupIdFromContext(oContext, iLevel);

		return this.mFinalLength[sGroupId] ? this.mLength[sGroupId] : -1;
	};

	/**
	 * Gets the total number of entities in the bound OData entity set.
	 *
	 * Counting takes place at the lowest aggregation level defined by the possible value combinations for the complete set of
	 * dimension properties included in the bound entity set. This means that intermediate aggregate entities with
	 * sub-totals at higher aggregation levels are not counted.
	 *
	 * @function
	 * @name sap.ui.model.analytics.AnalyticalBinding.prototype.getTotalSize
	 * @return {int}
	 *            the total number of addressed entities in the OData entity set
	 *
	 * @public
	 */
	AnalyticalBinding.prototype.getTotalSize = function() {
		if (!this.bProvideTotalSize) {
			oLogger.fatal("total size of result explicitly turned off, but getter invoked");
		}
		return +this.iTotalSize;
	};

	/**
	 * Determines if the contexts in a specified group have further children. If so,
	 * any of these group contexts can be a parent context of a nested sub-group in
	 * a subsequent aggregation level.
	 *
	 * @function
	 * @name sap.ui.model.analytics.AnalyticalBinding.prototype.hasChildren
	 * @param {sap.ui.model.Context}
	 *            oContext the parent context identifying the requested group of child contexts.
	 * @param {map}
	 *            mParameters The only supported parameter is level as the level number of oContext (because the context might occur at multiple levels)
	 * @return {boolean}
	 *            true if and only if the contexts in the specified group have further children.
	 * @public
	 */
	AnalyticalBinding.prototype.hasChildren = function(oContext, mParameters) {

		if (oContext === undefined) {
			return false; // API robustness
		}
		if (oContext == null) {
			return true;
		}
		var iContextLevel = mParameters.level;
		if (iContextLevel == 0) {
			return true;
		}

		if (this.aAggregationLevel.length < iContextLevel) {
			return false;
		}
		// children exist if it is not the rightmost grouped column or there is at least one further level with an ungrouped groupable column.
		return this.aMaxAggregationLevel.indexOf(this.aAggregationLevel[iContextLevel - 1]) < this.aMaxAggregationLevel.length - 1;
	};

	/**
	 * Determines if any of the properties included in the bound OData entity set is a measure property.
	 *
	 * @function
	 * @name sap.ui.model.analytics.AnalyticalBinding.prototype.hasMeasures
	 * @return {boolean}
	 *            true if and only one or more properties are measure properties.
	 *
	 * @public
	 */
	AnalyticalBinding.prototype.hasMeasures = function() {
		var bHasMeasures = false;
		for (var p in this.oMeasureDetailsSet) {
			if (this.oMeasureDetailsSet.hasOwnProperty(p)) {
				bHasMeasures = true;
				break;
			}
		}
		return bHasMeasures;
	};

	/**
	 * Gets details about the dimension properties included in the bound OData entity set.
	 *
	 * @function
	 * @name sap.ui.model.analytics.AnalyticalBinding.prototype.getDimensionDetails
	 * @return {map}
	 *            details for every dimension property addressed by its name. The details object provides these properties: name of the dimension,
	 * keyPropertyName for the name of the property holding the dimension key, textPropertyName for the name of the property holding the
	 * text for the dimension, aAttributeName listing all properties holding dimension attributes, grouped as indicator whether or not this
	 * dimension is currently grouped, and analyticalInfo, which contains the binding information for this dimension passed from the
	 * AnalyticalBinding's consumer via call to function updateAnalyticalInfo.
	 *
	 * @public
	 */
	AnalyticalBinding.prototype.getDimensionDetails = function() {
		return this.oDimensionDetailsSet;
	};

	/**
	 * Gets details about the measure properties included in the bound OData entity set.
	 *
	 * @function
	 * @name sap.ui.model.analytics.AnalyticalBinding.prototype.getMeasureDetails
	 * @return {map}
	 *            details for every measure property addressed by its name. The details object provides these properties: name of the measure,
	 * rawValuePropertyName for the name of the property holding the raw value, unitPropertyName for the name of the property holding the related
	 * value unit or currency, if any, and analyticalInfo, which contains the binding information for this measure passed from the
	 * AnalyticalBinding's consumer via call to function updateAnalyticalInfo.
	 *
	 * @public
	 */
	AnalyticalBinding.prototype.getMeasureDetails = function() {
		return this.oMeasureDetailsSet;
	};

	/**
	 * Determines if the binding has been configured to provide a grand total for the selected measure properties.
	 *
	 * @function
	 * @name sap.ui.model.analytics.AnalyticalBinding.prototype.providesGrandTotal
	 * @return {boolean}
	 *            true if and only if the binding provides a context for the grand totals of all selected measure properties.
	 *
	 * @public
	 */
	AnalyticalBinding.prototype.providesGrandTotal = function() {
		return this.bProvideGrandTotals;
	};

	/**
	 * Gets the metadata of a property with a given name.
	 *
	 * @function
	 * @name sap.ui.model.analytics.AnalyticalBinding.prototype.getProperty
	 * @param {string}
	 *            sPropertyName The property name.
	 * @return {object}
	 *            OData metadata of this property or null if it does not exist.
	 * @public
	 */
	AnalyticalBinding.prototype.getProperty = function(sPropertyName) {
		if (this.isInitial()) {
			return {};
		}
		return this.oAnalyticalQueryResult.getEntityType().findPropertyByName(sPropertyName);
	};

	/**
	 * Gets the names of the filterable properties in the bound OData entity set.
	 *
	 * @function
	 * @name sap.ui.model.analytics.AnalyticalBinding.prototype.getFilterablePropertyNames
	 * @returns {array}
	 *             names of properties that can be filtered.
	 *
	 * @public
	 */
	AnalyticalBinding.prototype.getFilterablePropertyNames = function() {
		if (this.isInitial()) {
			return [];
		}
		return this.oAnalyticalQueryResult.getEntityType().getFilterablePropertyNames();
	};

	/**
	 * Gets the names of the sortable properties in the bound OData entity set.
	 *
	 * @function
	 * @name sap.ui.model.analytics.AnalyticalBinding.prototype.getSortablePropertyNames
	 * @returns {array}
	 *             names of properties that can be used for sorting the result entities.
	 *
	 * @public
	 */
	AnalyticalBinding.prototype.getSortablePropertyNames = function() {
		if (this.isInitial()) {
			return [];
		}
		return this.oAnalyticalQueryResult.getEntityType().getSortablePropertyNames();
	};

	/**
	 * Gets the label of a property with a given name.
	 *
	 * @function
	 * @name sap.ui.model.analytics.AnalyticalBinding.prototype.getPropertyLabel
	 * @param {string}
	 *            sPropertyName The property name.
	 * @returns {string}
	 *            The label maintained for this property or null if it does not exist.
	 *
	 * @public
	 */
	AnalyticalBinding.prototype.getPropertyLabel = function(sPropertyName) {
		if (this.isInitial()) {
			return "";
		}
		return this.oAnalyticalQueryResult.getEntityType().getLabelOfProperty(sPropertyName);
	};

	/**
	 * Gets the label of a property with a given name.
	 *
	 * @function
	 * @name sap.ui.model.analytics.AnalyticalBinding.prototype.getPropertyHeading
	 * @param {string}
	 *            sPropertyName The property name.
	 * @returns {string}
	 *            The heading maintained for this property or null if it does not exist.
	 *
	 * @public
	 */
	AnalyticalBinding.prototype.getPropertyHeading = function(sPropertyName) {
		if (this.isInitial()) {
			return "";
		}
		return this.oAnalyticalQueryResult.getEntityType().getHeadingOfProperty(sPropertyName);
	};

	/**
	 * Gets the quick info of a property with a given name.
	 *
	 * @function
	 * @name sap.ui.model.analytics.AnalyticalBinding.prototype.getPropertyQuickInfo
	 * @param {string}
	 *            sPropertyName The property name.
	 * @returns {string}
	 *            The quick info maintained for this property or null if it does not exist.
	 *
	 * @public
	 */
	AnalyticalBinding.prototype.getPropertyQuickInfo = function(sPropertyName) {
		if (this.isInitial()) {
			return "";
		}
		return this.oAnalyticalQueryResult.getEntityType().getQuickInfoOfProperty(sPropertyName);
	};

	/**
	 * Determines if a given name refers to a measure property
	 *
	 * @function
	 * @name sap.ui.model.analytics.AnalyticalBinding.prototype.isMeasure
	 * @param {string}
	 *            sPropertyName The property name.
	 * @return {boolean}
	 *            true if and only if the bound OData entity set includes a measure property with this name.
	 *
	 * @public
	 */
	AnalyticalBinding.prototype.isMeasure = function(sPropertyName) {
		return this.aMeasureName && this.aMeasureName.indexOf(sPropertyName) !== -1;
	};

	/**
	 * Sets filters for matching only a subset of the entities in the bound OData entity set.
	 *
	 * Invoking this function resets the state of the binding. Subsequent data requests such as calls to getNodeContexts() will
	 * need to trigger OData requests in order to fetch the data that are in line with these filters.
	 *
	 * @function
	 * @name sap.ui.model.analytics.AnalyticalBinding.prototype.filter
	 * @param {sap.ui.model.Filter[]|sap.ui.model.Filter}
	 *            aFilter an Array of sap.ui.model.Filter objects or a single Filter instance.
	 * @param {sap.ui.model.FilterType}
	 *            [sFilterType=sap.ui.model.FilterType.Control] Type of the filter which should be adjusted.
	 * @return {sap.ui.model.analytics.AnalyticalBinding}
	 *            returns <code>this</code> to facilitate method chaining
	 *
 	 * @public
	 */
	AnalyticalBinding.prototype.filter = function(aFilter, sFilterType) {
		//ensure at least an empty array, so the later validation of odata4analytics.js does not fail
		if (!aFilter) {
			aFilter = [];
		}
		// wrap filter argument in an array if it's a single instance
		if (aFilter instanceof Filter) {
			aFilter = [aFilter];
		}

		aFilter = this._convertDeprecatedFilterObjects(aFilter);

		if (sFilterType == FilterType.Application) {
			this.aApplicationFilter = aFilter;
		} else {
			this.aControlFilter = aFilter;
		}

		this.iTotalSize = -1; // invalidate last row counter

		this._abortAllPendingRequests();

		this.resetData();
		// resets the flag to sort groups by this.aSorter; a new filter might resolve a multi-unit
		// case; do it before refresh event is fired
		this.bApplySortersToGroups = true;
		this._fireRefresh({
			reason : ChangeReason.Filter
		});

		return this;
	};

	/**
	 * Returns the filter information as an abstract syntax tree.
	 * Consumers must not rely on the origin information to be available, future filter
	 * implementations will not provide this information.
	 *
	 * @param {boolean} [bIncludeOrigin=false] whether to include information about the filter
	 *   objects from which the tree has been created
	 * @returns {object} The AST of the filter tree or null if no filters are set
	 * @private
	 * @ui5-restricted sap.ui.table, sap.ui.export
	 */
	//@override
	AnalyticalBinding.prototype.getFilterInfo = function(bIncludeOrigin) {
		var oCombinedFilter = FilterProcessor.combineFilters(this.aControlFilter,
				this.aApplicationFilter);

		if (oCombinedFilter) {
			return oCombinedFilter.getAST(bIncludeOrigin);
		}

		return null;
	};

	/**
	 * Sets sorters for retrieving the entities in the bound OData entity set in a specific order.
	 *
	 * Invoking this function resets the state of the binding. Subsequent data requests such as calls to getNodeContexts() will
	 * need to trigger OData requests in order to fetch the data that are in line with these sorters.
	 *
	 * @function
	 * @name sap.ui.model.analytics.AnalyticalBinding.prototype.sort
	 * @param {sap.ui.model.Sorter|array}
	 *            aSorter a sorter object or an array of sorter objects which define the sort order.
	 * @return {sap.ui.model.analytics.AnalyticalBinding}
	 *            returns <code>this</code> to facilitate method chaining.
	 *
	 * @public
	 */
	AnalyticalBinding.prototype.sort = function(aSorter) {

		if (aSorter instanceof Sorter) {
			aSorter = [ aSorter ];
		}

		this.aSorter = aSorter ? aSorter : [];

		this._abortAllPendingRequests();
		this.resetData(undefined, {reason: ChangeReason.Sort});
		this._fireRefresh({
			reason : ChangeReason.Sort
		});

		return this;
	};

	/**
	 * Gets a printable name for a group.
	 *
	 * The printable name follows the pattern is <code>&lt;label&gt;:&lt;key-value&gt;[-&lt;text-value&gt;]</code>,
	 * where <code>label</code> is the label of the dimension property used at the aggregation level for the group,
	 * <code>key-value</code> is the key value of that dimension for the group, and <code>text-value</code> is the
	 * value of the associated text property, if it is also used in the binding.
	 *
	 * Whenever a formatter function has been defined for a column displaying the key or text of this dimension, the return value
	 * of this function is applied for the group name instead of the respective key or text value.
	 *
	 * @function
	 * @name sap.ui.model.analytics.AnalyticalBinding.prototype.getGroupName
	 * @param {sap.ui.model.Context}
	 *            oContext the parent context identifying the requested group.
	 * @param {int}
	 *            iLevel the level number of oContext (because the context might occur at multiple levels)
	 * @return {string} a printable name for the group.
	 * @public
	 */
	AnalyticalBinding.prototype.getGroupName = function(oContext, iLevel) {
		if (oContext === undefined) {
			return ""; // API robustness
		}

		var sGroupProperty = this.aAggregationLevel[iLevel - 1],
			oDimension = this.oAnalyticalQueryResult.findDimensionByPropertyName(sGroupProperty),
			// it might happen that grouped property is not contained in the UI (e.g. if grouping is
			// done with a dimension's text property)
			fValueFormatter = this.mAnalyticalInfoByProperty[sGroupProperty]
				&& this.mAnalyticalInfoByProperty[sGroupProperty].formatter,
			sPropertyValue = oContext.getProperty(sGroupProperty),
			oTextProperty, sFormattedPropertyValue, sGroupName;

		if (oDimension && this.oDimensionDetailsSet[sGroupProperty].textPropertyName) {
			oTextProperty = oDimension.getTextProperty();
		}

		var sTextProperty, sTextPropertyValue, fTextValueFormatter;
		if (oTextProperty) {
			sTextProperty = oDimension.getTextProperty().name;
			// it might happen that text property is not contained in the UI
			fTextValueFormatter = this.mAnalyticalInfoByProperty[sTextProperty]
				&& this.mAnalyticalInfoByProperty[sTextProperty].formatter;
			sTextPropertyValue = oContext.getProperty(sTextProperty);
		}

		if (!oTextProperty) {
			sFormattedPropertyValue = fValueFormatter ? fValueFormatter(sPropertyValue) : sPropertyValue;
			sGroupName = (oDimension.getLabelText ? oDimension.getLabelText() + ': ' : '')
				+ sFormattedPropertyValue;
		} else {
			sFormattedPropertyValue = fValueFormatter ? fValueFormatter(sPropertyValue, sTextPropertyValue) : sPropertyValue;
			sGroupName = (oDimension.getLabelText ? oDimension.getLabelText() + ': ' : '')
				+ sFormattedPropertyValue;

			var sFormattedTextPropertyValue = fTextValueFormatter ? fTextValueFormatter(sTextPropertyValue, sPropertyValue) : sTextPropertyValue;
			if (sFormattedTextPropertyValue) {
				sGroupName += ' - ' + sFormattedTextPropertyValue;
			}
		}

		return sGroupName;
	};

	/**
	 * Updates the binding's structure with new analytical information.
	 *
	 * Analytical information is the mapping of UI columns to properties in the bound OData entity set. Every column object contains
	 * the name of the bound property and in addition:
	 * <ol>
	 *   <li>A column bound to a dimension property has further boolean properties:
	 *     <ul>
	 *       <li>grouped: dimension will be used for building groups</li>
	 *       <li>visible: if the column is visible, values for the related property will be fetched from the OData service</li>
	 *       <li>inResult: if the column is not visible, but declared to be part of the result, values for the related property
	 *       will also be fetched from the OData service</li>
	 *     </ul>
	 *   </li>
	 *   <li>A column bound to a measure property has further boolean properties:
	 *     <ul>
	 *       <li>total: totals and sub-totals will be provided for the measure at all aggregation levels</li>
	 *     </ul>
	 *   </li>
	 *   <li>A column bound to a hierarchy property has further properties:
	 *     <ul>
	 *       <li>grouped: boolean value; indicates whether the hierarchy will be used for building
	 *           groups</li>
	 *       <li>level: integer value; the hierarchy level is mandatory for at least one of those
	 *           columns that represent the same hierarchy.</li>
	 *     </ul>
	 *   </li>
	 * </ol>
	 *
	 * Invoking this function resets the state of the binding and subsequent data requests such as calls to getNodeContexts() will
	 * need to trigger OData requests in order to fetch the data that are in line with this analytical information.
	 *
	 * Please be aware that a call of this function might lead to additional back-end requests, as well as a control re-rendering later on.
	 * Whenever possible use the API of the analytical control, instead of relying on the binding.
	 *
	 * @function
	 * @name sap.ui.model.analytics.AnalyticalBinding.prototype.updateAnalyticalInfo
	 * @param {array}
	 *            aColumns an array with objects holding the analytical information for every column, from left to right.
	 * @protected
	 */
	AnalyticalBinding.prototype.updateAnalyticalInfo = function(aColumns, bForceChange) {
		var oDimensionDetails,
			oEntityType,
			aHierarchyProperties,
			that = this;

		/*
		 * If the given analytical column is related to a hierarchy, add or update the corresponding
		 * entry in <code>that.mHierarchyDetailsByName</code>.
		 * @param {object} The analytical info for an analytical column
		 */
		function addOrUpdateHierarchy(oColumn) {
			var iLevel = oColumn.level,
				sName = oColumn.name;

			aHierarchyProperties = aHierarchyProperties
				|| oEntityType.getAllHierarchyPropertyNames();

			aHierarchyProperties.forEach(function (sHierarchyName) {
				var oHierarchy = that.oAnalyticalQueryResult
						.findDimensionByPropertyName(sHierarchyName).getHierarchy(),
					oHierarchyDetails = null,
					// each hierarchy has a node ID property, see post processing in
					// sap.ui.model.analytics.odata4analytics.EntityType.prototype._init
					sNodeIDName = oHierarchy.getNodeIDProperty().name,
					oProperty;

				if (sNodeIDName === sName) {
					oHierarchyDetails = getOrCreateHierarchyDetails(oHierarchy);
				} else {
					oProperty = oHierarchy.getNodeExternalKeyProperty();
					if (oProperty && oProperty.name === sName) {
						oHierarchyDetails = getOrCreateHierarchyDetails(oHierarchy);
						oHierarchyDetails.nodeExternalKeyName = sName;
					} else {
						oProperty = oEntityType.getTextPropertyOfProperty(sNodeIDName);
						if (oProperty && oProperty.name === sName) {
							oHierarchyDetails = getOrCreateHierarchyDetails(oHierarchy);
							oHierarchyDetails.nodeTextName = sName;
						}
					}
				}
				if (oHierarchyDetails && "level" in oColumn) {
					// add level restriction and check that aColumns is properly defined
					if (typeof iLevel === "number") {
						if ("level" in oHierarchyDetails && oHierarchyDetails.level !== iLevel) {
							throw new Error("Multiple different level filter for hierarchy '"
								+ sNodeIDName + "' defined");
						}
						oHierarchyDetails.level = iLevel;
						// the property which defines the level also defines the grouping
						oHierarchyDetails.grouped = !!oColumn.grouped;
					} else {
						throw new Error("The level of '" + sNodeIDName
							+ "' has to be an integer value");
					}
				}
			});
		}

		/*
		 * Get the hierarchy details for the given name from
		 * <code>that.mHierarchyDetailsByName</code>. If there is no entry in the set, a new empty
		 * object is added to the hierarchy details map and returned.
		 * @param {object} oHierarchy The hierarchy for which to get the details
		 * @returns {object} The hierarchy details object.
		 */
		function getOrCreateHierarchyDetails(oHierarchy) {
			var sName = oHierarchy.getNodeIDProperty().name,
				oNodeLevelProperty,
				oHierarchyDetails = that.mHierarchyDetailsByName[sName];

			if (!oHierarchyDetails) {
				oNodeLevelProperty = oHierarchy.getNodeLevelProperty();
				// add hierarchy information
				oHierarchyDetails = {
					dimensionName : oHierarchy.getNodeValueProperty().name,
					nodeIDName : sName,
					nodeLevelName : oNodeLevelProperty && oNodeLevelProperty.name
				};
				that.mHierarchyDetailsByName[sName] = oHierarchyDetails;
			}
			return oHierarchyDetails;
		}

		if (!this.oModel.oMetadata || !this.oModel.oMetadata.isLoaded() || this.isInitial()) {
			this.aInitialAnalyticalInfo = aColumns;
			return;
		}

		// check if something has changed --> deep equal on the column info objects, only 1 level "deep"
		if (deepEqual(this._aLastChangedAnalyticalInfo, aColumns)) {
			if (bForceChange) {
				setTimeout(function () {
					this._fireChange({reason: ChangeReason.Change});
				}.bind(this), 0);
			}
			return;
		}

		oEntityType = this.oAnalyticalQueryResult.getEntityType();
		// make a deep copy of the column definition, so we can ignore duplicate calls the next time, see above
		// copy is necessary because the original analytical info will be changed and used internally, through out the binding "coding"
		this._aLastChangedAnalyticalInfo = [];
		for (var j = 0; j < aColumns.length; j++) {
			this._aLastChangedAnalyticalInfo[j] = jQuery.extend({}, aColumns[j]);
		}

		// parameter is an array with elements whose structure is defined by sap.ui.analytics.model.AnalyticalTable.prototype._getColumnInformation()
		var oPreviousDimensionDetailsSet = this.oDimensionDetailsSet || {},
			oPreviousMeasureDetailsSet = this.oMeasureDetailsSet || {};

		this.mAnalyticalInfoByProperty = {}; // enable associative access to analytical update information
		this.aMaxAggregationLevel = []; // names of all dimensions referenced by any column
		this.aAggregationLevel = []; // names of all currently grouped dimensions
		this.aMeasureName = []; // names of all measures referenced by any column
		if (this.iAnalyticalInfoVersionNumber == undefined) {
			this.iAnalyticalInfoVersionNumber = 1;
		} else if (this.iAnalyticalInfoVersionNumber > 999) {
			this.iAnalyticalInfoVersionNumber = 1;
		} else {
			this.iAnalyticalInfoVersionNumber = this.iAnalyticalInfoVersionNumber + 1;
		}

		this.oMeasureDetailsSet = {}; // properties with structure {rawValueProperty,unitProperty,formattedValueProperty}
		this.oDimensionDetailsSet = {}; // properties with structure {name,keyProperty,textProperty,aAttributeName}
		this.aAdditionalSelects = [];
		// Maps the nodeIDName to an object with the structure: {dimensionName, grouped, level,
		// nodeExternalKeyName, nodeIDName, nodeLevelName, nodeTextName}
		this.mHierarchyDetailsByName = {}; //

		// process column settings for dimensions and measures part of the result or visible
		for (var i = 0; i < aColumns.length; i++) {
			// determine requested aggregation level from columns representing dimension-related properties
			var oDimension = this.oAnalyticalQueryResult.findDimensionByPropertyName(aColumns[i].name);
			if (oDimension && (aColumns[i].inResult == true || aColumns[i].visible == true)) {
				aColumns[i].dimensionPropertyName = oDimension.getName();
				oDimensionDetails = this.oDimensionDetailsSet[oDimension.getName()];
				if (!oDimensionDetails) {
					oDimensionDetails = {};
					oDimensionDetails.name = oDimension.getName();
					oDimensionDetails.aAttributeName = [];
					oDimensionDetails.grouped = false;
					this.oDimensionDetailsSet[oDimension.getName()] = oDimensionDetails;
					this.aMaxAggregationLevel.push(oDimensionDetails.name);
					if (aColumns[i].grouped == true) {
						this.aAggregationLevel.push(oDimensionDetails.name);
					}
				}
				if (aColumns[i].grouped == true) {
<<<<<<< HEAD
					if (jQuery.inArray(oDimension.getName(), this.getSortablePropertyNames()) == -1) {
						oLogger.fatal("property " + oDimension.getName() + " must be sortable in order to be used as grouped dimension");
=======
					if (!this.getSortablePropertyNames() || this.getSortablePropertyNames().indexOf(oDimension.getName()) == -1) {
						Log.fatal("property " + oDimension.getName() + " must be sortable in order to be used as grouped dimension");
>>>>>>> c0721998
					}
					oDimensionDetails.grouped = true;
				}

				if (oDimension.getName() == aColumns[i].name) {
					oDimensionDetails.keyPropertyName = aColumns[i].name;
				}
				var oTextProperty = oDimension.getTextProperty();
				if (oTextProperty && oTextProperty.name == aColumns[i].name) {
					oDimensionDetails.textPropertyName = aColumns[i].name;
				}
				if (oDimension.findAttributeByName(aColumns[i].name)) {
					oDimensionDetails.aAttributeName.push(aColumns[i].name);
				}
				oDimensionDetails.analyticalInfo = aColumns[i];
			}

			// determine necessary measure details from columns visualizing measure-related properties
			var oMeasure = this.oAnalyticalQueryResult.findMeasureByPropertyName(aColumns[i].name);
			if (oMeasure && (aColumns[i].inResult == true || aColumns[i].visible == true)) {
				aColumns[i].measurePropertyName = oMeasure.getName();
				var oMeasureDetails = this.oMeasureDetailsSet[oMeasure.getName()];
				if (!oMeasureDetails) {
					oMeasureDetails = {};
					oMeasureDetails.name = oMeasure.getName();
					this.oMeasureDetailsSet[oMeasure.getName()] = oMeasureDetails;
					this.aMeasureName.push(oMeasureDetails.name);
				}
				if (oMeasure.getRawValueProperty().name == aColumns[i].name) {
					oMeasureDetails.rawValuePropertyName = aColumns[i].name;
				}
				var oFormattedValueProperty = oMeasure.getFormattedValueProperty();
				if (oFormattedValueProperty && oFormattedValueProperty.name == aColumns[i].name) {
					oMeasureDetails.formattedValuePropertyName = aColumns[i].name;
				}
				oMeasureDetails.analyticalInfo = aColumns[i];
			}

			// determine requested hierarchy information from columns representing hierarchy-related
			// information (column properties are not considered)
			if (!oDimension && !oMeasure) {
				addOrUpdateHierarchy(aColumns[i]);
			}
			this.mAnalyticalInfoByProperty[aColumns[i].name] = aColumns[i];
		}
		// for compatibility reasons remove hierarchy elements without a level information
		Object.keys(this.mHierarchyDetailsByName).forEach(function (sNodeIDName) {
			var oHierarchyDetails = that.mHierarchyDetailsByName[sNodeIDName];
			if (!("level" in oHierarchyDetails)) {
				delete that.mHierarchyDetailsByName[sNodeIDName];
				if (oLogger.isLoggable(Log.Level.INFO)) {
					oLogger.info("No level specified for hierarchy node '" + sNodeIDName
						+ "'; ignoring hierarchy", "");
				}
			} else if (!that.oDimensionDetailsSet[sNodeIDName]) {
				// also add it as regular dimension, which is a precondition to integrate
				// hierarchies with regular processing of data requests and responses
				that.oDimensionDetailsSet[sNodeIDName] = {
					aAttributeName : [],
					grouped : oHierarchyDetails.grouped,
					isHierarchyDimension : true, // mark it as hierarchy dimension
					name : sNodeIDName
				};
				that.aMaxAggregationLevel.push(sNodeIDName);
				if (oHierarchyDetails.grouped) {
					that.aAggregationLevel.push(sNodeIDName);
				}
			}
		});

		// finalize measure information with unit properties also being part of the table
		for ( var measureName in this.oMeasureDetailsSet) {
			var oUnitProperty = this.oAnalyticalQueryResult.findMeasureByName(measureName).getUnitProperty();
			if (oUnitProperty) {
				this.oMeasureDetailsSet[measureName].unitPropertyName = oUnitProperty.name;
			}
		}

		// check if any dimension has been added or removed. If so, invalidate the total size
		var bDimensionsChanged = Object.keys(oPreviousDimensionDetailsSet).sort().join(";")
				!== Object.keys(this.oDimensionDetailsSet).sort().join(";");
		if (bDimensionsChanged) {
			this.iTotalSize = -1;
		}
		if (bDimensionsChanged
				|| Object.keys(oPreviousMeasureDetailsSet).sort().join(";")
					!== Object.keys(this.oMeasureDetailsSet).sort().join(";")) {
			// do not reset the flag if the dimensions and the measures are the same
			this.bApplySortersToGroups = true;
		}

		// remember column settings for later reference
		this.aAnalyticalInfo = aColumns;

		// reset attributes holding previously loaded data
		this.resetData();

		this.bNeedsUpdate = false;

		if (this.mParameters.select) {
			this.aAdditionalSelects = getAdditionalSelects(this);
		}

		if (bForceChange) {
			this._fireChange({reason: ChangeReason.Change});
		}

	};

	/**
	 * Gets the analytical information for a column with a given name.
	 *
	 * @function
	 * @name sap.ui.model.analytics.AnalyticalBinding.prototype.getAnalyticalInfoForColumn
	 * @param {string} sColumnName the column name.
	 * @return {object}
	 *            analytical information for the column; see {@link #updateAnalyticalInfo}
	 *            for an explanation of the object structure
	 * @public
	 */
	AnalyticalBinding.prototype.getAnalyticalInfoForColumn = function(sColumnName) {
		return this.mAnalyticalInfoByProperty[sColumnName];
	};

	/**
	 * Loads child contexts of multiple groups.
	 *
	 * @function
	 * @name sap.ui.model.analytics.AnalyticalBinding.prototype.loadGroups
	 * @param {map}
	 *            mGroupIdRanges specifies index ranges of child contexts to be loaded for multiple groups identified by their ID. A group index range is
	 *            given by an object consisting of startIndex, length, threshold. For every group ID, the map holds an array of such range objects.
	 *
	 * @public
	 */
	AnalyticalBinding.prototype.loadGroups = function(mGroupIdRanges) {
		var aGroupId = [];
		for ( var sGroupId in mGroupIdRanges) {
			aGroupId.push(sGroupId);

			// clean up existing loaded data for the given group ID
			this._resetData(sGroupId);

			var aGroupIdRange = mGroupIdRanges[sGroupId];

			for (var i = 0; i < aGroupIdRange.length; i++) {
				var oGroupIdRange = aGroupIdRange[i];
				// force reload of every requested index range for the given group ID
				this._getContextsForParentGroupId(sGroupId, oGroupIdRange.startIndex, oGroupIdRange.length,
						oGroupIdRange.threshold);
			}

			// TODO check current code works, but it would be more natural if this _considerRequestGrouping would be outside of this loop
			var aRequestId = [];
			for (var j = -1, sGroupId2; (sGroupId2 = aGroupId[++j]) !== undefined; ) {
				aRequestId.push(this._getRequestId(AnalyticalBinding._requestType.groupMembersQuery, {groupId: sGroupId2}));
			}
			this._considerRequestGrouping(aRequestId);
		}
	};

	/**
	 * Gets analytical metadata for the bound OData entity set.
	 *
	 * @function
	 * @name sap.ui.model.analytics.AnalyticalBinding.prototype.getAnalyticalQueryResult
	 * @return {sap.ui.model.analytics.odata4analytics.QueryResult} analytical metadata for the bound OData entity set
	 * @public
	 */
	AnalyticalBinding.prototype.getAnalyticalQueryResult = function() {
		return this.oAnalyticalQueryResult;
	};


	/********************************
	 *** Private section follows
	 ********************************/


	/**
	 * Enumeration of request types implemented for the analytical binding.
	 * Every type <T> is implemented with the two methods prepare<T>Request and process<T>Response, names in proper upper camel case notation.
	 * @private
	 */
	AnalyticalBinding._requestType = {
			groupMembersQuery : 1, // members of a named group G identified by its path /G1/G2/G3/.../G/
			totalSizeQuery : 2, // total number of entities in result matching all specified filter conditions
			groupMembersAutoExpansionQuery : 3, // all members residing in a group or sub group w.r.t. a given group ID
			levelMembersQuery : 4, // members of a given level
			reloadMeasuresQuery : 5 // measures of a certain entry
			};

	AnalyticalBinding._artificialRootContextGroupId = "artificialRootContext";

	/**
	 * Iterates over the given array of hierarchy level filters. For each level filter removes an
	 * already existing entry from given filter expression and adds a new entry to the filter
	 * expression.
	 *
	 * @param {object[]} aFilters
	 *   An array of hierarchy level filter objects. Each object has a <code>propertyName</code>
	 *   property of type string and a <code>level</code> property of type number.
	 * @param {sap.ui.model.analytics.odata4analytics.FilterExpression} oFilterExpression
	 *   The FilterExpression to which to add the hierarchy level filters
	 * @private
	 */
	AnalyticalBinding._addHierarchyLevelFilters = function (aFilters, oFilterExpression) {
		// add level restrictions, if hierarchy is included in request
		aFilters.forEach(function (oFilter) {
			oFilterExpression.removeConditions(oFilter.propertyName);
			oFilterExpression.addCondition(oFilter.propertyName, FilterOperator.EQ, oFilter.level);
		});
	};

	/**
	 * @private
	 */
	AnalyticalBinding.prototype._getContextsForParentContext = function(oParentContext, iStartIndex, iLength,
			iThreshold, iLevel, iNumberOfExpandedLevels, bSupressRequest) {

		if (oParentContext === undefined) {
			return []; // API robustness
		}
		if (oParentContext && oParentContext.getPath() == "/" + AnalyticalBinding._artificialRootContextGroupId) {
			// special case for artificial root contexts: adjust context to point to the real path
			oParentContext = this.getModel().getContext("/");
		}
		var sParentGroupId = this._getGroupIdFromContext(oParentContext, iLevel);
		return this._getContextsForParentGroupId(sParentGroupId, iStartIndex, iLength, iThreshold, iNumberOfExpandedLevels, bSupressRequest);
	};

	/**
	 * @private
	 */
	AnalyticalBinding.prototype._getContextsForParentGroupId = function(sParentGroupId, iStartIndex, iLength,
			iThreshold, iNumberOfExpandedLevels, bSupressRequest) {
		if (sParentGroupId === undefined) {
			return []; // API robustness
		}

		//	Set default values if start index, threshold, length or number of expanded levels are not defined
		if (!iStartIndex) {
			iStartIndex = 0;
		}

		if (!iLength) {
			iLength = this.oModel.iSizeLimit;
		}

		if (this.mFinalLength[sParentGroupId] && this.mLength[sParentGroupId] < iStartIndex + iLength) {
			iLength = this.mLength[sParentGroupId] - iStartIndex;
			if (iLength < 0) {
				oLogger.fatal("invalid start index greater than total group length passed");
			}
		}

		if (!iThreshold) {
			iThreshold = 0;
		}

		if (!iNumberOfExpandedLevels) {
			iNumberOfExpandedLevels = 0;
		}
		if (sParentGroupId == null) {
			if (iNumberOfExpandedLevels > 0) {
				oLogger.fatal("invalid request to determine nodes of root context");
				return null;
			}
		} else {
			if (this._getGroupIdLevel(sParentGroupId) >= this.aAggregationLevel.length && iNumberOfExpandedLevels > 0) {
				oLogger.fatal("invalid request to determine nodes of context with group ID " + sParentGroupId);
				return null;
			}
			if (this._getGroupIdLevel(sParentGroupId) + iNumberOfExpandedLevels > this.aAggregationLevel.length) {
				// need to adjust number of levels to expand
				iNumberOfExpandedLevels = this.aAggregationLevel.length - this._getGroupIdLevel(sParentGroupId) - 1;
			}
		}

		var aContext = [], bLoadContexts, oGroupSection, oGroupExpansionFirstMissingMember, missingMemberCount;
		var iAggregationLevel = sParentGroupId == null ? 0 : this._getGroupIdLevel(sParentGroupId) + 1;
		if (!this.aMultiUnitLoadFactor[iAggregationLevel]) {
			this.aMultiUnitLoadFactor[iAggregationLevel] = 1;
		}

		var bGroupLevelAutoExpansionIsActive = iNumberOfExpandedLevels > 0 && sParentGroupId != null;
		if (bGroupLevelAutoExpansionIsActive) {
			var iMinRequiredLevel = this._getGroupIdLevel(sParentGroupId);
			var iAutoExpandGroupsToLevel = iMinRequiredLevel + iNumberOfExpandedLevels;
			var bDataAvailable = true;
			if (!bSupressRequest) {
				oGroupExpansionFirstMissingMember = this._calculateRequiredGroupExpansion(sParentGroupId, iAutoExpandGroupsToLevel, iStartIndex, iLength + iThreshold);
				bDataAvailable = oGroupExpansionFirstMissingMember.groupId_Missing == null;
				// the following line further reliefs the condition to load data by just looking at the sub-tree
				bDataAvailable = bDataAvailable
					// first missing member is in a different upper level sub-tree, e.g. sParentGroupId: /A/B/C groupId_Missing: /A/X
					|| oGroupExpansionFirstMissingMember.groupId_Missing.length < sParentGroupId.length
					// first missing member is in a different lower level sub-tree, e.g. sParentGroupId: /A/B groupId_Missing: /A/C/D
					|| oGroupExpansionFirstMissingMember.groupId_Missing.substring(0, sParentGroupId.length) != sParentGroupId;
			}
			if (bDataAvailable) {
				aContext = this._getLoadedContextsForGroup(sParentGroupId, iStartIndex, iLength);
			} else {
				missingMemberCount = iLength + iThreshold;
			}
			bLoadContexts = !bDataAvailable;
			// finally adjust the number of entities to be loaded by the load factor (after(!) all calculations have been made)
			missingMemberCount = Math.ceil(missingMemberCount * this.aMultiUnitLoadFactor[iAggregationLevel]);
		} else { // no automatic expansion of group levels
			aContext = this._getLoadedContextsForGroup(sParentGroupId, iStartIndex, iLength, bSupressRequest);
			bLoadContexts = false;
			if (!bSupressRequest) {
				oGroupSection = this._calculateRequiredGroupSection(sParentGroupId, iStartIndex, iLength, iThreshold, aContext);
				var bPreloadContexts = oGroupSection.length > 0 && iLength < oGroupSection.length;
				bLoadContexts = (aContext.length != iLength
								 && !(this.mFinalLength[sParentGroupId] && aContext.length >= this.mLength[sParentGroupId] - iStartIndex))
								|| bPreloadContexts;
				// finally adjust the number of entities to be loaded by the load factor (after(!) all calculations have been made)
				oGroupSection.length = Math.ceil(oGroupSection.length * this.aMultiUnitLoadFactor[iAggregationLevel]);
			}
		}

		if (!bLoadContexts) {
			// all data available so no request will be issued that might be related to some group of requests
			this._cleanupGroupingForCompletedRequest(this._getRequestId(AnalyticalBinding._requestType.groupMembersQuery, {groupId: sParentGroupId}));
		}

		// check if metadata are already available
		var bExecuteRequest = false;
		if (this.oModel.getServiceMetadata()) {
			// If rows are missing send a request
			if (bLoadContexts) {
				var bNeedTotalSize = this.bProvideTotalSize && this.iTotalSize == -1 && !this._isRequestPending(this._getRequestId(AnalyticalBinding._requestType.totalSizeQuery));
				bExecuteRequest = true;
				var aMembersRequestId;
				if (this.bUseBatchRequests) {
					if (bGroupLevelAutoExpansionIsActive) {
						aMembersRequestId = this._prepareGroupMembersAutoExpansionRequestIds(sParentGroupId, iNumberOfExpandedLevels);
						for (var i = -1, sRequestId; (sRequestId = aMembersRequestId[++i]) !== undefined; ) {
							if (this._isRequestPending(sRequestId)) {
								bExecuteRequest = false;
								break;
							}
						}
						if (bExecuteRequest) {
							this.aBatchRequestQueue.push([ AnalyticalBinding._requestType.groupMembersAutoExpansionQuery, sParentGroupId, oGroupExpansionFirstMissingMember, missingMemberCount, iNumberOfExpandedLevels ]);
						}
					} else { // ! bGroupLevelAutoExpansionIsActive
						bExecuteRequest = !this._isRequestPending(this._getRequestId(AnalyticalBinding._requestType.groupMembersQuery, {groupId: sParentGroupId}));
						if (bExecuteRequest) {
							this.aBatchRequestQueue.push([ AnalyticalBinding._requestType.groupMembersQuery, sParentGroupId, oGroupSection.startIndex, oGroupSection.length ]);
							aMembersRequestId = [ this._getRequestId(AnalyticalBinding._requestType.groupMembersQuery, {groupId: sParentGroupId}) ];
						}
					}
					if (bExecuteRequest && bNeedTotalSize) {
						aMembersRequestId.push(this._getRequestId(AnalyticalBinding._requestType.totalSizeQuery));
						this._considerRequestGrouping(aMembersRequestId);
						this.aBatchRequestQueue.push([ AnalyticalBinding._requestType.totalSizeQuery ]);
					}
					if (bExecuteRequest) {
						if (sParentGroupId == null) { // root node is requested, so discard all not received responses, because the entire table must be set up from scratch
							this._abortAllPendingRequests();
						}
						Promise.resolve().then(AnalyticalBinding.prototype._processRequestQueue.bind(this));
					}
				} else { // ! bUseBatchRequests
					var oMemberRequestDetails;
					if (bGroupLevelAutoExpansionIsActive) {
						aMembersRequestId = this._prepareGroupMembersAutoExpansionRequestIds(sParentGroupId, iNumberOfExpandedLevels);
						for (var j = -1, sMemberRequestId; (sMemberRequestId = aMembersRequestId[++j]) !== undefined; ) {
							if (this._isRequestPending(sMemberRequestId)) {
								bExecuteRequest = false;
								break;
							}
						}
						if (bExecuteRequest) {
							oMemberRequestDetails = this._prepareGroupMembersAutoExpansionQueryRequest(AnalyticalBinding._requestType.groupMembersAutoExpansionQuery, sParentGroupId, oGroupExpansionFirstMissingMember, missingMemberCount, iNumberOfExpandedLevels);
						}
					} else { // ! bGroupLevelAutoExpansionIsActive
						bExecuteRequest = !this._isRequestPending(this._getRequestId(AnalyticalBinding._requestType.groupMembersQuery, {groupId: sParentGroupId}));
						if (bExecuteRequest) {
							oMemberRequestDetails = this._prepareGroupMembersQueryRequest(AnalyticalBinding._requestType.groupMembersQuery, sParentGroupId, oGroupSection.startIndex, oGroupSection.length);
							aMembersRequestId = [ oMemberRequestDetails.sRequestId ];
						}
					}
					if (bExecuteRequest) {
						if (sParentGroupId == null) { // root node is requested, so discard all not received responses, because the entire table must be set up from scratch
							this._abortAllPendingRequests();
						}

						this._executeQueryRequest(oMemberRequestDetails);
						if (bNeedTotalSize && !oMemberRequestDetails.bIsFlatListRequest) {
							aMembersRequestId.push(this._getRequestId(AnalyticalBinding._requestType.totalSizeQuery));
							this._considerRequestGrouping(aMembersRequestId);
							this._executeQueryRequest(this._prepareTotalSizeQueryRequest(AnalyticalBinding._requestType.totalSizeQuery));
						}
					}
				}
			}
		}
		return aContext;
	};


	/**
	 * Computes the hierarchy level filters for all entries in <code>mHierarchyDetailsByName</code>
	 * and adds for each entry a recursive hierarchy to the given analytical query request.
	 * If the given group ID is null nothing is done and if the given group ID is not "/" an error
	 * is logged and an empty array is returned.
	 *
	 * @param {sap.ui.model.analytics.odata4analytics.QueryResultRequest} oAnalyticalQueryRequest
	 *   The analytical query request to which to add the recursive hierarchy
	 * @param {string} sGroupId
	 *   The group ID; has to be "/" or null otherwise an error is logged and an empty array is
	 *   returned
	 * @returns {object[]} An array of hierarchy level filters. Each filter has a
	 *   <code>propertyName</code> property of type string and a <code>level</code> property of type
	 *   number.
	 * @private
	 */
	AnalyticalBinding.prototype._getHierarchyLevelFiltersAndAddRecursiveHierarchy
			= function (oAnalyticalQueryRequest, sGroupId) {
		var aHierarchyKeys,
			aHierarchyLevelFilters = [],
			that = this;

		if (sGroupId === null) {
			return aHierarchyLevelFilters;
		}

		aHierarchyKeys = Object.keys(this.mHierarchyDetailsByName);
		if (aHierarchyKeys.length > 0 && sGroupId !== "/") {
			oLogger.error("Hierarchy cannot be requested for members of a group",
				sGroupId);
			return aHierarchyLevelFilters;
		}

		aHierarchyKeys.forEach(function (sHierarchyKey) {
			var oHierarchyDetails = that.mHierarchyDetailsByName[sHierarchyKey];

			oAnalyticalQueryRequest.addRecursiveHierarchy(oHierarchyDetails.dimensionName,
				!!oHierarchyDetails.nodeExternalKeyName,
				!!oHierarchyDetails.nodeTextName);
			aHierarchyLevelFilters.push({
				propertyName : oHierarchyDetails.nodeLevelName,
				level : oHierarchyDetails.level
			});
		});
		return aHierarchyLevelFilters;
	};

	/**
	 * Filters out hierarchy dimensions from given aggregation level.
	 *
	 * @param {string[]} aAggregationLevel
	 *   Array of dimension property names which define the aggregation level
	 * @returns {string[]} Array of non hierarchy dimensions
	 * @private
	 */
	AnalyticalBinding.prototype._getNonHierarchyDimensions = function (aAggregationLevel) {
		var that = this;

		return aAggregationLevel.filter(function (sDimension) {
			return !that.oDimensionDetailsSet[sDimension].isHierarchyDimension;
		});
	};

	AnalyticalBinding.prototype._processRequestQueue = function(aRequestQueue) {
		// if no argument is given: use the shared member aBatchRequestQueue
		if (aRequestQueue === undefined || aRequestQueue === null) {
			//safety check: empty array fallback in case the "global" batch queue is not defined yet
			aRequestQueue = this.aBatchRequestQueue || [];
		}
		// step out if the request queue is still empty after our previous checks
		if (aRequestQueue.length == 0) {
			return;
		}

		var aRequestDetails = [];
		var bFoundFlatListRequest = false;
		var i, oRequestDetails, aRequestQueueEntry;

		// create request objects: process group member requests first to detect flat list requests
		for (i = -1; (aRequestQueueEntry = aRequestQueue[++i]) !== undefined;) {
			if (aRequestQueueEntry[0] == AnalyticalBinding._requestType.groupMembersQuery) { // request type is at array index 0
				oRequestDetails = AnalyticalBinding.prototype._prepareGroupMembersQueryRequest.apply(this, aRequestQueueEntry);
				bFoundFlatListRequest = bFoundFlatListRequest || oRequestDetails.bIsFlatListRequest;
				aRequestDetails.push(oRequestDetails);
			}
		}

		// create request objects for all other request types
		for (i = -1; (aRequestQueueEntry = aRequestQueue[++i]) !== undefined;) {
			oRequestDetails = null;
			switch (aRequestQueueEntry[0]) { // different request types
			case AnalyticalBinding._requestType.groupMembersQuery:
				continue; // handled above
			case AnalyticalBinding._requestType.totalSizeQuery:
				if (!bFoundFlatListRequest) {
					oRequestDetails = AnalyticalBinding.prototype._prepareTotalSizeQueryRequest.apply(this, aRequestQueueEntry);
					aRequestDetails.push(oRequestDetails);
				}
				break;
			case AnalyticalBinding._requestType.groupMembersAutoExpansionQuery:
				oRequestDetails = AnalyticalBinding.prototype._prepareGroupMembersAutoExpansionQueryRequest.apply(this, aRequestQueueEntry);
				for (var j = -1, oLevelMembersRequestDetails; (oLevelMembersRequestDetails = oRequestDetails.aGroupMembersAutoExpansionRequestDetails[++j]) !== undefined; ) {
					aRequestDetails.push(oLevelMembersRequestDetails);
				}
				break;
			case AnalyticalBinding._requestType.reloadMeasuresQuery: {
				var aReloadMeasureRequestDetails = aRequestQueueEntry[1];
				for (var k = -1, oReloadMeasureRequestDetails; (oReloadMeasureRequestDetails = aReloadMeasureRequestDetails[++k]) !== undefined; ) {
					aRequestDetails.push(oReloadMeasureRequestDetails);
				}
				break;
			}
			default:
				oLogger.fatal("unhandled request type " + aRequestQueue[i][0]);
				continue;
			}
		}

		// execute them either directly in case of a single request or via a batch request
		if (aRequestDetails.length > 1) {
			this._executeBatchRequest(aRequestDetails);
		} else {
			this._executeQueryRequest(aRequestDetails[0]);
		}

		// clean up request queue after processing, if it is based on the shared member request queue
		if (aRequestQueue === this.aBatchRequestQueue) {
			this.aBatchRequestQueue = [];
		}
	};

	/** *************************************************************** */
	/**
	 * @private
	 */
	AnalyticalBinding.prototype._prepareGroupMembersQueryRequest = function(iRequestType, sGroupId, iStartIndex, iLength) {
		var aGroupId = [],
			// array of sap.ui.model.Sorter like objects ({sPatch, bDescending})
			aGroupingSorters = [],
			aHierarchyLevelFilters;

		// (0) set up analytical OData request object
		var oAnalyticalQueryRequest = new odata4analytics.QueryResultRequest(this.oAnalyticalQueryResult);
		oAnalyticalQueryRequest.setResourcePath(this._getResourcePath());
		oAnalyticalQueryRequest.getSortExpression().clear();

		// (1) analyze aggregation level of sGroupId

		// indexes to elements of this.aMaxAggregationLevel marking begin and end of the requested child level
		var iChildGroupFromLevel = 0, iChildGroupToLevel = -1;
		if (sGroupId) {
			aGroupId = this._getGroupIdComponents(sGroupId);
			iChildGroupFromLevel = iChildGroupToLevel = aGroupId.length;

			var iUngroupedParentLevelCount = 0;
			// determine offset for child level (depends on grouped column property of higher aggregation levels)
			// Ex: Assume aMaxAggregationLevel with (G=grouped,U=ungrouped): [ G1 U1 U2 G2 U3 U4 G3 F5 F6 ... ]
			// For sGroupId = "G1/G2", initial iChildGroupFromLevel is 2. The following loop will increment it to 4
			// and consequently point to U3
			for (var j = 0, iLevel = 0; j < iChildGroupFromLevel; iLevel++) {
				if (this.oDimensionDetailsSet[this.aMaxAggregationLevel[iLevel]].grouped == false) {
					++iUngroupedParentLevelCount;
				} else {
					++j;
				}
			}
			// adjust child levels by number of ungrouped parent levels!
			iChildGroupFromLevel = iChildGroupToLevel = iChildGroupFromLevel + iUngroupedParentLevelCount;

			// determine index range for aggregation levels included in child level
			// (rule: take all lower levels up to and including the first grouped level; G3 in above example
			if (this.aMaxAggregationLevel.length > 0) {
				while (this.oDimensionDetailsSet[this.aMaxAggregationLevel[iChildGroupToLevel]].grouped == false) {
					if (++iChildGroupToLevel == this.aMaxAggregationLevel.length) {
						break;
					}
				}
			}
		}

		// (2) determine if the sub groups will effectively represent leafs (relevant for un-"total"ed columns, see below)
		var bIsLeafGroupsRequest = iChildGroupToLevel >= this.aMaxAggregationLevel.length - 1;

		// (3) set aggregation level for child nodes
		// need to distinguish between regular dimensions and hierarchy dimensions
		aHierarchyLevelFilters
			= this._getHierarchyLevelFiltersAndAddRecursiveHierarchy(oAnalyticalQueryRequest,
				sGroupId);

		var aAggregationLevel = this.aMaxAggregationLevel.slice(0, iChildGroupToLevel + 1);
		var aAggregationLevelNoHierarchy = this._getNonHierarchyDimensions(aAggregationLevel);
		oAnalyticalQueryRequest.setAggregationLevel(aAggregationLevelNoHierarchy);
		for (var i = 0; i < aAggregationLevelNoHierarchy.length; i++) {
			// specify components requested for this level (key, text, attributes)
			var oDimensionDetails = this.oDimensionDetailsSet[aAggregationLevelNoHierarchy[i]];
			// as we combine the key and text in the group header we also need the text!
			var bIncludeText = (oDimensionDetails.textPropertyName != undefined);
			oAnalyticalQueryRequest.includeDimensionKeyTextAttributes(oDimensionDetails.name, // bIncludeKey: No, always needed!
			true, bIncludeText, oDimensionDetails.aAttributeName);

			// define a default sort order in case no sort criteria have been provided externally
			if (oDimensionDetails.grouped) {
				aGroupingSorters.push({
					sPath : aAggregationLevelNoHierarchy[i],
					bDescending : false
				});
			}
		}

		// (4) set filter
		var oFilterExpression = oAnalyticalQueryRequest.getFilterExpression();
		oFilterExpression.clear();
		if (this.aApplicationFilter) {
			oFilterExpression.addUI5FilterConditions(this.aApplicationFilter);
		}
		if (this.aControlFilter) {
			oFilterExpression.addUI5FilterConditions(this.aControlFilter);
		}

		if (iChildGroupFromLevel >= 1) {
			for (var k = 0, l = aGroupId.length; k < l; k++) {
				oFilterExpression.removeConditions(this.aAggregationLevel[k]);
				oFilterExpression.addCondition(this.aAggregationLevel[k], FilterOperator.EQ, aGroupId[k]);
			}
		}
		AnalyticalBinding._addHierarchyLevelFilters(aHierarchyLevelFilters, oFilterExpression);

		// (5) set measures as requested per column
		var bIncludeRawValue;
		var bIncludeFormattedValue;
		var bIncludeUnitProperty;
		var oMeasureDetails;

		var aSelectedUnitPropertyName = [];

		if (sGroupId != null || this.bProvideGrandTotals
				// get also grand total for group ID "null" (virtual root), independent of
				// bProvideGrandTotals, if there are sorters in this.aSorter and they need to be
				// applied to groups
				|| (this._canApplySortersToGroups() && this.aSorter.length > 0)) {
			// select measures if the requested group is not the root context i.e. the grand totals row, or grand totals shall be determined
			oAnalyticalQueryRequest.setMeasures(this.aMeasureName);

			for ( var sMeasureName in this.oMeasureDetailsSet) {
				oMeasureDetails = this.oMeasureDetailsSet[sMeasureName];
				if (!bIsLeafGroupsRequest && this.mAnalyticalInfoByProperty[sMeasureName].total == false) {
					bIncludeRawValue = false;
					bIncludeFormattedValue = false;
					bIncludeUnitProperty = false;
				} else {
					bIncludeRawValue = (oMeasureDetails.rawValuePropertyName != undefined);
					bIncludeFormattedValue = (oMeasureDetails.formattedValuePropertyName != undefined);
					bIncludeUnitProperty = (oMeasureDetails.unitPropertyName != undefined);
					if (bIncludeUnitProperty) {
						// remember unit property together with using measure raw value property for response analysis in success handler
						if (aSelectedUnitPropertyName.indexOf(oMeasureDetails.unitPropertyName) == -1) {
							aSelectedUnitPropertyName.push(oMeasureDetails.unitPropertyName);
						}
					}
				}
				oAnalyticalQueryRequest.includeMeasureRawFormattedValueUnit(oMeasureDetails.name, bIncludeRawValue,
						bIncludeFormattedValue, bIncludeUnitProperty);
			}
			// exclude those unit properties from the selected that are included in the current aggregation level
			for (var n in aAggregationLevelNoHierarchy) {
				var iMatchingIndex;
				if ((iMatchingIndex = aSelectedUnitPropertyName.indexOf(aAggregationLevelNoHierarchy[n])) != -1) {
					aSelectedUnitPropertyName.splice(iMatchingIndex, 1);
				}
			}
		}

		// (6) set sort order
		this._addSorters(oAnalyticalQueryRequest.getSortExpression(), aGroupingSorters);

		// (7) set result page boundaries
		if (iLength == 0) {
			oLogger.fatal("unhandled case: load 0 entities of sub group");
		}
		var oKeyIndexMapping = this._getKeyIndexMapping(sGroupId, iStartIndex);
		if (!this.bNoPaging) {
			oAnalyticalQueryRequest.setResultPageBoundaries(oKeyIndexMapping.iServiceKeyIndex + 1, oKeyIndexMapping.iServiceKeyIndex + iLength);
		}

		// (8) request result entity count
		oAnalyticalQueryRequest.setRequestOptions(null, !this.mFinalLength[sGroupId]);

		return {
			iRequestType : iRequestType,
			sRequestId : this._getRequestId(AnalyticalBinding._requestType.groupMembersQuery, {groupId: sGroupId}),
			oAnalyticalQueryRequest : oAnalyticalQueryRequest,
			sGroupId : sGroupId,
			aSelectedUnitPropertyName : aSelectedUnitPropertyName,
			aAggregationLevel : aAggregationLevel,
			bIsFlatListRequest : bIsLeafGroupsRequest && iChildGroupFromLevel == 0,
			bIsLeafGroupsRequest : bIsLeafGroupsRequest,
			iStartIndex : iStartIndex,
			iLength : iLength,
			oKeyIndexMapping : oKeyIndexMapping
		};
	};

	/**
	 * @private
	 */
	AnalyticalBinding.prototype._prepareTotalSizeQueryRequest = function(iRequestType) {
		var aHierarchyLevelFilters;

		// (0) set up analytical OData request object
		var oAnalyticalQueryRequest = new odata4analytics.QueryResultRequest(this.oAnalyticalQueryResult);
		oAnalyticalQueryRequest.setResourcePath(this._getResourcePath());

		// (1) set aggregation level
		// need to distinguish between regular dimensions and hierarchy dimensions
		aHierarchyLevelFilters
			= this._getHierarchyLevelFiltersAndAddRecursiveHierarchy(oAnalyticalQueryRequest, "/");
		oAnalyticalQueryRequest
			.setAggregationLevel(this._getNonHierarchyDimensions(this.aMaxAggregationLevel));

		oAnalyticalQueryRequest.setMeasures([]);

		// (2) set filter
		var oFilterExpression = oAnalyticalQueryRequest.getFilterExpression();
		oFilterExpression.clear();
		if (this.aApplicationFilter) {
			oFilterExpression.addUI5FilterConditions(this.aApplicationFilter);
		}
		if (this.aControlFilter) {
			oFilterExpression.addUI5FilterConditions(this.aControlFilter);
		}
		AnalyticalBinding._addHierarchyLevelFilters(aHierarchyLevelFilters, oFilterExpression);

		// (2) fetch no data
		oAnalyticalQueryRequest.setRequestOptions(null, null, true);

		// (3) request result entity count
		oAnalyticalQueryRequest.setRequestOptions(null, true);

		return {
			iRequestType : iRequestType,
			sRequestId : this._getRequestId(AnalyticalBinding._requestType.totalSizeQuery),
			oAnalyticalQueryRequest : oAnalyticalQueryRequest
		};
	};


	/**
	 * @private
	 */
	AnalyticalBinding.prototype._prepareGroupMembersAutoExpansionQueryRequest = function(iRequestType, sGroupId, oGroupExpansionFirstMissingMember, iLength, iNumberOfExpandedLevels) {
		var that = this;

		// local helper function for creating filter expressions for all group level requests
		/*
		 * Let G be the group ID for the root for the first missing member, e.g. G = /A/B/C/D/.../W/X/, and (optional) startIndex_Missing > 0 for the children of X.
		 * Let P_1, P_2, ... be the properties for the different grouping levels.
		 * Then, for every level l, 1 <= l <= iAutoExpandGroupsToLevel, the filter expression
		 * is // every such expression is an instance of aLevelFilterCondition, see in code below
		 *   [0] ( P_1 = A and P_2 = B and .. P_l >= X )
		 *   [1] or ( P_1 = A and P_2 = B and .. P_(l-1) > W )    // every such line is an instance of aIntermediateLevelFilterCondition, see in code below
		 *       ...
		 *   [N] or ( P_1 > A )
		 *   assuming that P_1, P_2, ... are all to be sorted in ascending order. For any deviation, replace > with <.
		 *
		 *   Additional rules considered:
		 *   (R1) For every auto-expand level with a higher number than the level of the first missing member,
		 *     the strict comparison (< or >) has to include equality (<= or >=) to match all needed members of these deep levels.
		 *   (R2) If startIndex_Missing > 0, then the R1 does not apply. here,
		 *        (R2.1) the strict comparison (< or >) must be replaced by equality (=)
		 *        (R2.2) the partial filter expression for every auto-expand level with a higher number than the level of the first missing member
		 *               must be extended by a condition P_Y > Y, where Y is the child of X at position startIndex_Missing - 1,
		 *               and P_Y is the property for this grouping level.
		 */
		var prepareLevelFilterExpressions = function(oGroupExpansionFirstMissingMember, iAutoExpandGroupsToLevel) {
			var aFilterArray = [];

			if (oGroupExpansionFirstMissingMember.groupId_Missing == null) {
				oLogger.fatal("missing group Id not present");
				return aFilterArray;
			}
			var aGroupIdComponents_Missing = that._getGroupIdComponents(oGroupExpansionFirstMissingMember.groupId_Missing);
			var iGroupIdLevel_Missing = aGroupIdComponents_Missing.length;
			if (iGroupIdLevel_Missing > iAutoExpandGroupsToLevel) {
				oLogger.fatal("the given group ID is too deep for requested level for auto expansion");
				return aFilterArray;
			}

			// create template for every term of the filter expression
			var aTemplateFilter = [];
			for (var i = 0; i < iGroupIdLevel_Missing; i++) {
				var sGroupProperty = that.aAggregationLevel[i];
				var sValue = aGroupIdComponents_Missing[i];
				var sFilterOperator = that._getFilterOperatorMatchingPropertySortOrder(sGroupProperty);
				aTemplateFilter[i] = new Filter(sGroupProperty, sFilterOperator, sValue);
			}

			// if first missing member start within a partially loaded group, an extra condition will be needed below
			var oFirstMissingMemberStartIndexLastKnownFilterCondition = null;
			if (oGroupExpansionFirstMissingMember.startIndex_Missing > 0) {
				var oFirstMissingMemberStartIndexLastKnownGroupContextKey = that._getKey(oGroupExpansionFirstMissingMember.groupId_Missing,
						oGroupExpansionFirstMissingMember.startIndex_Missing - 1);
				var oFirstMissingMemberStartIndexLastKnownObject = that.oModel.getObject("/" + oFirstMissingMemberStartIndexLastKnownGroupContextKey);
				var sFirstMissingMemberStartIndexAggregationLevel = that.aAggregationLevel[iGroupIdLevel_Missing];
				var sFirstMissingMemberStartIndexLastKnownValue = oFirstMissingMemberStartIndexLastKnownObject
					[sFirstMissingMemberStartIndexAggregationLevel];
				oFirstMissingMemberStartIndexLastKnownFilterCondition = new Filter(sFirstMissingMemberStartIndexAggregationLevel,
						that._getFilterOperatorMatchingPropertySortOrder(sFirstMissingMemberStartIndexAggregationLevel, false),
						sFirstMissingMemberStartIndexLastKnownValue);
			}


			// now create the filter expressions (filter object arrays) for every group level to be requested
			for (var iLevel = 0; iLevel < iAutoExpandGroupsToLevel; iLevel++) {
				var aLevelFilterCondition = [];
				var iNumberOfIntermediateLevelConditions = Math.min(iGroupIdLevel_Missing, iLevel + 1);
				for (var iIntermediateLevel = 0; iIntermediateLevel < iNumberOfIntermediateLevelConditions; iIntermediateLevel++) {
					var aIntermediateLevelFilterCondition = [];
					var iNumberOfLevelConditions = Math.min(iGroupIdLevel_Missing, iIntermediateLevel + 1);
					var bAddExtraConditionForFirstMissingMemberStartIndexLastKnown =
						oGroupExpansionFirstMissingMember.startIndex_Missing > 0;
					for (var iLevelCondition = 0; iLevelCondition < iNumberOfLevelConditions; iLevelCondition++) {
						// create filter condition from template
						var oFilterCondition = new Filter("x", FilterOperator.EQ, "x");
						oFilterCondition = jQuery.extend(true, oFilterCondition, aTemplateFilter[iLevelCondition]);

						if (iNumberOfLevelConditions > 1 && iLevelCondition < iNumberOfLevelConditions - 1) {
							oFilterCondition.sOperator = FilterOperator.EQ;
						}
						if (iLevelCondition == iGroupIdLevel_Missing - 1
							&& iLevel > iGroupIdLevel_Missing - 1
							&& !bAddExtraConditionForFirstMissingMemberStartIndexLastKnown) { // rule (R1)
							if (oFilterCondition.sOperator == FilterOperator.GT) {
								oFilterCondition.sOperator = FilterOperator.GE;
							} else { // it must be LT
								oFilterCondition.sOperator = FilterOperator.LE;
							}
						}
						aIntermediateLevelFilterCondition.push(oFilterCondition);
					}
					// create the instance for ( P_1 = A and P_2 = B and .. P_(l-1) > W )
					if (aIntermediateLevelFilterCondition.length > 0) {
						aLevelFilterCondition.push(new Filter(aIntermediateLevelFilterCondition, true));
						// add an extra intermediate filter condition to reflect start position at oGroupExpansionFirstMissingMember.startIndex_Missing
						if (iLevel > iGroupIdLevel_Missing - 1
							&& iIntermediateLevel == iGroupIdLevel_Missing - 1
							&& bAddExtraConditionForFirstMissingMemberStartIndexLastKnown) { // rule (R2)
							// create a copy of the constructed intermediate filter condition
							var aStartIndexFilterCondition = [];
							for (var j = 0; j < aIntermediateLevelFilterCondition.length; j++) {
								var oConditionCopy = new Filter("x", FilterOperator.EQ, "x");
								oConditionCopy = jQuery.extend(true, oConditionCopy, aIntermediateLevelFilterCondition[j]);
								aStartIndexFilterCondition.push(oConditionCopy);
							}
							aStartIndexFilterCondition[iGroupIdLevel_Missing - 1].sOperator = FilterOperator.EQ; // (R2.1)
							aStartIndexFilterCondition.push(oFirstMissingMemberStartIndexLastKnownFilterCondition); // (R2.2)

							aLevelFilterCondition.push(new Filter(aStartIndexFilterCondition, true));
							break;
						}
					}
				}
				// create the entire filter expression
				if (aLevelFilterCondition.length > 0) {
					aFilterArray[iLevel] = new Filter(aLevelFilterCondition, false);
				} else {
					aFilterArray[iLevel] = null;
				}
			}

			return aFilterArray;
		};

		// local helper function for requesting members of a given level (across groups) - copied from _prepareGroupMembersQueryRequest & adapted
		var prepareLevelMembersQueryRequest = function(iRequestType, sGroupId, iLevel, oGroupContextFilter,
				iStartIndex, iLength, bAvoidLengthUpdate, bUseStartIndexForSkip) {
			var aHierarchyLevelFilters;

			// (1) set up analytical OData request object
			var oAnalyticalQueryRequest = new odata4analytics.QueryResultRequest(that.oAnalyticalQueryResult);
			oAnalyticalQueryRequest.setResourcePath(that._getResourcePath());
			oAnalyticalQueryRequest.getSortExpression().clear();
			// (2) analyze aggregation level of sGroupId

			// indexes to elements of this.aMaxAggregationLevel marking begin and end of the requested child level
			var iChildGroupFromLevel = 0, iChildGroupToLevel = -1;
			iChildGroupFromLevel = iChildGroupToLevel = iLevel - 1;

			var iUngroupedParentLevelCount = 0;
			// determine offset for child level (depends on grouped column property of higher aggregation levels)
			// Ex: Assume aMaxAggregationLevel with (G=grouped,U=ungrouped): [ G1 U1 U2 G2 U3 U4 G3 F5 F6 ... ]
			// For sGroupId = "G1/G2", initial iChildGroupFromLevel is 2. The following loop will increment it to 4
			// and consequently point to U3
			for (var i = 0, iParentLevel = 0; i < iChildGroupFromLevel; iParentLevel++) {
				if (that.oDimensionDetailsSet[that.aMaxAggregationLevel[iParentLevel]].grouped == false) {
					++iUngroupedParentLevelCount;
				} else {
					++i;
				}
			}
			// adjust child levels by number of ungrouped parent levels!
			iChildGroupFromLevel = iChildGroupToLevel = iChildGroupFromLevel + iUngroupedParentLevelCount;

			// determine index range for aggregation levels included in child level
			// (rule: take all lower levels up to and including the first grouped level; G3 in above example
			if (that.aMaxAggregationLevel.length > 0) {
				while (that.oDimensionDetailsSet[that.aMaxAggregationLevel[iChildGroupToLevel]].grouped == false) {
					if (++iChildGroupToLevel == that.aMaxAggregationLevel.length) {
						break;
					}
				}
			}

			// determine if the sub groups will effectively represent leafs (relevant for un-"total"ed columns, see below)
			var bIsLeafGroupsRequest = iChildGroupToLevel >= that.aMaxAggregationLevel.length - 1;

			// (3) set aggregation level for child nodes
			aHierarchyLevelFilters
				= that._getHierarchyLevelFiltersAndAddRecursiveHierarchy(oAnalyticalQueryRequest,
					sGroupId);

			var aAggregationLevel = that.aMaxAggregationLevel.slice(0, iChildGroupToLevel + 1);
			oAnalyticalQueryRequest.setAggregationLevel(aAggregationLevel);

			for (var l = 0; l < aAggregationLevel.length; l++) {
				var oDimensionDetails = that.oDimensionDetailsSet[aAggregationLevel[l]];
				var bIncludeText = (oDimensionDetails.textPropertyName != undefined);
				oAnalyticalQueryRequest.includeDimensionKeyTextAttributes(oDimensionDetails.name, // bIncludeKey: No, always needed!
				true, bIncludeText, oDimensionDetails.aAttributeName);

				// define a default sort order in case no sort criteria have been provided externally
				if (oDimensionDetails.grouped) {
					oAnalyticalQueryRequest.getSortExpression().addSorter(aAggregationLevel[l], odata4analytics.SortOrder.Ascending);
				}
			}

			// (4) set filter
			var oFilterExpression = oAnalyticalQueryRequest.getFilterExpression();
			oFilterExpression.clear();
			if (that.aApplicationFilter) {
				oFilterExpression.addUI5FilterConditions(that.aApplicationFilter);
			}
			if (that.aControlFilter) {
				oFilterExpression.addUI5FilterConditions(that.aControlFilter);
			}
			if (oGroupContextFilter) {
				oFilterExpression.addUI5FilterConditions([oGroupContextFilter]);
			}
			AnalyticalBinding._addHierarchyLevelFilters(aHierarchyLevelFilters, oFilterExpression);

			// (5) set measures as requested per column
			var bIncludeRawValue;
			var bIncludeFormattedValue;
			var bIncludeUnitProperty;
			var oMeasureDetails;

			var aSelectedUnitPropertyName = [];

			// select measures if the requested group is not the root context i.e. the grand totals row, or grand totals shall be determined
			oAnalyticalQueryRequest.setMeasures(that.aMeasureName);

			for ( var sMeasureName in that.oMeasureDetailsSet) {
				oMeasureDetails = that.oMeasureDetailsSet[sMeasureName];
				if (!bIsLeafGroupsRequest && that.mAnalyticalInfoByProperty[sMeasureName].total == false) {
					bIncludeRawValue = false;
					bIncludeFormattedValue = false;
					bIncludeUnitProperty = false;
				} else {
					bIncludeRawValue = (oMeasureDetails.rawValuePropertyName != undefined);
					bIncludeFormattedValue = (oMeasureDetails.formattedValuePropertyName != undefined);
					bIncludeUnitProperty = (oMeasureDetails.unitPropertyName != undefined);
					if (bIncludeUnitProperty) {
						// remember unit property together with using measure raw value property for response analysis in success handler
						if (aSelectedUnitPropertyName.indexOf(oMeasureDetails.unitPropertyName) == -1) {
							aSelectedUnitPropertyName.push(oMeasureDetails.unitPropertyName);
						}
					}
				}
				oAnalyticalQueryRequest.includeMeasureRawFormattedValueUnit(oMeasureDetails.name, bIncludeRawValue,
						bIncludeFormattedValue, bIncludeUnitProperty);
			}
			// exclude those unit properties from the selected that are included in the current aggregation level
			for ( var j in aAggregationLevel) {
				var iMatchingIndex;
				if ((iMatchingIndex = aSelectedUnitPropertyName.indexOf(aAggregationLevel[j])) != -1) {
					aSelectedUnitPropertyName.splice(iMatchingIndex, 1);
				}
			}

			// (6) set sort order
			var oSorter = oAnalyticalQueryRequest.getSortExpression();
			for (var k = 0; k < that.aSorter.length; k++) {
				if (that.aSorter[k]) {
					oSorter.addSorter(that.aSorter[k].sPath, that.aSorter[k].bDescending ? odata4analytics.SortOrder.Descending : odata4analytics.SortOrder.Ascending);
				}
			}

			// (7) set result page boundaries
			if (iLength == 0) {
				oLogger.fatal("unhandled case: load 0 entities of sub group");
			}
			var iEffectiveStartIndex = iStartIndex;
			if (!bUseStartIndexForSkip) {
				iEffectiveStartIndex = 0; // and the skip-value is encoded in the filter expression; still the start index is relevant and kept (see below) for booking the result entries
			} else {
				// when bUseStartIndexForSkip is set and no filter conditions are given, the top level must also be paged
				// calculate the number of loaded entries per level
				var iServiceLengthForGroupIdMissing = 0;
				for (var sGID in that.mServiceKey) {
					if (sGID.split("/").length === iLevel + 1) {
						iServiceLengthForGroupIdMissing += that.mServiceKey[sGID].length;
					}
				}

				iEffectiveStartIndex = Math.max(iEffectiveStartIndex, iServiceLengthForGroupIdMissing);
			}

			if (!that.bNoPaging) {
				oAnalyticalQueryRequest.setResultPageBoundaries(iEffectiveStartIndex + 1, iLength);
			}

			return {
				iRequestType : iRequestType,
				sRequestId : null, // set by caller
				oAnalyticalQueryRequest : oAnalyticalQueryRequest,
				iLevel : iLevel,
				aSelectedUnitPropertyName : aSelectedUnitPropertyName,
				aAggregationLevel : aAggregationLevel,
				bIsFlatListRequest : bIsLeafGroupsRequest,
				bIsLeafGroupsRequest : bIsLeafGroupsRequest,
				iStartIndex : iStartIndex,
				iLength : iLength,
				bAvoidLengthUpdate : bAvoidLengthUpdate
			};
		};

		// function implementation starts here
		var aGroupMembersAutoExpansionRequestDetails = [];
		var aRequestId = [];
		if (!oGroupExpansionFirstMissingMember) {
			oLogger.fatal("no first missing group member specified");
		}
		var iAutoExpandGroupsToLevel = this._getGroupIdLevel(sGroupId) + iNumberOfExpandedLevels + 1;
		var aGroupIdComponents_Missing = that._getGroupIdComponents(oGroupExpansionFirstMissingMember.groupId_Missing);
		var iGroupIdLevel_Missing = aGroupIdComponents_Missing.length;
		var aFilterArray = prepareLevelFilterExpressions(oGroupExpansionFirstMissingMember, iAutoExpandGroupsToLevel);
		var sGroupIdAtLevel;

		for (var iLevel = 1; iLevel <= iAutoExpandGroupsToLevel; iLevel++) {
			var iStartIndex;
			// determine start index
			if (iLevel >= iGroupIdLevel_Missing + 2) {
				iStartIndex = 0;
				sGroupIdAtLevel = undefined;
			} else if (iLevel == iGroupIdLevel_Missing + 1) {
				iStartIndex = oGroupExpansionFirstMissingMember.startIndex_Missing;
				sGroupIdAtLevel = oGroupExpansionFirstMissingMember.groupId_Missing;
			} else if (iGroupIdLevel_Missing > 0) {
				if (iLevel == iGroupIdLevel_Missing) {
					sGroupIdAtLevel = oGroupExpansionFirstMissingMember.groupId_Missing;
				} else {
					sGroupIdAtLevel = this._getGroupIdAncestors(oGroupExpansionFirstMissingMember.groupId_Missing, -(iGroupIdLevel_Missing - iLevel))[0];
				}
				var sGroupIdAtParentLevel = this._getGroupIdAncestors(oGroupExpansionFirstMissingMember.groupId_Missing, -(iGroupIdLevel_Missing - iLevel + 1))[0];
				if (!sGroupIdAtParentLevel) {
					oLogger.fatal("failed to determine group id at parent level; group ID = " + sGroupId + ", level = " + iLevel);
				}
				iStartIndex = this._findKeyIndex(sGroupIdAtParentLevel, this.mEntityKey[sGroupIdAtLevel]);
				if (iStartIndex == -1) {
					oLogger.fatal("failed to determine position of value " + sGroupIdAtLevel + " in group " + sGroupIdAtParentLevel);
				}
				sGroupIdAtLevel = sGroupIdAtParentLevel;
				iStartIndex++; // point to first missing position
			}

			// determine other parameters of the request
			var iLengthForLevel = iLength > iLevel ? Math.ceil((iLength - iLevel) / (iAutoExpandGroupsToLevel - iLevel + 1)) : iLength;
			var oLevelFilter = aFilterArray[iLevel - 1];

			if (this.bUseAcceleratedAutoExpand) {
				var oLevelMembersRequestDetails = prepareLevelMembersQueryRequest(AnalyticalBinding._requestType.levelMembersQuery, sGroupId,
						iLevel, oLevelFilter, iStartIndex, iLengthForLevel, false, oLevelFilter == null ? true : false); // rem: bUseStartIndexForSkip==false, because it is encoded in the filter condition
				oLevelMembersRequestDetails.sGroupId_Missing_AtLevel = sGroupIdAtLevel; // also remember group ID at the current level; needed for processing responses
				oLevelMembersRequestDetails.sRequestId = this._getRequestId(AnalyticalBinding._requestType.levelMembersQuery, { groupId: sGroupId, level: iLevel });
				aGroupMembersAutoExpansionRequestDetails.push(oLevelMembersRequestDetails);
				aRequestId.push(oLevelMembersRequestDetails.sRequestId);
			} else if (oLevelFilter && oLevelFilter.aFilters.length > 0) {
				if (!oLevelFilter._bMultiFilter || oLevelFilter.bAnd) { // TODO remove this test once impl got mature to get rid of access to internal member; it is a consistency check if break-up will deliver expected results...
					oLogger.fatal("level filter in wrong shape; cannot break it up");
				}
				for (var i = 0; i < oLevelFilter.aFilters.length; i++) { // break up level filter into its tuple filters combined with logical OR
					var oTupleFilter = oLevelFilter.aFilters[i];
					var oLevelMembersRequestDetails2 = prepareLevelMembersQueryRequest(AnalyticalBinding._requestType.levelMembersQuery, sGroupId,
							iLevel, oTupleFilter, iStartIndex, iLengthForLevel, false, oLevelFilter == null ? true : false); // rem: bUseStartIndexForSkip==false, because it is encoded in the filter condition
					oLevelMembersRequestDetails2.sGroupId_Missing_AtLevel = sGroupIdAtLevel; // also remember group ID at the current level; needed for processing responses
					oLevelMembersRequestDetails2.sRequestId = this._getRequestId(AnalyticalBinding._requestType.levelMembersQuery, { groupId: sGroupId, level: iLevel, tupleIndex: i });
					aGroupMembersAutoExpansionRequestDetails.push(oLevelMembersRequestDetails2);
					aRequestId.push(oLevelMembersRequestDetails2.sRequestId);
				}
			} else { // no level filter given, so no need to break up anything, hence a single request is sufficient for this level
				var oLevelMembersRequestDetails3 = prepareLevelMembersQueryRequest(AnalyticalBinding._requestType.levelMembersQuery, sGroupId,
						iLevel, null /*oLevelFilter*/, iStartIndex, iLengthForLevel, false, oLevelFilter == null ? true : false); // rem: bUseStartIndexForSkip==false, because it is encoded in the filter condition
				oLevelMembersRequestDetails3.sGroupId_Missing_AtLevel = sGroupIdAtLevel; // also remember group ID at the current level; needed for processing responses
				oLevelMembersRequestDetails3.sRequestId = this._getRequestId(AnalyticalBinding._requestType.levelMembersQuery, { groupId: sGroupId, level: iLevel });
				aGroupMembersAutoExpansionRequestDetails.push(oLevelMembersRequestDetails3);
				aRequestId.push(oLevelMembersRequestDetails3.sRequestId);
			}
		}
		return {
			iRequestType : iRequestType,
			aRequestId : aRequestId,
			aGroupMembersAutoExpansionRequestDetails : aGroupMembersAutoExpansionRequestDetails,
			sGroupId : sGroupId,
			iLength : iLength
		};
	};

	/**
	 * @private
	 */
	AnalyticalBinding.prototype._prepareReloadMeasurePropertiesQueryRequest = function(iRequestType, oGroupMembersRequestDetails, oMultiUnitRepresentative) {
		// build OData request based on given request details

		// (1) set up analytical OData request object
		var oAnalyticalQueryRequest = new odata4analytics.QueryResultRequest(this.oAnalyticalQueryResult);
		oAnalyticalQueryRequest.setResourcePath(this._getResourcePath());
		oAnalyticalQueryRequest.getSortExpression().clear();

		// (2) set aggregation level
		var aAggregationLevel = oGroupMembersRequestDetails.aAggregationLevel;
		oAnalyticalQueryRequest.setAggregationLevel(aAggregationLevel);

		var bIsLeafGroupsRequest = oGroupMembersRequestDetails.bIsLeafGroupsRequest;

		// (3) set filter
		var oFilterExpression = oAnalyticalQueryRequest.getFilterExpression();
		oFilterExpression.clear();
		if (this.aApplicationFilter) {
			oFilterExpression.addUI5FilterConditions(this.aApplicationFilter);
		}
		if (this.aControlFilter) {
			oFilterExpression.addUI5FilterConditions(this.aControlFilter);
		}
			// add conditions for aggregated dimension key
		var aAggregationDimensionKeyFilter = [];
		for (var i = 0; i < aAggregationLevel.length; i++) {
			var oFilter = new Filter(aAggregationLevel[i], FilterOperator.EQ, oMultiUnitRepresentative.oEntry[aAggregationLevel[i]]);
			aAggregationDimensionKeyFilter.push(oFilter);
		}
		oFilterExpression.addUI5FilterConditions(aAggregationDimensionKeyFilter);

		// (4) set measures as requested per column
		var bIncludeRawValue;
		var bIncludeFormattedValue;
		var bIncludeUnitProperty;
		var oMeasureDetails;

		var aSelectedUnitPropertyName = [];

		// consider only those mentioned in oMultiUnitRepresentative.aReloadMeasurePropertyName
		oAnalyticalQueryRequest.setMeasures(oMultiUnitRepresentative.aReloadMeasurePropertyName);

		for ( var sMeasureName in this.oMeasureDetailsSet) {
			oMeasureDetails = this.oMeasureDetailsSet[sMeasureName];
			if (!oMultiUnitRepresentative.aReloadMeasurePropertyName || oMultiUnitRepresentative.aReloadMeasurePropertyName.indexOf(oMeasureDetails.name) == -1) {
				continue;
			}
			if (!bIsLeafGroupsRequest && this.mAnalyticalInfoByProperty[sMeasureName].total == false) {
				bIncludeRawValue = false;
				bIncludeFormattedValue = false;
				bIncludeUnitProperty = false;
			} else {
				bIncludeRawValue = (oMeasureDetails.rawValuePropertyName != undefined);
				bIncludeFormattedValue = (oMeasureDetails.formattedValuePropertyName != undefined);
				bIncludeUnitProperty = (oMeasureDetails.unitPropertyName != undefined);
				if (bIncludeUnitProperty) {
					// remember unit property together with using measure raw value property for response analysis in success handler
					if (aSelectedUnitPropertyName.indexOf(oMeasureDetails.unitPropertyName) == -1) {
						aSelectedUnitPropertyName.push(oMeasureDetails.unitPropertyName);
					}
				}
			}
			oAnalyticalQueryRequest.includeMeasureRawFormattedValueUnit(oMeasureDetails.name, bIncludeRawValue,
					bIncludeFormattedValue, bIncludeUnitProperty);
		}
		// exclude those unit properties from the selected that are included in the current aggregation level
		for ( var j in aAggregationLevel) {
			var iMatchingIndex;
			if ((iMatchingIndex = aSelectedUnitPropertyName.indexOf(aAggregationLevel[j])) != -1) {
				aSelectedUnitPropertyName.splice(iMatchingIndex, 1);
			}
		}

		return {
			iRequestType : iRequestType,
			sRequestId : this._getRequestId(AnalyticalBinding._requestType.reloadMeasuresQuery, {multiUnitEntryKey: this.oModel.getKey(oMultiUnitRepresentative.oEntry)}),
			oAnalyticalQueryRequest : oAnalyticalQueryRequest,
			aSelectedUnitPropertyName : aSelectedUnitPropertyName,
			aAggregationLevel : aAggregationLevel,
			oMultiUnitRepresentative : oMultiUnitRepresentative
		};

	};

	/**
	 * @private
	 */
	AnalyticalBinding.prototype._prepareGroupMembersAutoExpansionRequestIds = function(sGroupId, iNumberOfExpandedLevels) {
		// intention of this function is to encapsulate the knowledge about steps to be taken
		// for creating request IDs for all relevant requests
		var iMinRequiredLevel = this._getGroupIdLevel(sGroupId) + 1;
		var iAutoExpandGroupsToLevel = iMinRequiredLevel + iNumberOfExpandedLevels;
		var aRequestId = [];
		for (var iLevel = iMinRequiredLevel; iLevel <= iAutoExpandGroupsToLevel; iLevel++) {
			aRequestId.push(this._getRequestId(AnalyticalBinding._requestType.levelMembersQuery, { groupId: sGroupId, level: iLevel }));
		}
		return aRequestId;
	};

	/**
	 * @param {boolean} bAddAdditionalSelects
	 *   Whether additional selects, computed from select binding parameter, shall be added to the
	 *   $select query option.
	 * @private
	 */
	AnalyticalBinding.prototype._getQueryODataRequestOptions = function(oAnalyticalQueryRequest,
			bAddAdditionalSelects, mParameters) {
		var i;

		mParameters = mParameters || {};

		try {
			oAnalyticalQueryRequest.getFilterExpression().checkValidity(); // fails if false
		} catch (e) {
			oLogger.fatal("filter expression is not valid", e.toString());
			return undefined;
		}

		var sSelect = oAnalyticalQueryRequest.getURIQueryOptionValue("$select");
		var sFilter = oAnalyticalQueryRequest.getURIQueryOptionValue("$filter");
		var sOrderBy = oAnalyticalQueryRequest.getURIQueryOptionValue("$orderby");
		var sSkip = oAnalyticalQueryRequest.getURIQueryOptionValue("$skip");
		var sTop = oAnalyticalQueryRequest.getURIQueryOptionValue("$top");
		var sInlineCount = oAnalyticalQueryRequest.getURIQueryOptionValue("$inlinecount");

		if (bAddAdditionalSelects && this.aAdditionalSelects.length > 0) {
			sSelect = (sSelect ? sSelect.split(",") : [])
				.concat(this.aAdditionalSelects).join(",");
		}

		if (this.mParameters && this.mParameters["filter"]) {
			if (sFilter === null) {
				sFilter = this.mParameters["filter"];
			} else {
				sFilter += "and (" + this.mParameters["filter"] + ")";
			}
		}

		// construct OData request option parameters
		var aParam = [];
		if (sSelect !== null) {
			aParam.push("$select=" + sSelect);
		}
		if (sFilter !== null) {
			aParam.push("$filter=" + sFilter);
		}
		if (sOrderBy !== null) {
			aParam.push("$orderby=" + sOrderBy);
		}
		if (sSkip !== null) {
			aParam.push("$skip=" + sSkip);
		}
		if (sTop !== null) {
			aParam.push("$top=" + sTop);
		}
		if (sInlineCount !== null) {
			aParam.push("$inlinecount=" + sInlineCount);
		}

		//encode if necessary
		if (mParameters.encode === true) {
			for (i = 0; i < aParam.length; i++) {
				aParam[i] = aParam[i].replace(/\ /g, "%20");
			}
		}

		return aParam;
	};

	/**
	 * @private
	 */
	AnalyticalBinding.prototype._executeBatchRequest = function(aRequestDetails) {
		var iCurrentAnalyticalInfoVersion = this.iAnalyticalInfoVersionNumber,
			iRequestHandleId,
			that = this;

		var aBatchQueryRequest = [], aExecutedRequestDetails = [];

		function triggerDataReceived() {
			that.fireDataReceived({__simulateAsyncAnalyticalBinding: true});
		}

		// Batch Response Handling for ODataModel V2
		var oResponseCollector = new BatchResponseCollector();
		//Sucess handler called by the ODataModel for each batch sub-request
		function fnSingleBatchSucess(oData, oResponse) {
			oResponseCollector.success(oResponse);
		}
		//same as with success
		function fnSingleBatchError(oData, oResponse) {
			oResponseCollector.error(oResponse || oData);
		}

		// BCP: 1770008178

		// Legacy Support:
		// We set the bNeedsUpdate flag to "true" if ALL request details are empty.
		// This happens when the initial analyticalInfo is empty and is not set correctly
		// before the control calls getRootContexts etc.
		// If at a later point the analyticalInfo is correctly set AND the bNeedsUpdate flag is still true
		// we falsly force a change event in checkUpdate --> this might lead to an unnecessary re-rendering of the control.

		// In case we have at least 1 valid request (including measures and/or dimensions)
		// we set the bNeedsUpdate flag to false, because the update flag is set to true ANYWAY during the response-processing.
		this.bNeedsUpdate = true;
		for (var iDetail = 0; iDetail < aRequestDetails.length; iDetail++) {
			var oDetail = aRequestDetails[iDetail];
			if (oDetail.aAggregationLevel && oDetail.aAggregationLevel.length > 0) {
				this.bNeedsUpdate = false;
			}
		}

		//create sub-requests for all defined requestDetails
		for (var i = -1, oRequestDetails; (oRequestDetails = aRequestDetails[++i]) !== undefined;) {
			var oAnalyticalQueryRequest = oRequestDetails.oAnalyticalQueryRequest, sGroupId = oRequestDetails.sGroupId;

			if (oAnalyticalQueryRequest.getURIQueryOptionValue("$select") == null) {
				// no dimensions and no measures requested, so create an artificial empty root context (synonym for the regular "/")
				this.fireDataRequested({__simulateAsyncAnalyticalBinding: true}); // simulate the async behavior

				// perform all steps of fct fnSuccess (w/o calling it, b/c its argument is some data object and not a context
				sGroupId = null;
				this.mServiceLength[sGroupId] = this.mLength[sGroupId] = 1;
				this.mServiceFinalLength[sGroupId] = true;
				this._setServiceKey(this._getKeyIndexMapping(sGroupId, 0), AnalyticalBinding._artificialRootContextGroupId);
				// BCP: 1770008178, see comment above
				// this.bNeedsUpdate = true;
				// simulate the async behavior, dataRequested and dataReceived have to be fired in pairs
				setTimeout(triggerDataReceived);

				this.bArtificalRootContext = true;
				// return immediately - no need to load data...
				continue;
			}
			var sPath = oAnalyticalQueryRequest.getURIToQueryResultEntries();

			//ensure absolute path if no context is set
			if (!this.oContext && sPath[0] !== "/") {
				sPath = "/" + sPath;
			}
			/*
			 * This might be needed, as soon as the AnalyticalBinding can handle relative binding
			 * @see odata4analytics -> getRequestURi... and _getResourcePath -> enforces always an absolute path
			 * else if (this.oContext && sPath[0] === "/") {
				sPath = sPath.substring(1);
			}*/
			if (!this._isRequestPending(oRequestDetails.sRequestId)) {
				/* side note: the check for a pending request is repeated at this point (first check occurs in _getContextsForParentGroupId),
				   because the logic executed for a call to the binding API may yield to identical OData requests in a single batch.
				   Since _processRequestQueue, and hence also _executeBatchRequest are executed asynchronously, this method is the first place
				   where the set of all operations included in the batch request becomes known and this condition can be checked. */
				this._registerNewRequest(oRequestDetails.sRequestId);

				if (this.iModelVersion === AnalyticalVersionInfo.V1) {
					//V1 - use createBatchOperation
					aBatchQueryRequest.push(this.oModel.createBatchOperation(sPath.replace(/\ /g, "%20"), "GET"));
				}else if (this.iModelVersion === AnalyticalVersionInfo.V2) {
					var aUrlParameters = this._getQueryODataRequestOptions(oAnalyticalQueryRequest,
							oRequestDetails.bIsLeafGroupsRequest,  {encode: true});
					if (this.sCustomParams) {
						aUrlParameters.push(this.sCustomParams);
					}
					//V2 - use read()
					var oRequestHandle = this.oModel.read(sPath.replace(/\ /g, "%20"), {
						success: fnSingleBatchSucess, // relays the success to the BatchResponseCollector
						error: fnSingleBatchError,
						context: this.oContext,
						urlParameters: aUrlParameters
					});
					aBatchQueryRequest.push(oRequestHandle);
				}
				aExecutedRequestDetails.push(oRequestDetails);
			}
		}

		//var iRequestHandleId = this._getIdForNewRequestHandle();
		if (aBatchQueryRequest.length > 0) {
			oLogger.debug("AnalyticalBinding: executing batch request with " + aExecutedRequestDetails.length + " operations");
//			this._trace_message("ReqExec", "submitting batch with " + aExecutedRequestDetails.length + " operations");

			var oBatchRequestHandle;

			iRequestHandleId = this._getIdForNewRequestHandle();

			// fire events to indicate sending of a new request
			this.fireDataRequested();

			if (this.iModelVersion === AnalyticalVersionInfo.V1) {
				this.oModel.addBatchReadOperations(aBatchQueryRequest);
				oBatchRequestHandle = this.oModel.submitBatch(fnSuccess, fnError, true, true);

				this.oModel.fireRequestSent({url : this.oModel.sServiceUrl + "/$batch", type : "POST", async : true,
					info: "",
					infoObject : {}
				});
			} else {
				// fake a uniform request handle, so the original code works with the v2 ODataModel
				// the v2 model does not return an overall request handle for the batch request
				oBatchRequestHandle = {
					abort: function() {
						//relay the abort call to all sub-requests created by v2.ODataModel.read()
						for (var iRequestIndex = 0; iRequestIndex < aBatchQueryRequest.length; iRequestIndex++) {
							aBatchQueryRequest[iRequestIndex].abort();
						}
					}
				};
				// The response collector keeps track of all returned requests and
				// calls the original success/error handlers after all batch responses have returned
				oResponseCollector.setup({
					executedRequests: aExecutedRequestDetails,
					binding: this,
					success: fnSuccess,
					error: fnError
				});
			}

			this._registerNewRequestHandle(iRequestHandleId, oBatchRequestHandle);
		}

		function fnSuccess(oData, response) {
			that._deregisterHandleOfCompletedRequest(iRequestHandleId);

			if (aExecutedRequestDetails.length != oData.__batchResponses.length) {
				oLogger.fatal("assertion failed: received " + oData.__batchResponses.length
						+ " responses for " + aExecutedRequestDetails.length + " read operations in the batch request");
			}

			if (iCurrentAnalyticalInfoVersion != that.iAnalyticalInfoVersionNumber) {
				// discard responses for outdated analytical infos
				for (var j = 0; j < aExecutedRequestDetails.length; j++) {
					var sRequestId = aExecutedRequestDetails[j].sRequestId;
					if (sRequestId !== undefined) {
						that._deregisterCompletedRequest(sRequestId);
						that._cleanupGroupingForCompletedRequest(sRequestId);
					}
				}
				that.fireDataReceived({data: []});
				return;
			}

			var iEmptyResults = 0;
			for (var k = 0; k < oData.__batchResponses.length; k++) {
				if (oData.__batchResponses[k].data != undefined) {
					//check for empty results
					if (oData.__batchResponses[k].data.results.length == 0) {
						iEmptyResults++;
					}
					switch (aExecutedRequestDetails[k].iRequestType) {
						case AnalyticalBinding._requestType.groupMembersQuery:
							that._processGroupMembersQueryResponse(aExecutedRequestDetails[k], oData.__batchResponses[k].data);
							break;
						case AnalyticalBinding._requestType.totalSizeQuery:
							that._processTotalSizeQueryResponse(aExecutedRequestDetails[k], oData.__batchResponses[k].data);
							break;
						case AnalyticalBinding._requestType.levelMembersQuery:
							that._processLevelMembersQueryResponse(aExecutedRequestDetails[k], oData.__batchResponses[k].data);
							break;
						case AnalyticalBinding._requestType.reloadMeasuresQuery:
							that._processReloadMeasurePropertiesQueryResponse(aExecutedRequestDetails[k], oData.__batchResponses[k].data);
							break;
						default:
							oLogger.fatal("invalid request type " + aExecutedRequestDetails[k].iRequestType);
							continue;
					}
				}
				that._deregisterCompletedRequest(aExecutedRequestDetails[k].sRequestId);
				that._cleanupGroupingForCompletedRequest(aExecutedRequestDetails[k].sRequestId);
			}

			// if all results are empty and the request was an auto-expand request, the length has to be set to final and 0
			if (that.mParameters && that.mParameters.numberOfExpandedLevels > 0) {
				if (iEmptyResults == oData.__batchResponses.length) {
					that.mLength["/"] = 0;
					that.mFinalLength["/"] = true;
				}
			}

			// determine the logical success status: true iff all operations succeeded
			var bOverallSuccess = true;
			var aBatchErrors;

			// raise event here since there is no separate fnCompleted handler for batch requests
			that.fireDataReceived({data: oData});

			//check for possible V1 errors
			var oV1Errors = {};
			if (that.iModelVersion === AnalyticalVersionInfo.V1) {
				// retrieve the errors from the model and reset the success flag
				aBatchErrors = that.oModel._getBatchErrors(oData);
				if (aBatchErrors.length > 0) {
					bOverallSuccess = false;
					oV1Errors = that.oModel._handleError(aBatchErrors[0]);
				}

				// fire event to indicate completion of request
				that.oModel.fireRequestCompleted({url : response.requestUri, type : "POST", async : true,
					info: "",
					infoObject : {},
					success: bOverallSuccess,
					errorobject: bOverallSuccess ? {} : oV1Errors
				});
				// notify all bindings of the model that the data has been changed!
				// e.g. controls in the rows need to be updated as well
				// fire only the change event is not sufficient for other bindings
				if (bOverallSuccess) {
					that.oModel.checkUpdate();
				}
			}
		}

		function fnError (oError) {
			// in case the error is triggered by an aborted request, don't cleanup the handle queue, as it is already cleaned-up by the abort call.
			if (oError && oError.statusText != "abort") {
				that._deregisterHandleOfCompletedRequest(iRequestHandleId);
				for (var j = -1, oExecutedRequestDetails; (oExecutedRequestDetails = aExecutedRequestDetails[++j]) !== undefined;) {
					that._deregisterCompletedRequest(oExecutedRequestDetails.sRequestId);
					that._cleanupGroupingForCompletedRequest(oExecutedRequestDetails.sRequestId);
				}
			}
			if (iCurrentAnalyticalInfoVersion != that.iAnalyticalInfoVersionNumber) {
				// discard responses for outdated analytical infos
				return;
			}

			var oV1Error = oError;
			if (that.iModelVersion === AnalyticalVersionInfo.V1) {
				oV1Error = that.oModel._handleError(oError);
			}

			// fire event to indicate completion of request
			that.oModel.fireRequestCompleted({url : "", type : "POST", async : true,
				info: "",
				infoObject : {},
				success: false,
				errorobject: oV1Error});

			// Legacy Code: Unsure if this is need for OData V1 Model...
			if (that.iModelVersion === AnalyticalVersionInfo.V1) {
				that.oModel.fireRequestFailed(oV1Error);
			}

			that.fireDataReceived();
		}
	};

	/**
	 * @private
	 */
	AnalyticalBinding.prototype._executeQueryRequest = function(oRequestDetails) {
		if (oRequestDetails.iRequestType == AnalyticalBinding._requestType.groupMembersAutoExpansionQuery) {
			// handle auto-expanding requests that are actually a bundle of multiple requests, one per level
			for (var i = -1, oAnalyticalQueryRequest2; (oAnalyticalQueryRequest2 = oRequestDetails.aGroupMembersAutoExpansionRequestDetails[++i]) !== undefined; ) {
				this._executeQueryRequest(oAnalyticalQueryRequest2);
			}
			return;
		}

		var iCurrentAnalyticalInfoVersion = this.iAnalyticalInfoVersionNumber;

		var oAnalyticalQueryRequest = oRequestDetails.oAnalyticalQueryRequest, sGroupId = oRequestDetails.sGroupId;

		// determine relevant request query options
		var sPath = oAnalyticalQueryRequest.getURIToQueryResultEntitySet();
		var aParam = this._getQueryODataRequestOptions(oAnalyticalQueryRequest,
				oRequestDetails.bIsLeafGroupsRequest);

		if (!aParam) {
			// parameters could not be determined correctly
			return;
		}

		var that = this;

		if (oAnalyticalQueryRequest.getURIQueryOptionValue("$select") == null) {
			// no dimensions and no measures requested, so create an artificial empty root context (synonym for the regular "/")
			this.fireDataRequested({__simulateAsyncAnalyticalBinding: true}); // simulate the async behavior

			// perform all steps of fct fnSuccess (w/o calling it, b/c its argument is some data object and not a context
			sGroupId = null;
			this.mServiceLength[sGroupId] = this.mLength[sGroupId] = 1;
			this.mServiceFinalLength[sGroupId] = true;
			this._setServiceKey(this._getKeyIndexMapping(sGroupId, 0), AnalyticalBinding._artificialRootContextGroupId);
			this.bNeedsUpdate = true;
			// simulate the async behavior for the root context in case of having no sums (TODO: reconsider!)
			setTimeout(function() {
				if (that._cleanupGroupingForCompletedRequest(oRequestDetails.sRequestId)) {
					that.fireDataReceived({__simulateAsyncAnalyticalBinding: true});
				}
			});
			this.bArtificalRootContext = true;
			// return immediately - no need to load data...
			return;
		}
		this._registerNewRequest(oRequestDetails.sRequestId);
		// execute the request and use the metadata if available
		this.fireDataRequested();
		for (var j = 0; j < aParam.length; j++) {
			aParam[j] = aParam[j].replace(/\ /g, "%20");
		}
		oLogger.debug("AnalyticalBinding: executing query request");

		var iRequestHandleId = this._getIdForNewRequestHandle();
		if (this.iModelVersion === AnalyticalVersionInfo.V1) {
			//trigger data loading, the request handle is registered during the fnHandleUpdate callback, used by the V1 model
			this.oModel._loadData(sPath, aParam, fnSuccess, fnError, false, fnUpdateHandle, fnCompleted);
		} else {
			if (this.sCustomParams) {
				aParam.push(this.sCustomParams);
			}
			var oRequestHandle = this.oModel.read(sPath, {
				success: fnSuccess,
				error: fnError,
				context: this.oContext,
				urlParameters: aParam
			});
			//the handle has to be registered here, because the V2 model does not support an fnHandleUpdate callback anymore
			that._registerNewRequestHandle(iRequestHandleId, oRequestHandle);
		}

		function fnSuccess(oData) {
			that._deregisterHandleOfCompletedRequest(iRequestHandleId);

			if (iCurrentAnalyticalInfoVersion != that.iAnalyticalInfoVersionNumber) {
				// discard responses for outdated analytical infos
				that._deregisterCompletedRequest(oRequestDetails.sRequestId);
				return;
			}
			switch (oRequestDetails.iRequestType) {
				case AnalyticalBinding._requestType.groupMembersQuery:
					that._processGroupMembersQueryResponse(oRequestDetails, oData);
					break;
				case AnalyticalBinding._requestType.totalSizeQuery:
					that._processTotalSizeQueryResponse(oRequestDetails, oData);
					break;
				case AnalyticalBinding._requestType.levelMembersQuery:
					that._processLevelMembersQueryResponse(oRequestDetails, oData);
					break;
				case AnalyticalBinding._requestType.reloadMeasuresQuery:
					that._processReloadMeasurePropertiesQueryResponse(oRequestDetails, oData);
					break;
				default:
					oLogger.fatal("invalid request type " + oRequestDetails.iRequestType);
					break;
			}
			that._deregisterCompletedRequest(oRequestDetails.sRequestId);

			// with ODataModel V2, the completed function is not called by the model anymore
			// the correct moment to clean up is after the success handler
			// the error handler takes care of this itself
			if (that.iModelVersion === AnalyticalVersionInfo.V2) {
				fnCompleted(oData);
			}
		}

		function fnCompleted(oData) {
			if (iCurrentAnalyticalInfoVersion != that.iAnalyticalInfoVersionNumber) {
				// discard responses for outdated analytical infos
				return;
			}
			if (that._cleanupGroupingForCompletedRequest(oRequestDetails.sRequestId)) {
				that.fireDataReceived({data: oData});
			}
		}

		function fnError(oError) {
			// in case the error is triggered by an aborted request, don't cleanup the request-handle queue, as it is already cleaned-up by the abort call
			if (oError && oError.statusText == "abort") {
				that.fireDataReceived();
				return;
			}

			that._deregisterHandleOfCompletedRequest(iRequestHandleId);
			that._deregisterCompletedRequest(oRequestDetails.sRequestId);
			that._cleanupGroupingForCompletedRequest(oRequestDetails.sRequestId);

			if (iCurrentAnalyticalInfoVersion != that.iAnalyticalInfoVersionNumber) {
				// discard responses for outdated analytical infos
				return;
			}
			that.fireDataReceived();
		}

		function fnUpdateHandle(oRequestHandle) {
			that._registerNewRequestHandle(iRequestHandleId, oRequestHandle);
		}

	};

	/**
	 * @private
	 */
	AnalyticalBinding.prototype._abortAllPendingRequests = function() {
		this._abortAllPendingRequestsByHandle();
		this._clearAllPendingRequests();
	};

	/**
	 * @private
	 */
	AnalyticalBinding.prototype._processGroupMembersQueryResponse = function(oRequestDetails, oData) {
		var sEntryGroupId,
			sGroupId = oRequestDetails.sGroupId,
			bHasSorters = this.aSorter.length > 0, // this.aSorter is always an array
			aSelectedUnitPropertyName = oRequestDetails.aSelectedUnitPropertyName,
			aAggregationLevel = oRequestDetails.aAggregationLevel,
			iStartIndex = oRequestDetails.oKeyIndexMapping.iIndex,
			iServiceStartIndex = oRequestDetails.oKeyIndexMapping.iServiceKeyIndex,
			iLength = oRequestDetails.iLength,
			oKeyIndexMapping = oRequestDetails.oKeyIndexMapping,
			iGroupMembersLevel = sGroupId == null ? 0 : this._getGroupIdLevel(sGroupId) + 1,
			bUnitCheckRequired = (aSelectedUnitPropertyName.length > 0),
			sPreviousEntryDimensionKeyString, sDimensionKeyString,
			iFirstMatchingEntryIndex,
			iDiscardedEntriesCount = 0,
			bLastServiceKeyWasNew,
			oReloadMeasuresRequestDetails, aReloadMeasuresRequestDetails = [];

// 		this._trace_enter("ReqExec", "_processGroupMembersQueryResponse", "groupId=" + oRequestDetails.sGroupId, { startIndex: iStartIndex, serviceStartIndex: iServiceStartIndex, length: iLength, resultCount: oData.__count, resultLength: oData.results.length }, ["startIndex","serviceStartIndex","length","resultCount","resultLength"]); // DISABLED FOR PRODUCTION

		// entry at start position may be a multi-unit entry w.r.t. entry at position before
		// prepare merging with this preceding entry
		var iODataResultsLength = oData.results.length;

		if (sGroupId === null && iODataResultsLength > 1 && this._canApplySortersToGroups()) {
			this._warnNoSortingOfGroups(bHasSorters ? "binding is refreshed" : undefined);
			if (bHasSorters) {
				// do refresh after _executeQueryRequest is finished to avoid an error while
				// cleaning the pending request queue (see _deregisterCompletedRequest)
				setTimeout(this.refresh.bind(this), 0);
				return;
			}
		}

		var aPreviousEntryServiceKey = this._getServiceKeys(sGroupId, oKeyIndexMapping.iIndex - 1);
		sPreviousEntryDimensionKeyString = undefined;
		if (aPreviousEntryServiceKey && aPreviousEntryServiceKey.length > 0) { // copy previous service keys to results for homogeneous processing below
			for (var i = 0, len = aPreviousEntryServiceKey.length; i < len; i++) {
				oData.results[i - len] = this.oModel.getObject("/" + aPreviousEntryServiceKey[i]);
			}
			var oEntry2 = oData.results[-aPreviousEntryServiceKey.length];
			sPreviousEntryDimensionKeyString = "";
			for (var j = 0; j < aAggregationLevel.length; j++) {
				sPreviousEntryDimensionKeyString += oEntry2[aAggregationLevel[j]] + "|";
			}
		}

		// special case: previous entry gets merged with the first loaded entry/ies
		// if there was a single preceding entity that was not yet a multi-unit entry, count it!
		// (on the opposite, if there were multiple, hence multi-unit entries, they were counted already when they got loaded)
		// Therefore, in order to count it, the bLastServiceKeyWasNew flag is set accordingly
		bLastServiceKeyWasNew = aPreviousEntryServiceKey && aPreviousEntryServiceKey.length == 1;

		// process loaded data, collect contexts and handle multi-unit occurrences; oKeyIndexMapping points to the current insert positions for key indexes and service keys
		for (var h = 0; h < iODataResultsLength; h++) {
			var oEntry = oData.results[h];

			if (bUnitCheckRequired) {
				// perform check to detect multiple returned entries for a single group level instance; duplicates are detected by having the same dimension keys
				sDimensionKeyString = "";
				for (var g = 0; g < aAggregationLevel.length; g++) {
					sDimensionKeyString += oEntry[aAggregationLevel[g]] + "|";
				}
				if (sPreviousEntryDimensionKeyString == sDimensionKeyString) {
					this._warnNoSortingOfGroups();
					if (iFirstMatchingEntryIndex === undefined) {
						if (h == 0) { // adjust indexes such that the entry at position before is covered
							iFirstMatchingEntryIndex = -aPreviousEntryServiceKey.length;
							oKeyIndexMapping.iServiceKeyIndex -= aPreviousEntryServiceKey.length - 1; // must point to the second entry with the same dimension key
// 							// this._trace_debug_if(aPreviousEntryServiceKey.length > 1,"one or more loaded entries will get merged with preceding multi-unit entry");
						} else {
							iFirstMatchingEntryIndex = h - 1;
						}
					}
					var iDeviatingUnitPropertyNameIndex = -1, oPreviousEntry = oData.results[h - 1];
					for (var k = 0; k < aSelectedUnitPropertyName.length; k++) {
						if (oPreviousEntry[aSelectedUnitPropertyName[k]] != oEntry[aSelectedUnitPropertyName[k]]) {
							iDeviatingUnitPropertyNameIndex = k; // aggregating dimensions are all the same, entries only differ in currency
							break;
						}
					}
					if (iDeviatingUnitPropertyNameIndex == -1) {
// 						this._trace_debug_if(true, "assertion failed: no deviating units found for result entries " + (h - 1) + " and " + h);
						oLogger.fatal("assertion failed: no deviating units found for result entries " + (h - 1) + " and " + h, null, null, createSupportInfo(this, "NO_DEVIATING_UNITS"));
					}
				}
				if ((sPreviousEntryDimensionKeyString != sDimensionKeyString || h == iODataResultsLength - 1)
						&& iFirstMatchingEntryIndex !== undefined) { // after sequence of identical entries or if processing the last result entry (the set iFirstMatchingEntryIndex indicates the multi-unit case)
/* multi-unit verification: remember if a multi-unit occurrence is found */
/*start code block*
					this.bFoundMU = true;
*end code block*/
					// collect all related result entries for this multi-unit entity and set the keys
					var aMultiUnitEntry = [];
					for (var l = iFirstMatchingEntryIndex; l < h; l++) {
						aMultiUnitEntry.push(oData.results[l]);
					}
					if (sPreviousEntryDimensionKeyString == sDimensionKeyString) {
						aMultiUnitEntry.push(oData.results[h]);
					}
					// determine all deviating unit properties
					var aDeviatingUnitPropertyName = [];
					for (var m = 0; m < aSelectedUnitPropertyName.length; m++) {
						var sUnitPropertyName = aSelectedUnitPropertyName[m];
						for (var o = 1; o < aMultiUnitEntry.length; o++) {
							if (aMultiUnitEntry[o - 1][sUnitPropertyName] != aMultiUnitEntry[o][sUnitPropertyName]) {
								aDeviatingUnitPropertyName.push(sUnitPropertyName);
								break;
							}
						}
					}
					// create a multi-unit repr. (includes a corresponding multi-unit entity)
					var oMultiUnitRepresentative = this._createMultiUnitRepresentativeEntry(sGroupId, oData.results[iFirstMatchingEntryIndex], aSelectedUnitPropertyName, aDeviatingUnitPropertyName, oRequestDetails.bIsFlatListRequest);
					if (oMultiUnitRepresentative.aReloadMeasurePropertyName.length > 0) {
						oReloadMeasuresRequestDetails = this._prepareReloadMeasurePropertiesQueryRequest(AnalyticalBinding._requestType.reloadMeasuresQuery, oRequestDetails, oMultiUnitRepresentative);
						// only schedule reloadMeasure requests if there is something to select -> it might be that some measure could be reloaded, but the column
						// might not be totaled (yet might be visible/inResult)
						// BCP: 1570786546
						if (oReloadMeasuresRequestDetails.oAnalyticalQueryRequest && oReloadMeasuresRequestDetails.oAnalyticalQueryRequest.getURIQueryOptionValue("$select") != null) {
							aReloadMeasuresRequestDetails.push(oReloadMeasuresRequestDetails);
						}
					}
					var iNewServiceKeyCount = this._setAdjacentMultiUnitKeys(oKeyIndexMapping, oMultiUnitRepresentative, aMultiUnitEntry);

					// update number of discarded entities
					var iMultiUnitEntryDiscardedEntriesCount;
					if (oMultiUnitRepresentative.bIsNewEntry) {
						iMultiUnitEntryDiscardedEntriesCount = aMultiUnitEntry.length - 1;
					} else {
						iMultiUnitEntryDiscardedEntriesCount = iNewServiceKeyCount;
					}
					if (bLastServiceKeyWasNew) {
						bLastServiceKeyWasNew = false;
					}
					if (iMultiUnitEntryDiscardedEntriesCount < 0) {
// 						this._trace_debug_if(iDiscardedEntriesCount < 0, "assertion failed: iDiscardedEntriesCount must be non-negative");
						oLogger.fatal("assertion failed: iDiscardedEntriesCount must be non-negative");
					}
					iDiscardedEntriesCount += iMultiUnitEntryDiscardedEntriesCount;
/* multi-unit verification: remember multi-unit key */
/*start code block*
					this.bNewMUKey = oMultiUnitRepresentative.bIsNewEntry;
*end code block*/
					// adjust mEntityKey for detected and handled multi-unit situation
					var sMultiUnitKey = this.oModel._getKey(oMultiUnitRepresentative.oEntry);
					var oMultiUnitContext = this.oModel.getContext('/' + sMultiUnitKey);
					this._getGroupIdFromContext(oMultiUnitContext, iGroupMembersLevel);
					this.mEntityKey[sEntryGroupId] = sMultiUnitKey;

					// reset multi-unit indicator
					iFirstMatchingEntryIndex = undefined;

					// add current entry if it has different key combination
					if (sPreviousEntryDimensionKeyString != sDimensionKeyString) {
						bLastServiceKeyWasNew = this._setServiceKey(oKeyIndexMapping, this.oModel._getKey(oEntry));
					}
				} else if (sPreviousEntryDimensionKeyString != sDimensionKeyString) {
					bLastServiceKeyWasNew = this._setServiceKey(oKeyIndexMapping, this.oModel._getKey(oEntry));
				}
/* multi-unit verification: remember if differend dimensions are involved - needed for correct index calculation */
/*start code block*
				this.bDiffDims = (sPreviousEntryDimensionKeyString != sDimensionKeyString);
*end code block*/
				sPreviousEntryDimensionKeyString = sDimensionKeyString;
			} else {
				this._setServiceKey(oKeyIndexMapping, this.oModel._getKey(oEntry));
			}

			// remember mapping between entry key and group Id
			if (!oRequestDetails.bIsLeafGroupsRequest) {
				var sLastEntryKey = this._getKey(sGroupId, oKeyIndexMapping.iIndex - 1);

				sEntryGroupId = this._getGroupIdFromContext(this.oModel.getContext('/' + sLastEntryKey), iGroupMembersLevel);
/* during development only
				if (this.mEntityKey[sEntryGroupId]) {
					if (this.mEntityKey[sEntryGroupId] != sLastEntryKey)
						// Such errors will occur in case repeated calls for same groups with providers returned unstable entity keys
						// E.g., HANA/XS does not provide stable keys. As s
						// As soon as repetitive calls are avoided, such errors will vanish as well
						jQuery.sap.log.debug("unstable keys detected: group ID " + sEntryGroupId + " does not have a unique entity key");
				}
*/
				this.mEntityKey[sEntryGroupId] = sLastEntryKey;
			}
/* multi-unit verification: collect the cumulated number of discarded entries in a separate member array for analysis --- see below */
/*start code block*
			if (this.aDiscCount === undefined)	{
				this.aDiscCount = [];
				this.aCheckDiscCount = [];
			}
			if (h == 0) {
				this.aDiscCount = [];
				this.aCheckDiscCount = [];
			}

			if (this.bFoundMU) {
				if (this.bDiffDims) {
					this.aDiscCount[oKeyIndexMapping.iIndex - 2] = iDiscardedEntriesCount;
					this.aDiscCount[oKeyIndexMapping.iIndex - 1] = iDiscardedEntriesCount;
					this.aCheckDiscCount[oKeyIndexMapping.iIndex - 2] = this.bNewMUKey;
				} else {
					this.aDiscCount[oKeyIndexMapping.iIndex - 1] = iDiscardedEntriesCount;
					this.aCheckDiscCount[oKeyIndexMapping.iIndex - 1] = this.bNewMUKey;
				}
				this.bFoundMU = false;
				this.bDiffDims = false;
				this.bNewMUKey = false;
			} else {
				this.aDiscCount[oKeyIndexMapping.iIndex - 1] = iDiscardedEntriesCount;
			}
*end code block*/
		}
/* multi-unit verification: perform check between created service indexes and count of discarded service entities */
/*start code block*
* eslint-disable no-debugger, no-unused-vars, no-empty *
		for (var chkIndex = iStartIndex, iMaxIndex = oKeyIndexMapping.iIndex - 1; chkIndex <= iMaxIndex; chkIndex++) {
			if (! this.aCheckDiscCount[chkIndex]) {
				continue;
			}
			var iKeyIndex = this.mKeyIndex[sGroupId][chkIndex];
			var iDiscCountAtChkIndex = this.aDiscCount[chkIndex];
			var iDiscCountAtBefore = this.aDiscCount[chkIndex - 1] !== undefined ? this.aDiscCount[chkIndex - 1] : 0;
			if (iKeyIndex >= 0) {
// 				this._trace_debug_if(iDiscCountAtChkIndex - iDiscCountAtBefore != 0, "assertion failed: disc count == 0 at key index = " + (chkIndex));
			} else {
				if (iKeyIndex == "ZERO") {
					iKeyIndex = 0;
				}
				var iNextKeyIndex = this.mKeyIndex[sGroupId][chkIndex + 1];
				if (iNextKeyIndex !== undefined) {
					var iDistanceToNextKeyIndex = Math.abs(iNextKeyIndex) - Math.abs(iKeyIndex);
// 					this._trace_debug_if(iDistanceToNextKeyIndex - 1 != iDiscCountAtChkIndex - iDiscCountAtBefore, "assertion failed: disc count exp = " + (iDistanceToNextKeyIndex - 1) + ", but got " + (iDiscCountAtChkIndex - iDiscCountAtBefore) + " at key index = " + (chkIndex));
				} else {
					var cnt = 0, ii = Math.abs(iKeyIndex);
					while (this.mServiceKey[sGroupId][ii++] !== undefined) {
						cnt++;
					}
// 					this._trace_debug_if(cnt - 1 != iDiscCountAtChkIndex - iDiscCountAtBefore, "assertion failed: disc count exp = " + (cnt - 1) + ", but got " + (iDiscCountAtChkIndex - iDiscCountAtBefore) + " at key index = " + (chkIndex));
				}
			}
		}
* eslint-enable no-debugger *
*end code block*/
		// if any new requests have been created for reloading single-unit measures, execute and group them to get a single update event for them
		var aReloadMeasureRequestId = [];
		if (this.bReloadSingleUnitMeasures && aReloadMeasuresRequestDetails.length > 0) {
			if (this.bUseBatchRequests) {
				this.aBatchRequestQueue.push([AnalyticalBinding._requestType.reloadMeasuresQuery, aReloadMeasuresRequestDetails]);
				Promise.resolve().then(AnalyticalBinding.prototype._processRequestQueue.bind(this));
			} else {
				for (var q = 0; q < aReloadMeasuresRequestDetails.length; q++){
					var oReloadMeasuresRequestDetails2 = aReloadMeasuresRequestDetails[q];
					this._executeQueryRequest(oReloadMeasuresRequestDetails2);
				}
			}

			for (var p = 0; p < aReloadMeasuresRequestDetails.length; p++){
				var oReloadMeasuresRequestDetails3 = aReloadMeasuresRequestDetails[p];
				aReloadMeasureRequestId.push(oReloadMeasuresRequestDetails3.sRequestId);
			}
			this._considerRequestGrouping(aReloadMeasureRequestId);
		}

		// cleanup results entry array from added previous entry
		if (aPreviousEntryServiceKey && aPreviousEntryServiceKey.length > 0) {
			for (var r = 0, len2 = aPreviousEntryServiceKey.length; r < len2; r++) {
				delete oData.results[r - len2];
			}
		}

		// if unit check is required, then merge loaded data with already available data occuring directly after the new data
		if (bUnitCheckRequired) {
			iDiscardedEntriesCount += this._mergeLoadedKeyIndexWithSubsequentIndexes(oKeyIndexMapping, aAggregationLevel, aSelectedUnitPropertyName, oRequestDetails.bIsFlatListRequest);
		}

// 		this._trace_message("ReqExec", "", { servicelengthBefore: this.mServiceLength[sGroupId], lengthBefore: this.mLength[sGroupId], discardedEntriesCount: iDiscardedEntriesCount}, ["servicelengthBefore", "lengthBefore", "discardedEntriesCount"]);
		// update group length
		if (!oRequestDetails.bAvoidLengthUpdate) {
			var bNewLengthSet = false;

			if (oData.__count) {
				this.mServiceLength[sGroupId] = parseInt(oData.__count, 10);
				this.mLength[sGroupId] = this.mServiceLength[sGroupId] - iDiscardedEntriesCount;
				this.mFinalLength[sGroupId] = true;

				if (oRequestDetails.bIsFlatListRequest) {
					this.iTotalSize = oData.__count;
				}
				bNewLengthSet = true;
			}

			// if we got data and the results + startindex is larger than the length we just apply this value to the length
			if (this.mServiceLength[sGroupId] < iServiceStartIndex + iODataResultsLength) {
				this.mServiceLength[sGroupId] = iServiceStartIndex + iODataResultsLength;
				this.mLength[sGroupId] = iStartIndex + iODataResultsLength - iDiscardedEntriesCount;
				this.mFinalLength[sGroupId] = false;
			}

			// if less entries are returned than have been requested set length accordingly
			if (iODataResultsLength < iLength || iLength === undefined) {
				this.mServiceLength[sGroupId] = iServiceStartIndex + iODataResultsLength;
				this.mLength[sGroupId] = iStartIndex + oKeyIndexMapping.iIndex - iStartIndex;
				this.mFinalLength[sGroupId] = true;
				bNewLengthSet = true;
			}

			// check if there are any results at all
			if (iODataResultsLength == 0) {
				this.mLength[sGroupId] = this.mServiceLength[sGroupId] = 0;
				this.mFinalLength[sGroupId] = true;
				bNewLengthSet = true;
			}

			if (!bNewLengthSet && this.mLength[sGroupId] !== undefined && iDiscardedEntriesCount > 0) {
				this.mLength[sGroupId] -= iDiscardedEntriesCount;
			}
		}
// 		this._trace_message("ReqExec", "", { servicelengthAfter: this.mServiceLength[sGroupId], lengthAfter: this.mLength[sGroupId]}, ["servicelengthAfter", "lengthAfter"]);

		this.bNeedsUpdate = true;

		if (iDiscardedEntriesCount > 0) { // update load factor if entries have been discarded

			// If all loaded entries have been discarded, we have the following situation:
			// the last multi-unit entry was previously loaded with another data page, and thus it can happen, that all response entries
			// will have to be discarded, since there already is a virtual multi-unit entry created.
			// In this case we keep the last known load-factor stable.
			if (oData.results.length - iDiscardedEntriesCount > 0) {
				this.aMultiUnitLoadFactor[aAggregationLevel.length] = oData.results.length / (oData.results.length - iDiscardedEntriesCount);
			}

			if (this.aMultiUnitLoadFactor[aAggregationLevel.length] < 1.5) { // avoid too small factors
				this.aMultiUnitLoadFactor[aAggregationLevel.length] = 2;
			}
		}
		// #TH
		oLogger.info("MultiUnit Situation in Group (" + sGroupId + "), discarded: " + iDiscardedEntriesCount + ", load-factor is now: " + this.aMultiUnitLoadFactor[aAggregationLevel.length]);
// 		this._trace_debug_if(this.iMultiUnitLoadFactor < 1, "load factor cannot be lower than 1!");

/* multi-unit verification: check length of loaded data with colected cumulated discarded counts */
/*start code block*
		this._checkLength(sGroupId, iStartIndex);
*end code block*/

// 		this._trace_leave("ReqExec", "_processGroupMembersQueryResponse", "", { lastLoadedIndex: oKeyIndexMapping.iIndex - 1, lastLoadedServiceIndex: oKeyIndexMapping.iServiceKeyIndex - 1, discardedEntriesCount: iDiscardedEntriesCount, multiUnitLoadFactor: this.aMultiUnitLoadFactor[aAggregationLevel.length] }, ["lastLoadedIndex","lastLoadedServiceIndex","discardedEntriesCount","multiUnitLoadFactor"]); // DISABLED FOR PRODUCTION
	};

/* multi-unit verification: check length of loaded data with colected cumulated discarded counts */
/*start code block*
* eslint-disable no-debugger *
	AnalyticalBinding.prototype._checkLength = function(sGroupId, iStartIndex) {
		var aKeyIndex = this.mKeyIndex[sGroupId];
		var count = this.mServiceLength[sGroupId];
		for (var i = iStartIndex, iMaxIndex = this.aDiscCount.length; i < iMaxIndex; i++) {
			if (! this.aCheckDiscCount[i]) {
				continue;
			}
			if (aKeyIndex[i] < 0 || aKeyIndex[i] == "ZERO") {
				var aServiceKey = this._getServiceKeys(sGroupId, i);
// 				this._trace_debug_if(!aServiceKey, "failed: no service keys found!?");
				var iDiscCountAtChkIndex = this.aDiscCount[i];
				var iDiscCountAtBefore = this.aDiscCount[i - 1] !== undefined ? this.aDiscCount[i - 1] : 0;
// 				this._trace_debug_if(iDiscCountAtChkIndex - iDiscCountAtBefore != aServiceKey.length - 1, "mismatch: entry at pos " + (i) + " has " + (aServiceKey.length - 1) + " service keys, but discCount is " + (iDiscCountAtChkIndex - iDiscCountAtBefore));
				count -= aServiceKey.length - 1; // useless..., because we do not check from 0, but from startIndex
			}
		}
	};
* eslint-enable no-debugger *
*end code block*/

	/**
	 * @private
	 */
	AnalyticalBinding.prototype._processTotalSizeQueryResponse = function(oRequestDetails, oData) {
		if (oData.__count == undefined) {
			oLogger.fatal("missing entity count in query result");
			return;
		}
		this.iTotalSize = oData.__count;
	};

	/**
	 * @private
	 */
	AnalyticalBinding.prototype._processLevelMembersQueryResponse = function(oRequestDetails, oData) {
		// local helper function to transform a block of entries in the level response to a response for a particular parent group
		var that = this;
		var sPreviousParentGroupId, aParentGroupODataResult;

		var processSingleGroupFromLevelSubset = function (bProcessFirstLoadedGroup, bIncompleteGroupMembersSet) {
			// transform the subset for processing as group members query response
			var oGroupMembersRequestDetails = {
				iRequestType : AnalyticalBinding._requestType.groupMembersQuery,
				sRequestId : that._getRequestId(AnalyticalBinding._requestType.groupMembersQuery, {groupId: sPreviousParentGroupId}),
				oAnalyticalQueryRequest : oRequestDetails.oAnalyticalQueryRequest,
				sGroupId : sPreviousParentGroupId,
				aSelectedUnitPropertyName : oRequestDetails.aSelectedUnitPropertyName,
				aAggregationLevel : oRequestDetails.aAggregationLevel,
				bIsFlatListRequest : oRequestDetails.bIsFlatListRequest,
				bIsLeafGroupsRequest : oRequestDetails.bIsLeafGroupsRequest,
				iStartIndex : bProcessFirstLoadedGroup ? oRequestDetails.iStartIndex : 0,
				iLength : oRequestDetails.iLength,
				bAvoidLengthUpdate : oRequestDetails.bAvoidLengthUpdate
			}; // note that the keyIndexMapping is still missing; added later after handling of special cases

			// special handling for the first group contained in this level load if it starts a new group
			if (bProcessFirstLoadedGroup
				&& oRequestDetails.iStartIndex > 0
				&& (oRequestDetails.sGroupId_Missing_AtLevel != oGroupMembersRequestDetails.sGroupId
						|| that._getKeys(oGroupMembersRequestDetails.sGroupId) === undefined)) {
				// pendant to bIncompleteGroupMembersSet: set the finalLength of the previous group
				var sParentGroupId = that._getParentGroupId(oGroupMembersRequestDetails.sGroupId);
				var iPositionInParentGroup = that._findKeyIndex(sParentGroupId, that.mEntityKey[oGroupMembersRequestDetails.sGroupId]);
				if (iPositionInParentGroup == -1) {
					oLogger.fatal("assertion failed: failed to determine position of " + oGroupMembersRequestDetails.sGroupId + " in group " + sParentGroupId);
				}
				if (iPositionInParentGroup > 0 && that._getKey(sParentGroupId, iPositionInParentGroup - 1) !== undefined) {
					var sPreviousGroupMemberKey = that._getKey(sParentGroupId, iPositionInParentGroup - 1);
					var sPreviousGroupId = that._getGroupIdFromContext(that.oModel.getContext('/' + sPreviousGroupMemberKey),
							that._getGroupIdLevel(oGroupMembersRequestDetails.sGroupId));
					// only for development - if (that.mFinalLength[sPreviousGroupId]) jQuery.sap.log.fatal("assertion failed that final length of previous group id is false");
					// the final length of the previous must be set to true
					that.mFinalLength[sPreviousGroupId] = true;
					// and iStartIndex must be reset to 0, because a new group starts
					oGroupMembersRequestDetails.iStartIndex = 0;
				}
			}
			// special handling for the last group contained in this level load
			if (bIncompleteGroupMembersSet) {
				// this will force the next call of _processGroupMembersQueryResponse() below to maintain the partial length
				oGroupMembersRequestDetails.iLength = aParentGroupODataResult.length;
			}
			oGroupMembersRequestDetails.oKeyIndexMapping = that._getKeyIndexMapping(oGroupMembersRequestDetails.sGroupId, oGroupMembersRequestDetails.iStartIndex);
			var oParentGroupOData = jQuery.extend(true, {}, oData);
			oParentGroupOData.results = aParentGroupODataResult;
			that._processGroupMembersQueryResponse(oGroupMembersRequestDetails, oParentGroupOData);
		};

		// function implementation starts here

		if (oData.results.length == 0) {
			return;
		}
		// Collecting contexts
		sPreviousParentGroupId = this._getGroupIdFromContext( // setup for loop
				this.oModel.getContext("/" + this.oModel._getKey(oData.results[0])), oRequestDetails.iLevel - 1);
		aParentGroupODataResult = [];
		var bProcessFirstLoadedGroup = true;
		for (var i = 0; i < oData.results.length; i++) {
			// partition the result into several subsets each of which has a common parent group Id
			var oEntry = oData.results[i];
			var oContext = this.oModel.getContext("/" + this.oModel._getKey(oData.results[i]));
			var sParentGroupId = this._getGroupIdFromContext(oContext, oRequestDetails.iLevel - 1);
			if (sPreviousParentGroupId == sParentGroupId) {
				aParentGroupODataResult.push(oEntry);
				if (i < oData.results.length - 1) {
					continue;
				}
			}
			processSingleGroupFromLevelSubset(bProcessFirstLoadedGroup,
											oData.results.length == oRequestDetails.iLength && i == oData.results.length - 1);
			// setup for processing next parent group
			bProcessFirstLoadedGroup = false;
			if (sPreviousParentGroupId != sParentGroupId) {
				aParentGroupODataResult = [ oEntry ];
			}
			sPreviousParentGroupId = sParentGroupId;
		}
		// process remaining left over (can happen if results contains more than one entry and group ID switches on last entry)
		if (oData.results.length > 1 && aParentGroupODataResult.length == 1) {
			processSingleGroupFromLevelSubset(bProcessFirstLoadedGroup, oData.results.length == oRequestDetails.iLength);
		}
	};


	/**
	 * @private
	 */
	AnalyticalBinding.prototype._processReloadMeasurePropertiesQueryResponse = function(oRequestDetails, oData) {
		var oMultiUnitRepresentative = oRequestDetails.oMultiUnitRepresentative;
		var sMultiUnitEntryKey = this.oModel.getKey(oMultiUnitRepresentative.oEntry);
// 		this._trace_enter("ReqExec", "_processReloadMeasurePropertiesQueryResponse", "multi-unit key=" + sMultiUnitEntryKey); // DISABLED FOR PRODUCTION

		if (oData.results.length != 1) {
// 			this._trace_debug_if(true, "assertion failed: more than one entity for reloaded measure properties of entity with key " + sMultiUnitEntryKey);
			oLogger.fatal("assertion failed: more than one entity for reloaded measure properties of entity with key " + sMultiUnitEntryKey);
			return;
		}

		var oReloadedEntry = oData.results[0];
		var oMultiUnitEntry = this.oModel.getObject("/" + sMultiUnitEntryKey);
		if (!oMultiUnitEntry) {
			oLogger.fatal("assertion failed: no entity found with key " + sMultiUnitEntryKey);
			return;
		}
		var aMeasureName = oMultiUnitRepresentative.aReloadMeasurePropertyName;
		for (var i = 0; i < aMeasureName.length; i++) {
// 			this._trace_debug_if(oReloadedEntry[aMeasureName[i]] === undefined || oReloadedEntry[aMeasureName[i]] == "", "no value for reloaded measure property");
			oMultiUnitEntry[aMeasureName[i]] = oReloadedEntry[aMeasureName[i]];
		}
// 		this._trace_leave("ReqExec", "_processReloadMeasurePropertiesQueryResponse", "measures=" + oMultiUnitRepresentative.aReloadMeasurePropertyName.join()); // DISABLED FOR PRODUCTION
	};


	/** *************************************************************** */

	/**
	 * @private
	 */
	AnalyticalBinding.prototype._getLoadedContextsForGroup = function(sGroupId, iStartIndex, iLength, bFetchAll) {
		var aContext = [], oContext, i, fKey = this._getKeys(sGroupId), sKey;

		if (!fKey) {
			return aContext;
		}

		if (!iStartIndex) {
			iStartIndex = 0;
		}

		if (!iLength) {
			iLength = this.oModel.iSizeLimit;
			//if the length is known, do not use the size limit of the model, but the known length
			if (this.mFinalLength[sGroupId]) { // && this.mLength[sGroupId] < iLength) {
				iLength = this.mLength[sGroupId];
			}
		}

		if (bFetchAll) {
			i = iStartIndex || 0;
			sKey = fKey(i);
			while (sKey) {
				oContext = this.oModel.getContext('/' + sKey);
				aContext.push(oContext);
				i++;
				sKey = fKey(i);
			}
			return aContext;
		}

		// Loop through known data and check whether we already have all rows loaded
		for (i = iStartIndex; i < iStartIndex + iLength; i++) {
			sKey = fKey(i);
			if (!sKey) {
				break;
			}
			oContext = this.oModel.getContext('/' + sKey);
			aContext.push(oContext);
		}

		return aContext;
	};

	/**
	 * @private
	 */
	AnalyticalBinding.prototype._calculateRequiredGroupSection = function(sGroupId, iStartIndex, iLength, iThreshold, aContext) {
		// implementation copied from ODataListBinding; name changed here, because analytical binding comprises more calculations
		var iSectionLength, iSectionStartIndex, iPreloadedSubsequentIndex, iPreloadedPreviousIndex, iRemainingEntries, oSection = {}, fKey = this._getKeys(sGroupId), sKey;

		iSectionStartIndex = iStartIndex;
		iSectionLength = 0;

		// check which data exists before startindex; If all necessary data is loaded iPreloadedPreviousIndex stays undefined
		if (!fKey) {
			iPreloadedPreviousIndex = iStartIndex;
			iPreloadedSubsequentIndex = iStartIndex + iLength;
		} else {
			for (var i = iStartIndex - 1; i >= Math.max(iStartIndex - iThreshold, 0); i--) {
				sKey = fKey(i);
				if (!sKey) {
					iPreloadedPreviousIndex = i + 1;
					break;
				}
			}
			// check which data is already loaded after startindex; If all necessary data is loaded iPreloadedSubsequentIndex stays undefined
			for (var j = iStartIndex + iLength; j < iStartIndex + iLength + iThreshold; j++) {
				sKey = fKey(j);
				if (!sKey) {
					iPreloadedSubsequentIndex = j;
					break;
				}
			}
		}
		// calculate previous remaining entries
		iRemainingEntries = iStartIndex - iPreloadedPreviousIndex;
		if (iPreloadedPreviousIndex && iStartIndex > iThreshold && iRemainingEntries < iThreshold) {
			if (aContext.length !== iLength) {
				iSectionStartIndex = iStartIndex - iThreshold;
			} else {
				iSectionStartIndex = iPreloadedPreviousIndex - iThreshold;
			}

			iSectionLength = iThreshold;
		}

		// prevent startIndex from getting out of bounds
		// FIX for BCP(1570041982)
		// If the startIndex is negative, the $skip value will also be negative, and the length might also be bigger than necessary
		iSectionStartIndex = Math.max(iSectionStartIndex, 0);

		// No negative preload needed; move startindex if we already have some data
		if (iSectionStartIndex === iStartIndex) {
			iSectionStartIndex += aContext.length;
		}

		//read the rest of the requested data
		if (aContext.length !== iLength) {
			iSectionLength += iLength - aContext.length;
		}

		//calculate subsequent remaining entries
		iRemainingEntries = iPreloadedSubsequentIndex - iStartIndex - iLength;

		if (iRemainingEntries == 0) {
			iSectionLength += iThreshold;
		}

		if (iPreloadedSubsequentIndex && iRemainingEntries < iThreshold && iRemainingEntries > 0) {
			//check if we need to load previous entries; If not we can move the startindex
			// changed the ">=" to ">", because a fix was not migrated, see commit #455622
			// FIX for BCP(1570041982)
			if (iSectionStartIndex > iStartIndex) {
				iSectionStartIndex = iPreloadedSubsequentIndex;
				iSectionLength += iThreshold;
			}

		}

		//check final length and adapt sectionLength if needed.
		if (this.mFinalLength[sGroupId] && this.mLength[sGroupId] < (iSectionLength + iSectionStartIndex)) {
			iSectionLength = this.mLength[sGroupId] - iSectionStartIndex;
		}

		oSection.startIndex = iSectionStartIndex;
		oSection.length = iSectionLength;

		// this._trace(sGroupId, "calculateSection:\tstart = " + iSectionStartIndex + "\tlength = " + iSectionLength); // DISABLED FOR PRODUCTION

		return oSection;
	};

	/**
	 * Searches for missing members in the sub groups and subsequent siblings and ancestors of the given sGroupId
	 * @returns {Object} Either { groupId_Missing, startIndex_Missing, length_Missing }
	 * expressing the number (length_Missing) of missing contexts starting in group (groupId_Missing)
	 * at position (startIndex_Missing) using depth-first traversal of loaded data,
	 * or { null, length_Missing } if all groups starting with the given ID (sGroupId) and all subsequent are
	 * completely loaded and still (length_Missing) further members are missing, which cannot be fulfilled by loading data.
	 * Special case: { null, 0 } denotes that everything is loaded for the requested length.
	 * @private
	 */
	AnalyticalBinding.prototype._calculateRequiredGroupExpansion = function(sGroupId, iAutoExpandGroupsToLevel, iStartIndex, iLength) {
		var oNO_MISSING_MEMBER = { groupId_Missing: null, length_Missing: 0 };
		var that = this;

		/**
		 * helper function
		 * 		Searches for missing members in the sub groups of the given sGroupId
		 * @returns {Object} Either { groupId_Missing, startIndex_Missing, length_Missing }
		 * expressing the number (length_Missing) of missing contexts starting in group (groupId_Missing)
		 * at position (startIndex_Missing) using depth-first traversal of loaded data,
		 * or { null, length_Missing } if the group with given ID (sGroupId) is completely loaded
		 * and still (length_Missing) further members (of other groups) are missing.
		 * Special case: { null, 0 } denotes that everything is loaded.
		 */
		var calculateRequiredSubGroupExpansion = function(sGroupId, iAutoExpandGroupsToLevel, iStartIndex, iLength) {
			var iLevel = that._getGroupIdLevel(sGroupId);
			if (iLevel == iAutoExpandGroupsToLevel) {
				var aContext = that._getLoadedContextsForGroup(sGroupId, iStartIndex, iLength);
				var iLastLoadedIndex = iStartIndex + aContext.length - 1;

				if (aContext.length >= iLength) {
					return oNO_MISSING_MEMBER;
				} else if (that.mFinalLength[sGroupId]) {
					if (aContext.length >= that.mLength[sGroupId]) {
						return { groupId_Missing: null, length_Missing: iLength - aContext.length }; // group completely loaded, but some members are still missing
					} else {
						return { groupId_Missing: sGroupId, startIndex_Missing: iLastLoadedIndex + 1, length_Missing: iLength - aContext.length }; // loading must start here
					}
				} else {
					return { groupId_Missing: sGroupId, startIndex_Missing: iLastLoadedIndex + 1, length_Missing: iLength - aContext.length }; // loading must start here
				}
			}
			// deepest expansion level not yet reached, so traverse groups in depth-first order
			var aContext2 = that._getLoadedContextsForGroup(sGroupId, iStartIndex, iLength);
			var iLength_Missing = iLength, iLastLoadedIndex2 = iStartIndex + aContext2.length - 1;
			for (var i = -1, oContext; (oContext = aContext2[++i]) !== undefined; ) {
				iLength_Missing--; // count the current context
				var oGroupExpansionFirstMember = calculateRequiredSubGroupExpansion(that._getGroupIdFromContext(oContext, iLevel + 1), iAutoExpandGroupsToLevel, 0, iLength_Missing);
				if (oGroupExpansionFirstMember.groupId_Missing == null) {
					if (oGroupExpansionFirstMember.length_Missing == 0) {
						return oGroupExpansionFirstMember; // finished - everything is loaded
					} else {
						iLength_Missing = oGroupExpansionFirstMember.length_Missing;
					}
				} else {
					return oGroupExpansionFirstMember; // loading must start here
				}
				if (iLength_Missing == 0) {
					break;
				}
			}

			if (that.mFinalLength[sGroupId] || iLength_Missing == 0) {
				return { groupId_Missing: null, length_Missing: iLength_Missing }; // group completely loaded; maybe some members are still missing
			} else {
				return { groupId_Missing: sGroupId, startIndex_Missing: iLastLoadedIndex2 + 1, length_Missing: iLength_Missing }; // loading must start here
			}
		};

		// function implementation starts here
		var iLevel = this._getGroupIdLevel(sGroupId);
		if (iLevel == iAutoExpandGroupsToLevel + 1) {
			sGroupId = this._getParentGroupId(sGroupId);
			--iLevel;
		}
		if (sGroupId == null || iLevel > iAutoExpandGroupsToLevel) {
			return oNO_MISSING_MEMBER;
		}

		var iLength_Missing = iLength, iCurrentStartIndex = iStartIndex;
		while (sGroupId != null) {
			var oGroupExpansionFirstMember = calculateRequiredSubGroupExpansion(sGroupId, iAutoExpandGroupsToLevel, iCurrentStartIndex, iLength_Missing);
			if (oGroupExpansionFirstMember.groupId_Missing != null) {
				return oGroupExpansionFirstMember;
			} else if (oGroupExpansionFirstMember.length_Missing == 0) {
				return oGroupExpansionFirstMember;
			} else { // last sub-tree is complete, so continue calculation w/ next sibling
				var bFoundSibling = false;
				while (!bFoundSibling) {
					var sParentGroupId = this._getParentGroupId(sGroupId);
					if (sParentGroupId == null) {
						sGroupId = sParentGroupId;
						--iLevel;
						break;
					}
					// determine position of sGroupId in members of group w/ ID sParentGroupId
					var sGroupKey = this.mEntityKey[sGroupId];
					if (!sGroupKey) {
						//jQuery.sap.log.fatal("assertion failed: entitykey for group w/ ID " + sGroupId + " not available");
						return oNO_MISSING_MEMBER;
					}
					var iGroupIndex = this._findKeyIndex(sParentGroupId,sGroupKey);
					if (iGroupIndex == -1) {
						//jQuery.sap.log.fatal("assertion failed: group w/ ID " + sGroupId + " not found in members of parent w/ ID " + sParentGroupId);
						return oNO_MISSING_MEMBER;
					}
					if (iGroupIndex == this._getKeyCount(sParentGroupId) - 1) {
						if (this.mFinalLength[sParentGroupId]) { // last member in group
							sGroupId = sParentGroupId;
							--iLevel;
							continue; // continue with next sibling one level up
						} else { // some members of this level have not been loaded yet --> loading must continue at this point
							return { groupId_Missing: sParentGroupId, startIndex_Missing: iGroupIndex + 1, length_Missing: iLength_Missing };
						}
					} else { // continue with next sibling in same level
						sGroupKey = this._getKey(sParentGroupId, iGroupIndex + 1);
						sGroupId = this._getGroupIdFromContext(this.oModel.getContext('/' + sGroupKey), iLevel);
						bFoundSibling = true;
					}
				}
				iCurrentStartIndex = 0;
				iLength_Missing = oGroupExpansionFirstMember.length_Missing;
			}
		}
		return { groupId_Missing: null, length_Missing: iLength_Missing }; // all data loaded; number of requested members cannot be fulfilled
	};

	/**
	 * @private
	 */
	AnalyticalBinding.prototype._getResourcePath = function() {
		return this.isRelative() ? this.oModel.resolve(this.sPath, this.getContext()) : this.sPath;
	};

	/**
	 * @private
	 */
	AnalyticalBinding.prototype._getEntitySet = function() {
		var sEntitySet = this.sEntitySetName;

		if (!sEntitySet) {
			// assume absolute path complying with conventions from OData4SAP spec
			sEntitySet = this.sPath.split("/")[1];

			if (sEntitySet.indexOf("(") != -1) {
				sEntitySet = sEntitySet.split("(")[0] + "Results";
			}
		}
		return sEntitySet;

	};

	/**
	 * get the effective sort order for a given property considering the column settings, local sort() calls and a global sort order from bindRows
	 * @private
	 */
	AnalyticalBinding.prototype._getEffectiveSortOrder = function(sPropertyName) {
		for (var i = 0; i < this.aSorter.length; i++) {
			if (this.aSorter[i] && this.aSorter[i].sPath == sPropertyName) {
				return this.aSorter[i].bDescending ? odata4analytics.SortOrder.Descending : odata4analytics.SortOrder.Ascending;
			}
		}
		return null;
	};


	/**
	 * get the filter operator that matches the sort order set for the given property
	 * @private
	 */
	AnalyticalBinding.prototype._getFilterOperatorMatchingPropertySortOrder = function(sPropertyName, bWithEqual) {
		var sFilterOperator;
		switch (this._getEffectiveSortOrder(sPropertyName)) {
			case odata4analytics.SortOrder.Ascending:
				if (bWithEqual) {
					sFilterOperator = FilterOperator.GE;
				} else {
					sFilterOperator = FilterOperator.GT;
				}
				break;
			case odata4analytics.SortOrder.Descending:
				if (bWithEqual) {
					sFilterOperator = FilterOperator.LE;
				} else {
					sFilterOperator = FilterOperator.LT;
				}
				break;
			default: // null
				 // default if no sort order applied - matches the default ascending order set for grouped dimensions in prepare...QueryRequest()
				sFilterOperator = FilterOperator.GT;
		}
		return sFilterOperator;
	};

	/**
	 * @private
	 */
	AnalyticalBinding.prototype._convertDeprecatedFilterObjects = function(aFilter) {
		if (!aFilter) {
			return aFilter;
		}

		// check if some filter object use the deprecated class sap.ui.model.odata.Filter;
		// if so, convert them to sap.ui.model.Filter
		var ODataFilter = sap.ui.require("sap/ui/model/odata/Filter");
		if ( typeof ODataFilter === 'function' ) {
			for (var i = 0, l = aFilter.length; i < l; i++) {
				if (aFilter[i] instanceof ODataFilter) {
					aFilter[i] = aFilter[i].convert();
				}
			}
		}
		return aFilter;
	};

	/********************************
	 *** Processing Group IDs
	 ********************************/

	/**
	 * @private
	 */
	AnalyticalBinding.prototype._getGroupIdFromContext = function(oContext, iLevel) {

		if (!oContext) {
			return null;
		}
		var sGroupId = "/";
		var sDimensionMember = null;
		if (iLevel > this.aAggregationLevel.length) {
			oLogger.fatal("assertion failed: aggregation level deeper than number of current aggregation levels");
		}
		for (var i = 0; i < iLevel; i++) {
			sDimensionMember = oContext.getProperty(this.aAggregationLevel[i]);
			if (sDimensionMember != null) {
				sGroupId += encodeURIComponent(sDimensionMember) + "/"; // encode to escape slashes and at signs in the value
			} else {
				sGroupId += "@/";
			}
		}

		return sGroupId;
	};

	/**
	 * @private
	 */
	AnalyticalBinding.prototype._getGroupIdLevel = function(sGroupId) {
		if (sGroupId == null) {
			oLogger.fatal("assertion failed: no need to determine level of group ID = null");
			return -1;
		}
		return sGroupId.split("/").length - 2;
	};

	/**
	 * @private
	 */
	AnalyticalBinding.prototype._getGroupIdComponents = function(sGroupId) {
		if (sGroupId == null) {
			return null;
		}
		var aGroupId = sGroupId.split("/");
		var aDecodedComponent = [];
		for (var i = 1; i < aGroupId.length - 1; i++) { // skip leading and trailing "" array elements
			if (aGroupId[i] == "@") {
				aDecodedComponent[i - 1] = null;
			} else {
				aDecodedComponent[i - 1] = decodeURIComponent(aGroupId[i]);
			}
		}
		return aDecodedComponent;
	};

	/**
	 * @param {int} iNumLevels anchestors starting at the root if greater than 0, or starting at the parent of sGroupId if less than 0.
	 * @private
	 */
	AnalyticalBinding.prototype._getGroupIdAncestors = function(sGroupId, iNumLevels) {
		if (!iNumLevels) {
			return [];
		}
		if (sGroupId == null) {
			oLogger.fatal("group ID null does not have ancestors");
			return [];
		}
		if (sGroupId == "/") {
			if (Math.abs(iNumLevels) == 1) {
				return [ null ];
			} else {
				oLogger.fatal("invalid level count " + iNumLevels + " for ancestors of groupId " + sGroupId);
				return [];
			}
		}
		var aGroupId = sGroupId.split("/");
		var aAncestorGroupId = [], sAncestorGroupId = "";
		var iFromLevel = 0, iToLevel = aGroupId.length - 3;
		if (iNumLevels > 0) {
			if (iNumLevels - 1 > iToLevel) {
				oLogger.fatal("invalid level count " + iNumLevels + " for ancestors of groupId " + sGroupId);
			} else {
				iToLevel = iNumLevels - 1;
			}
		} else if (-(iNumLevels + 1) > iToLevel) {
			oLogger.fatal("invalid level count " + iNumLevels + " for ancestors of groupId " + sGroupId);
		} else {
			iFromLevel = iToLevel + 1 + iNumLevels;
			for (var i = 0; i < iFromLevel; i++) {
				sAncestorGroupId += aGroupId[i] + "/";
			}
		}
		for (var j = iFromLevel; j <= iToLevel; j++) {
			sAncestorGroupId += aGroupId[j] + "/";
			aAncestorGroupId.push(sAncestorGroupId);
		}
		return aAncestorGroupId;
	};

	/**
	 * @private
	 */
	AnalyticalBinding.prototype._getParentGroupId = function(sGroupId) {
		return this._getGroupIdAncestors(sGroupId, -1)[0];
	};

	AnalyticalBinding.prototype._removeDuplicatesFromStringArray = function(aString) {
		var oTemp = {};
		for (var i = 0; i < aString.length; i++) {
			oTemp[aString[i]] = true;
		}
		var aUniqueString = [];
		for (var s in oTemp) {
			aUniqueString.push(s);
		}
		return aUniqueString;
	};


	/********************************
	 *** Maintaining handles of pending requests
	 ********************************/

	/**
	 * Get an ID for a new request handle yet to be registered
	 *
	 * @private
	 */
	AnalyticalBinding.prototype._getIdForNewRequestHandle = function() {
		if (this.oPendingRequestHandle === undefined) {
			this.oPendingRequestHandle = [];
		}
		// find first unused slot or extend array
		for (var i = 0; i < this.oPendingRequestHandle.length; i++) {
			if (this.oPendingRequestHandle[i] === undefined) {
				return i;
			}
		}
		this.oPendingRequestHandle[this.oPendingRequestHandle.length] = undefined;
		return this.oPendingRequestHandle.length - 1;
	};

	/**
	 * Register a new request handle with its given request ID
	 *
	 * @private
	 */
	AnalyticalBinding.prototype._registerNewRequestHandle = function(iRequestHandleId, oRequestHandle) {
		if (this.oPendingRequestHandle[iRequestHandleId] !== undefined) {
			oLogger.fatal("request handle ID already in use");
		}
		this.oPendingRequestHandle[iRequestHandleId] = oRequestHandle;
	};

	/**
	 * Deregister handle of completed request
	 *
	 * @private
	 */
	AnalyticalBinding.prototype._deregisterHandleOfCompletedRequest = function(iRequestHandleId) {
		if (jQuery.isEmptyObject(this.oPendingRequestHandle)) {
			oLogger.warning("No request handles to be cleared. Previous abort/resetData?");
			return;
		}
		if (this.oPendingRequestHandle[iRequestHandleId] === undefined) {
			oLogger.fatal("no handle found for this request ID");
		}
		this.oPendingRequestHandle[iRequestHandleId] = undefined;
	};

	/**
	 * Abort all currently sent requests, which have not yet been completed
	 *
	 * @private
	 */
	AnalyticalBinding.prototype._abortAllPendingRequestsByHandle = function() {
// 		this._trace_enter("ReqHandle", "_abortAllPendingRequestsByHandle"); // DISABLED FOR PRODUCTION
		for (var i = 0; i < this.oPendingRequestHandle.length; i++) {
			if (this.oPendingRequestHandle[i]) {
// 				this._trace_message("ReqHandle", "abort index " + i);
				if (this.oPendingRequestHandle[i] !== undefined) {
					this.oPendingRequestHandle[i].abort();
				}
			}
		}
		this.oPendingRequestHandle = [];
// 		this._trace_leave("ReqHandle", "_abortAllPendingRequestsByHandle"); // DISABLED FOR PRODUCTION
	};

	/********************************
	 *** Maintaining pending requests
	 ********************************/

	/**
	 * Construct a request ID for a query request of the specified type
	 *
	 * @private
	 */
	AnalyticalBinding.prototype._getRequestId = function(iRequestType, mParameters) {
		switch (iRequestType) {
		case AnalyticalBinding._requestType.groupMembersQuery:
			if (mParameters.groupId === undefined) {
				oLogger.fatal("missing group ID");
			}
			return AnalyticalBinding._requestType.groupMembersQuery + (mParameters.groupId == null ? "" : mParameters.groupId);
		case AnalyticalBinding._requestType.levelMembersQuery:
			if (mParameters.level === undefined) {
				oLogger.fatal("missing level");
			}
			if (mParameters.groupId === undefined) {
				oLogger.fatal("missing groupId");
			}
			// for accelerated auto-expand, group Id does not provide context, i.e. filter condition, for the requested data, but is only a starting point
			return "" + AnalyticalBinding._requestType.levelMembersQuery + mParameters.level + (mParameters.tupleIndex ? "-" + mParameters.tupleIndex : "");
		case AnalyticalBinding._requestType.totalSizeQuery:
			return AnalyticalBinding._requestType.totalSizeQuery;
		case AnalyticalBinding._requestType.reloadMeasuresQuery:
			if (!mParameters.multiUnitEntryKey) {
				oLogger.fatal("missing multi unit entry key");
			}
			return AnalyticalBinding._requestType.reloadMeasuresQuery + mParameters.multiUnitEntryKey;
		default:
			oLogger.fatal("invalid request type " + iRequestType);
			return -1;
		}
	};

	/**
	 * Register another request to maintain its lifecycle (pending, completed)
	 *
	 * @private
	 */
	AnalyticalBinding.prototype._registerNewRequest = function(sRequestId) {
		if (sRequestId == undefined || sRequestId == "") {
			oLogger.fatal("missing request ID");
			return;
		}
		if (!this.oPendingRequests[sRequestId]) {
			this.oPendingRequests[sRequestId] = 1;
		} else {
			++this.oPendingRequests[sRequestId];
		}
	};

	/**
	 * Declare a group of related (pending) requests
	 *
	 * @private
	 */
	AnalyticalBinding.prototype._considerRequestGrouping = function(aRequestId) {
		for (var i = -1, sRequestId; (sRequestId = aRequestId[++i]) !== undefined; ) {
			if (this.oGroupedRequests[sRequestId] === undefined) {
				this.oGroupedRequests[sRequestId] = {};
			}
			var oGroup = this.oGroupedRequests[sRequestId];
			for (var j = 0; j < aRequestId.length; j++) {
				oGroup[aRequestId[j]] = true;
			}
		}
	};

	/**
	 * Is a request pending for a given group ID?
	 *
	 * @private
	 */
	AnalyticalBinding.prototype._isRequestPending = function(sRequestId) {
		return this.oPendingRequests[sRequestId] != undefined && this.oPendingRequests[sRequestId] > 0;
	};

	/**
	 * Deregister a request, because its data have been received and processed. A call to this method must be followed
	 * (not immediately, but logically) by this._cleanupGroupingForCompletedRequest to cleanup grouping information.
	 *
	 * @private
	 */
	AnalyticalBinding.prototype._deregisterCompletedRequest = function(sRequestId) {
		// in case there are no pending request, log a warning. This might happen during a refresh call
		// helps to keep track of timing issues / race conditions with already returned requests
		if (jQuery.isEmptyObject(this.oPendingRequests)) {
			oLogger.warning("There are no pending requests which could be set to 'completed'.");
			return;
		}

		if (!this.oPendingRequests[sRequestId]) {
			oLogger.fatal("assertion failed: there is no pending request ID " + sRequestId);
		}
		if (this.oPendingRequests[sRequestId] == 1) {
			delete this.oPendingRequests[sRequestId];
		} else {
			--this.oPendingRequests[sRequestId];
		}
	};

	/**
	 * Cleanup request grouping, because its data have been received and processed. This method allows a caller to determine if it is possible
	 * to raise the "all data received" event for a group of related OData requests.
	 *
	 * A call to this method must be preceded by this._deregisterCompletedRequest to mark the received response.
	 *
	 * @return {boolean} whether or not all requests grouped together with this request have now been completed
	 * @private
	 */
	AnalyticalBinding.prototype._cleanupGroupingForCompletedRequest = function(sRequestId) {
		if (this._isRequestPending(sRequestId)) {
			return false;
		}
		var bGroupCompleted = true;
		if (this.oGroupedRequests[sRequestId] != undefined) {
			for ( var sOtherRequestId in this.oGroupedRequests[sRequestId]) {
				if (this.oPendingRequests[sOtherRequestId]) {
					bGroupCompleted = false;
					break;
				}
			}
		}
		if (bGroupCompleted) {
			var oRelatedGroup = this.oGroupedRequests[sRequestId];
			delete this.oGroupedRequests[sRequestId];
			for ( var sOtherRequestId2 in oRelatedGroup) {
				if (sOtherRequestId2 != sRequestId) {
					this._cleanupGroupingForCompletedRequest(sOtherRequestId2);
				}
			}
		}
		return bGroupCompleted;
	};

	//********************************************************************************
	//*** Service data consolidation (for multi-unit entities)
	//********************************************************************************/

	AnalyticalBinding.prototype._getKeyIndexMapping = function(sGroupId, iStartIndex) {
		var aKeyIndex = this.mKeyIndex[sGroupId];
		var aServiceKey = this.mServiceKey[sGroupId];
		var iServiceKeyIndex = iStartIndex;
		if (aKeyIndex !== undefined) { // find appropriate service key index for given start index
			// search for the last occupied key index
			var iLastOccupiedIndex = iStartIndex;
			if (iLastOccupiedIndex > 0) {
				while (--iLastOccupiedIndex > 0) {
					if (aKeyIndex[iLastOccupiedIndex] !== undefined) {
						break;
					}
				}
			}
			var iLastOccupiedServiceKeyIndex;
			if (iLastOccupiedIndex == 0) {
				iLastOccupiedServiceKeyIndex = 0;
			} else {
				if (aKeyIndex[iLastOccupiedIndex] >= 0) {
					iLastOccupiedServiceKeyIndex = aKeyIndex[iLastOccupiedIndex];
				} else if (aKeyIndex[iLastOccupiedIndex + 1] === undefined) { // iLastOccupiedIndex is the last key index before hole.
					iLastOccupiedServiceKeyIndex = aKeyIndex[iLastOccupiedIndex] == "ZERO" ? 0 : -aKeyIndex[iLastOccupiedIndex];
					while (aServiceKey[iLastOccupiedServiceKeyIndex + 1] !== undefined) {
						++iLastOccupiedServiceKeyIndex;
					}
				} else { // iLastOccupiedServiceKeyIndex is the service key index before start of service keys related to next key index.
					iLastOccupiedServiceKeyIndex = Math.abs(aKeyIndex[iLastOccupiedIndex + 1]) - 1;
				}
				if (aServiceKey[iLastOccupiedServiceKeyIndex] === undefined) {
					oLogger.fatal("assertion failed: no service key at iLastOccupiedServiceKeyIndex = " + iLastOccupiedServiceKeyIndex);
				}
			}
			var iDistance = iStartIndex - iLastOccupiedIndex;
			iServiceKeyIndex = iLastOccupiedServiceKeyIndex + iDistance;
		}
		var oKeyIndexMapping = {
				sGroupId : sGroupId,
				iIndex : iStartIndex,
				iServiceKeyIndex : iServiceKeyIndex
		};
		return oKeyIndexMapping;
	};

	AnalyticalBinding.prototype._moveKeyIndexMapping = function(oKeyIndexMapping, iIndexOffset) {
		return this._getKeyIndexMapping(oKeyIndexMapping.sGroupId, oKeyIndexMapping.iIndex + iIndexOffset);
	};

	// access entry key for a given group ID and index
	AnalyticalBinding.prototype._getKey = function(sGroupId, iIndex) { // replaces this.mKey[sGroupId][i] in Table.js
		var iServiceKeyIndex = this.mKeyIndex[sGroupId][iIndex];
		if (iServiceKeyIndex === undefined) {
			return undefined;
		}
		if (iServiceKeyIndex >= 0) {
			return this.mServiceKey[sGroupId][iServiceKeyIndex];
		}

		if (this.mMultiUnitKey[sGroupId] === undefined) {
			oLogger.fatal("assertion failed: missing expected multi currency key for group with ID " + sGroupId);
// 			this._trace_debug_if(true, "assertion failed: missing expected multi currency key for group with ID " + sGroupId);
			return null;
		}
		var sKey = this.mMultiUnitKey[sGroupId][iIndex];
		if (sKey === undefined) {
			oLogger.fatal("assertion failed: missing expected multi currency key for group with ID " + sGroupId + " at pos " + iIndex);
// 			this._trace_debug_if(true, "assertion failed: missing expected multi currency key for group with ID " + sGroupId + " at pos " + iIndex);
			return null;
		}
		return sKey;
	};

	// access entry key array for a given group ID (as function)
	AnalyticalBinding.prototype._getKeys = function(sGroupId) { // replaces this.mKey[sGroupId][i] in Table.js
		if (this.mKeyIndex[sGroupId] === undefined) {
			return undefined;
		}
		var that = this;
		return function (iIndex) {
			return that._getKey(sGroupId, iIndex);
		};
	};

	// access array of service entry keys for a given group ID and index
	AnalyticalBinding.prototype._getServiceKeys = function(sGroupId, iIndex) {
		var aKeyIndex = this.mKeyIndex[sGroupId];
		if (aKeyIndex === undefined) {
			return undefined;
		}
		var aServiceKey = this.mServiceKey[sGroupId],
			iServiceKeyIndex = aKeyIndex[iIndex];

		if (iServiceKeyIndex === undefined) {
			return undefined;
		}
		if (iServiceKeyIndex >= 0) {
			return [ aServiceKey[iServiceKeyIndex] ];
		}

		var aGroupIndexServiceKey = [];
		if (aKeyIndex[iIndex + 1] === undefined) {
			iServiceKeyIndex = aKeyIndex[iIndex] == "ZERO" ? 0 : -aKeyIndex[iIndex];
			while (aServiceKey[iServiceKeyIndex] !== undefined) {
				aGroupIndexServiceKey.push(aServiceKey[iServiceKeyIndex++]);
			}
		} else {
			iServiceKeyIndex = aKeyIndex[iIndex] == "ZERO" ? 0 : -aKeyIndex[iIndex];
			for (var i = iServiceKeyIndex, iNextEntryIndex = Math.abs(aKeyIndex[iIndex + 1]); i < iNextEntryIndex; i++) {
				aGroupIndexServiceKey.push(aServiceKey[i]);
			}
		}
		return aGroupIndexServiceKey;
	};

	// number of keys in a group
	AnalyticalBinding.prototype._getKeyCount = function(sGroupId) { // replaces this.mKey[sGroupId].length in Table.js
		if (this.mKeyIndex[sGroupId] === undefined) {
			return undefined;
		}
		return this.mKeyIndex[sGroupId].length;
	};

	// substitute for indexOf in the key array for some group
	AnalyticalBinding.prototype._findKeyIndex = function(sGroupId, sKey) {
		// TODO optimize by first looking into mMultiUnitKey; if not found, search in mServiceKey; if not found, return -1

		// naive implementation follows
		var aKeyIndex = this.mKeyIndex[sGroupId];
		var aServiceKey = this.mServiceKey[sGroupId];
		var aMultiUnitKey = this.mMultiUnitKey[sGroupId];
		for (var i = 0; i < this.mLength[sGroupId]; i++) {
			if (aKeyIndex[i] < 0) {
				if (aMultiUnitKey[i] == sKey) {
					return i;
				}
			} else if (aServiceKey[aKeyIndex[i]] == sKey) {
				return i;
			}
		}
		return -1;
	};

	// save the key of a loaded entry at the given indexes
	AnalyticalBinding.prototype._setServiceKey = function(oKeyIndexMapping, sServiceKey) {
		if (!this.mServiceKey[oKeyIndexMapping.sGroupId]) {
			this.mServiceKey[oKeyIndexMapping.sGroupId] = [];
		}
		if (!this.mKeyIndex[oKeyIndexMapping.sGroupId]) {
			this.mKeyIndex[oKeyIndexMapping.sGroupId] = [];
		}

		var bNewKey = this.mServiceKey[oKeyIndexMapping.sGroupId][oKeyIndexMapping.iServiceKeyIndex] === undefined;

		this.mServiceKey[oKeyIndexMapping.sGroupId][oKeyIndexMapping.iServiceKeyIndex++] = sServiceKey;
		this.mKeyIndex[oKeyIndexMapping.sGroupId][oKeyIndexMapping.iIndex++] = oKeyIndexMapping.iServiceKeyIndex - 1;

		return bNewKey;
	};

	// save the keys of adjacent identical entries only differing in the given units; oKeyIndexMapping points to the position after the first multi-unit entry
	// returns number of service keys that were not yet available locally
	AnalyticalBinding.prototype._setAdjacentMultiUnitKeys = function(oKeyIndexMapping, oMultiUnitRepresentative, aMultiUnitEntry) {
		if (!this.mServiceKey[oKeyIndexMapping.sGroupId]) {
			this.mServiceKey[oKeyIndexMapping.sGroupId] = [];
		}
		if (!this.mKeyIndex[oKeyIndexMapping.sGroupId]) {
			this.mKeyIndex[oKeyIndexMapping.sGroupId] = [];
		}
		if (!this.mMultiUnitKey[oKeyIndexMapping.sGroupId]) {
			this.mMultiUnitKey[oKeyIndexMapping.sGroupId] = [];
		}

		// need to adjust positions to point to the first multi-unit entry
		// why? because in processGroupMemberQueryResponse(), advancing the mapping halts after(!) when the multi-unit case is detected, which happens with the second entry
		--oKeyIndexMapping.iIndex;
		--oKeyIndexMapping.iServiceKeyIndex;

		this.mMultiUnitKey[oKeyIndexMapping.sGroupId][oKeyIndexMapping.iIndex] = this.oModel._getKey(oMultiUnitRepresentative.oEntry);

		// the following setting in the key index serves two purposes: indicate the multi-unit situation and remember position of first related service key
		this.mKeyIndex[oKeyIndexMapping.sGroupId][oKeyIndexMapping.iIndex++] = oKeyIndexMapping.iServiceKeyIndex > 0 ? -oKeyIndexMapping.iServiceKeyIndex : "ZERO";

		// store service keys and consider new keys in the discarded count
		var iNewServiceKeyIndexCount = 0;
		for (var i = 0; i < aMultiUnitEntry.length; i++) {
			if (!this.mServiceKey[oKeyIndexMapping.sGroupId][oKeyIndexMapping.iServiceKeyIndex]) {
				++iNewServiceKeyIndexCount;
			}
			this.mServiceKey[oKeyIndexMapping.sGroupId][oKeyIndexMapping.iServiceKeyIndex++] = this.oModel._getKey(aMultiUnitEntry[i]);
		}
		return iNewServiceKeyIndexCount;
	};

	// combine loaded key index entries with a block of subsequent key index entries starting at the given key index mapping
	AnalyticalBinding.prototype._mergeLoadedKeyIndexWithSubsequentIndexes = function(oKeyIndexMapping, aAggregationLevel, aSelectedUnitPropertyName, bIsFlatListRequest) {
		/*
		 * Note:
		 * This is a complex algorithm with an external description.
		 * You will need this description in order to understand this implementation.
		 * The variable names are derived from the names used in the description, underscores in the names indicate indexed names.
		 */
		var aKI = this.mKeyIndex[oKeyIndexMapping.sGroupId], // is mKI in description
			aSK = this.mServiceKey[oKeyIndexMapping.sGroupId], // is mSK in description
			aMUK = this.mMultiUnitKey[oKeyIndexMapping.sGroupId], // is mMUK in description
			iDiscardedEntriesCount = 0,
			n_i = oKeyIndexMapping.iServiceKeyIndex,
			n_e = oKeyIndexMapping.iIndex;

		var	oMultiUnitRepresentative, oMultiUnitEntryKey;

		if (aKI === undefined) {
			return iDiscardedEntriesCount;
		}

		// step 1: determine if the adjacent service keys denote same dimension key and therefore must be merged
		var bNeedMultiUnitKeyMerge = false;
		var sPreviousServiceKey = aSK[n_i - 1],
			sNextServiceKey = aSK[n_i];

		if (sNextServiceKey === undefined) {
			return iDiscardedEntriesCount;
		}
		if (sPreviousServiceKey === undefined) {
			oLogger.fatal("assertion failed: missing expected entry before given key index");
			return iDiscardedEntriesCount;
		}
		var oPreviousEntry = this.oModel.getObject("/" + sPreviousServiceKey);
		var oNextEntry = this.oModel.getObject("/" + sNextServiceKey);

		var sPreviousEntryDimensionKeyString = "",
			sNextEntryDimensionKeyString = "";
		for (var i = 0; i < aAggregationLevel.length; i++) {
			sPreviousEntryDimensionKeyString += oPreviousEntry[aAggregationLevel[i]] + "|";
			sNextEntryDimensionKeyString += oNextEntry[aAggregationLevel[i]] + "|";
		}
		bNeedMultiUnitKeyMerge = sPreviousEntryDimensionKeyString == sNextEntryDimensionKeyString;

		// calculate nPrime_e for next steps
		var nPrime_e = n_e;
		if (nPrime_e >= this.mLength[oKeyIndexMapping.sGroupId]) {
			oLogger.fatal("assertion failed: service key exists,but no corresponding key index found");
// 			this._trace_debug_if(true, "assertion failed: service key exists,but no corresponding key index found");
			return iDiscardedEntriesCount;
		}
		while (aKI[nPrime_e] === undefined || Math.abs(aKI[nPrime_e]) < n_i) {
			++nPrime_e;
		}

// 		this._trace_enter("SvcDatCons", "_mergeLoadedKeyIndexWithSubsequentIndexes", "groupId=" + oKeyIndexMapping.sGroupId, { n_e: n_e, nPrime_e: nPrime_e, n_i: n_i }, ["n_e","nPrime_e","n_i"]); // DISABLED FOR PRODUCTION

		// step 2: combine loaded key index entries with subsequent key index entries
		if (bNeedMultiUnitKeyMerge) { // case 1
			if (Math.abs(aKI[nPrime_e]) == n_i && aKI[nPrime_e] < 0) { // case a) nPrime_e is a multi-unit entry and starts at n_i
// 				this._trace_debug_if(aKI[nPrime_e] >= 0 || aMUK[nPrime_e] === undefined, "unexpected: no multi-unit entry found");
				if (nPrime_e > n_e) { // relevance check for merging the loaded key index section with subsequent indexes
					if (aKI[n_e - 1] < 0) { // case I: (nPrime_e - 1) is a multi-unit entry
// 						this._trace_message("SvcDatCons", "case 1.a.I"); // DISABLED FOR PRODUCTION
						aMUK[nPrime_e] = undefined; // delete its multi-unit entry
						// delete aKI entries n_e ... nPrime_e - 1 and at nPrime_e (this will remove the redundant second multi-unit entry at nPrime_e)
						aKI.splice(n_e, nPrime_e - n_e + 1);
						aMUK.splice(n_e, nPrime_e - n_e + 1);
					} else { // case II: (nPrime_e - 1) is NOT a multi-unit entry
// 						this._trace_message("SvcDatCons", "case 1.a.II"); // DISABLED FOR PRODUCTION
						aKI[n_e - 1] = -aKI[n_e - 1]; // make n_e - 1 a multi-unit entry
						aMUK[n_e - 1] = aMUK[nPrime_e]; // reuse aMUK[nPrime_e] for aMUK[n_e - 1]
						aMUK[nPrime_e] = undefined; // clear aMUK[nPrime_e]
						// delete aKI entries n_e ... nPrime_e - 1 and at nPrime_e (this will remove the redundant second multi-unit entry at nPrime_e)
						aKI.splice(n_e, nPrime_e - n_e + 1);
						aMUK.splice(n_e, nPrime_e - n_e + 1);
						iDiscardedEntriesCount = 1;
					}
				}
			} else if (Math.abs(aKI[nPrime_e]) > n_i) { // case b) nPrimePrime_e = nPrime_e - 1 is a multi-unit entry pointing to service keys before n_i
				var nPrimePrime_e = nPrime_e - 1;
// 				this._trace_debug_if(n_e == 314, "stop");
// 				this._trace_debug_if(!(Math.abs(aKI[nPrimePrime_e]) < n_i), "unexpected: this key index must point to a key before n_i");

				if (aKI[nPrimePrime_e] > 0) { // case I: (nPrimePrime_e) is not a multi-unit entry
// 					this._trace_message("SvcDatCons", "case 1.b.I"); // DISABLED FOR PRODUCTION
// 					this._trace_debug_if(aKI[nPrimePrime_e] < n_i - 1, "unexpected: this key index must point to the last read service key or before"); // this case would be 1 b) II ii
					// create a multi-unit entry for nPrimePrime_e
					oMultiUnitRepresentative = this._createMultiUnitRepresentativeEntry(oKeyIndexMapping.sGroupId, oPreviousEntry, aSelectedUnitPropertyName, undefined, bIsFlatListRequest);
					oMultiUnitEntryKey = this.oModel._getKey(oMultiUnitRepresentative.oEntry);
					// make nPrimePrime_e a multi-unit entry
					aKI[nPrimePrime_e] = -aKI[nPrimePrime_e];
					aMUK[nPrimePrime_e] = oMultiUnitEntryKey;
					if (nPrimePrime_e > n_e) {
						// delete aKI entries n_e ... nPrimePrime_e - 1
						aKI.splice(n_e, nPrimePrime_e - n_e);
						aMUK.splice(n_e, nPrimePrime_e - n_e);
					}
// 					this._trace_debug_if(Math.abs(aKI[nPrime_e]) - Math.abs(aKI[nPrimePrime_e]) <= 1, "unexpected: marked as multi-unit key, but only a single service key!?");
					if (oMultiUnitRepresentative.bIsNewEntry) {
// 						this._trace_debug_if(Math.abs(aKI[nPrime_e]) - Math.abs(aKI[nPrimePrime_e]) > 2, "unexpected: more than one subsequent service key for this multi-unit entry, but no representative so far!?");
						// two service keys contributing to this multi-unit entry, and one new multi-unit representative => 1 more service key to discard
						iDiscardedEntriesCount = 1;
					} else {
// 						this._trace_debug_if(oMultiUnitRepresentative.iIndex != nPrimePrime_e, "the existing multi-unit representative does not have index nPrimePrime_e");
						// more than two service keys contributing to this multi-unit entry, which were already detected as "multi-unit" and therefore discarded.
						// since the existing multi-unit representative has index nPrimePrime_e, the service key pointed to by this index was also already covered
						// => 0 more service key to discard
						iDiscardedEntriesCount = 0;
					}
				} else if (aKI[n_e - 1] < 0) {
						// case II: (nPrimePrime_e) is a multi-unit entry
						// case i: (n_e - 1) is a multi-unit entry
						if (nPrime_e > n_e) { // relevance check for merging the loaded key index section with subsequent indexes
// 							this._trace_message("SvcDatCons", "case 1.b.II.i"); // DISABLED FOR PRODUCTION
							aMUK[nPrimePrime_e] = undefined; // delete its multi-unit entry
							// delete aKI entries n_e ... nPrimePrime_e - 1 and at nPrimePrime_e (this will remove the redundant second multi-unit entry at nPrimePrime_e)
							aKI.splice(n_e, nPrimePrime_e - n_e + 1);
							aMUK.splice(n_e, nPrimePrime_e - n_e + 1);
						}
					} else { // case ii: (n_e - 1) is NOT a multi-unit entry
// 						this._trace_message("SvcDatCons", "case 1.b.II.ii"); // DISABLED FOR PRODUCTION
// 						this._trace_debug_if(aKI[n_e - 1] != Math.abs(aKI[nPrimePrime_e]), "unexpected: n_e - 1 does not point to same entry as nPrimePrime_e");
// 						this._trace_debug_if(Math.abs(aKI[nPrimePrime_e]) != n_i - 1, "unexpected: nPrimePrime_e should point to n_i - 1");
						aKI[n_e - 1] = -aKI[n_e - 1]; // make n_e - 1 a multi-unit entry
						aMUK[n_e - 1] = aMUK[nPrimePrime_e]; // reuse aMUK[nPrimePrime_e] for aMUK[n_e - 1]
						aMUK[nPrimePrime_e] = undefined; // clear aMUK[nPrimePrime_e]
						// delete aKI entries n_e ... nPrime_e - 1 and at nPrimePrime_e (this will remove the redundant second multi-unit entry at nPrimePrime_e)
						aKI.splice(n_e, nPrimePrime_e - n_e + 1);
						aMUK.splice(n_e, nPrimePrime_e - n_e + 1);
					}
			} else if (aKI[nPrime_e] == n_i) { // case c) nPrime_e is NOT a multi-unit entry
				if (nPrime_e > n_e) { // relevance check for merging the loaded key index section with subsequent indexes
					if (aKI[n_e - 1] < 0) { // case I: (nPrime_e - 1) is a multi-unit entry
// 						this._trace_message("SvcDatCons", "case 1.c.I"); // DISABLED FOR PRODUCTION
						// delete aKI entries n_e ... nPrime_e - 1 and at nPrime_e (this will remove the redundant second multi-unit entry at nPrimePrime_e)
						aKI.splice(n_e, nPrime_e - n_e + 1);
						aMUK.splice(n_e, nPrime_e - n_e + 1);
						iDiscardedEntriesCount = 1;
					} else { // case II: (nPrime_e - 1) is NOT a multi-unit entry
// 						this._trace_message("SvcDatCons", "case 1.c.II"); // DISABLED FOR PRODUCTION
						// create a multi-unit entry for n_e - 1
						oMultiUnitRepresentative = this._createMultiUnitRepresentativeEntry(oKeyIndexMapping.sGroupId, oPreviousEntry, aSelectedUnitPropertyName, undefined, bIsFlatListRequest);
						oMultiUnitEntryKey = this.oModel._getKey(oMultiUnitRepresentative.oEntry);
						if (!oMultiUnitRepresentative.bIsNewEntry) {
							oLogger.fatal("assertion failed: multi-unit entry already existed before");
// 							this._trace_debug_if(! oMultiUnitRepresentative.bIsNewEntry, "assertion failed: multi-unit entry already existed before");
						}
						// make n_e - 1 a multi-unit entry
						aKI[n_e - 1] = -aKI[n_e - 1];
						aMUK[n_e - 1] = oMultiUnitEntryKey;
						// delete aKI entries n_e ... nPrime_e - 1 and at nPrime_e (this will remove the redundant second multi-unit entry at nPrimePrime_e)
						aKI.splice(n_e, nPrime_e - n_e + 1);
						aMUK.splice(n_e, nPrime_e - n_e + 1);
						iDiscardedEntriesCount = 1;
					}
				}
			} else {
				oLogger.fatal("assertion failed: uncovered case detected");
				// this._trace_debug_if(true, "assertion failed: uncovered case detected");
				return iDiscardedEntriesCount;
			}
		} else if (aKI[nPrime_e] > n_i) {
				// case 2

//				case a)
// 				this._trace_message("SvcDatCons", "case 2.a"); // DISABLED FOR PRODUCTION
				oLogger.fatal("unstable query result for group ID " + oKeyIndexMapping.sGroupId + ": entries have been removed or added. Complete reload required");
//				this._trace_debug_if(true, "unstable query result for group ID " + oKeyIndexMapping.sGroupId + ": entries have been removed or added. Complete reload required");
			} else if (nPrime_e - n_e > 0) {
				// case b)

//				this._trace_message("SvcDatCons", "case 2.b"); // DISABLED FOR PRODUCTION
//				delete aKI entries n_e ... nPrime_e - 1
				aKI.splice(n_e, nPrime_e - n_e);
//				this._trace_debug_if(aMUK === undefined, "unexpected: aMUK is undefined, so no multi-unit keys so far!?");
				aMUK.splice(n_e, nPrime_e - n_e);
			}

// 		this._trace_leave("SvcDatCons", "_mergeLoadedKeyIndexWithSubsequentIndexes", "dicardedCount=" + iDiscardedEntriesCount); // DISABLED FOR PRODUCTION
		return iDiscardedEntriesCount;
	};


	// create a local multi unit entry by copying the given reference entry, and modifying this new entry: clear all unit properties that are not part of the aggregation level, and all measures
	// returns { oEntry, bIsNewEntry) the multi-unit representativ entry and a flag whether it already existed before this call
	AnalyticalBinding.prototype._createMultiUnitRepresentativeEntry = function(sGroupId, oReferenceEntry, aSelectedUnitPropertyName, aDeviatingUnitPropertyName, bIsFlatListRequest) {
		// set up properties for measures and units in this new entry
		var oMultiUnitEntry = jQuery.extend(true, {}, oReferenceEntry);
		var aReloadMeasurePropertyName = [];
		for ( var sMeasureName in this.oMeasureDetailsSet) {
			var oMeasureDetails = this.oMeasureDetailsSet[sMeasureName];
			if (!bIsFlatListRequest && !this.mAnalyticalInfoByProperty[sMeasureName].total) {
				if (oMeasureDetails.rawValuePropertyName != undefined) {
					oMultiUnitEntry[oMeasureDetails.rawValuePropertyName] = undefined;
				}
				if (oMeasureDetails.formattedValuePropertyName != undefined) {
					oMultiUnitEntry[oMeasureDetails.formattedValuePropertyName] = undefined;
				}
			} else {
				if (oMeasureDetails.rawValuePropertyName != undefined) {
					oMultiUnitEntry[oMeasureDetails.rawValuePropertyName] = null; // cannot be "*" because of type validation!
				}
				if (oMeasureDetails.formattedValuePropertyName != undefined) {
					oMultiUnitEntry[oMeasureDetails.formattedValuePropertyName] = "*";
				}
			}
			// determine if this measure that can be reloaded, because their unit properties do not have deviating values
			if (aDeviatingUnitPropertyName) {
				if (!oMeasureDetails.unitPropertyName || aDeviatingUnitPropertyName.indexOf(oMeasureDetails.unitPropertyName) == -1) {
					aReloadMeasurePropertyName.push(oMeasureDetails.rawValuePropertyName);
				}
			}
		}
		for (var k = 0; k < aSelectedUnitPropertyName.length; k++) {
			if (aDeviatingUnitPropertyName.indexOf(aSelectedUnitPropertyName[k]) != -1) {
				oMultiUnitEntry[aSelectedUnitPropertyName[k]] = "*";
			}
		}

		/*
		 * assign a key to this new entry that allows to import it into the OData model that is guaranteed to be stable when used for multiple
		 * bindings 1) Take all(!) grouping dimensions in alphabetical order of their names 2) Concatenate the values of these dimenensions in this
		 * order separated by "," 3) append some indicator such as "-multiunit-not-dereferencable" to mark this special entry
		 */
		var sMultiUnitEntryKey = "";

		for (var l = 0; l < this.aAllDimensionSortedByName.length; l++) {
			var sDimVal = oMultiUnitEntry[this.aAllDimensionSortedByName[l]];
			// if the value is an empty string, it should be treated as such in the generated key
			var sSaveDimVal = sDimVal === "" ? '""' : sDimVal;
			sSaveDimVal = sSaveDimVal === undefined ? "" : sSaveDimVal;
			sMultiUnitEntryKey += (encodeURIComponent(sSaveDimVal) + ",");
		}
		sMultiUnitEntryKey += "-multiple-units-not-dereferencable";

		// check if an entry already exists; if so, dont proceed, but return it
		var iMultiUnitEntryIndex;
		if (this.mMultiUnitKey[sGroupId] && (iMultiUnitEntryIndex = this.mMultiUnitKey[sGroupId].indexOf(sMultiUnitEntryKey)) != -1) {
			return { oEntry: this.oModel.getObject("/" + sMultiUnitEntryKey), bIsNewEntry : false, iIndex: iMultiUnitEntryIndex, aReloadMeasurePropertyName: aReloadMeasurePropertyName }; // already created
		}

		// this modified copy must be imported to the OData model as a new entry with a modified key and OData metadata
		oMultiUnitEntry.__metadata.uri = sMultiUnitEntryKey;
		delete oMultiUnitEntry.__metadata["self"];
		delete oMultiUnitEntry.__metadata["self_link_extensions"];
		oMultiUnitEntry["^~volatile"] = true; // mark entry to distinguish it from others contained in the regular OData result

		// 3rd argument: empty response, needed by the ODataModel, but we do not have a response, as we did not perform any requests.
		this.oModel._importData(oMultiUnitEntry, {}, {});

		// mark the context for this entry as volatile to facilitate special treatment by consumers
		var sMultiUnitEntryModelKey = this.oModel._getKey(oMultiUnitEntry);
		this.oModel.getContext('/' + sMultiUnitEntryModelKey)["_volatile"] = true;
		return { oEntry: oMultiUnitEntry, bIsNewEntry : true, aReloadMeasurePropertyName: aReloadMeasurePropertyName };
	};



	//********************************
	//*** Miscellaneous
	//********************************/

	AnalyticalBinding.prototype._clearAllPendingRequests = function() {
		this.oPendingRequests = {};
		this.oGroupedRequests = {};
	};

	/**
	 * Resets the current list data and length
	 *
	 * @private
	 */
	AnalyticalBinding.prototype.resetData = function(oContext) {
		var sGroupId = oContext ? oContext.getPath() : undefined;
		this._resetData(sGroupId);
	};

	AnalyticalBinding.prototype._resetData = function(sGroupId) {
		if (sGroupId) {
			// reset only specific content
			delete this.mServiceKey[sGroupId];
			delete this.mServiceLength[sGroupId];
			delete this.mServiceFinalLength[sGroupId];

			delete this.mKeyIndex[sGroupId];
			delete this.mLength[sGroupId];

			delete this.mMultiUnitKey[sGroupId];
			delete this.mEntityKey[sGroupId];
		} else {
			this.mServiceKey = {};
			this.mServiceLength = {};
			this.mServiceFinalLength = {};
			this.mFinalLength = this.mServiceFinalLength;

			this.mKeyIndex = {};
			this.mLength = {};

			this.mMultiUnitKey = {};

			this.mEntityKey = {};
		}
	};

	/**
	 * Refreshes the binding, check whether the model data has been changed and fire change event if this is the case. For service side models this should refetch
	 * the data from the service. To update a control, even if no data has been changed, e.g. to reset a control after failed validation, please use the parameter
	 * bForceUpdate.
	 *
	 * @param {boolean}
	 *            [bForceUpdate] Update the bound control even if no data has been changed
	 * @public
	 */
	AnalyticalBinding.prototype.refresh = function(bForceUpdate) {
		// apply is used here to be compatible to ODataModel v1, where the signature is like the private _refresh()
		AnalyticalBinding.prototype._refresh.apply(this, arguments);
	};

	/**
	 * @private
	 */
	AnalyticalBinding.prototype._refresh = function(bForceUpdate, mChangedEntities, mEntityTypes) {
		var bChangeDetected = false;
		if (!bForceUpdate) {
			if (mEntityTypes) {
				var sResolvedPath = this.oModel.resolve(this.sPath, this.oContext);
				var oEntityType = this.oModel.oMetadata._getEntityTypeByPath(sResolvedPath);
				if (oEntityType && (oEntityType.entityType in mEntityTypes)) {
					bChangeDetected = true;
				}
			}
			if (mChangedEntities && !bChangeDetected) {
				jQuery.each(this.mServiceKey, function(i, aNodeKeys) {
					jQuery.each(aNodeKeys, function(i, sKey) {
						if (sKey in mChangedEntities) {
							bChangeDetected = true;
							return false;
						}
					});
					if (bChangeDetected) {
						return false;
					}
				});
			}
			if (!mChangedEntities && !mEntityTypes) { // default
				bChangeDetected = true;
			}
		}
		if (bForceUpdate || bChangeDetected) {
			this._abortAllPendingRequests();
			this.resetData();
			this.bNeedsUpdate = false;
			this._fireRefresh({reason: ChangeReason.Refresh});
		}
	};

	/**
	 * Check whether this Binding would provide new values and in case it changed, inform interested parties about this.
	 *
	 * @param {boolean}
	 *            bForceUpdate
	 * @param {object} mChangedEntities
	 * @private
	 */
	AnalyticalBinding.prototype.checkUpdate = function(bForceUpdate, mChangedEntities) {
		var bChangeDetected = false;
		if (!bForceUpdate) {
			if (this.bNeedsUpdate || !mChangedEntities) {
				bChangeDetected = true;
			} else {
				jQuery.each(this.mServiceKey, function(i, aNodeKeys) {
					jQuery.each(aNodeKeys, function(i, sKey) {
						if (sKey in mChangedEntities) {
							bChangeDetected = true;
							return false;
						}
					});
					if (bChangeDetected) {
						return false;
					}
				});
			}
		}
		if (bForceUpdate || bChangeDetected) {
			this.bNeedsUpdate = false;
			this._fireChange({reason: ChangeReason.Change});
		}
	};

	/**
	 * Get a download URL with the specified format considering the
	 * sort/filter/custom parameters.
	 *
	 * The download URL also takes into account the selected dimensions and measures,
	 * depending on the given column definitions of the AnalyticalTable.
	 * This is based on the visible/inResult flags of the columns, as well as integrity dependencies,
	 * e.g. for mandatory Unit properties.
	 *
	 * @param {string} sFormat Value for the $format Parameter
	 * @return {string} URL which can be used for downloading
	 * @since 1.24
	 * @public
	 */
	AnalyticalBinding.prototype.getDownloadUrl = function(sFormat) {
		var aSelectProperties, sProperty, z;

		// create a new request
		var oAnalyticalQueryRequest = new odata4analytics.QueryResultRequest(this.oAnalyticalQueryResult);
		oAnalyticalQueryRequest.setResourcePath(this._getResourcePath());

		// add current list of dimensions
		var aSelectedDimension = [];
		var aSelectedMeasure = [];
		for (var oDimensionName in this.oDimensionDetailsSet) {
			aSelectedDimension.push(oDimensionName);
		}
		oAnalyticalQueryRequest.setAggregationLevel(aSelectedDimension);
		for (var oDimensionName2 in this.oDimensionDetailsSet) {
			var oDimensionDetails = this.oDimensionDetailsSet[oDimensionName2];
			var bIncludeText = (oDimensionDetails.textPropertyName != undefined);
			oAnalyticalQueryRequest.includeDimensionKeyTextAttributes(oDimensionDetails.name, // bIncludeKey: No, always needed!
					true, bIncludeText, oDimensionDetails.aAttributeName);
		}

		// add current list of measures
		for (var sMeasureName in this.oMeasureDetailsSet) {
			aSelectedMeasure.push(sMeasureName);
		}
		oAnalyticalQueryRequest.setMeasures(aSelectedMeasure);
		for ( var sMeasureName2 in this.oMeasureDetailsSet) {
			var oMeasureDetails = this.oMeasureDetailsSet[sMeasureName2];
			var bIncludeRawValue = (oMeasureDetails.rawValuePropertyName != undefined);
			var bIncludeFormattedValue = (oMeasureDetails.formattedValuePropertyName != undefined);
			var bIncludeUnitProperty = (oMeasureDetails.unitPropertyName != undefined);
			oAnalyticalQueryRequest.includeMeasureRawFormattedValueUnit(oMeasureDetails.name, bIncludeRawValue,
					bIncludeFormattedValue, bIncludeUnitProperty);
		}

		// add the sorters
		var oSortExpression = oAnalyticalQueryRequest.getSortExpression();
		oSortExpression.clear();
		for (var i = 0; i < this.aSorter.length; i++) {
			if (this.aSorter[i]) {
				oSortExpression.addSorter(this.aSorter[i].sPath, this.aSorter[i].bDescending ? odata4analytics.SortOrder.Descending : odata4analytics.SortOrder.Ascending);
			}
		}

		// add the filters
		var oFilterExpression = oAnalyticalQueryRequest.getFilterExpression();
		oFilterExpression.clear();
		if (this.aApplicationFilter) {
			oFilterExpression.addUI5FilterConditions(this.aApplicationFilter);
		}
		if (this.aControlFilter) {
			oFilterExpression.addUI5FilterConditions(this.aControlFilter);
		}

		// determine the entityset path incl. the required params (sort, filter, ...)
		var sPath = oAnalyticalQueryRequest.getURIToQueryResultEntitySet();
		// always consider additional selects for download URL
		var aParam = this._getQueryODataRequestOptions(oAnalyticalQueryRequest, true);

		if (!aParam) {
			// parameters could not be determined correctly
			return undefined;
		}

		// add the new $select param which is sorted like the Table
		var aExportCols = [];
		for (var k = 0, m = this.aAnalyticalInfo.length; k < m; k++) {
			var oCol = this.aAnalyticalInfo[k];
			if ((oCol.visible || oCol.inResult)
					&& oCol.name !== ""
					&& oCol.name !== aExportCols[aExportCols.length - 1]) {
				aExportCols.push(oCol.name);

				// add belonging currency column implicitly if present
				if (this.oMeasureDetailsSet[oCol.name] != undefined
					&& this.oMeasureDetailsSet[oCol.name].unitPropertyName != undefined) {
					aExportCols.push(this.oMeasureDetailsSet[oCol.name].unitPropertyName);
				}
			}
		}

		// search and replace the $select
		for (var j = 0, l = aParam.length; j < l; j++) {
			if (/^\$select/i.test(aParam[j])) {
				if (this.mParameters.select) {
					// merge export columns with the computed $select only if select binding
					// parameter is given
					aSelectProperties = aParam[j].slice(8).split(",");
					for (z = 0; z < aSelectProperties.length; z++) {
						sProperty = aSelectProperties[z];
						if (aExportCols.indexOf(sProperty) === -1) {
							aExportCols.push(sProperty);
						}
					}
				}
				aParam[j] = "$select=" + aExportCols.join(",");
				break;
			}
		}

		// insert the format as first parameter
		if (sFormat) {
			aParam.splice(0, 0, "$format=" + encodeURIComponent(sFormat));
		}

		// add the custom url parameters
		if (this.sCustomParams) {
			aParam.push(this.sCustomParams);
		}

		// create the request URL
		if (sPath) {
			return this.oModel._createRequestUrl(sPath, null, aParam).replace(/ /g, "%20");
		}

	};

	//********************************
	//*** Tracing execution
	//********************************/

	/** DISABLED FOR PRODUCTION
// 	 *    to enable, search using regex for "^// (.*\._trace_.*)", replace by "$1"
// 	 *    to disable, search using regex for "^(.*\._trace_.*)", replace by "// $1"
	 *
// 	AnalyticalBinding.prototype._trace_enter = function(groupid, scope, input_msg, _arguments, arg_components) {
		if (!this._traceMsgCtr) {
			this._traceMsgCtr = { level: 0, msg: [] };
		}
		this._traceMsgCtr.msg.push( { group: groupid, level: ++this._traceMsgCtr.level, scope: scope, msg: input_msg, details: _arguments, arg_components: arg_components, enter: true } );
	};

// 	AnalyticalBinding.prototype._trace_leave = function (groupid, scope, output_msg, results, arg_components) {
		if (!this._traceMsgCtr) {
			throw "leave without enter";
		}
		this._traceMsgCtr.msg.push( { group: groupid, level: this._traceMsgCtr.level--, scope: scope, msg: output_msg, details: results, arg_components: arg_components, leave: true } );
	};

// 	AnalyticalBinding.prototype._trace_message = function (groupid, input_msg, _arguments, arg_components) {
		if (!this._traceMsgCtr) {
			throw "message without enter";
		}
		this._traceMsgCtr.msg.push( { group: groupid, level: this._traceMsgCtr.level, msg: input_msg, details: _arguments, arg_components: arg_components } );
	};

// 	AnalyticalBinding.prototype._trace_if_message = function (condition, groupid, message, details) {
		if (condition) {
// 			this._trace_message(groupid, message, details);
		}
	};

// 	AnalyticalBinding.prototype._trace_debug_if = function (condition, message, details) {
// 		if (this._trace_debug_switch === undefined) {
// 			this._trace_debug_switch = true;
		}
// 		if (this._trace_debug_switch && condition) {
			debugger;
		}
	};

// 	AnalyticalBinding.prototype._trace_debug = function () {
		debugger;
	};

// 	AnalyticalBinding.prototype._trace_debug_switch = function (onoroff) {
// 		this._trace_debug_switch = onoroff;
	};

// 	AnalyticalBinding.prototype._trace_dump = function (aGroupId) {
		var fRenderMessage = function (line) {
			var s = "[" + line.group + "          ".slice(0,10 - line.group.length) + "]";
			for (var i = 0; i < line.level; i++) {
				s += "  ";
			}
			if (line.enter) {
				s += "->" + line.scope + (line.msg || line.arg_components ? ":\t" : "");
			}
			else if (line.leave) {
				s += "<-" + line.scope + (line.msg || line.arg_components ? ":\t" : "");
			} else {
				s += "  ";
			}
			if (line.msg) {
				s += line.msg + ",";
			}
			if (line.details && line.arg_components) {
				for (var j = 0; j < line.arg_components.length; j++) {
					s += line.arg_components[j] + "=" + eval("line.details." + line.arg_components[j]) + (j < line.arg_components.length - 1 ? "," : "");
				}
			}
			s += "\n";
			return s;
		};
		var fRender = function (aMsg) {
			var s = "";
			for (var i = 0; i < aMsg.length; i++) {
				if (!aGroupId || jQuery.inArray(aMsg[i].group, aGroupId) != -1) {
					s += fRenderMessage(aMsg[i]);
				}
			}
			return s;
		};
		if (!this._traceMsgCtr) {
			return "";
		}
		return "\n" + fRender(this._traceMsgCtr.msg);
	};

// 	AnalyticalBinding.prototype._trace_reset = function () {
		delete this._traceMsgCtr;
	};

	**/

	//**********************************
	//*** Grouping together with Sorting
	//**********************************
	/**
	 * Adds the given sorters and 'this.aSorter' to the given sort expression object.
	 * Depending on the result of {@link #_canApplySortersToGroups}, 'this.aSorter' are added
	 * before the given sorters or after them.
	 *
	 * @param {sap.ui.model.analytics.odata4analytics.SortExpression} oSortExpression
	 *    The sort expression
	 * @param {sap.ui.model.Sorter[]} aGroupingSorters
	 *    An array of sorter objects resulting from grouping
	 * @private
	 */
	AnalyticalBinding.prototype._addSorters = function (oSortExpression, aGroupingSorters) {
		var aSorters = this._canApplySortersToGroups()
				? [].concat(this.aSorter).concat(aGroupingSorters)
				: [].concat(aGroupingSorters).concat(this.aSorter);

		aSorters.forEach(function (oSorter) {
			oSortExpression.addSorter(oSorter.sPath, oSorter.bDescending
				? odata4analytics.SortOrder.Descending : odata4analytics.SortOrder.Ascending);
		});
	};

	/**
	 * Returns whether sorters in 'this.aSorter' can be applied to the groups. This feature is only
	 * enabled if binding's auto expand mode is set to 'Sequential'.
	 * Logs a warning if applying sorters to groups is not possible because of auto expand mode.
	 * Do not log the warning twice if auto expand mode does not change.
	 *
	 * @returns {boolean} Whether 'this.aSorter' can be applied to the groups
	 * @private
	 */
	AnalyticalBinding.prototype._canApplySortersToGroups = function () {
		var sCurrentAutoExpandMode = this._autoExpandMode;

		if (this.bApplySortersToGroups) {
			if (this.aSorter.length > 0) {
				// check whether to log a warning and update sLastAutoExpandMode
				if (sCurrentAutoExpandMode !== this.sLastAutoExpandMode
						&& sCurrentAutoExpandMode !== TreeAutoExpandMode.Sequential) {
					oLogger.warning("Applying sorters to groups is only possible with auto"
						+ " expand mode 'Sequential'; current mode is: " + sCurrentAutoExpandMode,
						this.sPath);
				}
				this.sLastAutoExpandMode = sCurrentAutoExpandMode;
			}
			return sCurrentAutoExpandMode === TreeAutoExpandMode.Sequential;
		}
		return false;
	};

	/**
	 * Resets the flag that sorters can be applied to groups and logs a warning if not yet done.
	 *
	 * @param {string} sDetails Details for the warning
	 * @private
	 */
	AnalyticalBinding.prototype._warnNoSortingOfGroups = function (sDetails) {
		var sMessage;

		if (this.bApplySortersToGroups) {
			sMessage = "Detected a multi-unit case, so sorting is only possible on leaves";
			if (sDetails) {
				sMessage += "; " + sDetails;
			}
			oLogger.warning(sMessage, this.sPath);
		}
		this.bApplySortersToGroups = false;
	};

	AnalyticalBinding.Logger = oLogger;

	return AnalyticalBinding;
});<|MERGE_RESOLUTION|>--- conflicted
+++ resolved
@@ -1283,13 +1283,8 @@
 					}
 				}
 				if (aColumns[i].grouped == true) {
-<<<<<<< HEAD
-					if (jQuery.inArray(oDimension.getName(), this.getSortablePropertyNames()) == -1) {
+					if (!this.getSortablePropertyNames() || this.getSortablePropertyNames().indexOf(oDimension.getName()) == -1) {
 						oLogger.fatal("property " + oDimension.getName() + " must be sortable in order to be used as grouped dimension");
-=======
-					if (!this.getSortablePropertyNames() || this.getSortablePropertyNames().indexOf(oDimension.getName()) == -1) {
-						Log.fatal("property " + oDimension.getName() + " must be sortable in order to be used as grouped dimension");
->>>>>>> c0721998
 					}
 					oDimensionDetails.grouped = true;
 				}
