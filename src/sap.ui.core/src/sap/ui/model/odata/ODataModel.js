--- conflicted
+++ resolved
@@ -1483,8 +1483,6 @@
 		delete this.oHeaders["x-csrf-token"];
 	};
 
-<<<<<<< HEAD
-=======
 	/**
 	 * Returns the current security token. If the token has not been requested from the server it will be requested first.
 	 *
@@ -1503,7 +1501,6 @@
 		return sToken;
 	};
 
->>>>>>> df269214
 	/**
 	 * refresh XSRF token by performing a GET request against the service root URL.
 	 *
