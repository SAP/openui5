--- conflicted
+++ resolved
@@ -887,25 +887,6 @@
 				var oTypeSet, oEntityType;
 				if (iIndex > 1) {
 					oEntityType = this.oModel.oMetadata._getEntityTypeByPath(sPath.substring(0, iIndex));
-<<<<<<< HEAD
-					oTypeSet = this.oModel.oMetadata._getEntityAssociationEnd(oEntityType, sPath.substring(iIndex + 1));
-					//multiplicity can only be one of the following:
-					// 0..1 at most one
-					// 1    exactly one
-					// *    one or more
-					if (oTypeSet && oTypeSet.multiplicity === "*") {
-						this._mPathType[sPath] = true;
-
-					}
-				} else if (iIndex === 0) {
-					var oMatchingSet, sName = sPath.substring(1);
-					this.oModel.oMetadata._iterateEntitySets(function(oEntitySet) {
-						if (oEntitySet.name === sName) {
-							oMatchingSet = oEntitySet;
-							return false;
-						}
-					});
-=======
 
 					if (oEntityType) {
 						oTypeSet = this.oModel.oMetadata._getEntityAssociationEnd(oEntityType, sPath.substring(iIndex + 1));
@@ -920,17 +901,12 @@
 				} else if (iIndex === 0) {
 					var oMatchingSet, sName = sPath.substring(1);
 					oMatchingSet = this.oModel.oMetadata._findEntitySetByName(sName);
->>>>>>> a19e7a5d
 					if (oMatchingSet) {
 						this._mPathType[sPath] = true;
 					}
 				}
 			}
-<<<<<<< HEAD
-			return this._mPathType[sPath];
-=======
 			return !!this._mPathType[sPath];
->>>>>>> a19e7a5d
 		}
 		return true;
 	};
