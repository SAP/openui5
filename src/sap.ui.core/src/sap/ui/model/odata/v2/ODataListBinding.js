--- conflicted
+++ resolved
@@ -198,15 +198,9 @@
 	 * @public
 	 * @since 1.98.0
 	 */
-<<<<<<< HEAD
 	ODataListBinding.prototype.attachCreateActivate = function (fnFunction, oListener) {
-	   this.attachEvent("createActivate", fnFunction, oListener);
+	   return this.attachEvent("createActivate", fnFunction, oListener);
    };
-=======
-	 ODataListBinding.prototype.attachCreateActivate = function (fnFunction, oListener) {
-		return this.attachEvent("createActivate", fnFunction, oListener);
-	};
->>>>>>> b34c3768
 
 	/**
 	 * Detach event handler <code>fnFunction</code> from the 'createActivate' event of this binding.
