/*!
 * ${copyright}
 */
/*eslint-disable max-len */
/**
 * OData-based DataBinding
 *
 * @namespace
 * @name sap.ui.model.odata.v2
 * @public
 */

//Provides class sap.ui.model.odata.v2.ODataModel
sap.ui.define([
	"./_CreatedContextsCache",
	"./Context",
	"./ODataAnnotations",
	"./ODataContextBinding",
	"./ODataListBinding",
	"./ODataTreeBinding",
	"sap/base/assert",
	"sap/base/Log",
	"sap/base/i18n/Localization",
	"sap/base/security/encodeURL",
	"sap/base/util/deepEqual",
	"sap/base/util/deepExtend",
	"sap/base/util/each",
	"sap/base/util/extend",
	"sap/base/util/isEmptyObject",
	"sap/base/util/isPlainObject",
	"sap/base/util/merge",
	"sap/base/util/uid",
	"sap/ui/base/SyncPromise",
	"sap/ui/core/Messaging",
	"sap/ui/core/message/Message",
	"sap/ui/core/message/MessageParser",
	"sap/ui/core/message/MessageType",
	"sap/ui/core/Supportability",
	"sap/ui/model/_Helper",
	"sap/ui/model/BindingMode",
	"sap/ui/model/Context",
	"sap/ui/model/FilterProcessor",
	"sap/ui/model/Model",
	"sap/ui/model/odata/CountMode",
	"sap/ui/model/odata/MessageScope",
	"sap/ui/model/odata/ODataMetadata",
	"sap/ui/model/odata/ODataMetaModel",
	"sap/ui/model/odata/ODataMessageParser",
	"sap/ui/model/odata/ODataPropertyBinding",
	"sap/ui/model/odata/ODataUtils",
	"sap/ui/model/odata/OperationMode",
	"sap/ui/model/odata/UpdateMethod",
	"sap/ui/thirdparty/datajs",
	"sap/ui/thirdparty/URI",
	"sap/ui/util/isCrossOriginURL"
], function(_CreatedContextsCache, Context, ODataAnnotations, ODataContextBinding, ODataListBinding, ODataTreeBinding,
		assert, Log, Localization, encodeURL, deepEqual, deepExtend, each, extend, isEmptyObject, isPlainObject, merge,
		uid, SyncPromise, Messaging, Message, MessageParser, MessageType, Supportability, _Helper, BindingMode,
		BaseContext, FilterProcessor, Model, CountMode, MessageScope, ODataMetadata, ODataMetaModel, ODataMessageParser,
		ODataPropertyBinding, ODataUtils, OperationMode, UpdateMethod, OData, URI, isCrossOriginURL
) {
	"use strict";

	var sClassName = "sap.ui.model.odata.v2.ODataModel",
		aDeepCreateParametersAllowlist = ["context", "properties"],
		mMessageType2Severity = {},
		aRequestSideEffectsParametersAllowList = ["groupId", "urlParameters"],
		bFinal = true;

	mMessageType2Severity[MessageType.Error] = 0;
	mMessageType2Severity[MessageType.Warning] = 1;
	mMessageType2Severity[MessageType.Success] = 2;
	mMessageType2Severity[MessageType.Information] = 3;
	mMessageType2Severity[MessageType.None] = 4;

	/** @deprecated */
	bFinal = false;

	/**
	 * Constructor for a new ODataModel.
	 *
	 * @param {string|object} vServiceUrl
	 *   Base URI of the service to request data from; additional URL parameters appended here will
	 *   be appended to every request. If you pass an object, it will be interpreted as the
	 *   parameter object (second parameter). Then <code>mParameters.serviceUrl</code> becomes a
	 *   mandatory parameter.
	 * @param {object} [mParameters]
	 *   Map which contains the following parameter properties:
	 * @param {string|string[]} [mParameters.annotationURI]
	 *   The URL (or an array of URLs) from which the annotation metadata should be loaded
	 * @param {string[]} [mParameters.bindableResponseHeaders=null]
	 *   Set this array to make custom response headers bindable via the entity's
	 *   "__metadata/headers" property
	 * @param {boolean} [mParameters.canonicalRequests=false]
	 *   Whether the model tries to calculate canonical URLs to request the data.
	 *
	 *   <b>For example:</b> An application displays the details of a sales order in a form with an
	 *   absolute binding path <code>/SalesOrderSet("1")</code>. The form embeds a table for the
	 *   sales order line items with a relative binding path <code>ToLineItems</code>. If the user
	 *   selects a sales order line item (e.g. Item "10"), the details of this sales order line item
	 *   are displayed in another form, which also contains a table for the sales order line item's
	 *   schedules with a relative binding path <code>ToSchedules</code>.
	 *
	 *   If the <code>canonicalRequests</code> parameter has the default value <code>false</code>,
	 *   then the OData model would request the data for the sales order line item's details form
	 *   with the following requests:<pre>
	 *   GET /&lt;serviceUrl&gt;/SalesOrderSet("1")/ToLineItems(SalesOrderID="1",ItemPosition="10")
	 *   GET /&lt;serviceUrl&gt;/SalesOrderSet("1")/ToLineItems(SalesOrderID="1",ItemPosition="10")/ToSchedules</pre>
	 *
	 *   Some back-end implementations do not support more than one navigation property in the
	 *   resource URL. In this case, set the <code>canonicalRequests</code> parameter to
	 *   <code>true</code>. The OData model then converts the long resource URLs to canonical URLs
	 *   and requests the data for the sales order line item's details form with the following
	 *   requests:<pre>
	 *   GET /&lt;serviceUrl&gt;/SalesOrderLineItemsSet(SalesOrderID="1",ItemPosition="10")
	 *   GET /&lt;serviceUrl&gt;/SalesOrderLineItemsSet(SalesOrderID="1",ItemPosition="10")/ToSchedules</pre>
	 * @param {sap.ui.model.BindingMode} [mParameters.defaultBindingMode=OneWay]
	 *   Sets the default binding mode for the model
	 * @param {sap.ui.model.odata.CountMode} [mParameters.defaultCountMode=Request]
	 *   Sets the default count mode for the model
	 * @param {sap.ui.model.odata.OperationMode} [mParameters.defaultOperationMode=Default]
	 *   Sets the default operation mode for the model
	 * @param {sap.ui.model.odata.UpdateMethod} [mParameters.defaultUpdateMethod=Merge]
	 *   Default update method which is used for all update requests
	 * @param {boolean} [mParameters.disableHeadRequestForToken=false]
	 *   Set this flag to <code>true</code> if your service does not support <code>HEAD</code>
	 *   requests for fetching the service document (and thus the security token) to avoid sending a
	 *   <code>HEAD</code>-request before falling back to <code>GET</code>
	 * @param {boolean} [mParameters.disableSoftStateHeader=false]
	 *   Set this flag to <code>true</code> if you don´t want to start a new soft state session with
	 *   context ID (<code>SID</code>) through header mechanism. This is useful if you want to share
	 *   a <code>SID</code> between different browser windows
	 * @param {boolean} [mParameters.earlyTokenRequest=false]
	 *   Whether the security token is requested at the earliest convenience, if parameter
	 *   <code>tokenHandling</code> is <code>true</code>; supported since 1.79.0.
	 * @param {Object<string,string>} [mParameters.headers]
	 *   Map of custom headers (name/value pairs) like {"myHeader":"myHeaderValue",...}
	 * @param {boolean} [mParameters.ignoreAnnotationsFromMetadata]
	 *   Whether to ignore all annotations from service metadata, so that they are not available as V4 annotations
	 *   in this model's metamodel; see {@link #getMetaModel}. Only annotations from annotation files are loaded;
	 *   see the <code>annotationURI</code> parameter. Supported since 1.121.0
	 * @param {boolean} [mParameters.json=true]
	 *   If set to <code>true</code>, request payloads will be JSON, XML for <code>false</code>
	 * @param {boolean} [mParameters.loadAnnotationsJoined]
	 *   Whether the <code>metadataLoaded</code> event will be fired only after all annotations have
	 *   been loaded as well
	 * @param {string}[mParameters.maxDataServiceVersion='2.0']
	 *   Please use the following string format e.g. '2.0' or '3.0'. OData version supported by the
	 *   ODataModel: '2.0'
	 * @param {Object<string,string>} [mParameters.metadataNamespaces]
	 *   Map of namespace aliases (alias => URI) that can be used in metadata binding paths; each
	 *   alias is mapped to a corresponding namespace URI; when an alias is used in a metadata
	 *   binding path, it addresses a metadata extension that belongs to the corresponding namespace
	 *   URI; if <code>metadataNamespaces</code> is not given, the following default mappings will
	 *   be used:
	 *   <ul>
	 *   <li><code>"sap": "sap:"http://www.sap.com/Protocols/SAPData"</code></li>
	 *   <li><code>"m": "http://schemas.microsoft.com/ado/2007/08/dataservices/metadata"</code></li>
	 *   <li><code>"": "http://schemas.microsoft.com/ado/2007/06/edmx</code></li>
	 *   </ul>
	 * @param {Object<string,string>} [mParameters.metadataUrlParams]
	 *   Map of URL parameters for metadata requests - only attached to a <code>$metadata</code>
	 *   request
	 * @param {boolean} [mParameters.persistTechnicalMessages]
	 *   Whether technical messages should always be treated as persistent, since 1.83.0
	 * @param {boolean} [mParameters.preliminaryContext=false]
	 *   Whether a preliminary context will be created/used by a binding. When set to
	 *   <code>true</code>, the model can bundle the OData calls for dependent bindings into fewer
	 *   $batch requests. For more information, see
	 *   {@link topic:6c47b2b39db9404582994070ec3d57a2#loio62149734b5c24507868e722fe87a75db Optimizing Dependent Bindings}
	 * @param {boolean} [mParameters.refreshAfterChange=true]
	 *   Enable/disable automatic refresh after change operations
	 * @param {boolean} [mParameters.sequentializeRequests=false]
	 *   Whether to sequentialize all requests, needed in case the service cannot handle parallel
	 *   requests. <b>Deprecated</b> as of version 1.128.0, the concept has been discarded.
	 * @param {string} [mParameters.serviceUrl]
	 *   Base URI of the service to request data from; this property is mandatory when the first
	 *   method parameter <code>serviceUrl</code> is omitted, but ignored otherwise
	 * @param {Object<string,string>} [mParameters.serviceUrlParams]
	 *   Map of URL parameters (name/value pairs) - these parameters will be attached to all
	 *   requests, except for the <code>$metadata</code> request
	 * @param {boolean|"skipServerCache"} [mParameters.tokenHandling=true]
	 *   Enable/disable security token handling. If the "skipServerCache" string value is provided, the security token
	 *   is not cached with the server as key in order to avoid failing $batch requests when accessing services running
	 *   on different back-end systems behind a reverse proxy (since 1.119).<br>
	 *   Use this option only if the system landscape is known.
	 * @param {boolean} [mParameters.tokenHandlingForGet=false]
	 *   Send security token for GET requests in case read access logging is activated for the OData
	 *   Service in the backend.
	 * @param {boolean} [mParameters.useBatch=true]
	 *   Whether all requests should be sent in batch requests
	 * @param {boolean} [mParameters.withCredentials=false]
	 *   If set to <code>true</code>, the user credentials are included in a cross-origin request. <b>Note:</b> This
	 *   only works if all requests are asynchronous.
	 * @param {string} [mParameters.password]
	 *   <b>Deprecated</b> for security reasons. Use strong server side authentication instead.
	 *   Password for the service.
	 * @param {boolean} [mParameters.skipMetadataAnnotationParsing]
	 *   <b>Deprecated</b> This parameter does not prevent creation of annotations from the metadata
	 *   document in this model's metamodel.
	 *   Whether to skip the automated loading of annotations from the metadata document. Loading
	 *   annotations from metadata does not have any effects (except the lost performance by
	 *   invoking the parser) if there are no annotations inside the metadata document
	 * @param {string} [mParameters.user]
	 *   <b>Deprecated</b> for security reasons. Use strong server side authentication instead.
	 *   UserID for the service.
	 *
	 * @class
	 * Model implementation based on the OData protocol.
	 *
	 * See chapter {@link topic:6c47b2b39db9404582994070ec3d57a2 OData V2 Model} for a general
	 * introduction.
	 *
	 * This model is not prepared to be inherited from.
	 *
	 * @author SAP SE
	 * @version ${version}
	 *
	 * @public
	 * @alias sap.ui.model.odata.v2.ODataModel
	 * @extends sap.ui.model.Model
	 * @since 1.24.0
	 */
	var ODataModel = Model.extend("sap.ui.model.odata.v2.ODataModel", /** @lends sap.ui.model.odata.v2.ODataModel.prototype */ {

		constructor : function(vServiceUrl, mParameters) {
			Model.apply(this, arguments);
			var sUser,
				sPassword,
				mHeaders,
				vTokenHandling,
				bWithCredentials,
				sMaxDataServiceVersion,
				bUseBatch,
				bRefreshAfterChange,
				sAnnotationURI,
				bLoadAnnotationsJoined,
				sDefaultCountMode,
				bPreliminaryContext,
				sDefaultBindingMode,
				sDefaultOperationMode,
				mMetadataNamespaces,
				mServiceUrlParams,
				mMetadataUrlParams,
				bJSON,
				oMessageParser,
				bSkipMetadataAnnotationParsing,
				sDefaultUpdateMethod,
				bDisableHeadRequestForToken,
				bSequentializeRequests,
				bDisableSoftStateHeader,
				aBindableResponseHeaders,
				sWarmupUrl,
				bCanonicalRequests,
				bTokenHandlingForGet,
				bEarlyTokenRequest,
				bPersistTechnicalMessages,
				bIgnoreAnnotationsFromMetadata,
				that = this;

			if (typeof (vServiceUrl) === "object") {
				mParameters = vServiceUrl;
				this.sServiceUrl = mParameters.serviceUrl;
			} else {
				this.sServiceUrl = vServiceUrl;
			}

			// Creates a parameters map to be used for the instantiation of the code list model,
			// based on this OData model's parameters
			this.mCodeListModelParams = this.createCodeListModelParameters(mParameters);

			if (mParameters) {
				sUser = mParameters.user;
				sPassword = mParameters.password;
				mHeaders = mParameters.headers;
				vTokenHandling = mParameters.tokenHandling;
				bWithCredentials = mParameters.withCredentials;
				sMaxDataServiceVersion = mParameters.maxDataServiceVersion;
				bUseBatch = mParameters.useBatch;
				bRefreshAfterChange = mParameters.refreshAfterChange;
				sAnnotationURI = mParameters.annotationURI;
				bLoadAnnotationsJoined = mParameters.loadAnnotationsJoined;
				sDefaultBindingMode = mParameters.defaultBindingMode;
				sDefaultCountMode = mParameters.defaultCountMode;
				bPreliminaryContext = mParameters.preliminaryContext;
				sDefaultOperationMode = mParameters.defaultOperationMode;
				mMetadataNamespaces = mParameters.metadataNamespaces;
				mServiceUrlParams = mParameters.serviceUrlParams;
				mMetadataUrlParams = mParameters.metadataUrlParams;
				bJSON = mParameters.json;
				oMessageParser = mParameters.messageParser;
				bSkipMetadataAnnotationParsing = mParameters.skipMetadataAnnotationParsing;
				sDefaultUpdateMethod = mParameters.defaultUpdateMethod;
				bDisableHeadRequestForToken = mParameters.disableHeadRequestForToken;
				bSequentializeRequests = mParameters.sequentializeRequests;
				bDisableSoftStateHeader = mParameters.disableSoftStateHeader;
				aBindableResponseHeaders = mParameters.bindableResponseHeaders;
				sWarmupUrl = mParameters.warmupUrl;
				bCanonicalRequests = mParameters.canonicalRequests;
				bTokenHandlingForGet = mParameters.tokenHandlingForGet;
				bEarlyTokenRequest = mParameters.earlyTokenRequest;
				bPersistTechnicalMessages = mParameters.persistTechnicalMessages;
				bIgnoreAnnotationsFromMetadata = mParameters.ignoreAnnotationsFromMetadata;
			}

			/* Path cache to avoid multiple expensive resolve operations
			 * this.mPathCache =
			 * {
			 *		'aBindingPath': {
			 *			canonicalPath : 'The canonicalPath'
			 *		}
			 * }
			 */
			this.mPathCache = {};
			this.mInvalidatedPaths = {};
			this.bCanonicalRequests = !!bCanonicalRequests;
			this.bTokenHandlingForGet = !!bTokenHandlingForGet;
			this.sMessageScope = MessageScope.RequestedObjects;
			this.sWarmupUrl = sWarmupUrl;
			this.bWarmup = !!sWarmupUrl;
			this.mSupportedBindingModes = {"OneWay": true, "OneTime": true, "TwoWay":true};
			this.mUnsupportedFilterOperators = {"Any": true, "All": true};
			this.sDefaultBindingMode = sDefaultBindingMode || BindingMode.OneWay;
			this.bIsMessageScopeSupported = false;
			this.iPendingDeferredRequests = 0;

			this.bJSON = bJSON !== false;
			this.aPendingRequestHandles = [];
			this.aCallAfterUpdate = [];
			this.mRequests = {};
			this.mDeferredRequests = {};
			this.mChangedEntities = {};
			this.mChangeHandles = {};
			this.mDeferredGroups = {};
			this.mLaunderingState = {};
			this.sDefaultUpdateMethod = sDefaultUpdateMethod || UpdateMethod.Merge;

			this.bTokenHandling = vTokenHandling !== false;
			this.bWithCredentials = bWithCredentials === true;
			this.bUseBatch = bUseBatch !== false;
			this.bRefreshAfterChange = bRefreshAfterChange !== false;
			this.sMaxDataServiceVersion = sMaxDataServiceVersion;
			this.bLoadAnnotationsJoined = bLoadAnnotationsJoined !== false;
			this.sAnnotationURI = sAnnotationURI;
			// A promise that may resolves with an array of annotation changes, see ODataModel#_requestAnnotationChanges
			// and ODataModel#setAnnotationChangePromise
			this.pAnnotationChanges = null;
			this.sDefaultCountMode = sDefaultCountMode || CountMode.Request;
			this.sDefaultOperationMode = sDefaultOperationMode || OperationMode.Default;
			this.sMetadataLoadEvent = null;
			this.oMetadataFailedEvent = null;
			this.sRefreshGroupId = undefined;
			this.bIncludeInCurrentBatch = false;
			this.bSkipMetadataAnnotationParsing = !!bSkipMetadataAnnotationParsing;
			this.bDisableHeadRequestForToken = !!bDisableHeadRequestForToken;
			this.bSequentializeRequests = !!bSequentializeRequests;
			this.bDisableSoftStateHeader = !!bDisableSoftStateHeader;
			this.aBindableResponseHeaders = aBindableResponseHeaders ? aBindableResponseHeaders : null;
			this.bPreliminaryContext = bPreliminaryContext || false;
			this.mMetadataUrlParams = mMetadataUrlParams || {};
			this.mChangedEntities4checkUpdate = {};
			this.bPersistTechnicalMessages = bPersistTechnicalMessages === undefined
				? undefined : !!bPersistTechnicalMessages;
			this.oCreatedContextsCache = new _CreatedContextsCache();
			// a list of functions to be called to clean up expanded lists when the side effects
			// have been processed
			this.aSideEffectCleanUpFunctions = [];
			// a set of group IDs for which the "sap-messages" header must be "transientOnly" for
			// all create and change requests, which were caused by #createEntry or #setProperty
			this.oTransitionMessagesOnlyGroups = new Set();
			// whether annotations from metadata are ignored
			this.bIgnoreAnnotationsFromMetadata = !!bIgnoreAnnotationsFromMetadata;

			if (oMessageParser) {
				oMessageParser.setProcessor(this);
			}
			this.oMessageParser = oMessageParser;

			//collect internal changes in a deferred group as default
			this.setDeferredGroups(["changes"]);
			this.setChangeGroups({"*":{groupId: "changes"}});

			this.oData = {};
			this.oMetadata = null;
			this.oAnnotations = null;
			this.aUrlParams = [];
			this.fnRetryAfter = null;
			this.oRetryAfterError = null;
			this.pRetryAfter = null;

			// for sequentialized requests, keep a promise of the last request
			this.pSequentialRequestCompleted = Promise.resolve();

			// Promise for request chaining
			this.pReadyForRequest = Promise.resolve();

			// determine the service base url and the url parameters
			var aUrlParts = this.sServiceUrl.split("?");
			if (aUrlParts.length > 1) {
				this.sServiceUrl = aUrlParts[0];
				if (aUrlParts[1]) {
					this.aUrlParams.push(aUrlParts[1]);
				}
			}
			// Remove trailing slash (if any)
			this.sServiceUrl = this.sServiceUrl.replace(/\/$/, "");

			// store user and password
			this.sUser = sUser;
			this.sPassword = sPassword;

			if (Supportability.isStatisticsEnabled()) {
				// add statistics parameter to every request (supported only on Gateway servers)
				this.aUrlParams.push("sap-statistics=true");
			}

			this.oHeaders = {};
			this.setHeaders(mHeaders);

			if (!this.bDisableSoftStateHeader) {
				this.oHeaders["sap-contextid-accept"] = "header";
				this.mCustomHeaders["sap-contextid-accept"] = "header";
			}
			//use warmup url if provided
			this.sMetadataUrl = this.sWarmupUrl || this._createMetadataUrl("/$metadata");
			this.oSharedServerData = vTokenHandling === "skipServerCache"
				? undefined // server cache for security tokens is not used
				: ODataModel._getSharedData("server", this._getServerUrl());
			this.oSharedServiceData = ODataModel._getSharedData("service", this.sServiceUrl);
			this.oSharedMetaData = ODataModel._getSharedData("meta", this.sMetadataUrl);

			this.bUseCache = this._cacheSupported(this.sMetadataUrl);

			if (!this.oSharedMetaData.oMetadata || this.oSharedMetaData.oMetadata.bFailed) {
				//create Metadata object
				this.oMetadata = new ODataMetadata(this.sMetadataUrl, {
					async: true,
					cacheKey: this.bUseCache ? this.sMetadataUrl : undefined,
					user: this.sUser,
					password: this.sPassword,
					headers: this.mCustomHeaders,
					namespaces: mMetadataNamespaces,
					withCredentials: this.bWithCredentials
				});
				//no caching in warmup scenario
				if (!this.bWarmup) {
					this.oSharedMetaData.oMetadata = this.oMetadata;
				}
			} else {
				this.oMetadata = this.oSharedMetaData.oMetadata;
			}

			this.oAnnotations = new ODataAnnotations(this.oMetadata, {
				source: this.sAnnotationURI,
				skipMetadata: this.bSkipMetadataAnnotationParsing || this.bIgnoreAnnotationsFromMetadata,
				headers: this.mCustomHeaders,
				combineEvents: true,
				cacheKey: this._getAnnotationCacheKey(this.sMetadataUrl),
				useCache: this.bUseCache
			});
			if (!this.bDisableSoftStateHeader) {
				delete this.mCustomHeaders["sap-contextid-accept"];
			}
			this.oAnnotations.attachAllFailed(this.onAnnotationsFailed, this);
			this.oAnnotations.attachSomeLoaded(this.onAnnotationsLoaded, this);
			this.pAnnotationsLoaded = this.oAnnotations.loaded();

			if (mServiceUrlParams) {
				// new URL params used -> add to ones from sServiceUrl
				// do this after the Metadata request is created to not put the serviceUrlParams on this one
				this.aUrlParams = this.aUrlParams.concat(ODataUtils._createUrlParamsArray(mServiceUrlParams));
			}

			this.onMetadataFailed = function(oEvent) {
				that.fireMetadataFailed(oEvent.getParameters());
			};

			if (!this.oMetadata.isLoaded()) {
				this.oMetadata.attachFailed(this.onMetadataFailed);
			}

			this.oMetadata.loaded().then(function() {
				that._initializeMetadata();
			});

			// set the header for the accepted content types
			if (this.bJSON) {
				if (this.sMaxDataServiceVersion === "3.0") {
					this.oHeaders["Accept"] = "application/json;odata=fullmetadata";
				} else {
					this.oHeaders["Accept"] = "application/json";
				}
			} else {
				this.oHeaders["Accept"] = "application/atom+xml,application/atomsvc+xml,application/xml";
			}

			// If a cached token for the service is already available, use it. If no service token
			// is known yet, but a token for the same server, set the service token and use it.
			// This prevents services having different tokens to override each other token with every
			// request to the server.
			if (this.bTokenHandling) {
				if (this.oSharedServiceData.securityToken) {
					this.oHeaders["x-csrf-token"] = this.oSharedServiceData.securityToken;
				} else if (this.oSharedServerData && this.oSharedServerData.securityToken) {
					this.oSharedServiceData.securityToken = this.oSharedServerData.securityToken;
					this.oHeaders["x-csrf-token"] = this.oSharedServiceData.securityToken;
				}
				if (bEarlyTokenRequest) {
					this.securityTokenAvailable();
				}
			}
			this.oHeaders["Accept-Language"] = Localization.getLanguageTag().toString();

			// set version to 2.0 because 1.0 does not support e.g. skip/top, inlinecount...
			// states the version of the Open Data Protocol used by the client to generate the request.
			this.oHeaders["DataServiceVersion"] = "2.0";
			// the max version number the client can accept in a response
			this.oHeaders["MaxDataServiceVersion"] = "2.0";
			if (this.sMaxDataServiceVersion) {
				this.oHeaders["MaxDataServiceVersion"] = this.sMaxDataServiceVersion;
			}

			// "XMLHttpRequest" indicates that a data request is performed.
			// Gets only applied to non-crossOrigin requests because cross origin requests could
			// result in unwanted preflight requests if this header is set.
			// This behaviour is in sync with jQuery.ajax which is used by OData V4.
			if (!this.mCustomHeaders["X-Requested-With"] && !isCrossOriginURL(this.sServiceUrl)) {
				this.oHeaders["X-Requested-With"] = "XMLHttpRequest";
			}
		},
<<<<<<< HEAD
		metadata : {}
=======
		metadata : {
			publicMethods : ["read", "create", "update", "remove", "submitChanges", "getServiceMetadata", "metadataLoaded",
			                 "hasPendingChanges", "getPendingChanges", "refresh", "refreshMetadata", "resetChanges", "setDefaultCountMode",
			                 "setDefaultBindingMode", "getDefaultBindingMode", "getDefaultCountMode",
			                 "setProperty", "getSecurityToken", "refreshSecurityToken", "setHeaders",
			                 "getHeaders", "setUseBatch", "setDeferredBatchGroups", "getDeferredBatchGroups",
			                 "setChangeBatchGroups", "getChangeBatchGroups"],
			"final": bFinal
		}
>>>>>>> e66e15f0
	});

	//
	ODataModel.M_EVENTS = {

			/**
			 * Event is fired if the metadata document was successfully loaded
			 */
			MetadataLoaded: "metadataLoaded",

			/**
			 * Event is fired if the metadata document has failed to load
			 */
			MetadataFailed: "metadataFailed",

			/**
			 * Event is fired if the annotations document was successfully loaded
			 */
			AnnotationsLoaded: "annotationsLoaded",

			/**
			 * Event is fired if the annotations document has failed to load
			 */
			AnnotationsFailed: "annotationsFailed",

			/**
			 * Depending on the model implementation a RequestFailed should be fired if a batch request to a backend failed.
			 * Contains the parameters:
			 * message, statusCode, statusText and responseText
			 *
			 */
			BatchRequestFailed : "batchRequestFailed",

			/**
			 * Depending on the model implementation a RequestSent should be fired when a batch request to a backend is sent.
			 * Contains Parameters: url, type, async
			 *
			 */
			BatchRequestSent : "batchRequestSent",

			/**
			 * Depending on the model implementation a RequestCompleted should be fired when a batch request to a backend is completed regardless if the request failed or succeeded.
			 * Contains Parameters: url, type, async, success, errorobject
			 *
			 */
			BatchRequestCompleted : "batchRequestCompleted"
	};

	/**
	 * Fired, when the metadata document was successfully loaded.
	 *
	 * Note: Subclasses might add additional parameters to the event object. Optional parameters can be omitted.
	 *
	 * @name sap.ui.model.odata.v2.ODataModel#metadataLoaded
	 * @event
	 * @param {sap.ui.base.Event} oEvent
	 * @param {sap.ui.base.EventProvider} oEvent.getSource
	 * @param {object} oEvent.getParameters
	 * @param {string} oEvent.getParameters.metadata The parsed metadata
	 * @public
	 */

	/**
	 * Fired, when the metadata document has failed to load.
	 *
	 * Note: Subclasses might add additional parameters to the event object. Optional parameters can be omitted.
	 *
	 * @name sap.ui.model.odata.v2.ODataModel#metadataFailed
	 * @event
	 * @param {sap.ui.base.Event} oEvent
	 * @param {sap.ui.base.EventProvider} oEvent.getSource
	 * @param {object} oEvent.getParameters
	 * @param {string} oEvent.getParameters.metadata The parsed metadata
	 * @param {string} oEvent.getParameters.message A text that describes the failure.
	 * @param {string} oEvent.getParameters.statusCode HTTP status code returned by the request (if available)
	 * @param {string} oEvent.getParameters.statusText The status as a text, details not specified, intended only for diagnosis output
	 * @param {string} oEvent.getParameters.responseText Response that has been received for the request, as a text string
	 * @param {object} oEvent.getParameters.response The response object - empty object if no response
	 * @public
	 */

	/**
	 * Fired, when the annotations document was successfully loaded. If there are more than one annotation documents loaded then this
	 * event is fired if at least one document was successfully loaded. Event is fired only once for all annotation documents.
	 *
	 * Note: Subclasses might add additional parameters to the event object. Optional parameters can be omitted.
	 *
	 * @name sap.ui.model.odata.v2.ODataModel#annotationsLoaded
	 * @event
	 * @param {sap.ui.base.Event} oEvent
	 * @param {sap.ui.base.EventProvider} oEvent.getSource
	 * @param {object} oEvent.getParameters
	 * @param {sap.ui.model.odata.v2.ODataAnnotations.Source[]} oEvent.getParameters.result An array consisting of one or several annotation sources and/or errors containing a source property and error details.
	 * @public
	 */

	/**
	 * Fired, when the annotations document failed to loaded. Event is fired only once for all annotation documents.
	 *
	 * Note: Subclasses might add additional parameters to the event object. Optional parameters can be omitted.
	 *
	 * @name sap.ui.model.odata.v2.ODataModel#annotationsFailed
	 * @event
	 * @param {sap.ui.base.Event} oEvent
	 * @param {sap.ui.base.EventProvider} oEvent.getSource
	 * @param {object} oEvent.getParameters
	 * @param {Error[]} oEvent.getParameters.result An array of Errors
	 * @public
	 */

	// document event again, as parameters differ from sap.ui.model.Model#event:requestFailed
	/**
	 * Fired, when data retrieval from a backend failed.
	 *
	 * Note: Subclasses might add additional parameters to the event object. Optional parameters can be omitted.
	 *
	 * @name sap.ui.model.odata.v2.ODataModel#requestFailed
	 * @event
	 * @param {sap.ui.base.Event} oEvent
	 * @param {sap.ui.base.EventProvider} oEvent.getSource
	 * @param {object} oEvent.getParameters

	 * @param {string} oEvent.getParameters.ID The request ID
	 * @param {string} oEvent.getParameters.url The URL which is sent to the backend
	 * @param {string} oEvent.getParameters.method The HTTP method
	 * @param {Object<string,string>} oEvent.getParameters.headers The request headers
	 * @param {boolean} oEvent.getParameters.async If the request is synchronous or asynchronous (if available)
	 * @param {boolean} oEvent.getParameters.success Request was successful or not
	 * @param {object} oEvent.getParameters.response The response object - empty object if no response
	 * The response object contains the following properties: message, success, headers, statusCode, statusText, responseText
	 * @public
	 */

	// document event again, as parameters differ from sap.ui.model.Model#event:requestSent
	/**
	 * Fired, after a request has been sent to a backend.
	 *
	 * Note: Subclasses might add additional parameters to the event object. Optional parameters can be omitted.
	 *
	 * @name sap.ui.model.odata.v2.ODataModel#requestSent
	 * @event
	 * @param {sap.ui.base.Event} oEvent
	 * @param {sap.ui.base.EventProvider} oEvent.getSource
	 * @param {object} oEvent.getParameters
	 * @param {string} oEvent.getParameters.ID The request ID
	 * @param {string} oEvent.getParameters.url The URL which is sent to the backend
	 * @param {string} oEvent.getParameters.method The HTTP method
	 * @param {Object<string,string>} oEvent.getParameters.headers The request headers
	 * @param {boolean} oEvent.getParameters.async If the request is synchronous or asynchronous (if available)
	 *
	 * @public
	 */

	// document event again, as parameters differ from sap.ui.model.Model#event:requestCompleted
	/**
	 * Fired, after a request has been completed (includes receiving a response),
	 * no matter whether the request succeeded or not.
	 *
	 * Note: Subclasses might add additional parameters to the event object. Optional parameters can be omitted.
	 *
	 * @name sap.ui.model.odata.v2.ODataModel#requestCompleted
	 * @event
	 * @param {sap.ui.base.Event} oEvent
	 * @param {sap.ui.base.EventProvider} oEvent.getSource
	 * @param {object} oEvent.getParameters
	 * @param {string} oEvent.getParameters.ID The request ID
	 * @param {string} oEvent.getParameters.url The URL which is sent to the backend
	 * @param {string} oEvent.getParameters.method The HTTP method
	 * @param {Object<string,string>} oEvent.getParameters.headers The request headers
	 * @param {boolean} oEvent.getParameters.success Request was successful or not
	 * @param {boolean} oEvent.getParameters.async If the request is synchronous or asynchronous (if available)
	 * @param {object} oEvent.getParameters.response The response object - empty object if no response:
	 * The response object contains the following properties: message, success, headers, statusCode, statusText, responseText
	 * @public
	 */


	/**
	 * Fired, when a batch request failed.
	 *
	 * @name sap.ui.model.odata.v2.ODataModel#batchRequestFailed
	 * @event
	 * @param {sap.ui.base.Event} oEvent
	 * @param {sap.ui.base.EventProvider} oEvent.getSource
	 * @param {object} oEvent.getParameters

	 * @param {string} oEvent.getParameters.ID The request ID
	 * @param {string} oEvent.getParameters.url The URL which is sent to the backend
	 * @param {string} oEvent.getParameters.method The HTTP method
	 * @param {Object<string,string>} oEvent.getParameters.headers The request headers
	 * @param {boolean} oEvent.getParameters.async If the request is synchronous or asynchronous (if available)
	 * @param {boolean} oEvent.getParameters.success Request was successful or not
	 * @param {object} oEvent.getParameters.response The response object - empty object if no response
	 * The response object contains the following properties: message, success, headers, statusCode, statusText, responseText
	 * @param {array} oEvent.getParameters.requests Array of embedded requests ($batch)
	 * Each request object within the array contains the following properties: url, method, headers, response object
	 * @public
	 */

	/**
	 * Attaches event handler <code>fnFunction</code> to the {@link #event:batchRequestFailed batchRequestFailed} event of this
	 * <code>sap.ui.model.odata.v2.ODataModel</code>.
	 *
	 * @param {object}
	 *            [oData] An application-specific payload object that will be passed to the event handler
	 *            along with the event object when firing the event
	 * @param {function}
	 *            fnFunction The function to be called, when the event occurs
	 * @param {object}
	 *            [oListener] Context object to call the event handler with. Defaults to this
	 *            <code>sap.ui.model.odata.v2.ODataModel</code> itself
	 *
	 * @returns {this} Reference to <code>this</code> in order to allow method chaining
	 * @public
	 */
	ODataModel.prototype.attachBatchRequestFailed = function(oData, fnFunction, oListener) {
		this.attachEvent("batchRequestFailed", oData, fnFunction, oListener);
		return this;
	};

	/**
	 * Detaches event handler <code>fnFunction</code> from the {@link #event:batchRequestFailed batchRequestFailed} event of this
	 * <code>sap.ui.model.odata.v2.ODataModel</code>.
	 *
	 * The passed function and listener object must match the ones used for event registration.
	 *
	 * @param {function}
	 *            fnFunction The function to be called, when the event occurs
	 * @param {object}
	 *            [oListener] Context object on which the given function had to be called
	 * @returns {this} Reference to <code>this</code> in order to allow method chaining
	 * @public
	 */
	ODataModel.prototype.detachBatchRequestFailed = function(fnFunction, oListener) {
		this.detachEvent("batchRequestFailed", fnFunction, oListener);
		return this;
	};

	/**
	 * Fires event {@link #event:batchRequestFailed batchRequestFailed} to attached listeners.
	 *
	 * @param {object} oParameters Parameters to pass along with the event
	 * @param {string} oParameters.ID The request ID
	 * @param {string} oParameters.url The URL which is sent to the backend
	 * @param {string} oParameters.method The HTTP method
	 * @param {Object<string,string>} oParameters.headers The request headers
	 * @param {boolean} oParameters.async If the request is synchronous or asynchronous (if available)
	 * @param {boolean} oParameters.success Request was successful or not
	 * @param {object} oParameters.response The response object - empty object if no response
	 * The response object contains the following properties: message, success, headers, statusCode, statusText, responseText
	 * @param {array} oParameters.requests Array of embedded requests ($batch)
	 * Each request object within the array contains the following properties: URL, method, headers, response object
	 *
	 * @returns {this} Reference to <code>this</code> to allow method chaining
	 * @protected
	 */
	ODataModel.prototype.fireBatchRequestFailed = function(oParameters) {
		this.fireEvent("batchRequestFailed", oParameters);
		return this;
	};


	/**
	 * Fired after a request has been sent to a backend.
	 *
	 * @name sap.ui.model.odata.v2.ODataModel#batchRequestSent
	 * @event
	 * @param {sap.ui.base.Event} oEvent
	 * @param {sap.ui.base.EventProvider} oEvent.getSource
	 * @param {object} oEvent.getParameters
	 * @param {string} oEvent.getParameters.url The URL which is sent to the backend
	 * @param {string} [oEvent.getParameters.type] The type of the request (if available)
	 * @param {boolean} [oEvent.getParameters.async] If the request is synchronous or asynchronous (if available)
	 * @param {array} oEvent.getParameters.requests Array of embedded requests ($batch)
	 * Each request object within the array contains the following properties: url, method, headers
	 * @public
	 */

	/**
	 * Attaches event handler <code>fnFunction</code> to the {@link #event:batchRequestSent batchRequestSent} event of this
	 * <code>sap.ui.model.odata.v2.ODataModel</code>.
	 *
	 * @param {object}
	 *            [oData] An application-specific payload object that will be passed to the event handler
	 *            along with the event object when firing the event
	 * @param {function}
	 *            fnFunction The function to be called, when the event occurs
	 * @param {object}
	 *            [oListener] Context object to call the event handler with. Defaults to this
	 *            <code>sap.ui.model.odata.v2.ODataModel</code> itself
	 *
	 * @returns {this} Reference to <code>this</code> in order to allow method chaining
	 * @public
	 */
	ODataModel.prototype.attachBatchRequestSent = function(oData, fnFunction, oListener) {
		this.attachEvent("batchRequestSent", oData, fnFunction, oListener);
		return this;
	};

	/**
	 * Detaches event handler <code>fnFunction</code> from the {@link #event:batchRequestSent batchRequestSent} event of this
	 * <code>sap.ui.model.odata.v2.ODataModel</code>.
	 *
	 * The passed function and listener object must match the ones used for event registration.
	 *
	 * @param {function}
	 *            fnFunction The function to be called, when the event occurs
	 * @param {object}
	 *            [oListener] Context object on which the given function had to be called
	 * @returns {this} Reference to <code>this</code> in order to allow method chaining
	 * @public
	 */
	ODataModel.prototype.detachBatchRequestSent = function(fnFunction, oListener) {
		this.detachEvent("batchRequestSent", fnFunction, oListener);
		return this;
	};

	/**
	 * Fires event {@link #event:batchRequestSent batchRequestSent} to attached listeners.
	 *
	 * @param {object} [oParameters] Parameters to pass along with the event
	 * @param {string} [oParameters.url] The URL which is sent to the backend.
	 * @param {string} [oParameters.type] The type of the request (if available)
	 * @param {boolean} [oParameters.async] If the request is synchronous or asynchronous (if available)
	 * @param {array} oParameters.requests Array of embedded requests ($batch)
	 * Each request object within the array contains the following properties: url, method, headers
	 * @returns {this} Reference to <code>this</code> to allow method chaining
	 * @protected
	 */
	ODataModel.prototype.fireBatchRequestSent = function(oParameters) {
		this.fireEvent("batchRequestSent", oParameters);
		return this;
	};

	/**
	 * Fired after a request has been completed (includes receiving a response),
	 * no matter whether the request succeeded or not.
	 *
	 * @name sap.ui.model.odata.v2.ODataModel#batchRequestCompleted
	 * @event
	 * @param {sap.ui.base.Event} oEvent
	 * @param {sap.ui.base.EventProvider} oEvent.getSource
	 * @param {object} oEvent.getParameters
	 * @param {string} oEvent.getParameters.ID The request ID
	 * @param {string} oEvent.getParameters.url The URL which is sent to the backend
	 * @param {string} oEvent.getParameters.method The HTTP method
	 * @param {Object<string,string>} oEvent.getParameters.headers The request headers
	 * @param {boolean} oEvent.getParameters.success Request was successful or not
	 * @param {boolean} oEvent.getParameters.async If the request is synchronous or asynchronous (if available)
	 * @param {array} oEvent.getParameters.requests Array of embedded requests ($batch)
	 * Each request object within the array contains the following properties: url, method, headers, response object
	 * @param {object} oEvent.getParameters.response The response object - empty object if no response:
	 * The response object contains the following properties: message, success, headers, statusCode, statusText, responseText
	 * @public
	 */

	/**
	 * Attaches event handler <code>fnFunction</code> to the {@link #event:batchRequestCompleted batchRequestCompleted} event of this
	 * <code>sap.ui.model.odata.v2.ODataModel</code>.
	 *
	 * @param {object}
	 *            [oData] An application-specific payload object that will be passed to the event handler
	 *            along with the event object when firing the event
	 * @param {function}
	 *            fnFunction The function to be called, when the event occurs
	 * @param {object}
	 *            [oListener] Context object to call the event handler with. Defaults to this
	 *            <code>sap.ui.model.odata.v2.ODataModel</code> itself
	 *
	 * @returns {this} Reference to <code>this</code> in order to allow method chaining
	 * @public
	 */
	ODataModel.prototype.attachBatchRequestCompleted = function(oData, fnFunction, oListener) {
		this.attachEvent("batchRequestCompleted", oData, fnFunction, oListener);
		return this;
	};

	/**
	 * Detaches event handler <code>fnFunction</code> from the {@link #event:batchRequestCompleted batchRequestCompleted} event of this
	 * <code>sap.ui.model.odata.v2.ODataModel</code>.
	 *
	 * The passed function and listener object must match the ones used for event registration.
	 *
	 * @param {function}
	 *            fnFunction The function to be called, when the event occurs
	 * @param {object}
	 *            [oListener] Context object on which the given function had to be called
	 * @returns {this} Reference to <code>this</code> in order to allow method chaining
	 * @public
	 */
	ODataModel.prototype.detachBatchRequestCompleted = function(fnFunction, oListener) {
		this.detachEvent("batchRequestCompleted", fnFunction, oListener);
		return this;
	};

	/**
	 * Fires event {@link #event:batchRequestCompleted batchRequestCompleted} to attached listeners.
	 *
	 * @param {object} oParameters parameters to add to the fired event
	 * @param {string} oParameters.ID The request ID
	 * @param {string} oParameters.url The URL which is sent to the backend
	 * @param {string} oParameters.method The HTTP method
	 * @param {Object<string,string>} oParameters.headers The request headers
	 * @param {boolean} oParameters.success Request was successful or not
	 * @param {boolean} oParameters.async If the request is synchronous or asynchronous (if available)
	 * @param {array} oParameters.requests Array of embedded requests ($batch) - empty array for non batch requests.
	 * Each request object within the array contains the following properties: url, method, headers, response object
	 * @param {object} oParameters.response The response object - empty object if no response:
	 * The response object contains the following properties: message, success, headers, statusCode, statusText, responseText
	 *
	 * @returns {this} Reference to <code>this</code> to allow method chaining
	 * @protected
	 */
	ODataModel.prototype.fireBatchRequestCompleted = function(oParameters) {
		this.fireEvent("batchRequestCompleted", oParameters);
		return this;
	};

	// Keep a map of shared data, which is shared across different model instances on the same server,
	// OData service or metadata URL
	ODataModel.mSharedData = {
		server: {},
		service: {},
		meta: {}
	};

	/**
	 * Get the shared data for the section and the key. If it doesn't exist yet, an empty shared
	 * data object is created and stored under the section and the key.
	 *
	 * @param {string} sSection The data section
	 * @param {string} sKey A key in the section
	 * @returns {object} The shared data
	 *
	 * @private
	 */
	ODataModel._getSharedData = function(sSection, sKey) {
		var oSharedData = this.mSharedData[sSection][sKey];
		if (!oSharedData) {
			oSharedData = {};
			this.mSharedData[sSection][sKey] = oSharedData;
		}
		return oSharedData;
	};

	/**
	 * @private
	 */
	ODataModel.prototype._initializeMetadata = function() {

		if (this.bDestroyed) {
			// Don't fire any events for resolving promises on Models that have already been destroyed
			return;
		}

		//check message scope
		this.bIsMessageScopeSupported = this.oMetadata._isMessageScopeSupported();

		var fnFire = function() {
			this.fireMetadataLoaded({
				metadata: this.oMetadata
			});
			Log.debug(this + " - metadataloaded fired");
		}.bind(this);

		this.initialize();

		if (this.bLoadAnnotationsJoined) {
			this.oAnnotations.loaded().then(fnFire, this.fireMetadataFailed.bind(this));
		} else {
			fnFire();
		}
	};



	/**
	 * Fires event {@link #event:annotationsLoaded annotationsLoaded} to attached listeners.
	 *
	 * @param {object} [oParameters] Parameters to pass along with the event
	 * @param {sap.ui.model.odata.v2.ODataAnnotations} [oParameters.annotations] The annotations object
	 *
	 * @returns {this} Reference to <code>this</code> to allow method chaining
	 * @protected
	 */
	ODataModel.prototype.fireAnnotationsLoaded = function(oParameters) {
		this.fireEvent("annotationsLoaded", oParameters);
		return this;
	};

	/**
	 * Attaches event handler <code>fnFunction</code> to the <code>annotationsLoaded</code> event of this
	 * <code>sap.ui.model.odata.v2.ODataModel</code>.
	 *
	 * @param {object}
	 *            [oData] An application-specific payload object that will be passed to the event handler
	 *            along with the event object when firing the event
	 * @param {function}
	 *            fnFunction The function to be called, when the event occurs
	 * @param {object}
	 *            [oListener] Context object to call the event handler with. Defaults to this
	 *            <code>sap.ui.model.odata.v2.ODataModel</code> itself
	 *
	 * @returns {this} Reference to <code>this</code> in order to allow method chaining
	 * @public
	 */
	ODataModel.prototype.attachAnnotationsLoaded = function(oData, fnFunction, oListener) {
		this.attachEvent("annotationsLoaded", oData, fnFunction, oListener);
		return this;
	};

	/**
	 * Detaches event handler <code>fnFunction</code> from the <code>annotationsLoaded</code> event of this
	 * <code>sap.ui.model.odata.v2.ODataModel</code>.
	 *
	 * The passed function and listener object must match the ones used for event registration.
	 *
	 * @param {function}
	 *            fnFunction The function to be called, when the event occurs
	 * @param {object}
	 *            [oListener] Context object on which the given function had to be called
	 * @returns {this} Reference to <code>this</code> in order to allow method chaining
	 * @public
	 */
	ODataModel.prototype.detachAnnotationsLoaded = function(fnFunction, oListener) {
		this.detachEvent("annotationsLoaded", fnFunction, oListener);
		return this;
	};

	/**
	 * Fires event {@link #event:annotationsFailed annotationsFailed} to attached listeners.
	 *
	 * @param {object} [oParameters] Parameters to pass along with the event
	 * @param {string} [oParameters.message] A text that describes the failure
	 * @param {string} [oParameters.statusCode] HTTP status code returned by the request (if available)
	 * @param {string} [oParameters.statusText] The status as a text, details not specified, intended only for diagnosis output
	 * @param {string} [oParameters.responseText] Response that has been received for the request, as a text string
	 *
	 * @returns {this} Reference to <code>this</code> to allow method chaining
	 * @protected
	 */
	ODataModel.prototype.fireAnnotationsFailed = function(oParameters) {
		this.fireEvent("annotationsFailed", oParameters);
		Log.debug(this + " - annotationsfailed fired");
		return this;
	};

	/**
	 * Attaches event handler <code>fnFunction</code> to the <code>annotationsFailed</code> event of this
	 * <code>sap.ui.model.odata.v2.ODataModel</code>.
	 *
	 * @param {object}
	 *            [oData] An application-specific payload object that will be passed to the event handler
	 *            along with the event object when firing the event
	 * @param {function}
	 *            fnFunction The function to be called, when the event occurs
	 * @param {object}
	 *            [oListener] Context object to call the event handler with. Defaults to this
	 *            <code>sap.ui.model.odata.v2.ODataModel</code> itself
	 *
	 * @returns {this} Reference to <code>this</code> in order to allow method chaining
	 * @public
	 */
	ODataModel.prototype.attachAnnotationsFailed = function(oData, fnFunction, oListener) {
		this.attachEvent("annotationsFailed", oData, fnFunction, oListener);
		return this;
	};

	/**
	 * Detaches event handler <code>fnFunction</code> from the <code>annotationsFailed</code> event of this
	 * <code>sap.ui.model.odata.v2.ODataModel</code>.
	 *
	 * The passed function and listener object must match the ones used for event registration.
	 *
	 * @param {function}
	 *            fnFunction The function to be called, when the event occurs
	 * @param {object}
	 *            [oListener] Context object on which the given function had to be called
	 * @returns {this} Reference to <code>this</code> in order to allow method chaining
	 * @public
	 */
	ODataModel.prototype.detachAnnotationsFailed = function(fnFunction, oListener) {
		this.detachEvent("annotationsFailed", fnFunction, oListener);
		return this;
	};

	/**
	 * Fires event {@link #event:metadataLoaded metadataLoaded} to attached listeners.
	 *
	 * @param {object} [oParameters] Parameters to pass along with the event
	 * @param {sap.ui.model.odata.ODataMetadata} [oParameters.metadata]  the metadata object.
	 *
	 * @returns {this} Reference to <code>this</code> to allow method chaining
	 * @protected
	 */
	ODataModel.prototype.fireMetadataLoaded = function(oParameters) {
		this.fireEvent("metadataLoaded", oParameters);
		return this;
	};

	/**
	 * Attaches event handler <code>fnFunction</code> to the <code>metadataLoaded</code> event of this
	 * <code>sap.ui.model.odata.v2.ODataModel</code>.
	 *
	 * @param {object}
	 *            [oData] An application-specific payload object that will be passed to the event handler
	 *            along with the event object when firing the event
	 * @param {function}
	 *            fnFunction The function to be called, when the event occurs
	 * @param {object}
	 *            [oListener] Context object to call the event handler with. Defaults to this
	 *            <code>sap.ui.model.odata.v2.ODataModel</code> itself
	 *
	 * @returns {this} Reference to <code>this</code> in order to allow method chaining
	 * @public
	 */
	ODataModel.prototype.attachMetadataLoaded = function(oData, fnFunction, oListener) {
		this.attachEvent("metadataLoaded", oData, fnFunction, oListener);
		return this;
	};

	/**
	 * Detaches event handler <code>fnFunction</code> from the <code>metadataLoaded</code> event of this
	 * <code>sap.ui.model.odata.v2.ODataModel</code>.
	 *
	 * The passed function and listener object must match the ones used for event registration.
	 *
	 * @param {function}
	 *            fnFunction The function to be called, when the event occurs
	 * @param {object}
	 *            [oListener] Context object on which the given function had to be called
	 * @returns {this} Reference to <code>this</code> in order to allow method chaining
	 * @public
	 */
	ODataModel.prototype.detachMetadataLoaded = function(fnFunction, oListener) {
		this.detachEvent("metadataLoaded", fnFunction, oListener);
		return this;
	};

	/**
	 * Fires event {@link #event:metadataFailed metadataFailed} to attached listeners.
	 *
	 * @param {object} [oParameters] Parameters to pass along with the event
	 * @param {string} [oParameters.message]  A text that describes the failure.
	 * @param {string} [oParameters.statusCode]  HTTP status code returned by the request (if available)
	 * @param {string} [oParameters.statusText] The status as a text, details not specified, intended only for diagnosis output
	 * @param {string} [oParameters.responseText] Response that has been received for the request ,as a text string
	 *
	 * @returns {this} Reference to <code>this</code> to allow method chaining
	 * @protected
	 */
	ODataModel.prototype.fireMetadataFailed = function(oParameters) {
		this.fireEvent("metadataFailed", oParameters);
		return this;
	};

	/**
	 * Attaches event handler <code>fnFunction</code> to the <code>metadataFailed</code> event of this
	 * <code>sap.ui.model.odata.v2.ODataModel</code>.
	 *
	 * @param {object}
	 *            [oData] An application-specific payload object that will be passed to the event handler
	 *            along with the event object when firing the event
	 * @param {function}
	 *            fnFunction The function to be called, when the event occurs
	 * @param {object}
	 *            [oListener] Context object to call the event handler with. Defaults to this
	 *            <code>sap.ui.model.odata.v2.ODataModel</code> itself
	 *
	 * @returns {this} Reference to <code>this</code> in order to allow method chaining
	 * @public
	 */
	ODataModel.prototype.attachMetadataFailed = function(oData, fnFunction, oListener) {
		this.attachEvent("metadataFailed", oData, fnFunction, oListener);
		return this;
	};

	/**
	 * Detaches event handler <code>fnFunction</code> from the <code>metadataFailed</code> event of this
	 * <code>sap.ui.model.odata.v2.ODataModel</code>.
	 *
	 * The passed function and listener object must match the ones used for event registration.
	 *
	 * @param {function}
	 *            fnFunction The function to be called, when the event occurs
	 * @param {object}
	 *            [oListener] Context object on which the given function had to be called
	 * @returns {this} Reference to <code>this</code> in order to allow method chaining
	 * @public
	 */
	ODataModel.prototype.detachMetadataFailed = function(fnFunction, oListener) {
		this.detachEvent("metadataFailed", fnFunction, oListener);
		return this;
	};

	/**
	 * Creates the EventInfo Object for request sent/completed/failed
	 * @param {object} oRequest The request object
	 * @param {object} oResponse The response/error object
	 * @param {object} aBatchRequests Array of batch requests
	 * @returns {object} oEventInfo The EventInfo object
	 * @private
	 */
	ODataModel.prototype._createEventInfo = function(oRequest, oResponse, aBatchRequests) {
		var oInnerResponse, oBatchRequest,
			oEventInfo = {};

		oEventInfo.url = oRequest.requestUri;
		oEventInfo.method = oRequest.method;
		oEventInfo.async = oRequest.async;
		oEventInfo.headers = oRequest.headers;
		//in batch case list inner requests
		if (aBatchRequests) {
			oEventInfo.requests = [];
			for (var i = 0; i < aBatchRequests.length; i++) {
				oBatchRequest = {};
				//changeSets
				if (Array.isArray(aBatchRequests[i])) {
					var aChangeSet = aBatchRequests[i];
					for (var j = 0; j < aChangeSet.length; j++) {
						oRequest = aChangeSet[j].request;
						oInnerResponse = aBatchRequests[i][j].response;
						oBatchRequest = {};
						oBatchRequest.url = oRequest.requestUri;
						oBatchRequest.method = oRequest.method;
						oBatchRequest.headers = oRequest.headers;
						if (oInnerResponse) {
							oBatchRequest.response = {};
							if (oRequest._aborted) {
								oBatchRequest.success = false;
								oBatchRequest.response.statusCode = 0;
								oBatchRequest.response.statusText = "abort";
							} else {
								oBatchRequest.success = true;
								if (oInnerResponse.message) {
									oBatchRequest.response.message = oInnerResponse.message;
									oInnerResponse = oInnerResponse.response;
									oBatchRequest.response.responseText = oInnerResponse.body;
									oBatchRequest.success = false;
								}
								oBatchRequest.response.headers = oInnerResponse.headers;
								oBatchRequest.response.statusCode = oInnerResponse.statusCode;
								oBatchRequest.response.statusText = oInnerResponse.statusText;
							}
						}
						oEventInfo.requests.push(oBatchRequest);
					}
				} else {
					oRequest = aBatchRequests[i].request;
					oInnerResponse = aBatchRequests[i].response;
					oBatchRequest.url = oRequest.requestUri;
					oBatchRequest.method = oRequest.method;
					oBatchRequest.headers = oRequest.headers;
					if (oInnerResponse) {
						oBatchRequest.response = {};
						if (oRequest._aborted) {
							oBatchRequest.success = false;
							oBatchRequest.response.statusCode = 0;
							oBatchRequest.response.statusText = "abort";
						} else {
							oBatchRequest.success = true;
							if (oInnerResponse.message) {
								oBatchRequest.response.message = oInnerResponse.message;
								oInnerResponse = oInnerResponse.response;
								oBatchRequest.response.responseText = oInnerResponse.body;
								oBatchRequest.success = false;
							}
							oBatchRequest.response.headers = oInnerResponse.headers;
							oBatchRequest.response.statusCode = oInnerResponse.statusCode;
							oBatchRequest.response.statusText = oInnerResponse.statusText;
						}
					}
					oEventInfo.requests.push(oBatchRequest);
				}
			}
		}
		if (oResponse) {
			oEventInfo.response = {};
			oEventInfo.success = true;
			if (oResponse.message) {
				oEventInfo.response.message = oResponse.message;
				oEventInfo.success = false;
			}
			if (oResponse.response) {
				// oResponse is response object
				oResponse = oResponse.response;
			}
			//in case of aborted requests there is no further info
			if (oResponse && oResponse.statusCode != undefined) {
				oEventInfo.response.headers = oResponse.headers;
				oEventInfo.response.statusCode = oResponse.statusCode;
				oEventInfo.response.statusText = oResponse.statusText;
				oEventInfo.response.responseText = oResponse.body !== undefined ? oResponse.body : oResponse.responseText;
				if (oResponse.expandAfterCreateFailed) {
					oEventInfo.response.expandAfterCreateFailed = true;
				}
				if (oResponse.expandAfterFunctionCallFailed) {
					oEventInfo.response.expandAfterFunctionCallFailed = true;
				}
			}
		}
		oEventInfo.ID = oRequest.requestID;
		return oEventInfo;
	};

	/**
	 * Create a request ID
	 *
	 * @returns {string} A request ID
	 * @private
	 */
	ODataModel.prototype._createRequestID = function () {
		var sRequestID;

		sRequestID = uid();
		return sRequestID;
	};

	/**
	 * Extracts the server base URL from the service URL
	 * @returns {string} The server base URL
	 * @private
	 */
	ODataModel.prototype._getServerUrl = function() {
		var oServiceURI, sURI;
		oServiceURI = new URI(this.sServiceUrl).absoluteTo(document.baseURI);
		sURI = new URI("/").absoluteTo(oServiceURI).toString();
		return sURI;
	};

	/**
	 * Creates a $metadata request URL.
	 * @param {string} sUrl The metadata url
	 * @returns {string} The request URL
	 * @private
	 */
	ODataModel.prototype._createMetadataUrl = function(sUrl) {
		if (sUrl.indexOf(this.sServiceUrl) == -1) {
			if (!sUrl.startsWith("/")) {
				sUrl = "/" + sUrl;
			}
			sUrl = this.sServiceUrl + sUrl;
		}

		var mAllParams = Object.assign({}, this.mMetadataUrlParams);
		const oURLSearchParams = new URL(sUrl, "https://localhost").searchParams;
		for (const [sKey] of oURLSearchParams) {
			mAllParams[sKey] = oURLSearchParams.get(sKey);
		}
		var aMetadataUrlParams = ODataUtils._createUrlParamsArray(mAllParams);
		var aUrlParts = sUrl.split("?");
		if (aUrlParts.length > 1) {
			sUrl = aUrlParts[0];
		}
		return this._addUrlParams(sUrl, aMetadataUrlParams);
	};

	/**
	 * Adds the passed URL parameters to the given <code>sUrl</code> to request data. Data URL
	 * parameters stored at this model are also added.
	 *
	 * @param {string} sUrl The metadata url
	 * @param {string[]} aUrlParams An array of url params
	 * @returns {string} The request URL
	 *
	 * @private
	 */
	ODataModel.prototype._addUrlParams = function(sUrl, aUrlParams) {
		var aAllUrlParams = [];

		if (this.aUrlParams) {
			aAllUrlParams = aAllUrlParams.concat(this.aUrlParams);
		}
		if (aUrlParams) {
			aAllUrlParams = aAllUrlParams.concat(aUrlParams);
		}
		if (aAllUrlParams.length > 0) {
			sUrl += "?" + aAllUrlParams.join("&");
		}
		return sUrl;
	};

	/**
	 * Creates a request URL with binding path and context.
	 * @param {string} sPath Binding path
	 * @param {object} [oContext] Binding context
	 * @param {array} [aUrlParams] URL parameters
	 * @param {boolean} [bBatch] For requests nested in a batch, a relative URI will be created
	 * @returns {string} The request URL
	 * @private
	 */
	ODataModel.prototype._createRequestUrl = function(sPath, oContext, aUrlParams, bBatch) {
		return this._createRequestUrlWithNormalizedPath(this._normalizePath(sPath, oContext), aUrlParams, bBatch);
	};

	/**
	 * Creates a request URL with normalized absolute binding path.
	 * @param {string} sNormalizedPath normalized binding path
	 * @param {array} [aUrlParams] URL parameters
	 * @param {boolean} [bBatch] For requests nested in a batch, a relative URI will be created
	 * @returns {string} The request URL
	 * @private
	 */
	ODataModel.prototype._createRequestUrlWithNormalizedPath = function(sNormalizedPath, aUrlParams, bBatch) {
		var sUrl = "";
		if (!bBatch) {
			sUrl = this.sServiceUrl + sNormalizedPath;
		} else {
			sUrl = sNormalizedPath.substr(sNormalizedPath.indexOf('/') + 1);
		}

		return this._addUrlParams(sUrl, aUrlParams);
	};

	/**
	 * Imports the given data to the internal storage.
	 *
	 * Nested entries are processed recursively, moved to the canonical location and referenced from the parent entry.
	 * keys are collected in a map for updating bindings
	 *
	 * @param {object} oData Data that should be imported
	 * @param {map} mChangedEntities Map of changed entities
	 * @param {object} oResponse Response where the data came from
	 * @param {object} oRequest The request object
	 * @param {string} [sPath] The path to the data
	 * @param {string} [sDeepPath] The deep path to the data
	 * @param {string} [sKey] The cache key to the data if known
	 * @param {boolean} [bFunctionImport] Whether the imported data is for a function import
	 *   response; recursive calls to this method importing entities within the function response
	 *   do not set this flag.
	 * @param {string} [sPathFromCanonicalParent] The path concatenated from the canonical path of
	 *   the parent and the navigation property when importing data for a 0..1 navigation
	 *   property via a recursive call to this method
	 * @param {boolean} [bSideEffects]
	 *   Whether the data to import results from a side-effects request
	 * @return {string|string[]} Key of imported data or array of keys in case of nested entries
	 * @private
	 */
	ODataModel.prototype._importData = function(oData, mChangedEntities, oResponse, oRequest, sPath,
			sDeepPath, sKey, bFunctionImport, sPathFromCanonicalParent, bSideEffects) {
		var that = this,
			aList, oResult, oEntry, oCurrentEntry;
			sPath = sPath || "";
			sKey = sKey || "";

		if (oData.results && Array.isArray(oData.results)) {
			aList = [];
			each(oData.results, function(i, entry) {
				var sKey = that._getKey(entry);
				sKey = that._importData(entry, mChangedEntities, oResponse, /*oRequest*/undefined,
					sPath.substr(0, sPath.lastIndexOf("/")), sDeepPath, sKey,
					/*bFunctionImport*/undefined, /*sPathFromCanonicalParent*/undefined,
					bSideEffects);
				if (sKey) {
					aList.push(sKey);
				}
			});
			return aList;
		} else {
			// data is single entity
			if (sKey) {
				sPath =  "/" + sKey;
				sDeepPath += sKey.substr(sKey.indexOf("(")); /*e.g. SalesOrder(123)/ToLineItems + (345)*/
			} else {
				sKey = this._getKey(oData);
			}
			if (!sKey) {
				return sKey;
			}

			// If entry does not exist yet or existing entry is invalid, set received data as new entry
			oEntry = this._getEntity(sKey);
			oCurrentEntry = oEntry;
			if (!oEntry || (oEntry.__metadata && oEntry.__metadata.invalid)) {
				if (!oCurrentEntry){
					oCurrentEntry = oData;
				}
				oEntry = oData;
				sKey = this._addEntity(oEntry);
			}

			// Add response headers to the metadata so they can be accessed via "__metadata/headers/" binding path
			if (this.aBindableResponseHeaders) {
				var mHeaders = {};

				for (var sHeader in oResponse.headers) {
					var sLowerKey = sHeader.toLowerCase();
					if (this.aBindableResponseHeaders.indexOf(sLowerKey) > -1) {
						mHeaders[sLowerKey] = oResponse.headers[sHeader];
					}
				}

				if (!isEmptyObject(mHeaders)) {
					if (!oData.__metadata) {
						oData.__metadata = {};
					}
					oData.__metadata.headers = mHeaders;
				}
			}

			each(oData, function(sName, oProperty) {
				if (oProperty && (oProperty.__metadata && oProperty.__metadata.uri || oProperty.results) && !oProperty.__deferred) {
					var sNewPath = sPath + "/" + sName;
					var sNewDeepPath = sDeepPath + "/" + sName;

					oResult = that._importData(oProperty, mChangedEntities, oResponse,
						/*oRequest*/undefined, sNewPath, sNewDeepPath, undefined, false,
						"/" + sKey + "/" + sName, bSideEffects);
					if (Array.isArray(oResult)) {
						oEntry[sName] = {__list: oResult};
						if (bSideEffects) {
							oEntry[sName].__list.sideEffects = true;
							that.aSideEffectCleanUpFunctions.push(function () {
									// maybe check oEntry[sName].__list.sideEffects before deleting
									// the navigation property; this can happen if an
									// ODataModel#read is triggered with an expand of the same
									// "to N" navigation property as requested with
									// ODataModel#requestSideEffects; see BLI CPOUI5MODELS-656
									delete oEntry[sName];
								});
						}
					} else {
						if (oCurrentEntry[sName] && oCurrentEntry[sName].__ref) {
							if (oCurrentEntry[sName].__ref !== oResult) {
								that.mInvalidatedPaths[sPath.substr(sPath.lastIndexOf("(")) + "/" + sName] = "/" + oResult;
							}
						}
						oEntry[sName] = { __ref: oResult };
					}
				} else if (!oProperty || !oProperty.__deferred) { //do not store deferred navprops
					//'null' is a valid value for navigation properties (e.g. if no entity is assigned). We need to invalidate the path cache
					if (oCurrentEntry[sName] && oProperty === null) {
						that.mInvalidatedPaths[sPath.substr(sPath.lastIndexOf("(")) + "/" + sName] = null;
					}
					oEntry[sName] = oProperty;
				}
			});
			//if we detect a preliminary context we need to set preliminary false and flag for update
			if (this.hasContext("/" + sKey) && this.getContext("/" + sKey).isPreliminary()) {
				var oExistingContext = this.getContext("/" + sKey);
				oExistingContext.setUpdated(true);
				this.callAfterUpdate(function() {
					oExistingContext.setUpdated(false);
				});
				oExistingContext.setPreliminary(false);
			}
			if (oRequest && oRequest.created && oRequest.key) {
				this._cleanupAfterCreate(oRequest, sKey);
			}
			this._updateChangedEntity(sKey, oEntry);
			mChangedEntities[sKey] = true;

			// if no path information available use the key. This should be the case for create/callFunction
			sPath = sPath || '/' + sKey;
			sDeepPath = sDeepPath || sPath;

			var sCanonicalPath = this.resolveFromCache(sDeepPath);
			// Prevents writing invalid entries into cache, like /Product(1) : /Product(2).
			// This could occur, when a navigation target changes on the server and the old target was resolved from cache before invalidation.
            if (sCanonicalPath === "/" + sKey || (sCanonicalPath && sCanonicalPath.split("/").length > 2)) {
				// try to resolve/cache paths containing multiple nav properties like
	            // "SalesOrderItem(123)/ToProduct/ToSupplier" => Product(123)/ToSupplier
                this._writePathCache(sCanonicalPath, "/" + sKey, bFunctionImport);
            }

			this._writePathCache(sPath, "/" + sKey, bFunctionImport);
			this._writePathCache(sDeepPath, "/" + sKey, bFunctionImport,
				/*bUpdateShortenedPaths*/true);
			if (sPathFromCanonicalParent) {
				this._writePathCache(sPathFromCanonicalParent, "/" + sKey, bFunctionImport);
			}

			return sKey;
		}
	};

	/**
	 * Writes a new entry into the canonical path cache mapping the given path to the given
	 * canonical path. As a path consisting of one segment only is canonical, the path itself is
	 * written as value in this case instead of the given canonical path; an exception to this
	 * are function imports: they have a one segment path, but the canonical path addresses the
	 * function import response.
	 *
	 * @param {string} sPath The absolute path that is used as cache key
	 * @param {string} sCanonicalPath The canonical path addressing the same resource
	 * @param {boolean} [bFunctionImport] Whether <code>sPath</code> points to a function import
	 * @param {boolean} [bUpdateShortenedPaths] Whether to update entries for "shortened paths" in
	 *   case <code>sPath</code> is a deep path; a shortened path is the canonical path for a prefix
	 *   of a deep path concatenated with the corresponding deep path suffix
	 * @private
	 */
	ODataModel.prototype._writePathCache = function(sPath, sCanonicalPath, bFunctionImport,
			bUpdateShortenedPaths) {
		var sCacheKey, oCacheKeyEntry, sPathPrefix, oPathPrefixEntry, aSegments, iSegments;

		if (sPath && sCanonicalPath){
			if (!this.mPathCache[sPath]) {
				this.mPathCache[sPath] = {};
			}
			// path with one segment => path is canonical unless it is a function import
			if (!bFunctionImport && sPath.lastIndexOf("/") === 0) {
				sCanonicalPath = sPath;
			}
			this.mPathCache[sPath].canonicalPath = sCanonicalPath;

			if (bUpdateShortenedPaths) {
				aSegments = sPath.split("/");
				// start with deep path prefixes consisting of at least two non-empty segments plus
				// the empty segment at the beginning (that is 3) and update all existing path cache
				// entries having the canonical path of the path prefix plus the corresponding deep
				// path suffix as key
				for (iSegments = 3; iSegments < aSegments.length; iSegments += 1) {
					sPathPrefix = aSegments.slice(0, iSegments).join("/");
					oPathPrefixEntry = this.mPathCache[sPathPrefix];
					if (oPathPrefixEntry) {
						sCacheKey = oPathPrefixEntry.canonicalPath
							+ sPath.slice(sPathPrefix.length);
						oCacheKeyEntry = this.mPathCache[sCacheKey];
						if (oCacheKeyEntry) {
							oCacheKeyEntry.canonicalPath = sCanonicalPath;
						}
					}
				}
			}
		}
	};

	/**
	 * Remove references of navigation properties created in importData function
	 *
	 * @param {object} oData Entry that contains references
	 * @returns {object} oData entry
	 * @private
	 */
	ODataModel.prototype._removeReferences = function(oData){
		var that = this, aList;
		if (!oData) {
			return oData;
		}
		if (oData.results) {
			aList = [];
			each(oData.results, function(i, entry) {
				aList.push(that._removeReferences(entry));
			});
			return aList;
		} else {
			each(oData, function(sPropName, oCurrentEntry) {
				if (oCurrentEntry) {
					if (oCurrentEntry["__ref"] || oCurrentEntry["__list"]) {
						delete oData[sPropName];
					}
				}
			});
			return oData;
		}
	};

	/**
	 * Restore reference entries of navigation properties created in <code>importData</code> function.
	 *
	 * @param {object} oData Entry which references should be restored
	 * @param {object} [mVisitedEntries] Map of entries which already have been visited and included
	 * @returns {object} oData entry
	 * @private
	 */
	ODataModel.prototype._restoreReferences = function(oData, mVisitedEntries){
		var that = this,
		sKey,
		oChildEntry,
		aResults;

		function getEntry(sKey) {
			var oChildEntry = mVisitedEntries[sKey];
			if (!oChildEntry) {
				oChildEntry = that._getObject("/" + sKey);
				assert(oChildEntry, "ODataModel inconsistent: " + sKey + " not found!");
				if (oChildEntry) {
					oChildEntry = merge({}, oChildEntry);
					mVisitedEntries[sKey] = oChildEntry;
					// check recursively for found child entries
					that._restoreReferences(oChildEntry, mVisitedEntries);
				}
			}
			return oChildEntry;
		}

		if (!mVisitedEntries) {
			mVisitedEntries = {};
		}

		each(oData, function(sPropName, oCurrentEntry) {
			if (oCurrentEntry) {
				if (oCurrentEntry.__ref) {
					sKey = oCurrentEntry.__ref;
					oChildEntry = getEntry(sKey);
					if (oChildEntry) {
						oData[sPropName] = oChildEntry;
					}
					delete oCurrentEntry.__ref;
				} else if (oCurrentEntry.__list) {
					aResults = [];
					each(oCurrentEntry.__list, function(i, sKey) {
						oChildEntry = getEntry(sKey);
						if (oChildEntry) {
							aResults.push(oChildEntry);
						}
					});
					delete oCurrentEntry.__list;
					oCurrentEntry.results = aResults;
				}
			}
		});
		return oData;
	};

	/**
	 * Removes all existing data from the model.
	 * @private
	 */
	ODataModel.prototype.removeData = function(){
		this.oData = {};
	};

	/**
	 * Initialize the model.
	 *
	 * This will call <code>initialize</code> on all existing bindings. This is done if metadata is loaded asynchronously.
	 *
	 * @private
	 */
	ODataModel.prototype.initialize = function() {
		// Call initialize on all bindings in case metadata was not available when they were created
		var aBindings = this.getBindings();
		aBindings.forEach(function(oBinding) {
			oBinding.initialize();
		});
	};

	/**
	 * Invalidate the model data.
	 *
	 * Mark all entries in the model cache as invalid. Next time a context or list is bound
	 * (binding), the respective entries will be detected as invalid and will be refreshed from the
	 * server.
	 *
	 * To refresh all model data use {@link sap.ui.model.odata.v2.ODataModel#refresh}
	 *
	 * @param {function} [fnCheckEntry]
	 *   A function which can be used to restrict invalidation to specific entries, gets the entity
	 *   key and object as parameters and should return true for entities to invalidate.
	 * @public
	 * @since 1.52.1
	 */
	ODataModel.prototype.invalidate = function(fnCheckEntry) {
		var oEntry;
		for (var sKey in this.oData) {
			oEntry = this.oData[sKey];
			if (!fnCheckEntry || fnCheckEntry(sKey, oEntry)) {
				oEntry.__metadata.invalid = true;
			}
		}
	};

	/**
	 * Invalidate a single entry in the model data.
	 *
	 * Mark the selected entry in the model cache as invalid. Next time a context binding or list binding is done,
	 * the entry will be detected as invalid and will be refreshed from the server.
	 *
	 * @param {string|sap.ui.model.Context} vEntry the reference to the entry, either by key, absolute path or context object
	 * @public
	 * @since 1.52.1
	 */
	ODataModel.prototype.invalidateEntry = function(vEntry) {
		var oEntry;
		if (typeof vEntry === "string") {
			if (vEntry.indexOf("/") === 0) {
				oEntry = this._getObject(vEntry);
			} else {
				oEntry = this.oData[vEntry];
			}
		} else if (vEntry instanceof BaseContext) {
			oEntry = this._getObject(vEntry.getPath());
		}
		if (oEntry && oEntry.__metadata) {
			oEntry.__metadata.invalid = true;
		}
	};

	/**
	 * Invalidate all entries of the given entity type in the model data.
	 *
	 * Mark entries of the provided entity type in the model cache as invalid. Next time a context
	 * binding or list binding is done, the entry will be detected as invalid and will be refreshed
	 * from the server.
	 *
	 * @param {string} sEntityType
	 *   The qualified name of the entity type. A qualified name consists of two parts separated by
	 *   a dot. The first part is the namespace of the schema in which the entity type is defined,
	 *   such as "NorthwindModel". The second part is the entity type name such as "Customer". This
	 *   results in a qualified name such as "NorthwindModel.Customer". The qualified name can be
	 *   found in the data sent from the server in JSON format under <code>__metadata.type</code> or
	 *   in XML format in the <code>term</code> attribute of the entity's <code>category</code> tag.
	 * @public
	 * @since 1.52.1
	 */
	ODataModel.prototype.invalidateEntityType = function(sEntityType) {
		var oEntry;
		for (var sKey in this.oData) {
			oEntry = this.oData[sKey];
			if (oEntry.__metadata.type === sEntityType) {
				oEntry.__metadata.invalid = true;
			}
		}
	};

	/**
	 * Refresh the model.
	 *
	 * This will reload all data stored in the model.
	 * This will check all bindings for updated data and update the controls if data has been changed.
	 *
	 * Note: In contrast to an individual Binding refresh, the model refresh ignores Binding-specific parameters/queries.
	 *
	 * @param {boolean} [bForceUpdate=false] Force update of controls
	 * @param {boolean} [bRemoveData=false] If set to <code>true</code> then the model data will be removed/cleared.
	 * 					Please note that the data might not be there when calling e.g. <code>getProperty</code> too early before the refresh call returned.
	 * @param {string} [sGroupId] ID of a request group; requests belonging to the same group will be bundled in one batch request
	 *
	 * @public
	 */
	ODataModel.prototype.refresh = function(bForceUpdate, bRemoveData, sGroupId) {
		if (typeof bForceUpdate === "string") {
			sGroupId = bForceUpdate;
			bForceUpdate = false;
			bRemoveData = false;
		}

		// Call refresh on all bindings instead of checkUpdate to properly reset cached data in bindings
		if (bRemoveData) {
			this.removeData();
		}
		this._refresh(bForceUpdate, sGroupId);
	};

	/**
	 * @param {boolean} [bForceUpdate=false] Force update of bindings
	 * @param {string} [sGroupId] ID of a request group; requests belonging to the same group will be bundled in one batch request
	 * @param {map} mChangedEntities Map of changed entities
	 * @param {map} mEntityTypes Map of changed entity types
	 * @private
	 */
	ODataModel.prototype._refresh = function(bForceUpdate, sGroupId, mChangedEntities, mEntityTypes) {
		// Call refresh on all bindings instead of checkUpdate to properly reset cached data in bindings
		var aBindings = this.getBindings();
		//the refresh calls read synchronous; we use this.sRefreshGroupId in this case
		this.sRefreshGroupId = sGroupId;
		aBindings.forEach(function(oBinding) {
			oBinding._refresh(bForceUpdate, mChangedEntities, mEntityTypes);
		});
		this.sRefreshGroupId = undefined;
	};

	/**
	 * Calls {@link sap.ui.model.Binding#checkUpdate} on all active bindings of this model like
	 * {@link sap.ui.model.Model#checkUpdate}. Additionally, multiple asynchronous calls to this
	 * function lead to a single synchronous call where <code>mChangedEntities</code> is the union
	 * of all <code>mChangedEntities</Code> from the asynchronous calls.
	 *
	 * @param {boolean} [bForceUpdate]
	 *   The parameter <code>bForceUpdate</code> for the <code>checkUpdate</code> call on the
	 *   bindings
	 * @param {boolean} bAsync
	 *   Whether this function is called in a new task via <code>setTimeout</code>
	 * @param {map} mChangedEntities
	 *   Map of changed entities
	 * @param {boolean} bMetaModelOnly
	 *   Whether to only update metamodel bindings
	 * @private
	 */
	ODataModel.prototype.checkUpdate = function(bForceUpdate, bAsync, mChangedEntities, bMetaModelOnly) {
		if (bAsync) {
			this.bForceUpdate = this.bForceUpdate || bForceUpdate;
			Object.assign(this.mChangedEntities4checkUpdate, mChangedEntities);
			if (!this.sUpdateTimer) {
				this.sUpdateTimer = setTimeout(function() {
					this.checkUpdate(this.bForceUpdate, false, this.mChangedEntities4checkUpdate);
				}.bind(this), 0);
			}
			return;
		}
		bForceUpdate = this.bForceUpdate || bForceUpdate;
		if (this.sUpdateTimer) {
			clearTimeout(this.sUpdateTimer);
			this.sUpdateTimer = null;
			this.bForceUpdate = undefined;
			this.mChangedEntities4checkUpdate = {};
		}
		var aBindings = this.getBindings();
		aBindings.forEach(function(oBinding) {
			if (!bMetaModelOnly || this.isMetaModelPath(oBinding.getPath())) {
				oBinding.checkUpdate(bForceUpdate, mChangedEntities);
			}
		}.bind(this));
		this._processAfterUpdate();
	};

	/**
	 * Iterates the registered bindings of this model instance and lets them check their data state.
	 *
	 * @param {object} mLaunderingState Map of paths to check against
	 * @private
	 */
	ODataModel.prototype.checkDataState = function(mLaunderingState) {
		var aBindings = this.getBindings();
		aBindings.forEach(function(oBinding) {
			if (oBinding.checkDataState) {
				oBinding.checkDataState(mLaunderingState);
			}
		});
	};

	/**
	 * Creates a new property binding for this model.
	 *
	 * @param {string} sPath Path pointing to the property that should be bound;
	 *                 either an absolute path or a path relative to a given <code>oContext</code>
	 * @param {object} [oContext] A context object for the new binding
	 * @param {Object<string,any>} [mParameters] Map of optional parameters for the binding
	 * @param {boolean} [mParameters.ignoreMessages]
	 *   Whether this binding does not propagate model messages to the control; supported since
	 *   1.82.0. Some composite types like {@link sap.ui.model.type.Currency} automatically ignore
	 *   model messages for some of their parts depending on their format options; setting this
	 *   parameter to <code>true</code> or <code>false</code> overrules the automatism of the type
	 *
	 *   For example, a binding for a currency code is used in a composite binding for rendering the
	 *   proper number of decimals, but the currency code is not displayed in the attached control.
	 *   In that case, messages for the currency code shall not be displayed at that control, only
	 *   messages for the amount
	 * @param {boolean} [mParameters.useUndefinedIfUnresolved]
	 *   Whether the value of the created property binding is <code>undefined</code> if it is
	 *   unresolved; if not set, its value is <code>null</code>. Supported since 1.100.0
	 * @returns {sap.ui.model.PropertyBinding} The new property binding
	 *
	 * @public
	 * @see sap.ui.model.Model#bindProperty
	 * @see #getProperty
	 */
	ODataModel.prototype.bindProperty = function(sPath, oContext, mParameters) {
		var oBinding = new ODataPropertyBinding(this, sPath, oContext, mParameters);
		return oBinding;
	};

	/**
	 * Creates a new list binding for this model.
	 *
	 * @param {string} sPath The binding path in the model
	 * @param {sap.ui.model.Context} [oContext]
	 *   The context which is required as base for a relative path.
	 * @param {sap.ui.model.Sorter[]|sap.ui.model.Sorter} [aSorters=[]]
	 *   The sorters used initially; call {@link sap.ui.model.odata.v2.ODataListBinding#sort} to replace them
	 * @param {sap.ui.model.Filter[]|sap.ui.model.Filter} [aFilters=[]]
	 *   The filters to be used initially with type {@link sap.ui.model.FilterType.Application}; call
	 *   {@link sap.ui.model.odata.v2.ODataListBinding#filter} to replace them
	 * @param {object} [mParameters] A map which contains additional parameters for the binding.
	 * @param {sap.ui.model.odata.CountMode} [mParameters.countMode]
	 *   Defines the count mode of the binding; if not specified, the default count mode of the
	 *   <code>oModel</code> is applied.
	 * @param {string} [mParameters.createdEntitiesKey=""]
	 *   A key used in combination with the resolved path of the binding to identify the entities
	 *   created by the binding's {@link #create} method.
	 *
	 *   <b>Note:</b> Different controls or control aggregation bindings to the same collection must
	 *   have different <code>createdEntitiesKey</code> values.
	 * @param {Object<string,string>} [mParameters.custom]
	 *   An optional map of custom query parameters. Custom parameters must not start with
	 *   <code>$</code>.
	 * @param {string} [mParameters.expand]
	 *   Value for the OData <code>$expand</code> query option parameter which is included in the
	 *   data request after URL encoding of the given value.
	 * @param {boolean} [mParameters.faultTolerant]
	 *   Turns on the fault tolerance mode, data is not reset if a back-end request returns an
	 *   error.
	 * @param {string} [mParameters.groupId]
	 *   The group id to be used for requests originating from the binding
	 * @param {sap.ui.model.odata.OperationMode} [mParameters.operationMode]
	 *   The operation mode of the binding
	 * @param {string} [mParameters.select]
	 *   Value for the OData <code>$select</code> query option parameter which is included in the
	 *   data request after URL encoding of the given value.
	 * @param {boolean} [mParameters.transitionMessagesOnly]
	 *   Whether the list binding only requests transition messages from the back end. If messages
	 *   for entities of this collection need to be updated, use
	 *   {@link sap.ui.model.odata.v2.ODataModel#read} on the parent entity corresponding to the
	 *   list binding's context, with the parameter <code>updateAggregatedMessages</code> set to
	 *   <code>true</code>.
	 * @param {boolean} [mParameters.usePreliminaryContext]
	 *   Whether a preliminary context is used. When set to <code>true</code>, the model can
	 *   bundle the OData calls for dependent bindings into fewer $batch requests. For more
	 *   information, see
	 *   {@link topic:6c47b2b39db9404582994070ec3d57a2#loio62149734b5c24507868e722fe87a75db
	 *   Optimizing Dependent Bindings}.
	 * @param {string} [mParameters.batchGroupId]
	 *   <b>Deprecated</b>, use <code>groupId</code> instead. Sets the batch group id to be used for
	 *   requests originating from the binding.
	 * @param {int} [mParameters.threshold]
	 *   Deprecated since 1.102.0, as {@link sap.ui.model.odata.OperationMode.Auto} is deprecated;
	 *   the threshold that defines how many entries should be fetched at least by the binding if
	 *   <code>operationMode</code> is set to <code>Auto</code>.
	 * @throws {Error} If one of the filters uses an operator that is not supported by the underlying model
	 *   implementation or if the {@link sap.ui.model.Filter.NONE} filter instance is contained in
	 *   <code>aFilters</code> together with other filters
	 * @returns {sap.ui.model.odata.v2.ODataListBinding} The new list binding
	 * @see sap.ui.model.Model.prototype.bindList
	 * @public
	 */
	ODataModel.prototype.bindList = function(sPath, oContext, aSorters, aFilters, mParameters) {
		var oBinding = new ODataListBinding(this, sPath, oContext, aSorters, aFilters, mParameters);
		return oBinding;
	};

	/**
	 * Creates a new tree binding for this model.
	 *
	 * <h3>Hierarchy Annotations</h3>
	 * To use the v2.ODataTreeBinding with an OData service which exposes hierarchy annotations, see
	 * the <b>"SAP Annotations for OData Version 2.0"</b> specification. The required property
	 * annotations as well as accepted / default values are documented in this specification.
	 *
	 * Services which include the <code>hierarchy-node-descendant-count-for</code> annotation and
	 * expose the data points sorted in a depth-first, pre-order manner, can use an optimized
	 * auto-expand feature by specifying the <code>numberOfExpandedLevels</code> in the binding
	 * parameters. This will pre-expand the hierarchy to the given number of levels, with only a
	 * single initial OData request.
	 *
	 * For services without the <code>hierarchy-node-descendant-count-for</code> annotation, the
	 * <code>numberOfExpandedLevels</code> property is not supported and deprecated.
	 *
	 * <h3>Operation Modes</h3>
	 * For a full definition and explanation of all OData binding operation modes, see
	 * {@link sap.ui.model.odata.OperationMode}.
	 *
	 * <h4>OperationMode.Server</h4>
	 * Filtering on the <code>ODataTreeBinding</code> is only supported with filters of type
	 * {@link sap.ui.model.FilterType.Application}. Be aware that this applies
	 * only to filters which do not prevent the creation of a hierarchy. So filtering on a property
	 * (e.g. a "Customer") is fine, as long as the application ensures that the responses from the
	 * back end are sufficient to create a valid hierarchy on the client. Subsequent paging requests
	 * for sibling and child nodes must also return responses, since the filters are sent with every
	 * request. Using control-defined filters (see {@link sap.ui.model.FilterType.Control}) via the
	 * {@link #filter} function is not supported for the operation mode <code>Server</code>.
	 *
	 * <h4>OperationMode.Client and OperationMode.Auto</h4>
	 * The ODataTreeBinding supports control-defined filters only in operation modes
	 * <code>Client</code> and <code>Auto</code>. With these operation modes, the filters and
	 * sorters are applied on the client, like for the
	 * {@link sap.ui.model.odata.v2.ODataListBinding}.
	 *
	 * The operation modes <code>Client</code> and <code>Auto</code> are only supported for services
	 * which expose the hierarchy annotations mentioned above, but do <b>not</b> expose the
	 * <code>hierarchy-node-descendant-count-for</code> annotation. Services with hierarchy
	 * annotations including the <code>hierarchy-node-descendant-count-for</code> annotation, do
	 * <b>not</b> support the operation modes <code>Client</code> and <code>Auto</code>.
	 * <b>Note:</b> {@link sap.ui.model.odata.OperationMode.Auto} is deprecated since 1.102.0.
	 *
	 * @param {string} sPath
	 *   The binding path, either absolute or relative to a given <code>oContext</code>
	 * @param {sap.ui.model.Context} [oContext]
	 *   The parent context which is required as base for a relative path
	 * @param {sap.ui.model.Filter | sap.ui.model.Filter[]} [vFilters=[]]
	 *   The filters to be used initially with type {@link sap.ui.model.FilterType.Application}; call
	 *   {@link sap.ui.model.odata.v2.ODataTreeBinding#filter} to replace them; depending on the operation mode, there
	 *   are restrictions for using filters; see above
	 * @param {object} [mParameters]
	 *   Map of binding parameters
	 * @param {boolean} [mParameters.transitionMessagesOnly=false]
	 *   Whether the tree binding only requests transition messages from the back end. If messages
	 *   for entities of this collection need to be updated, use
	 *   {@link sap.ui.model.odata.v2.ODataModel#read} on the parent entity corresponding to the
	 *   tree binding's context, with the parameter <code>updateAggregatedMessages</code> set to
	 *   <code>true</code>.
	 * @param {object} [mParameters.treeAnnotationProperties]
	 *   The mapping between data properties and the hierarchy used to visualize the tree, if not
	 *   provided by the service's metadata. For the correct metadata annotations, check the
	 *   "SAP Annotations for OData Version 2.0" specification
	 * @param {string} [mParameters.treeAnnotationProperties.hierarchyLevelFor]
	 *   The property name in the same type holding the hierarchy level information; the type of the
	 *   referenced property has to be an integer type
	 * @param {string} [mParameters.treeAnnotationProperties.hierarchyNodeFor]
	 *   The property name in the same type holding the hierarchy node id
	 * @param {string} [mParameters.treeAnnotationProperties.hierarchyParentNodeFor]
	 *   The property name in the same type holding the parent node id
	 * @param {string} [mParameters.treeAnnotationProperties.hierarchyDrillStateFor]
	 *   The property name in the same type holding the drill state for the node; the referenced
	 *   property may have the values "collapsed", "expanded" or "leaf"
	 * @param {string} [mParameters.treeAnnotationProperties.hierarchyNodeDescendantCountFor]
	 *   The property name in the same type holding the descendant count for the node; the type of
	 *   the referenced property has to be an integer type
	 * @param {number} [mParameters.numberOfExpandedLevels=0]
	 *   The number of levels that are auto-expanded initially. Setting this property might lead to
	 *   multiple back-end requests. The auto-expand feature is <b>deprecated for services without
	 *   the <code>hierarchy-node-descendant-count-for</code> annotation</b>
	 * @param {number} [mParameters.rootLevel=0]
	 *   The level of the topmost tree nodes
	 * @param {string} [mParameters.groupId]
	 *   The group id to be used for requests originating from this binding
	 * @param {sap.ui.model.odata.OperationMode} [mParameters.operationMode]
	 *   The operation mode for this binding; defaults to the model's default operation mode if not
	 *   specified. {@link sap.ui.model.odata.OperationMode.Auto OperationMode.Auto} is only
	 *   supported for services which expose the hierarchy annotations, yet do <b>NOT</b> expose the
	 *   <code>hierarchy-node-descendant-count-for</code> annotation.
	 *   <b>Note:</b> {@link sap.ui.model.odata.OperationMode.Auto} is deprecated since 1.102.0.
	 * @param {number} [mParameters.threshold]
	 *   Deprecated since 1.102.0, as {@link sap.ui.model.odata.OperationMode.Auto} is deprecated;
	 *   the threshold that defines how many entries should be fetched at least by the binding if
	 *   <code>operationMode</code> is set to <code>Auto</code>
	 * @param {boolean} [mParameters.useServersideApplicationFilters]
	 *   Deprecated since 1.102.0, as {@link sap.ui.model.odata.OperationMode.Auto} is deprecated;
	 *   whether <code>$filter</code> statements should be used for the <code>$count</code> /
	 *   <code>$inlinecount</code> requests and for the data request if the operation mode is
	 *   {@link sap.ui.model.odata.OperationMode.Auto OperationMode.Auto}. Use this feature only
	 *   if your back end supports pre-filtering the tree and is capable of responding with
	 *   a complete tree hierarchy, including all inner nodes. To construct the hierarchy on the
	 *   client, it is mandatory that all filter matches include their complete parent chain up to
	 *   the root level. If {@link sap.ui.model.odata.OperationMode.Client OperationMode.Client} is
	 *   used, the complete collection without filters is requested; filters are applied on the
	 *   client side.
	 * @param {any} [mParameters.treeState]
	 *   A tree state handle can be given to the <code>ODataTreeBinding</code> when two conditions
	 *   are met: <ul>
	 *   <li>The binding is running in {@link sap.ui.model.odata.OperationMode.Client
	 *     OperationMode.Client}, and</li>
	 *   <li>the {@link sap.ui.table.TreeTable} is used.</li>
	 *   </ul>
	 *   The feature is only available when using the {@link sap.ui.table.TreeTable}. The tree
	 *   state handle will contain all necessary information to expand the tree to the given state.
	 *
	 *   This feature is not supported if
	 *   {@link sap.ui.model.odata.OperationMode.Server OperationMode.Server} or
	 *   {@link sap.ui.model.odata.OperationMode.Auto OperationMode.Auto} is used.
	 *  @param {sap.ui.model.odata.CountMode} [mParameters.countMode]
	 *    Defines the count mode of this binding; if not specified, the default count mode of the
	 *    binding's model is applied. The resulting count mode must not be
	 *    {@link sap.ui.model.odata.CountMode.None}.
	 *  @param {boolean} [mParameters.usePreliminaryContext]
	 *    Whether a preliminary context is used; defaults to the value of the parameter
	 *    <code>preliminaryContext</code> given on construction of the binding's model, see
	 *    {@link sap.ui.model.odata.v2.ODataModel}
	 * @param {string} [mParameters.batchGroupId]
	 *   <b>Deprecated</b>, use <code>groupId</code> instead. Sets the batch group id to be used
	 *   for requests originating from this binding
	 * @param {object} [mParameters.navigation]
	 *   A map describing the navigation properties between entity sets, which is used for
	 *   constructing and paging the tree. Keys in this object are entity names, whereas the values
	 *   name the navigation properties.
	 *
	 *   <b>Deprecated: since 1.44</b> The use of navigation properties to build up the hierarchy
	 *   structure is deprecated. It is recommended to use the hierarchy annotations mentioned above
	 *   instead.
	 * @param {sap.ui.model.Sorter[]|sap.ui.model.Sorter} [vSorters=[]]
	 *   The sorters used initially; call {@link sap.ui.model.odata.v2.ODataTreeBinding#sort} to replace them
	 * @throws {Error} If one of the filters uses an operator that is not supported by the underlying model
	 *   implementation or if the {@link sap.ui.model.Filter.NONE} filter instance is contained in
	 *   <code>vFilters</code> together with other filters
	 *
	 * @returns {sap.ui.model.odata.v2.ODataTreeBinding}
	 *   The new tree binding
	 * @public
	 * @see {@link http://www.sap.com/protocols/SAPData
	 *   "SAP Annotations for OData Version 2.0" Specification}
	 */
	ODataModel.prototype.bindTree = function(sPath, oContext, vFilters, mParameters, vSorters) {
		var oBinding = new ODataTreeBinding(this, sPath, oContext, vFilters, mParameters, vSorters);
		return oBinding;
	};

	/**
	 * Creates a binding context for the given path.
	 *
	 * If the data of the context is not yet available, it can not be created, but first the
	 * entity needs to be fetched from the server asynchronously. In case no callback function
	 * is provided, the request will not be triggered.
	 *
	 * If a callback function is given, the created binding context for a fetched entity is passed as argument to the given callback function.
	 *
	 * @see sap.ui.model.Model.prototype.createBindingContext
	 * @param {string} sPath Binding path
	 * @param {object} [oContext] Binding context
	 * @param {object} [mParameters] Map which contains additional parameters for the binding
	 * @param {string} [mParameters.expand] Value for the OData <code>$expand</code> query parameter which should be included in the request
	 * @param {string} [mParameters.select] Value for the OData <code>$select</code> query parameter which should be included in the request
	 * @param {boolean} [mParameters.createPreliminaryContext]
	 *   Whether a preliminary context will be created. When set to <code>true</code>, the model
	 *   can bundle the OData calls for dependent bindings into fewer $batch requests. For more
	 *   information, see
	 *   {@link topic:6c47b2b39db9404582994070ec3d57a2#loio62149734b5c24507868e722fe87a75db Optimizing Dependent Bindings}
	 * @param {Object<string,string>} [mParameters.custom] Optional map of custom query parameters, names of custom parameters must not start with <code>$</code>.
	 * @param {function} [fnCallBack]
	 *   The function to be called when the context has been created. The parameter of the callback
	 *   function is the newly created binding context, an instance of
	 *   {@link sap.ui.model.odata.v2.Context}.
	 * @param {boolean} [bReload] Whether to reload data
	 * @return {sap.ui.model.odata.v2.Context|undefined}
	 *   The created binding context, only if the data is already available and the binding context
	 *   could be created synchronously; <code>undefined</code> otherwise
	 * @public
	 */
	ODataModel.prototype.createBindingContext = function(sPath, oContext, mParameters, fnCallBack, bReload) {
		var bCanonical, sCanonicalPath, sCustomParams, sDeepPath, sGroupId, bIsRelative,
			oNewContext, aParams, sResolvedPath,
			that = this;

		// optional parameter handling
		if (oContext !== null && typeof oContext === "object"
				&& !(oContext instanceof BaseContext)) {
			bReload = fnCallBack;
			fnCallBack = mParameters;
			mParameters = oContext;
			oContext = undefined;
		}
		if (typeof oContext == "function") {
			bReload = mParameters;
			fnCallBack = oContext;
			mParameters = undefined;
			oContext = undefined;
		}
		if (typeof oContext == "boolean") {
			bReload = oContext;
			fnCallBack = undefined;
			mParameters = undefined;
			oContext = undefined;
		}
		if (typeof mParameters == "function") {
			bReload = fnCallBack;
			fnCallBack = mParameters;
			mParameters = undefined;
		}
		if (typeof mParameters == "boolean") {
			bReload = mParameters;
			fnCallBack = undefined;
			mParameters = undefined;
		}
		if (typeof fnCallBack == "boolean") {
			bReload = fnCallBack;
			fnCallBack = undefined;
		}

		if (mParameters){
			bCanonical = mParameters.canonicalRequest;
		}
		bCanonical = this._isCanonicalRequestNeeded(bCanonical);

		// if path cannot be resolved, call the callback function and return null
		sResolvedPath = this.resolve(sPath, oContext, bCanonical);
		if (!sResolvedPath && bCanonical) {
			sResolvedPath = this.resolve(sPath, oContext);
		}
		sDeepPath = this.resolveDeep(sPath, oContext);

		if (!sResolvedPath) {
			if (fnCallBack) {
				fnCallBack(null);
			}
			return null;
		}

		// try to resolve path, send a request to the server if data is not available yet
		// if we have set reload=true in mParameters we send the request even if the data is available
		// if reload has explicitly been set to either true or false, we do not need to check again
		if (bReload === undefined) {
			bReload = this._isReloadNeeded(sResolvedPath, mParameters);
		}

		if (!bReload) {
			sCanonicalPath = this.resolve(sPath, oContext, true);
			if (sCanonicalPath) {
				oNewContext = this.getContext(sCanonicalPath, sDeepPath);
			} else {
				oNewContext = null;
			}
			if (fnCallBack) {
				fnCallBack(oNewContext);
			}
			return oNewContext;
		}

		function handleSuccess(oData) {
			var sKey = oData ? that._getKey(oData) : null,
				bLink = !(sPath === "" || sPath.indexOf("/") > 0),
				oRef = null,
				sContextPath, oEntity;

			oNewContext = null;

			if (sKey) {
				oNewContext = that.getContext('/' + sKey, sDeepPath);
				oRef = {__ref: sKey};
			}
			/* in case of sPath == "" or a deep path (entity(1)/entities) we
			   should not link the Entity */
			if (oContext && bIsRelative && bLink) {
				sContextPath = oContext.getPath();
				// remove starting slash
				sContextPath = sContextPath.substr(1);
				// when model is refreshed, parent entity might not be available yet
				oEntity = that._getEntity(sContextPath);
				if (oEntity) {
					oEntity[sPath] = oRef;
				}
			}
			fnCallBack(oNewContext);
		}

		function handleError(oError) {
			var oEntity;
			if (oError.statusCode == '404' && oContext && bIsRelative) {
				var sContextPath = oContext.getPath();
				// remove starting slash
				sContextPath = sContextPath.substr(1);
				// when model is refreshed, parent entity might not be available yet
				oEntity = that._getEntity(sContextPath);
				if (oEntity) {
					oEntity[sPath] = {__ref: null};
				}
			}
			fnCallBack(null); // error - notify to recreate contexts
		}

		if (fnCallBack) {
			bIsRelative = !sPath.startsWith("/");
			aParams = [];
			sCustomParams = this.createCustomParams(mParameters);
			if (sCustomParams) {
				aParams.push(sCustomParams);
			}
			if (mParameters && (mParameters.batchGroupId || mParameters.groupId)) {
				sGroupId = mParameters.groupId || mParameters.batchGroupId;
			}
			this.read(sPath, {
				canonicalRequest : bCanonical,
				context : oContext,
				error : handleError,
				groupId : sGroupId,
				success : handleSuccess,
				updateAggregatedMessages : true,
				urlParameters : aParams
			});
		}

		if (mParameters && mParameters.createPreliminaryContext) {
			sResolvedPath = this.resolve(sPath, oContext, bCanonical);
			if (!sResolvedPath && bCanonical) {
				sResolvedPath = this.resolve(sPath, oContext);
			}

			oNewContext = this.getContext(sResolvedPath, sDeepPath);
			return oNewContext;
		}

		return undefined;
	};

	/**
	 * Updates an existing context with a new path and deep path. This is used for contexts with
	 * a temporary, non-canonical path, which is replaced once the canonical path is known, without
	 * creating a new context instance.
	 *
	 * @param {sap.ui.model.Context} oContext The context
	 * @param {string} sPath The new path for the context
	 * @param {string} [sDeepPath]
	 *   If set, the new deep path for the context; if not set, the context's deep path is not
	 *   updated
	 *
	 * @private
	 */
	ODataModel.prototype._updateContext = function(oContext, sPath, sDeepPath) {
		oContext.sPath = sPath;
		if (sDeepPath !== undefined) {
			oContext.sDeepPath = sDeepPath;
		}
		this.mContexts[sPath] = oContext;
	};

	/**
	 * Splits a select or expand option by comma into separate entries and then by slash into path segments
	 *
	 * @param {string} sEntries The select or expand entries string
	 * @return {array} An array containing arrays of entry path segments
	 * @private
	 */
	ODataModel.prototype._splitEntries = function(sEntries) {
		return sEntries.replace(/\s/g, "").split(',').map(function(sEntry) {
			return sEntry.split("/");
		});
	};

	/**
	 * Filter select properties for selects applying to the current entity (remove deep selects)
	 * and filter/expand according to metadata properties
	 *
	 * @param {array} aSelect The select entries
	 * @param {array} aEntityProps The metadata properties array
	 * @return {array} Array of own select properties
	 * @private
	 */
	ODataModel.prototype._filterOwnSelect = function(aSelect, aEntityProps) {
		var aOwnSelect, aOwnProps;
		if (!aEntityProps) {
			return [];
		}
		// Create array of property names from metadata
		aOwnProps = aEntityProps.map(function(oProperty) {
			return oProperty.name;
		});
		// Filter select for own entries
		aOwnSelect = aSelect.filter(function(aSegments) {
			// Only entries with a single segment
			return aSegments.length === 1;
		}).map(function(aSegments) {
			// Map to contained strings
			return aSegments[0];
		});
		if (aSelect.length === 0 || aOwnSelect.indexOf("*") !== -1 || aOwnSelect.indexOf("**") !== -1) {
			// If no select options are defined or the star is contained,
			// use all existing properties from the metadata
			return aOwnProps;
		} else {
			// Otherwise filter for own properties only
			return aOwnSelect.filter(function(sSelect) {
				return aOwnProps.indexOf(sSelect) !== -1;
			});
		}
	};

	/**
	 * Filter expand properties for expand applying to the current entity (remove deep expands)
	 * and remove expands not covered by the select entries
	 *
	 * @param {Array.<string[]>} aExpand Own expand entries as string arrays
	 * @param {Array.<string[]>} aSelect Own select entries as string arrays
	 * @returns {string[]} Array of own expand properties
	 *
	 * @private
	 */
	ODataModel.prototype._filterOwnExpand = function(aExpand, aSelect) {
		return aExpand.map(function(aSegments) {
			// The first segment of all entries
			return aSegments[0];
		}).filter(function(sValue, iIndex, aEntries) {
			// Filter for unique entries
			return aEntries.indexOf(sValue) === iIndex;
		}).filter(function(sValue) {
			// Keep selected entries only
			return aSelect.length === 0 ||
				aSelect.some(function(aSegments) {
					return aSegments.indexOf(sValue) === 0 ||
						aSegments.indexOf("**") === 0;
				});
		});
	};

	/**
	 * Filter select properties belonging to the given navigation property
	 *
	 * @param {array} aEntries The select entries as segment arrays
	 * @param {string} sNavProp Navigation property to filter with
	 * @returns {array} Array of select properties reachable by the given nav property;
	 *   only the portion of the path after the navigation property is returned
	 *   or "**" if the select property equals the navigation property
	 *
	 * @private
	 */
	ODataModel.prototype._filterSelectByNavProp = function(aEntries, sNavProp) {
		return aEntries.filter(function(aSegments) {
			// Entries with more than one segment starting with given nav path
			return aSegments[0] === sNavProp;
		}).map(function(aSegments) {
			// Remove first segment from the path. If a navigation property was
			// the last segment, all of its properties are selected
			return aSegments.length > 1 ? aSegments.slice(1) : ["**"];
		});
	};

	/**
	 * Filter expand properties belonging to the given navigation property.
	 *
	 * @param {array} aEntries Select entries as segment arrays
	 * @param {string} sNavProp Navigation property to filter with
	 * @returns {array} Array of expand properties reachable by the given navigation property;
	 *   only the portion of the path after the navigation property is returned
	 * @private
	 */
	ODataModel.prototype._filterExpandByNavProp = function(aEntries, sNavProp) {
		return aEntries.filter(function(aSegments) {
			// Entries with more than one segment starting with given nav path
			return aSegments.length > 1 && aSegments[0] === sNavProp;
		}).map(function(aSegments) {
			// Remove first segment from the path
			return aSegments.slice(1);
		});
	};

	/**
	 * Checks if data based on select, expand parameters is already loaded or not.
	 * In case it couldn't be found we should reload the data so we return true.
	 *
	 * @param {string} sPath Entity path
	 * @param {map} [mParameters] Map of parameters
	 * @returns {boolean} Whether a reload is needed
	 * @private
	 */
	ODataModel.prototype._isReloadNeeded = function(sPath, mParameters) {

		var that = this,
			oMetadata = this.oMetadata,
			oEntityType,
			aExpand = [], aSelect = [];

		if (!this.oMetadata.isLoaded()) {
			return true;
		}
		var bCanonical;
		if (mParameters) {
			bCanonical = mParameters.canonicalRequest;
		}
		bCanonical = this._isCanonicalRequestNeeded(bCanonical);
		if (bCanonical) {
			sPath = this.resolve(sPath, undefined, bCanonical) || sPath;
		}
		var oEntity = this._getObject(sPath);
		oEntityType = this.oMetadata._getEntityTypeByPath(sPath);

		// Created entities should never be reloaded, as they do not exist on
		// the server yet
		if (this._isCreatedEntity(oEntity)) {
			return false;
		}

		function checkReloadNeeded(oEntityType, oEntity, aSelect, aExpand) {
			var sExpand, i, vNavData, oNavEntity, oNavEntityType,
				aNavExpand, aNavSelect, aOwnExpand, aOwnSelect, sSelect;

			// if no entity type could be found we decide not to reload
			if (!oEntityType) {
				return false;
			}
			// if entity is null, no reload is needed
			if (oEntity === null) {
				return false;
			}
			// no data --> reload needed
			if (!oEntity) {
				return true;
			}
			// check for invalid flag
			if (oEntity.__metadata && oEntity.__metadata.invalid) {
				return true;
			}

			// check select properties
			aOwnSelect = that._filterOwnSelect(aSelect, oEntityType.property);
			for (i = 0; i < aOwnSelect.length; i++) {
				sSelect = aOwnSelect[i];
				if (oEntity[sSelect] === undefined) {
					return true;
				}
			}

			// check expanded entities
			aOwnExpand = that._filterOwnExpand(aExpand, aSelect);
			for (i = 0; i < aOwnExpand.length; i++) {
				sExpand = aOwnExpand[i];
				vNavData = oEntity[sExpand];

				// if nav property is null, no further checks are required
				if (vNavData === null) {
					continue;
				}

				// if nav property is undefined or deferred, it needs to be loaded
				if (vNavData === undefined || vNavData.__deferred) {
					return true;
				}

				// get entity type and filter expand/select for this expanded entity
				oNavEntityType = oMetadata._getEntityTypeByNavProperty(oEntityType, sExpand);
				aNavSelect = that._filterSelectByNavProp(aSelect, sExpand);
				aNavExpand = that._filterExpandByNavProp(aExpand, sExpand);

				// expanded entities need to be checked recursively for nested expand/select
				if (vNavData.__ref) {
					oNavEntity = that._getEntity(vNavData.__ref);
					if (checkReloadNeeded(oNavEntityType, oNavEntity, aNavSelect, aNavExpand)) {
						return true;
					}
				}
				if (vNavData.__list) {
					for (var j = 0; j < vNavData.__list.length; j++) {
						oNavEntity = that._getEntity(vNavData.__list[j]);
						if (checkReloadNeeded(oNavEntityType, oNavEntity, aNavSelect, aNavExpand)) {
							return true;
						}
					}
				}
			}

			return false;
		}

		if (mParameters) {
			if (mParameters.select) {
				aSelect = this._splitEntries(mParameters.select);
			}
			if (mParameters.expand) {
				aExpand = this._splitEntries(mParameters.expand);
			}
		}

		return checkReloadNeeded(oEntityType, oEntity, aSelect, aExpand);

	};

	/**
	 * Create URL parameters from custom parameters
	 *
	 * @param {map} mParameters Map of custom parameters
	 * @returns {string} sCustomParameters & joined parameters
	 * @private
	 */
	ODataModel.prototype.createCustomParams = function(mParameters) {
		var aCustomParams = [],
		mCustomQueryOptions,
		mSupportedParams = {
				expand: true,
				select: true
		};
		for (var sName in mParameters) {
			if (sName in mSupportedParams) {
				aCustomParams.push("$" + sName + "=" + encodeURL(mParameters[sName]));
			}
			if (sName === "custom") {
				mCustomQueryOptions = mParameters[sName];
				for (sName in mCustomQueryOptions) {
					if (sName.indexOf("$") === 0) {
						Log.warning(this + " - Trying to set OData parameter '" + sName + "' as custom query option!");
					} else if (typeof mCustomQueryOptions[sName] === 'string') {
						aCustomParams.push(sName + "=" + encodeURL(mCustomQueryOptions[sName]));
					} else {
						aCustomParams.push(sName);
					}
				}
			}
		}
		return aCustomParams.join("&");
	};

	/**
	 * Creates a context binding for this model.
	 *
	 * @param {string} sPath The binding path in the model
	 * @param {sap.ui.model.Context} [oContext]
	 *   The context which is required as base for a relative path.
	 * @param {object} [mParameters] A map which contains additional parameters for the binding.
	 * @param {boolean} [mParameters.createPreliminaryContext]
	 *   Whether a preliminary context is created
	 * @param {Object<string,string>} [mParameters.custom]
	 *   An optional map of custom query parameters. Custom parameters must not start with
	 *   <code>$</code>.
	 * @param {string} [mParameters.expand]
	 *   Value for the OData <code>$expand</code> query option parameter which is included in the
	 *   request after URL encoding of the given value.
	 * @param {string} [mParameters.groupId]
	 *   The group id to be used for requests originating from the binding
	 * @param {string} [mParameters.select]
	 *   Value for the OData <code>$select</code> query option parameter which is included in the
	 *   request after URL encoding of the given value.
	 * @param {boolean} [mParameters.usePreliminaryContext]
	 *   Whether a preliminary context is used. When set to <code>true</code>, the model can bundle
	 *   the OData calls for dependent bindings into fewer $batch requests. For more information,
	 *   see {@link topic:6c47b2b39db9404582994070ec3d57a2#loio62149734b5c24507868e722fe87a75db
	 *   Optimizing Dependent Bindings}.
	 * @param {string} [mParameters.batchGroupId]
	 *   <b>Deprecated</b>, use <code>groupId</code> instead. Sets the batch group id to be used for
	 *   requests originating from the binding.
	 * @returns {sap.ui.model.odata.v2.ODataContextBinding} The new context binding
	 * @see sap.ui.model.Model.prototype.bindContext
	 * @public
	 */
	ODataModel.prototype.bindContext = function(sPath, oContext, mParameters) {
		var oBinding = new ODataContextBinding(this, sPath, oContext, mParameters);
		return oBinding;
	};

	/**
	 * Sets the default mode how to retrieve the item count for a collection in this model.
	 *
	 * The count can be determined in the following ways
	 * <ul>
	 * <li>by sending a separate <code>$count</code> request</li>
	 * <li>by adding parameter <code>$inlinecount=allpages</code> to one or all data requests</li>
	 * <li>a combination of the previous two</li>
	 * <li>not at all (questions about the size of the collection can't be answered then)</li>
	 * </ul>
	 * See {@link sap.ui.model.odata.CountMode} for all enumeration values and more details.
	 *
	 * Note that a call to this method does not modify the count mode for existing list bindings,
	 * only bindings that are created afterwards will use the new mode when no mode is defined at their creation.
	 *
	 * If no default count mode is set for an <code>ODataModel</code> (v2), the mode <code>Request</code> will be used.
	 *
	 * @param {sap.ui.model.odata.CountMode} sCountMode The new default count mode for this model
	 * @since 1.20
	 * @public
	 */
	ODataModel.prototype.setDefaultCountMode = function(sCountMode) {
		this.sDefaultCountMode = sCountMode;
	};

	/**
	 * Returns the default count mode for retrieving the count of collections
	 *
	 * @returns {sap.ui.model.odata.CountMode} Returns the default count mode for this model
	 * @since 1.20
	 * @public
	 */
	ODataModel.prototype.getDefaultCountMode = function() {
		return this.sDefaultCountMode;
	};

	/**
	 * Adds an entity to the internal cache
	 *
	 * @param {object} oEntity The entity object
	 * @return {string} The normalized entity key
	 * @private
	 */
	ODataModel.prototype._addEntity = function(oEntity) {
		var sKey = this._getKey(oEntity);
		this.oData[sKey] = oEntity;
		return sKey;
	};

	/**
	 * Removes an entity from the internal cache, also removes related changed entity and context
	 *
	 * @param {string} sKey The entity key
	 * @private
	 */
	ODataModel.prototype._removeEntity = function(sKey) {
		sKey = sKey && ODataUtils._normalizeKey(sKey);
		delete this.oData[sKey];
		delete this.mChangedEntities[sKey];
		delete this.mContexts["/" + sKey];
	};

	/**
	 * Returns an entity from the internal cache
	 *
	 * @param {string} sKey The entity key
	 * @return {object} the entity object
	 * @private
	 */
	ODataModel.prototype._getEntity = function(sKey) {
		var oEntity = this.oData[sKey];
		if (!oEntity) {
			sKey = sKey && ODataUtils._normalizeKey(sKey);
			oEntity = this.oData[sKey];
		}
		return oEntity;
	};

	/**
	 * Returns the key part from the given the canonical entry URI, model context or data object or
	 * <code>undefined</code> when the <code>vValue</code> can't be interpreted.
	 *
	 * @param {string|object|sap.ui.model.Context} vValue The canonical entry URI, the context or entry object
	 * @returns {string} Key of the entry
	 * @private
	 */
	ODataModel.prototype._getKey = function(vValue) {
		var sKey, sURI;
		if (vValue instanceof BaseContext) {
			sKey = vValue.getPath().substr(1);
		} else if (vValue && vValue.__metadata && vValue.__metadata.uri) {
			sURI = vValue.__metadata.uri;
			sKey = sURI.substr(sURI.lastIndexOf("/") + 1);
		} else if (typeof vValue === 'string') {
			sKey = vValue.substr(vValue.lastIndexOf("/") + 1);
		}
		if (!this.oData[sKey]) {
			sKey = sKey && ODataUtils._normalizeKey(sKey);
		}
		return sKey;
	};

	/**
	 * Returns the key part for the given the canonical entry URI, model context or data object or
	 * <code>undefined</code> when the <code>vValue</code> can't be interpreted.
	 *
	 * @param {string|object|sap.ui.model.Context} vValue The canonical entry URI, the context or entry object
	 * @returns {string|undefined} Key of the entry or <code>undefined</code>
	 * @public
	 */
	ODataModel.prototype.getKey = function(vValue) {
		return this._getKey(vValue);
	};

	/**
	 * Creates the key from the given collection name and property map.
	 *
	 * Please make sure that the metadata document is loaded before using this function.
	 *
	 * @param {string} sCollection Name of the collection
	 * @param {object} oKeyProperties Object containing at least all the key properties of the entity type
	 * @returns {string} Key of the entry
	 * @public
	 */
	ODataModel.prototype.createKey = function(sCollection, oKeyProperties) {
		var oEntityType = this.oMetadata._getEntityTypeByPath(sCollection),
		sKey = sCollection,
		that = this,
		//aKeys,
		sName,
		oProperty;
		assert(oEntityType, "Could not find entity type of collection \"" + sCollection + "\" in service metadata!");
		sKey += "(";
		if (oEntityType.key.propertyRef.length === 1) {
			sName = oEntityType.key.propertyRef[0].name;
			assert(sName in oKeyProperties, "Key property \"" + sName + "\" is missing in object!");
			oProperty = this.oMetadata._getPropertyMetadata(oEntityType, sName);
			sKey += encodeURIComponent(ODataUtils.formatValue(oKeyProperties[sName], oProperty.type));
		} else {
			each(oEntityType.key.propertyRef, function(i, oPropertyRef) {
				if (i > 0) {
					sKey += ",";
				}
				sName = oPropertyRef.name;
				assert(sName in oKeyProperties, "Key property \"" + sName + "\" is missing in object!");
				oProperty = that.oMetadata._getPropertyMetadata(oEntityType, sName);
				sKey += sName;
				sKey += "=";
				sKey += encodeURIComponent(ODataUtils.formatValue(oKeyProperties[sName], oProperty.type));
			});
		}
		sKey += ")";
		return sKey;
	};

	/**
	 * Returns the value for the property with the given <code>sPath</code>.
	 * Since 1.100, a path starting with &quot;@$ui5.&quot; which represents an instance annotation
	 * is supported. The following instance annotations are allowed; they return information on the
	 * given <code>oContext<code>, which must be set and be an
	 * {@link sap.ui.model.odata.v2.Context}:
	 * <ul>
	 *   <li><code>@$ui5.context.isInactive</code>: The return value of
	 *     {@link sap.ui.model.odata.v2.Context#isInactive}</li>
	 *   <li><code>@$ui5.context.isTransient</code>: The return value of
	 *     {@link sap.ui.model.odata.v2.Context#isTransient}</li>
	 * </ul>
	 *
	 * @param {string} sPath Path/name of the property
	 * @param {object} [oContext] Context if available to access the property value
	 * @param {boolean} [bIncludeExpandEntries=false]
	 *   Deprecated, use {@link #getObject} function with 'select' and 'expand' parameters instead.
	 *   Whether entities for navigation properties of this property which have been read via
	 *   <code>$expand</code> are part of the return value.
	 * @returns {any} Value of the property
	 * @throws {Error}
	 *   If the instance annotation is not supported
	 *
	 * @public
	 */
	ODataModel.prototype.getProperty = function(sPath, oContext, bIncludeExpandEntries) {
		var oValue = this._getObject(sPath, oContext);

		// same behavior as before
		if (!bIncludeExpandEntries) {
			return oValue;
		}
		// if value is a plain value and not an object we return directly
		if (!isPlainObject(oValue)) {
			return oValue;
		}

		// do a value copy or the changes to that value will be modified in the model as well (reference)
		oValue = merge({}, oValue);

		if (bIncludeExpandEntries === true) {
			// include expand entries
			return this._restoreReferences(oValue);
		} else {
			// remove expanded references
			return this._removeReferences(oValue);
		}
	};

	/**
	 * Returns a JSON object that is a copy of the entity data referenced by the given
	 * <code>sPath</code> and <code>oContext</code>. It does not load any data and may not return
	 * all requested data if it is not available.
	 *
	 * With the <code>mParameters.select</code> parameter it is possible to specify comma-separated
	 * property or navigation property names which should be included in the result object. This
	 * works like the OData <code>$select</code> URL parameter. With the
	 * <code>mParameters.expand</code> parameter it is possible to specify comma-separated
	 * navigation property names which should be included inline in the result object. This works
	 * like the OData <code>$expand</code> parameter.
	 *
	 * <b>Note:</b> <code>mParameters.expand</code> can only be used if the corresponding navigation
	 * properties have been read via {@link sap.ui.model.odata.v2.ODataModel#read} using the OData
	 * <code>$expand</code> URL parameter. If a navigation property has not been read via the OData
	 * <code>$expand</code> URL parameter, it is left out in the result. Keep in mind that
	 * navigation properties referencing a collection are usually not loaded via the OData
	 * <code>$expand</code> URL parameter but directly via its navigation property.
	 *
	 * <b>Note:</b> If <code>mParameters.select</code> is not specified, the returned object may
	 * contain model-internal attributes. This may lead to problems when submitting this data to the
	 * service for an update or create operation. To get a copy of the entity without internal
	 * attributes, use <code>{select: "*"}</code> instead.
	 *
	 * <b>Note:</b> If <code>mParameters.select</code> is given and not all selected properties are
	 * available, this method returns <code>undefined</code> instead of incomplete data.
	 *
	 * <b>Note:</b> If <code>mParameters.select</code> is not given, all properties and navigation
	 * properties available on the client are returned.
	 *
	 * Example:<br>
	 * With <code>mParameters</code> given as
	 * <code>{select: "Products/ProductName, Products", expand:"Products"}</code> no properties of
	 * the entity itself are returned, but only the <code>ProductName</code> property of the
	 * <code>Products</code> navigation property. If <code>Products/ProductName</code> has not been
	 * loaded before, <code>undefined</code> is returned.
	 *
	 *
	 * @param {string} sPath
	 *   The path referencing the object
	 * @param {sap.ui.model.Context} [oContext]
	 *   The optional context which is used with the <code>sPath</code> to reference the object.
	 * @param {object} [mParameters]
	 *   Map of parameters
	 * @param {string} [mParameters.select]
	 *   Comma-separated list of properties or paths to properties to select
	 * @param {string} [mParameters.expand]
	 *   Comma-separated list of navigation properties or paths to navigation properties to expand
	 * @ui5-omissible-params oContext
	 * @returns {any|undefined}
	 *   The value for the given path and context or <code>undefined</code> if data or entity type
	 *   cannot be found or if not all selected properties are available
	 *
	 * @public
	 */
	ODataModel.prototype.getObject = function(sPath, oContext, mParameters) {
		// Fallback for optional parameters
		if (isPlainObject(oContext)) {
			mParameters = oContext;
			oContext = undefined;
		}

		var that = this,
			sResolvedPath = this.resolve(sPath, oContext),
			oValue = this._getObject(sResolvedPath),
			oEntityType = this.oMetadata._getEntityTypeByPath(sResolvedPath),
			aExpand = [], aSelect = [];

		// If path does not point to an entity, just return the value
		if (!oEntityType || !isPlainObject(oValue) || !oValue.__metadata || !oValue.__metadata.uri) {
			return oValue;
		}

		// If no select/expand parameters are given, return a clone of the entity (for compatibility)
		if (!mParameters || !(mParameters.select || mParameters.expand)) {
			return merge({}, oValue);
		}

		function getRequestedData(oEntityType, oValue, aSelect, aExpand) {
			var sExpand, i,vNavData, oNavEntityType, aNavExpand, oNavObject, aNavSelect, oNavValue,
				aOwnExpand, aOwnNavSelect, aOwnPropSelect, aResultProps, oResultValue, sSelect;

			// if no value we return undefined
			if (!oValue) {
				return undefined;
			}
			// if no entity type could be found we decide to return no data
			if (!oEntityType) {
				return undefined;
			}
			// check select properties
			aOwnPropSelect = that._filterOwnSelect(aSelect, oEntityType.property);
			// copy selected properties
			oResultValue = {};
			for (i = 0; i < aOwnPropSelect.length; i++) {
				sSelect = aOwnPropSelect[i];
				if (oValue[sSelect] !== undefined || oValue.__metadata.created) {
					oResultValue[sSelect] = oValue[sSelect];
				} else {
					Log.fatal("No data loaded for select property: " + sSelect + " of entry: " + that.getKey(oValue));
					return undefined;
				}
			}
			// add metadata
			if (oValue.__metadata) {
				oResultValue.__metadata = oValue.__metadata;
			}

			// check expanded entities
			aOwnExpand = that._filterOwnExpand(aExpand, aSelect);
			for (i = 0; i < aOwnExpand.length; i++) {
				sExpand = aOwnExpand[i];
				vNavData = oValue[sExpand];

				// get entity type and filter expand/select for this expanded entity
				oNavEntityType = that.oMetadata._getEntityTypeByNavProperty(oEntityType, sExpand);
				aNavSelect = that._filterSelectByNavProp(aSelect, sExpand);
				aNavExpand = that._filterExpandByNavProp(aExpand, sExpand);

				// expanded entities need to be checked recursively for nested expand/select
				if (vNavData && vNavData.__ref) {
					oNavObject = that._getObject("/" + vNavData.__ref);
					oNavValue = getRequestedData(oNavEntityType, oNavObject, aNavSelect, aNavExpand);
					if (oNavValue !== undefined) {
						oResultValue[sExpand] = oNavValue;
					} else {
						Log.fatal("No data loaded for expand property: " + sExpand + " of entry: " + that.getKey(oNavValue));
						return undefined;
					}
				}
				if (vNavData && vNavData.__list) {
					aResultProps = [];
					for (var j = 0; j < vNavData.__list.length; j++) {
						oNavObject = that._getObject("/" + vNavData.__list[j]);
						oNavValue = getRequestedData(oNavEntityType, oNavObject, aNavSelect, aNavExpand);
						if (oNavValue !== undefined) {
							aResultProps.push(oNavValue);
						} else {
							Log.fatal("No data loaded for expand property: " + sExpand + " of entry: " + that.getKey(oNavValue));
							return undefined;
						}
					}
					oResultValue[sExpand] = aResultProps;
				}
			}
			// create _deferred entries for all not expanded nav properties
			aOwnNavSelect = that._filterOwnSelect(aSelect, oEntityType.navigationProperty);
			for (var k = 0; k < aOwnNavSelect.length; k++) {
				sExpand = aOwnNavSelect[k];
				if (aOwnExpand.indexOf(sExpand) === -1) {
					var sUri = oResultValue.__metadata.uri + "/" + sExpand;
					oResultValue[sExpand] = { __deferred: { uri: sUri } };
				}
			}

			return oResultValue;
		}

		if (mParameters.select) {
			aSelect = this._splitEntries(mParameters.select);
		}
		if (mParameters.expand) {
			aExpand = this._splitEntries(mParameters.expand);
		}

		oValue = getRequestedData(oEntityType, oValue, aSelect, aExpand);

		return oValue;
	};

	/**
	 * Returns the value of the entity or entity property referenced by the given <code>sPath</code>
	 * and <code>oContext</code>.
	 *
	 * @param {string} sPath
	 *   Binding path
	 * @param {object} [oContext]
	 *   Binding context
	 * @param {boolean} [bOriginalValue]
	 *   Whether to return the original value read from the server even if changes where made
	 * @param {boolean} [bUseUndefinedIfUnresolved]
	 *   Whether to return <code>undefined</code> if the given path and context do not yield a
	 *   resolved path; if not set, the method returns <code>null</code>
	 * @returns {any} vValue
	 *   Value for the given path/context
	 * @throws {Error}
	 *   If the instance annotation is not supported
	 *
	 * @private
	 */
	ODataModel.prototype._getObject = function(sPath, oContext, bOriginalValue,
			bUseUndefinedIfUnresolved) {
		var oChangedNode, oCodeListPromise, sCodeListTerm, sDataPath, sKey, oMetaContext,
			oMetaModel, sMetaPath, oOrigNode, sResolvedPath, iSeparator,
			vUnresolvedDefault = bUseUndefinedIfUnresolved ? undefined : null;
		let oNode = vUnresolvedDefault;

		sResolvedPath = this.resolve(sPath, oContext, this.bCanonicalRequests);
		if (!sResolvedPath && this.bCanonicalRequests) {
			sResolvedPath = this.resolve(sPath, oContext);
		}
		if (!sResolvedPath) {
			return oNode;
		}
		if (sPath && sPath.startsWith("@$ui5.")) {
			return this._getInstanceAnnotationValue(sPath, oContext);
		}
		//check for metadata path
		if (this._isMetadataPath(sResolvedPath)) {
			if (this.oMetadata && this.oMetadata.isLoaded())  {
				if (this.isMetaModelPath(sResolvedPath)) {
					// Metadata binding resolved by ODataMetaModel
					oMetaModel = this.getMetaModel();
					sCodeListTerm = ODataMetaModel.getCodeListTerm(sResolvedPath);
					if (sCodeListTerm) {
						oCodeListPromise = oMetaModel.fetchCodeList(sCodeListTerm);
						if (oCodeListPromise.isFulfilled()) {
							return oCodeListPromise.getResult();
						}
						if (oCodeListPromise.isRejected()) {
							// if the code list promise rejects we rely on error logging in
							// ODataMetaModel#fetchCodeList
							oCodeListPromise.caught();
						}
						return undefined;
					}
					if (!this.bMetaModelLoaded) {
						return null;
					}
					iSeparator = sResolvedPath.indexOf('/##');
					sDataPath = sResolvedPath.substr(0, iSeparator);
					sMetaPath = sResolvedPath.substr(iSeparator + 3);
					oMetaContext = oMetaModel.getMetaContext(sDataPath);
					oNode = oMetaModel.getProperty(sMetaPath, oMetaContext);
				} else {
					// Metadata binding resolved by ODataMetadata
					oNode = this.oMetadata._getAnnotation(sResolvedPath);
				}
			} else if (ODataMetaModel.getCodeListTerm(sResolvedPath)) {
				return undefined;
			}
		} else {
			// doesn't make any sense, but used to work
			if (sResolvedPath === "/") {
				return this.oData;
			}
			var aParts = sResolvedPath.split("/"),
			iIndex = 0;
			// absolute path starting with slash
			sKey = aParts[1];
			aParts.splice(0,2);

			oChangedNode = this.mChangedEntities[sKey];
			oOrigNode = this._getEntity(sKey);
			oNode = bOriginalValue ? oOrigNode : oChangedNode || oOrigNode;
			while (oNode && aParts[iIndex]) {
				var bHasChange = oChangedNode && oChangedNode.hasOwnProperty(aParts[iIndex]);
				oChangedNode = oChangedNode && oChangedNode[aParts[iIndex]];
				oOrigNode = oOrigNode && oOrigNode[aParts[iIndex]];
				oNode = bOriginalValue || !bHasChange ? oOrigNode : oChangedNode;
				if (oNode) {
					if (oNode.__ref) {
						oChangedNode = this.mChangedEntities[oNode.__ref];
						oOrigNode =  this._getEntity(oNode.__ref);
						oNode =  bOriginalValue ? oOrigNode : oChangedNode || oOrigNode;
					} else if (oNode.__list) {
						oNode = oNode.__list;
					} else if (oNode.__deferred) {
						// set to undefined and not to null because navigation properties can have a null value
						oNode = undefined;
					}
				}
				iIndex++;
			}
		}
		// if we have a changed Entity/complex type we need to extend it with the backend data
		if (isPlainObject(oChangedNode)) {
			oNode =  bOriginalValue ? oOrigNode : merge({}, oOrigNode, oChangedNode);
		}
		return oNode;
	};

	/**
	 * Gets the instance annotation value for the given path corresponding to the instance
	 * annotation and the given context. The following instance annotations are supported:
	 * <ul>
	 *   <li><code>@$ui5.context.isInactive</code></li>
	 *   <li><code>@$ui5.context.isTransient</code></li>
	 * </ul>
	 *
	 * @param {string} sPath Binding path
	 * @param {sap.ui.model.odata.v2.Context} oContext Binding context
	 * @returns {any} The result of the processed instance annotation
	 * @throws {Error} If the instance annotation is not supported
	 *
	 * @private
	 */
	ODataModel.prototype._getInstanceAnnotationValue = function (sPath, oContext) {
		if (sPath === "@$ui5.context.isInactive") {
			return oContext.isInactive();
		}
		if (sPath === "@$ui5.context.isTransient") {
			return oContext.isTransient();
		}
		throw new Error("Unsupported instance annotation: " + sPath);
	};

	/**
	 * Update the security token, if token handling is enabled and token is not available yet
	 * @private
	 */
	ODataModel.prototype.updateSecurityToken = function() {
		if (this.bTokenHandling) {
			if (!this.oSharedServiceData.securityToken) {
				this.refreshSecurityToken();
			}
			// Update header every time, in case security token was changed by other model
			// Check bTokenHandling again, as refreshSecurityToken() might disable token handling
			if (this.bTokenHandling) {
				this.oHeaders["x-csrf-token"] = this.oSharedServiceData.securityToken;
			}
		}
	};

	/**
	 * Clears the security token, as well from the service data as from the headers object
	 * @private
	 */
	ODataModel.prototype.resetSecurityToken = function() {
		delete this.oSharedServiceData.securityToken;
		delete this.oHeaders["x-csrf-token"];
		delete this.pSecurityToken;
	};

	/**
	 * Returns a promise, which will resolve with the security token as soon as it is available.
	 *
	 * @returns {Promise} A promise on the security token
	 *
	 * @public
	 */
	ODataModel.prototype.securityTokenAvailable = function() {
		if (!this.pSecurityToken) {
			if (this.oSharedServiceData.securityToken) {
				this.pSecurityToken = Promise.resolve(this.oSharedServiceData.securityToken);
			} else {
				this.pSecurityToken = new Promise(function(resolve, reject) {
					this.refreshSecurityToken(function() {
						resolve(this.oSharedServiceData.securityToken);
					}.bind(this), function(oError) {
						reject(oError);
					}, true);
				}.bind(this));
			}
		}
		return this.pSecurityToken;
	};

	/**
	 * Refresh XSRF token by performing a GET request against the service root URL.
	 *
	 * @param {function} [fnSuccess] Callback function which is called when the data has
	 *            					 been successfully retrieved.
	 * @param {function} [fnError] Callback function which is called when the request failed. The handler can have the parameter: oError which contains
	 *  additional error information.
	 * @param {boolean} [bAsync=false] Whether the request should be sent asynchronously
	 * @returns {object} An object which has an <code>abort</code> function to abort the current request.
	 *
	 * @public
	 */
	ODataModel.prototype.refreshSecurityToken = function(fnSuccess, fnError, bAsync) {
		var oRequest, sToken,
			that = this,
			oRequestHandle = {
				abort: function() {
					if (that.pRetryAfter) {
						throw new Error("abort() during HTTP 503 'Retry-after' processing not supported");
					}
					this.request.abort();
				}
			},
			sUrl = this._createRequestUrlWithNormalizedPath("/");

		function handleSuccess(oData, oResponse) {
			if (oResponse) {
				sToken = that._getHeader("x-csrf-token", oResponse.headers);
				that._setSessionContextIdHeader(that._getHeader("sap-contextid", oResponse.headers));
				if (sToken) {
					if (that.oSharedServerData) {
						that.oSharedServerData.securityToken = sToken;
					}
					that.oSharedServiceData.securityToken = sToken;
					that.pSecurityToken = Promise.resolve(sToken);
					// For compatibility with applications, that are using getHeaders() to retrieve the current
					// security token additionally keep it in the oHeaders object
					that.oHeaders["x-csrf-token"] = sToken;
				} else {
					// Disable token handling, if service does not return tokens
					that.resetSecurityToken();
					that.bTokenHandling = false;
				}
			}

			if (fnSuccess) {
				fnSuccess(oData, oResponse);
			}
		}

		function handleGetError(oError) {
			if (oError.$rejected) {
				// request answered with a 503 "Retry-After" error and was rejected later on
				that.resetSecurityToken();
				fnError(oError);
				return;
			}
			// Disable token handling, if token request returns an error
			that.resetSecurityToken();
			that.bTokenHandling = false;
			that._handleError(oError, oRequest);

			if (fnError) {
				fnError(oError);
			}
		}

		function handleHeadError(oError) {
			if (oError.$rejected) {
				// request answered with a 503 "Retry-After" error and was rejected later on
				// -> no fallback to requestToken via "GET"
				that.resetSecurityToken();
				fnError(oError);
				return;
			}
			// Disable token handling, if token request returns an error
			oRequestHandle.request = requestToken("GET", handleGetError);
		}

		function requestToken(sRequestType, fnError) {
			// trigger a read to the service url to fetch the token
			oRequest = that._createRequest(sUrl, "", sRequestType,
				that._getHeaders(undefined, true), null, null, !!bAsync);
			oRequest.headers["x-csrf-token"] = "Fetch";
			return that._request(oRequest, handleSuccess, fnError, undefined, undefined, that.getServiceMetadata());
		}


		// Initially try method "HEAD", error handler falls back to "GET" unless the flag forbids HEAD request
		if (this.bDisableHeadRequestForToken) {
			oRequestHandle.request = requestToken("GET", handleGetError);
		} else {
			oRequestHandle.request = requestToken("HEAD", handleHeadError);
		}
		return oRequestHandle;

	};

	/**
	 * Checks for a 503 HTTP "Retry-After" error response. Invokes the "Retry-After" handler if registered
	 * and remembers the <code>pRetryAfter</code> returned by the handler. Repeats the failed request once
	 * the promise resolves, or calls the given error handler once the promise rejects.
	 *
	 * @param {object} oRequest The request object
	 * @param {object} oErrorResponse The error response from the back end
	 * @param {function} fnSuccess The success callback function
	 * @param {function} fnError The error callback function
	 * @param {object} oHandler The request handler object
	 * @param {object} oHttpClient The HttpClient object
	 * @param {object} oMetadata The metadata object
	 * @param {object} oRequestHandle
	 *   The preliminary created request handle whose abort function is replaced with the abort function
	 *   of the repeated request
	 * @returns {boolean}
	 *   Whether it is a 503 "Retry-After" error response and the error is processed by the "Retry-After" handler
	 * @private
	 */
	ODataModel.prototype.checkAndProcessRetryAfterError = function(oRequest, oErrorResponse, fnSuccess, fnError,
			oHandler, oHttpClient, oMetadata, oRequestHandle) {
		if (oErrorResponse.response?.statusCode === 503
			&& this._getHeader("retry-after", oErrorResponse.response.headers)
			&& this.fnRetryAfter
			&& !this.bSequentializeRequests) {
			if (!this.pRetryAfter) {
				this.oRetryAfterError = this.createRetryAfterError(oErrorResponse);
				this.pRetryAfter = this.fnRetryAfter(this.oRetryAfterError);
			}
			this.pRetryAfter.then(() => {
				this.pRetryAfter = this.oRetryAfterError = null;
				oRequestHandle.abort =
					this._request(oRequest, fnSuccess, fnError, oHandler, oHttpClient, oMetadata).abort;
			}, (oReason) => {
				this.pRetryAfter = null; // this.oRetryAfterError must not be reset!
				this.onRetryAfterRejected(fnError, oErrorResponse, oReason);
			});
			return true;
		}
		return false;
	};

	/**
	 * Creates an {@link module:sap/ui/model/odata/v2/RetryAfterError} for a 503 "Retry-After" error response.
	 *
	 * @param {object} oErrorResponse The 503 "Retry-After" error response from the back end
	 * @returns {module:sap/ui/model/odata/v2/RetryAfterError} The created "Retry-After" error object
	 * @private
	 */
	ODataModel.prototype.createRetryAfterError = function (oErrorResponse) {
		const oError = new Error(oErrorResponse.message);
		const sRetryAfter = this._getHeader("retry-after", oErrorResponse.response.headers);
		const iRetryAfter = parseInt(sRetryAfter);
		oError.retryAfter
			= new Date(Number.isNaN(iRetryAfter) ? sRetryAfter : Date.now() + iRetryAfter * 1000);
		return oError;
	};

	/**
	 * Reject handler for <code>this.pRetryAfter</code>.
	 *
	 * If the given <code>oReason</code> and <code>this.oRetryAfterError</code> originally passed to the "Retry-After"
	 * handler are the same, then the <code>fnError</code> callback is called with <code>oErrorResponse</code> and
	 * <code>this.oRetryAfterError</code> is logged and reported to the message model. Otherwise the given
	 * <code>oReason</code> is only logged.
	 * Note:
	 * An undefined <code>oErrorResponse</code> results from those requests that are NOT sent out at all because
	 * they were just registered for an already existing <code>this.pRetryAfter</code> in order to be send out
	 * later on once the promise will be resolved. In case the promise is rejected, the inline error response here
	 * passed to <code>fnError</code> ensures that nothing is reported/logged but further error processing happens
	 * (e.g. call error callback).
	 *
	 * @param {function} fnError The error callback function
	 * @param {object} [oErrorResponse] The 503 "Retry-After" error response from the back end
	 * @param {Error} [oReason] The <code>Error</code> reason the promise was rejected with
	 * @private
	 */
	ODataModel.prototype.onRetryAfterRejected = function(fnError, oErrorResponse, oReason) {
		if (this.bDestroyed) {
			// Analog to ODM#_request we do nothing once the Model is destroyed
			return;
		}

		const sReason = oReason?.message
			? "Retry-After handler rejected with: " + oReason.message
			: "Retry-After handler rejected w/o reason";
		if (oErrorResponse) {
			oErrorResponse.$rejected = true; // skip fallback in #refreshSecurityToken
			if (this.oRetryAfterError !== oReason) {
				oErrorResponse.$ownReason = true;
				oErrorResponse.$reported = true;
				Log.error(sReason, oReason?.stack, sClassName);
			}
		}
		fnError(oErrorResponse || {$ownReason: true, $rejected: true, $reported: true, message: sReason});
	};

	/**
	 * Submit changes from the request queue (queue can currently have only one request).
	 *
	 * @param {object} oRequest The request object
	 * @param {function} fnSuccess Success callback function
	 * @param {function} fnError Error callback function
	 * @returns {object} request handle
	 * @private
	 */
	ODataModel.prototype._submitRequest = function(oRequest, fnSuccess, fnError){
		var that = this, oHandler, oRequestHandle, bAborted, pRequestCompleted, fnResolveCompleted;

		//Create promise to track when this request is completed
		pRequestCompleted = new Promise(function(resolve, reject) {
			fnResolveCompleted = resolve;
		});

		function handleSuccess(oData, oResponse) {
			//if batch the responses are handled by the batch success handler
			if (fnSuccess) {
				fnSuccess(oData, oResponse);
			}
			that.aSideEffectCleanUpFunctions.forEach(function (fnCleanUp) {
				fnCleanUp();
			});
			that.aSideEffectCleanUpFunctions = [];
			fnResolveCompleted();
		}

		function handleError(oError) {

			// If error is a 403 with XSRF token "Required" reset the token and retry sending request
			if (that.bTokenHandling && oError.response) {
				var sToken = that._getHeader("x-csrf-token", oError.response.headers);
				if (!oRequest.bTokenReset && oError.response.statusCode == '403' && sToken && sToken.toLowerCase() === "required") {
					that.resetSecurityToken();
					oRequest.bTokenReset = true;
					submitWithToken();
					return;
				}
			}

			if (fnError) {
				fnError(oError);
			}
			// no need to clean up side-effects expands as no data was imported
			fnResolveCompleted();
		}

		function readyForRequest(oRequest) {
			if (that.bTokenHandling && (oRequest.method !== "GET" || that.bTokenHandlingForGet)) {
				that.pReadyForRequest = that.securityTokenAvailable();
			}
			return that.pReadyForRequest;
		}

		function submitWithToken() {
			// Make sure requests not requiring a security token don't send one.
			if (that.bTokenHandling) {
				delete oRequest.headers["x-csrf-token"];
			}
			// request token only if we have change operations or batch requests
			// token needs to be set directly on request headers, as request is already created
			readyForRequest(oRequest).then(function(sToken) {
				// Check bTokenHandling again, as updating the token might disable token handling
				if (that.bTokenHandling && (oRequest.method !== "GET" || that.bTokenHandlingForGet)) {
					oRequest.headers["x-csrf-token"] = sToken;
				}
				submit();
			}, function(oError) {
				if (oError.$rejected) {
					// request answered with a 503 "Retry-After" error and was rejected later on
					// -> no fallback on submit() w/o token
					handleError(oError);
					return;
				}
				submit();
			});
		}

		function fireEvent(sType, oRequest, oError) {
			var oEventInfo,
				aRequests = oRequest.eventInfo.requests;
			if (aRequests) {
				each(aRequests, function(i, oRequest) {
					if (Array.isArray(oRequest)) {
						oRequest.forEach(function(oRequest) {
							each(oRequest.parts, function(i, oPart) {
								oEventInfo = that._createEventInfo(oRequest.request, oPart.fnError);
								that["fireRequest" + sType](oEventInfo);
							});
						});
					} else if (oRequest.parts) {
						each(oRequest.parts, function(i, oPart) {
							oEventInfo = that._createEventInfo(oRequest.request, oPart.fnError);
							that["fireRequest" + sType](oEventInfo);
						});
					} else {
						oEventInfo = that._createEventInfo(oRequest.request, oRequest.fnError);
						that["fireRequest" + sType](oEventInfo);
					}
				});
				if (oRequest.eventInfo.batch){
					oEventInfo = that._createEventInfo(oRequest, oError, aRequests);
					that["fireBatchRequest" + sType](oEventInfo);
				}
			}
		}

		function submit() {
			if (that.sSessionContextId) {
				oRequest.headers["sap-contextid"] = that.sSessionContextId;
			}
			oRequestHandle = that._request(oRequest, handleSuccess, handleError, oHandler, undefined, that.getServiceMetadata());
			if (oRequest.eventInfo) {
				fireEvent("Sent", oRequest, null);
				delete oRequest.eventInfo;
			}
			if (bAborted && oRequestHandle) {
				oRequestHandle.abort();
			}
		}

		//handler only needed for $batch; datajs gets the handler from the accept header
		oHandler = that._getODataHandler(oRequest.requestUri);

		// If requests are serialized, chain it to the current request, otherwise just submit
		if (this.bSequentializeRequests) {
			this.pSequentialRequestCompleted.then(function() {
				submitWithToken();
			});
			this.pSequentialRequestCompleted = pRequestCompleted;
		} else {
			submitWithToken();
		}

		return {
			abort: function() {
				if (oRequestHandle) {
					oRequestHandle.abort();
				}
				bAborted = true;
			}
		};
	};

	/**
	 * Sets the new context session ID (SID).
	 *
	 * This SID will be send in the header of every following OData request in order to reuse the same OData Service session.
	 *
	 * @param {string} sSessionContextId New session context ID
	 * @private
	 */
	ODataModel.prototype._setSessionContextIdHeader = function(sSessionContextId) {
		if (sSessionContextId){
			this.sSessionContextId = sSessionContextId;
		}
	};

	/**
	 * Submit of a single request.
	 *
	 * @param {object} oRequest The request object
	 * @returns {object} Handle for the request, providing at least an <code>abort</code> method
	 * @private
	 */
	ODataModel.prototype._submitSingleRequest = function(oRequest) {
		var that = this,
			oRequestHandle,
			mChangeEntities = {},
			mGetEntities = {},
			mEntityTypes = {};

		function handleSuccess(oData, oResponse) {
			// If there is a 200 response which does not contain valid data, this should be treated as an error.
			// This may happen in case of SAML session expiration.
			if (oData === undefined && oResponse.statusCode === 200) {
				handleError({
					message: "Response did not contain a valid OData result",
					response: oResponse
				});
				return;
			}

			function successWrapper(oData, oResponse) {
				for (var i = 0; i < oRequest.parts.length; i++) {
					if (oRequest.parts[i].request._aborted){
						that._processAborted(oRequest.parts[i].request, oResponse);
					} else if (oRequest.parts[i].fnSuccess) {
						oRequest.parts[i].fnSuccess(oData, oResponse);
					}
				}
				if (oRequest.request.requestUri.indexOf("$count") === -1) {
					that.checkUpdate(false, false, mGetEntities);
					if (oRequest.bRefreshAfterChange){
						that._refresh(false, undefined, mChangeEntities, mEntityTypes);
					}
				}
			}

			that._processSuccess(oRequest.request, oResponse, successWrapper, mGetEntities, mChangeEntities, mEntityTypes);
			that._invalidatePathCache();
			that._setSessionContextIdHeader(that._getHeader("sap-contextid", oResponse.headers));
		}

		function handleError(oError) {
			var i;

			if (oError.message == "Request aborted") {
				for (i = 0; i < oRequest.parts.length; i++){
					that._processAborted(oRequest.parts[i].request, oError);
				}
			} else {
				for (i = 0; i < oRequest.parts.length; i++) {
					that._processError(oRequest.parts[i].request, oError, oRequest.parts[i].fnError);
				}
			}

			that._processAfterUpdate();
		}

		oRequest.request.eventInfo = {
				requests: oRequest.parts,
				batch: false
		};
		oRequestHandle =  this._submitRequest(oRequest.request, handleSuccess, handleError);

		return oRequestHandle;
	};

	/**
	 * Submit of a batch request.
	 *
	 * @param {object} oBatchRequest The batch request object
	 * @param {array} aRequests Array of requests; defines the order of requests in the batch
	 * @param {function} fnSuccess Success callback function
	 * @param {fnError} fnError Error callback function
	 * @returns {object} Handle for the batch request, providing at least an <code>abort</code> method
	 * @private
	 */
	ODataModel.prototype._submitBatchRequest = function(oBatchRequest, aRequests, fnSuccess, fnError) {
		var that = this,
			mChangeEntities = {},
			mContentID2KeyAndDeepPath = {},
			mGetEntities = {},
			mEntityTypes = {};

		function processResponse(oRequest, oResponse, bAborted) {
			var sContentID, sEntityKey, i;

			for (i = 0; i < oRequest.parts.length; i++) {
				var sOriginalDeepPath, sOriginalUri;

				if (bAborted || oRequest.parts[i].request._aborted) {
					that._processAborted(oRequest.parts[i].request, oResponse);
				} else if (oResponse.message) {
					that._processError(oRequest.parts[i].request, oResponse, oRequest.parts[i].fnError);
				} else {
					if (oRequest.request.contentID) {
						sContentID = oRequest.request.contentID;
						if (oRequest.request.created || oRequest.request.functionMetadata) {
							sEntityKey = that._getKey(oResponse.data);

							mContentID2KeyAndDeepPath[sContentID] = {
								key : sEntityKey,
								functionImport : !!oRequest.request.functionMetadata,
								deepPath : oRequest.request.deepPath.replace(
									"('" + sContentID + "')",
										sEntityKey.slice(sEntityKey.indexOf("(")))
							};
						} else {
							// creation request must have been successful -> map entry exists
							sEntityKey = mContentID2KeyAndDeepPath[sContentID].key;
							if (mContentID2KeyAndDeepPath[sContentID].functionImport) {
								sOriginalDeepPath = oRequest.request.deepPath;
								sOriginalUri = oRequest.request.requestUri;
							}
							oRequest.request.requestUri =
								oRequest.request.requestUri.replace("$" + sContentID, sEntityKey);
							oRequest.request.deepPath =
								mContentID2KeyAndDeepPath[sContentID].deepPath;
						}
					}

					that._processSuccess(oRequest.parts[i].request, oResponse,
						oRequest.parts[i].fnSuccess, mGetEntities, mChangeEntities, mEntityTypes,
						/*bBatch*/false, /*aRequests*/undefined, mContentID2KeyAndDeepPath);

					if (sOriginalUri) {
						// restore original values for potential retry of function import
						oRequest.request.deepPath = sOriginalDeepPath;
						oRequest.request.requestUri = sOriginalUri;
					}
				}
			}
		}

		function handleSuccess(oData, oBatchResponse) {
			// If there is a 200 response which does not contain valid data, this should be treated as an error.
			// This may happen in case of SAML session expiration.
			if (oData === undefined && oBatchResponse.statusCode === 200) {
				handleError({
					message: "Response did not contain a valid OData batch result",
					response: oBatchResponse
				});
				return;
			}

			var oResponse, oRequestObject, aChangeResponses,
				aBatchResponses = oData.__batchResponses;

			if (aBatchResponses) {
				var i,j;
				for (i = 0; i < aBatchResponses.length; i++) {
					oResponse = aBatchResponses[i];

					if (Array.isArray(aRequests[i])) {
						//changeSet failed
						if (oResponse.message) {
							for (j = 0; j < aRequests[i].length; j++) {
								// ensure that messages are reported for each request in a changeset
								// as we cannot assign the error to a specific request
								oResponse.$reported = false;
								oRequestObject = aRequests[i][j];
								processResponse(oRequestObject, oResponse);
								oRequestObject.response = oResponse;
							}
						} else {
							aChangeResponses = oResponse.__changeResponses;
							for (j = 0; j < aChangeResponses.length; j++) {
								var oChangeResponse = aChangeResponses[j];
								oRequestObject = aRequests[i][j];
								processResponse(oRequestObject, oChangeResponse);
								oRequestObject.response = oChangeResponse;
							}
						}
					} else {
						oRequestObject = aRequests[i];
						processResponse(oRequestObject, oResponse);
						oRequestObject.response = oResponse;
					}
				}
				that._invalidatePathCache();
				that.checkUpdate(false, false, mGetEntities);
			}

			that._processSuccess(oBatchRequest, oBatchResponse, fnSuccess, mGetEntities, mChangeEntities, mEntityTypes, true, aRequests);
			that._setSessionContextIdHeader(that._getHeader("sap-contextid", oBatchResponse.headers));
		}

		function handleError(oError) {
			var bAborted = oError.message == "Request aborted";

			oError.$reported = true; // avoid that individual requests log the error
			// Call processError for all contained requests first
			each(aRequests, function(i, oRequest) {
				if (Array.isArray(oRequest)) {
					oRequest.forEach(function(oRequest) {
						processResponse(oRequest, oError, bAborted);
					});
				} else {
					processResponse(oRequest, oError, bAborted);
				}
			});

			that._processAfterUpdate();

			if (bAborted) {
				that._processAborted(oBatchRequest, oError, true);
			} else {
				// ensure that the error is reported for the complete $batch, except for those rejected with own reason
				oError.$reported = oError.$ownReason || false;
				that._processError(oBatchRequest, oError, fnError, true, aRequests);
			}
		}

		oBatchRequest.eventInfo = {
				requests: aRequests,
				batch: true
		};
		var oBatchRequestHandle = this._submitRequest(oBatchRequest, handleSuccess, handleError);

		function callAbortHandler(oRequest) {
			var fnError;
			for (var i = 0; i < oRequest.parts.length; i++) {
				fnError = oRequest.parts[i].fnError;
				if (!oRequest.parts[i].request._aborted && fnError) {
					fnError(ODataModel._createAbortedError());
				}
			}
		}

		var oRequestHandle = {
			abort: function(bSuppressErrorHandlerCall) {
				each(aRequests, function(i, oRequest) {
					if (Array.isArray(oRequest)) {
						oRequest.forEach(function(oRequest) {
							callAbortHandler(oRequest);
						});
					} else {
						callAbortHandler(oRequest);
					}
				});
				if (fnError && !bSuppressErrorHandlerCall) {
					fnError(ODataModel._createAbortedError());
				}
				oBatchRequestHandle.abort();
			}
		};

		return oRequestHandle;
	};


	/**
	 * If canonical path changes were detected, all canonical path cache entries are checked for up-to-dateness.
	 * @private
	 */

	ODataModel.prototype._invalidatePathCache = function(){
		var that = this, iIndex;
		if (Object.keys(this.mInvalidatedPaths).length > 0){
			Object.keys(this.mPathCache).forEach(function(sKey){
				// Search for matching key and navigation property, e.g.: (key=123)/ToProduct
				for (var sUpdateKey in that.mInvalidatedPaths) {
					iIndex = sKey.indexOf(sUpdateKey);
					if (iIndex > -1) {
						if (iIndex + sUpdateKey.length !== sKey.length) {
							var sEnd = sKey.substr(iIndex + sUpdateKey.length);
							that.mPathCache[sKey].canonicalPath = that.mInvalidatedPaths[sUpdateKey] === null ? null : that.mInvalidatedPaths[sUpdateKey] + sEnd;
						} else {
							that.mPathCache[sKey].canonicalPath = that.mInvalidatedPaths[sUpdateKey];
						}
					}
				}
			});
		}
		this.mInvalidatedPaths = {};
	};

	/**
	 * Create a batch request object.
	 *
	 * @param {array} aBatchRequests Array of request objects
	 * @returns {object} The request object for the batch
	 * @private
	 */
	ODataModel.prototype._createBatchRequest = function(aBatchRequests) {
		var sUrl, oRequest,
		oChangeHeader = {},
		oPayload = {},
		bCancelOnClose = true;

		oPayload.__batchRequests = aBatchRequests;


		// If one requests leads to data changes at the back-end side, the canceling of the batch request must be prevented.
		for (var sIndex in aBatchRequests) {
			if (aBatchRequests[sIndex] && aBatchRequests[sIndex].__changeRequests ||
				aBatchRequests[sIndex] && aBatchRequests[sIndex].headers && !aBatchRequests[sIndex].headers['sap-cancel-on-close']) {
				bCancelOnClose = false;
				break;
			}
		}
		sUrl = this.sServiceUrl	+ "/$batch";


		if (this.aUrlParams.length > 0) {
			sUrl += "?" + this.aUrlParams.join("&");
		}

		extend(oChangeHeader, this.mCustomHeaders, this.oHeaders);

		// Set Accept header for $batch requests
		oChangeHeader["Accept"] = "multipart/mixed";

		// reset
		delete oChangeHeader["Content-Type"];

		oChangeHeader['sap-cancel-on-close'] = bCancelOnClose;

		oRequest = {
				headers : oChangeHeader,
				requestUri : sUrl,
				method : "POST",
				data : oPayload,
				user: this.sUser,
				password: this.sPassword,
				async: true
		};

		oRequest.withCredentials = this.bWithCredentials;

		return oRequest;
	};

	/**
	 * Abort internal requests such as created via two-way binding changes or created entries.
	 *
	 * @param {string} sGroupId ID of the group that should be searched for the request
	 * @param {object} [mParameters]
	 * Map which contains the following parameter properties:
	 * @param {string} [mParameters.requestKey] Request key used to find the requests, which needs to aborted.
	 * @param {string} [mParameters.path] Path used to find the requests, which needs to be aborted.
	 * @private
	 */
	ODataModel.prototype.abortInternalRequest = function(sGroupId, mParameters) {
		var mRequests = this.mRequests;
		var sRequestKey, sPath;
		if (mParameters){
			sRequestKey = mParameters.requestKey;
			sPath = mParameters.path;
		}

		if (sGroupId in this.mDeferredGroups) {
			mRequests = this.mDeferredRequests;
		}

		var abortRequest = function(oRequest){
			for (var i = 0; i < oRequest.parts.length; i++) {
				oRequest.parts[i].requestHandle.abort();
			}
		};

		var oRequestGroup = mRequests[sGroupId];

		if (oRequestGroup) {
			if (sRequestKey in oRequestGroup.map){
				abortRequest(oRequestGroup.map[sRequestKey]);
			} else if (sPath){
				each(oRequestGroup.map, function(sRequestKey, oRequest){
					if (sRequestKey.indexOf(sPath) >= 0){
						abortRequest(oRequest);
					}
				});
			} else if (sGroupId && !mParameters){
				each(oRequestGroup.map, function(sKey, oRequest){
					abortRequest(oRequest);
				});
			}
		}
	};

	/**
	 * Push request to internal request queue.
	 *
	 * @param {map} mRequests Request queue
	 * @param {string} sGroupId ID of a request group; requests belonging to the same group will be bundled in one batch request
	 * @param {string} [sChangeSetId] The changeSet Id
	 * @param {object} oRequest The request
	 * @param {function} fnSuccess The success callback function
	 * @param {function} fnError The error callback function
	 * @param {object} requestHandle Handle for the requests
	 * @param {boolean} bRefreshAfterChange Enable/Disable updates of all bindings after change operations for the given requests
	 * @private
	 */
	ODataModel.prototype._pushToRequestQueue = function(mRequests, sGroupId, sChangeSetId, oRequest, fnSuccess, fnError, requestHandle, bRefreshAfterChange) {
		var oGroupEntry,
			oRequestGroup = mRequests[sGroupId],
			sRequestKey = oRequest.key ? oRequest.key : oRequest.method + ":" + oRequest.requestUri;

		//ignore requests in warmup scenario
		if (this.bWarmup) {
			return;
		}
		//create request group if it does not exist
		if (!oRequestGroup) {
			oRequestGroup = {};
			oRequestGroup.map = {};
			oRequestGroup.requests = [];
			mRequests[sGroupId] = oRequestGroup;
		}

		//'combine' only GET and internal create&change requests.
		if (sRequestKey in oRequestGroup.map && (oRequest.key || oRequest.method === 'GET')) {
			oGroupEntry = oRequestGroup.map[sRequestKey];
			var oStoredRequest = oGroupEntry.request;
			oRequest.deepPath = oStoredRequest.deepPath;
			if (oGroupEntry.bRefreshAfterChange === undefined) { // If not already defined, overwrite with new flag
				oGroupEntry.bRefreshAfterChange = bRefreshAfterChange;
			}

			if (!oRequest.key) {
				oGroupEntry.parts.push({
					request:	oRequest,
					fnSuccess:	fnSuccess,
					fnError:	fnError,
					requestHandle:	requestHandle
				});
			}

			if (oRequest.method === "GET") {
				//delete data if any. Could happen for GET Function imports
				delete oStoredRequest.data;
			} else {
				oStoredRequest.method = oRequest.method;
				oStoredRequest.headers = oRequest.headers;
				oStoredRequest.data = oRequest.data;
				oStoredRequest.sideEffects = oRequest.sideEffects;

				if (oRequest.method === "PUT") {
					// if stored request was a MERGE before (created by setProperty) but is now sent via PUT
					// (by submitChanges) the merge header must be removed
					delete oStoredRequest.headers["x-http-method"];
				}
				// if request is already aborted we should delete the aborted flag
				if (oStoredRequest._aborted) {
					delete oStoredRequest._aborted;
				}
			}

			if (oStoredRequest.functionMetadata) {
				// function imports need to replace the requestUri
				oStoredRequest.requestUri = oRequest.requestUri;
				// function imports need to update the functionTarget in case the function
				// parameters are changed before submitting
				oStoredRequest.functionTarget = oRequest.functionTarget;
			}
		} else {
			oGroupEntry = {
				request: oRequest,
				bRefreshAfterChange: bRefreshAfterChange,
				parts: [{
					request:	oRequest,
					fnSuccess:	fnSuccess,
					fnError:	fnError,
					requestHandle: 	requestHandle
				}]
			};
			if (oRequest.method === "GET") {
				oRequestGroup.requests.push(oGroupEntry);
			} else {
				if (!oRequestGroup.changes) {
					oRequestGroup.changes = {};
				}
				var oChangeGroup = oRequestGroup.changes[sChangeSetId];
				if (!oChangeGroup) {
					oChangeGroup = [];
					oRequestGroup.changes[sChangeSetId] = oChangeGroup;
				}
				oGroupEntry.changeSetId = sChangeSetId;
				oChangeGroup.push(oGroupEntry);
			}
			oRequestGroup.map[sRequestKey] = oGroupEntry;
		}
	};

	/**
	 * Collects all entities or entity types that shall be refreshed
	 *
	 * @param {object} oGroup The batchGroup
	 * @param {map} mChangedEntities A map containing the changed entities of the batchGroup
	 * @param {map} mEntityTypes A map containing the changed EntityTypes
	 *
	 * @private
	 */
	ODataModel.prototype._collectChangedEntities = function(oGroup, mChangedEntities, mEntityTypes) {
		var that = this;

		if (oGroup.changes) {
			each(oGroup.changes, function(sChangeSetId, aChangeSet){
				for (var i = 0; i < aChangeSet.length; i++) {
					if (aChangeSet[i].bRefreshAfterChange) {
						var oRequest = aChangeSet[i].request,
							sPath = "/" + oRequest.requestUri.split("?")[0],
							oObject, sKey;
						if (oRequest.method === "POST" || oRequest.method === "DELETE") {
							var oEntityMetadata = that.oMetadata._getEntityTypeByPath(sPath);
							if (oEntityMetadata) {
								mEntityTypes[oEntityMetadata.entityType] = true;
							}
						} else {
							oObject = that._getObject(sPath);
							if (oObject) {
								sKey = that._getKey(oObject);
							} else if (sPath.lastIndexOf("/") === 0) {
								sKey = that._getKey(sPath);
							}
							if (sKey) {
								mChangedEntities[sKey] = true;
							}
						}
					}
				}
			});
		}
	};

	/**
	 * Request queue processing.
	 *
	 * @param {map} mRequests Request queue
	 * @param {string} sGroupId ID of a request group; requests belonging to the same group will be bundled in one batch request
	 * @param {function} fnSuccess Success callback function
	 * @param {function} fnError Error callback function
	 * @param {string} [mChangeHeaders]
	 *   The map of headers to add to each change request within the $batch requests created
	 * @returns {object|array} oRequestHandle The request handle: array if multiple requests are sent
	 * @private
	 */
	ODataModel.prototype._processRequestQueue = function(mRequests, sGroupId, fnSuccess, fnError, mChangeHeaders){
		var that = this, sPath,
			aRequestHandles = [];

		function checkAbort(oRequest, oWrappedBatchRequestHandle) {
			for (var i = 0; i < oRequest.parts.length; i++) {
				var oPart = oRequest.parts[i];
				if (oPart.request._aborted) {
					that._processAborted(oRequest.request, null);
					oRequest.parts.splice(i,1);
					i--;
				} else if (oWrappedBatchRequestHandle){
					oPart.request._handle = oWrappedBatchRequestHandle;
					oWrappedBatchRequestHandle.iRelevantRequests++;
				}
			}
		}

		function wrapRequestHandle() {
			return {
				iRelevantRequests : 0,
				oRequestHandle: {},
				abort: function() {
					this.iRelevantRequests--;
					if (this.iRelevantRequests === 0 && this.oRequestHandle) {
						this.oRequestHandle.abort(true);
						if (fnSuccess) {
							fnSuccess({}, undefined);
						}
					}
				}
			};
		}

		if (this.bUseBatch) {
			//auto refresh for batch / for single requests we refresh after the request was successful
			each(mRequests, function(sRequestGroupId, oRequestGroup) {
				if (sRequestGroupId === sGroupId || !sGroupId) {
					var mChangedEntities = {},
						mEntityTypes = {};
					that._collectChangedEntities(oRequestGroup, mChangedEntities, mEntityTypes);

					if (Object.keys(mChangedEntities).length || Object.keys(mEntityTypes).length) {
						that.bIncludeInCurrentBatch = true;
						that._refresh(false, sRequestGroupId, mChangedEntities, mEntityTypes);
						that.bIncludeInCurrentBatch = false;
					}
				}
			});
			each(mRequests, function(sRequestGroupId, oRequestGroup) {
				if (sRequestGroupId === sGroupId || !sGroupId) {
					var aReadRequests = [], aBatchGroup = [], oChangeSet, aChanges;
					var oWrappedBatchRequestHandle = wrapRequestHandle();
					if (oRequestGroup.changes) {
						each(oRequestGroup.changes, function(sChangeSetId, aChangeSet) {
							var oCurrentRequest, i, oRequestInfo;

							oChangeSet = {__changeRequests:[]};
							aChanges = [];
							for (i = 0; i < aChangeSet.length; i++) {
								oCurrentRequest = aChangeSet[i].request;
								_Helper.extend(oCurrentRequest.headers, mChangeHeaders);
								//increase laundering
								sPath = '/' + that.getKey(oCurrentRequest.data);
								that.increaseLaundering(sPath, oCurrentRequest.data);
								checkAbort(aChangeSet[i], oWrappedBatchRequestHandle);
								if (aChangeSet[i].parts.length > 0) {
									that.removeInternalMetadata(oCurrentRequest.data);
									oChangeSet.__changeRequests.push(oCurrentRequest);

									if (oCurrentRequest.expandRequest) {
										// for created entities there is always exactly one part
										oRequestInfo = aChangeSet[i].parts[0];
										that._pushToRequestQueue(mRequests, sRequestGroupId,
											undefined, oCurrentRequest.expandRequest,
											oRequestInfo.fnSuccess, oRequestInfo.fnError,
											oRequestInfo.requestHandle, false);
									}
									aChanges.push(aChangeSet[i]);
								}
							}
							if (oChangeSet.__changeRequests && oChangeSet.__changeRequests.length > 0) {
								aReadRequests.push(oChangeSet);
								aBatchGroup.push(aChanges);
							}
						});
					}
					if (oRequestGroup.requests) {
						var aRequests = oRequestGroup.requests;

						for (var i = 0; i < aRequests.length; i++) {
							checkAbort(aRequests[i], oWrappedBatchRequestHandle);
							if (aRequests[i].parts.length > 0) {
								aReadRequests.push(aRequests[i].request);
								aBatchGroup.push(aRequests[i]);
							}
						}
					}
					if (aReadRequests.length > 0) {
						var oBatchRequest = that._createBatchRequest(aReadRequests);
						oWrappedBatchRequestHandle.oRequestHandle = that._submitBatchRequest(oBatchRequest, aBatchGroup, fnSuccess, fnError);
						aRequestHandles.push(oWrappedBatchRequestHandle.oRequestHandle);
					}
					delete mRequests[sRequestGroupId];
				}
			});
		} else  {
			each(mRequests, function(sRequestGroupId, oRequestGroup) {
				if (sRequestGroupId === sGroupId || !sGroupId) {
					if (oRequestGroup.changes) {
						each(oRequestGroup.changes, function(sChangeSetId, aChangeSet){
							for (var i = 0; i < aChangeSet.length; i++) {
								var oWrappedSingleRequestHandle = wrapRequestHandle();
								//increase laundering
								sPath = '/' + that.getKey(aChangeSet[i].request.data);
								that.increaseLaundering(sPath, aChangeSet[i].request.data);
								checkAbort(aChangeSet[i], oWrappedSingleRequestHandle);
								if (aChangeSet[i].parts.length > 0) {
									that.removeInternalMetadata(aChangeSet[i].request.data);
									oWrappedSingleRequestHandle.oRequestHandle = that._submitSingleRequest(aChangeSet[i]);
									aRequestHandles.push(oWrappedSingleRequestHandle.oRequestHandle);
								}
							}
						});
					}
					if (oRequestGroup.requests) {
						var aRequests = oRequestGroup.requests;
						for (var i = 0; i < aRequests.length; i++) {
							var oWrappedSingleRequestHandle = wrapRequestHandle();
							checkAbort(aRequests[i], oWrappedSingleRequestHandle);
							if (aRequests[i].parts.length > 0) {
								oWrappedSingleRequestHandle.oRequestHandle =
									that._submitSingleRequest(aRequests[i]);
								aRequestHandles.push(oWrappedSingleRequestHandle.oRequestHandle);
							}
						}
					}
					delete mRequests[sRequestGroupId];
				}
			});
		}
		this.checkDataState(this.mLaunderingState);
		return aRequestHandles.length == 1 ? aRequestHandles[0] : aRequestHandles;
	};

	/**
	 * Process request queue asynchronously.
	 *
	 * @param {map} mRequestQueue The request queue to process
	 * @private
	 */
	ODataModel.prototype._processRequestQueueAsync = function(mRequestQueue) {
		var that = this;
		if (!this.pCallAsync) {
			this.pCallAsync = this.oMetadata.loaded().then(function() {
				return Promise.resolve().then(function() {
					that._processRequestQueue(mRequestQueue);
					that.pCallAsync = undefined;
				});
			});
		}
	};

	/**
	 * Process request response for successful requests.
	 *
	 * @param {object} oRequest The request
	 * @param {object} oResponse The response
	 * @param {function} fnSuccess The success callback function
	 * @param {map} mGetEntities Map of read entities
	 * @param {map} mChangeEntities Map of changed entities
	 * @param {map} mEntityTypes Map of changed entityTypes
	 * @param {boolean} bBatch Process success for single/batch request
	 * @param {array} aRequests Array of request; represents the order of requests in the batch
	 * @param {Object<string,object>} [mContentID2KeyAndDeepPath]
	 *   Maps a content ID to an object containing the properties <code>key</code> representing the
	 *   entity key in the OData cache, and <code>deepPath</code> representing the deep path for
	 *   that entity
	 * @returns {boolean} bSuccess Processed successfully
	 * @private
	 */
	ODataModel.prototype._processSuccess = function(oRequest, oResponse, fnSuccess, mGetEntities,
			mChangeEntities, mEntityTypes, bBatch, aRequests, mContentID2KeyAndDeepPath) {
		var sCanonicalPath, bContent, sDeepPath, oEntity, oEntityType, sHeadersLocation,
			oImportData, bIsFunction, sNormalizedPath, aParts, sPath, iPos, sUri,
			mLocalChangeEntities = {},
			mLocalGetEntities = {},
			oResultData = oResponse.data,
			that = this;

		if (!bBatch) {
			bContent = !["204", "205"].includes(String(oResponse.statusCode));

			sUri = oRequest.requestUri;
			sPath = sUri.replace(this.sServiceUrl,"");
			//in batch requests all paths are relative
			if (!sPath.startsWith('/')) {
				sPath = '/' + sPath;
			}

			// In order to retrieve the EntityType, the path should be normalized (URL parameters should be removed)
			sNormalizedPath = this._normalizePath(sPath);
			oEntityType = this.oMetadata._getEntityTypeByPath(sNormalizedPath);

			// FunctionImports shouldn't be resolved canonical
			bIsFunction = oEntityType && oEntityType.isFunction;
			sPath = this._normalizePath(sPath, undefined, !bIsFunction);

			// decrease laundering
			this.decreaseLaundering(sPath, oRequest.data);
			this._decreaseDeferredRequestCount(oRequest);

			// update deep path of function import
			if (oRequest.functionMetadata) {
				if (oResponse.headers && oResponse.headers.location) {
					sHeadersLocation = oResponse.headers.location;
					iPos = sHeadersLocation.lastIndexOf(this.sServiceUrl);
					if (iPos > -1) {
						sCanonicalPath = ODataUtils._normalizeKey(
							sHeadersLocation.slice(iPos + this.sServiceUrl.length));
						if (oRequest.functionTarget === sCanonicalPath) {
							sDeepPath = this.getDeepPathForCanonicalPath(sCanonicalPath);
							if (sDeepPath) {
								oRequest.deepPath = sDeepPath;
							}
						}
						oRequest.functionTarget = sCanonicalPath;
					}
				}
				if (oRequest.adjustDeepPath) {
					oRequest.deepPath = oRequest.adjustDeepPath({
						deepPath : sDeepPath || oRequest.functionTarget,
						response : merge({}, oResponse)
					});
				} else if (!sDeepPath) {
					if (!sHeadersLocation) {
						sDeepPath = this.getDeepPathForCanonicalPath(oRequest.functionTarget);
					}
					oRequest.deepPath = sDeepPath || oRequest.functionTarget;
				}
				if (mContentID2KeyAndDeepPath && oRequest.contentID) {
					mContentID2KeyAndDeepPath[oRequest.contentID].deepPath = oRequest.deepPath;
				}
			}

			// no data available
			if (bContent && oResultData === undefined && oResponse) {
				// Parse error messages from the back-end
				this._parseResponse(oResponse, oRequest);

				Log.fatal(this + " - No data was retrieved by service: '" + oResponse.requestUri + "'");
				that.fireRequestCompleted({url : oResponse.requestUri, type : "GET", async : oResponse.async,
					info: "Accept headers:" + this.oHeaders["Accept"], infoObject : {acceptHeaders: this.oHeaders["Accept"]},  success: false});
				return false;
			}

			// broken implementations need this
			if (oResultData && !oResultData.__metadata && oResultData.results && !Array.isArray(oResultData.results)) {
				oResultData = oResultData.results;
			}

			// adding the result data to the data object
			if (!oResponse._imported && oResultData && (Array.isArray(oResultData) || typeof oResultData == 'object')) {
				//need a deep data copy for import
				oImportData = merge({}, oResultData);
				if (oRequest.key || oRequest.created) {
					that._importData(oImportData, mLocalGetEntities, oResponse, oRequest,
						/*sPath*/undefined, /*sDeepPath*/undefined, /*sKey*/undefined, bIsFunction,
						/*sPathFromCanonicalParent*/undefined, oRequest.sideEffects);
				} else {
					that._importData(oImportData, mLocalGetEntities, oResponse, oRequest, sPath,
						oRequest.deepPath, /*sKey*/undefined, bIsFunction,
						/*sPathFromCanonicalParent*/undefined, oRequest.sideEffects);
				}
				oResponse._imported = true;
			}

			oEntity = this._getEntity(oRequest.key);
			if (oEntity && oEntity.__metadata.created
					&& oEntity.__metadata.created.functionImport) {
				var aResults = [];
				var oResult = oEntity["$result"];
				if (oResult && oResult.__list) {
					each(mLocalGetEntities, function(sKey) {
						aResults.push(sKey);
					});
					oResult.__list = aResults;
				} else if (oResult && oResult.__ref){
					//there should be only 1 entity in mLocalGetEntities
					each(mLocalGetEntities, function(sKey) {
						oResult.__ref = sKey;
					});
				}
			}

			//get change entities for update/remove
			if (!bContent) {
				aParts = sPath.split("/");
				if (aParts[1]) {
					mLocalChangeEntities[aParts[1]] = oRequest;
					//cleanup of this.mChangedEntities; use only the actual response key
					this._updateChangedEntity(aParts[1], oRequest.data);
				}
				//for delete requests delete data in model (exclude $links)
				if (oRequest.method === "DELETE" && aParts[2] !== "$links") {
					this._removeEntity(aParts[1]);
				}
			}
			// remove temporary entity for entity creation and function import
			if (bContent && oRequest.method === "POST" || oRequest.functionMetadata) {
				if (oEntityType) {
					mEntityTypes[oEntityType.entityType] = true;
				}
				if (oRequest.key) {
					if (oRequest.created) {
						this._removeEntity(oRequest.key);
					} else {
						// do not call _removeEntity after successful function import call as
						// _removeEntity would delete also the cached object which would cause that
						// the path to $result cannot be resolved any more; delete only the entry in
						// changed entities to avoid pending changes
						delete this.mChangedEntities[oRequest.key];
					}
				}
			}

			// Parse messages from the back-end only if not yet reported
			if (!oResponse.$reported) {
				this._parseResponse(oResponse, oRequest, mLocalGetEntities, mLocalChangeEntities);
				oResponse.$reported = true;
			}

			// Add the Get and Change entities from this request to the main ones (which differ in case of batch requests)
			extend(mGetEntities, mLocalGetEntities);
			extend(mChangeEntities, mLocalChangeEntities);

			this._updateETag(oRequest, oResponse);
		}

		if (fnSuccess) {
			fnSuccess(oResultData, oResponse);
		}

		var oEventInfo = this._createEventInfo(oRequest, oResponse, aRequests);
		if (bBatch) {
			this.fireBatchRequestCompleted(oEventInfo);
		} else {
			this.fireRequestCompleted(oEventInfo);
		}

		return true;
	};

	/**
	 * Creates a new <code>mChangedEntities</code> entry for the <code>sKey</code> for the just
	 * created entity and takes all changes which have been made after this create has been
	 * submitted.
	 *
	 * @param {object} oRequest
	 *   The request object for a created entity
	 * @param {string} sKey
	 *   The key of the created entity
	 *
	 * @private
	 */
	ODataModel.prototype._cleanupAfterCreate = function (oRequest, sKey) {
		var oChangedEntity, aNavProps, sProperty,
			oContext = this.getContext("/" + oRequest.key),
			sDeepPath = oRequest.deepPath,
			oEntity = this._getEntity(sKey);

		if (oContext.isTransient() && sDeepPath.endsWith(")")) {
			oRequest.deepPath = sDeepPath.slice(0, sDeepPath.lastIndexOf("("))
				+ sKey.slice(sKey.indexOf("("));
		}
		this._updateContext(oContext, '/' + sKey, oRequest.deepPath);
		oContext.setUpdated(true);
		this.callAfterUpdate(function() {
			oContext.setUpdated(false);
		});
		delete oEntity.__metadata.created;
		// before deleting the old entity copy and update the changes
		oChangedEntity = this.mChangedEntities[oRequest.key];
		if (oChangedEntity) {
			aNavProps = this.oMetadata._getNavigationPropertyNames(
				this.oMetadata._getEntityTypeByPath(sKey));
			oChangedEntity = _Helper.merge({}, oChangedEntity);
			oChangedEntity.__metadata = _Helper.merge({}, oEntity.__metadata);
			oChangedEntity.__metadata.deepPath = oRequest.deepPath;
			for (sProperty in oRequest.data) {
				if (_Helper.deepEqual(oRequest.data[sProperty], oChangedEntity[sProperty])
						|| aNavProps.includes(sProperty)) {
					delete oChangedEntity[sProperty];
				}
			}
			this.mChangedEntities[sKey] = oChangedEntity;
			// cleanup also further POST request for the just created entity
			this.abortInternalRequest(this._resolveGroup(oRequest.key).groupId,
				{requestKey: oRequest.key});
		} // else case may happen if ODataModel#create is called which does not use the cache
	};

	/**
	 * Process request response for failed requests.
	 *
	 * @param {object} oRequest The request
	 * @param {object} oResponse The response
	 * @param {function} fnError The error callback function
	 * @param {boolean} bBatch Process success for single/batch request
	 * @param {array} aRequests Array of requests; represents the order of requests in the batch
	 * @private
	 */
	ODataModel.prototype._processError = function(oRequest, oResponse, fnError, bBatch, aRequests) {
		var oError, sPath;

		if (oRequest.functionMetadata) {
			oRequest.deepPath = oRequest.functionTarget;
		}

		oError = this._handleError(oResponse, oRequest);

		if (!bBatch) {
			// decrease laundering
			sPath = '/' + this.getKey(oRequest.data);
			this.decreaseLaundering(sPath, oRequest.data);
			this._decreaseDeferredRequestCount(oRequest);
		}

		if (fnError) {
			fnError(oError);
		}

		var oEventInfo = this._createEventInfo(oRequest, oError, aRequests);
		if (bBatch) {
			this.fireBatchRequestCompleted(oEventInfo);
			this.fireBatchRequestFailed(oEventInfo);
		} else {
			this.fireRequestCompleted(oEventInfo);
			this.fireRequestFailed(oEventInfo);
		}

	};

	/**
	 * Process request response for aborted requests.
	 *
	 * @param {object} oRequest The request
	 * @param {object} oResponse The response
	 * @param {boolean} bBatch Process success for single/batch request
	 * @private
	 */
	ODataModel.prototype._processAborted = function (oRequest, oResponse, bBatch) {
		var oEventInfo, sPath;

		if (!bBatch) {
			// decrease laundering
			sPath = '/' + this.getKey(oRequest.data);
			this.decreaseLaundering(sPath, oRequest.data);
			this._decreaseDeferredRequestCount(oRequest);
		}
		// If no response is contained, request was never sent and completes event can be omitted
		if (oResponse) {
			oEventInfo = this._createEventInfo(oRequest, ODataModel._createAbortedError());
			oEventInfo.success = false;
			if (bBatch) {
				this.fireBatchRequestCompleted(oEventInfo);
			} else {
				this.fireRequestCompleted(oEventInfo);
			}
		}
	};

	/**
	 * Process handlers registered for execution after update.
	 *
	 * @private
	 */
	ODataModel.prototype._processAfterUpdate = function() {
		var aCallAfterUpdate = this.aCallAfterUpdate;
		this.aCallAfterUpdate = [];
		for (var i = 0; i < aCallAfterUpdate.length; i++) {
			aCallAfterUpdate[i]();
		}
	};

	/**
	 * Process a two-way binding change.
	 *
	 * @param {string} sKey
	 *   Key of the entity to change
	 * @param {object} oData
	 *   The entry data
	 * @param {string} sGroupId
	 *   The group ID
	 * @param {boolean} [sUpdateMethod]
	 *   Sets <code>MERGE/PUT</code> method, defaults to <code>MERGE</code> if not provided
	 * @returns {object}
	 *   The request object
	 *
	 * @private
	 */
	ODataModel.prototype._processChange = function(sKey, oData, sGroupId, sUpdateMethod) {
		var sContentID, oContext, oCreated, sDeepPath, oEntityType, sETag, oExpandRequest,
			bFunctionImport, mHeaders, sMethod, oPayload, oRequest, oUnModifiedEntry,
			sUrl, aUrlParams,
			sEntityPath = "/" + sKey,
			that = this;

		// delete expand properties = navigation properties
		oEntityType = this.oMetadata._getEntityTypeByPath(sKey);

		if (!sUpdateMethod) {
			sUpdateMethod = this.sDefaultUpdateMethod;
		}

		// use #_getObject to receive the complete shadow cache entity (existing entity + current
		// changes); merge oData into the latest shadow cache entity to ensure that the given
		// changes are included (shadow cache could have been changed in the meanwhile)
		oPayload = merge({}, this._getObject(sEntityPath), oData);
		sDeepPath = oPayload.__metadata.deepPath;
		oCreated = oPayload.__metadata.created;

		if (oCreated) {
			sMethod = oCreated.method ? oCreated.method : "POST";
			sKey = oCreated.key;
			oExpandRequest = oCreated.expandRequest;
			sContentID = oCreated.contentID;
			bFunctionImport = oCreated.functionImport;
			if (bFunctionImport) {
				// update request url params with changed data from payload
				oCreated.urlParameters = this._createFunctionImportParameters(oCreated.key, sMethod, oPayload);
				// clear data
				oPayload = undefined;
			} else {
				//delete the uri flag when a new entity was created, since the uri for the create request is generated and does not point to a valid resource
				delete oPayload.__metadata['uri'];
			}
		} else if (sUpdateMethod === "MERGE") {
			sMethod = "MERGE";
			// get original unmodified entry for diff
			oUnModifiedEntry = this._getEntity(sKey);
		} else {
			sMethod = "PUT";
		}

		// remove metadata, navigation properties to reduce payload
		if (oPayload && oPayload.__metadata) {
			for (var n in oPayload.__metadata) {
				if (n !== 'type' && n !== 'uri' && n !== 'etag' && n !== 'content_type' && n !== 'media_src') {
					delete oPayload.__metadata[n];
				}
			}
		}

		// delete nav props
		if (oPayload && oEntityType) {
			var aNavProps = this.oMetadata._getNavigationPropertyNames(oEntityType);
			aNavProps.forEach(function(sNavPropName) {
				delete oPayload[sNavPropName];
			});
		}

		if (sMethod === "MERGE" && oEntityType && oUnModifiedEntry) {
			each(oPayload, function(sPropName, oPropValue) {
				if (sPropName !== '__metadata') {
					// remove unmodified properties and keep only modified properties for delta MERGE
					if (deepEqual(oUnModifiedEntry[sPropName], oPropValue) && !that.isLaundering('/' + sKey + '/' + sPropName)) {
						delete oPayload[sPropName];
					}
				}
			});
			// check if we have unit properties which were changed and if yes sent the associated unit prop also.
			var sPath = "/" + sKey, sUnitNameProp;
			each(oPayload, function(sPropName, oPropValue) {
				if (sPropName !== '__metadata') {
					sUnitNameProp = that.getProperty(sPath + "/" + sPropName + "/#@sap:unit");
					if (sUnitNameProp) {
						// set unit property only if it wasn't modified. Otherwise it should already exist on the payload.
						if (oPayload[sUnitNameProp] === undefined) {
							oPayload[sUnitNameProp] = oUnModifiedEntry[sUnitNameProp];
						}
					}
				}
			});
			// ensure to take the latest ETag
			if (oUnModifiedEntry.__metadata.etag) {
				oPayload.__metadata.etag = oUnModifiedEntry.__metadata.etag;
			}
		}

		// remove any yet existing references which should already have been deleted
		oPayload = this._removeReferences(oPayload);

		//get additional request info for created entries
		aUrlParams = oCreated && oCreated.urlParameters ? ODataUtils._createUrlParamsArray(oCreated.urlParameters) : undefined;
		mHeaders = oCreated ? this._getHeaders(oCreated.headers) : this._getHeaders();
		if (!bFunctionImport && this._isTransitionMessagesOnly(sGroupId)) {
			mHeaders["sap-messages"] = "transientOnly";
		}
		sETag = oCreated && oCreated.eTag ? oCreated.eTag : this.getETag(oPayload);

		sUrl = this._createRequestUrl('/' + sKey, null, aUrlParams, this.bUseBatch);

		oContext = this.getContext(sEntityPath);
		oRequest = this._createRequest(sUrl, sDeepPath, sMethod, mHeaders, oPayload, sETag,
			undefined, true, oContext.hasSubContexts());

		if (oCreated) {
			// for createEntry requests we need to flag request again
			if (oExpandRequest) {
				oRequest.expandRequest = oExpandRequest;
				oRequest.contentID = sContentID;
			}
			// for callFunction requests we need to store the updated functionTarget
			if (bFunctionImport) {
				oRequest.functionTarget = this.oMetadata._getCanonicalPathOfFunctionImport(
					oCreated.functionMetadata, oCreated.urlParameters);
				oRequest.functionMetadata = oCreated.functionMetadata;
			} else {
				oRequest.created = true;
				this._addSubEntitiesToPayload(oContext, oPayload);
			}
		}

		if (this.bUseBatch) {
			oRequest.requestUri = oRequest.requestUri.replace(this.sServiceUrl + '/','');
		}

		return oRequest;
	};

	/**
	 * Resolves batch group settings based on a given entity key or a given resolved path to an
	 * entity.
	 *
	 * @param {string} sKeyOrPath
	 *   The entity key or the resolved path to an entity
	 * @returns {object}
	 *   Batch group info containing <code>groupId</code> and <code>changeSetId</code>
	 *
	 * @private
	 */
	ODataModel.prototype._resolveGroup = function(sKeyOrPath) {
		var oChangeGroup, sChangeSetId, mCreated, oData, oEntityType, sGroupId,
			sPath = sKeyOrPath.startsWith("/") ? sKeyOrPath : ("/" + sKeyOrPath);

		oData = this._getObject(sPath);
		mCreated = oData && oData.__metadata && oData.__metadata.created;
		//for created entries the group information is retrieved from the params
		if (mCreated) {
			return {groupId: mCreated.groupId, changeSetId: mCreated.changeSetId};
		}

		//resolve groupId/changeSetId
		oEntityType = this.oMetadata._getEntityTypeByPath(sPath);
		if (this.mChangeGroups[oEntityType.name]) {
			oChangeGroup = this.mChangeGroups[oEntityType.name];
			sGroupId = oChangeGroup.groupId;
			sChangeSetId = oChangeGroup.single ? uid() : oChangeGroup.changeSetId;
		} else if (this.mChangeGroups['*']) {
			oChangeGroup = this.mChangeGroups['*'];
			sGroupId = oChangeGroup.groupId;
			sChangeSetId = oChangeGroup.single ? uid() : oChangeGroup.changeSetId;
		}

		return {groupId: sGroupId, changeSetId: sChangeSetId};
	};

	/**
	 * Handle ETag.
	 *
	 * @param {object} oRequest The request
	 * @param {object} oResponse The response
	 * @private
	 */
	ODataModel.prototype._updateETag = function(oRequest, oResponse) {
		var sUrl, oEntry, sETag;

		// refresh ETag from response directly. We can not wait for the refresh.
		sUrl = oRequest.requestUri.replace(this.sServiceUrl + '/', '');
		if (!sUrl.startsWith("/")) {
			sUrl = "/" + sUrl;
		}
		oEntry = this._getObject(sUrl.split("?")[0], undefined, true);
		sETag = this._getHeader("etag", oResponse.headers);
		if (oEntry && oEntry.__metadata && sETag){
			oEntry.__metadata.etag = sETag;
		}
	};

	/**
	 * Error handling for requests.
	 *
	 * @param {object} oError The error object
	 * @param {object} [oRequest]
	 *   The request object
	 *   Note: This parameter is mandatory iff the given error object represents a response to a failed request.
	 * @param {string} [sReportingClassName] The name of the reporting class
	 * @returns {map} A map of error information
	 * @private
	 */
	ODataModel.prototype._handleError = function(oError, oRequest, sReportingClassName) {
		var sToken,
			mParameters = {message : oError.message};

		if (oError.response) {
			if (!oError.$reported) {
				// Parse messages from the back-end
				this._parseResponse(oError.response, oRequest);

				if (this.bTokenHandling) {
					// if XSRFToken is not valid we get 403 with the x-csrf-token header : Required.
					// a new token will be fetched in the refresh afterwards.
					sToken = this._getHeader("x-csrf-token", oError.response.headers);
					if (oError.response.statusCode == '403' && sToken
							&& sToken.toLowerCase() === "required") {
						this.resetSecurityToken();
					}
				}
			}
			mParameters.statusCode = oError.response.statusCode;
			mParameters.statusText = oError.response.statusText;
			mParameters.headers = oError.response.headers;
			mParameters.responseText = oError.response.body;
		} else if (!oError.$reported) {
			Log.error("The following problem occurred: " + oError.message, oError.stack,
				sReportingClassName || sClassName);
		}
		oError.$reported = true;

		return mParameters;
	};

	/**
	 * Returns a function to be used as a SyncPromise catch handler in order to report not yet reported errors.
	 *
	 * @param {string} sReportingClassName
	 *   The name of the reporting class
	 * @returns {function(Error)}
	 *   A catch handler function expecting an <code>Error</code> instance
	 *
	 * @private
	 */
	ODataModel.prototype.getReporter = function (sReportingClassName) {
		var that = this;

		return function (oError) {
			that._handleError(oError, undefined, sReportingClassName);
		};
	};

	ODataModel.prototype._getODataHandler = function(sUrl) {
		if (sUrl.indexOf("$batch") > -1) {
			return OData.batchHandler;
		} else if (sUrl.indexOf("$count") > -1) {
			return undefined;
		} else if (this.bJSON) {
			return OData.jsonHandler;
		} else {
			return OData.atomHandler;
		}
	};

	/**
	 * Returns the ETag for a given binding path/context or data object.
	 *
	 * @param {string} [sPath] The binding path
	 * @param {sap.ui.model.Context} [oContext] The binding context
	 * @param {object} [oEntity] The entity data
	 *
	 * @returns {string|null} The found ETag (or <code>null</code> if none could be found)
	 * @public
	 */
	ODataModel.prototype.getETag = function(sPath, oContext, oEntity) {
		if (typeof sPath == "object") {
			oEntity = sPath;
			sPath = "";
		}
		return this._getETag(sPath, oContext, oEntity);
	};

	/**
	 * Returns the ETag for a given URL, binding path/context or data object.
	 *
	 * @param {string} sPath The binding path
	 * @param {sap.ui.model.Context} [oContext] The binding context
	 * @param {object} [oData] The entry data
	 *
	 * @returns {string} The found ETag (or <code>null</code> if none could be found)
	 * @private
	 */
	ODataModel.prototype._getETag = function(sPath, oContext, oData) {
		if (!oData || !oData.__metadata) {
			oData = this._getObject(sPath, oContext);
		}
		if (oData && oData.__metadata) {
			return oData.__metadata.etag;
		}
		return null;
	};

	/**
	 * Force the update on the server of an entity by setting its ETag to '*'.
	 *
	 * ETag handling must be active so the force update will work.
	 * @param {string} sKey The key to an Entity e.g.: Customer(4711)
	 * @public
	 */
	ODataModel.prototype.forceEntityUpdate = function(sKey) {
		var oData = this.mChangedEntities[sKey];
		if (oData && oData.__metadata) {
			oData.__metadata.etag = '*';
		} else {
			Log.error(this + " - Entity with key " + sKey + " does not exist or has no change");
		}
	};

	/**
	 * Creation of a request object
	 *
	 * @param {string} sUrl The request URL
	 * @param {string} sDeepPath The deep path
	 * @param {string} sMethod The request method
	 * @param {map} [mHeaders] A map of headers
	 * @param {object} [oData] The data for this request
	 * @param {string} [sETag] The ETag
	 * @param {boolean} [bAsync] Async request
	 * @param {boolean} [bUpdateAggregatedMessages]
	 *   Whether messages for child entities belonging to the same business object as the requested
	 *   or changed resources are updated. It is considered only if
	 *   {@link sap.ui.model.odata.MessageScope.BusinessObject} is set and if the OData service
	 *   supports message scope.
	 * @param {boolean} [bSideEffects]
	 *   Whether the request is to read side effects
	 * @return {object} Request object
	 * @private
	 */
	ODataModel.prototype._createRequest = function(sUrl, sDeepPath, sMethod, mHeaders, oData, sETag,
			bAsync, bUpdateAggregatedMessages, bSideEffects) {
		var oRequest;

		bAsync = bAsync !== false;

		if (sETag && sMethod !== "GET") {
			mHeaders["If-Match"] = sETag;
		}

		/* make sure to set content type header for POST/PUT requests when using JSON
		 * format to prevent datajs to add "odata=verbose" to the content-type header
		 * may be removed as later gateway versions support this */
		if (!mHeaders["Content-Type"] && sMethod !== "DELETE" && sMethod !== "GET") {
			if (this.bJSON) {
				mHeaders["Content-Type"] = "application/json";
			} else {
				mHeaders["Content-Type"] = "application/atom+xml";
			}
		}

		// Set Accept header for $count requests
		if (sUrl.indexOf("$count") > -1) {
			mHeaders["Accept"] = "text/plain, */*;q=0.5";
		}

		if (sMethod === "MERGE" && !this.bUseBatch) {
			mHeaders["x-http-method"] = "MERGE";
			sMethod = "POST";
		}

		if (this.sMessageScope === MessageScope.BusinessObject
				&& mHeaders["sap-messages"] !== "transientOnly") {
			if (this.bIsMessageScopeSupported) {
				mHeaders["sap-message-scope"] = this.sMessageScope;
			} else {
				Log.error("Message scope 'sap.ui.model.odata.MessageScope.BusinessObject' is not"
					+ " supported by the service: " + this.sServiceUrl, undefined, sClassName);
			}
		}

		bUpdateAggregatedMessages = bUpdateAggregatedMessages
			&& this.sMessageScope === MessageScope.BusinessObject
			&& this.bIsMessageScopeSupported;

		if (this.bUseBatch && sMethod !== "GET" && sMethod !== "HEAD" && !mHeaders["Content-ID"]) {
			mHeaders["Content-ID"] = uid();
		}

		oRequest = {
			async : bAsync,
			deepPath : sDeepPath,
			headers : mHeaders,
			method : sMethod,
			password : this.sPassword,
			requestUri : sUrl,
			updateAggregatedMessages : bUpdateAggregatedMessages,
			user : this.sUser
		};
		if (bSideEffects) {
			oRequest.sideEffects = true;
		}
		if (oData) {
			oRequest.data = oData;
		}

		if (this.bWithCredentials) {
			oRequest.withCredentials = this.bWithCredentials;
		}

		oRequest.requestID = this._createRequestID();

		return oRequest;
	};

	/**
	 * Executes the passed process request method when the metadata is available, takes care of
	 * properly wrapping the response handler to allow request abortion, and processes the request
	 * queue asynchronously.
	 *
	 * @param {function} fnProcessRequest
	 *   Function to prepare the request and add it to the request queue; it is called with the
	 *   request handle object returned by {@link #_processRequest}
	 * @param {function} [fnError]
	 *   Error callback which is called when the request is aborted
	 * @param {boolean} [bDeferred]
	 *   Whether the request belongs to a deferred group
	 * @returns {object}
	 *   A request handle object which has an <code>abort</code> function to abort the current
	 *   request
	 * @private
	 */
	ODataModel.prototype._processRequest = function (fnProcessRequest, fnError, bDeferred) {
		var oRequest, oRequestHandle,
			bAborted = false,
			that = this;

		if (this.bWarmup) {
			return {abort : function () {}};
		}

		if (bDeferred) {
			this.iPendingDeferredRequests += 1;
		}
		oRequestHandle = {
				abort : function () {
					if (that.pRetryAfter) {
						throw new Error("abort() during HTTP 503 'Retry-after' processing not supported");
					}
					if (bDeferred && !bAborted){
						// Since in some scenarios no request object was created yet, the counter is
						// decreased manually
						that.iPendingDeferredRequests -= 1;
					}
					// Call error handler synchronously
					if (!bAborted && fnError) {
						fnError(ODataModel._createAbortedError());
					}
					if (oRequest) {
						oRequest._aborted = true;
						if (oRequest._handle) {
							oRequest._handle.abort();
						}
					}
					bAborted = true;
				}
		};
		this.oMetadata.loaded().then(function () {
			oRequest = fnProcessRequest(oRequestHandle);
			if (oRequest) {
				oRequest.deferred = !!bDeferred;
			}
			that._processRequestQueueAsync(that.mRequests);
			if (bAborted) {
				oRequestHandle.abort();
			}
		});

		return oRequestHandle;
	};

	/**
	 * Trigger a <code>PUT/MERGE</code> request to the OData service that was specified in the model constructor.
	 *
	 * The update method used is defined by the global <code>defaultUpdateMethod</code> parameter which is
	 * <code>sap.ui.model.odata.UpdateMethod.Merge</code> by default. Please note that deep updates are not
	 * supported and may not work. These should be done separately and directly on the corresponding entry.
	 *
	 * @param {string} sPath A string containing the path to the data that should be updated.
	 *   The path is concatenated to the sServiceUrl which was specified
	 *   in the model constructor.
	 * @param {object} oData Data of the entry that should be updated.
	 * @param {object} [mParameters] Optional, can contain the following attributes:
	 * @param {object} [mParameters.context] If specified the sPath has to be is relative to the path given with the context.
	 * @param {function} [mParameters.success] A callback function which is called when the data has been successfully updated.
	 * @param {function} [mParameters.error] A callback function which is called when the request failed.
	 *   The handler can have the parameter <code>oError</code> which contains additional error information.
	 *   If the <code>PUT/MERGE</code> request has been aborted, the error has an <code>aborted</code> flag set to
	 *   <code>true</code>.
	 * @param {string} [mParameters.eTag] If specified, the <code>If-Match</code> header will be set to this ETag.
	 *   Caution: This feature in not officially supported as using asynchronous requests can lead
	 *   to data inconsistencies. If you decide to use this feature nevertheless, you have to make
	 *   sure that the request is completed before the data is processed any further.
	 * @param {Object<string,string>} [mParameters.urlParameters] A map containing the parameters that will be passed as query strings
	 * @param {Object<string,string>} [mParameters.headers] A map of headers for this request
	 * @param {string} [mParameters.batchGroupId] Deprecated - use <code>groupId</code> instead
	 * @param {string} [mParameters.groupId] ID of a request group; requests belonging to the same group will be bundled in one batch request
	 * @param {string} [mParameters.changeSetId] ID of the <code>ChangeSet</code> that this request should belong to
	 * @param {boolean} [mParameters.refreshAfterChange] Since 1.46; defines whether to update all bindings after submitting this change operation.
	 *   See {@link #setRefreshAfterChange}. If given, this overrules the model-wide <code>refreshAfterChange</code> flag for this operation only.
	 * @return {object} An object which has an <code>abort</code> function to abort the current request.
	 *
	 * @public
	 */
	ODataModel.prototype.update = function(sPath, oData, mParameters) {
		var fnSuccess, fnError, oRequest, sUrl, oContext, sETag,
			aUrlParams, sGroupId, sChangeSetId,
			mUrlParams, mHeaders, sMethod, mRequests, bRefreshAfterChange,
			bDeferred, that = this, sNormalizedPath, sDeepPath, bCanonical;

		if (mParameters) {
			sGroupId = mParameters.groupId || mParameters.batchGroupId;
			sChangeSetId = mParameters.changeSetId;
			oContext  = mParameters.context;
			fnSuccess = mParameters.success;
			fnError   = mParameters.error;
			sETag     = mParameters.eTag;
			mHeaders  = mParameters.headers;
			mUrlParams = mParameters.urlParameters;
			bRefreshAfterChange = mParameters.refreshAfterChange;
			bCanonical = mParameters.canonicalRequest;
			// ensure merge parameter backwards compatibility
			if (mParameters.merge !== undefined) {
				sMethod =  mParameters.merge ? "MERGE" : "PUT";
			}
		}

		bCanonical = this._isCanonicalRequestNeeded(bCanonical);
		bDeferred = sGroupId in that.mDeferredGroups;

		bRefreshAfterChange = this._getRefreshAfterChange(bRefreshAfterChange, sGroupId);

		aUrlParams = ODataUtils._createUrlParamsArray(mUrlParams);
		mHeaders = this._getHeaders(mHeaders);
		sMethod = sMethod ? sMethod : this.sDefaultUpdateMethod;
		sETag = sETag || this._getETag(sPath, oContext, oData);

		sNormalizedPath = this._normalizePath(sPath, oContext, bCanonical);
		sDeepPath = this.resolveDeep(sPath, oContext);

		return this._processRequest(function(requestHandle) {
			sUrl = that._createRequestUrlWithNormalizedPath(sNormalizedPath, aUrlParams, that.bUseBatch);
			oRequest = that._createRequest(sUrl, sDeepPath, sMethod, mHeaders, oData, sETag);

			mRequests = that.mRequests;
			if (bDeferred) {
				mRequests = that.mDeferredRequests;
			}
			that._pushToRequestQueue(mRequests, sGroupId, sChangeSetId, oRequest, fnSuccess, fnError, requestHandle, bRefreshAfterChange);

			return oRequest;
		}, fnError, bDeferred);

	};

	/**
	 * Trigger a <code>POST</code> request to the OData service that was specified in the model
	 * constructor; see
	 * {@link topic:6c47b2b39db9404582994070ec3d57a2#loio4c4cd99af9b14e08bb72470cc7cabff4 Creating
	 * Entities documentation} for comprehensive information on the topic.
	 *
	 * <b>Note:</b> This function does not support a "deep create" scenario. Use
	 * {@link #createEntry} or {@link sap.ui.model.odata.v2.ODataListBinding#create} instead.
	 *
	 * @param {string} sPath A string containing the path to the collection where an entry
	 *   should be created. The path is concatenated to the service URL
	 *   which was specified in the model constructor.
	 * @param {object} oData Data of the entry that should be created.
	 * @param {object} [mParameters] Optional parameter map containing any of the following properties:
	 * @param {object} [mParameters.context] If specified , <code>sPath</code> has to be relative to the path given with the context.
	 * @param {function} [mParameters.success] A callback function which is called when the data has
	 *   been successfully retrieved. The handler can have the
	 *   following parameters: <code>oData</code> and <code>response</code>. The <code>oData</code> parameter contains the data of the newly created entry if it is provided by the backend.
	 *   The <code>response</code> parameter contains information about the response of the request.
	 * @param {function} [mParameters.error] A callback function which is called when the request failed.
	 *   The handler can have the parameter <code>oError</code> which contains additional error information.
	 *   If the <code>POST</code> request has been aborted, the error has an <code>aborted</code> flag set to
	 *   <code>true</code>.
	 * @param {Object<string,string>} [mParameters.urlParameters] A map containing the parameters that will be passed as query strings
	 * @param {Object<string,string>} [mParameters.headers] A map of headers for this request
	 * @param {string} [mParameters.batchGroupId] Deprecated - use <code>groupId</code> instead
	 * @param {string} [mParameters.groupId] ID of a request group; requests belonging to the same group will be bundled in one batch request
	 * @param {string} [mParameters.changeSetId] ID of the <code>ChangeSet</code> that this request should belong to
	 * @param {boolean} [mParameters.refreshAfterChange] Since 1.46; defines whether to update all bindings after submitting this change operation.
	 *   See {@link #setRefreshAfterChange}. If given, this overrules the model-wide <code>refreshAfterChange</code> flag for this operation only.
	 * @return {object} An object which has an <code>abort</code> function to abort the current request.
	 *
	 * @public
	 */
	ODataModel.prototype.create = function(sPath, oData, mParameters) {
		var oRequest, sUrl, oEntityMetadata,
			oContext, fnSuccess, fnError, mUrlParams, mRequests,
			mHeaders, aUrlParams, sGroupId, sMethod, sChangeSetId, bRefreshAfterChange,
			bDeferred, that = this, sNormalizedPath, sDeepPath, bCanonical;

		// The object parameter syntax has been used.
		if (mParameters) {
			oContext   = mParameters.context;
			mUrlParams = mParameters.urlParameters;
			fnSuccess  = mParameters.success;
			fnError    = mParameters.error;
			sGroupId	= mParameters.groupId || mParameters.batchGroupId;
			sChangeSetId	= mParameters.changeSetId;
			mHeaders	= mParameters.headers;
			bRefreshAfterChange = mParameters.refreshAfterChange;
			bCanonical = mParameters.canonicalRequest;
		}

		bCanonical = this._isCanonicalRequestNeeded(bCanonical);

		bRefreshAfterChange = this._getRefreshAfterChange(bRefreshAfterChange, sGroupId);

		aUrlParams = ODataUtils._createUrlParamsArray(mUrlParams);
		mHeaders = this._getHeaders(mHeaders);
		sMethod = "POST";

		bDeferred = sGroupId in that.mDeferredGroups;

		sNormalizedPath = that._normalizePath(sPath, oContext, bCanonical);
		sDeepPath = this.resolveDeep(sPath, oContext);

		return this._processRequest(function(requestHandle) {
			sUrl = that._createRequestUrlWithNormalizedPath(sNormalizedPath, aUrlParams, that.bUseBatch);
			oRequest = that._createRequest(sUrl, sDeepPath, sMethod, mHeaders, oData);
			oRequest.created = true;

			oEntityMetadata = that.oMetadata._getEntityTypeByPath(sNormalizedPath);
			oRequest.entityTypes = {};
			if (oEntityMetadata) {
				oRequest.entityTypes[oEntityMetadata.entityType] = true;
			}

			mRequests = that.mRequests;
			if (bDeferred) {
				mRequests = that.mDeferredRequests;
			}
			that._pushToRequestQueue(mRequests, sGroupId, sChangeSetId, oRequest, fnSuccess, fnError, requestHandle, bRefreshAfterChange);

			return oRequest;
		}, fnError, bDeferred);
	};

	/**
	 * Trigger a <code>DELETE</code> request to the OData service that was specified in the model
	 * constructor.
	 *
	 * @param {string} sPath
	 *   A string containing the path to the data that should be removed. The path is concatenated
	 *   to the service URL which was specified in the model constructor.
	 * @param {object} [mParameters]
	 *   Optional, can contain the following attributes:
	 * @param {object} [mParameters.context]
	 *   If specified, <code>sPath</code> has to be relative to the path given with the context.
	 * @param {function} [mParameters.success]
	 *   A callback function which is called when the data has been successfully retrieved. The
	 *   handler can have the following parameters: <code>oData</code> and <code>response</code>.
	 * @param {function} [mParameters.error]
	 *   A callback function which is called when the request failed. The handler can have the
	 *   parameter: <code>oError</code> which contains additional error information.
	 *   If the <code>DELETE</code> request has been aborted, the error has an <code>aborted</code> flag set to
	 *   <code>true</code>.
	 * @param {string} [mParameters.eTag]
	 *   If specified, the <code>If-Match</code> header will be set to this ETag.
	 * @param {Object<string,string>} [mParameters.urlParameters]
	 *   A map containing the parameters that will be passed as query strings
	 * @param {Object<string,string>} [mParameters.headers]
	 *   A map of headers for this request
	 * @param {string} [mParameters.batchGroupId]
	 *   Deprecated - use <code>groupId</code> instead
	 * @param {string} [mParameters.groupId]
	 *   ID of a request group; requests belonging to the same group will be bundled in one batch
	 *   request
	 * @param {string} [mParameters.changeSetId]
	 *   ID of the <code>ChangeSet</code> that this request should belong to
	 * @param {boolean} [mParameters.refreshAfterChange]
	 *   Since 1.46; defines whether to update all bindings after submitting this change operation,
	 *   see {@link #setRefreshAfterChange}. If given, this overrules the model-wide
	 *   <code>refreshAfterChange</code> flag for this operation only.
	 *
	 * @return {object} An object which has an <code>abort</code> function to abort the current
	 *   request.
	 *
	 * @public
	 */
	ODataModel.prototype.remove = function(sPath, mParameters) {
		var sChangeSetId, oContext, oContextToRemove, sDeepPath, bDeferred, fnError, sETag,
			sGroupId, mHeaders, sKey, sMethod, sNormalizedPath, bRefreshAfterChange, oRequest,
			mRequests, fnSuccess, sUrl, aUrlParams, mUrlParams,
			bCanonical = this.bCanonicalRequests,
			that = this;

		if (mParameters) {
			sGroupId = mParameters.groupId || mParameters.batchGroupId;
			sChangeSetId = mParameters.changeSetId;
			oContext = mParameters.context;
			fnSuccess = mParameters.success;
			fnError = mParameters.error;
			sETag = mParameters.eTag;
			mHeaders = mParameters.headers;
			mUrlParams = mParameters.urlParameters;
			bRefreshAfterChange = mParameters.refreshAfterChange;
			bCanonical = mParameters.canonicalRequest;
		}

		bCanonical = this._isCanonicalRequestNeeded(bCanonical);

		bRefreshAfterChange = this._getRefreshAfterChange(bRefreshAfterChange, sGroupId);

		aUrlParams = ODataUtils._createUrlParamsArray(mUrlParams);
		mHeaders = this._getHeaders(mHeaders);
		sMethod = "DELETE";
		sETag = sETag || this._getETag(sPath, oContext);

		bDeferred = sGroupId in that.mDeferredGroups;

		sNormalizedPath = this._normalizePath(sPath, oContext, bCanonical);
		sDeepPath = this.resolveDeep(sPath, oContext);

		function handleSuccess(oData, oResponse) {
			that._removeEntity(sKey);
			if (oContextToRemove && oContextToRemove.isTransient() === false) {
				that.oCreatedContextsCache.findAndRemoveContext(oContextToRemove);
			}
			if (fnSuccess) {
				fnSuccess(oData, oResponse);
			}
		}

		return this._processRequest(function(requestHandle) {
			sUrl = that._createRequestUrlWithNormalizedPath(sNormalizedPath, aUrlParams,
				that.bUseBatch);
			sKey = sUrl.substr(sUrl.lastIndexOf('/') + 1);
			//remove query params if any
			sKey = sKey.split("?")[0];
			oContextToRemove = that.mContexts["/" + sKey];

			oRequest = that._createRequest(sUrl, sDeepPath, sMethod, mHeaders, undefined, sETag,
				undefined, true);

			mRequests = that.mRequests;
			if (bDeferred) {
				mRequests = that.mDeferredRequests;
			}

			that._pushToRequestQueue(mRequests, sGroupId, sChangeSetId, oRequest, handleSuccess,
				fnError, requestHandle, bRefreshAfterChange);

			return oRequest;
		}, fnError, bDeferred);
	};

	/**
	 * Triggers a request for the given function import.
	 *
	 * If the return type of the function import is either an entity type or a collection of an
	 * entity type, then this OData model's cache is updated with the values of the returned
	 * entities. Otherwise they are ignored, and the <code>response</code> can be processed in the
	 * <code>success</code> callback.
	 *
	 * The <code>contextCreated</code> property of the returned object is a function that returns a
	 * Promise which resolves with an <code>sap.ui.model.odata.v2.Context</code>. This context can
	 * be used to modify the function import parameter values and to bind the function call's result.
	 * Changes of a parameter value via that context after the function import has been processed
	 * lead to another function call with the modified parameters. Changed function import
	 * parameters are considered as pending changes, see {@link #hasPendingChanges} or
	 * {@link #getPendingChanges}, and can be reset via {@link #resetChanges}. If the function
	 * import returns an entity or a collection of entities, the <code>$result</code> property
	 * relative to that context can be used to bind the result to a control, see
	 * {@link topic:6c47b2b39db9404582994070ec3d57a2#loio6cb8d585ed594ee4b447b5b560f292a4 Binding of
	 * Function Import Parameters}.
	 *
	 * @param {string} sFunctionName
	 *   The name of the function import starting with a slash, for example <code>/Activate</code>.
	 * @param {object} [mParameters]
	 *   The parameter map containing any of the following properties:
	 * @param {function} [mParameters.adjustDeepPath]
	 *   Defines a callback function to adjust the deep path for the resulting entity of the
	 *   function import call; since 1.82. The deep path of an entity is the resolved path relative
	 *   to the parent contexts of the binding in the UI hierarchy. For example, for a
	 *   <code>ToBusinessPartner</code> relative context binding with a
	 *   <code>/SalesOrder('42')</code> parent context, the resulting deep path for the
	 *   <code>BusinessPartner</code> is <code>/SalesOrder('42')/ToBusinessPartner</code>. This deep
	 *   path is used to properly assign messages and show them correctly on the UI.
	 *
	 *   The callback function returns a <code>string</code> with the deep path for the entity
	 *   returned by the function import and gets the parameter map <code>mParameters</code>
	 *   containing the following properties:
	 *   <ul>
	 *     <li><code>{string} mParameters.deepPath</code>: The deep path of the resulting entity,
	 *       as far as the framework is able to determine from the metadata and the OData response
	 *       </li>
	 *     <li><code>{object} mParameters.response</code>: A copy of the OData response object</li>
	 *   </ul>
	 * @param {string} [mParameters.changeSetId]
	 *   ID of the <code>ChangeSet</code> that this request belongs to
	 * @param {function} [mParameters.error]
	 *   A callback function which is called when the request failed. The handler can have the
	 *   parameter: <code>oError</code> which contains additional error information.
	 *   If the request has been aborted, the error has an <code>aborted</code> flag set to <code>true</code>.
	 * @param {string} [mParameters.eTag]
	 *   If the function import changes an entity, the ETag for this entity can be passed with this
	 *   parameter
	 * @param {string} [mParameters.expand]
	 *   A comma-separated list of navigation properties to be expanded for the entity returned by
	 *   the function import; since 1.83.0.<br />
	 *   The navigation properties are requested with an additional GET request in the same
	 *   <code>$batch</code> request as the POST request for the function import. The given
	 *   <code>mParameters.headers</code> are not considered in the GET request.<br />
	 *   <strong>Note:</strong> The following prerequisites must be fulfilled:
	 *   <ul>
	 *     <li>batch mode must be enabled; see constructor parameter <code>useBatch</code>,</li>
	 *     <li>the HTTP method used for the function import is "POST",</li>
	 *     <li>the function import returns a single entity,</li>
	 *     <li>the back-end service must support the "Content-ID" header,</li>
	 *     <li>the back end must allow GET requests relative to this content ID outside the
	 *       changeset within the <code>$batch</code> request.</li>
	 *   </ul>
	 *   The success and error callback functions are called only once, even if there are two
	 *   requests in the <code>$batch</code> related to a single call of {@link #callFunction}.
	 *   <ul>
	 *     <li>If both requests succeed, the success callback is called with the merged data of the
	 *       POST and the GET request and with the response of the POST request.</li>
	 *     <li>If the POST request fails, the GET request also fails. In that case the error
	 *       callback is called with the error response of the POST request.</li>
	 *     <li>If the POST request succeeds but the GET request for the navigation properties fails,
	 *       the success callback is called with the data and the response of the POST request. The
	 *       response object of the success callback call and the response parameter of the
	 *       corresponding <code>requestFailed</code> and <code>requestCompleted</code> events have
	 *       an additional property <code>expandAfterFunctionCallFailed</code> set to
	 *       <code>true</code>.</li>
	 *   </ul>
	 * @param {string} [mParameters.groupId]
	 *   ID of a request group; requests belonging to the same group are bundled in one batch
	 *   request
	 * @param {Object<string,string>} [mParameters.headers]
	 *   A map of headers for this request
	 * @param {string} [mParameters.method='GET']
	 *   The HTTP method used for the function import call as specified in the metadata definition
	 *   of the function import
	 * @param {boolean} [mParameters.refreshAfterChange]
	 *   Defines whether to update all bindings after submitting this change operation; since 1.46.
	 *   See {@link #setRefreshAfterChange}. If given, this overrules the model-wide
	 *   <code>refreshAfterChange</code> flag for this operation only.
	 * @param {function} [mParameters.success]
	 *   A callback function which is called when the data has been successfully retrieved; the
	 *   handler can have the following parameters: <code>oData</code> and <code>response</code>.
	 * @param {Object<string,any>} [mParameters.urlParameters]
	 *   Maps the function import parameter name as specified in the function import's metadata to
	 *   its value; the value is formatted based on the parameter's type as specified in the metadata
	 * @param {string} [mParameters.batchGroupId]
	 *   <b>Deprecated - use <code>groupId</code> instead</b>
	 *
	 * @return {object}
	 *   An object which has a <code>contextCreated</code> function that returns a
	 *   <code>Promise</code>. This resolves with the created {@link sap.ui.model.Context}. In
	 *   addition it has an <code>abort</code> function to abort the current request. The Promise
	 *   returned by <code>contextCreated</code> is rejected if the function name cannot be found
	 *   in the metadata or if the parameter <code>expand</code> is used and the function does not
	 *   return a single entity.
	 *
	 * @throws {Error}
	 *   If the <code>expand</code> parameter is used and either the batch mode is disabled, or the
	 *   HTTP method is not "POST"
	 *
	 * @public
	 */
	ODataModel.prototype.callFunction = function (sFunctionName, mParameters) {
		var sChangeSetId, pContextCreated, fnError, sETag, sExpand, sGroupId, mHeaders, sMethod,
			bRefreshAfterChange, fnReject, oRequestHandle, fnResolve, fnSuccess, mUrlParams,
			that = this;

		if (!sFunctionName.startsWith("/")) {
			Log.fatal("callFunction: sFunctionName has to be absolute, but the given '"
				+ sFunctionName + "' is not absolute", this, sClassName);
			return undefined;
		}

		mParameters = mParameters || {};
		sChangeSetId = mParameters.changeSetId;
		fnError = mParameters.error;
		sETag = mParameters.eTag;
		sExpand = mParameters.expand;
		sGroupId = mParameters.groupId || mParameters.batchGroupId;
		mHeaders = mParameters.headers;
		sMethod = mParameters.method || "GET";
		bRefreshAfterChange = mParameters.refreshAfterChange;
		fnSuccess = mParameters.success;
		mUrlParams = Object.assign({}, mParameters.urlParameters);

		if (sExpand) {
			if (!this.bUseBatch) {
				throw new Error("Use 'expand' parameter only with 'useBatch' set to 'true'");
			}
			if (sMethod !== "POST") {
				throw new Error("Use 'expand' parameter only with HTTP method 'POST'");
			}
		}

		bRefreshAfterChange = this._getRefreshAfterChange(bRefreshAfterChange, sGroupId);
		pContextCreated = new Promise(function(resolve, reject) {
			fnResolve = resolve;
			fnReject = reject;
		});
		oRequestHandle = this._processRequest(function (requestHandle) {
			var oContext, oExpandRequest, oFunctionMetadata, oFunctionResponse, oFunctionResult,
				sKey, oRequest, mRequests, sUID, sUrl, aUrlParams,
				oData = {},
				fnErrorFromParameters = fnError,
				bFunctionFailed = false,
				fnSuccessFromParameters = fnSuccess;

			function resetFunctionCallData() { // cleanup to allow retriggering function calls
				oFunctionResult = undefined;
				oFunctionResponse = undefined;
				bFunctionFailed = false;
			}

			oFunctionMetadata = that.oMetadata._getFunctionImportMetadata(sFunctionName, sMethod);
			if (!oFunctionMetadata) {
				Log.error("Function '" + sFunctionName + "' not found in the metadata", that,
					sClassName);
				fnReject();
				return undefined;
			}
			if (oFunctionMetadata.entitySet || oFunctionMetadata.entitySetPath) {
				oData.$result = {__list : []};
				if (oFunctionMetadata.returnType
						&& !oFunctionMetadata.returnType.startsWith("Collection")) {
					oData.$result = {__ref : {}};
				}
			}
			if (sExpand && (!oData.$result || !oData.$result.__ref)) {
				fnReject(new Error("Use 'expand' parameter only for functions returning a single"
					+ " entity"));
				return undefined;
			}
			if (oFunctionMetadata.parameter != null) {
				oFunctionMetadata.parameter.forEach(function (oParam) {
					if (mUrlParams[oParam.name] !== undefined) {
						oData[oParam.name] = mUrlParams[oParam.name];
						mUrlParams[oParam.name] = ODataUtils.formatValue(mUrlParams[oParam.name],
							oParam.type);
					} else {
						oData[oParam.name] = undefined;
						Log.warning("No value given for parameter '" + oParam.name
							+ "' of function import '" + sFunctionName + "'", that, sClassName);
					}
				});
			}
			sUID = uid();
			if (sExpand) {
				mHeaders = Object.assign({}, mHeaders, {
					"Content-ID" : sUID,
					// skip state messages for the POST, they are requested by the following GET
					"sap-messages" : "transientOnly"
				});
				fnSuccess = function (oData, oFunctionResponse0) {
					if (!oFunctionResult) {
						// successful function call, wait for GET
						oFunctionResult = oData;
						oFunctionResponse = oFunctionResponse0;
						return;
					}
					// successful GET after successful function call -> call success handler with
					// merged data; successful GET after a failed function call cannot occur
					if (fnSuccessFromParameters) {
						oData = Object.assign({}, oFunctionResult, oData);
						fnSuccessFromParameters(oData, oFunctionResponse);
					}
					resetFunctionCallData();
				};
				fnError = function (oError) {
					if (oFunctionResult) {
						// failed GET after successful function call -> call success handler with
						// the data of the function call request and mark the response with
						// expandAfterFunctionCallFailed=true
						oFunctionResponse.expandAfterFunctionCallFailed = true;
						oError.expandAfterFunctionCallFailed = true;
						Log.error("Function '" + sFunctionName + "' was called successfully, but"
							+ " expansion of navigation properties (" + sExpand + ") failed",
							oError, sClassName);
						if (fnSuccessFromParameters) {
							fnSuccessFromParameters(oFunctionResult, oFunctionResponse);
						}
						resetFunctionCallData();
						return;
					}
					if (!bFunctionFailed) {
						// failed function call -> remember to skip the following failed GET and
						// call the error handler
						bFunctionFailed = true;
						if (fnErrorFromParameters) {
							fnErrorFromParameters(oError);
						}
					} else {
						// failed GET after a failed function call -> mark the error response with
						// expandAfterFunctionCallFailed=true that it can be passed to requestFailed
						// and requestCompleted event handlers
						oError.expandAfterFunctionCallFailed = true;
						resetFunctionCallData();
					}
				};
			}
			oData.__metadata = {
				uri : that.sServiceUrl + sFunctionName + "('" + sUID + "')",
				created : {
					changeSetId : sChangeSetId,
					error : fnError,
					eTag : sETag,
					functionImport : true,
					groupId : sGroupId,
					headers : Object.assign({}, mHeaders),
					key : sFunctionName.substring(1),
					method : sMethod,
					success : fnSuccess
				},
				deepPath : sFunctionName
			};

			sKey = that._addEntity(oData);
			oContext = that.getContext("/" + sKey);
			that._writePathCache("/" + sKey, "/" + sKey);
			fnResolve(oContext);
			aUrlParams = ODataUtils._createUrlParamsArray(mUrlParams);
			sUrl = that._createRequestUrlWithNormalizedPath(sFunctionName, aUrlParams,
				that.bUseBatch);
			oRequest = that._createRequest(sUrl, sFunctionName, sMethod, that._getHeaders(mHeaders),
				undefined, sETag, undefined, true);
			oRequest.adjustDeepPath = mParameters.adjustDeepPath;
			oRequest.functionMetadata = oFunctionMetadata;
			oData.__metadata.created.functionMetadata = oFunctionMetadata;
			oRequest.functionTarget = that.oMetadata._getCanonicalPathOfFunctionImport(
				oFunctionMetadata, mUrlParams);
			oRequest.key = sKey;
			if (sExpand) {
				oExpandRequest = that._createRequest("$" + sUID + "?"
						+ ODataUtils._encodeURLParameters({$expand : sExpand, $select : sExpand}),
					"/$" + sUID, "GET", that._getHeaders(undefined, true), undefined, undefined,
					undefined, true);
				oExpandRequest.contentID = sUID;
				oRequest.expandRequest = oExpandRequest;
				oRequest.contentID = sUID;
				oData.__metadata.created.expandRequest = oExpandRequest;
				oData.__metadata.created.contentID = oExpandRequest.contentID;
			}

			mRequests = that.mRequests;
			if (sGroupId in that.mDeferredGroups) {
				mRequests = that.mDeferredRequests;
			}
			that._pushToRequestQueue(mRequests, sGroupId, sChangeSetId, oRequest, fnSuccess,
				fnError, requestHandle, bRefreshAfterChange);

			return oRequest;
		}, fnError);

		oRequestHandle.contextCreated = function() {
			return pContextCreated;
		};

		return oRequestHandle;
	};

	ODataModel.prototype._createFunctionImportParameters = function(sFunctionName, sMethod, mParams) {
		var mUrlParams = deepExtend({}, mParams);
		delete mUrlParams.__metadata;
		delete mUrlParams["$result"];
		var oFunctionMetadata = this.oMetadata._getFunctionImportMetadata(sFunctionName, sMethod);
		assert(oFunctionMetadata,
			this + ": Function " + sFunctionName + " not found in the metadata !");
		if (!oFunctionMetadata) {
			return undefined;
		}

		if (oFunctionMetadata.parameter != null) {
			each(oFunctionMetadata.parameter, function (iIndex, oParam) {
				if (mUrlParams && mUrlParams[oParam.name] !== undefined) {
					mUrlParams[oParam.name] =
						ODataUtils.formatValue(mUrlParams[oParam.name], oParam.type);
				}
			});
		}

		return mUrlParams;
	};

	/**
	 * Gets the absolute path to the resource for the given path and context.
	 *
	 * @param {boolean} bShortenPath
	 *   Whether to shorten the resource path so that it contains at most one navigation property
	 * @param {string} sDeepPath
	 *   An absolute deep path; used if resource path has to be shortened
	 * @param {string} sPath
	 *   An absolute path or a path relative to the given context; if the path contains a query
	 *   string, the query string is ignored
	 * @param {sap.ui.model.Context} [oContext]
	 *   The context; considered only in case the path is relative
	 * @return {string}
	 *   The absolute path to the resource for the given path and context
	 *
	 * @private
	 */
	ODataModel.prototype._getResourcePath = function (bShortenPath, sDeepPath, sPath, oContext) {
		var sLastNavigationProperty, sPathBefore, mSplitPath, sResolvedPath;

		if (!bShortenPath) {
			return this.resolve(sPath, oContext);
		}

		mSplitPath = this.oMetadata._splitByLastNavigationProperty(sDeepPath);
		sPathBefore = mSplitPath.pathBeforeLastNavigationProperty;
		sLastNavigationProperty = mSplitPath.lastNavigationProperty;

		if (sLastNavigationProperty.includes("(") && mSplitPath.addressable) {
			sResolvedPath = this.resolve(sPathBefore + sLastNavigationProperty, undefined, true);
			if (sResolvedPath) {
				return sResolvedPath + mSplitPath.pathAfterLastNavigationProperty;
			}
		}

		sResolvedPath = this.resolve(sPathBefore, undefined, true) || sPathBefore;

		return sResolvedPath + sLastNavigationProperty + mSplitPath.pathAfterLastNavigationProperty;
	};

	/**
	 * Trigger a <code>GET</code> request to the OData service that was specified in the model constructor.
	 *
	 * The data will be stored in the model. The requested data is returned with the response.
	 *
	 * @param {string} sPath
	 *   An absolute path or a path relative to the context given in
	 *   <code>mParameters.context</code>; if the path contains a query string, the query string is
	 *   ignored, use <code>mParameters.urlParameters</code> instead
	 * @param {object} [mParameters] Optional parameter map containing any of the following properties:
	 * @param {object} [mParameters.context] If specified, <code>sPath</code> has to be relative to the path
	 *   given with the context.
	 * @param {Object<string,string>} [mParameters.urlParameters] A map containing the parameters that will be passed as query strings
	 * @param {sap.ui.model.Filter[]} [mParameters.filters] An array of filters to be included in the request URL
	 * @param {sap.ui.model.Sorter[]} [mParameters.sorters] An array of sorters to be included in the request URL
	 * @param {function} [mParameters.success] A callback function which is called when the data has
	 *   been successfully retrieved. The handler can have the
	 *   following parameters: <code>oData</code> and <code>response</code>. The <code>oData</code> parameter contains the data of the retrieved data.
	 *   The <code>response</code> parameter contains further information about the response of the request.
	 * @param {function} [mParameters.error] A callback function which is called when the request
	 *   failed. The handler can have the parameter: <code>oError</code> which contains additional error information.
	 *   If the <code>GET</code> request has been aborted, the error has an <code>aborted</code> flag set to
	 *   <code>true</code>.
	 * @param {string} [mParameters.batchGroupId] Deprecated - use <code>groupId</code> instead
	 * @param {string} [mParameters.groupId] ID of a request group; requests belonging to the same group will be bundled in one batch request
	 * @param {boolean} [mParameters.updateAggregatedMessages]
	 *   Whether messages for child entities belonging to the same business object as the requested
	 *   or changed resources are updated. It is considered only if
	 *   {@link sap.ui.model.odata.MessageScope.BusinessObject} is set using
	 *   {@link #setMessageScope} and if the OData service supports message scope.
	 * @return {object} An object which has an <code>abort</code> function to abort the current request.
	 *
	 * @public
	 */
	ODataModel.prototype.read = function(sPath, mParameters) {
		return this._read(sPath, mParameters);
	};

	/**
	 * Triggers a <code>GET</code> request to the OData service.
	 *
	 * @param {string} sPath
	 *   The path as specified in {@link #read}
	 * @param {object} [mParameters]
	 *   The parameters as specified in {@link #read}
	 * @param {boolean} [bSideEffects]
	 *   Whether to read data as side effects
	 * @return {object}
	 *   An object which has an <code>abort</code> function to abort the current request.
	 *
	 * @private
	 */
	ODataModel.prototype._read = function(sPath, mParameters, bSideEffects) {
	   var bCanonical, oContext, fnError, aFilters, sGroupId, mHeaders, sMethod, oRequest,
		   aSorters, fnSuccess, bUpdateAggregatedMessages, aUrlParams, mUrlParams,
		   that = this;

	   if (mParameters) {
		   bCanonical = mParameters.canonicalRequest;
		   oContext = mParameters.context;
		   fnError = mParameters.error;
		   aFilters = mParameters.filters;
		   sGroupId = mParameters.groupId || mParameters.batchGroupId;
		   mHeaders = mParameters.headers;
		   aSorters = mParameters.sorters;
		   fnSuccess = mParameters.success;
		   bUpdateAggregatedMessages = mParameters.updateAggregatedMessages;
		   mUrlParams = mParameters.urlParameters;
	   }
	   bCanonical = this._isCanonicalRequestNeeded(bCanonical);

	   if (sPath && sPath.indexOf('?') !== -1) {
		   sPath = sPath.slice(0, sPath.indexOf('?'));
	   }

	   //if the read is triggered via a refresh we should use the refreshGroupId instead
	   if (this.sRefreshGroupId) {
		   sGroupId = this.sRefreshGroupId;
	   }

	   aUrlParams = ODataUtils._createUrlParamsArray(mUrlParams);

	   mHeaders = this._getHeaders(mHeaders, true);

	   sMethod = "GET";

	   var oRequestHandle = {
		   abort: function() {
			   if (oRequest) {
				   oRequest._aborted = true;
			   }
		   }
	   };

	   function createReadRequest(requestHandle) {
		   var oEntityType, oFilter, sFilterParams, mRequests, sSorterParams, sUrl,
			   sDeepPath = that.resolveDeep(sPath, oContext),
			   sResourcePath = that._getResourcePath(bCanonical, sDeepPath, sPath, oContext);

		   // Add filter/sorter to URL parameters
		   sSorterParams = ODataUtils.createSortParams(aSorters);
		   if (sSorterParams) {
			   aUrlParams.push(sSorterParams);
		   }

		   oEntityType = that.oMetadata._getEntityTypeByPath(sResourcePath);

		   oFilter = FilterProcessor.groupFilters(aFilters);
		   sFilterParams = ODataUtils.createFilterParams(oFilter, that.oMetadata, oEntityType);
		   if (sFilterParams) {
			   aUrlParams.push(sFilterParams);
		   }

		   sUrl = that._createRequestUrlWithNormalizedPath(sResourcePath, aUrlParams,
			   that.bUseBatch);
		   oRequest = that._createRequest(sUrl, sDeepPath, sMethod, mHeaders, null, /*sETag*/undefined,
			   undefined, bUpdateAggregatedMessages, bSideEffects);

		   mRequests = that.mRequests;
		   if (sGroupId in that.mDeferredGroups) {
			   mRequests = that.mDeferredRequests;
		   }
		   that._pushToRequestQueue(mRequests, sGroupId, null, oRequest, fnSuccess, fnError, requestHandle, false);

		   return oRequest;
	   }

	   // In case we are in batch mode and are processing refreshes before sending changes to the server,
	   // the request must be processed synchronously to be contained in the same batch as the changes
	   if (this.bUseBatch && this.bIncludeInCurrentBatch) {
		   oRequest = createReadRequest(oRequestHandle);
		   return oRequestHandle;
	   } else {
		   return this._processRequest(createReadRequest, fnError);
	   }
   };

	/**
	 * Requests side effects for the entity referred to by the given context using a GET request
	 * with the given URL parameters, esp. <code>$expand</code> and <code>$select</code>, which
	 * represent the paths affected by side effects on the entity. List bindings which are affected
	 * by the given <code>$expand</code>, and are using custom parameters or filters/sorters in
	 * <code>OperationMode.Server</code> are refreshed with additional GET requests within the same
	 * batch request.
	 *
	 * @param {sap.ui.model.odata.v2.Context} oContext
	 *   The context referring to the entity to read side effects for
	 * @param {object} [mParameters]
	 *   A map of parameters as specified for {@link sap.ui.model.odata.v2.ODataModel#read}, where
	 *   only the following subset of these is supported. The <code>updateAggregatedMessages</code>
	 *   parameter is immutably set to <code>true</code>.
	 * @param {string} [mParameters.groupId]
	 *   The ID of a request group
	 * @param {Object<string,string>} [mParameters.urlParameters]
	 *   URL parameters for the side-effects request as a map from a URL parameter name to its
	 *   string value including <code>$expand</code> and <code>$select</code>
	 * @returns {Promise<Array<sap.ui.model.odata.v2.ODataListBinding>>}
	 *   The promise on the outcome of the side-effects request; resolves with the array of affected
	 *   list bindings if the request is processed successfully, or rejects with an error object if
	 *   the request fails
	 * @throws {Error}
	 *   If the given parameters map contains any other parameter than those documented above
	 *
	 * @private
	 * @see sap.ui.model.odata.v2.ODataModel#read
	 * @ui5-restricted sap.suite.ui.generic
	 */
	ODataModel.prototype.requestSideEffects = function (oContext, mParameters) {
		var sParameterKey,
			that = this;

		mParameters = mParameters || {};
		for (sParameterKey in mParameters) {
			if (!aRequestSideEffectsParametersAllowList.includes(sParameterKey)) {
				throw new Error("Parameter '" + sParameterKey + "' is not supported");
			}
		}

		return new Promise(function (resolve, reject) {
			var oAffectedEntityTypes = new Set(),
				aAffectedListBindings = [],
				sExpands = mParameters.urlParameters && mParameters.urlParameters["$expand"];

			that._read("", {
					// pass context to keep deep path information for message handling
					context : oContext,
					error : reject,
					groupId : mParameters.groupId,
					success : function (/*oData, oResponse*/) {
						resolve(aAffectedListBindings);
					},
					updateAggregatedMessages : true,
					urlParameters : mParameters.urlParameters
				}, true);

			if (sExpands) {
				sExpands.split(",").forEach(function (sExpand) {
					var oEntityType = that.oMetadata._getEntityTypeByPath(
							that.resolve(sExpand, oContext));

					oAffectedEntityTypes.add(oEntityType);
				});
				that.getBindings().forEach(function (oBinding) {
					if (oBinding.isA("sap.ui.model.odata.v2.ODataListBinding")) {
						if (oBinding._refreshForSideEffects(oAffectedEntityTypes, mParameters.groupId)) {
							aAffectedListBindings.push(oBinding);
						}
					}
				});
			}
		});
	};

	/**
	 * Return the parsed XML metadata as a Javascript object.
	 *
	 * Please note that the metadata is loaded asynchronously and this function might return
	 * <code>undefined</code> because the metadata has not been loaded yet.
	 * In this case attach to the <code>metadataLoaded</code> event to get notified when the
	 * metadata is available and then call this function.
	 *
	 * @return {Object|undefined} Metadata object
	 * @public
	 */
	ODataModel.prototype.getServiceMetadata = function() {
		if (this.oMetadata && this.oMetadata.isLoaded()) {
			return this.oMetadata.getServiceMetadata();
		}

		return undefined;
	};

	/**
	 * Returns a promise for the loaded state of the metadata.
	 *
	 * The metadata needs to be loaded prior to performing OData calls.
	 * Chaining to the returned promise ensures that all required parameters have been loaded, e.g.
	 * the security token, see {@link #getSecurityToken}.
	 *
	 * The returned promise depends on the optional parameter <code>bRejectOnFailure</code>.
	 *
	 * <code>bRejectOnFailure=false</code>:
	 * The promise won't get rejected in case the metadata or annotation loading failed but is
	 * only resolved if
	 * <ol>
	 * <li>the metadata are loaded successfully,</li>
	 * <li>the annotations are processed, provided the model parameter
	 * <code>loadAnnotationsJoined</code> has been set.</li>
	 * </ol>
	 * Use this promise for delaying OData calls until all required information is available, i.e.
	 * this promise is resolved.
	 *
	 * <code>bRejectOnFailure=true</code>:
	 * Since 1.79, the parameter <code>bRejectOnFailure</code> allows to request a promise that is
	 * rejected when one of the following fails:
	 * <ul>
	 * <li>the loading of the metadata,</li>
	 * <li>the loading of the annotations, provided the model parameter
	 * <code>loadAnnotationsJoined</code> has been set.</li>
	 * </ul>
	 * The promise is fulfilled upon successful loading of both. This promise can be used to start
	 * processing OData calls when it is fulfilled and to display an error message when it is
	 * rejected. See also the example below.
	 *
	 * If the method <code>refreshMetadata</code> is called after the returned promise is already
	 * resolved or rejected, you should use the promise returned by <code>refreshMetadata</code>
	 * to get information about the refreshed state.
	 *
	 * @example
	 * var oModel  = this.oModel, // v2.ODataModel
	 *     that = this;
	 * oModel.metadataLoaded(true).then(
	 *     function () {
	 *         // model is ready now
	 *         oModel.createKey("PERSON", {"ID" : 4711, "TASK_GUID": "myguid"});
	 *     },
	 *     function () {
	 *         // Display error information so that the user knows that the application does not work.
	 *         that.navigateToErrorPage();
	 *     });
	 *
	 * @param {boolean} [bRejectOnFailure=false]
	 *   Determines since 1.79 whether the returned promise is rejected when the initial loading
	 *   of the metadata fails. In case the model parameter <code>loadAnnotationsJoined</code> is
	 *   set, the returned promise fails also if loading the annotations fails.
	 *
	 * @returns {Promise} A promise on metadata loaded state
	 *
	 * @public
	 * @since 1.30
	 */
	ODataModel.prototype.metadataLoaded = function (bRejectOnFailure) {
		var pMetadataLoaded = this.oMetadata.loaded(bRejectOnFailure);
		if (this.bLoadAnnotationsJoined) {
			// In case the metadata promise can be rejected, the resulting promise will also fail
			// if the annotation loading failed.
			if (bRejectOnFailure) {
				return Promise.all([pMetadataLoaded, this.pAnnotationsLoaded]);
			}
			// In case annotations are loaded "joined" with metadata, delay the metadata promise
			// until annotations are either loaded or failed.
			var fnChainMetadataLoaded = function() {
				return pMetadataLoaded;
			};

			return this.pAnnotationsLoaded.then(fnChainMetadataLoaded, fnChainMetadataLoaded);
		} else {
			return pMetadataLoaded;
		}
	};

	/**
	 * Returns a promise that resolves with an array containing information about the initially
	 * loaded annotations.
	 *
	 * <b>Important</b>: This covers the annotations that were given to the model constructor, not
	 * the ones that might have been added later on using the API method
	 * {@link sap.ui.model.odata.ODataMetaModel#getODataValueLists}.
	 * In order to get information about those, the event <code>annotationsLoaded</code> can be used.
	 *
	 * @returns {Promise}
	 *   A promise that resolves with an array containing information about the initially loaded
	 *   annotations
	 *
	 * @public
	 * @since 1.42
	 */
	ODataModel.prototype.annotationsLoaded = function() {
		return this.pAnnotationsLoaded;
	};

	/**
	 * Checks whether metadata loading has failed in the past.
	 *
	 * @public
	 * @returns {boolean} Whether metadata request has failed
	 *
	 * @since 1.38
	 */
	ODataModel.prototype.isMetadataLoadingFailed = function() {
		return this.oMetadata.isFailed();
	};

	/**
	 * Return the annotation object. Please note that the metadata is loaded asynchronously and this function might return undefined because the
	 * metadata has not been loaded yet.
	 * In this case attach to the <code>annotationsLoaded</code> event to get notified when the annotations are available and then call this function.
	 *
	 * @return {object} Metadata object
	 * @public
	 */
	ODataModel.prototype.getServiceAnnotations = function() {
		var mAnnotations = this.oAnnotations.getData();
		return isEmptyObject(mAnnotations) ? null : mAnnotations;
	};

	ODataModel.prototype.onAnnotationsFailed = function(oEvent) {
		this.fireAnnotationsFailed(oEvent.getParameters());
	};

	ODataModel.prototype.onAnnotationsLoaded = function(oEvent) {
		this.fireAnnotationsLoaded(oEvent.getParameters());
	};

	/**
	 * Adds (a) new URL(s) whose content should be parsed as OData annotations, which are then merged into the annotations object
	 * which can be retrieved by calling the {@link #getServiceAnnotations}-method. If a <code>$metadata</code> URL is passed,
	 * the data will also be merged into the metadata object, which can be reached by calling the {@link #getServiceMetadata} method.
	 *
	 * @param {string|string[]} vUrl - Either one URL as string or an array of URL strings
	 * @return {Promise} The Promise to load the given URL(s), resolved if all URLs have been loaded, rejected if at least one fails to load.
	 * 					 If this promise resolves it returns an object with the following properties:
	 * 					 <code>annotations</code>: The annotation object
	 * 					 <code>entitySets</code>: An array of EntitySet objects containing the newly merged EntitySets from a <code>$metadata</code> requests.
	 * 								 The structure is the same as in the metadata object reached by the <code>getServiceMetadata()</code> method.
	 * 								 For non-<code>$metadata</code> requests the array will be empty.
	 *
	 * @private
	 */
	ODataModel.prototype.addAnnotationUrl = function(vUrl) {
		var aUrls = [].concat(vUrl),
			aMetadataUrls = [],
			aAnnotationUrls = [],
			aEntitySets = [],
			that = this;

		aUrls.forEach(function(sUrl) {
			var iIndex = sUrl.indexOf("$metadata");
			if (iIndex >= 0) {
				sUrl = that._createMetadataUrl(sUrl);
				aMetadataUrls.push(sUrl);
			} else {
				aAnnotationUrls.push(sUrl);
			}
		});

		return this.oMetadata._addUrl(aMetadataUrls).then(function(aParams) {
			return Promise.all(aParams.map(function(oParam) {
				aEntitySets = aEntitySets.concat(oParam.entitySets);
				return that.oAnnotations.addSource({
					type: "xml",
					data: oParam["metadataString"]
				});
			}));
		}).then(function() {
			return that.oAnnotations.addSource(aAnnotationUrls);
		}).then(function(oParam) {
			return {
				annotations: that.oAnnotations.getData(),
				entitySets: aEntitySets
			};
		});
	};

	/**
	 * Adds new XML content to be parsed for OData annotations, which are then merged into the annotations object which
	 * can be retrieved by calling the {@link #getServiceAnnotations}-method.
	 *
	 * @param {string} sXMLContent - The string that should be parsed as annotation XML
	 * @param {boolean} [bSuppressEvents=false] - Whether not to fire annotationsLoaded event on the annotationParser
	 * @return {Promise} The Promise to parse the given XML-String, resolved if parsed without errors, rejected if errors occur
	 * @private
	 */
	ODataModel.prototype.addAnnotationXML = function(sXMLContent, bSuppressEvents) {
		return this.oAnnotations.addSource({
			type: "xml",
			data: sXMLContent
		});
	};

	/**
	 * Submits the collected changes which were collected by the {@link #setProperty} method and other deferred requests.
	 *
	 * The update method is defined by the global <code>defaultUpdateMethod</code> parameter which is
	 * <code>sap.ui.model.odata.UpdateMethod.Merge</code> by default. In case of a <code>sap.ui.model.odata.UpdateMethod.Merge</code>
	 * request only the changed properties will be updated.
	 * If a URI with a <code>$expand</code> query option was used then the expand entries will be removed from the collected changes.
	 * Changes to this entries should be done on the entry itself. So no deep updates are supported.
	 *
	 * <b>Important</b>: The success/error handler will only be called if batch support is enabled. If multiple batch groups are submitted the handlers will be called for every batch group.
	 * If there are no changes/requests or all contained requests are aborted before a batch request returns, the success handler will be called with an empty response object.
	 * If the abort method on the return object is called, all contained batch requests will be aborted and the error handler will be called for each of them.
	 *
	 * @param {object} [mParameters] A map which contains the following parameter properties:
	 * @param {string} [mParameters.groupId] Defines the group that should be submitted. If not specified, all deferred groups will be submitted. Requests belonging to the same group will be bundled in one batch request.
	 * @param {function} [mParameters.success] A callback function which is called when the data has been successfully updated. The handler can have the following parameters: <code>oData</code>. <code>oData</code> contains the
	 * parsed response data as a Javascript object. The batch response is in the <code>__batchResponses</code> property which may contain further <code>__changeResponses</code> in an array depending on the amount of changes
	 * and change sets of the actual batch request which was sent to the backend.
	 * The changeResponses contain the actual response of that change set in the <code>response</code> property.
	 * For each change set there is also a <code>__changeResponse</code> property.
	 * @param {function} [mParameters.error] A callback function which is called when the request failed.
	 *   The handler can have the parameter: <code>oError</code> which contains additional error information.
	 *   If all contained requests have been aborted, the error has an <code>aborted</code> flag set to
	 *   <code>true</code>.
	 * @param {string} [mParameters.batchGroupId]
	 *   <b>Deprecated</b>, use <code>groupId</code> instead
	 * @param {boolean} [mParameters.merge]
	 *   <b>Deprecated</b> since 1.38.0; use the <code>defaultUpdateMethod</code> constructor parameter instead.
	 *   If unset, the update method is determined from the <code>defaultUpdateMethod</code> constructor parameter.
	 *   If <code>true</code>, <code>sap.ui.model.odata.UpdateMethod.Merge</code> is used for update operations;
	 *   if set to <code>false</code>, <code>sap.ui.model.odata.UpdateMethod.Put</code> is used.
	 * @return {object} An object which has an <code>abort</code> function to abort the current request or requests
	 *
	 * @public
	 */
	ODataModel.prototype.submitChanges = function(mParameters) {
		return this.submitChangesWithChangeHeaders(mParameters && {
			batchGroupId : mParameters.batchGroupId,
			error : mParameters.error,
			groupId : mParameters.groupId,
			merge : mParameters.merge,
			success : mParameters.success
		});
	};

	/**
	 * Submits all deferred requests just like {@link #submitChanges} but in addition adds the given headers to
	 * all requests in the $batch request(s).
	 *
	 * @param {object} [mParameters]
	 *   A map of parameters
	 * @param {Object<string,string>} [mParameters.changeHeaders]
	 *   The map of headers to add to each change (i.e. non-GET) request within the $batch; ignored if $batch is not
	 *   used
	 * @param {function} [mParameters.error]
	 *   A callback function which is called when the request failed
	 * @param {string} [mParameters.groupId]
	 *   The group to be submitted; if not given, all deferred groups are submitted
	 * @param {function} [mParameters.success]
	 *   A callback function which is called when the request has been successful
	 * @param {string} [mParameters.batchGroupId]
	 *   <b>Deprecated</b>, use <code>groupId</code> instead
	 * @param {boolean} [mParameters.merge]
	 *   <b>Deprecated</b> since 1.38.0; whether the update method <code>sap.ui.model.odata.UpdateMethod.Merge</code>
	 *   is used
	 * @returns {object}
	 *   An object which has an <code>abort</code> function
	 * @throws {Error}
	 *   If the given headers contain one of the following private headers managed by the ODataModel:
	 *   accept, accept-language, maxdataserviceversion, dataserviceversion, x-csrf-token, sap-contextid-accept,
	 *   sap-contextid
	 *
	 * @private
	 * @ui5-restricted sap.suite.ui.generic
	 */
	ODataModel.prototype.submitChangesWithChangeHeaders = function(mParameters) {
		var mChangedEntities, fnError, sGroupId, sMethod, sPrivateHeader, oRequestHandle, vRequestHandleInternal,
			fnSuccess,
			bAborted = false,
			bRefreshAfterChange = this.bRefreshAfterChange,
			that = this;

		mParameters = mParameters || {};
		sGroupId = mParameters.groupId || mParameters.batchGroupId;
		fnSuccess = mParameters.success;
		fnError = mParameters.error;
		// ensure merge parameter backwards compatibility
		if (mParameters.merge !== undefined) {
			sMethod =  mParameters.merge ? "MERGE" : "PUT";
		}
		sPrivateHeader = Object.keys(mParameters.changeHeaders || {}).find(function (sHeader) {
			return that._isHeaderPrivate(sHeader);
		});
		if (sPrivateHeader) {
			throw new Error("Must not use private header: " + sPrivateHeader);
		}

		this.getBindings().forEach(function (oBinding) {
			if (oBinding._submitChanges) {
				var fnOldSuccess = fnSuccess || function () {},
					mParameters0 = {groupId : sGroupId};

				oBinding._submitChanges(mParameters0);
				if (mParameters0.success) {
					fnSuccess = function () {
						fnOldSuccess.apply(null, arguments);
						mParameters0.success.apply(null, arguments);
					};
				}
			}
		});

		if (sGroupId && !this.mDeferredGroups[sGroupId]) {
			Log.fatal(this + " submitChanges: \"" + sGroupId + "\" is not a deferred group!");
		}

		mChangedEntities = merge({}, that.mChangedEntities);

		this.oMetadata.loaded().then(function() {
			var oChange, aChanges, sChangeSetId, i, sRequestGroupId, oRequestGroup;

			each(mChangedEntities, function(sKey, oData) {
				var oCreatedInfo, oRequest, oRequestHandle0,
					oContext = that.getContext("/" + sKey),
					oGroupInfo = that._resolveGroup(sKey);

				if (oContext.hasTransientParent() || oContext.isInactive()) {
					return;
				}

				if (oGroupInfo.groupId === sGroupId || !sGroupId) {
					oRequest = that._processChange(sKey, oData, oGroupInfo.groupId, sMethod);
					oRequest.key = sKey;
					//get params for created entries: could contain success/error handler
					oCreatedInfo = oData.__metadata && oData.__metadata.created
						? oData.__metadata.created
						: {};
					oRequestHandle0 = {
						abort: function() {
							oRequest._aborted = true;
						}
					};
					if (oGroupInfo.groupId in that.mDeferredGroups) {
						that._pushToRequestQueue(that.mDeferredRequests, oGroupInfo.groupId,
							oGroupInfo.changeSetId, oRequest, oCreatedInfo.success,
							oCreatedInfo.error, oRequestHandle0,
							oCreatedInfo.refreshAfterChange === undefined
								? bRefreshAfterChange
								: oCreatedInfo.refreshAfterChange);
					}
				}
			});

			// Set undefined refreshAfterChange flags
			// If undefined => overwrite with current global refreshAfterChange state
			for (sRequestGroupId in that.mDeferredRequests) {
				oRequestGroup = that.mDeferredRequests[sRequestGroupId];
				for (sChangeSetId in oRequestGroup.changes) {
					aChanges = oRequestGroup.changes[sChangeSetId];
					for (i = aChanges.length - 1; i >= 0; i--) {
						oChange = aChanges[i];
						if (oChange.bRefreshAfterChange === undefined) {
							oChange.bRefreshAfterChange = bRefreshAfterChange;
						}
					}
				}
			}

			vRequestHandleInternal = that._processRequestQueue(that.mDeferredRequests, sGroupId, fnSuccess, fnError,
				mParameters.changeHeaders);
			if (bAborted) {
				oRequestHandle.abort();
			}
			//call success handler even no changes were submitted
			if (Array.isArray(vRequestHandleInternal) && vRequestHandleInternal.length == 0 && fnSuccess) {
				fnSuccess({}, undefined);
			}
		});

		oRequestHandle = {
			abort: function() {
				if (that.pRetryAfter) {
					throw new Error("abort() during HTTP 503 'Retry-after' processing not supported");
				}

				if (vRequestHandleInternal) {
					if (Array.isArray(vRequestHandleInternal)) {
						vRequestHandleInternal.forEach(function(oRequestHandle) {
							oRequestHandle.abort();
						});
					} else {
						vRequestHandleInternal.abort();
					}
				} else {
					bAborted = true;
				}
			}
		};

		return oRequestHandle;
	};

	/**
	 * Updates the object in the shadow cache containing the pending user input and the object in
	 * the model cache with the given data for the entity with the given key. If all changes for
	 * that entity are processed the object is removed from the shadow cache.
	 *
	 * @param {string} [sEntityKey] The key for the entity to be updated
	 * @param {object} [oData] The new data for the entity
	 *
	 * @private
	 */
	ODataModel.prototype._updateChangedEntity = function(sEntityKey, oData) {
		var oChangedEntry, sDeepPath, oEntityType, oEntry, oNavPropRefInfo, sRootPath,
			that = this;

		function updateChangedEntities(oOriginalObject, oChangedObject, sCurPath) {
			each(oChangedObject,function(sKey) {
				var sActPath = sCurPath + '/' + sKey;
				if (isPlainObject(oChangedObject[sKey]) && isPlainObject(oOriginalObject[sKey])) {
					updateChangedEntities(oOriginalObject[sKey], oChangedObject[sKey], sActPath);
					if (isEmptyObject(oChangedObject[sKey])) {
						delete oChangedObject[sKey];
					}
				} else if (sCurPath.endsWith("__metadata")
						|| deepEqual(oChangedObject[sKey], oOriginalObject[sKey])
							&& !that.isLaundering(sActPath)) {
					delete oChangedObject[sKey];
					// When current object is the entity itself check for matching navigation
					// property in changed entity data and take care of it as well
					if (sCurPath === sRootPath) {
						oEntityType = that.oMetadata._getEntityTypeByPath(sRootPath);
						oNavPropRefInfo = oEntityType &&
							that.oMetadata._getNavPropertyRefInfo(oEntityType, sKey);
						if (oNavPropRefInfo && oChangedObject[oNavPropRefInfo.name]) {
							// if the nav prop related to the matching property is also set, set it
							// on original entry and remove it from changed entity
							oOriginalObject[oNavPropRefInfo.name] =
								oChangedObject[oNavPropRefInfo.name];
							delete oChangedObject[oNavPropRefInfo.name];
						}
					}
				}
			});
		}
		if (sEntityKey in that.mChangedEntities) {
			oEntry = that._getObject('/' + sEntityKey, null, true);
			oChangedEntry = that._getObject('/' + sEntityKey);
			merge(oEntry, oData);
			sRootPath = '/' + sEntityKey;
			sDeepPath = that.removeInternalMetadata(oChangedEntry).deepPath;
			updateChangedEntities(oEntry, oChangedEntry, sRootPath);
			if (isEmptyObject(oChangedEntry)) {
				delete that.mChangedEntities[sEntityKey];
				that.abortInternalRequest(that._resolveGroup(sEntityKey).groupId,
					{requestKey: sEntityKey});
			} else {
				that.mChangedEntities[sEntityKey] = oChangedEntry;
				oChangedEntry.__metadata = {deepPath: sDeepPath};
				extend(oChangedEntry.__metadata, oEntry.__metadata);
			}
		}
	};

	/**
	 * Discards the changes for the given entity key, that means aborts internal requests, removes
	 * the changes from the shadow cache, and removes all messages for that entity.
	 *
	 * If <code>bDeleteEntity</code> is set, remove the entity also from the data cache and the
	 * corresponding context from the contexts cache and from the created contexts cache if the
	 * entity has been created via {@link sap.ui.model.odata.v2.ODataListBinding#create}.
	 *
	 * @param {string} sKey
	 *   The entity key
	 * @param {boolean} [bDeleteEntity=false]
	 *   Whether to delete the entity also from the data cache and the created contexts cache
	 * @returns {Promise}
	 *   Resolves when all changes have been discarded
	 * @private
	 */
	ODataModel.prototype._discardEntityChanges = function (sKey, bDeleteEntity) {
		var oContext, oCreated,
			// determine group synchronously otherwise #_resolveGroup might return a different group
			// if for example the entity has been deleted already
			sGroupId = this._resolveGroup(sKey).groupId,
			pMetaDataLoaded = this.oMetadata.loaded(),
			that = this;

		pMetaDataLoaded.then(function () {
			that.abortInternalRequest(sGroupId, {requestKey : sKey});
		});
		if (bDeleteEntity) {
			oContext = this.getContext("/" + sKey);
			oContext.removeFromTransientParent();
			// remove context synchronously from the list of created contexts to avoid a temporary
			// empty table row
			this.oCreatedContextsCache.findAndRemoveContext(oContext);
			// remember created information before it is deleted in #_removeEntity
			oCreated = this.mChangedEntities[sKey]
				&& this.mChangedEntities[sKey].__metadata.created;
			this._removeEntity(sKey);
			if (oCreated && oCreated.abort) {
				oCreated.abort(ODataModel._createAbortedError());
			}
		} else {
			delete this.mChangedEntities[sKey];
		}
		Messaging.removeMessages(this.getMessagesByEntity(sKey, /*bExcludePersistent*/true));

		return pMetaDataLoaded;
	};

	/**
	 * Resets pending changes and aborts corresponding requests.
	 *
	 * By default, only changes triggered through {@link #createEntry} or {@link #setProperty}, and
	 * tree hierarchy changes are taken into account. If <code>bAll</code> is set, also deferred
	 * requests triggered through {@link #create}, {@link #update} or {@link #remove} are taken
	 * into account.
	 *
	 * With a given <code>aPath</code> only specified entities are reset. Note that tree hierarchy
	 * changes are only affected if a given path is equal to the tree binding's resolved binding
	 * path.
	 *
	 * If <code>bDeleteCreatedEntities</code> is set, the entity is completely removed, provided it
	 * has been created by one of the following methods:
	 * <ul>
	 *   <li>{@link #createEntry}, provided it is not yet persisted in the back end
	 *      and is active (see {@link sap.ui.model.odata.v2.Context#isInactive}),</li>
	 *   <li>{@link #callFunction}.</li>
	 * </ul>
	 *
	 * @param {string[]} [aPath]
	 *   Paths to be reset; if no array is passed, all changes are reset
	 * @param {boolean} [bAll=false]
	 *   Whether also deferred requests are taken into account so that they are aborted
	 * @param {boolean} [bDeleteCreatedEntities=false]
	 *   Whether to delete the entities created via {@link #createEntry} or {@link #callFunction};
	 *   since 1.95.0
	 * @returns {Promise}
	 *   Resolves when all regarded changes have been reset.
	 *
	 * @public
	 * @see #getPendingChanges
	 * @see #hasPendingChanges
	 */
	ODataModel.prototype.resetChanges = function (aPath, bAll, bDeleteCreatedEntities) {
		return this._resetChanges(aPath, bAll, bDeleteCreatedEntities);
	};

	/**
	 * Resets pending changes and aborts corresponding requests as specified by {@link #resetChanges}, but does not
	 * enforce a control update after resetting the changes.
	 *
	 * @param {string[]} [aPath]
	 *   Paths to be reset; if no array is passed, all changes are reset
	 * @param {boolean} [bAll=false]
	 *   Whether also deferred requests are taken into account so that they are aborted
	 * @param {boolean} [bDeleteCreatedEntities=false]
	 *   Whether to delete the entities created via {@link #createEntry} or {@link #callFunction};
	 *   since 1.95.0
	 * @returns {Promise}
	 *   Resolves when all regarded changes have been reset.
	 *
	 * @private
	 * @since 1.125.0
	 * @ui5-restricted sap.ui.comp.smartmultiinput
	 */
	ODataModel.prototype.resetChangesWithoutUpdate = function (aPath, bAll, bDeleteCreatedEntities) {
		return this._resetChanges(aPath, bAll, bDeleteCreatedEntities, false);
	};

	/**
	 * Resets pending changes and aborts corresponding requests as specified by {@link #resetChanges}, but in addition
	 * allows to specify whether to enforce a control update after resetting the changes.
	 *
	 * @param {string[]} [aPath]
	 *   Paths to be reset; if no array is passed, all changes are reset
	 * @param {boolean} [bAll=false]
	 *   Whether also deferred requests are taken into account so that they are aborted
	 * @param {boolean} [bDeleteCreatedEntities=false]
	 *   Whether to delete the entities created via {@link #createEntry} or {@link #callFunction};
	 *   since 1.95.0
	 * @param {boolean} [bForceUpdate=true]
	 *   Whether to enforce a control update after resetting the changes
	 * @returns {Promise}
	 *   Resolves when all regarded changes have been reset.
	 *
	 * @private
	 */
	ODataModel.prototype._resetChanges = function (aPath, bAll, bDeleteCreatedEntities, bForceUpdate) {
		var aRemoveKeys,
			pMetaDataLoaded = this.oMetadata.loaded(),
			aRemoveRootKeys = [],
			that = this;

		if (bAll) {
			pMetaDataLoaded.then(function () {
				each(that.mDeferredGroups, function (sGroupId) {
					if (aPath) {
						aPath.forEach(function(sPath) {
							that.abortInternalRequest(sGroupId, {path : sPath.substring(1)});
						});
					} else {
						that.abortInternalRequest(sGroupId);
					}
				});
			});
		}
		if (aPath) {
			each(aPath, function (iIndex, sPath) {
				var oChangedEntity, i, sKey, sLastSegment, aPathSegments,
					oEntityInfo = {};

				if (that.getEntityByPath(sPath, null, oEntityInfo)) {
					aPathSegments = oEntityInfo.propertyPath.split("/");
					sLastSegment = aPathSegments[aPathSegments.length - 1];
					sKey = oEntityInfo.key;
					oChangedEntity = that.mChangedEntities[sKey];
					if (oChangedEntity) {
						// follow path to the object containing the property to reset
						for (i = 0; i < aPathSegments.length - 1; i += 1) {
							if (oChangedEntity && oChangedEntity.hasOwnProperty(aPathSegments[i])) {
								oChangedEntity = oChangedEntity[aPathSegments[i]];
							} else {
								// path may point to a property of a complex type and complex type
								// might not be set; there is no property to reset
								oChangedEntity = undefined;
								break;
							}
						}
						if (oChangedEntity && oChangedEntity.hasOwnProperty(sLastSegment)) {
							delete oChangedEntity[sLastSegment];
						}
						oChangedEntity = that.mChangedEntities[sKey];
						if (ODataModel._isChangedEntityEmpty(oChangedEntity)
								|| !oEntityInfo.propertyPath) {
							aRemoveRootKeys.push(sKey);
						}
					}
				}
			});
			aRemoveKeys = aRemoveRootKeys;
			aRemoveRootKeys.forEach(function (sKey) {
				aRemoveKeys = aRemoveKeys.concat(
					that.getContext("/" + sKey).getSubContextsAsKey(/*bRecursive*/true));
			});
			(new Set(aRemoveKeys)).forEach(function (sKey) {
				that._discardEntityChanges(sKey,
					that.mChangedEntities[sKey].__metadata.created && bDeleteCreatedEntities);
			});
		} else {
			each(this.mChangedEntities, function (sKey, oChangedEntity) {
				var bDeleteEntity = that.getContext("/" + sKey).isInactive()
						? false // inactive entities are not removed, but only changes are reset
						: oChangedEntity.__metadata.created && bDeleteCreatedEntities;

				that._discardEntityChanges(sKey, bDeleteEntity);
			});
		}
		this.getBindings().forEach(function (oBinding) {
			if (oBinding._resetChanges) {
				oBinding._resetChanges(aPath);
			}
		});
		this.checkUpdate(bForceUpdate === undefined ? true : bForceUpdate);

		return pMetaDataLoaded;
	};

	/**
	 * Sets a new value for the given property <code>sPath</code> in the model.
	 *
	 * If the <code>changeBatchGroup</code> for the changed entity type is set to
	 * {@link #setDeferredGroups deferred}, changes could be submitted with {@link #submitChanges}.
	 * Otherwise the change will be submitted directly.
	 *
	 * @param {string} sPath
	 *   Path of the property to set
	 * @param {any} oValue
	 *   Value to set the property to
	 * @param {sap.ui.model.Context} [oContext=null]
	 *   The context which will be used to set the property
	 * @param {boolean} [bAsyncUpdate]
	 *   Whether to update other bindings dependent on this property asynchronously
	 * @returns {boolean}
	 *   <code>true</code> if the value was set correctly and <code>false</code> if errors occurred
	 *   like the entry was not found or another entry was already updated.
	 * @throws {Error}
	 *   If setting a value for an instance annotation starting with &quot;@$ui5&quot;
	 * @public
	 */
	ODataModel.prototype.setProperty = function(sPath, oValue, oContext, bAsyncUpdate) {
		var oContextToActivate, oChangeObject, bCreated, sDeepPath, oEntityMetadata, oEntityType,
			oEntry, sGroupId, oGroupInfo, bIsNavPropExpanded, sKey, mKeys, oNavPropRefInfo, oOriginalEntry,
			oOriginalValue, mParams, aParts, sPropertyPath, oRef, bRefreshAfterChange, oRequest,
			mRequests, oRequestHandle, oRequestQueueingPromise, sResolvedPath,
			mChangedEntities = {},
			oEntityInfo = {},
			bFunction = false,
			that = this;

		function updateChangedEntities(oOriginalObject, oChangedObject) {
			each(oChangedObject,function(sKey) {
				if (isPlainObject(oChangedObject[sKey]) && isPlainObject(oOriginalObject[sKey])) {
					updateChangedEntities(oOriginalObject[sKey], oChangedObject[sKey]);
					if (isEmptyObject(oChangedObject[sKey])) {
						delete oChangedObject[sKey];
					}
				} else if (deepEqual(oChangedObject[sKey], oOriginalObject[sKey])) {
					delete oChangedObject[sKey];
				}
			});
		}

		sResolvedPath = this.resolve(sPath, oContext);
		sDeepPath = this.resolveDeep(sPath, oContext);

		oEntry = this.getEntityByPath(sResolvedPath, null, oEntityInfo);

		if (!oEntry) {
			return false;
		}

		sPropertyPath = sResolvedPath.substring(sResolvedPath.lastIndexOf("/") + 1);
		if (sPropertyPath.startsWith("@$ui5.")) {
			throw new Error("Setting a value for an instance annotation starting with '@$ui5' is "
				+ "not allowed: " + sPropertyPath);
		}
		sKey = oEntityInfo.key;
		oOriginalEntry = this._getObject('/' + sKey, null, true);
		oOriginalValue = this._getObject(sPath, oContext, true);

		bFunction = oOriginalEntry.__metadata.created && oOriginalEntry.__metadata.created.functionImport;

		//clone property
		if (!this.mChangedEntities[sKey]) {
			oEntityMetadata = oEntry.__metadata;
			oEntry = {};
			oEntry.__metadata = Object.assign({}, oEntityMetadata);
			if (!bFunction && oEntityInfo.propertyPath.length > 0) {
				var iIndex = sDeepPath.lastIndexOf(oEntityInfo.propertyPath);
				oEntry.__metadata.deepPath = sDeepPath.substring(0, iIndex - 1);
			}
			this.mChangedEntities[sKey] = oEntry;
		}

		oChangeObject = this.mChangedEntities[sKey];

		// if property is not available check if it is a complex type and update it
		aParts = oEntityInfo.propertyPath.split("/");
		for (var i = 0; i < aParts.length - 1; i++) {
			if (!oChangeObject.hasOwnProperty(aParts[i])) {
				oChangeObject[aParts[i]] = {};
			}
			oChangeObject = oChangeObject[aParts[i]];
		}

		// Update property value on change object
		oChangeObject[sPropertyPath] = _Helper.isPlainObject(oValue)
			? _Helper.merge({}, oValue)
			: oValue;

		if (oContext && oContext.hasTransientParent && oContext.hasTransientParent()) {
			mChangedEntities[sKey] = true;
			this.checkUpdate(false, bAsyncUpdate, mChangedEntities);
			return true;
		}

		// If property is key property of ReferentialConstraint, also update the corresponding
		// navigation property
		oEntityType = this.oMetadata._getEntityTypeByPath(oEntityInfo.key);
		oNavPropRefInfo = oEntityType && this.oMetadata._getNavPropertyRefInfo(oEntityType, sPropertyPath);
		bIsNavPropExpanded = oNavPropRefInfo && oOriginalEntry[oNavPropRefInfo.name] && oOriginalEntry[oNavPropRefInfo.name].__ref;
		if (bIsNavPropExpanded && oNavPropRefInfo.keys.length === 1
			// only if the referenced entity has exactly 1 key we can update the reference; more
			// keys are not yet supported; for draft enabled entities not all key properties are
			// maintained as referential constraints
			&& this.oMetadata._getEntityTypeByPath(oNavPropRefInfo.entitySet).key.propertyRef.length === 1) {
			if (oValue === null) {
				oRef = null;
			} else {
				mKeys = {};
				oNavPropRefInfo.keys.forEach(function(sName) {
					mKeys[sName] = oEntry[sName] !== undefined ? oEntry[sName] : oOriginalEntry[sName];
				});
				mKeys[oNavPropRefInfo.keys[0]] = oValue;
				oRef = this.createKey(oNavPropRefInfo.entitySet, mKeys);
			}
			oChangeObject[oNavPropRefInfo.name] = { __ref: oRef };
		}

		oRequestQueueingPromise = this.oMetadata.loaded();
		if (oEntry.__metadata.created && !bFunction) {
			oContextToActivate = this.oCreatedContextsCache.findCreatedContext(sResolvedPath);
			if (oContextToActivate && oContextToActivate.isInactive()) {
				oContextToActivate.startActivation();
				oRequestQueueingPromise = Promise.all([oRequestQueueingPromise, oContextToActivate.fetchActivated()]);
			}
		}

		//reset clone if oValue equals the original value
		if (deepEqual(oValue, oOriginalValue) && !this.isLaundering('/' + sKey) && !bFunction) {
			//delete metadata to check if object has changes
			oEntityMetadata = this.mChangedEntities[sKey].__metadata;
			bCreated = oEntityMetadata && oEntityMetadata.created;
			delete this.mChangedEntities[sKey].__metadata;
			// check for 'empty' complex types objects and delete it - not for created entities
			if (!bCreated) {
				updateChangedEntities(oOriginalEntry, this.mChangedEntities[sKey]);
			}
			if (isEmptyObject(this.mChangedEntities[sKey])) {
				delete this.mChangedEntities[sKey];
				mChangedEntities[sKey] = true;
				this.checkUpdate(false, bAsyncUpdate, mChangedEntities);

				oRequestQueueingPromise.then(function() {
					//setProperty with no change does not create a request the first time so no handle exists
					that.abortInternalRequest(that._resolveGroup(sKey).groupId, {requestKey: sKey});
				});
				return true;
			}
			this.mChangedEntities[sKey].__metadata = oEntityMetadata;
		}

		oGroupInfo = this._resolveGroup(sKey);
		sGroupId = oGroupInfo.groupId;

		mRequests = this.mRequests;

		if (sGroupId in this.mDeferredGroups) {
			mRequests = this.mDeferredRequests;
		}
		oRequest = this._processChange(sKey, this._getObject('/' + sKey), sGroupId);
		oRequest.key = sKey;
		//get params for created entries: could contain success/error handler
		mParams = oChangeObject.__metadata && oChangeObject.__metadata.created ? oChangeObject.__metadata.created : {};

		bRefreshAfterChange = this._getRefreshAfterChange(undefined, sGroupId);

		oRequestQueueingPromise.then(function () {
			oRequestHandle = {
				abort: function() {
					oRequest._aborted = true;
				}
			};
			that._pushToRequestQueue(mRequests, sGroupId, oGroupInfo.changeSetId, oRequest,
				mParams.success, mParams.error, oRequestHandle, bRefreshAfterChange);
			that._processRequestQueueAsync(that.mRequests);
		});

		mChangedEntities[sKey] = true;
		this.checkUpdate(false, bAsyncUpdate, mChangedEntities);
		return true;
	};

	ODataModel.prototype._isHeaderPrivate = function(sHeaderName) {
		// case sensitive check needed to make sure private headers cannot be overridden by difference in the upper/lower case (e.g. accept and Accept).
		switch (sHeaderName.toLowerCase()) {
			case "accept":
			case "accept-language":
			case "maxdataserviceversion":
			case "dataserviceversion":
				return true;
			case "x-csrf-token":
				return this.bTokenHandling;
			case "sap-contextid-accept":
			case "sap-contextid":
				return !this.bDisableSoftStateHeader;
			default:
				return false;
		}
	};

	/**
	 * Set custom headers which are provided in a key/value map.
	 *
	 * These headers are used for requests against the OData backend.
	 * Private headers which are set in the ODataModel cannot be modified.
	 * These private headers are: <code>accept, accept-language, x-csrf-token, MaxDataServiceVersion, DataServiceVersion</code>.
	 *
	 * To remove these custom headers simply set the <code>mHeaders</code> parameter to null.
	 * Please also note that when calling this method again, all previous custom headers
	 * are removed unless they are specified again in the <code>mHeaders</code> parameter.
	 *
	 * @param {object} mHeaders The header name/value map.
	 * @public
	 */
	ODataModel.prototype.setHeaders = function(mHeaders) {
		var mCheckedHeaders = {},
		that = this;
		this.mCustomHeaders = {};

		if (mHeaders) {
			each(mHeaders, function(sHeaderName, sHeaderValue){
				// case sensitive check needed to make sure private headers cannot be overridden by difference in the upper/lower case (e.g. accept and Accept).
				if (that._isHeaderPrivate(sHeaderName)){
					Log.warning(this + " - modifying private header: '" + sHeaderName + "' not allowed!");
				} else {
					mCheckedHeaders[sHeaderName] = sHeaderValue;
				}
			});
			this.mCustomHeaders = mCheckedHeaders;
		}

		// Custom set headers should also be used when requesting annotations, but do not instantiate annotations just for this
		if (this.oAnnotations) {
			this.oAnnotations.setHeaders(this.mCustomHeaders);
		}
	};

	ODataModel.prototype._getHeaders = function(mHeaders, bCancelOnClose) {

		var mCheckedHeaders = {},
		that = this;
		if (mHeaders) {
			each(mHeaders, function(sHeaderName, sHeaderValue){
				// case sensitive check needed to make sure private headers cannot be overridden by difference in the upper/lower case (e.g. accept and Accept).
				if (that._isHeaderPrivate(sHeaderName)){
					Log.warning(this + " - modifying private header: '" + sHeaderName + "' not allowed!");
				} else {
					mCheckedHeaders[sHeaderName] = sHeaderValue;
				}
			});
		}
		//The 'sap-cancel-on-close' header marks the OData request as cancelable. This helps to save resources at the back-end.
		return extend({'sap-cancel-on-close': !!bCancelOnClose}, this.mCustomHeaders, mCheckedHeaders, this.oHeaders);
	};

	/**
	 * Returns all headers and custom headers which are stored in this OData model.
	 *
	 * @return {object} The header map
	 * @public
	 */
	ODataModel.prototype.getHeaders = function() {
		return extend({}, this.mCustomHeaders, this.oHeaders);
	};

	/**
	 * Searches the specified headers map for the specified header name and returns the found header value
	 * @param {string} sHeader The header
	 * @param {Object<string,string>} mHeaders The map of headers
	 * @returns {string} The value of the header
	 */
	ODataModel.prototype._getHeader = function(sHeader, mHeaders) {
		var sHeaderName;
		for (sHeaderName in mHeaders) {
			if (sHeaderName.toLowerCase() === sHeader.toLowerCase()) {
				return mHeaders[sHeaderName];
			}
		}
		return null;
	};

	/**
	 * Checks if there exist pending changes in the model.
	 *
	 * By default, only client data changes triggered through {@link #createEntry} or
	 * {@link #setProperty}, and tree hierarchy changes are taken into account.
	 *
	 * If <code>bAll</code> is set to <code>true</code>, also deferred requests triggered through
	 * {@link #create}, {@link #update}, and {@link #remove} are taken into account.
	 *
	 * @param {boolean}[bAll=false] If set to true, deferred requests are also taken into account.
	 * @returns {boolean} <code>true</code> if there are pending changes, <code>false</code> otherwise.
	 *
	 * @public
	 * @see #getPendingChanges
	 * @see #resetChanges
	 */
	ODataModel.prototype.hasPendingChanges = function(bAll) {
		var bChangedEntities,
			aChangedEntityKeys = Object.keys(this.mChangedEntities);

		bChangedEntities = this.getBindings().some(function (oBinding) {
			return oBinding._hasPendingChanges && oBinding._hasPendingChanges(aChangedEntityKeys);
		});
		bChangedEntities = bChangedEntities || aChangedEntityKeys.length > 0;

		if (!bChangedEntities && bAll) {
			bChangedEntities = this.iPendingDeferredRequests > 0;
		}

		return bChangedEntities;
	};

	/**
	 * Checks if there are pending requests, either ongoing or sequential.
	 * @return {boolean} Whether there are pending requests
	 * @public
	 */
	ODataModel.prototype.hasPendingRequests = function() {
		return this.aPendingRequestHandles.length > 0;
	};

	/**
	 * Returns the pending changes in this model.
	 *
	 * Only changes triggered through {@link #createEntry} or {@link #setProperty}, and tree hierarchy changes are
	 * taken into account. Changes are returned as a map from the changed entity's key to an object containing the
	 * changed properties. A node removed from a tree hierarchy has the empty object as value in this map; all other
	 * pending entity deletions are not contained in the map.
	 *
	 * @returns {Object<string,object>} The map of pending changes
	 *
	 * @public
	 * @see #hasPendingChanges
	 * @see #resetChanges
	 */
	ODataModel.prototype.getPendingChanges = function() {
		var sChangedEntityKey,
			mChangedEntities = _Helper.merge({}, this.mChangedEntities);

		this.getBindings().forEach(function (oBinding) {
			if (oBinding._getPendingChanges) {
				_Helper.merge(mChangedEntities, oBinding._getPendingChanges());
			}
		});
		for (sChangedEntityKey in mChangedEntities) {
			if (!mChangedEntities[sChangedEntityKey]) {
				delete mChangedEntities[sChangedEntityKey];
			}
		}

		return mChangedEntities;
	};

	/**
	 * Update all bindings.
	 *
	 * @param {boolean} [bForceUpdate=false] If set to <code>false</code>, an update will only be done when the value of a binding changed.
	 * @public
	 */
	ODataModel.prototype.updateBindings = function(bForceUpdate) {
		this.checkUpdate(bForceUpdate);
	};

	/**
	 * Enable/Disable security token handling.
	 * @param {boolean} [bTokenHandling=true] Whether to use token handling or not
	 * @public
	 */
	ODataModel.prototype.setTokenHandlingEnabled  = function(bTokenHandling) {
		this.bTokenHandling = bTokenHandling;
	};

	/**
	 * Enable or disable batch mode for future requests.
	 *
	 * @param {boolean} [bUseBatch=false] Whether the requests should be encapsulated in a batch request
	 * @public
	 */
	ODataModel.prototype.setUseBatch  = function(bUseBatch) {
		this.bUseBatch = bUseBatch;
	};

	/**
	 * Formats a JavaScript value according to the given
	 * <a href="http://www.odata.org/documentation/odata-version-2-0/overview#AbstractTypeSystem">
	 * EDM type</a>.
	 *
	 * @param {any} vValue The value to format
	 * @param {string} sType The EDM type (e.g. Edm.Decimal)
	 * @return {string} The formatted value
	 */
	ODataModel.prototype.formatValue = function(vValue, sType) {
		return ODataUtils.formatValue(vValue, sType);
	};

	/**
	 * Creates a new entry object which is described by the metadata of the entity type of the
	 * specified <code>sPath</code> Name. A context object is returned which can be used to bind
	 * against the newly created object. See
	 * {@link topic:6c47b2b39db9404582994070ec3d57a2#loio4c4cd99af9b14e08bb72470cc7cabff4 Creating
	 * Entities documentation} for comprehensive information on the topic.
	 *
	 * For each created entry a request is created and stored in a request queue.
	 * The request queue can be submitted by calling {@link #submitChanges}. As long as the context
	 * is transient (see {@link sap.ui.model.odata.v2.Context#isTransient}),
	 * {@link sap.ui.model.odata.v2.ODataModel#resetChanges} with the
	 * <code>bDeleteCreatedEntities</code> parameter set to <code>true</code> can be used to delete
	 * the created entity again.
	 *
	 * If the creation of the entity on the server failed, it is repeated automatically.
	 *
	 * The optional parameter <code>mParameters.properties</code> can be used as follows:
	 * <ul>
	 *   <li><code>properties</code> could be an array containing the property names which should be
	 *     included in the new entry. Other properties defined in the entity type won't be included.
	 *   </li>
	 *   <li><code>properties</code> could be an object which includes the desired properties and
	 *     the corresponding values which should be used for the created entry. </li>
	 * </ul>
	 * If <code>properties</code> is not specified, all properties in the entity type will be
	 * included in the created entry.
	 *
	 * If there are no values specified, the properties will have <code>undefined</code> values.
	 *
	 * The <code>properties</code> can be modified via property bindings relative to the returned
	 * context instance.
	 *
	 * The parameter <code>expand</code> is supported since 1.78.0. If this parameter is set, the
	 * given navigation properties are expanded automatically with the same $batch request in which
	 * the POST request for the creation is contained. Ensure that the batch mode is used and the
	 * back-end service supports GET requests relative to a content ID outside the changeset.
	 * The success and error callback functions are called only once, even if there are two requests
	 * in the <code>$batch</code> related to a single call of {@link #createEntry}:
	 * <ul>
	 *   <li>a POST request for creating an entity,</li>
	 *   <li>a GET request for requesting the navigation properties for the just created entity.
	 *   </li>
	 * </ul>
	 * The following outcomes are possible:
	 * <ul>
	 *   <li>If both requests succeed, the success handler is called with the merged data of the
	 *     POST and the GET request and with the response of the POST request.</li>
	 *   <li>If the POST request fails, the GET request also fails. In that case the error callback
	 *     handler is called with the error response of the POST request.</li>
	 *   <li>If the POST request succeeds but the GET request for the navigation properties fails,
	 *     the success handler is called with the data and the response of the POST request. The
	 *     response object of the success handler call and the response parameter of the
	 *     corresponding <code>requestFailed</code> and <code>requestCompleted</code> events have an
	 *     additional property <code>expandAfterCreateFailed</code> set to <code>true</code>.
	 *   </li>
	 * </ul>
	 *
	 * Note: If a server requires a property in the request, you must supply this property in the
	 * initial data, for example if the server requires a unit for an amount. This also applies if
	 * this property has a default value.
	 *
	 * Note: Deep create is only supported since 1.108.0, where "deep create" means creation of a
	 * sub-entity for a navigation property of a transient, not yet persisted root entity. Before
	 * 1.108.0, the sub-entity had to be created after the transient entity had been saved
	 * successfully in the back-end system. Since 1.108.0, a deep create is triggered when
	 * the <code>sPath</code> parameter is a navigation property for the entity type associated with
	 * the transient context given in <code>mParameters.context</code>. The payload of the OData
	 * request to create the root entity then contains its sub-entities. On creation of a
	 * sub-entity, only the <code>sPath</code>, <code>mParameters.context</code> and
	 * <code>mParameters.properties</code> method parameters are allowed;
	 * the context given in <code>mParameters.context</code> must not be inactive.
	 *
	 * @param {string} sPath
	 *   The path to the EntitySet
	 * @param {object} mParameters
	 *   A map of the following parameters:
	 * @param {string} [mParameters.batchGroupId]
	 *   Deprecated - use <code>groupId</code> instead
	 * @param {string} [mParameters.changeSetId]
	 *   The ID of the <code>ChangeSet</code> that this request should belong to
	 * @param {sap.ui.model.Context} [mParameters.context]
	 *   The binding context
	 * @param {function} [mParameters.created]
	 *   The callback function that is called after the metadata of the service is loaded and the
	 *   {@link sap.ui.model.odata.v2.Context} instance for the newly created entry is available;
	 *   The {@link sap.ui.model.odata.v2.Context} instance for the newly created entry is passed as
	 *   the first and only parameter.
	 * @param {function} [mParameters.error]
	 *   The error callback function
	 * @param {string} [mParameters.expand]
	 *   A comma-separated list of navigation properties to be expanded for the newly created
	 *   entity; since 1.78.0.<br />
	 *   The navigation properties are requested with an additional GET request in the same
	 *   <code>$batch</code> request as the POST request for the entity creation; the given
	 *   <code>mParameters.headers</code> are not considered in the GET request.<br />
	 *   <strong>Note:</strong> The following prerequisites must be fulfilled:
	 *   <ul>
	 *     <li>batch mode must be enabled; see constructor parameter <code>useBatch</code>,</li>
	 *     <li>the back-end service must support the "Content-ID" header,</li>
	 *     <li>the back end must allow GET requests relative to this content ID outside the
	 *       changeset within the <code>$batch</code> request.</li>
	 *   </ul>
	 * @param {string} [mParameters.groupId]
	 *   The ID of a request group; requests belonging to the same group will be bundled in one
	 *   batch request
	 * @param {Object<string,string>} [mParameters.headers]
	 *   A map of headers
	 * @param {boolean} [mParameters.inactive]
	 *   Whether the created context is inactive. An inactive context will only be sent to the
	 *   server after the first property update. From then on it behaves like any other created
	 *   context. Supported since 1.98.0
	 * @param {object|string[]} [mParameters.properties]
	 *   The initial values of the entry, or an array that specifies a list of property names to be
	 *   initialized with <code>undefined</code>; <b>Note:</b> Passing a list of property names is
	 *   deprecated since 1.120; pass the initial values as an object instead
	 * @param {boolean} [mParameters.refreshAfterChange]
	 *   Whether to update all bindings after submitting this change operation, see
	 *   {@link #setRefreshAfterChange}; if given, this overrules the model-wide
	 *   <code>refreshAfterChange</code> flag for this operation only; since 1.46
	 * @param {function} [mParameters.success]
	 *   The success callback function
	 * @param {Object<string,string>} [mParameters.urlParameters]
	 *   A map of URL parameters
	 *
	 * @return {sap.ui.model.odata.v2.Context|undefined}
	 *   An OData V2 context object that points to the newly created entry; or
	 *   <code>undefined</code> if the service metadata are not yet loaded or if a
	 *   <code>created</code> callback parameter is given
	 * @throws {Error}
	 *   If:
	 *   <ul>
	 *     <li>The <code>expand</code> parameter is used but the batch mode is disabled, or
	 *     <li>in the case of a deep create:
	 *     <ul>
	 *       <li>If an unsupported parameter is used, or
	 *       <li>the <code>sPath</code> parameter is either no navigation property or a navigation
	 *         property with single cardinality for the entity type associated with the given
	 *         <code>mParameters.context</code>, or
	 *       <li><code>mParameters.context</code> is inactive.
	 *     </ul>
	 *   </ul>
	 *
	 * @public
	 */
	ODataModel.prototype.createEntry = function (sPath, mParameters) {
		var bCanonical, sChangeSetId, oContext, fnCreated, pCreate, fnCreatedPromiseResolve,
			bDeepCreate, sDeepPath, oEntityMetadata, fnError, sExpand, sGroupId, mHeaders,
			bInactive, bIsCollection, sKey, sNormalizedPath, vProperties, bRefreshAfterChange,
			oRequest, mRequests, fnSuccess, sUrl, aUrlParams, mUrlParams,
			oEntity = {},
			sMethod = "POST",
			that = this;

		function addEntityToCacheAndCreateContext(oTransientParent) {
			sKey = that._addEntity(merge({}, oEntity));
			if (!bInactive) {
				that.mChangedEntities[sKey] = oEntity;
			}
			return that.getContext("/" + sKey, sDeepPath, pCreate, bInactive, oTransientParent);
		}

		function checkDeepCreatePreconditions() {
			var oSrcEntityType;

			if (bDeepCreate) {
				oSrcEntityType = that.oMetadata._getEntityTypeByPath(oContext.getPath());
				if (!that.oMetadata._getNavigationPropertyNames(oSrcEntityType).includes(sPath)) {
					throw new Error("Cannot create entity; path '" + sPath
						+ "' is not a navigation property of '" + oSrcEntityType.name + "'");
				}
				if (!bIsCollection) {
					throw new Error("Cannot create entity; deep create on navigation property '"
					+ sPath + "' with single cardinality is not supported");
				}
			}
		}

		function create() {
			var oCreateData, oCreatedContext, oCreateResponse, oEntitySetMetadata, sEntityType,
				sEntityUri, mExpandHeaders, oExpandRequest, oGroupInfo, oParentEntity,
				bTransitionMessagesOnly, sUID,
				bCreateFailed = false,
				fnErrorFromParameters = fnError,
				fnSuccessFromParameters = fnSuccess;

			bCanonical = that._isCanonicalRequestNeeded(bCanonical);
			mHeaders = Object.assign({}, mHeaders);
			aUrlParams = ODataUtils._createUrlParamsArray(mUrlParams);
			if (!sPath.startsWith("/") && !oContext) {
				sPath = "/" + sPath;
			}
			sNormalizedPath = that._normalizePath(sPath, oContext, bCanonical);
			sDeepPath = that.resolveDeep(sPath, oContext);
			bIsCollection = that.oMetadata._isCollection(sDeepPath);
			checkDeepCreatePreconditions();
			oEntityMetadata = that.oMetadata._getEntityTypeByPath(sNormalizedPath);
			if (!oEntityMetadata) {
				assert(oEntityMetadata, "No Metadata for collection " + sNormalizedPath + " found");
				return undefined;
			}
			oEntity = bDeepCreate ? {} : that.getForeignKeysFromReferentialConstraints(sNormalizedPath);
			if (typeof vProperties === "object" && !Array.isArray(vProperties)) {
				oEntity = merge(oEntity, vProperties);
			}
			sEntityType = oEntityMetadata.entityType;
			oEntitySetMetadata = that.oMetadata._getEntitySetByType(oEntityMetadata);
			sUID = uid();
			sKey = oEntitySetMetadata.name + "('" + sUID + "')";
			sEntityUri = that.sServiceUrl + '/' + sKey;
			if (bIsCollection) {
				sDeepPath = sDeepPath + "('" + sUID + "')";
			}
			if (bDeepCreate) {
				oParentEntity = that._getObject(oContext.getPath());
				sChangeSetId = oParentEntity.__metadata.created.changeSetId;
				sGroupId = oParentEntity.__metadata.created.groupId;
				oEntity.__metadata = {
					type : sEntityType,
					uri : sEntityUri,
					created : {
						changeSetId : sChangeSetId,
						groupId : sGroupId
					}
				};
				oCreatedContext = addEntityToCacheAndCreateContext(oContext);
				oContext.addSubContext(sPath, oCreatedContext, bIsCollection);

				return oCreatedContext;
			}
			if (sExpand) {
				mHeaders["Content-ID"] = sUID;
				fnSuccess = function (oData, oCreateResponse0) {
					if (!oCreateData) {
						// successful POST, wait for GET
						oCreateData = oData;
						oCreateResponse = oCreateResponse0;
						return;
					}
					// successful GET after successful POST -> call success handler with merged data
					// successful GET after a failed POST cannot occur
					if (fnSuccessFromParameters) {
						oData = Object.assign({}, oCreateData, oData);
						fnSuccessFromParameters(oData, oCreateResponse);
					}
					fnCreatedPromiseResolve();
				};
				fnError = function (oError) {
					if (oCreateData) {
						// failed GET after successful POST -> call success handler with the data of
						// the POST request and mark the response with expandAfterCreateFailed=true
						oCreateResponse.expandAfterCreateFailed = true;
						oError.expandAfterCreateFailed = true;
						Log.error("Entity creation was successful but expansion of navigation"
							+ " properties failed", oError, sClassName);
						if (fnSuccessFromParameters) {
							fnSuccessFromParameters(oCreateData, oCreateResponse);
						}
						fnCreatedPromiseResolve();

						return;
					}
					if (!bCreateFailed) {
						// failed POST -> remember to skip the following failed GET and call the
						// error handler
						bCreateFailed = true;
						if (fnErrorFromParameters) {
							fnErrorFromParameters(oError);
						}
					} else {
						// failed GET after a failed POST -> mark the error response with
						// expandAfterCreateFailed=true that it can be passed to requestFailed and
						// requestCompleted event handlers
						oError.expandAfterCreateFailed = true;
						// reset flag, handlers may be called again when retrying the create
						bCreateFailed = false;
					}
				};
			} else {
				fnSuccess = function (oData, oCreateResponse) {
					if (fnSuccessFromParameters) {
						fnSuccessFromParameters(oData, oCreateResponse);
					}
					fnCreatedPromiseResolve();
				};
			}
			// fallback to groups as defined in mChangeGroups; using path is OK as we don't have an
			// entity yet and the entity type can be derived from the path to determine the group ID
			oGroupInfo = that._resolveGroup(sNormalizedPath);
			sGroupId = sGroupId || oGroupInfo.groupId;
			sChangeSetId = sChangeSetId || oGroupInfo.changeSetId;
			bRefreshAfterChange = that._getRefreshAfterChange(bRefreshAfterChange, sGroupId);
			bTransitionMessagesOnly = that._isTransitionMessagesOnly(sGroupId);
			if (bTransitionMessagesOnly || sExpand) {
				mHeaders["sap-messages"] = "transientOnly";
			}
			oEntity.__metadata = {
				type : sEntityType,
				uri : sEntityUri,
				created : {
					changeSetId : sChangeSetId,
					error : fnError,
					groupId : sGroupId,
					headers : mHeaders,
					key : sNormalizedPath.substring(1), //store path for later POST
					refreshAfterChange : bRefreshAfterChange,
					success : fnSuccess,
					urlParameters : mUrlParams
				},
				deepPath : sDeepPath
			};
			pCreate = new SyncPromise(function (resolve, reject) {
				fnCreatedPromiseResolve = function () {
					if (!that.oCreatedContextsCache.getCacheInfo(oCreatedContext)) {
						// If ODataModel#createEntry is called by ODataListBinding#create, the
						// created context is added to the created contexts cache and has to keep
						// the create promise until the context gets removed from the cache, see
						// sap.ui.model.odata.v2._CreatedContextsCache#removePersistedContexts.
						// If the context is not in the cache ODataModel#createEntry has been called
						// directly and the create promise has to be reset after successful
						// creation.
						oCreatedContext.resetCreatedPromise();
					}
					if (oCreatedContext.hasSubContexts()) {
						// _processSuccess already removes this entity change, therefore one must
						// not call resetChanges with oCreatedContext.getPath()
						that.resetChanges(oCreatedContext.getSubContextsAsPath(), undefined, true);
					}
					resolve();
				};
				oEntity.__metadata.created.abort = reject;
			});
			pCreate.catch(function () {
				// avoid uncaught in promise if the caller of #createEntry does not use the promise
			});
			oCreatedContext = addEntityToCacheAndCreateContext();
			sUrl = that._createRequestUrlWithNormalizedPath(sNormalizedPath, aUrlParams, that.bUseBatch);
			oRequest = that._createRequest(sUrl, sDeepPath, sMethod, mHeaders, oEntity);

			if (sExpand) {
				mExpandHeaders = that._getHeaders(undefined, true);
				if (bTransitionMessagesOnly) {
					mExpandHeaders["sap-messages"] = "transientOnly";
				}
				oExpandRequest = that._createRequest("$" + sUID + "?"
						+ ODataUtils._encodeURLParameters({$expand : sExpand, $select : sExpand}),
					"/$" + sUID, "GET", mExpandHeaders, null, undefined, undefined, true);
				oExpandRequest.contentID = sUID;
				oRequest.expandRequest = oExpandRequest;
				oRequest.contentID = sUID;
				oEntity.__metadata.created.expandRequest = oExpandRequest;
				oEntity.__metadata.created.contentID = sUID;
			}

			oRequest.key = sKey;
			oRequest.created = true;

			mRequests = that.mRequests;
			if (sGroupId in that.mDeferredGroups) {
				mRequests = that.mDeferredRequests;
			}

			that.oMetadata.loaded().then(function () {
				oCreatedContext.fetchActivated().then(function () {
					var oRequestHandle = {
							abort: function() {
								if (oRequest) {
									oRequest._aborted = true;
									if (oRequest.expandRequest) {
										oRequest.expandRequest._aborted = true;
									}
								}
							}
						};
					that._pushToRequestQueue(mRequests, sGroupId, sChangeSetId, oRequest, fnSuccess,
						fnError, oRequestHandle, bRefreshAfterChange);
					that._processRequestQueueAsync(that.mRequests);
				});
			});

			return oCreatedContext;
		}

		if (mParameters) {
			vProperties = mParameters.properties;
			sGroupId = mParameters.groupId || mParameters.batchGroupId;
			sChangeSetId = mParameters.changeSetId;
			oContext  = mParameters.context;
			fnSuccess = mParameters.success;
			fnError   = mParameters.error;
			fnCreated = mParameters.created;
			mHeaders  = mParameters.headers;
			mUrlParams = mParameters.urlParameters;
			bRefreshAfterChange = mParameters.refreshAfterChange;
			bCanonical = mParameters.canonicalRequest;
			sExpand = mParameters.expand;
			bInactive = mParameters.inactive;
		}
		if (sExpand && !this.bUseBatch) {
			throw new Error("The 'expand' parameter is only supported if batch mode is used");
		}

		bDeepCreate = oContext && oContext.isTransient && oContext.isTransient();
		if (bDeepCreate) {
			Object.keys(mParameters).forEach(function (sParameterKey) {
				if (!aDeepCreateParametersAllowlist.includes(sParameterKey)) {
					throw new Error("deep create, unsupported parameter: " + sParameterKey);
				}
			});
			if (oContext.isInactive()) {
				throw new Error("deep create, context must not be inactive");
			}
		}

		// If no callback function is provided context must be returned synchronously
		if (fnCreated) {
			this.oMetadata.loaded().then(function() {
				fnCreated(create());
			});
		} else if (this.oMetadata.isLoaded()) {
			return create();
		} else {
			Log.error("Tried to use createEntry without created-callback, before metadata is "
				+ "available!");
		}

		return undefined;
	};

	/**
	 * Gets an object with the values for the foreign keys defined by referential constraints for the given path.
	 *
	 * @param {string} sNormalizedPath
	 *   The absolute normalized path to create an entity, see {@link #_normalizePath}
	 * @returns {Object<string, any>}
	 *   An object containing the values from the parent entity for the properties defined in the association's
	 *   referential constraints; if there are no referential constraints defined an empty object is returned
	 * @private
	 */
	ODataModel.prototype.getForeignKeysFromReferentialConstraints = function (sNormalizedPath) {
		const mSplitPath = this.oMetadata._splitByLastNavigationProperty(sNormalizedPath);

		if (mSplitPath.lastNavigationProperty) {
			// check referential constraints
			const oParentEntityType = this.oMetadata._getEntityTypeByName(mSplitPath.pathBeforeLastNavigationProperty);
			const mSource2TargetProperty = this.oMetadata._getReferentialConstraintsMapping(oParentEntityType,
				mSplitPath.lastNavigationProperty.slice(1));
			const oData = this._getObject(mSplitPath.pathBeforeLastNavigationProperty);
			if (oData) {
				return Object.keys(mSource2TargetProperty).reduce((oResult, sSourcePropertyName) => {
					if (oData[sSourcePropertyName]) {
						oResult[mSource2TargetProperty[sSourcePropertyName]] = oData[sSourcePropertyName];
					}
					return oResult;
				}, {});
			}
		}
		return {};
	};
	/**
	 * Returns whether the given entity has been created using createEntry.
	 * @param {object} oEntity The entity to check
	 * @returns {boolean} Returns whether the entity is created
	 * @private
	 */
	ODataModel.prototype._isCreatedEntity = function(oEntity) {
		return !!(oEntity && oEntity.__metadata && oEntity.__metadata.created);
	};

	/**
	 * Remove URL params from path and make path absolute if not already
	 *
	 * @param {string} sPath The binding path
	 * @param {sap.ui.model.Context} [oContext] The binding context
	 * @param {boolean} bCanonical Whether the binding path should be resolved canonical or not
	 * @returns {string} The resolved path
	 * @private
	 */
	ODataModel.prototype._normalizePath = function(sPath, oContext, bCanonical) {
		// remove query params from path if any
		if (sPath && sPath.indexOf('?') !== -1 ) {
			sPath = sPath.substr(0, sPath.indexOf('?'));
		}
		if (!oContext && !sPath.startsWith("/")) {
			Log.fatal(this + " path " + sPath + " must be absolute if no Context is set");
		}
		return this.resolve(sPath, oContext, bCanonical) || this.resolve(sPath, oContext);
	};

	/**
	 * Whether all affected bindings are refreshed after a change operation.
	 *
	 * This flag can be overruled on request level by providing the <code>refreshAfterChange</code>
	 * parameter to the corresponding function (for example {@link #update}).
	 *
	 * @returns {boolean} Whether to automatically refresh after changes
	 * @public
	 * @since 1.46.0
	 */
	ODataModel.prototype.getRefreshAfterChange = function () {
		return this.bRefreshAfterChange;
	};

	/**
	 * Defines whether all affected bindings are refreshed after a change operation.
	 *
	 * This flag can be overruled on request level by providing the <code>refreshAfterChange</code>
	 * parameter to the corresponding function (for example {@link #update}).
	 *
	 * @param {boolean} bRefreshAfterChange Whether to automatically refresh after changes
	 * @public
	 * @since 1.16.3
	 */
	ODataModel.prototype.setRefreshAfterChange = function (bRefreshAfterChange) {
		this.bRefreshAfterChange = bRefreshAfterChange;
	};

	/**
	 * The error object passed to the retry after callback.
	 *
	 * @typedef {Error} module:sap/ui/model/odata/v2/RetryAfterError
	 *
	 * @property {string} message Error message returned by the 503 HTTP status response
	 * @property {Date} retryAfter The earliest point in time the request may be repeated
	 *
	 * @private
	 * @ui5-restricted sap.suite.ui.generic.template
	 * @since 1.127.0
	 */

	/**
	 * Sets a "Retry-After" handler, which is called when an OData request fails with HTTP status
	 * 503 (Service Unavailable) and the response has a "Retry-After" header.
	 *
	 * The handler is called with an <code>Error</code> having a property <code>retryAfter</code> of
	 * type <code>Date</code>, which is the earliest point in time when the request should be
	 * repeated. The handler has to return a promise. With this promise, you can control the
	 * repetition of all pending requests including the failed HTTP request. If the promise is
	 * resolved, the requests are repeated; if it is rejected, the requests are not repeated. If it
	 * is rejected with the same <code>Error</code> reason as previously passed to the handler, then
	 * this reason is reported to the message model.
	 *
	 * <b>Note:</b>
	 * For APIs, like e.g. {@link #submitChanges}, which return an object having an <code>abort</code>
	 * function to abort the request triggered by the API, this abort function must not be called as
	 * long as the above promise is pending. Otherwise an error will be thrown.
	 *
	 * @param {function(module:sap/ui/model/odata/v2/RetryAfterError):Promise<undefined>} fnRetryAfter
	 *   A "Retry-After" handler
	 *
	 * @private
	 * @ui5-restricted sap.suite.ui.generic.template
	 * @since 1.127.0
	 */
	ODataModel.prototype.setRetryAfterHandler = function (fnRetryAfter) {
		this.fnRetryAfter = fnRetryAfter;
	};

	/**
	 * Checks if the given path points to a list or to a single entry
	 * @param {string} sPath The binding path
	 * @param {sap.ui.model.Context} [oContext] The binding context
	 * @returns {boolean} Whether path points to a list
	 * @private
	 */
	ODataModel.prototype.isList = function(sPath, oContext) {
		sPath = this.resolve(sPath, oContext);
		return sPath && sPath.substr(sPath.lastIndexOf("/")).indexOf("(") === -1;
	};

	/**
	 * Determines if a given binding path is a metadata path
	 *
	 * @param {string} sPath Resolved binding path
	 * @returns {boolean} bIsMetadataPath True if binding path is a metadata path starting with '/#'
	 *
	 */
	ODataModel.prototype._isMetadataPath = function(sPath) {
		var bIsMetadataPath = false;
		if (sPath && sPath.indexOf('/#') > -1)  {
			bIsMetadataPath = true;
		}
		return bIsMetadataPath;
	};

	/**
	 * Checks if path points to a metamodel property.
	 *
	 * @param {string} sPath The binding path
	 * @returns {boolean} Whether path points to a metamodel property
	 * @private
	 */
	ODataModel.prototype.isMetaModelPath = function(sPath) {
		return sPath.indexOf("##") == 0 || sPath.indexOf("/##") > -1;
	};

	/**
	 * Wraps the OData.request method and keeps track of pending requests.
	 *
	 * @param {object} oRequest The request object
	 * @param {function} fnSuccess Success callback function
	 * @param {function} fnError Error callback function
	 * @param {object} oHandler The request handler object
	 * @param {object} oHttpClient The HttpClient object
	 * @param {object} oMetadata The metadata object
	 * @returns {object} The request handle
	 * @private
	 */
	ODataModel.prototype._request = function(oRequest, fnSuccess, fnError, oHandler, oHttpClient, oMetadata) {
		var oRequestHandle;

		if (this.bDestroyed) {
			return {
				abort: function() {}
			};
		}

		var that = this;

		function wrapHandler(fn) {
			return function() {
				// request finished, remove request handle from pending request array
				if (that.aPendingRequestHandles){
					var iIndex = that.aPendingRequestHandles.indexOf(oRequestHandle);
					if (iIndex > -1) {
						that.aPendingRequestHandles.splice(iIndex, 1);
					}
				}

				// call original handler method
				if (!(oRequestHandle && oRequestHandle.bSuppressErrorHandlerCall)) {
					fn.apply(this, arguments);
				}
			};
		}

		function handle503Error(fnError0) {
			return function (oErrorResponse) {
				if (that.checkAndProcessRetryAfterError(oRequest, oErrorResponse, fnSuccess, fnError0, oHandler,
						oHttpClient, oMetadata, oRequestHandle)) {
					return;
				}
				fnError0(oErrorResponse);
			};
		}

		if (this.pRetryAfter) {
			oRequestHandle = {abort() {}};
			this.pRetryAfter.then(() => {
				oRequestHandle.abort =
					this._request(oRequest, fnSuccess, fnError, oHandler, oHttpClient, oMetadata).abort;
			}, (oReason) => {
				this.onRetryAfterRejected(fnError, undefined, oReason);
			});
		} else {
			// create request with wrapped handlers
			oRequestHandle = OData.request(
				oRequest,
				wrapHandler(fnSuccess || OData.defaultSuccess),
				wrapHandler(handle503Error(fnError || OData.defaultError)),
				oHandler,
				oHttpClient,
				oMetadata
			);

			// add request handle to array and return it (only for async requests)
			if (oRequest.async !== false) {
				this.aPendingRequestHandles.push(oRequestHandle);
			}
		}

		return oRequestHandle;
	};

	/**
	 * @see sap.ui.model.Model.prototype.destroy
	 * @public
	 */
	ODataModel.prototype.destroy = function() {
		this.bDestroyed = true;

		Model.prototype.destroy.apply(this, arguments);

		// Abort pending requests
		if (this.aPendingRequestHandles) {
			for (var i = this.aPendingRequestHandles.length - 1; i >= 0; i--) {
				var oRequestHandle = this.aPendingRequestHandles[i];
				if (oRequestHandle && oRequestHandle.abort) {
					oRequestHandle.bSuppressErrorHandlerCall = true;
					oRequestHandle.abort();
				}
			}
			delete this.aPendingRequestHandles;
		}
		if (this.sMetadataLoadEvent) {
			clearTimeout(this.sMetadataLoadEvent);
		}
		if (this.oMetadataFailedEvent) {
			clearTimeout(this.oMetadataFailedEvent);
		}

		if (this.oMetadata) {
			this.oMetadata.detachFailed(this.onMetadataFailed);
			// Only destroy metadata, if request is still running and no other models
			// are registered to it
			if (!this.oMetadata.isLoaded() && !this.oMetadata.hasListeners("loaded")) {
				this.oMetadata.destroy();
				delete this.oSharedMetaData.oMetadata;
			}
			delete this.oMetadata;
			delete this.pMetadataLoaded;
		}

		if (this.oMetaModel) {
			this.oMetaModel.destroy();
			delete this.oMetaModel;
		}

		if (this.oAnnotations) {
			this.oAnnotations.detachSomeLoaded(this.onAnnotationsLoaded);
			this.oAnnotations.detachAllFailed(this.onAnnotationsFailed);

			this.oAnnotations.destroy();
			delete this.oAnnotations;
			delete this.pAnnotationsLoaded;
		}

		if (this.oMessageParser) {
			this.oMessageParser.destroy();
			delete this.oMessageParser;
		}
	};

	/**
	 * Setting request groups as deferred. <b>Note:</b> This will overwrite existing deferred
	 * groups, including the default deferred group "changes".
	 *
	 * Requests that belong to a deferred group will be sent by explicitly calling
	 * {@link #submitChanges}.
	 *
	 * @param {array} aGroupIds The array of deferred group IDs; the default is: <code>["changes"]</code>
	 * @public
	 */
	ODataModel.prototype.setDeferredGroups = function(aGroupIds) {
		var that = this;
		this.mDeferredGroups = {};
		each(aGroupIds, function(iIndex,sGroupId){
			that.mDeferredGroups[sGroupId] = sGroupId;
		});
	};

	/**
	 * Returns the array of group IDs that are set as deferred.
	 *
	 * @returns {array} aGroupIds The array of deferred group IDs
	 * @public
	 */
	ODataModel.prototype.getDeferredGroups = function() {
		return Object.keys(this.mDeferredGroups);
	};

	/**
	 * Definition of groups per entity type for two-way binding changes. <b>Note:</b> This will overwrite the existing
	 * change group definition, including the default <code>{"*":{groupId: "changes"}}</code>.
	 *
	 * @param {Object<string,sap.ui.model.odata.v2.ODataModel.ChangeGroupDefinition>} mGroups
	 *   Maps an entity name to the definition of the batch group for two-way binding changes; use "*" as entity name to
	 *   define a default for all entities not contained in the map
	 * @public
	 */
	ODataModel.prototype.setChangeGroups = function(mGroups) {
		this.mChangeGroups = mGroups;
	};

	/**
	 * Returns the definition of groups per entity type for two-way binding changes
	 * @returns {Object<string,sap.ui.model.odata.v2.ODataModel.ChangeGroupDefinition>}
	 *   Definition of groups for two-way binding changes, keyed by entity names.
	 * @public
	 */
	ODataModel.prototype.getChangeGroups = function() {
		return this.mChangeGroups;
	};

	/**
	 * Sets the {@link sap.ui.core.message.MessageParser} that is invoked upon every back-end request.
	 *
	 * This message parser analyzes the response and notifies {@link module:sap/ui/core/Messaging} about added and deleted messages.
	 *
	 * @param {object|null} [oParser] The {@link sap.ui.core.message.MessageParser} instance that parses the responses and adds messages to {@link module:sap/ui/core/Messaging}
	 * @return {this} Model instance for method chaining
	 */
	ODataModel.prototype.setMessageParser = function(oParser) {
		if (!(oParser instanceof MessageParser)) {
			Log.error("Given MessageParser is not of type sap.ui.core.message.MessageParser");
			return this;
		}
		oParser.setProcessor(this);
		this.oMessageParser = oParser;
		return this;
	};

	/**
	 * Gives the back-end response to the <code>MessageParser</code> in case there is one attached.
	 *
	 * @param {object} oResponse The response
	 * @param {object} oRequest The request
	 * @param {object} mGetEntities New entities from the response
	 * @param {object} mChangeEntities Changed entities from the response
	 *
	 * @private
	 */
	ODataModel.prototype._parseResponse = function(oResponse, oRequest, mGetEntities,
			mChangeEntities) {
		try {
			if (!this.oMessageParser) {
				this.oMessageParser = new ODataMessageParser(this.sServiceUrl, this.oMetadata,
					!!this.bPersistTechnicalMessages);
				this.oMessageParser.setProcessor(this);
			}
			// Parse response and delegate messages to the set message parser
			this.oMessageParser.parse(oResponse, oRequest, mGetEntities, mChangeEntities,
				this.bIsMessageScopeSupported);
		} catch (ex) {
			Log.error("Error parsing OData messages: " + ex);
		}
	};

	/**
	 * Register function calls that should be called after an update (e.g. calling <code>dataReceived</code> event of a binding)
	 * @param {function} oFunction The callback function
	 * @private
	 */
	ODataModel.prototype.callAfterUpdate = function(oFunction) {
		this.aCallAfterUpdate.push(oFunction);
	};

	/**
	 * Returns an instance of an OData meta model which offers a unified access to both OData V2
	 * metadata and V4 annotations. It uses the existing {@link sap.ui.model.odata.ODataMetadata}
	 * as a foundation and merges V4 annotations from the existing
	 * {@link sap.ui.model.odata.v2.ODataAnnotations} directly into the corresponding model element.
	 *
	 * <b>BEWARE:</b> Access to this OData meta model will fail before the promise returned by
	 * {@link sap.ui.model.odata.ODataMetaModel#loaded loaded} has been resolved!
	 *
	 * @public
	 * @returns {sap.ui.model.odata.ODataMetaModel} The meta model for this <code>ODataModel</code>
	 */
	ODataModel.prototype.getMetaModel = function() {
		var that = this;
		if (!this.oMetaModel) {
			this.oMetaModel = new ODataMetaModel(this.oMetadata, this.oAnnotations, this);
			// Call checkUpdate when metamodel has been loaded to update metamodel bindings
			this.oMetaModel.loaded().then(function() {
				that.bMetaModelLoaded = true;
				// Update metamodel bindings only
				that.checkUpdate(false, false, null, true);
			}, function (oError) {
				var sMessage = oError.message,
					sDetails;

				if (!sMessage && oError.xmlDoc && oError.xmlDoc.parseError) {
					sMessage = oError.xmlDoc.parseError.reason;
					sDetails = oError.xmlDoc.parseError.srcText;
				}
				Log.error("error in ODataMetaModel.loaded(): " + sMessage, sDetails, sClassName);
			});
		}
		return this.oMetaModel;
	};

	/**
	 * Returns the original value for the property with the given path and context.
	 * The original value is the value that was last responded by the server.
	 *
	 * @param {string} sPath The path/name of the property
	 * @param {object} [oContext] The context if available to access the property value
	 * @returns {any} the value of the property
	 * @public
	 */
	ODataModel.prototype.getOriginalProperty = function(sPath, oContext) {
		return this._getObject(sPath, oContext, true);
	};

	/**
	 * Returns the nearest entity of a path relative to the given context.
	 *
	 * Additional entity information will be passed back to the given <code>oEntityInfo</code> object if
	 * a nearest entity exists.
	 *
	 * @param {string} sPath path to an entity
	 * @param {sap.ui.model.Context} [oContext] Context to resolve a relative path against
	 * @param {object} [oEntityInfo] Object that will receive information about the nearest entity
	 * @param {string} [oEntityInfo.key] The key of the entity
	 * @param {string} [oEntityInfo.propertyPath] The property path within the entity
	 * @return {object} The nearest entity object or <code>null</code> if no entity can be resolved
	 */
	ODataModel.prototype.getEntityByPath = function(sPath, oContext, oEntityInfo) {
		var sKey,
			sResolvedPath = Model.prototype.resolve.call(this,sPath, oContext);

		if (!sResolvedPath) {
			return null;
		}
		var aParts = sResolvedPath.split("/"),
			oEntity = null,
			aPropertyPath = [];
		while (aParts.length > 0)  {
			var sEntryPath = aParts.join("/"),
				oObject = this._getObject(sEntryPath);
			if (isPlainObject(oObject)) {
				sKey = this._getKey(oObject);
				if (sKey) {
					oEntity = oObject;
					break;
				}
			}
			aPropertyPath.unshift(aParts.pop());
		}
		if (oEntity) {
			oEntityInfo.propertyPath = aPropertyPath.join("/");
			oEntityInfo.key = sKey;
			return oEntity;
		}
		return null;
	};

	/**
	 * Check canonical path cache for possible shorter representations of the given path.
	 *
	 * @param {string} sPath Path, which is checked.
	 * @return {string|undefined} A shorter path or undefined.
	 *
	 * @example
	 * sPath = a(1)/b(2)/toC/ToD
	 * 1. Try to match this path.
	 * 2. If no matching cache entry was found, iteratively try to match the path shorten by one segment:
	 *  a) a(1)/b(2)/toC
	 *  b) a(1)/b(2)
	 * 	...
	 * 3. If a matching cache entry was found, recursively check also this new path for shorter matches.
	 *  E.g. following entry found in cache: "a(1)/b(2)" => "f(123)"
	 *	a) f(123)/toC/ToD
	 *  b) f(123)/toC
	 * 	...
	 * @private
	 */

	ODataModel.prototype.resolveFromCache = function(sPath){
		if (!this.mPathCache){
			return undefined;
		}

		var sStartingPath,
			sEndingPathPart = "",
			sCanonicalPath,
			sNextMatch,
			iIndex;

		sCanonicalPath = this.mPathCache[sPath] ? this.mPathCache[sPath].canonicalPath : undefined;
		if (sPath && sCanonicalPath !== sPath) {
			sStartingPath = sCanonicalPath || sPath;
			if (!sCanonicalPath) {
				iIndex = sStartingPath.lastIndexOf("/");
				sEndingPathPart = sStartingPath.substr(iIndex);
				sStartingPath = sStartingPath.substr(0, iIndex);
			}
			sNextMatch = this.resolveFromCache(sStartingPath);

			if (sNextMatch && sNextMatch !== sStartingPath) {
				sCanonicalPath = sNextMatch + sEndingPathPart;
			}
		}
		return sCanonicalPath;
	};

	/**
	 * Resolve the path relative to the given context.
	 *
	 * In addition to {@link sap.ui.model.Model#resolve resolve} a
	 * canonical path can be resolved that will not contain navigation properties.
	 *
	 * @param {string} sPath Path to resolve
	 * @param {sap.ui.model.Context} [oContext] Context to resolve a relative path against
	 * @param {boolean} [bCanonical] If true the canonical path is returned
	 * @return {string} Resolved path, canonical path or undefined
	 */
	ODataModel.prototype.resolve = function(sPath, oContext, bCanonical) {
		var sResolvedPath = Model.prototype.resolve.call(this, sPath, oContext);

		if (sResolvedPath && !this._isMetadataPath(sResolvedPath) && bCanonical) {
			var sCanonicalPath = this.resolveFromCache(sResolvedPath);
			if (!sCanonicalPath){
				//Use metadata to calc canonical path
				sCanonicalPath = this.oMetadata._calculateCanonicalPath(sResolvedPath);
				sCanonicalPath = this.resolveFromCache(sCanonicalPath) || sCanonicalPath;
			}

			this._writePathCache(sResolvedPath, sCanonicalPath);
			return sCanonicalPath;
		}
		return sResolvedPath;
	};

	/**
	 * Resolve the path relative to the given context. If the context contains a parent path
	 * (deepPath), we resolve with this deepPath instead the canonical one.
	 *
	 * @param {string} sPath Path to resolve
	 * @param {sap.ui.model.Context} [oContext] Context to resolve a relative path against
	 * @return {string} Resolved path, canonical path or undefined
	 * @private
	 */
	ODataModel.prototype.resolveDeep = function(sPath, oContext) {
		var sResolvedPath = Model.prototype.resolve.call(this, sPath, oContext);
		if (sPath && !sPath.startsWith("/")) {
			// if sPath is relative we resolve with the deep path of the context - else the path is absolute already
			sResolvedPath = oContext ? oContext.sDeepPath + '/' + sPath : sResolvedPath;
		}
		if (sPath === ""){
			sResolvedPath = oContext ? oContext.sDeepPath : sResolvedPath;
		}

		return sResolvedPath;
	};

	/**
	 * Returns whether a given path relative to the given contexts is in laundering state.
	 *
	 * If data is sent to the server, the data state becomes laundering until the
	 * data was accepted or rejected.
	 *
	 * @param {string} sPath Path to resolve
	 * @param {sap.ui.model.Context} [oContext] Context to resolve a relative path against
	 * @returns {boolean} <code>true</code> if the data in this path is laundering
	 */
	ODataModel.prototype.isLaundering = function(sPath, oContext) {
		var sResolvedPath = this.resolve(sPath, oContext);
		return (sResolvedPath in this.mLaunderingState) && this.mLaunderingState[sResolvedPath] > 0;
	};

	/**
	 * Increases laundering state for a canonical path.
	 * @param {string} sPath The canonical path
	 * @param {object} oChangedEntity The changed entity
	 * @private
	 */
	ODataModel.prototype.increaseLaundering = function(sPath, oChangedEntity) {
		if (!isPlainObject(oChangedEntity)) {
			return;
		}
		for (var n in oChangedEntity) {
			if (n === "__metadata") {
				continue;
			}
			var  oObject = oChangedEntity[n];
			if (isPlainObject(oObject)) {
				this.increaseLaundering(sPath + "/" + n, oObject);
			} else {
				var sTargetPath = sPath + "/" + n;
				if (!(sTargetPath in this.mLaunderingState)) {
					this.mLaunderingState[sTargetPath] = 0;
				}
				this.mLaunderingState[sTargetPath]++;
			}
		}
		if (!(sPath in this.mLaunderingState)) {
			this.mLaunderingState[sPath] = 0;
		}
		this.mLaunderingState[sPath]++;
	};

	/**
	 * Decrease one laundering state for the given canonical path.
	 * @param {string} sPath The canonical path
	 * @param {object} oChangedEntity The changed entity
	 * @private
	 */
	ODataModel.prototype.decreaseLaundering = function(sPath, oChangedEntity) {
		if (!isPlainObject(oChangedEntity)) {
			return;
		}
		for (var n in oChangedEntity) {
			if (n === "__metadata") {
				continue;
			}
			var oObject = oChangedEntity[n],
				sTargetPath = sPath + "/" + n;
			if (isPlainObject(oObject)) {
				this.decreaseLaundering(sTargetPath, oObject);
			} else if (sTargetPath in this.mLaunderingState) {
				this.mLaunderingState[sTargetPath]--;
				if (this.mLaunderingState[sTargetPath] === 0) {
					delete this.mLaunderingState[sTargetPath];
				}
			}
		}
		this.mLaunderingState[sPath]--;
		if (this.mLaunderingState[sPath] === 0) {
			delete this.mLaunderingState[sPath];
		}
	};

	/**
	 * Returns bRefreshAfterChange value for a change operation based on
	 * <code>refreshAfterChange</code> parameter and global <code>bRefreshAfterChange</code> flag
	 * state.
	 *
	 * @param {boolean} bRefreshAfterChange
	 *   Value of the <code>refreshAfterChange</code> parameter of any change operation (for example
	 *   {@link #update})
	 * @param {string} sGroupId
	 *   ID of the request group
	 * @returns {boolean}
	 *   Whether to refresh after change
	 *
	 * @private
	*/
	ODataModel.prototype._getRefreshAfterChange = function(bRefreshAfterChange, sGroupId) {
		// If no bRefreshAfterChange parameter is given given and the request group is not deferred,
		// use the global flag
		if (bRefreshAfterChange === undefined && !(sGroupId in this.mDeferredGroups)) {
			return this.bRefreshAfterChange;
		}
		return bRefreshAfterChange;
	};

	/**
	 * Get all messages for an entity path.
	 *
	 * @param {string} sEntity The entity path or key
	 * @param {boolean} bExcludePersistent Whether persistent messages should be exluded
	 * @returns {object[]|undefined} The messages for the entity
	 * @private
	 */
	ODataModel.prototype.getMessagesByEntity = function(sEntity, bExcludePersistent) {
		var sEntityPath = sEntity,
			aMessages = [],
			sPath;

		function filterMessages(aMessages) {
			var aFilteredMessages = [];
			for (var i = 0; i < aMessages.length; i++) {
				if (!bExcludePersistent || (bExcludePersistent && !aMessages[i].persistent)) {
					aFilteredMessages.push(aMessages[i]);
				}
			}
			return aFilteredMessages;
		}
		//normalize Key
		if (!sEntityPath.startsWith('/')) {
			sEntityPath = '/' + sEntityPath;
		}
		if (this.mMessages) {
			for (sPath in this.mMessages) {
				if (typeof sEntityPath == "string" && sEntityPath.length > 0 && sPath.startsWith(sEntityPath)) {
					aMessages = aMessages.concat(filterMessages(this.mMessages[sPath]));
				}
			}
			return aMessages;
		}
		return null;
	};

	/**
	 * Check if Caching is supported. All URLs must at least provide a 'sap-context-token' query
	 * parameter or a valid cache buster token segment.
	 *
	 * @param {string} sMetadataUrl The metadata URL
	 * @returns {boolean} Whether caching is supported
	 *
	 * @private
	 */
	ODataModel.prototype._cacheSupported = function(sMetadataUrl) {
		var cacheBusterToken = /\/~[\w\-]+~[A-Z0-9]?/;
		var aUrls = [sMetadataUrl];
		//check urls for sap-context-token and cachebuster token
		if (this.sAnnotationURI) {
			if (!Array.isArray(this.sAnnotationURI)) {
				this.sAnnotationURI = [this.sAnnotationURI];
			}
			aUrls = aUrls.concat(this.sAnnotationURI);
		}

		// check for context-token
		aUrls = aUrls.filter(function(sUrl) {
			return sUrl.indexOf("sap-context-token") === -1;
		});
		// check for cache buster token
		aUrls = aUrls.filter(function(sUrl) {
			return !cacheBusterToken.test(sUrl);
		});
		return aUrls.length === 0 ? true : false;
	};

	/**
	 * Create cache key for annotations.
	 *
	 * @param {string} sMetadataUrl The metadata URL
	 * @returns {string} The cache key
	 *
	 * @private
	 */
	ODataModel.prototype._getAnnotationCacheKey = function(sMetadataUrl) {
		var bIgnoreAnnotationsFromMetadata =
				this.bSkipMetadataAnnotationParsing || this.bIgnoreAnnotationsFromMetadata,
			sCacheKey;

		if (this.bUseCache) {
			if (!bIgnoreAnnotationsFromMetadata) {
				sCacheKey = sMetadataUrl + "#annotations";
			}

			if (this.sAnnotationURI) {
				if (!Array.isArray(this.sAnnotationURI)) {
					this.sAnnotationURI = [this.sAnnotationURI];
				}
				this.sAnnotationURI = this.sAnnotationURI.map(function(sUrl) {
					return sUrl + "#annotations";
				});
				sCacheKey = bIgnoreAnnotationsFromMetadata
					? this.sAnnotationURI.join("_")
					: sCacheKey + "_" + this.sAnnotationURI.join("_");
			}
		}
		return sCacheKey;
	};

	/**
	 * Whether the canonical requests calculation is switched on, see the
	 * <code>canonicalRequests</code> parameter of the model constructor.
	 *
	 * @return {boolean} Whether the canonical requests calculation is switched on
	 *
	 * @public
	 */
	ODataModel.prototype.canonicalRequestsEnabled = function() {
		return this.bCanonicalRequests;
	};

	/**
	 * Decreases the internal deferred request counter, if the request is/was deferred.
	 *
	 * @param {object} oRequest The completed request
	 */
	ODataModel.prototype._decreaseDeferredRequestCount = function(oRequest){
		if (oRequest.deferred){
			this.iPendingDeferredRequests--;
		}
	};

	/**
	 * Enable/Disable canonical requests calculation. When enabled, a given
	 * resource path will be shortened as much as possible.
	 *
	 * @param {boolean} bCanonicalRequests Enable/disable canonical request calculation
	 * @private
	 * @ui5-restricted sap.suite.ui.generic
	 */
	ODataModel.prototype.enableCanonicalRequests = function(bCanonicalRequests) {
		this.bCanonicalRequests = !!bCanonicalRequests;
	};

	/**
	 * Returns this model's message scope.
	 *
	 * @returns {sap.ui.model.odata.MessageScope} The message scope
	 *
	 * @public
	 * @see sap.ui.model.odata.MessageScope
	 * @since 1.76.0
	 */
	ODataModel.prototype.getMessageScope = function () {
		return this.sMessageScope;
	};

	/**
	 * Sets this model's message scope.
	 *
	 * @param {sap.ui.model.odata.MessageScope} sMessageScope The message scope
	 * @throws {Error} If an unsupported message scope is provided
	 *
	 * @public
	 * @see sap.ui.model.odata.MessageScope
	 * @since 1.76.0
	 */
	ODataModel.prototype.setMessageScope = function (sMessageScope) {
		if (sMessageScope !== MessageScope.RequestedObjects
				&& sMessageScope !== MessageScope.BusinessObject) {
			throw new Error("Unsupported message scope: " + sMessageScope);
		}
		this.sMessageScope = sMessageScope;
	};

	/**
	 * Checks whether the service has set the OData V2 annotation "message-scope-supported" on the
	 * <code>EntityContainer</code> with the value <code>true</code>. This is a a precondition for
	 * the setting of {@link sap.ui.model.odata.MessageScope.BusinessObject} via
	 * {@link #setMessageScope}.
	 *
	 * @returns {Promise} A promise resolving with <code>true</code> if the OData V2 annotation
	 *   "message-scope-supported" on the <code>EntityContainer</code> is set to <code>true</code>
	 *
	 * @public
	 * @see sap.ui.model.odata.MessageScope
	 * @since 1.76.0
	 */
	ODataModel.prototype.messageScopeSupported = function () {
		var that = this;

		return this.metadataLoaded().then(function() {
				return that.bIsMessageScopeSupported;
			});
	};

	/**
	 * Gets or creates the OData V2 context for the given path; the returned context is cached by
	 * this path. Enriches the context with the given deep path. In case the context is created, the
	 * parameters <code>oCreatePromise</code> and <code>bInactive</code> are used for the creation.
	 *
	 * @param {string} sPath
	 *   The absolute path
	 * @param {string} [sDeepPath]
	 *   The absolute deep path representing the same data as the given <code>sPath</code>
	 * @param {sap.ui.base.SyncPromise} [oCreatePromise]
	 *   A created promise as specified in the constructor of {@link sap.ui.model.odata.v2.Context}
	 * @param {boolean} [bInactive]
	 *   Whether the created context is inactive
	 * @param {sap.ui.model.odata.v2.Context} [oTransientParent]
	 *   The transient parent context
	 * @returns {sap.ui.model.odata.v2.Context}
	 *   The ODate V2 context for the given path
	 * @private
	 */
	ODataModel.prototype.getContext = function (sPath, sDeepPath, oCreatePromise, bInactive,
			oTransientParent) {
		var oContext = this.mContexts[sPath];

		if (!oContext) {
			oContext = this.mContexts[sPath]
				= new Context(this, sPath, sDeepPath, oCreatePromise, bInactive, oTransientParent);
		} else {
			oContext.setDeepPath(sDeepPath || oContext.getDeepPath() || sPath);
		}

		return oContext;
	};

	/**
	 * Check if a Context already exists for the model
	 * @param {string} [sPath] The path to check
	 * @returns {boolean} True if a context for the given path exists
	 * @private
	 */
	ODataModel.prototype.hasContext = function(sPath){
		return this.mContexts[sPath];
	};

	/**
	 * Removes model internal metadata information from the given entity. This information is not
	 * known and sometimes not accepted by the back-end.
	 *
	 * @param {object} [oEntityData] The entity data
	 * @returns {map} Map containing the removed information for the "root" entity; the internal
	 *   information is however also removed from entities contained in navigation properties
	 * @private
	 */
	ODataModel.prototype.removeInternalMetadata = function (oEntityData) {
		var sCreated, sDeepPath, bInvalid, sKey, vValue;

		if (oEntityData && oEntityData.__metadata) {
			sCreated = oEntityData.__metadata.created;
			sDeepPath = oEntityData.__metadata.deepPath;
			bInvalid = oEntityData.__metadata.invalid;
			delete oEntityData.__metadata.created;
			delete oEntityData.__metadata.deepPath;
			delete oEntityData.__metadata.invalid;
		}
		for (sKey in oEntityData) {
			vValue = oEntityData[sKey];
			if (Array.isArray(vValue)) { // ..n navigation property value
				vValue.forEach(ODataModel.prototype.removeInternalMetadata);
			} else if (typeof vValue === "object") { // ..1 navigation property
				ODataModel.prototype.removeInternalMetadata(vValue);
			}
		}
		return {created: sCreated, deepPath: sDeepPath, invalid : bInvalid};
	};

	/**
	 * Checks whether canonical requests are necessary.
	 * @param {boolean} [bCanonicalRequest]
	 *   Is regarded with priority when checking whether canonical requests are required
	 *
	 * @returns {boolean} Whether canonical requests are necessary
	 */
	ODataModel.prototype._isCanonicalRequestNeeded = function(bCanonicalRequest){
		if (bCanonicalRequest !== undefined){
			return !!bCanonicalRequest;
		} else {
			return !!this.bCanonicalRequests;
		}
	};

	/**
	 * Returns an array of messages for the given message target matching the given resolved binding
	 * path prefix. Use <code>fullTarget</code> to determine whether a message matches the resolved
	 * binding path prefix.
	 *
	 * @param {string} sMessagePath
	 *   The messages target used as key in <code>this.mMessages</code>
	 * @param {string} sPathPrefix
	 *   The resolved binding path prefix
	 * @returns {sap.ui.core.message.Message[]}
	 *   The matching message objects, or an empty array, if no messages match.
	 *
	 * @private
	 */
	// @override
	ODataModel.prototype.filterMatchingMessages = function (sMessagePath, sPathPrefix) {
		var that = this;

		return this.mMessages[sMessagePath].filter(function (oMessage) {
			return that.isMessageMatching(oMessage, sPathPrefix);
		});
	};

	/*
	 * Returns whether one of the given message object's full targets starts with the given resolved
	 * binding path prefix.
	 *
	 * @param {sap.ui.core.message.Message} oMessage
	 *   The message object to be checked
	 * @param {string} sPathPrefix
	 *   The resolved binding path prefix
	 * @returns {boolean}
	 *   Whether one of the given message object's full targets starts with the given resolved
	 *   binding path prefix
	 *
	 * @private
	 */
	ODataModel.prototype.isMessageMatching = function (oMessage, sPathPrefix) {
		var iPrefixLength = sPathPrefix.length;

		return oMessage.aFullTargets.some(function (sFullTarget) {
			return sFullTarget === sPathPrefix
				|| sFullTarget.startsWith(sPathPrefix)
					&& (sPathPrefix === "/"
						|| sFullTarget[iPrefixLength] === "/"
						|| sFullTarget[iPrefixLength] === "(");
		});
	};

	// @override
	// @public
	// @see sap.ui.model.Model#getMessages
	// @since 1.76.0
	ODataModel.prototype.getMessages = function (oContext) {
		return this.getMessagesByPath(oContext.sDeepPath, /*bPrefixMatch*/true)
			.sort(Message.compare);
	};

	/**
	 * Returns the deep path for the given canonical path. Only ODataContextBindings and
	 * ODataListBindings are considered while calculating the deep path.
	 *
	 * @param {string} sCanonicalPath
	 *   The canonical path addressing an entity, for example "/SalesOrderSet('42')"
	 * @returns {string}
	 *   The deep path for the given canonical path; <code>undefined</code> if the deep path cannot
	 *   be determined, which may happen if there are different deep paths referencing the same
	 *   entity or if there is no binding referencing the entity
	 * @private
	 */
	ODataModel.prototype.getDeepPathForCanonicalPath = function (sCanonicalPath) {
		var oCurrentBinding, sCurrentCanonicalPath, sCurrentDeepPath, sDeepPath, aFilteredBindings,
			i, n,
			sKeyPredicate = sCanonicalPath.slice(sCanonicalPath.indexOf("("));

		aFilteredBindings = this.aBindings.filter(function (oBinding) {
			return (oBinding instanceof ODataContextBinding || oBinding instanceof ODataListBinding)
				&& oBinding.isResolved();
		});

		for (i = 0, n = aFilteredBindings.length; i < n; i += 1) {
			oCurrentBinding = aFilteredBindings[i];
			sCurrentDeepPath = this.resolveDeep(oCurrentBinding instanceof ODataListBinding
					? oCurrentBinding.sPath + sKeyPredicate
					: oCurrentBinding.sPath,
				oCurrentBinding.oContext);
			sCurrentCanonicalPath = this.resolveFromCache(sCurrentDeepPath);

			if (sCurrentCanonicalPath === sCanonicalPath) {
				if (sDeepPath && sDeepPath !== sCurrentDeepPath) {
					return undefined; // multiple deep paths for the same canonical path
				}
				sDeepPath = sCurrentDeepPath;
			}
		}

		return sDeepPath;
	};

	/**
	 * Gets the flag whether technical messages should always be treated as persistent.
	 *
	 * @returns {boolean} Whether technical messages should always be treated as persistent
	 *
	 * @private
	 * @since 1.84.0
	 * @ui5-restricted sap.suite.ui.generic.template
	 */
	ODataModel.prototype.getPersistTechnicalMessages = function () {
		return this.bPersistTechnicalMessages;
	};

	/**
	 * Sets the flag whether technical messages should always be treated as persistent. Works only
	 * with {@link sap.ui.model.odata.ODataMessageParser}.
	 *
	 * @param {boolean} bPersistTechnicalMessages
	 *   Whether technical messages should always be treated as persistent
	 *
	 * @private
	 * @since 1.84.0
	 * @ui5-restricted sap.suite.ui.generic.template
	 */
	ODataModel.prototype.setPersistTechnicalMessages = function (bPersistTechnicalMessages) {
		bPersistTechnicalMessages = !!bPersistTechnicalMessages;
		if (this.bPersistTechnicalMessages === bPersistTechnicalMessages) {
			return;
		}
		if (this.bPersistTechnicalMessages !== undefined) {
			Log.warning("The flag whether technical messages should always be treated as persistent"
				+ " has been overwritten to " + bPersistTechnicalMessages, undefined, sClassName);
		}
		this.bPersistTechnicalMessages = bPersistTechnicalMessages;
		if (this.oMessageParser) {
			this.oMessageParser._setPersistTechnicalMessages(bPersistTechnicalMessages);
		}
	};

	/**
	 * Creates the parameters map to be used for the instantiation of the code list model, based on
	 * the parameters of this OData model.
	 *
	 * @param {Object<string,any>} [mParameters]
	 *   The original <code>mParameters</code> map which was passed into the constructor of this
	 *   OData model instance
	 * @returns {Object<string,any>}
	 *   The parameters that can be used to instantiate the related code list model to this OData
	 *   model instance
	 *
	 * @private
	 */
	ODataModel.prototype.createCodeListModelParameters = function (mParameters) {
		mParameters = mParameters || {};

		return {
			defaultCountMode : CountMode.None,
			disableSoftStateHeader : true,
			headers : mParameters.headers && Object.assign({}, mParameters.headers),
			json : mParameters.json,
			metadataUrlParams : mParameters.metadataUrlParams
				&& Object.assign({}, mParameters.metadataUrlParams),
			persistTechnicalMessages : mParameters.persistTechnicalMessages,
			serviceUrl : this.sServiceUrl,
			serviceUrlParams : mParameters.serviceUrlParams
				&& Object.assign({}, mParameters.serviceUrlParams),
			tokenHandling : false,
			useBatch : false,
			warmupUrl : mParameters.warmupUrl
		};
	};

	/**
	 * Gets the map of parameters that are required to instantiate a code list model for this OData
	 * model.
	 *
	 * @returns {Object<string,any>} The parameter map used to instantiate the code list model
	 *
	 * @private
	 * @see #createCodeListModelParameters
	 */
	ODataModel.prototype.getCodeListModelParameters = function () {
		return this.mCodeListModelParams;
	};

	/**
	 * Gets the URL to this OData service's metadata document as created by
	 * {@link #_createMetadataUrl} in the constructor.
	 *
	 * @returns {string} The metadata URL
	 *
	 * @private
	 */
	ODataModel.prototype.getMetadataUrl = function () {
		return this.sMetadataUrl;
	};

	/**
	 * Creates an error object for an aborted request.
	 *
	 * @returns {object} An error object for an aborted request
	 * @private
	 */
	ODataModel._createAbortedError = function () {
		return {
			aborted : true,
			headers : {},
			message : "Request aborted",
			responseText : "",
			statusCode : 0,
			statusText : "abort",
			$rejected : true // prevent fallback in handleHeadError to fetch-token via GET
		};
	};

	/**
	 * Gets the cache for contexts of entities created via
	 * {@link sap.ui.model.odata.v2.ODataListBinding#create}.
	 *
	 * @returns {sap.ui.model.odata.v2._CreatedContextsCache} The created entities cache
	 *
	 * @private
	 */
	ODataModel.prototype._getCreatedContextsCache = function () {
		return this.oCreatedContextsCache;
	};

	/**
	 * Checks whether the given object does not contain any other property than a "__metadata"
	 * property.
	 *
	 * @param {object} oEntity
	 *   A changed entity object, see ODataModel#mChangedEntities
	 * @returns {boolean}
	 *   Whether the given entity is empty
	 *
	 * @private
	 */
	ODataModel._isChangedEntityEmpty = function (oEntity) {
		return Object.keys(oEntity).every(function (sKey) {
			return sKey === "__metadata";
		});
	};

	/**
	 * Adds the sub-entities contained in the given root context to the given request payload
	 * object.
	 *
	 * @param {sap.ui.model.odata.v2.Context} oRootContext
	 *   The root context which may have sub-entities
	 * @param {object} oPayload
	 *   The object representing the root context in the payload for the creation POST request
	 *
	 * @private
	 */
	ODataModel.prototype._addSubEntitiesToPayload = function (oRootContext, oPayload) {
		var i, sNavProperty, vSubContexts, oSubEntity,
			mSubContexts = oRootContext.getSubContexts(),
			that = this;

		function getEntityData(oContext) {
			var oEntity = _Helper.merge({}, that._getObject(oContext.getPath()));

			delete oEntity.__metadata;

			return oEntity;
		}

		for (sNavProperty in mSubContexts) {
			vSubContexts = mSubContexts[sNavProperty];
			if (Array.isArray(vSubContexts)) {
				oPayload[sNavProperty] = [];
				for (i = 0; i < vSubContexts.length; i += 1) {
					oSubEntity = getEntityData(vSubContexts[i]);
					oPayload[sNavProperty].push(oSubEntity);
					this._addSubEntitiesToPayload(vSubContexts[i], oSubEntity);
				}
			} else {
				oSubEntity = getEntityData(vSubContexts);
				oPayload[sNavProperty] = oSubEntity;
				this._addSubEntitiesToPayload(vSubContexts, oSubEntity);
			}
		}
	};

	/**
	 * Checks whether the <code>sap-messages</code> header must be set to <code>transientOnly</code>
	 * for all create and change requests belonging to the given group, which were caused by
	 * {@link #createEntry} or {@link #setProperty}.
	 *
	 * @param {string} sGroupId
	 *   The group ID
	 * @returns {boolean}
	 *   Whether changes belonging to the given group only request transition messages from the
	 *   back end
	 *
	 * @private
	 */
	ODataModel.prototype._isTransitionMessagesOnly = function (sGroupId) {
		return this.oTransitionMessagesOnlyGroups.has(sGroupId);
	};

	/**
	 * Sets the <code>sap-messages</code> header to <code>transientOnly</code> for all create and
	 * change requests belonging to the given group, which were caused by {@link #createEntry} or
	 * {@link #setProperty}.
	 *
	 * @param {string} sGroupId
	 *   The group ID
	 * @param {boolean} bTransitionMessagesOnly
	 *   Whether changes belonging to the given group only request transition messages from the
	 *   back end
	 *
	 * @private
	 * @ui5-restricted sap.suite.ui.generic
	 * @since 1.112.0
	 */
	ODataModel.prototype.setTransitionMessagesOnlyForGroup = function (sGroupId, bTransitionMessagesOnly) {
		var sOperation = bTransitionMessagesOnly ? "add" : "delete";

		this.oTransitionMessagesOnlyGroups[sOperation](sGroupId);
	};

	/**
	 * @typedef {object} sap.ui.model.odata.v2.ODataModel.AnnotationChange
	 *
	 * A change to an annotation which is to be applied to this model's metamodel.
	 *
	 * @property {string} path
	 *   The meta path pointing to the annotation to be changed
	 * @property {any} value
	 *   The new annotation value; the object structure depends on the annotation being changed
	 *
	 * @example <caption>Change the label of a the business partner ID property</caption>
	 * {
	 *    path : "/dataServices/schema/0/entityType/[${name}==='BusinessPartner']/property/"
	 *        + "[${name}==='BusinessPartnerID']/Label",
	 *    value : {String : "*My* Business Partner ID"}
	 * }
	 * @example <caption>Change the label of a the business partner ID in a <code>LineItem</code> annotation</caption>
	 * {
	 *    path : "/dataServices/schema/0/entityType/[${name}==='BusinessPartner']/com.sap.vocabularies.UI.v1.LineItem/"
	 *        + "[${Value/Path}==='BusinessPartnerID']/Label",
	 *    value : {String : "*My* Business Partner ID"}
	 * }
	 * @private
	 * @see sap.ui.model.odata.v2.ODataModel#setAnnotationChangePromise
	 * @since 1.129.0
	 * @ui5-restricted sap.ui.fl
	 */

	/**
	 * Sets a promise resolving with changes which are applied to all annotations loaded by this model, either as part
	 * of service metadata or from annotation files given via parameter "annotationURI" (see {@link #constructor}).
	 *
	 * @param {Promise<sap.ui.model.odata.v2.ODataModel.AnnotationChange[]>} pAnnotationChanges
	 *   A promise resolving with an array of annotation changes
	 * @throws {Error}
	 *   In case the promise has already been set, or it is set after {@link #getMetaModel} has been called and the meta
	 *   model data and the annotations have been loaded
	 *
	 * @private
	 * @see sap.ui.model.odata.v2.ODataModel.AnnotationChange
	 * @since 1.129.0
	 * @ui5-restricted sap.ui.fl
	 */
	ODataModel.prototype.setAnnotationChangePromise = function (pAnnotationChanges) {
		if (this.pAnnotationChanges) {
			throw Error("Promise is set too late; an annotation change promise has already been set or the meta model"
				+ " is already used");
		}
		this.pAnnotationChanges = pAnnotationChanges;
	};

	/**
	 * Requests changes to annotations.
	 *
	 * @returns {Promise<sap.ui.model.odata.v2.ODataModel.AnnotationChange[]>|sap.ui.base.SyncPromise<undefined>}
	 *   A promise resolving with an optional array of annotation changes
	 *
	 * @private
	 * @see #setAnnotationChangePromise
	 * @see sap.ui.model.odata.v2.ODataModel.AnnotationChange
	 */
	ODataModel.prototype._requestAnnotationChanges = function () {
		this.pAnnotationChanges ??= SyncPromise.resolve(); // now it's too late for the setter

		return this.pAnnotationChanges;
	};
	/** @deprecated */
	const fnOriginalExtend = ODataModel.extend;
	/**
	 * DO NOT EXTEND THIS CLASS.
	 *
	 * @returns {function} The created class / constructor function
	 * @deprecated
	 */
	ODataModel.extend = function () {
		Log.error("[FUTURE FATAL] sap.ui.model.v2.ODataModel must not be extended");
		return fnOriginalExtend.apply(this, arguments);
	};

	return ODataModel;
});<|MERGE_RESOLUTION|>--- conflicted
+++ resolved
@@ -72,9 +72,6 @@
 	mMessageType2Severity[MessageType.Success] = 2;
 	mMessageType2Severity[MessageType.Information] = 3;
 	mMessageType2Severity[MessageType.None] = 4;
-
-	/** @deprecated */
-	bFinal = false;
 
 	/**
 	 * Constructor for a new ODataModel.
@@ -528,19 +525,9 @@
 				this.oHeaders["X-Requested-With"] = "XMLHttpRequest";
 			}
 		},
-<<<<<<< HEAD
-		metadata : {}
-=======
 		metadata : {
-			publicMethods : ["read", "create", "update", "remove", "submitChanges", "getServiceMetadata", "metadataLoaded",
-			                 "hasPendingChanges", "getPendingChanges", "refresh", "refreshMetadata", "resetChanges", "setDefaultCountMode",
-			                 "setDefaultBindingMode", "getDefaultBindingMode", "getDefaultCountMode",
-			                 "setProperty", "getSecurityToken", "refreshSecurityToken", "setHeaders",
-			                 "getHeaders", "setUseBatch", "setDeferredBatchGroups", "getDeferredBatchGroups",
-			                 "setChangeBatchGroups", "getChangeBatchGroups"],
 			"final": bFinal
 		}
->>>>>>> e66e15f0
 	});
 
 	//
@@ -8917,18 +8904,6 @@
 
 		return this.pAnnotationChanges;
 	};
-	/** @deprecated */
-	const fnOriginalExtend = ODataModel.extend;
-	/**
-	 * DO NOT EXTEND THIS CLASS.
-	 *
-	 * @returns {function} The created class / constructor function
-	 * @deprecated
-	 */
-	ODataModel.extend = function () {
-		Log.error("[FUTURE FATAL] sap.ui.model.v2.ODataModel must not be extended");
-		return fnOriginalExtend.apply(this, arguments);
-	};
 
 	return ODataModel;
 });