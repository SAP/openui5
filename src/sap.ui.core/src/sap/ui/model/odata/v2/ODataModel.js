/*!
 * ${copyright}
 */
/*eslint-disable max-len */
/**
 * OData-based DataBinding
 *
 * @namespace
 * @name sap.ui.model.odata.v2
 * @public
 */

//Provides class sap.ui.model.odata.v2.ODataModel
sap.ui.define([
	"./_CreatedContextsCache",
	"./Context",
	"./ODataAnnotations",
	"./ODataContextBinding",
	"./ODataListBinding",
	"./ODataTreeBinding",
	"sap/base/assert",
	"sap/base/Log",
	"sap/base/i18n/Localization",
	"sap/base/security/encodeURL",
	"sap/base/util/deepEqual",
	"sap/base/util/deepExtend",
	"sap/base/util/each",
	"sap/base/util/extend",
	"sap/base/util/isEmptyObject",
	"sap/base/util/isPlainObject",
	"sap/base/util/merge",
	"sap/base/util/uid",
	"sap/ui/base/SyncPromise",
	"sap/ui/core/Messaging",
	"sap/ui/core/message/Message",
	"sap/ui/core/message/MessageParser",
	"sap/ui/core/message/MessageType",
	"sap/ui/core/Supportability",
	"sap/ui/model/_Helper",
	"sap/ui/model/BindingMode",
	"sap/ui/model/Context",
	"sap/ui/model/FilterProcessor",
	"sap/ui/model/Model",
	"sap/ui/model/odata/CountMode",
	"sap/ui/model/odata/MessageScope",
	"sap/ui/model/odata/ODataMetadata",
	"sap/ui/model/odata/ODataMetaModel",
	"sap/ui/model/odata/ODataMessageParser",
	"sap/ui/model/odata/ODataPropertyBinding",
	"sap/ui/model/odata/ODataUtils",
	"sap/ui/model/odata/OperationMode",
	"sap/ui/model/odata/UpdateMethod",
	"sap/ui/thirdparty/datajs",
	"sap/ui/thirdparty/URI",
	"sap/ui/util/isCrossOriginURL"
], function(_CreatedContextsCache, Context, ODataAnnotations, ODataContextBinding, ODataListBinding, ODataTreeBinding,
		assert, Log, Localization, encodeURL, deepEqual, deepExtend, each, extend, isEmptyObject, isPlainObject, merge,
		uid, SyncPromise, Messaging, Message, MessageParser, MessageType, Supportability, _Helper, BindingMode,
		BaseContext, FilterProcessor, Model, CountMode, MessageScope, ODataMetadata, ODataMetaModel, ODataMessageParser,
		ODataPropertyBinding, ODataUtils, OperationMode, UpdateMethod, OData, URI, isCrossOriginURL
) {
	"use strict";

	var sClassName = "sap.ui.model.odata.v2.ODataModel",
		aDeepCreateParametersAllowlist = ["context", "properties"],
		mMessageType2Severity = {},
		aRequestSideEffectsParametersAllowList = ["groupId", "urlParameters"];

	mMessageType2Severity[MessageType.Error] = 0;
	mMessageType2Severity[MessageType.Warning] = 1;
	mMessageType2Severity[MessageType.Success] = 2;
	mMessageType2Severity[MessageType.Information] = 3;
	mMessageType2Severity[MessageType.None] = 4;

	/**
	 * Constructor for a new ODataModel.
	 *
	 * @param {string|object} vServiceUrl
	 *   Base URI of the service to request data from; additional URL parameters appended here will
	 *   be appended to every request. If you pass an object, it will be interpreted as the
	 *   parameter object (second parameter). Then <code>mParameters.serviceUrl</code> becomes a
	 *   mandatory parameter.
	 * @param {object} [mParameters]
	 *   Map which contains the following parameter properties:
	 * @param {string|string[]} [mParameters.annotationURI]
	 *   The URL (or an array of URLs) from which the annotation metadata should be loaded
	 * @param {string[]} [mParameters.bindableResponseHeaders=null]
	 *   Set this array to make custom response headers bindable via the entity's
	 *   "__metadata/headers" property
	 * @param {boolean} [mParameters.canonicalRequests=false]
	 *   Whether the model tries to calculate canonical URLs to request the data.
	 *
	 *   <b>For example:</b> An application displays the details of a sales order in a form with an
	 *   absolute binding path <code>/SalesOrderSet("1")</code>. The form embeds a table for the
	 *   sales order line items with a relative binding path <code>ToLineItems</code>. If the user
	 *   selects a sales order line item (e.g. Item "10"), the details of this sales order line item
	 *   are displayed in another form, which also contains a table for the sales order line item's
	 *   schedules with a relative binding path <code>ToSchedules</code>.
	 *
	 *   If the <code>canonicalRequests</code> parameter has the default value <code>false</code>,
	 *   then the OData model would request the data for the sales order line item's details form
	 *   with the following requests:<pre>
	 *   GET /&lt;serviceUrl&gt;/SalesOrderSet("1")/ToLineItems(SalesOrderID="1",ItemPosition="10")
	 *   GET /&lt;serviceUrl&gt;/SalesOrderSet("1")/ToLineItems(SalesOrderID="1",ItemPosition="10")/ToSchedules</pre>
	 *
	 *   Some back-end implementations do not support more than one navigation property in the
	 *   resource URL. In this case, set the <code>canonicalRequests</code> parameter to
	 *   <code>true</code>. The OData model then converts the long resource URLs to canonical URLs
	 *   and requests the data for the sales order line item's details form with the following
	 *   requests:<pre>
	 *   GET /&lt;serviceUrl&gt;/SalesOrderLineItemsSet(SalesOrderID="1",ItemPosition="10")
	 *   GET /&lt;serviceUrl&gt;/SalesOrderLineItemsSet(SalesOrderID="1",ItemPosition="10")/ToSchedules</pre>
	 * @param {sap.ui.model.BindingMode} [mParameters.defaultBindingMode=OneWay]
	 *   Sets the default binding mode for the model
	 * @param {sap.ui.model.odata.CountMode} [mParameters.defaultCountMode=Request]
	 *   Sets the default count mode for the model
	 * @param {sap.ui.model.odata.OperationMode} [mParameters.defaultOperationMode=Default]
	 *   Sets the default operation mode for the model
	 * @param {sap.ui.model.odata.UpdateMethod} [mParameters.defaultUpdateMethod=Merge]
	 *   Default update method which is used for all update requests
	 * @param {boolean} [mParameters.disableHeadRequestForToken=false]
	 *   Set this flag to <code>true</code> if your service does not support <code>HEAD</code>
	 *   requests for fetching the service document (and thus the security token) to avoid sending a
	 *   <code>HEAD</code>-request before falling back to <code>GET</code>
	 * @param {boolean} [mParameters.disableSoftStateHeader=false]
	 *   Set this flag to <code>true</code> if you don´t want to start a new soft state session with
	 *   context ID (<code>SID</code>) through header mechanism. This is useful if you want to share
	 *   a <code>SID</code> between different browser windows
	 * @param {boolean} [mParameters.earlyTokenRequest=false]
	 *   Whether the security token is requested at the earliest convenience, if parameter
	 *   <code>tokenHandling</code> is <code>true</code>; supported since 1.79.0.
	 * @param {Object<string,string>} [mParameters.headers]
	 *   Map of custom headers (name/value pairs) like {"myHeader":"myHeaderValue",...}
	 * @param {boolean} [mParameters.ignoreAnnotationsFromMetadata]
	 *   Whether to ignore all annotations from service metadata, so that they are not available as V4 annotations
	 *   in this model's metamodel; see {@link #getMetaModel}. Only annotations from annotation files are loaded;
	 *   see the <code>annotationURI</code> parameter. Supported since 1.121.0
	 * @param {boolean} [mParameters.json=true]
	 *   If set to <code>true</code>, request payloads will be JSON, XML for <code>false</code>
	 * @param {boolean} [mParameters.loadAnnotationsJoined]
	 *   Whether the <code>metadataLoaded</code> event will be fired only after all annotations have
	 *   been loaded as well
	 * @param {string}[mParameters.maxDataServiceVersion='2.0']
	 *   Please use the following string format e.g. '2.0' or '3.0'. OData version supported by the
	 *   ODataModel: '2.0'
	 * @param {Object<string,string>} [mParameters.metadataNamespaces]
	 *   Map of namespace aliases (alias => URI) that can be used in metadata binding paths; each
	 *   alias is mapped to a corresponding namespace URI; when an alias is used in a metadata
	 *   binding path, it addresses a metadata extension that belongs to the corresponding namespace
	 *   URI; if <code>metadataNamespaces</code> is not given, the following default mappings will
	 *   be used:
	 *   <ul>
	 *   <li><code>"sap": "sap:"http://www.sap.com/Protocols/SAPData"</code></li>
	 *   <li><code>"m": "http://schemas.microsoft.com/ado/2007/08/dataservices/metadata"</code></li>
	 *   <li><code>"": "http://schemas.microsoft.com/ado/2007/06/edmx</code></li>
	 *   </ul>
	 * @param {Object<string,string>} [mParameters.metadataUrlParams]
	 *   Map of URL parameters for metadata requests - only attached to a <code>$metadata</code>
	 *   request
	 * @param {boolean} [mParameters.persistTechnicalMessages]
	 *   Whether technical messages should always be treated as persistent, since 1.83.0
	 * @param {boolean} [mParameters.preliminaryContext=false]
	 *   Whether a preliminary context will be created/used by a binding. When set to
	 *   <code>true</code>, the model can bundle the OData calls for dependent bindings into fewer
	 *   $batch requests. For more information, see
	 *   {@link topic:6c47b2b39db9404582994070ec3d57a2#loio62149734b5c24507868e722fe87a75db Optimizing Dependent Bindings}
	 * @param {boolean} [mParameters.refreshAfterChange=true]
	 *   Enable/disable automatic refresh after change operations
	 * @param {boolean} [mParameters.sequentializeRequests=false]
	 *   Whether to sequentialize all requests, needed in case the service cannot handle parallel
	 *   requests. <b>Deprecated</b> as of version 1.128.0, the concept has been discarded.
	 * @param {string} [mParameters.serviceUrl]
	 *   Base URI of the service to request data from; this property is mandatory when the first
	 *   method parameter <code>serviceUrl</code> is omitted, but ignored otherwise
	 * @param {Object<string,string>} [mParameters.serviceUrlParams]
	 *   Map of URL parameters (name/value pairs) - these parameters will be attached to all
	 *   requests, except for the <code>$metadata</code> request
	 * @param {boolean|"skipServerCache"} [mParameters.tokenHandling=true]
	 *   Enable/disable security token handling. If the "skipServerCache" string value is provided, the security token
	 *   is not cached with the server as key in order to avoid failing $batch requests when accessing services running
	 *   on different back-end systems behind a reverse proxy (since 1.119).<br>
	 *   Use this option only if the system landscape is known.
	 * @param {boolean} [mParameters.tokenHandlingForGet=false]
	 *   Send security token for GET requests in case read access logging is activated for the OData
	 *   Service in the backend.
	 * @param {boolean} [mParameters.useBatch=true]
	 *   Whether all requests should be sent in batch requests
	 * @param {boolean} [mParameters.withCredentials=false]
	 *   If set to <code>true</code>, the user credentials are included in a cross-origin request. <b>Note:</b> This
	 *   only works if all requests are asynchronous.
	 * @param {string} [mParameters.password]
	 *   <b>Deprecated</b> for security reasons. Use strong server side authentication instead.
	 *   Password for the service.
	 * @param {boolean} [mParameters.skipMetadataAnnotationParsing]
	 *   <b>Deprecated</b> This parameter does not prevent creation of annotations from the metadata
	 *   document in this model's metamodel.
	 *   Whether to skip the automated loading of annotations from the metadata document. Loading
	 *   annotations from metadata does not have any effects (except the lost performance by
	 *   invoking the parser) if there are no annotations inside the metadata document
	 * @param {string} [mParameters.user]
	 *   <b>Deprecated</b> for security reasons. Use strong server side authentication instead.
	 *   UserID for the service.
	 *
	 * @class
	 * Model implementation based on the OData protocol.
	 *
	 * See chapter {@link topic:6c47b2b39db9404582994070ec3d57a2 OData V2 Model} for a general
	 * introduction.
	 *
	 * This model is not prepared to be inherited from.
	 *
	 * @author SAP SE
	 * @version ${version}
	 *
	 * @public
	 * @alias sap.ui.model.odata.v2.ODataModel
	 * @extends sap.ui.model.Model
	 * @since 1.24.0
	 */
	var ODataModel = Model.extend("sap.ui.model.odata.v2.ODataModel", /** @lends sap.ui.model.odata.v2.ODataModel.prototype */ {

		constructor : function(vServiceUrl, mParameters) {
			Model.apply(this, arguments);
			var sUser,
				sPassword,
				mHeaders,
				vTokenHandling,
				bWithCredentials,
				sMaxDataServiceVersion,
				bUseBatch,
				bRefreshAfterChange,
				sAnnotationURI,
				bLoadAnnotationsJoined,
				sDefaultCountMode,
				bPreliminaryContext,
				sDefaultBindingMode,
				sDefaultOperationMode,
				mMetadataNamespaces,
				mServiceUrlParams,
				mMetadataUrlParams,
				bJSON,
				oMessageParser,
				bSkipMetadataAnnotationParsing,
				sDefaultUpdateMethod,
				bDisableHeadRequestForToken,
				bSequentializeRequests,
				bDisableSoftStateHeader,
				aBindableResponseHeaders,
				sWarmupUrl,
				bCanonicalRequests,
				bTokenHandlingForGet,
				bEarlyTokenRequest,
				bPersistTechnicalMessages,
				bIgnoreAnnotationsFromMetadata,
				that = this;

			if (typeof (vServiceUrl) === "object") {
				mParameters = vServiceUrl;
				this.sServiceUrl = mParameters.serviceUrl;
			} else {
				this.sServiceUrl = vServiceUrl;
			}

			// Creates a parameters map to be used for the instantiation of the code list model,
			// based on this OData model's parameters
			this.mCodeListModelParams = this.createCodeListModelParameters(mParameters);

			if (mParameters) {
				sUser = mParameters.user;
				sPassword = mParameters.password;
				mHeaders = mParameters.headers;
				vTokenHandling = mParameters.tokenHandling;
				bWithCredentials = mParameters.withCredentials;
				sMaxDataServiceVersion = mParameters.maxDataServiceVersion;
				bUseBatch = mParameters.useBatch;
				bRefreshAfterChange = mParameters.refreshAfterChange;
				sAnnotationURI = mParameters.annotationURI;
				bLoadAnnotationsJoined = mParameters.loadAnnotationsJoined;
				sDefaultBindingMode = mParameters.defaultBindingMode;
				sDefaultCountMode = mParameters.defaultCountMode;
				bPreliminaryContext = mParameters.preliminaryContext;
				sDefaultOperationMode = mParameters.defaultOperationMode;
				mMetadataNamespaces = mParameters.metadataNamespaces;
				mServiceUrlParams = mParameters.serviceUrlParams;
				mMetadataUrlParams = mParameters.metadataUrlParams;
				bJSON = mParameters.json;
				oMessageParser = mParameters.messageParser;
				bSkipMetadataAnnotationParsing = mParameters.skipMetadataAnnotationParsing;
				sDefaultUpdateMethod = mParameters.defaultUpdateMethod;
				bDisableHeadRequestForToken = mParameters.disableHeadRequestForToken;
				bSequentializeRequests = mParameters.sequentializeRequests;
				bDisableSoftStateHeader = mParameters.disableSoftStateHeader;
				aBindableResponseHeaders = mParameters.bindableResponseHeaders;
				sWarmupUrl = mParameters.warmupUrl;
				bCanonicalRequests = mParameters.canonicalRequests;
				bTokenHandlingForGet = mParameters.tokenHandlingForGet;
				bEarlyTokenRequest = mParameters.earlyTokenRequest;
				bPersistTechnicalMessages = mParameters.persistTechnicalMessages;
				bIgnoreAnnotationsFromMetadata = mParameters.ignoreAnnotationsFromMetadata;
			}

			/* Path cache to avoid multiple expensive resolve operations
			 * this.mPathCache =
			 * {
			 *		'aBindingPath': {
			 *			canonicalPath : 'The canonicalPath'
			 *		}
			 * }
			 */
			this.mPathCache = {};
			this.mInvalidatedPaths = {};
			this.bCanonicalRequests = !!bCanonicalRequests;
			this.bTokenHandlingForGet = !!bTokenHandlingForGet;
			this.sMessageScope = MessageScope.RequestedObjects;
			this.sWarmupUrl = sWarmupUrl;
			this.bWarmup = !!sWarmupUrl;
			this.mSupportedBindingModes = {"OneWay": true, "OneTime": true, "TwoWay":true};
			this.mUnsupportedFilterOperators = {"Any": true, "All": true};
			this.sDefaultBindingMode = sDefaultBindingMode || BindingMode.OneWay;
			this.bIsMessageScopeSupported = false;
			this.iPendingDeferredRequests = 0;

			this.bJSON = bJSON !== false;
			this.aPendingRequestHandles = [];
			this.aCallAfterUpdate = [];
			this.mRequests = {};
			this.mDeferredRequests = {};
			this.mChangedEntities = {};
			this.mChangeHandles = {};
			this.mDeferredGroups = {};
			this.mLaunderingState = {};
			this.sDefaultUpdateMethod = sDefaultUpdateMethod || UpdateMethod.Merge;

			this.bTokenHandling = vTokenHandling !== false;
			this.bWithCredentials = bWithCredentials === true;
			this.bUseBatch = bUseBatch !== false;
			this.bRefreshAfterChange = bRefreshAfterChange !== false;
			this.sMaxDataServiceVersion = sMaxDataServiceVersion;
			this.bLoadAnnotationsJoined = bLoadAnnotationsJoined !== false;
			this.sAnnotationURI = sAnnotationURI;
			// A promise that may resolves with an array of annotation changes, see ODataModel#_requestAnnotationChanges
			// and ODataModel#setAnnotationChangePromise
			this.pAnnotationChanges = null;
			this.sDefaultCountMode = sDefaultCountMode || CountMode.Request;
			this.sDefaultOperationMode = sDefaultOperationMode || OperationMode.Default;
			this.sMetadataLoadEvent = null;
			this.oMetadataFailedEvent = null;
			this.sRefreshGroupId = undefined;
			this.bIncludeInCurrentBatch = false;
			this.bSkipMetadataAnnotationParsing = !!bSkipMetadataAnnotationParsing;
			this.bDisableHeadRequestForToken = !!bDisableHeadRequestForToken;
			this.bSequentializeRequests = !!bSequentializeRequests;
			this.bDisableSoftStateHeader = !!bDisableSoftStateHeader;
			this.aBindableResponseHeaders = aBindableResponseHeaders ? aBindableResponseHeaders : null;
			this.bPreliminaryContext = bPreliminaryContext || false;
			this.mMetadataUrlParams = mMetadataUrlParams || {};
			this.mChangedEntities4checkUpdate = {};
			this.bPersistTechnicalMessages = bPersistTechnicalMessages === undefined
				? undefined : !!bPersistTechnicalMessages;
			this.oCreatedContextsCache = new _CreatedContextsCache();
			// a list of functions to be called to clean up expanded lists when the side effects
			// have been processed
			this.aSideEffectCleanUpFunctions = [];
			// a set of group IDs for which the "sap-messages" header must be "transientOnly" for
			// all create and change requests, which were caused by #createEntry or #setProperty
			this.oTransitionMessagesOnlyGroups = new Set();
			// whether annotations from metadata are ignored
			this.bIgnoreAnnotationsFromMetadata = !!bIgnoreAnnotationsFromMetadata;

			if (oMessageParser) {
				oMessageParser.setProcessor(this);
			}
			this.oMessageParser = oMessageParser;

			//collect internal changes in a deferred group as default
			this.setDeferredGroups(["changes"]);
			this.setChangeGroups({"*":{groupId: "changes"}});

			this.oData = {};
			this.oMetadata = null;
			this.oAnnotations = null;
			this.aUrlParams = [];
			this.fnRetryAfter = null;
			this.oRetryAfterError = null;
			this.pRetryAfter = null;

			// for sequentialized requests, keep a promise of the last request
			this.pSequentialRequestCompleted = Promise.resolve();

			// Promise for request chaining
			this.pReadyForRequest = Promise.resolve();

			// determine the service base url and the url parameters
			var aUrlParts = this.sServiceUrl.split("?");
			if (aUrlParts.length > 1) {
				this.sServiceUrl = aUrlParts[0];
				if (aUrlParts[1]) {
					this.aUrlParams.push(aUrlParts[1]);
				}
			}
			// Remove trailing slash (if any)
			this.sServiceUrl = this.sServiceUrl.replace(/\/$/, "");

			// store user and password
			this.sUser = sUser;
			this.sPassword = sPassword;

			if (Supportability.isStatisticsEnabled()) {
				// add statistics parameter to every request (supported only on Gateway servers)
				this.aUrlParams.push("sap-statistics=true");
			}

			this.oHeaders = {};
			this.setHeaders(mHeaders);

			if (!this.bDisableSoftStateHeader) {
				this.oHeaders["sap-contextid-accept"] = "header";
				this.mCustomHeaders["sap-contextid-accept"] = "header";
			}
			//use warmup url if provided
			this.sMetadataUrl = this.sWarmupUrl || this._createMetadataUrl("/$metadata");
			this.oSharedServerData = vTokenHandling === "skipServerCache"
				? undefined // server cache for security tokens is not used
				: ODataModel._getSharedData("server", this._getServerUrl());
			this.oSharedServiceData = ODataModel._getSharedData("service", this.sServiceUrl);
			this.oSharedMetaData = ODataModel._getSharedData("meta", this.sMetadataUrl);

			this.bUseCache = this._cacheSupported(this.sMetadataUrl);

			if (!this.oSharedMetaData.oMetadata || this.oSharedMetaData.oMetadata.bFailed) {
				//create Metadata object
				this.oMetadata = new ODataMetadata(this.sMetadataUrl, {
					async: true,
					cacheKey: this.bUseCache ? this.sMetadataUrl : undefined,
					user: this.sUser,
					password: this.sPassword,
					headers: this.mCustomHeaders,
					namespaces: mMetadataNamespaces,
					withCredentials: this.bWithCredentials
				});
				//no caching in warmup scenario
				if (!this.bWarmup) {
					this.oSharedMetaData.oMetadata = this.oMetadata;
				}
			} else {
				this.oMetadata = this.oSharedMetaData.oMetadata;
			}

			this.oAnnotations = new ODataAnnotations(this.oMetadata, {
				source: this.sAnnotationURI,
				skipMetadata: this.bSkipMetadataAnnotationParsing || this.bIgnoreAnnotationsFromMetadata,
				headers: this.mCustomHeaders,
				combineEvents: true,
				cacheKey: this._getAnnotationCacheKey(this.sMetadataUrl),
				useCache: this.bUseCache
			});
			if (!this.bDisableSoftStateHeader) {
				delete this.mCustomHeaders["sap-contextid-accept"];
			}
			this.oAnnotations.attachAllFailed(this.onAnnotationsFailed, this);
			this.oAnnotations.attachSomeLoaded(this.onAnnotationsLoaded, this);
			this.pAnnotationsLoaded = this.oAnnotations.loaded();

			if (mServiceUrlParams) {
				// new URL params used -> add to ones from sServiceUrl
				// do this after the Metadata request is created to not put the serviceUrlParams on this one
				this.aUrlParams = this.aUrlParams.concat(ODataUtils._createUrlParamsArray(mServiceUrlParams));
			}

			this.onMetadataFailed = function(oEvent) {
				that.fireMetadataFailed(oEvent.getParameters());
			};

			if (!this.oMetadata.isLoaded()) {
				this.oMetadata.attachFailed(this.onMetadataFailed);
			}

			this.oMetadata.loaded().then(function() {
				that._initializeMetadata();
			});

			// set the header for the accepted content types
			if (this.bJSON) {
				if (this.sMaxDataServiceVersion === "3.0") {
					this.oHeaders["Accept"] = "application/json;odata=fullmetadata";
				} else {
					this.oHeaders["Accept"] = "application/json";
				}
			} else {
				this.oHeaders["Accept"] = "application/atom+xml,application/atomsvc+xml,application/xml";
			}

			// If a cached token for the service is already available, use it. If no service token
			// is known yet, but a token for the same server, set the service token and use it.
			// This prevents services having different tokens to override each other token with every
			// request to the server.
			if (this.bTokenHandling) {
				if (this.oSharedServiceData.securityToken) {
					this.oHeaders["x-csrf-token"] = this.oSharedServiceData.securityToken;
				} else if (this.oSharedServerData && this.oSharedServerData.securityToken) {
					this.oSharedServiceData.securityToken = this.oSharedServerData.securityToken;
					this.oHeaders["x-csrf-token"] = this.oSharedServiceData.securityToken;
				}
				if (bEarlyTokenRequest) {
					this.securityTokenAvailable();
				}
			}
			this.oHeaders["Accept-Language"] = Localization.getLanguageTag().toString();

			// set version to 2.0 because 1.0 does not support e.g. skip/top, inlinecount...
			// states the version of the Open Data Protocol used by the client to generate the request.
			this.oHeaders["DataServiceVersion"] = "2.0";
			// the max version number the client can accept in a response
			this.oHeaders["MaxDataServiceVersion"] = "2.0";
			if (this.sMaxDataServiceVersion) {
				this.oHeaders["MaxDataServiceVersion"] = this.sMaxDataServiceVersion;
			}

			// "XMLHttpRequest" indicates that a data request is performed.
			// Gets only applied to non-crossOrigin requests because cross origin requests could
			// result in unwanted preflight requests if this header is set.
			// This behaviour is in sync with jQuery.ajax which is used by OData V4.
			if (!this.mCustomHeaders["X-Requested-With"] && !isCrossOriginURL(this.sServiceUrl)) {
				this.oHeaders["X-Requested-With"] = "XMLHttpRequest";
			}
		},
		metadata : {
			"final": true
		}
	});

	//
	ODataModel.M_EVENTS = {

			/**
			 * Event is fired if the metadata document was successfully loaded
			 */
			MetadataLoaded: "metadataLoaded",

			/**
			 * Event is fired if the metadata document has failed to load
			 */
			MetadataFailed: "metadataFailed",

			/**
			 * Event is fired if the annotations document was successfully loaded
			 */
			AnnotationsLoaded: "annotationsLoaded",

			/**
			 * Event is fired if the annotations document has failed to load
			 */
			AnnotationsFailed: "annotationsFailed",

			/**
			 * Depending on the model implementation a RequestFailed should be fired if a batch request to a backend failed.
			 * Contains the parameters:
			 * message, statusCode, statusText and responseText
			 *
			 */
			BatchRequestFailed : "batchRequestFailed",

			/**
			 * Depending on the model implementation a RequestSent should be fired when a batch request to a backend is sent.
			 * Contains Parameters: url, type, async
			 *
			 */
			BatchRequestSent : "batchRequestSent",

			/**
			 * Depending on the model implementation a RequestCompleted should be fired when a batch request to a backend is completed regardless if the request failed or succeeded.
			 * Contains Parameters: url, type, async, success, errorobject
			 *
			 */
			BatchRequestCompleted : "batchRequestCompleted"
	};

	/**
	 * Fired, when the metadata document was successfully loaded.
	 *
	 * Note: Subclasses might add additional parameters to the event object. Optional parameters can be omitted.
	 *
	 * @name sap.ui.model.odata.v2.ODataModel#metadataLoaded
	 * @event
	 * @param {sap.ui.base.Event} oEvent
	 * @param {sap.ui.base.EventProvider} oEvent.getSource
	 * @param {object} oEvent.getParameters
	 * @param {string} oEvent.getParameters.metadata The parsed metadata
	 * @public
	 */

	/**
	 * Fired, when the metadata document has failed to load.
	 *
	 * Note: Subclasses might add additional parameters to the event object. Optional parameters can be omitted.
	 *
	 * @name sap.ui.model.odata.v2.ODataModel#metadataFailed
	 * @event
	 * @param {sap.ui.base.Event} oEvent
	 * @param {sap.ui.base.EventProvider} oEvent.getSource
	 * @param {object} oEvent.getParameters
	 * @param {string} oEvent.getParameters.metadata The parsed metadata
	 * @param {string} oEvent.getParameters.message A text that describes the failure.
	 * @param {string} oEvent.getParameters.statusCode HTTP status code returned by the request (if available)
	 * @param {string} oEvent.getParameters.statusText The status as a text, details not specified, intended only for diagnosis output
	 * @param {string} oEvent.getParameters.responseText Response that has been received for the request, as a text string
	 * @param {object} oEvent.getParameters.response The response object - empty object if no response
	 * @public
	 */

	/**
	 * Fired, when the annotations document was successfully loaded. If there are more than one annotation documents loaded then this
	 * event is fired if at least one document was successfully loaded. Event is fired only once for all annotation documents.
	 *
	 * Note: Subclasses might add additional parameters to the event object. Optional parameters can be omitted.
	 *
	 * @name sap.ui.model.odata.v2.ODataModel#annotationsLoaded
	 * @event
	 * @param {sap.ui.base.Event} oEvent
	 * @param {sap.ui.base.EventProvider} oEvent.getSource
	 * @param {object} oEvent.getParameters
	 * @param {sap.ui.model.odata.v2.ODataAnnotations.Source[]} oEvent.getParameters.result An array consisting of one or several annotation sources and/or errors containing a source property and error details.
	 * @public
	 */

	/**
	 * Fired, when the annotations document failed to loaded. Event is fired only once for all annotation documents.
	 *
	 * Note: Subclasses might add additional parameters to the event object. Optional parameters can be omitted.
	 *
	 * @name sap.ui.model.odata.v2.ODataModel#annotationsFailed
	 * @event
	 * @param {sap.ui.base.Event} oEvent
	 * @param {sap.ui.base.EventProvider} oEvent.getSource
	 * @param {object} oEvent.getParameters
	 * @param {Error[]} oEvent.getParameters.result An array of Errors
	 * @public
	 */

	// document event again, as parameters differ from sap.ui.model.Model#event:requestFailed
	/**
	 * Fired, when data retrieval from a backend failed.
	 *
	 * Note: Subclasses might add additional parameters to the event object. Optional parameters can be omitted.
	 *
	 * @name sap.ui.model.odata.v2.ODataModel#requestFailed
	 * @event
	 * @param {sap.ui.base.Event} oEvent
	 * @param {sap.ui.base.EventProvider} oEvent.getSource
	 * @param {object} oEvent.getParameters

	 * @param {string} oEvent.getParameters.ID The request ID
	 * @param {string} oEvent.getParameters.url The URL which is sent to the backend
	 * @param {string} oEvent.getParameters.method The HTTP method
	 * @param {Object<string,string>} oEvent.getParameters.headers The request headers
	 * @param {boolean} oEvent.getParameters.async If the request is synchronous or asynchronous (if available)
	 * @param {boolean} oEvent.getParameters.success Request was successful or not
	 * @param {object} oEvent.getParameters.response The response object - empty object if no response
	 * The response object contains the following properties: message, success, headers, statusCode, statusText, responseText
	 * @public
	 */

	// document event again, as parameters differ from sap.ui.model.Model#event:requestSent
	/**
	 * Fired, after a request has been sent to a backend.
	 *
	 * Note: Subclasses might add additional parameters to the event object. Optional parameters can be omitted.
	 *
	 * @name sap.ui.model.odata.v2.ODataModel#requestSent
	 * @event
	 * @param {sap.ui.base.Event} oEvent
	 * @param {sap.ui.base.EventProvider} oEvent.getSource
	 * @param {object} oEvent.getParameters
	 * @param {string} oEvent.getParameters.ID The request ID
	 * @param {string} oEvent.getParameters.url The URL which is sent to the backend
	 * @param {string} oEvent.getParameters.method The HTTP method
	 * @param {Object<string,string>} oEvent.getParameters.headers The request headers
	 * @param {boolean} oEvent.getParameters.async If the request is synchronous or asynchronous (if available)
	 *
	 * @public
	 */

	// document event again, as parameters differ from sap.ui.model.Model#event:requestCompleted
	/**
	 * Fired, after a request has been completed (includes receiving a response),
	 * no matter whether the request succeeded or not.
	 *
	 * Note: Subclasses might add additional parameters to the event object. Optional parameters can be omitted.
	 *
	 * @name sap.ui.model.odata.v2.ODataModel#requestCompleted
	 * @event
	 * @param {sap.ui.base.Event} oEvent
	 * @param {sap.ui.base.EventProvider} oEvent.getSource
	 * @param {object} oEvent.getParameters
	 * @param {string} oEvent.getParameters.ID The request ID
	 * @param {string} oEvent.getParameters.url The URL which is sent to the backend
	 * @param {string} oEvent.getParameters.method The HTTP method
	 * @param {Object<string,string>} oEvent.getParameters.headers The request headers
	 * @param {boolean} oEvent.getParameters.success Request was successful or not
	 * @param {boolean} oEvent.getParameters.async If the request is synchronous or asynchronous (if available)
	 * @param {object} oEvent.getParameters.response The response object - empty object if no response:
	 * The response object contains the following properties: message, success, headers, statusCode, statusText, responseText
	 * @public
	 */


	/**
	 * Fired, when a batch request failed.
	 *
	 * @name sap.ui.model.odata.v2.ODataModel#batchRequestFailed
	 * @event
	 * @param {sap.ui.base.Event} oEvent
	 * @param {sap.ui.base.EventProvider} oEvent.getSource
	 * @param {object} oEvent.getParameters

	 * @param {string} oEvent.getParameters.ID The request ID
	 * @param {string} oEvent.getParameters.url The URL which is sent to the backend
	 * @param {string} oEvent.getParameters.method The HTTP method
	 * @param {Object<string,string>} oEvent.getParameters.headers The request headers
	 * @param {boolean} oEvent.getParameters.async If the request is synchronous or asynchronous (if available)
	 * @param {boolean} oEvent.getParameters.success Request was successful or not
	 * @param {object} oEvent.getParameters.response The response object - empty object if no response
	 * The response object contains the following properties: message, success, headers, statusCode, statusText, responseText
	 * @param {array} oEvent.getParameters.requests Array of embedded requests ($batch)
	 * Each request object within the array contains the following properties: url, method, headers, response object
	 * @public
	 */

	/**
	 * Attaches event handler <code>fnFunction</code> to the {@link #event:batchRequestFailed batchRequestFailed} event of this
	 * <code>sap.ui.model.odata.v2.ODataModel</code>.
	 *
	 * @param {object}
	 *            [oData] An application-specific payload object that will be passed to the event handler
	 *            along with the event object when firing the event
	 * @param {function}
	 *            fnFunction The function to be called, when the event occurs
	 * @param {object}
	 *            [oListener] Context object to call the event handler with. Defaults to this
	 *            <code>sap.ui.model.odata.v2.ODataModel</code> itself
	 *
	 * @returns {this} Reference to <code>this</code> in order to allow method chaining
	 * @public
	 */
	ODataModel.prototype.attachBatchRequestFailed = function(oData, fnFunction, oListener) {
		this.attachEvent("batchRequestFailed", oData, fnFunction, oListener);
		return this;
	};

	/**
	 * Detaches event handler <code>fnFunction</code> from the {@link #event:batchRequestFailed batchRequestFailed} event of this
	 * <code>sap.ui.model.odata.v2.ODataModel</code>.
	 *
	 * The passed function and listener object must match the ones used for event registration.
	 *
	 * @param {function}
	 *            fnFunction The function to be called, when the event occurs
	 * @param {object}
	 *            [oListener] Context object on which the given function had to be called
	 * @returns {this} Reference to <code>this</code> in order to allow method chaining
	 * @public
	 */
	ODataModel.prototype.detachBatchRequestFailed = function(fnFunction, oListener) {
		this.detachEvent("batchRequestFailed", fnFunction, oListener);
		return this;
	};

	/**
	 * Fires event {@link #event:batchRequestFailed batchRequestFailed} to attached listeners.
	 *
	 * @param {object} oParameters Parameters to pass along with the event
	 * @param {string} oParameters.ID The request ID
	 * @param {string} oParameters.url The URL which is sent to the backend
	 * @param {string} oParameters.method The HTTP method
	 * @param {Object<string,string>} oParameters.headers The request headers
	 * @param {boolean} oParameters.async If the request is synchronous or asynchronous (if available)
	 * @param {boolean} oParameters.success Request was successful or not
	 * @param {object} oParameters.response The response object - empty object if no response
	 * The response object contains the following properties: message, success, headers, statusCode, statusText, responseText
	 * @param {array} oParameters.requests Array of embedded requests ($batch)
	 * Each request object within the array contains the following properties: URL, method, headers, response object
	 *
	 * @returns {this} Reference to <code>this</code> to allow method chaining
	 * @protected
	 */
	ODataModel.prototype.fireBatchRequestFailed = function(oParameters) {
		this.fireEvent("batchRequestFailed", oParameters);
		return this;
	};


	/**
	 * Fired after a request has been sent to a backend.
	 *
	 * @name sap.ui.model.odata.v2.ODataModel#batchRequestSent
	 * @event
	 * @param {sap.ui.base.Event} oEvent
	 * @param {sap.ui.base.EventProvider} oEvent.getSource
	 * @param {object} oEvent.getParameters
	 * @param {string} oEvent.getParameters.url The URL which is sent to the backend
	 * @param {string} [oEvent.getParameters.type] The type of the request (if available)
	 * @param {boolean} [oEvent.getParameters.async] If the request is synchronous or asynchronous (if available)
	 * @param {array} oEvent.getParameters.requests Array of embedded requests ($batch)
	 * Each request object within the array contains the following properties: url, method, headers
	 * @public
	 */

	/**
	 * Attaches event handler <code>fnFunction</code> to the {@link #event:batchRequestSent batchRequestSent} event of this
	 * <code>sap.ui.model.odata.v2.ODataModel</code>.
	 *
	 * @param {object}
	 *            [oData] An application-specific payload object that will be passed to the event handler
	 *            along with the event object when firing the event
	 * @param {function}
	 *            fnFunction The function to be called, when the event occurs
	 * @param {object}
	 *            [oListener] Context object to call the event handler with. Defaults to this
	 *            <code>sap.ui.model.odata.v2.ODataModel</code> itself
	 *
	 * @returns {this} Reference to <code>this</code> in order to allow method chaining
	 * @public
	 */
	ODataModel.prototype.attachBatchRequestSent = function(oData, fnFunction, oListener) {
		this.attachEvent("batchRequestSent", oData, fnFunction, oListener);
		return this;
	};

	/**
	 * Detaches event handler <code>fnFunction</code> from the {@link #event:batchRequestSent batchRequestSent} event of this
	 * <code>sap.ui.model.odata.v2.ODataModel</code>.
	 *
	 * The passed function and listener object must match the ones used for event registration.
	 *
	 * @param {function}
	 *            fnFunction The function to be called, when the event occurs
	 * @param {object}
	 *            [oListener] Context object on which the given function had to be called
	 * @returns {this} Reference to <code>this</code> in order to allow method chaining
	 * @public
	 */
	ODataModel.prototype.detachBatchRequestSent = function(fnFunction, oListener) {
		this.detachEvent("batchRequestSent", fnFunction, oListener);
		return this;
	};

	/**
	 * Fires event {@link #event:batchRequestSent batchRequestSent} to attached listeners.
	 *
	 * @param {object} [oParameters] Parameters to pass along with the event
	 * @param {string} [oParameters.url] The URL which is sent to the backend.
	 * @param {string} [oParameters.type] The type of the request (if available)
	 * @param {boolean} [oParameters.async] If the request is synchronous or asynchronous (if available)
	 * @param {array} oParameters.requests Array of embedded requests ($batch)
	 * Each request object within the array contains the following properties: url, method, headers
	 * @returns {this} Reference to <code>this</code> to allow method chaining
	 * @protected
	 */
	ODataModel.prototype.fireBatchRequestSent = function(oParameters) {
		this.fireEvent("batchRequestSent", oParameters);
		return this;
	};

	/**
	 * Fired after a request has been completed (includes receiving a response),
	 * no matter whether the request succeeded or not.
	 *
	 * @name sap.ui.model.odata.v2.ODataModel#batchRequestCompleted
	 * @event
	 * @param {sap.ui.base.Event} oEvent
	 * @param {sap.ui.base.EventProvider} oEvent.getSource
	 * @param {object} oEvent.getParameters
	 * @param {string} oEvent.getParameters.ID The request ID
	 * @param {string} oEvent.getParameters.url The URL which is sent to the backend
	 * @param {string} oEvent.getParameters.method The HTTP method
	 * @param {Object<string,string>} oEvent.getParameters.headers The request headers
	 * @param {boolean} oEvent.getParameters.success Request was successful or not
	 * @param {boolean} oEvent.getParameters.async If the request is synchronous or asynchronous (if available)
	 * @param {array} oEvent.getParameters.requests Array of embedded requests ($batch)
	 * Each request object within the array contains the following properties: url, method, headers, response object
	 * @param {object} oEvent.getParameters.response The response object - empty object if no response:
	 * The response object contains the following properties: message, success, headers, statusCode, statusText, responseText
	 * @public
	 */

	/**
	 * Attaches event handler <code>fnFunction</code> to the {@link #event:batchRequestCompleted batchRequestCompleted} event of this
	 * <code>sap.ui.model.odata.v2.ODataModel</code>.
	 *
	 * @param {object}
	 *            [oData] An application-specific payload object that will be passed to the event handler
	 *            along with the event object when firing the event
	 * @param {function}
	 *            fnFunction The function to be called, when the event occurs
	 * @param {object}
	 *            [oListener] Context object to call the event handler with. Defaults to this
	 *            <code>sap.ui.model.odata.v2.ODataModel</code> itself
	 *
	 * @returns {this} Reference to <code>this</code> in order to allow method chaining
	 * @public
	 */
	ODataModel.prototype.attachBatchRequestCompleted = function(oData, fnFunction, oListener) {
		this.attachEvent("batchRequestCompleted", oData, fnFunction, oListener);
		return this;
	};

	/**
	 * Detaches event handler <code>fnFunction</code> from the {@link #event:batchRequestCompleted batchRequestCompleted} event of this
	 * <code>sap.ui.model.odata.v2.ODataModel</code>.
	 *
	 * The passed function and listener object must match the ones used for event registration.
	 *
	 * @param {function}
	 *            fnFunction The function to be called, when the event occurs
	 * @param {object}
	 *            [oListener] Context object on which the given function had to be called
	 * @returns {this} Reference to <code>this</code> in order to allow method chaining
	 * @public
	 */
	ODataModel.prototype.detachBatchRequestCompleted = function(fnFunction, oListener) {
		this.detachEvent("batchRequestCompleted", fnFunction, oListener);
		return this;
	};

	/**
	 * Fires event {@link #event:batchRequestCompleted batchRequestCompleted} to attached listeners.
	 *
	 * @param {object} oParameters parameters to add to the fired event
	 * @param {string} oParameters.ID The request ID
	 * @param {string} oParameters.url The URL which is sent to the backend
	 * @param {string} oParameters.method The HTTP method
	 * @param {Object<string,string>} oParameters.headers The request headers
	 * @param {boolean} oParameters.success Request was successful or not
	 * @param {boolean} oParameters.async If the request is synchronous or asynchronous (if available)
	 * @param {array} oParameters.requests Array of embedded requests ($batch) - empty array for non batch requests.
	 * Each request object within the array contains the following properties: url, method, headers, response object
	 * @param {object} oParameters.response The response object - empty object if no response:
	 * The response object contains the following properties: message, success, headers, statusCode, statusText, responseText
	 *
	 * @returns {this} Reference to <code>this</code> to allow method chaining
	 * @protected
	 */
	ODataModel.prototype.fireBatchRequestCompleted = function(oParameters) {
		this.fireEvent("batchRequestCompleted", oParameters);
		return this;
	};

	// Keep a map of shared data, which is shared across different model instances on the same server,
	// OData service or metadata URL
	ODataModel.mSharedData = {
		server: {},
		service: {},
		meta: {}
	};

	/**
	 * Get the shared data for the section and the key. If it doesn't exist yet, an empty shared
	 * data object is created and stored under the section and the key.
	 *
	 * @param {string} sSection The data section
	 * @param {string} sKey A key in the section
	 * @returns {object} The shared data
	 *
	 * @private
	 */
	ODataModel._getSharedData = function(sSection, sKey) {
		var oSharedData = this.mSharedData[sSection][sKey];
		if (!oSharedData) {
			oSharedData = {};
			this.mSharedData[sSection][sKey] = oSharedData;
		}
		return oSharedData;
	};

	/**
	 * @private
	 */
	ODataModel.prototype._initializeMetadata = function() {

		if (this.bDestroyed) {
			// Don't fire any events for resolving promises on Models that have already been destroyed
			return;
		}

		//check message scope
		this.bIsMessageScopeSupported = this.oMetadata._isMessageScopeSupported();

		var fnFire = function() {
			this.fireMetadataLoaded({
				metadata: this.oMetadata
			});
			Log.debug(this + " - metadataloaded fired");
		}.bind(this);

		this.initialize();

		if (this.bLoadAnnotationsJoined) {
			this.oAnnotations.loaded().then(fnFire, this.fireMetadataFailed.bind(this));
		} else {
			fnFire();
		}
	};



	/**
	 * Fires event {@link #event:annotationsLoaded annotationsLoaded} to attached listeners.
	 *
	 * @param {object} [oParameters] Parameters to pass along with the event
	 * @param {sap.ui.model.odata.v2.ODataAnnotations} [oParameters.annotations] The annotations object
	 *
	 * @returns {this} Reference to <code>this</code> to allow method chaining
	 * @protected
	 */
	ODataModel.prototype.fireAnnotationsLoaded = function(oParameters) {
		this.fireEvent("annotationsLoaded", oParameters);
		return this;
	};

	/**
	 * Attaches event handler <code>fnFunction</code> to the <code>annotationsLoaded</code> event of this
	 * <code>sap.ui.model.odata.v2.ODataModel</code>.
	 *
	 * @param {object}
	 *            [oData] An application-specific payload object that will be passed to the event handler
	 *            along with the event object when firing the event
	 * @param {function}
	 *            fnFunction The function to be called, when the event occurs
	 * @param {object}
	 *            [oListener] Context object to call the event handler with. Defaults to this
	 *            <code>sap.ui.model.odata.v2.ODataModel</code> itself
	 *
	 * @returns {this} Reference to <code>this</code> in order to allow method chaining
	 * @public
	 */
	ODataModel.prototype.attachAnnotationsLoaded = function(oData, fnFunction, oListener) {
		this.attachEvent("annotationsLoaded", oData, fnFunction, oListener);
		return this;
	};

	/**
	 * Detaches event handler <code>fnFunction</code> from the <code>annotationsLoaded</code> event of this
	 * <code>sap.ui.model.odata.v2.ODataModel</code>.
	 *
	 * The passed function and listener object must match the ones used for event registration.
	 *
	 * @param {function}
	 *            fnFunction The function to be called, when the event occurs
	 * @param {object}
	 *            [oListener] Context object on which the given function had to be called
	 * @returns {this} Reference to <code>this</code> in order to allow method chaining
	 * @public
	 */
	ODataModel.prototype.detachAnnotationsLoaded = function(fnFunction, oListener) {
		this.detachEvent("annotationsLoaded", fnFunction, oListener);
		return this;
	};

	/**
	 * Fires event {@link #event:annotationsFailed annotationsFailed} to attached listeners.
	 *
	 * @param {object} [oParameters] Parameters to pass along with the event
	 * @param {string} [oParameters.message] A text that describes the failure
	 * @param {string} [oParameters.statusCode] HTTP status code returned by the request (if available)
	 * @param {string} [oParameters.statusText] The status as a text, details not specified, intended only for diagnosis output
	 * @param {string} [oParameters.responseText] Response that has been received for the request, as a text string
	 *
	 * @returns {this} Reference to <code>this</code> to allow method chaining
	 * @protected
	 */
	ODataModel.prototype.fireAnnotationsFailed = function(oParameters) {
		this.fireEvent("annotationsFailed", oParameters);
		Log.debug(this + " - annotationsfailed fired");
		return this;
	};

	/**
	 * Attaches event handler <code>fnFunction</code> to the <code>annotationsFailed</code> event of this
	 * <code>sap.ui.model.odata.v2.ODataModel</code>.
	 *
	 * @param {object}
	 *            [oData] An application-specific payload object that will be passed to the event handler
	 *            along with the event object when firing the event
	 * @param {function}
	 *            fnFunction The function to be called, when the event occurs
	 * @param {object}
	 *            [oListener] Context object to call the event handler with. Defaults to this
	 *            <code>sap.ui.model.odata.v2.ODataModel</code> itself
	 *
	 * @returns {this} Reference to <code>this</code> in order to allow method chaining
	 * @public
	 */
	ODataModel.prototype.attachAnnotationsFailed = function(oData, fnFunction, oListener) {
		this.attachEvent("annotationsFailed", oData, fnFunction, oListener);
		return this;
	};

	/**
	 * Detaches event handler <code>fnFunction</code> from the <code>annotationsFailed</code> event of this
	 * <code>sap.ui.model.odata.v2.ODataModel</code>.
	 *
	 * The passed function and listener object must match the ones used for event registration.
	 *
	 * @param {function}
	 *            fnFunction The function to be called, when the event occurs
	 * @param {object}
	 *            [oListener] Context object on which the given function had to be called
	 * @returns {this} Reference to <code>this</code> in order to allow method chaining
	 * @public
	 */
	ODataModel.prototype.detachAnnotationsFailed = function(fnFunction, oListener) {
		this.detachEvent("annotationsFailed", fnFunction, oListener);
		return this;
	};

	/**
	 * Fires event {@link #event:metadataLoaded metadataLoaded} to attached listeners.
	 *
	 * @param {object} [oParameters] Parameters to pass along with the event
	 * @param {sap.ui.model.odata.ODataMetadata} [oParameters.metadata]  the metadata object.
	 *
	 * @returns {this} Reference to <code>this</code> to allow method chaining
	 * @protected
	 */
	ODataModel.prototype.fireMetadataLoaded = function(oParameters) {
		this.fireEvent("metadataLoaded", oParameters);
		return this;
	};

	/**
	 * Attaches event handler <code>fnFunction</code> to the <code>metadataLoaded</code> event of this
	 * <code>sap.ui.model.odata.v2.ODataModel</code>.
	 *
	 * @param {object}
	 *            [oData] An application-specific payload object that will be passed to the event handler
	 *            along with the event object when firing the event
	 * @param {function}
	 *            fnFunction The function to be called, when the event occurs
	 * @param {object}
	 *            [oListener] Context object to call the event handler with. Defaults to this
	 *            <code>sap.ui.model.odata.v2.ODataModel</code> itself
	 *
	 * @returns {this} Reference to <code>this</code> in order to allow method chaining
	 * @public
	 */
	ODataModel.prototype.attachMetadataLoaded = function(oData, fnFunction, oListener) {
		this.attachEvent("metadataLoaded", oData, fnFunction, oListener);
		return this;
	};

	/**
	 * Detaches event handler <code>fnFunction</code> from the <code>metadataLoaded</code> event of this
	 * <code>sap.ui.model.odata.v2.ODataModel</code>.
	 *
	 * The passed function and listener object must match the ones used for event registration.
	 *
	 * @param {function}
	 *            fnFunction The function to be called, when the event occurs
	 * @param {object}
	 *            [oListener] Context object on which the given function had to be called
	 * @returns {this} Reference to <code>this</code> in order to allow method chaining
	 * @public
	 */
	ODataModel.prototype.detachMetadataLoaded = function(fnFunction, oListener) {
		this.detachEvent("metadataLoaded", fnFunction, oListener);
		return this;
	};

	/**
	 * Fires event {@link #event:metadataFailed metadataFailed} to attached listeners.
	 *
	 * @param {object} [oParameters] Parameters to pass along with the event
	 * @param {string} [oParameters.message]  A text that describes the failure.
	 * @param {string} [oParameters.statusCode]  HTTP status code returned by the request (if available)
	 * @param {string} [oParameters.statusText] The status as a text, details not specified, intended only for diagnosis output
	 * @param {string} [oParameters.responseText] Response that has been received for the request ,as a text string
	 *
	 * @returns {this} Reference to <code>this</code> to allow method chaining
	 * @protected
	 */
	ODataModel.prototype.fireMetadataFailed = function(oParameters) {
		this.fireEvent("metadataFailed", oParameters);
		return this;
	};

	/**
	 * Attaches event handler <code>fnFunction</code> to the <code>metadataFailed</code> event of this
	 * <code>sap.ui.model.odata.v2.ODataModel</code>.
	 *
	 * @param {object}
	 *            [oData] An application-specific payload object that will be passed to the event handler
	 *            along with the event object when firing the event
	 * @param {function}
	 *            fnFunction The function to be called, when the event occurs
	 * @param {object}
	 *            [oListener] Context object to call the event handler with. Defaults to this
	 *            <code>sap.ui.model.odata.v2.ODataModel</code> itself
	 *
	 * @returns {this} Reference to <code>this</code> in order to allow method chaining
	 * @public
	 */
	ODataModel.prototype.attachMetadataFailed = function(oData, fnFunction, oListener) {
		this.attachEvent("metadataFailed", oData, fnFunction, oListener);
		return this;
	};

	/**
	 * Detaches event handler <code>fnFunction</code> from the <code>metadataFailed</code> event of this
	 * <code>sap.ui.model.odata.v2.ODataModel</code>.
	 *
	 * The passed function and listener object must match the ones used for event registration.
	 *
	 * @param {function}
	 *            fnFunction The function to be called, when the event occurs
	 * @param {object}
	 *            [oListener] Context object on which the given function had to be called
	 * @returns {this} Reference to <code>this</code> in order to allow method chaining
	 * @public
	 */
	ODataModel.prototype.detachMetadataFailed = function(fnFunction, oListener) {
		this.detachEvent("metadataFailed", fnFunction, oListener);
		return this;
	};

	/**
	 * Creates the EventInfo Object for request sent/completed/failed
	 * @param {object} oRequest The request object
	 * @param {object} oResponse The response/error object
	 * @param {object} aBatchRequests Array of batch requests
	 * @returns {object} oEventInfo The EventInfo object
	 * @private
	 */
	ODataModel.prototype._createEventInfo = function(oRequest, oResponse, aBatchRequests) {
		var oInnerResponse, oBatchRequest,
			oEventInfo = {};

		oEventInfo.url = oRequest.requestUri;
		oEventInfo.method = oRequest.method;
		oEventInfo.async = oRequest.async;
		oEventInfo.headers = oRequest.headers;
		//in batch case list inner requests
		if (aBatchRequests) {
			oEventInfo.requests = [];
			for (var i = 0; i < aBatchRequests.length; i++) {
				oBatchRequest = {};
				//changeSets
				if (Array.isArray(aBatchRequests[i])) {
					var aChangeSet = aBatchRequests[i];
					for (var j = 0; j < aChangeSet.length; j++) {
						oRequest = aChangeSet[j].request;
						oInnerResponse = aBatchRequests[i][j].response;
						oBatchRequest = {};
						oBatchRequest.url = oRequest.requestUri;
						oBatchRequest.method = oRequest.method;
						oBatchRequest.headers = oRequest.headers;
						if (oInnerResponse) {
							oBatchRequest.response = {};
							if (oRequest._aborted) {
								oBatchRequest.success = false;
								oBatchRequest.response.statusCode = 0;
								oBatchRequest.response.statusText = "abort";
							} else {
								oBatchRequest.success = true;
								if (oInnerResponse.message) {
									oBatchRequest.response.message = oInnerResponse.message;
									oInnerResponse = oInnerResponse.response;
									oBatchRequest.response.responseText = oInnerResponse.body;
									oBatchRequest.success = false;
								}
								oBatchRequest.response.headers = oInnerResponse.headers;
								oBatchRequest.response.statusCode = oInnerResponse.statusCode;
								oBatchRequest.response.statusText = oInnerResponse.statusText;
							}
						}
						oEventInfo.requests.push(oBatchRequest);
					}
				} else {
					oRequest = aBatchRequests[i].request;
					oInnerResponse = aBatchRequests[i].response;
					oBatchRequest.url = oRequest.requestUri;
					oBatchRequest.method = oRequest.method;
					oBatchRequest.headers = oRequest.headers;
					if (oInnerResponse) {
						oBatchRequest.response = {};
						if (oRequest._aborted) {
							oBatchRequest.success = false;
							oBatchRequest.response.statusCode = 0;
							oBatchRequest.response.statusText = "abort";
						} else {
							oBatchRequest.success = true;
							if (oInnerResponse.message) {
								oBatchRequest.response.message = oInnerResponse.message;
								oInnerResponse = oInnerResponse.response;
								oBatchRequest.response.responseText = oInnerResponse.body;
								oBatchRequest.success = false;
							}
							oBatchRequest.response.headers = oInnerResponse.headers;
							oBatchRequest.response.statusCode = oInnerResponse.statusCode;
							oBatchRequest.response.statusText = oInnerResponse.statusText;
						}
					}
					oEventInfo.requests.push(oBatchRequest);
				}
			}
		}
		if (oResponse) {
			oEventInfo.response = {};
			oEventInfo.success = true;
			if (oResponse.message) {
				oEventInfo.response.message = oResponse.message;
				oEventInfo.success = false;
			}
			if (oResponse.response) {
				// oResponse is response object
				oResponse = oResponse.response;
			}
			//in case of aborted requests there is no further info
			if (oResponse && oResponse.statusCode != undefined) {
				oEventInfo.response.headers = oResponse.headers;
				oEventInfo.response.statusCode = oResponse.statusCode;
				oEventInfo.response.statusText = oResponse.statusText;
				oEventInfo.response.responseText = oResponse.body !== undefined ? oResponse.body : oResponse.responseText;
				if (oResponse.expandAfterCreateFailed) {
					oEventInfo.response.expandAfterCreateFailed = true;
				}
				if (oResponse.expandAfterFunctionCallFailed) {
					oEventInfo.response.expandAfterFunctionCallFailed = true;
				}
			}
		}
		oEventInfo.ID = oRequest.requestID;
		return oEventInfo;
	};

	/**
	 * Create a request ID
	 *
	 * @returns {string} A request ID
	 * @private
	 */
	ODataModel.prototype._createRequestID = function () {
		var sRequestID;

		sRequestID = uid();
		return sRequestID;
	};

	/**
	 * Extracts the server base URL from the service URL
	 * @returns {string} The server base URL
	 * @private
	 */
	ODataModel.prototype._getServerUrl = function() {
		var oServiceURI, sURI;
		oServiceURI = new URI(this.sServiceUrl).absoluteTo(document.baseURI);
		sURI = new URI("/").absoluteTo(oServiceURI).toString();
		return sURI;
	};

	/**
	 * Creates a $metadata request URL.
	 * @param {string} sUrl The metadata url
	 * @returns {string} The request URL
	 * @private
	 */
	ODataModel.prototype._createMetadataUrl = function(sUrl) {
		if (sUrl.indexOf(this.sServiceUrl) == -1) {
			if (!sUrl.startsWith("/")) {
				sUrl = "/" + sUrl;
			}
			sUrl = this.sServiceUrl + sUrl;
		}

		var mAllParams = Object.assign({}, this.mMetadataUrlParams);
		const oURLSearchParams = new URL(sUrl, "https://localhost").searchParams;
		for (const [sKey] of oURLSearchParams) {
			mAllParams[sKey] = oURLSearchParams.get(sKey);
		}
		var aMetadataUrlParams = ODataUtils._createUrlParamsArray(mAllParams);
		var aUrlParts = sUrl.split("?");
		if (aUrlParts.length > 1) {
			sUrl = aUrlParts[0];
		}
		return this._addUrlParams(sUrl, aMetadataUrlParams);
	};

	/**
	 * Adds the passed URL parameters to the given <code>sUrl</code> to request data. Data URL
	 * parameters stored at this model are also added.
	 *
	 * @param {string} sUrl The metadata url
	 * @param {string[]} aUrlParams An array of url params
	 * @returns {string} The request URL
	 *
	 * @private
	 */
	ODataModel.prototype._addUrlParams = function(sUrl, aUrlParams) {
		var aAllUrlParams = [];

		if (this.aUrlParams) {
			aAllUrlParams = aAllUrlParams.concat(this.aUrlParams);
		}
		if (aUrlParams) {
			aAllUrlParams = aAllUrlParams.concat(aUrlParams);
		}
		if (aAllUrlParams.length > 0) {
			sUrl += "?" + aAllUrlParams.join("&");
		}
		return sUrl;
	};

	/**
	 * Creates a request URL with binding path and context.
	 * @param {string} sPath Binding path
	 * @param {object} [oContext] Binding context
	 * @param {array} [aUrlParams] URL parameters
	 * @param {boolean} [bBatch] For requests nested in a batch, a relative URI will be created
	 * @returns {string} The request URL
	 * @private
	 */
	ODataModel.prototype._createRequestUrl = function(sPath, oContext, aUrlParams, bBatch) {
		return this._createRequestUrlWithNormalizedPath(this._normalizePath(sPath, oContext), aUrlParams, bBatch);
	};

	/**
	 * Creates a request URL with normalized absolute binding path.
	 * @param {string} sNormalizedPath normalized binding path
	 * @param {array} [aUrlParams] URL parameters
	 * @param {boolean} [bBatch] For requests nested in a batch, a relative URI will be created
	 * @returns {string} The request URL
	 * @private
	 */
	ODataModel.prototype._createRequestUrlWithNormalizedPath = function(sNormalizedPath, aUrlParams, bBatch) {
		var sUrl = "";
		if (!bBatch) {
			sUrl = this.sServiceUrl + sNormalizedPath;
		} else {
			sUrl = sNormalizedPath.substr(sNormalizedPath.indexOf('/') + 1);
		}

		return this._addUrlParams(sUrl, aUrlParams);
	};

	/**
	 * Imports the given data to the internal storage.
	 *
	 * Nested entries are processed recursively, moved to the canonical location and referenced from the parent entry.
	 * keys are collected in a map for updating bindings
	 *
	 * @param {object} oData Data that should be imported
	 * @param {map} mChangedEntities Map of changed entities
	 * @param {object} oResponse Response where the data came from
	 * @param {object} oRequest The request object
	 * @param {string} [sPath] The path to the data
	 * @param {string} [sDeepPath] The deep path to the data
	 * @param {string} [sKey] The cache key to the data if known
	 * @param {boolean} [bFunctionImport] Whether the imported data is for a function import
	 *   response; recursive calls to this method importing entities within the function response
	 *   do not set this flag.
	 * @param {string} [sPathFromCanonicalParent] The path concatenated from the canonical path of
	 *   the parent and the navigation property when importing data for a 0..1 navigation
	 *   property via a recursive call to this method
	 * @param {boolean} [bSideEffects]
	 *   Whether the data to import results from a side-effects request
	 * @return {string|string[]} Key of imported data or array of keys in case of nested entries
	 * @private
	 */
	ODataModel.prototype._importData = function(oData, mChangedEntities, oResponse, oRequest, sPath,
			sDeepPath, sKey, bFunctionImport, sPathFromCanonicalParent, bSideEffects) {
		var that = this,
			aList, oResult, oEntry, oCurrentEntry;
			sPath = sPath || "";
			sKey = sKey || "";

		if (oData.results && Array.isArray(oData.results)) {
			aList = [];
			each(oData.results, function(i, entry) {
				var sKey = that._getKey(entry);
				sKey = that._importData(entry, mChangedEntities, oResponse, /*oRequest*/undefined,
					sPath.substr(0, sPath.lastIndexOf("/")), sDeepPath, sKey,
					/*bFunctionImport*/undefined, /*sPathFromCanonicalParent*/undefined,
					bSideEffects);
				if (sKey) {
					aList.push(sKey);
				}
			});
			return aList;
		} else {
			// data is single entity
			if (sKey) {
				sPath =  "/" + sKey;
				sDeepPath += sKey.substr(sKey.indexOf("(")); /*e.g. SalesOrder(123)/ToLineItems + (345)*/
			} else {
				sKey = this._getKey(oData);
			}
			if (!sKey) {
				return sKey;
			}

			// If entry does not exist yet or existing entry is invalid, set received data as new entry
			oEntry = this._getEntity(sKey);
			oCurrentEntry = oEntry;
			if (!oEntry || (oEntry.__metadata && oEntry.__metadata.invalid)) {
				if (!oCurrentEntry){
					oCurrentEntry = oData;
				}
				oEntry = oData;
				sKey = this._addEntity(oEntry);
			}

			// Add response headers to the metadata so they can be accessed via "__metadata/headers/" binding path
			if (this.aBindableResponseHeaders) {
				var mHeaders = {};

				for (var sHeader in oResponse.headers) {
					var sLowerKey = sHeader.toLowerCase();
					if (this.aBindableResponseHeaders.indexOf(sLowerKey) > -1) {
						mHeaders[sLowerKey] = oResponse.headers[sHeader];
					}
				}

				if (!isEmptyObject(mHeaders)) {
					if (!oData.__metadata) {
						oData.__metadata = {};
					}
					oData.__metadata.headers = mHeaders;
				}
			}

			each(oData, function(sName, oProperty) {
				if (oProperty && (oProperty.__metadata && oProperty.__metadata.uri || oProperty.results) && !oProperty.__deferred) {
					var sNewPath = sPath + "/" + sName;
					var sNewDeepPath = sDeepPath + "/" + sName;

					oResult = that._importData(oProperty, mChangedEntities, oResponse,
						/*oRequest*/undefined, sNewPath, sNewDeepPath, undefined, false,
						"/" + sKey + "/" + sName, bSideEffects);
					if (Array.isArray(oResult)) {
						oEntry[sName] = {__list: oResult};
						if (bSideEffects) {
							oEntry[sName].__list.sideEffects = true;
							that.aSideEffectCleanUpFunctions.push(function () {
									// maybe check oEntry[sName].__list.sideEffects before deleting
									// the navigation property; this can happen if an
									// ODataModel#read is triggered with an expand of the same
									// "to N" navigation property as requested with
									// ODataModel#requestSideEffects; see BLI CPOUI5MODELS-656
									delete oEntry[sName];
								});
						}
					} else {
						if (oCurrentEntry[sName] && oCurrentEntry[sName].__ref) {
							if (oCurrentEntry[sName].__ref !== oResult) {
								that.mInvalidatedPaths[sPath.substr(sPath.lastIndexOf("(")) + "/" + sName] = "/" + oResult;
							}
						}
						oEntry[sName] = { __ref: oResult };
					}
				} else if (!oProperty || !oProperty.__deferred) { //do not store deferred navprops
					//'null' is a valid value for navigation properties (e.g. if no entity is assigned). We need to invalidate the path cache
					if (oCurrentEntry[sName] && oProperty === null) {
						that.mInvalidatedPaths[sPath.substr(sPath.lastIndexOf("(")) + "/" + sName] = null;
					}
					oEntry[sName] = oProperty;
				}
			});
			//if we detect a preliminary context we need to set preliminary false and flag for update
			if (this.hasContext("/" + sKey) && this.getContext("/" + sKey).isPreliminary()) {
				var oExistingContext = this.getContext("/" + sKey);
				oExistingContext.setUpdated(true);
				this.callAfterUpdate(function() {
					oExistingContext.setUpdated(false);
				});
				oExistingContext.setPreliminary(false);
			}
			if (oRequest && oRequest.created && oRequest.key) {
				this._cleanupAfterCreate(oRequest, sKey);
			}
			this._updateChangedEntity(sKey, oEntry);
			mChangedEntities[sKey] = true;

			// if no path information available use the key. This should be the case for create/callFunction
			sPath = sPath || '/' + sKey;
			sDeepPath = sDeepPath || sPath;

			var sCanonicalPath = this.resolveFromCache(sDeepPath);
			// Prevents writing invalid entries into cache, like /Product(1) : /Product(2).
			// This could occur, when a navigation target changes on the server and the old target was resolved from cache before invalidation.
            if (sCanonicalPath === "/" + sKey || (sCanonicalPath && sCanonicalPath.split("/").length > 2)) {
				// try to resolve/cache paths containing multiple nav properties like
	            // "SalesOrderItem(123)/ToProduct/ToSupplier" => Product(123)/ToSupplier
                this._writePathCache(sCanonicalPath, "/" + sKey, bFunctionImport);
            }

			this._writePathCache(sPath, "/" + sKey, bFunctionImport);
			this._writePathCache(sDeepPath, "/" + sKey, bFunctionImport,
				/*bUpdateShortenedPaths*/true);
			if (sPathFromCanonicalParent) {
				this._writePathCache(sPathFromCanonicalParent, "/" + sKey, bFunctionImport);
			}

			return sKey;
		}
	};

	/**
	 * Writes a new entry into the canonical path cache mapping the given path to the given
	 * canonical path. As a path consisting of one segment only is canonical, the path itself is
	 * written as value in this case instead of the given canonical path; an exception to this
	 * are function imports: they have a one segment path, but the canonical path addresses the
	 * function import response.
	 *
	 * @param {string} sPath The absolute path that is used as cache key
	 * @param {string} sCanonicalPath The canonical path addressing the same resource
	 * @param {boolean} [bFunctionImport] Whether <code>sPath</code> points to a function import
	 * @param {boolean} [bUpdateShortenedPaths] Whether to update entries for "shortened paths" in
	 *   case <code>sPath</code> is a deep path; a shortened path is the canonical path for a prefix
	 *   of a deep path concatenated with the corresponding deep path suffix
	 * @private
	 */
	ODataModel.prototype._writePathCache = function(sPath, sCanonicalPath, bFunctionImport,
			bUpdateShortenedPaths) {
		var sCacheKey, oCacheKeyEntry, sPathPrefix, oPathPrefixEntry, aSegments, iSegments;

		if (sPath && sCanonicalPath){
			if (!this.mPathCache[sPath]) {
				this.mPathCache[sPath] = {};
			}
			// path with one segment => path is canonical unless it is a function import
			if (!bFunctionImport && sPath.lastIndexOf("/") === 0) {
				sCanonicalPath = sPath;
			}
			this.mPathCache[sPath].canonicalPath = sCanonicalPath;

			if (bUpdateShortenedPaths) {
				aSegments = sPath.split("/");
				// start with deep path prefixes consisting of at least two non-empty segments plus
				// the empty segment at the beginning (that is 3) and update all existing path cache
				// entries having the canonical path of the path prefix plus the corresponding deep
				// path suffix as key
				for (iSegments = 3; iSegments < aSegments.length; iSegments += 1) {
					sPathPrefix = aSegments.slice(0, iSegments).join("/");
					oPathPrefixEntry = this.mPathCache[sPathPrefix];
					if (oPathPrefixEntry) {
						sCacheKey = oPathPrefixEntry.canonicalPath
							+ sPath.slice(sPathPrefix.length);
						oCacheKeyEntry = this.mPathCache[sCacheKey];
						if (oCacheKeyEntry) {
							oCacheKeyEntry.canonicalPath = sCanonicalPath;
						}
					}
				}
			}
		}
	};

	/**
	 * Remove references of navigation properties created in importData function
	 *
	 * @param {object} oData Entry that contains references
	 * @returns {object} oData entry
	 * @private
	 */
	ODataModel.prototype._removeReferences = function(oData){
		var that = this, aList;
		if (!oData) {
			return oData;
		}
		if (oData.results) {
			aList = [];
			each(oData.results, function(i, entry) {
				aList.push(that._removeReferences(entry));
			});
			return aList;
		} else {
			each(oData, function(sPropName, oCurrentEntry) {
				if (oCurrentEntry) {
					if (oCurrentEntry["__ref"] || oCurrentEntry["__list"]) {
						delete oData[sPropName];
					}
				}
			});
			return oData;
		}
	};

	/**
	 * Restore reference entries of navigation properties created in <code>importData</code> function.
	 *
	 * @param {object} oData Entry which references should be restored
	 * @param {object} [mVisitedEntries] Map of entries which already have been visited and included
	 * @returns {object} oData entry
	 * @private
	 */
	ODataModel.prototype._restoreReferences = function(oData, mVisitedEntries){
		var that = this,
		sKey,
		oChildEntry,
		aResults;

		function getEntry(sKey) {
			var oChildEntry = mVisitedEntries[sKey];
			if (!oChildEntry) {
				oChildEntry = that._getObject("/" + sKey);
				assert(oChildEntry, "ODataModel inconsistent: " + sKey + " not found!");
				if (oChildEntry) {
					oChildEntry = merge({}, oChildEntry);
					mVisitedEntries[sKey] = oChildEntry;
					// check recursively for found child entries
					that._restoreReferences(oChildEntry, mVisitedEntries);
				}
			}
			return oChildEntry;
		}

		if (!mVisitedEntries) {
			mVisitedEntries = {};
		}

		each(oData, function(sPropName, oCurrentEntry) {
			if (oCurrentEntry) {
				if (oCurrentEntry.__ref) {
					sKey = oCurrentEntry.__ref;
					oChildEntry = getEntry(sKey);
					if (oChildEntry) {
						oData[sPropName] = oChildEntry;
					}
					delete oCurrentEntry.__ref;
				} else if (oCurrentEntry.__list) {
					aResults = [];
					each(oCurrentEntry.__list, function(i, sKey) {
						oChildEntry = getEntry(sKey);
						if (oChildEntry) {
							aResults.push(oChildEntry);
						}
					});
					delete oCurrentEntry.__list;
					oCurrentEntry.results = aResults;
				}
			}
		});
		return oData;
	};

	/**
	 * Removes all existing data from the model.
	 * @private
	 */
	ODataModel.prototype.removeData = function(){
		this.oData = {};
	};

	/**
	 * Initialize the model.
	 *
	 * This will call <code>initialize</code> on all existing bindings. This is done if metadata is loaded asynchronously.
	 *
	 * @private
	 */
	ODataModel.prototype.initialize = function() {
		// Call initialize on all bindings in case metadata was not available when they were created
		var aBindings = this.getBindings();
		aBindings.forEach(function(oBinding) {
			oBinding.initialize();
		});
	};

	/**
	 * Returns this model's base URI of the data service (as defined by the "serviceUrl" model parameter; see
	 * {@link #constructor}), without query options.
	 *
	 * @returns {string} The service's base URI without query options
	 *
	 * @public
	 * @since 1.130.0
	 */
	ODataModel.prototype.getServiceUrl = function () {
		return this.sServiceUrl;
	};

	/**
	 * Invalidate the model data.
	 *
	 * Mark all entries in the model cache as invalid. Next time a context or list is bound
	 * (binding), the respective entries will be detected as invalid and will be refreshed from the
	 * server.
	 *
	 * To refresh all model data use {@link sap.ui.model.odata.v2.ODataModel#refresh}
	 *
	 * @param {function} [fnCheckEntry]
	 *   A function which can be used to restrict invalidation to specific entries, gets the entity
	 *   key and object as parameters and should return true for entities to invalidate.
	 * @public
	 * @since 1.52.1
	 */
	ODataModel.prototype.invalidate = function(fnCheckEntry) {
		var oEntry;
		for (var sKey in this.oData) {
			oEntry = this.oData[sKey];
			if (!fnCheckEntry || fnCheckEntry(sKey, oEntry)) {
				oEntry.__metadata.invalid = true;
			}
		}
	};

	/**
	 * Invalidate a single entry in the model data.
	 *
	 * Mark the selected entry in the model cache as invalid. Next time a context binding or list binding is done,
	 * the entry will be detected as invalid and will be refreshed from the server.
	 *
	 * @param {string|sap.ui.model.Context} vEntry the reference to the entry, either by key, absolute path or context object
	 * @public
	 * @since 1.52.1
	 */
	ODataModel.prototype.invalidateEntry = function(vEntry) {
		var oEntry;
		if (typeof vEntry === "string") {
			if (vEntry.indexOf("/") === 0) {
				oEntry = this._getObject(vEntry);
			} else {
				oEntry = this.oData[vEntry];
			}
		} else if (vEntry instanceof BaseContext) {
			oEntry = this._getObject(vEntry.getPath());
		}
		if (oEntry && oEntry.__metadata) {
			oEntry.__metadata.invalid = true;
		}
	};

	/**
	 * Invalidate all entries of the given entity type in the model data.
	 *
	 * Mark entries of the provided entity type in the model cache as invalid. Next time a context
	 * binding or list binding is done, the entry will be detected as invalid and will be refreshed
	 * from the server.
	 *
	 * @param {string} sEntityType
	 *   The qualified name of the entity type. A qualified name consists of two parts separated by
	 *   a dot. The first part is the namespace of the schema in which the entity type is defined,
	 *   such as "NorthwindModel". The second part is the entity type name such as "Customer". This
	 *   results in a qualified name such as "NorthwindModel.Customer". The qualified name can be
	 *   found in the data sent from the server in JSON format under <code>__metadata.type</code> or
	 *   in XML format in the <code>term</code> attribute of the entity's <code>category</code> tag.
	 * @public
	 * @since 1.52.1
	 */
	ODataModel.prototype.invalidateEntityType = function(sEntityType) {
		var oEntry;
		for (var sKey in this.oData) {
			oEntry = this.oData[sKey];
			if (oEntry.__metadata.type === sEntityType) {
				oEntry.__metadata.invalid = true;
			}
		}
	};

	/**
	 * Refresh the model.
	 *
	 * This will reload all data stored in the model.
	 * This will check all bindings for updated data and update the controls if data has been changed.
	 *
	 * Note: In contrast to an individual Binding refresh, the model refresh ignores Binding-specific parameters/queries.
	 *
	 * @param {boolean} [bForceUpdate=false] Force update of controls
	 * @param {boolean} [bRemoveData=false] If set to <code>true</code> then the model data will be removed/cleared.
	 * 					Please note that the data might not be there when calling e.g. <code>getProperty</code> too early before the refresh call returned.
	 * @param {string} [sGroupId] ID of a request group; requests belonging to the same group will be bundled in one batch request
	 *
	 * @public
	 */
	ODataModel.prototype.refresh = function(bForceUpdate, bRemoveData, sGroupId) {
		if (typeof bForceUpdate === "string") {
			sGroupId = bForceUpdate;
			bForceUpdate = false;
			bRemoveData = false;
		}

		// Call refresh on all bindings instead of checkUpdate to properly reset cached data in bindings
		if (bRemoveData) {
			this.removeData();
		}
		this._refresh(bForceUpdate, sGroupId);
	};

	/**
	 * @param {boolean} [bForceUpdate=false] Force update of bindings
	 * @param {string} [sGroupId] ID of a request group; requests belonging to the same group will be bundled in one batch request
	 * @param {map} mChangedEntities Map of changed entities
	 * @param {map} mEntityTypes Map of changed entity types
	 * @private
	 */
	ODataModel.prototype._refresh = function(bForceUpdate, sGroupId, mChangedEntities, mEntityTypes) {
		// Call refresh on all bindings instead of checkUpdate to properly reset cached data in bindings
		var aBindings = this.getBindings();
		//the refresh calls read synchronous; we use this.sRefreshGroupId in this case
		this.sRefreshGroupId = sGroupId;
		aBindings.forEach(function(oBinding) {
			oBinding._refresh(bForceUpdate, mChangedEntities, mEntityTypes);
		});
		this.sRefreshGroupId = undefined;
	};

	/**
	 * Calls {@link sap.ui.model.Binding#checkUpdate} on all active bindings of this model like
	 * {@link sap.ui.model.Model#checkUpdate}. Additionally, multiple asynchronous calls to this
	 * function lead to a single synchronous call where <code>mChangedEntities</code> is the union
	 * of all <code>mChangedEntities</Code> from the asynchronous calls.
	 *
	 * @param {boolean} [bForceUpdate]
	 *   The parameter <code>bForceUpdate</code> for the <code>checkUpdate</code> call on the
	 *   bindings
	 * @param {boolean} bAsync
	 *   Whether this function is called in a new task via <code>setTimeout</code>
	 * @param {map} mChangedEntities
	 *   Map of changed entities
	 * @param {boolean} bMetaModelOnly
	 *   Whether to only update metamodel bindings
	 * @private
	 */
	ODataModel.prototype.checkUpdate = function(bForceUpdate, bAsync, mChangedEntities, bMetaModelOnly) {
		if (bAsync) {
			this.bForceUpdate = this.bForceUpdate || bForceUpdate;
			Object.assign(this.mChangedEntities4checkUpdate, mChangedEntities);
			if (!this.sUpdateTimer) {
				this.sUpdateTimer = setTimeout(function() {
					this.checkUpdate(this.bForceUpdate, false, this.mChangedEntities4checkUpdate);
				}.bind(this), 0);
			}
			return;
		}
		bForceUpdate = this.bForceUpdate || bForceUpdate;
		if (this.sUpdateTimer) {
			clearTimeout(this.sUpdateTimer);
			this.sUpdateTimer = null;
			this.bForceUpdate = undefined;
			this.mChangedEntities4checkUpdate = {};
		}
		var aBindings = this.getBindings();
		aBindings.forEach(function(oBinding) {
			if (!bMetaModelOnly || this.isMetaModelPath(oBinding.getPath())) {
				oBinding.checkUpdate(bForceUpdate, mChangedEntities);
			}
		}.bind(this));
		this._processAfterUpdate();
	};

	/**
	 * Iterates the registered bindings of this model instance and lets them check their data state.
	 *
	 * @param {object} mLaunderingState Map of paths to check against
	 * @private
	 */
	ODataModel.prototype.checkDataState = function(mLaunderingState) {
		var aBindings = this.getBindings();
		aBindings.forEach(function(oBinding) {
			if (oBinding.checkDataState) {
				oBinding.checkDataState(mLaunderingState);
			}
		});
	};

	/**
	 * Creates a new property binding for this model.
	 *
	 * @param {string} sPath Path pointing to the property that should be bound;
	 *                 either an absolute path or a path relative to a given <code>oContext</code>
	 * @param {object} [oContext] A context object for the new binding
	 * @param {Object<string,any>} [mParameters] Map of optional parameters for the binding
	 * @param {boolean} [mParameters.ignoreMessages]
	 *   Whether this binding does not propagate model messages to the control; supported since
	 *   1.82.0. Some composite types like {@link sap.ui.model.type.Currency} automatically ignore
	 *   model messages for some of their parts depending on their format options; setting this
	 *   parameter to <code>true</code> or <code>false</code> overrules the automatism of the type
	 *
	 *   For example, a binding for a currency code is used in a composite binding for rendering the
	 *   proper number of decimals, but the currency code is not displayed in the attached control.
	 *   In that case, messages for the currency code shall not be displayed at that control, only
	 *   messages for the amount
	 * @param {boolean} [mParameters.useUndefinedIfUnresolved]
	 *   Whether the value of the created property binding is <code>undefined</code> if it is
	 *   unresolved; if not set, its value is <code>null</code>. Supported since 1.100.0
	 * @returns {sap.ui.model.PropertyBinding} The new property binding
	 *
	 * @public
	 * @see sap.ui.model.Model#bindProperty
	 * @see #getProperty
	 */
	ODataModel.prototype.bindProperty = function(sPath, oContext, mParameters) {
		var oBinding = new ODataPropertyBinding(this, sPath, oContext, mParameters);
		return oBinding;
	};

	/**
	 * Creates a new list binding for this model.
	 *
	 * @param {string} sPath The binding path in the model
	 * @param {sap.ui.model.Context} [oContext]
	 *   The context which is required as base for a relative path.
	 * @param {sap.ui.model.Sorter[]|sap.ui.model.Sorter} [aSorters=[]]
	 *   The sorters used initially; call {@link sap.ui.model.odata.v2.ODataListBinding#sort} to replace them
	 * @param {sap.ui.model.Filter[]|sap.ui.model.Filter} [aFilters=[]]
	 *   The filters to be used initially with type {@link sap.ui.model.FilterType.Application}; call
	 *   {@link sap.ui.model.odata.v2.ODataListBinding#filter} to replace them
	 * @param {object} [mParameters] A map which contains additional parameters for the binding.
	 * @param {sap.ui.model.odata.CountMode} [mParameters.countMode]
	 *   Defines the count mode of the binding; if not specified, the default count mode of the
	 *   <code>oModel</code> is applied.
	 * @param {string} [mParameters.createdEntitiesKey=""]
	 *   A key used in combination with the resolved path of the binding to identify the entities
	 *   created by the binding's {@link #create} method.
	 *
	 *   <b>Note:</b> Different controls or control aggregation bindings to the same collection must
	 *   have different <code>createdEntitiesKey</code> values.
	 * @param {Object<string,string>} [mParameters.custom]
	 *   An optional map of custom query parameters. Custom parameters must not start with
	 *   <code>$</code>.
	 * @param {string} [mParameters.expand]
	 *   Value for the OData <code>$expand</code> query option parameter which is included in the
	 *   data request after URL encoding of the given value.
	 * @param {boolean} [mParameters.faultTolerant]
	 *   Turns on the fault tolerance mode, data is not reset if a back-end request returns an
	 *   error.
	 * @param {string} [mParameters.groupId]
	 *   The group id to be used for requests originating from the binding
	 * @param {sap.ui.model.odata.OperationMode} [mParameters.operationMode]
	 *   The operation mode of the binding
	 * @param {string} [mParameters.select]
	 *   Value for the OData <code>$select</code> query option parameter which is included in the
	 *   data request after URL encoding of the given value.
	 * @param {boolean} [mParameters.transitionMessagesOnly]
	 *   Whether the list binding only requests transition messages from the back end. If messages
	 *   for entities of this collection need to be updated, use
	 *   {@link sap.ui.model.odata.v2.ODataModel#read} on the parent entity corresponding to the
	 *   list binding's context, with the parameter <code>updateAggregatedMessages</code> set to
	 *   <code>true</code>.
	 * @param {boolean} [mParameters.usePreliminaryContext]
	 *   Whether a preliminary context is used. When set to <code>true</code>, the model can
	 *   bundle the OData calls for dependent bindings into fewer $batch requests. For more
	 *   information, see
	 *   {@link topic:6c47b2b39db9404582994070ec3d57a2#loio62149734b5c24507868e722fe87a75db
	 *   Optimizing Dependent Bindings}.
	 * @param {string} [mParameters.batchGroupId]
	 *   <b>Deprecated</b>, use <code>groupId</code> instead. Sets the batch group id to be used for
	 *   requests originating from the binding.
	 * @param {int} [mParameters.threshold]
	 *   Deprecated since 1.102.0, as {@link sap.ui.model.odata.OperationMode.Auto} is deprecated;
	 *   the threshold that defines how many entries should be fetched at least by the binding if
	 *   <code>operationMode</code> is set to <code>Auto</code>.
	 * @throws {Error} If one of the filters uses an operator that is not supported by the underlying model
	 *   implementation or if the {@link sap.ui.model.Filter.NONE} filter instance is contained in
	 *   <code>aFilters</code> together with other filters
	 * @returns {sap.ui.model.odata.v2.ODataListBinding} The new list binding
	 * @see sap.ui.model.Model.prototype.bindList
	 * @public
	 */
	ODataModel.prototype.bindList = function(sPath, oContext, aSorters, aFilters, mParameters) {
		var oBinding = new ODataListBinding(this, sPath, oContext, aSorters, aFilters, mParameters);
		return oBinding;
	};

	/**
	 * Creates a new tree binding for this model.
	 *
	 * <h3>Hierarchy Annotations</h3>
	 * To use the v2.ODataTreeBinding with an OData service which exposes hierarchy annotations, see
	 * the <b>"SAP Annotations for OData Version 2.0"</b> specification. The required property
	 * annotations as well as accepted / default values are documented in this specification.
	 *
	 * Services which include the <code>hierarchy-node-descendant-count-for</code> annotation and
	 * expose the data points sorted in a depth-first, pre-order manner, can use an optimized
	 * auto-expand feature by specifying the <code>numberOfExpandedLevels</code> in the binding
	 * parameters. This will pre-expand the hierarchy to the given number of levels, with only a
	 * single initial OData request.
	 *
	 * For services without the <code>hierarchy-node-descendant-count-for</code> annotation, the
	 * <code>numberOfExpandedLevels</code> property is not supported and deprecated.
	 *
	 * <h3>Operation Modes</h3>
	 * For a full definition and explanation of all OData binding operation modes, see
	 * {@link sap.ui.model.odata.OperationMode}.
	 *
	 * <h4>OperationMode.Server</h4>
	 * Filtering on the <code>ODataTreeBinding</code> is only supported with filters of type
	 * {@link sap.ui.model.FilterType.Application}. Be aware that this applies
	 * only to filters which do not prevent the creation of a hierarchy. So filtering on a property
	 * (e.g. a "Customer") is fine, as long as the application ensures that the responses from the
	 * back end are sufficient to create a valid hierarchy on the client. Subsequent paging requests
	 * for sibling and child nodes must also return responses, since the filters are sent with every
	 * request. Using control-defined filters (see {@link sap.ui.model.FilterType.Control}) via the
	 * {@link #filter} function is not supported for the operation mode <code>Server</code>.
	 *
	 * <h4>OperationMode.Client and OperationMode.Auto</h4>
	 * The ODataTreeBinding supports control-defined filters only in operation modes
	 * <code>Client</code> and <code>Auto</code>. With these operation modes, the filters and
	 * sorters are applied on the client, like for the
	 * {@link sap.ui.model.odata.v2.ODataListBinding}.
	 *
	 * The operation modes <code>Client</code> and <code>Auto</code> are only supported for services
	 * which expose the hierarchy annotations mentioned above, but do <b>not</b> expose the
	 * <code>hierarchy-node-descendant-count-for</code> annotation. Services with hierarchy
	 * annotations including the <code>hierarchy-node-descendant-count-for</code> annotation, do
	 * <b>not</b> support the operation modes <code>Client</code> and <code>Auto</code>.
	 * <b>Note:</b> {@link sap.ui.model.odata.OperationMode.Auto} is deprecated since 1.102.0.
	 *
	 * @param {string} sPath
	 *   The binding path, either absolute or relative to a given <code>oContext</code>
	 * @param {sap.ui.model.Context} [oContext]
	 *   The parent context which is required as base for a relative path
	 * @param {sap.ui.model.Filter | sap.ui.model.Filter[]} [vFilters=[]]
	 *   The filters to be used initially with type {@link sap.ui.model.FilterType.Application}; call
	 *   {@link sap.ui.model.odata.v2.ODataTreeBinding#filter} to replace them; depending on the operation mode, there
	 *   are restrictions for using filters; see above
	 * @param {object} [mParameters]
	 *   Map of binding parameters
	 * @param {boolean} [mParameters.transitionMessagesOnly=false]
	 *   Whether the tree binding only requests transition messages from the back end. If messages
	 *   for entities of this collection need to be updated, use
	 *   {@link sap.ui.model.odata.v2.ODataModel#read} on the parent entity corresponding to the
	 *   tree binding's context, with the parameter <code>updateAggregatedMessages</code> set to
	 *   <code>true</code>.
	 * @param {object} [mParameters.treeAnnotationProperties]
	 *   The mapping between data properties and the hierarchy used to visualize the tree, if not
	 *   provided by the service's metadata. For the correct metadata annotations, check the
	 *   "SAP Annotations for OData Version 2.0" specification
	 * @param {string} [mParameters.treeAnnotationProperties.hierarchyLevelFor]
	 *   The property name in the same type holding the hierarchy level information; the type of the
	 *   referenced property has to be an integer type
	 * @param {string} [mParameters.treeAnnotationProperties.hierarchyNodeFor]
	 *   The property name in the same type holding the hierarchy node id
	 * @param {string} [mParameters.treeAnnotationProperties.hierarchyParentNodeFor]
	 *   The property name in the same type holding the parent node id
	 * @param {string} [mParameters.treeAnnotationProperties.hierarchyDrillStateFor]
	 *   The property name in the same type holding the drill state for the node; the referenced
	 *   property may have the values "collapsed", "expanded" or "leaf"
	 * @param {string} [mParameters.treeAnnotationProperties.hierarchyNodeDescendantCountFor]
	 *   The property name in the same type holding the descendant count for the node; the type of
	 *   the referenced property has to be an integer type
	 * @param {number} [mParameters.numberOfExpandedLevels=0]
	 *   The number of levels that are auto-expanded initially. Setting this property might lead to
	 *   multiple back-end requests. The auto-expand feature is <b>deprecated for services without
	 *   the <code>hierarchy-node-descendant-count-for</code> annotation</b>
	 * @param {number} [mParameters.rootLevel=0]
	 *   The level of the topmost tree nodes
	 * @param {string} [mParameters.groupId]
	 *   The group id to be used for requests originating from this binding
	 * @param {sap.ui.model.odata.OperationMode} [mParameters.operationMode]
	 *   The operation mode for this binding; defaults to the model's default operation mode if not
	 *   specified. {@link sap.ui.model.odata.OperationMode.Auto OperationMode.Auto} is only
	 *   supported for services which expose the hierarchy annotations, yet do <b>NOT</b> expose the
	 *   <code>hierarchy-node-descendant-count-for</code> annotation.
	 *   <b>Note:</b> {@link sap.ui.model.odata.OperationMode.Auto} is deprecated since 1.102.0.
	 * @param {number} [mParameters.threshold]
	 *   Deprecated since 1.102.0, as {@link sap.ui.model.odata.OperationMode.Auto} is deprecated;
	 *   the threshold that defines how many entries should be fetched at least by the binding if
	 *   <code>operationMode</code> is set to <code>Auto</code>
	 * @param {boolean} [mParameters.useServersideApplicationFilters]
	 *   Deprecated since 1.102.0, as {@link sap.ui.model.odata.OperationMode.Auto} is deprecated;
	 *   whether <code>$filter</code> statements should be used for the <code>$count</code> /
	 *   <code>$inlinecount</code> requests and for the data request if the operation mode is
	 *   {@link sap.ui.model.odata.OperationMode.Auto OperationMode.Auto}. Use this feature only
	 *   if your back end supports pre-filtering the tree and is capable of responding with
	 *   a complete tree hierarchy, including all inner nodes. To construct the hierarchy on the
	 *   client, it is mandatory that all filter matches include their complete parent chain up to
	 *   the root level. If {@link sap.ui.model.odata.OperationMode.Client OperationMode.Client} is
	 *   used, the complete collection without filters is requested; filters are applied on the
	 *   client side.
	 * @param {any} [mParameters.treeState]
	 *   A tree state handle can be given to the <code>ODataTreeBinding</code> when two conditions
	 *   are met: <ul>
	 *   <li>The binding is running in {@link sap.ui.model.odata.OperationMode.Client
	 *     OperationMode.Client}, and</li>
	 *   <li>the {@link sap.ui.table.TreeTable} is used.</li>
	 *   </ul>
	 *   The feature is only available when using the {@link sap.ui.table.TreeTable}. The tree
	 *   state handle will contain all necessary information to expand the tree to the given state.
	 *
	 *   This feature is not supported if
	 *   {@link sap.ui.model.odata.OperationMode.Server OperationMode.Server} or
	 *   {@link sap.ui.model.odata.OperationMode.Auto OperationMode.Auto} is used.
	 *  @param {sap.ui.model.odata.CountMode} [mParameters.countMode]
	 *    Defines the count mode of this binding; if not specified, the default count mode of the
	 *    binding's model is applied. The resulting count mode must not be
	 *    {@link sap.ui.model.odata.CountMode.None}.
	 *  @param {boolean} [mParameters.usePreliminaryContext]
	 *    Whether a preliminary context is used; defaults to the value of the parameter
	 *    <code>preliminaryContext</code> given on construction of the binding's model, see
	 *    {@link sap.ui.model.odata.v2.ODataModel}
	 * @param {string} [mParameters.batchGroupId]
	 *   <b>Deprecated</b>, use <code>groupId</code> instead. Sets the batch group id to be used
	 *   for requests originating from this binding
	 * @param {object} [mParameters.navigation]
	 *   A map describing the navigation properties between entity sets, which is used for
	 *   constructing and paging the tree. Keys in this object are entity names, whereas the values
	 *   name the navigation properties.
	 *
	 *   <b>Deprecated: since 1.44</b> The use of navigation properties to build up the hierarchy
	 *   structure is deprecated. It is recommended to use the hierarchy annotations mentioned above
	 *   instead.
	 * @param {sap.ui.model.Sorter[]|sap.ui.model.Sorter} [vSorters=[]]
	 *   The sorters used initially; call {@link sap.ui.model.odata.v2.ODataTreeBinding#sort} to replace them
	 * @throws {Error} If one of the filters uses an operator that is not supported by the underlying model
	 *   implementation or if the {@link sap.ui.model.Filter.NONE} filter instance is contained in
	 *   <code>vFilters</code> together with other filters
	 *
	 * @returns {sap.ui.model.odata.v2.ODataTreeBinding}
	 *   The new tree binding
	 * @public
	 * @see {@link http://www.sap.com/protocols/SAPData
	 *   "SAP Annotations for OData Version 2.0" Specification}
	 */
	ODataModel.prototype.bindTree = function(sPath, oContext, vFilters, mParameters, vSorters) {
		var oBinding = new ODataTreeBinding(this, sPath, oContext, vFilters, mParameters, vSorters);
		return oBinding;
	};

	/**
	 * Creates a binding context for the given path.
	 *
	 * If the data of the context is not yet available, it can not be created, but first the
	 * entity needs to be fetched from the server asynchronously. In case no callback function
	 * is provided, the request will not be triggered.
	 *
	 * If a callback function is given, the created binding context for a fetched entity is passed as argument to the given callback function.
	 *
	 * @see sap.ui.model.Model.prototype.createBindingContext
	 * @param {string} sPath Binding path
	 * @param {object} [oContext] Binding context
	 * @param {object} [mParameters] Map which contains additional parameters for the binding
	 * @param {string} [mParameters.expand] Value for the OData <code>$expand</code> query parameter which should be included in the request
	 * @param {string} [mParameters.select] Value for the OData <code>$select</code> query parameter which should be included in the request
	 * @param {boolean} [mParameters.createPreliminaryContext]
	 *   Whether a preliminary context will be created. When set to <code>true</code>, the model
	 *   can bundle the OData calls for dependent bindings into fewer $batch requests. For more
	 *   information, see
	 *   {@link topic:6c47b2b39db9404582994070ec3d57a2#loio62149734b5c24507868e722fe87a75db Optimizing Dependent Bindings}
	 * @param {Object<string,string>} [mParameters.custom] Optional map of custom query parameters, names of custom parameters must not start with <code>$</code>.
	 * @param {function} [fnCallBack]
	 *   The function to be called when the context has been created. The parameter of the callback
	 *   function is the newly created binding context, an instance of
	 *   {@link sap.ui.model.odata.v2.Context}.
	 * @param {boolean} [bReload] Whether to reload data
	 * @return {sap.ui.model.odata.v2.Context|undefined}
	 *   The created binding context, only if the data is already available and the binding context
	 *   could be created synchronously; <code>undefined</code> otherwise
	 * @public
	 */
	ODataModel.prototype.createBindingContext = function(sPath, oContext, mParameters, fnCallBack, bReload) {
		var bCanonical, sCanonicalPath, sCustomParams, sDeepPath, sGroupId, bIsRelative,
			oNewContext, aParams, sResolvedPath,
			that = this;

		// optional parameter handling
		if (oContext !== null && typeof oContext === "object"
				&& !(oContext instanceof BaseContext)) {
			bReload = fnCallBack;
			fnCallBack = mParameters;
			mParameters = oContext;
			oContext = undefined;
		}
		if (typeof oContext == "function") {
			bReload = mParameters;
			fnCallBack = oContext;
			mParameters = undefined;
			oContext = undefined;
		}
		if (typeof oContext == "boolean") {
			bReload = oContext;
			fnCallBack = undefined;
			mParameters = undefined;
			oContext = undefined;
		}
		if (typeof mParameters == "function") {
			bReload = fnCallBack;
			fnCallBack = mParameters;
			mParameters = undefined;
		}
		if (typeof mParameters == "boolean") {
			bReload = mParameters;
			fnCallBack = undefined;
			mParameters = undefined;
		}
		if (typeof fnCallBack == "boolean") {
			bReload = fnCallBack;
			fnCallBack = undefined;
		}

		if (mParameters){
			bCanonical = mParameters.canonicalRequest;
		}
		bCanonical = this._isCanonicalRequestNeeded(bCanonical);

		// if path cannot be resolved, call the callback function and return null
		sResolvedPath = this.resolve(sPath, oContext, bCanonical);
		if (!sResolvedPath && bCanonical) {
			sResolvedPath = this.resolve(sPath, oContext);
		}
		sDeepPath = this.resolveDeep(sPath, oContext);

		if (!sResolvedPath) {
			if (fnCallBack) {
				fnCallBack(null);
			}
			return null;
		}

		// try to resolve path, send a request to the server if data is not available yet
		// if we have set reload=true in mParameters we send the request even if the data is available
		// if reload has explicitly been set to either true or false, we do not need to check again
		if (bReload === undefined) {
			bReload = this._isReloadNeeded(sResolvedPath, mParameters);
		}

		if (!bReload) {
			sCanonicalPath = this.resolve(sPath, oContext, true);
			if (sCanonicalPath) {
				oNewContext = this.getContext(sCanonicalPath, sDeepPath);
			} else {
				oNewContext = null;
			}
			if (fnCallBack) {
				fnCallBack(oNewContext);
			}
			return oNewContext;
		}

		function handleSuccess(oData) {
			var sKey = oData ? that._getKey(oData) : null,
				bLink = !(sPath === "" || sPath.indexOf("/") > 0),
				oRef = null,
				sContextPath, oEntity;

			oNewContext = null;

			if (sKey) {
				oNewContext = that.getContext('/' + sKey, sDeepPath);
				oRef = {__ref: sKey};
			}
			/* in case of sPath == "" or a deep path (entity(1)/entities) we
			   should not link the Entity */
			if (oContext && bIsRelative && bLink) {
				sContextPath = oContext.getPath();
				// remove starting slash
				sContextPath = sContextPath.substr(1);
				// when model is refreshed, parent entity might not be available yet
				oEntity = that._getEntity(sContextPath);
				if (oEntity) {
					oEntity[sPath] = oRef;
				}
			}
			fnCallBack(oNewContext);
		}

		function handleError(oError) {
			var oEntity;
			if (oError.statusCode == '404' && oContext && bIsRelative) {
				var sContextPath = oContext.getPath();
				// remove starting slash
				sContextPath = sContextPath.substr(1);
				// when model is refreshed, parent entity might not be available yet
				oEntity = that._getEntity(sContextPath);
				if (oEntity) {
					oEntity[sPath] = {__ref: null};
				}
			}
			fnCallBack(null); // error - notify to recreate contexts
		}

		if (fnCallBack) {
			bIsRelative = !sPath.startsWith("/");
			aParams = [];
			sCustomParams = this.createCustomParams(mParameters);
			if (sCustomParams) {
				aParams.push(sCustomParams);
			}
			if (mParameters && (mParameters.batchGroupId || mParameters.groupId)) {
				sGroupId = mParameters.groupId || mParameters.batchGroupId;
			}
			this.read(sPath, {
				canonicalRequest : bCanonical,
				context : oContext,
				error : handleError,
				groupId : sGroupId,
				success : handleSuccess,
				updateAggregatedMessages : true,
				urlParameters : aParams
			});
		}

		if (mParameters && mParameters.createPreliminaryContext) {
			sResolvedPath = this.resolve(sPath, oContext, bCanonical);
			if (!sResolvedPath && bCanonical) {
				sResolvedPath = this.resolve(sPath, oContext);
			}

			oNewContext = this.getContext(sResolvedPath, sDeepPath);
			return oNewContext;
		}

		return undefined;
	};

	/**
	 * Updates an existing context with a new path and deep path. This is used for contexts with
	 * a temporary, non-canonical path, which is replaced once the canonical path is known, without
	 * creating a new context instance.
	 *
	 * @param {sap.ui.model.Context} oContext The context
	 * @param {string} sPath The new path for the context
	 * @param {string} [sDeepPath]
	 *   If set, the new deep path for the context; if not set, the context's deep path is not
	 *   updated
	 *
	 * @private
	 */
	ODataModel.prototype._updateContext = function(oContext, sPath, sDeepPath) {
		oContext.sPath = sPath;
		if (sDeepPath !== undefined) {
			oContext.sDeepPath = sDeepPath;
		}
		this.mContexts[sPath] = oContext;
	};

	/**
	 * Splits a select or expand option by comma into separate entries and then by slash into path segments
	 *
	 * @param {string} sEntries The select or expand entries string
	 * @return {array} An array containing arrays of entry path segments
	 * @private
	 */
	ODataModel.prototype._splitEntries = function(sEntries) {
		return sEntries.replace(/\s/g, "").split(',').map(function(sEntry) {
			return sEntry.split("/");
		});
	};

	/**
	 * Filter select properties for selects applying to the current entity (remove deep selects)
	 * and filter/expand according to metadata properties
	 *
	 * @param {array} aSelect The select entries
	 * @param {array} aEntityProps The metadata properties array
	 * @return {array} Array of own select properties
	 * @private
	 */
	ODataModel.prototype._filterOwnSelect = function(aSelect, aEntityProps) {
		var aOwnSelect, aOwnProps;
		if (!aEntityProps) {
			return [];
		}
		// Create array of property names from metadata
		aOwnProps = aEntityProps.map(function(oProperty) {
			return oProperty.name;
		});
		// Filter select for own entries
		aOwnSelect = aSelect.filter(function(aSegments) {
			// Only entries with a single segment
			return aSegments.length === 1;
		}).map(function(aSegments) {
			// Map to contained strings
			return aSegments[0];
		});
		if (aSelect.length === 0 || aOwnSelect.indexOf("*") !== -1 || aOwnSelect.indexOf("**") !== -1) {
			// If no select options are defined or the star is contained,
			// use all existing properties from the metadata
			return aOwnProps;
		} else {
			// Otherwise filter for own properties only
			return aOwnSelect.filter(function(sSelect) {
				return aOwnProps.indexOf(sSelect) !== -1;
			});
		}
	};

	/**
	 * Filter expand properties for expand applying to the current entity (remove deep expands)
	 * and remove expands not covered by the select entries
	 *
	 * @param {Array.<string[]>} aExpand Own expand entries as string arrays
	 * @param {Array.<string[]>} aSelect Own select entries as string arrays
	 * @returns {string[]} Array of own expand properties
	 *
	 * @private
	 */
	ODataModel.prototype._filterOwnExpand = function(aExpand, aSelect) {
		return aExpand.map(function(aSegments) {
			// The first segment of all entries
			return aSegments[0];
		}).filter(function(sValue, iIndex, aEntries) {
			// Filter for unique entries
			return aEntries.indexOf(sValue) === iIndex;
		}).filter(function(sValue) {
			// Keep selected entries only
			return aSelect.length === 0 ||
				aSelect.some(function(aSegments) {
					return aSegments.indexOf(sValue) === 0 ||
						aSegments.indexOf("**") === 0;
				});
		});
	};

	/**
	 * Filter select properties belonging to the given navigation property
	 *
	 * @param {array} aEntries The select entries as segment arrays
	 * @param {string} sNavProp Navigation property to filter with
	 * @returns {array} Array of select properties reachable by the given nav property;
	 *   only the portion of the path after the navigation property is returned
	 *   or "**" if the select property equals the navigation property
	 *
	 * @private
	 */
	ODataModel.prototype._filterSelectByNavProp = function(aEntries, sNavProp) {
		return aEntries.filter(function(aSegments) {
			// Entries with more than one segment starting with given nav path
			return aSegments[0] === sNavProp;
		}).map(function(aSegments) {
			// Remove first segment from the path. If a navigation property was
			// the last segment, all of its properties are selected
			return aSegments.length > 1 ? aSegments.slice(1) : ["**"];
		});
	};

	/**
	 * Filter expand properties belonging to the given navigation property.
	 *
	 * @param {array} aEntries Select entries as segment arrays
	 * @param {string} sNavProp Navigation property to filter with
	 * @returns {array} Array of expand properties reachable by the given navigation property;
	 *   only the portion of the path after the navigation property is returned
	 * @private
	 */
	ODataModel.prototype._filterExpandByNavProp = function(aEntries, sNavProp) {
		return aEntries.filter(function(aSegments) {
			// Entries with more than one segment starting with given nav path
			return aSegments.length > 1 && aSegments[0] === sNavProp;
		}).map(function(aSegments) {
			// Remove first segment from the path
			return aSegments.slice(1);
		});
	};

	/**
	 * Checks if data based on select, expand parameters is already loaded or not.
	 * In case it couldn't be found we should reload the data so we return true.
	 *
	 * @param {string} sPath Entity path
	 * @param {map} [mParameters] Map of parameters
	 * @returns {boolean} Whether a reload is needed
	 * @private
	 */
	ODataModel.prototype._isReloadNeeded = function(sPath, mParameters) {

		var that = this,
			oMetadata = this.oMetadata,
			oEntityType,
			aExpand = [], aSelect = [];

		if (!this.oMetadata.isLoaded()) {
			return true;
		}
		var bCanonical;
		if (mParameters) {
			bCanonical = mParameters.canonicalRequest;
		}
		bCanonical = this._isCanonicalRequestNeeded(bCanonical);
		if (bCanonical) {
			sPath = this.resolve(sPath, undefined, bCanonical) || sPath;
		}
		var oEntity = this._getObject(sPath);
		oEntityType = this.oMetadata._getEntityTypeByPath(sPath);

		// Created entities should never be reloaded, as they do not exist on
		// the server yet
		if (this._isCreatedEntity(oEntity)) {
			return false;
		}

		function checkReloadNeeded(oEntityType, oEntity, aSelect, aExpand) {
			var sExpand, i, vNavData, oNavEntity, oNavEntityType,
				aNavExpand, aNavSelect, aOwnExpand, aOwnSelect, sSelect;

			// if no entity type could be found we decide not to reload
			if (!oEntityType) {
				return false;
			}
			// if entity is null, no reload is needed
			if (oEntity === null) {
				return false;
			}
			// no data --> reload needed
			if (!oEntity) {
				return true;
			}
			// check for invalid flag
			if (oEntity.__metadata && oEntity.__metadata.invalid) {
				return true;
			}

			// check select properties
			aOwnSelect = that._filterOwnSelect(aSelect, oEntityType.property);
			for (i = 0; i < aOwnSelect.length; i++) {
				sSelect = aOwnSelect[i];
				if (oEntity[sSelect] === undefined) {
					return true;
				}
			}

			// check expanded entities
			aOwnExpand = that._filterOwnExpand(aExpand, aSelect);
			for (i = 0; i < aOwnExpand.length; i++) {
				sExpand = aOwnExpand[i];
				vNavData = oEntity[sExpand];

				// if nav property is null, no further checks are required
				if (vNavData === null) {
					continue;
				}

				// if nav property is undefined or deferred, it needs to be loaded
				if (vNavData === undefined || vNavData.__deferred) {
					return true;
				}

				// get entity type and filter expand/select for this expanded entity
				oNavEntityType = oMetadata._getEntityTypeByNavProperty(oEntityType, sExpand);
				aNavSelect = that._filterSelectByNavProp(aSelect, sExpand);
				aNavExpand = that._filterExpandByNavProp(aExpand, sExpand);

				// expanded entities need to be checked recursively for nested expand/select
				if (vNavData.__ref) {
					oNavEntity = that._getEntity(vNavData.__ref);
					if (checkReloadNeeded(oNavEntityType, oNavEntity, aNavSelect, aNavExpand)) {
						return true;
					}
				}
				if (vNavData.__list) {
					for (var j = 0; j < vNavData.__list.length; j++) {
						oNavEntity = that._getEntity(vNavData.__list[j]);
						if (checkReloadNeeded(oNavEntityType, oNavEntity, aNavSelect, aNavExpand)) {
							return true;
						}
					}
				}
			}

			return false;
		}

		if (mParameters) {
			if (mParameters.select) {
				aSelect = this._splitEntries(mParameters.select);
			}
			if (mParameters.expand) {
				aExpand = this._splitEntries(mParameters.expand);
			}
		}

		return checkReloadNeeded(oEntityType, oEntity, aSelect, aExpand);

	};

	/**
	 * Create URL parameters from custom parameters
	 *
	 * @param {map} mParameters Map of custom parameters
	 * @returns {string} sCustomParameters & joined parameters
	 * @private
	 */
	ODataModel.prototype.createCustomParams = function(mParameters) {
		var aCustomParams = [],
		mCustomQueryOptions,
		mSupportedParams = {
				expand: true,
				select: true
		};
		for (var sName in mParameters) {
			if (sName in mSupportedParams) {
				aCustomParams.push("$" + sName + "=" + encodeURL(mParameters[sName]));
			}
			if (sName === "custom") {
				mCustomQueryOptions = mParameters[sName];
				for (sName in mCustomQueryOptions) {
					if (sName.indexOf("$") === 0) {
						Log.warning(this + " - Trying to set OData parameter '" + sName + "' as custom query option!");
					} else if (typeof mCustomQueryOptions[sName] === 'string') {
						aCustomParams.push(sName + "=" + encodeURL(mCustomQueryOptions[sName]));
					} else {
						aCustomParams.push(sName);
					}
				}
			}
		}
		return aCustomParams.join("&");
	};

	/**
	 * Creates a context binding for this model.
	 *
	 * @param {string} sPath The binding path in the model
	 * @param {sap.ui.model.Context} [oContext]
	 *   The context which is required as base for a relative path.
	 * @param {object} [mParameters] A map which contains additional parameters for the binding.
	 * @param {boolean} [mParameters.createPreliminaryContext]
	 *   Whether a preliminary context is created
	 * @param {Object<string,string>} [mParameters.custom]
	 *   An optional map of custom query parameters. Custom parameters must not start with
	 *   <code>$</code>.
	 * @param {string} [mParameters.expand]
	 *   Value for the OData <code>$expand</code> query option parameter which is included in the
	 *   request after URL encoding of the given value.
	 * @param {string} [mParameters.groupId]
	 *   The group id to be used for requests originating from the binding
	 * @param {string} [mParameters.select]
	 *   Value for the OData <code>$select</code> query option parameter which is included in the
	 *   request after URL encoding of the given value.
	 * @param {boolean} [mParameters.usePreliminaryContext]
	 *   Whether a preliminary context is used. When set to <code>true</code>, the model can bundle
	 *   the OData calls for dependent bindings into fewer $batch requests. For more information,
	 *   see {@link topic:6c47b2b39db9404582994070ec3d57a2#loio62149734b5c24507868e722fe87a75db
	 *   Optimizing Dependent Bindings}.
	 * @param {string} [mParameters.batchGroupId]
	 *   <b>Deprecated</b>, use <code>groupId</code> instead. Sets the batch group id to be used for
	 *   requests originating from the binding.
	 * @returns {sap.ui.model.odata.v2.ODataContextBinding} The new context binding
	 * @see sap.ui.model.Model.prototype.bindContext
	 * @public
	 */
	ODataModel.prototype.bindContext = function(sPath, oContext, mParameters) {
		var oBinding = new ODataContextBinding(this, sPath, oContext, mParameters);
		return oBinding;
	};

	/**
	 * Sets the default mode how to retrieve the item count for a collection in this model.
	 *
	 * The count can be determined in the following ways
	 * <ul>
	 * <li>by sending a separate <code>$count</code> request</li>
	 * <li>by adding parameter <code>$inlinecount=allpages</code> to one or all data requests</li>
	 * <li>a combination of the previous two</li>
	 * <li>not at all (questions about the size of the collection can't be answered then)</li>
	 * </ul>
	 * See {@link sap.ui.model.odata.CountMode} for all enumeration values and more details.
	 *
	 * Note that a call to this method does not modify the count mode for existing list bindings,
	 * only bindings that are created afterwards will use the new mode when no mode is defined at their creation.
	 *
	 * If no default count mode is set for an <code>ODataModel</code> (v2), the mode <code>Request</code> will be used.
	 *
	 * @param {sap.ui.model.odata.CountMode} sCountMode The new default count mode for this model
	 * @since 1.20
	 * @public
	 */
	ODataModel.prototype.setDefaultCountMode = function(sCountMode) {
		this.sDefaultCountMode = sCountMode;
	};

	/**
	 * Returns the default count mode for retrieving the count of collections
	 *
	 * @returns {sap.ui.model.odata.CountMode} Returns the default count mode for this model
	 * @since 1.20
	 * @public
	 */
	ODataModel.prototype.getDefaultCountMode = function() {
		return this.sDefaultCountMode;
	};

	/**
	 * Adds an entity to the internal cache
	 *
	 * @param {object} oEntity The entity object
	 * @return {string} The normalized entity key
	 * @private
	 */
	ODataModel.prototype._addEntity = function(oEntity) {
		var sKey = this._getKey(oEntity);
		this.oData[sKey] = oEntity;
		return sKey;
	};

	/**
	 * Removes an entity from the internal cache, also removes related changed entity and context
	 *
	 * @param {string} sKey The entity key
	 * @private
	 */
	ODataModel.prototype._removeEntity = function(sKey) {
		sKey = sKey && ODataUtils._normalizeKey(sKey);
		delete this.oData[sKey];
		delete this.mChangedEntities[sKey];
		delete this.mContexts["/" + sKey];
	};

	/**
	 * Returns an entity from the internal cache
	 *
	 * @param {string} sKey The entity key
	 * @return {object} the entity object
	 * @private
	 */
	ODataModel.prototype._getEntity = function(sKey) {
		var oEntity = this.oData[sKey];
		if (!oEntity) {
			sKey = sKey && ODataUtils._normalizeKey(sKey);
			oEntity = this.oData[sKey];
		}
		return oEntity;
	};

	/**
	 * Returns the key part from the given the canonical entry URI, model context or data object or
	 * <code>undefined</code> when the <code>vValue</code> can't be interpreted.
	 *
	 * @param {string|object|sap.ui.model.Context} vValue The canonical entry URI, the context or entry object
	 * @returns {string} Key of the entry
	 * @private
	 */
	ODataModel.prototype._getKey = function(vValue) {
		var sKey, sURI;
		if (vValue instanceof BaseContext) {
			sKey = vValue.getPath().substr(1);
		} else if (vValue && vValue.__metadata && vValue.__metadata.uri) {
			sURI = vValue.__metadata.uri;
			sKey = sURI.substr(sURI.lastIndexOf("/") + 1);
		} else if (typeof vValue === 'string') {
			sKey = vValue.substr(vValue.lastIndexOf("/") + 1);
		}
		if (!this.oData[sKey]) {
			sKey = sKey && ODataUtils._normalizeKey(sKey);
		}
		return sKey;
	};

	/**
	 * Returns the key part for the given the canonical entry URI, model context or data object or
	 * <code>undefined</code> when the <code>vValue</code> can't be interpreted.
	 *
	 * @param {string|object|sap.ui.model.Context} vValue The canonical entry URI, the context or entry object
	 * @returns {string|undefined} Key of the entry or <code>undefined</code>
	 * @public
	 */
	ODataModel.prototype.getKey = function(vValue) {
		return this._getKey(vValue);
	};

	/**
	 * Creates the key from the given collection name and property map.
	 *
	 * Please make sure that the metadata document is loaded before using this function.
	 *
	 * @param {string} sCollection Name of the collection
	 * @param {object} oKeyProperties Object containing at least all the key properties of the entity type
	 * @returns {string} Key of the entry
	 * @public
	 */
	ODataModel.prototype.createKey = function(sCollection, oKeyProperties) {
		var oEntityType = this.oMetadata._getEntityTypeByPath(sCollection),
		sKey = sCollection,
		that = this,
		//aKeys,
		sName,
		oProperty;
		assert(oEntityType, "Could not find entity type of collection \"" + sCollection + "\" in service metadata!");
		sKey += "(";
		if (oEntityType.key.propertyRef.length === 1) {
			sName = oEntityType.key.propertyRef[0].name;
			assert(sName in oKeyProperties, "Key property \"" + sName + "\" is missing in object!");
			oProperty = this.oMetadata._getPropertyMetadata(oEntityType, sName);
			sKey += encodeURIComponent(ODataUtils.formatValue(oKeyProperties[sName], oProperty.type));
		} else {
			each(oEntityType.key.propertyRef, function(i, oPropertyRef) {
				if (i > 0) {
					sKey += ",";
				}
				sName = oPropertyRef.name;
				assert(sName in oKeyProperties, "Key property \"" + sName + "\" is missing in object!");
				oProperty = that.oMetadata._getPropertyMetadata(oEntityType, sName);
				sKey += sName;
				sKey += "=";
				sKey += encodeURIComponent(ODataUtils.formatValue(oKeyProperties[sName], oProperty.type));
			});
		}
		sKey += ")";
		return sKey;
	};

	/**
	 * Returns the value for the property with the given <code>sPath</code>.
	 * Since 1.100, a path starting with &quot;@$ui5.&quot; which represents an instance annotation
	 * is supported. The following instance annotations are allowed; they return information on the
	 * given <code>oContext<code>, which must be set and be an
	 * {@link sap.ui.model.odata.v2.Context}:
	 * <ul>
	 *   <li><code>@$ui5.context.isInactive</code>: The return value of
	 *     {@link sap.ui.model.odata.v2.Context#isInactive}</li>
	 *   <li><code>@$ui5.context.isTransient</code>: The return value of
	 *     {@link sap.ui.model.odata.v2.Context#isTransient}</li>
	 * </ul>
	 *
	 * @param {string} sPath Path/name of the property
	 * @param {object} [oContext] Context if available to access the property value
	 * @param {boolean} [bIncludeExpandEntries=false]
	 *   Deprecated, use {@link #getObject} function with 'select' and 'expand' parameters instead.
	 *   Whether entities for navigation properties of this property which have been read via
	 *   <code>$expand</code> are part of the return value.
	 * @returns {any} Value of the property
	 * @throws {Error}
	 *   If the instance annotation is not supported
	 *
	 * @public
	 */
	ODataModel.prototype.getProperty = function(sPath, oContext, bIncludeExpandEntries) {
		var oValue = this._getObject(sPath, oContext);

		// same behavior as before
		if (!bIncludeExpandEntries) {
			return oValue;
		}
		// if value is a plain value and not an object we return directly
		if (!isPlainObject(oValue)) {
			return oValue;
		}

		// do a value copy or the changes to that value will be modified in the model as well (reference)
		oValue = merge({}, oValue);

		if (bIncludeExpandEntries === true) {
			// include expand entries
			return this._restoreReferences(oValue);
		} else {
			// remove expanded references
			return this._removeReferences(oValue);
		}
	};

	/**
	 * Returns a JSON object that is a copy of the entity data referenced by the given
	 * <code>sPath</code> and <code>oContext</code>. It does not load any data and may not return
	 * all requested data if it is not available.
	 *
	 * With the <code>mParameters.select</code> parameter it is possible to specify comma-separated
	 * property or navigation property names which should be included in the result object. This
	 * works like the OData <code>$select</code> URL parameter. With the
	 * <code>mParameters.expand</code> parameter it is possible to specify comma-separated
	 * navigation property names which should be included inline in the result object. This works
	 * like the OData <code>$expand</code> parameter.
	 *
	 * <b>Note:</b> <code>mParameters.expand</code> can only be used if the corresponding navigation
	 * properties have been read via {@link sap.ui.model.odata.v2.ODataModel#read} using the OData
	 * <code>$expand</code> URL parameter. If a navigation property has not been read via the OData
	 * <code>$expand</code> URL parameter, it is left out in the result. Keep in mind that
	 * navigation properties referencing a collection are usually not loaded via the OData
	 * <code>$expand</code> URL parameter but directly via its navigation property.
	 *
	 * <b>Note:</b> If <code>mParameters.select</code> is not specified, the returned object may
	 * contain model-internal attributes. This may lead to problems when submitting this data to the
	 * service for an update or create operation. To get a copy of the entity without internal
	 * attributes, use <code>{select: "*"}</code> instead.
	 *
	 * <b>Note:</b> If <code>mParameters.select</code> is given and not all selected properties are
	 * available, this method returns <code>undefined</code> instead of incomplete data.
	 *
	 * <b>Note:</b> If <code>mParameters.select</code> is not given, all properties and navigation
	 * properties available on the client are returned.
	 *
	 * Example:<br>
	 * With <code>mParameters</code> given as
	 * <code>{select: "Products/ProductName, Products", expand:"Products"}</code> no properties of
	 * the entity itself are returned, but only the <code>ProductName</code> property of the
	 * <code>Products</code> navigation property. If <code>Products/ProductName</code> has not been
	 * loaded before, <code>undefined</code> is returned.
	 *
	 *
	 * @param {string} sPath
	 *   The path referencing the object
	 * @param {sap.ui.model.Context} [oContext]
	 *   The optional context which is used with the <code>sPath</code> to reference the object.
	 * @param {object} [mParameters]
	 *   Map of parameters
	 * @param {string} [mParameters.select]
	 *   Comma-separated list of properties or paths to properties to select
	 * @param {string} [mParameters.expand]
	 *   Comma-separated list of navigation properties or paths to navigation properties to expand
	 * @ui5-omissible-params oContext
	 * @returns {any|undefined}
	 *   The value for the given path and context or <code>undefined</code> if data or entity type
	 *   cannot be found or if not all selected properties are available
	 *
	 * @public
	 */
	ODataModel.prototype.getObject = function(sPath, oContext, mParameters) {
		// Fallback for optional parameters
		if (isPlainObject(oContext)) {
			mParameters = oContext;
			oContext = undefined;
		}

		var that = this,
			sResolvedPath = this.resolve(sPath, oContext),
			oValue = this._getObject(sResolvedPath),
			oEntityType = this.oMetadata._getEntityTypeByPath(sResolvedPath),
			aExpand = [], aSelect = [];

		// If path does not point to an entity, just return the value
		if (!oEntityType || !isPlainObject(oValue) || !oValue.__metadata || !oValue.__metadata.uri) {
			return oValue;
		}

		// If no select/expand parameters are given, return a clone of the entity (for compatibility)
		if (!mParameters || !(mParameters.select || mParameters.expand)) {
			return merge({}, oValue);
		}

		function getRequestedData(oEntityType, oValue, aSelect, aExpand) {
			var sExpand, i,vNavData, oNavEntityType, aNavExpand, oNavObject, aNavSelect, oNavValue,
				aOwnExpand, aOwnNavSelect, aOwnPropSelect, aResultProps, oResultValue, sSelect;

			// if no value we return undefined
			if (!oValue) {
				return undefined;
			}
			// if no entity type could be found we decide to return no data
			if (!oEntityType) {
				return undefined;
			}
			// check select properties
			aOwnPropSelect = that._filterOwnSelect(aSelect, oEntityType.property);
			// copy selected properties
			oResultValue = {};
			for (i = 0; i < aOwnPropSelect.length; i++) {
				sSelect = aOwnPropSelect[i];
				if (oValue[sSelect] !== undefined || oValue.__metadata.created) {
					oResultValue[sSelect] = oValue[sSelect];
				} else {
					Log.fatal("No data loaded for select property: " + sSelect + " of entry: " + that.getKey(oValue));
					return undefined;
				}
			}
			// add metadata
			if (oValue.__metadata) {
				oResultValue.__metadata = oValue.__metadata;
			}

			// check expanded entities
			aOwnExpand = that._filterOwnExpand(aExpand, aSelect);
			for (i = 0; i < aOwnExpand.length; i++) {
				sExpand = aOwnExpand[i];
				vNavData = oValue[sExpand];

				// get entity type and filter expand/select for this expanded entity
				oNavEntityType = that.oMetadata._getEntityTypeByNavProperty(oEntityType, sExpand);
				aNavSelect = that._filterSelectByNavProp(aSelect, sExpand);
				aNavExpand = that._filterExpandByNavProp(aExpand, sExpand);

				// expanded entities need to be checked recursively for nested expand/select
				if (vNavData && vNavData.__ref) {
					oNavObject = that._getObject("/" + vNavData.__ref);
					oNavValue = getRequestedData(oNavEntityType, oNavObject, aNavSelect, aNavExpand);
					if (oNavValue !== undefined) {
						oResultValue[sExpand] = oNavValue;
					} else {
						Log.fatal("No data loaded for expand property: " + sExpand + " of entry: " + that.getKey(oNavValue));
						return undefined;
					}
				}
				if (vNavData && vNavData.__list) {
					aResultProps = [];
					for (var j = 0; j < vNavData.__list.length; j++) {
						oNavObject = that._getObject("/" + vNavData.__list[j]);
						oNavValue = getRequestedData(oNavEntityType, oNavObject, aNavSelect, aNavExpand);
						if (oNavValue !== undefined) {
							aResultProps.push(oNavValue);
						} else {
							Log.fatal("No data loaded for expand property: " + sExpand + " of entry: " + that.getKey(oNavValue));
							return undefined;
						}
					}
					oResultValue[sExpand] = aResultProps;
				}
			}
			// create _deferred entries for all not expanded nav properties
			aOwnNavSelect = that._filterOwnSelect(aSelect, oEntityType.navigationProperty);
			for (var k = 0; k < aOwnNavSelect.length; k++) {
				sExpand = aOwnNavSelect[k];
				if (aOwnExpand.indexOf(sExpand) === -1) {
					var sUri = oResultValue.__metadata.uri + "/" + sExpand;
					oResultValue[sExpand] = { __deferred: { uri: sUri } };
				}
			}

			return oResultValue;
		}

		if (mParameters.select) {
			aSelect = this._splitEntries(mParameters.select);
		}
		if (mParameters.expand) {
			aExpand = this._splitEntries(mParameters.expand);
		}

		oValue = getRequestedData(oEntityType, oValue, aSelect, aExpand);

		return oValue;
	};

	/**
	 * Returns the value of the entity or entity property referenced by the given <code>sPath</code>
	 * and <code>oContext</code>.
	 *
	 * @param {string} sPath
	 *   Binding path
	 * @param {object} [oContext]
	 *   Binding context
	 * @param {boolean} [bOriginalValue]
	 *   Whether to return the original value read from the server even if changes where made
	 * @param {boolean} [bUseUndefinedIfUnresolved]
	 *   Whether to return <code>undefined</code> if the given path and context do not yield a
	 *   resolved path; if not set, the method returns <code>null</code>
	 * @returns {any} vValue
	 *   Value for the given path/context
	 * @throws {Error}
	 *   If the instance annotation is not supported
	 *
	 * @private
	 */
	ODataModel.prototype._getObject = function(sPath, oContext, bOriginalValue,
			bUseUndefinedIfUnresolved) {
		var oChangedNode, oCodeListPromise, sCodeListTerm, sDataPath, sKey, oMetaContext,
			oMetaModel, sMetaPath, oOrigNode, sResolvedPath, iSeparator,
			vUnresolvedDefault = bUseUndefinedIfUnresolved ? undefined : null;
		let oNode = vUnresolvedDefault;

		sResolvedPath = this.resolve(sPath, oContext, this.bCanonicalRequests);
		if (!sResolvedPath && this.bCanonicalRequests) {
			sResolvedPath = this.resolve(sPath, oContext);
		}
		if (!sResolvedPath) {
			return oNode;
		}
		if (sPath && sPath.startsWith("@$ui5.")) {
			return this._getInstanceAnnotationValue(sPath, oContext);
		}
		//check for metadata path
		if (this._isMetadataPath(sResolvedPath)) {
			if (this.oMetadata && this.oMetadata.isLoaded())  {
				if (this.isMetaModelPath(sResolvedPath)) {
					// Metadata binding resolved by ODataMetaModel
					oMetaModel = this.getMetaModel();
					sCodeListTerm = ODataMetaModel.getCodeListTerm(sResolvedPath);
					if (sCodeListTerm) {
						oCodeListPromise = oMetaModel.fetchCodeList(sCodeListTerm);
						if (oCodeListPromise.isFulfilled()) {
							return oCodeListPromise.getResult();
						}
						if (oCodeListPromise.isRejected()) {
							// if the code list promise rejects we rely on error logging in
							// ODataMetaModel#fetchCodeList
							oCodeListPromise.caught();
						}
						return undefined;
					}
					if (!this.bMetaModelLoaded) {
						return null;
					}
					iSeparator = sResolvedPath.indexOf('/##');
					sDataPath = sResolvedPath.substr(0, iSeparator);
					sMetaPath = sResolvedPath.substr(iSeparator + 3);
					oMetaContext = oMetaModel.getMetaContext(sDataPath);
					oNode = oMetaModel.getProperty(sMetaPath, oMetaContext);
				} else {
					// Metadata binding resolved by ODataMetadata
					oNode = this.oMetadata._getAnnotation(sResolvedPath);
				}
			} else if (ODataMetaModel.getCodeListTerm(sResolvedPath)) {
				return undefined;
			}
		} else {
			// doesn't make any sense, but used to work
			if (sResolvedPath === "/") {
				return this.oData;
			}
			var aParts = sResolvedPath.split("/"),
			iIndex = 0;
			// absolute path starting with slash
			sKey = aParts[1];
			aParts.splice(0,2);

			oChangedNode = this.mChangedEntities[sKey];
			oOrigNode = this._getEntity(sKey);
			oNode = bOriginalValue ? oOrigNode : oChangedNode || oOrigNode;
			while (oNode && aParts[iIndex]) {
				var bHasChange = oChangedNode && oChangedNode.hasOwnProperty(aParts[iIndex]);
				oChangedNode = oChangedNode && oChangedNode[aParts[iIndex]];
				oOrigNode = oOrigNode && oOrigNode[aParts[iIndex]];
				oNode = bOriginalValue || !bHasChange ? oOrigNode : oChangedNode;
				if (oNode) {
					if (oNode.__ref) {
						oChangedNode = this.mChangedEntities[oNode.__ref];
						oOrigNode =  this._getEntity(oNode.__ref);
						oNode =  bOriginalValue ? oOrigNode : oChangedNode || oOrigNode;
					} else if (oNode.__list) {
						oNode = oNode.__list;
					} else if (oNode.__deferred) {
						// set to undefined and not to null because navigation properties can have a null value
						oNode = undefined;
					}
				}
				iIndex++;
			}
		}
		// if we have a changed Entity/complex type we need to extend it with the backend data
		if (isPlainObject(oChangedNode)) {
			oNode =  bOriginalValue ? oOrigNode : merge({}, oOrigNode, oChangedNode);
		}
		return oNode;
	};

	/**
	 * Gets the instance annotation value for the given path corresponding to the instance
	 * annotation and the given context. The following instance annotations are supported:
	 * <ul>
	 *   <li><code>@$ui5.context.isInactive</code></li>
	 *   <li><code>@$ui5.context.isTransient</code></li>
	 * </ul>
	 *
	 * @param {string} sPath Binding path
	 * @param {sap.ui.model.odata.v2.Context} oContext Binding context
	 * @returns {any} The result of the processed instance annotation
	 * @throws {Error} If the instance annotation is not supported
	 *
	 * @private
	 */
	ODataModel.prototype._getInstanceAnnotationValue = function (sPath, oContext) {
		if (sPath === "@$ui5.context.isInactive") {
			return oContext.isInactive();
		}
		if (sPath === "@$ui5.context.isTransient") {
			return oContext.isTransient();
		}
		throw new Error("Unsupported instance annotation: " + sPath);
	};

	/**
	 * Update the security token, if token handling is enabled and token is not available yet
	 * @private
	 */
	ODataModel.prototype.updateSecurityToken = function() {
		if (this.bTokenHandling) {
			if (!this.oSharedServiceData.securityToken) {
				this.refreshSecurityToken();
			}
			// Update header every time, in case security token was changed by other model
			// Check bTokenHandling again, as refreshSecurityToken() might disable token handling
			if (this.bTokenHandling) {
				this.oHeaders["x-csrf-token"] = this.oSharedServiceData.securityToken;
			}
		}
	};

	/**
	 * Clears the security token, as well from the service data as from the headers object
	 * @private
	 */
	ODataModel.prototype.resetSecurityToken = function() {
		delete this.oSharedServiceData.securityToken;
		delete this.oHeaders["x-csrf-token"];
		delete this.pSecurityToken;
	};

	/**
	 * Returns a promise, which will resolve with the security token as soon as it is available.
	 *
	 * @returns {Promise} A promise on the security token
	 *
	 * @public
	 */
	ODataModel.prototype.securityTokenAvailable = function() {
		if (!this.pSecurityToken) {
			if (this.oSharedServiceData.securityToken) {
				this.pSecurityToken = Promise.resolve(this.oSharedServiceData.securityToken);
			} else {
				this.pSecurityToken = new Promise(function(resolve, reject) {
					this.refreshSecurityToken(function() {
						resolve(this.oSharedServiceData.securityToken);
					}.bind(this), function(oError) {
						reject(oError);
					}, true);
				}.bind(this));
			}
		}
		return this.pSecurityToken;
	};

	/**
	 * Refresh XSRF token by performing a GET request against the service root URL.
	 *
	 * @param {function} [fnSuccess] Callback function which is called when the data has
	 *            					 been successfully retrieved.
	 * @param {function} [fnError] Callback function which is called when the request failed. The handler can have the parameter: oError which contains
	 *  additional error information.
	 * @param {boolean} [bAsync=false] Whether the request should be sent asynchronously
	 * @returns {object} An object which has an <code>abort</code> function to abort the current request.
	 *
	 * @public
	 */
	ODataModel.prototype.refreshSecurityToken = function(fnSuccess, fnError, bAsync) {
		var oRequest, sToken,
			that = this,
			oRequestHandle = {
				abort: function() {
					if (that.pRetryAfter) {
						throw new Error("abort() during HTTP 503 'Retry-after' processing not supported");
					}
					this.request.abort();
				}
			},
			sUrl = this._createRequestUrlWithNormalizedPath("/");

		function handleSuccess(oData, oResponse) {
			if (oResponse) {
				sToken = that._getHeader("x-csrf-token", oResponse.headers);
				that._setSessionContextIdHeader(that._getHeader("sap-contextid", oResponse.headers));
				if (sToken) {
					if (that.oSharedServerData) {
						that.oSharedServerData.securityToken = sToken;
					}
					that.oSharedServiceData.securityToken = sToken;
					that.pSecurityToken = Promise.resolve(sToken);
					// For compatibility with applications, that are using getHeaders() to retrieve the current
					// security token additionally keep it in the oHeaders object
					that.oHeaders["x-csrf-token"] = sToken;
				} else {
					// Disable token handling, if service does not return tokens
					that.resetSecurityToken();
					that.bTokenHandling = false;
				}
			}

			if (fnSuccess) {
				fnSuccess(oData, oResponse);
			}
		}

		function handleGetError(oError) {
			if (oError.$rejected) {
				// request answered with a 503 "Retry-After" error and was rejected later on
				that.resetSecurityToken();
				fnError(oError);
				return;
			}
			// Disable token handling, if token request returns an error
			that.resetSecurityToken();
			that.bTokenHandling = false;
			that._handleError(oError, oRequest);

			if (fnError) {
				fnError(oError);
			}
		}

		function handleHeadError(oError) {
			if (oError.$rejected) {
				// request answered with a 503 "Retry-After" error and was rejected later on
				// -> no fallback to requestToken via "GET"
				that.resetSecurityToken();
				fnError(oError);
				return;
			}
			// Disable token handling, if token request returns an error
			oRequestHandle.request = requestToken("GET", handleGetError);
		}

		function requestToken(sRequestType, fnError) {
			// trigger a read to the service url to fetch the token
			oRequest = that._createRequest(sUrl, "", sRequestType,
				that._getHeaders(undefined, true), null, null, !!bAsync);
			oRequest.headers["x-csrf-token"] = "Fetch";
			return that._request(oRequest, handleSuccess, fnError, undefined, undefined, that.getServiceMetadata());
		}


		// Initially try method "HEAD", error handler falls back to "GET" unless the flag forbids HEAD request
		if (this.bDisableHeadRequestForToken) {
			oRequestHandle.request = requestToken("GET", handleGetError);
		} else {
			oRequestHandle.request = requestToken("HEAD", handleHeadError);
		}
		return oRequestHandle;

	};

	/**
	 * Checks for a 503 HTTP "Retry-After" error response. Invokes the "Retry-After" handler if registered
	 * and remembers the <code>pRetryAfter</code> returned by the handler. Repeats the failed request once
	 * the promise resolves, or calls the given error handler once the promise rejects.
	 *
	 * @param {object} oRequest The request object
	 * @param {object} oErrorResponse The error response from the back end
	 * @param {function} fnSuccess The success callback function
	 * @param {function} fnError The error callback function
	 * @param {object} oHandler The request handler object
	 * @param {object} oHttpClient The HttpClient object
	 * @param {object} oMetadata The metadata object
	 * @param {object} oRequestHandle
	 *   The preliminary created request handle whose abort function is replaced with the abort function
	 *   of the repeated request
	 * @param {boolean} [bSkipHandleTracking] Whether the request is excluded from the tracking of request handles
	 * @returns {boolean}
	 *   Whether it is a 503 "Retry-After" error response and the error is processed by the "Retry-After" handler
	 * @private
	 */
	ODataModel.prototype.checkAndProcessRetryAfterError = function(oRequest, oErrorResponse, fnSuccess, fnError,
			oHandler, oHttpClient, oMetadata, oRequestHandle, bSkipHandleTracking) {
		if (oErrorResponse.response?.statusCode === 503
			&& this._getHeader("retry-after", oErrorResponse.response.headers)
			&& this.fnRetryAfter
			&& !this.bSequentializeRequests) {
			if (!this.pRetryAfter) {
				this.oRetryAfterError = this.createRetryAfterError(oErrorResponse);
				this.pRetryAfter = this.fnRetryAfter(this.oRetryAfterError);
			}
			this.pRetryAfter.then(() => {
				this.pRetryAfter = this.oRetryAfterError = null;
				oRequestHandle.abort =
					this._request(oRequest, fnSuccess, fnError, oHandler, oHttpClient, oMetadata, bSkipHandleTracking)
						.abort;
			}, (oReason) => {
				this.pRetryAfter = null; // this.oRetryAfterError must not be reset!
				this.onRetryAfterRejected(fnError, oErrorResponse, oReason);
			});
			return true;
		}
		return false;
	};

	/**
	 * Creates an {@link module:sap/ui/model/odata/v2/RetryAfterError} for a 503 "Retry-After" error response.
	 *
	 * @param {object} oErrorResponse The 503 "Retry-After" error response from the back end
	 * @returns {module:sap/ui/model/odata/v2/RetryAfterError} The created "Retry-After" error object
	 * @private
	 */
	ODataModel.prototype.createRetryAfterError = function (oErrorResponse) {
		const oError = new Error(oErrorResponse.message);
		const sRetryAfter = this._getHeader("retry-after", oErrorResponse.response.headers);
		const iRetryAfter = parseInt(sRetryAfter);
		oError.retryAfter
			= new Date(Number.isNaN(iRetryAfter) ? sRetryAfter : Date.now() + iRetryAfter * 1000);
		return oError;
	};

	/**
	 * Reject handler for <code>this.pRetryAfter</code>.
	 *
	 * If the given <code>oReason</code> and <code>this.oRetryAfterError</code> originally passed to the "Retry-After"
	 * handler are the same, then the <code>fnError</code> callback is called with <code>oErrorResponse</code> and
	 * <code>this.oRetryAfterError</code> is logged and reported to the message model. Otherwise the given
	 * <code>oReason</code> is only logged.
	 * Note:
	 * An undefined <code>oErrorResponse</code> results from those requests that are NOT sent out at all because
	 * they were just registered for an already existing <code>this.pRetryAfter</code> in order to be send out
	 * later on once the promise will be resolved. In case the promise is rejected, the inline error response here
	 * passed to <code>fnError</code> ensures that nothing is reported/logged but further error processing happens
	 * (e.g. call error callback).
	 *
	 * @param {function} fnError The error callback function
	 * @param {object} [oErrorResponse] The 503 "Retry-After" error response from the back end
	 * @param {Error} [oReason] The <code>Error</code> reason the promise was rejected with
	 * @private
	 */
	ODataModel.prototype.onRetryAfterRejected = function(fnError, oErrorResponse, oReason) {
		if (this.bDestroyed) {
			// Analog to ODM#_request we do nothing once the Model is destroyed
			return;
		}

		const sReason = oReason?.message
			? "Retry-After handler rejected with: " + oReason.message
			: "Retry-After handler rejected w/o reason";
		if (oErrorResponse) {
			oErrorResponse.$rejected = true; // skip fallback in #refreshSecurityToken
			if (this.oRetryAfterError !== oReason) {
				oErrorResponse.$ownReason = true;
				oErrorResponse.$reported = true;
				Log.error(sReason, oReason?.stack, sClassName);
			}
		}
		fnError(oErrorResponse || {$ownReason: true, $rejected: true, $reported: true, message: sReason});
	};

	/**
	 * Submit changes from the request queue (queue can currently have only one request).
	 *
	 * @param {object} oRequest The request object
	 * @param {function} fnSuccess Success callback function
	 * @param {function} fnError Error callback function
	 * @returns {object} request handle
	 * @private
	 */
	ODataModel.prototype._submitRequest = function(oRequest, fnSuccess, fnError){
		var that = this, oHandler, oRequestHandle, bAborted, pRequestCompleted, fnResolveCompleted;

		//Create promise to track when this request is completed
		pRequestCompleted = new Promise(function(resolve, reject) {
			fnResolveCompleted = resolve;
		});

		function handleSuccess(oData, oResponse) {
			//if batch the responses are handled by the batch success handler
			if (fnSuccess) {
				fnSuccess(oData, oResponse);
			}
			that.aSideEffectCleanUpFunctions.forEach(function (fnCleanUp) {
				fnCleanUp();
			});
			that.aSideEffectCleanUpFunctions = [];
			fnResolveCompleted();
		}

		function handleError(oError) {

			// If error is a 403 with XSRF token "Required" reset the token and retry sending request
			if (that.bTokenHandling && oError.response) {
				var sToken = that._getHeader("x-csrf-token", oError.response.headers);
				if (!oRequest.bTokenReset && oError.response.statusCode == '403' && sToken && sToken.toLowerCase() === "required") {
					that.resetSecurityToken();
					oRequest.bTokenReset = true;
					submitWithToken();
					return;
				}
			}

			if (fnError) {
				fnError(oError);
			}
			// no need to clean up side-effects expands as no data was imported
			fnResolveCompleted();
		}

		function readyForRequest(oRequest) {
			if (that.bTokenHandling && (oRequest.method !== "GET" || that.bTokenHandlingForGet)) {
				that.pReadyForRequest = that.securityTokenAvailable();
			}
			return that.pReadyForRequest;
		}

		function submitWithToken() {
			// Make sure requests not requiring a security token don't send one.
			if (that.bTokenHandling) {
				delete oRequest.headers["x-csrf-token"];
			}
			// request token only if we have change operations or batch requests
			// token needs to be set directly on request headers, as request is already created
			readyForRequest(oRequest).then(function(sToken) {
				// Check bTokenHandling again, as updating the token might disable token handling
				if (that.bTokenHandling && (oRequest.method !== "GET" || that.bTokenHandlingForGet)) {
					oRequest.headers["x-csrf-token"] = sToken;
				}
				submit();
			}, function(oError) {
				if (oError.$rejected) {
					// request answered with a 503 "Retry-After" error and was rejected later on
					// -> no fallback on submit() w/o token
					handleError(oError);
					return;
				}
				submit();
			});
		}

		function fireEvent(sType, oRequest, oError) {
			var oEventInfo,
				aRequests = oRequest.eventInfo.requests;
			if (aRequests) {
				each(aRequests, function(i, oRequest) {
					if (Array.isArray(oRequest)) {
						oRequest.forEach(function(oRequest) {
							each(oRequest.parts, function(i, oPart) {
								oEventInfo = that._createEventInfo(oRequest.request, oPart.fnError);
								that["fireRequest" + sType](oEventInfo);
							});
						});
					} else if (oRequest.parts) {
						each(oRequest.parts, function(i, oPart) {
							oEventInfo = that._createEventInfo(oRequest.request, oPart.fnError);
							that["fireRequest" + sType](oEventInfo);
						});
					} else {
						oEventInfo = that._createEventInfo(oRequest.request, oRequest.fnError);
						that["fireRequest" + sType](oEventInfo);
					}
				});
				if (oRequest.eventInfo.batch){
					oEventInfo = that._createEventInfo(oRequest, oError, aRequests);
					that["fireBatchRequest" + sType](oEventInfo);
				}
			}
		}

		function submit() {
			if (that.sSessionContextId) {
				oRequest.headers["sap-contextid"] = that.sSessionContextId;
			}
			oRequestHandle = that._request(oRequest, handleSuccess, handleError, oHandler, undefined, that.getServiceMetadata());
			if (oRequest.eventInfo) {
				fireEvent("Sent", oRequest, null);
				delete oRequest.eventInfo;
			}
			if (bAborted && oRequestHandle) {
				oRequestHandle.abort();
			}
		}

		//handler only needed for $batch; datajs gets the handler from the accept header
		oHandler = that._getODataHandler(oRequest.requestUri);

		// If requests are serialized, chain it to the current request, otherwise just submit
		if (this.bSequentializeRequests) {
			this.pSequentialRequestCompleted.then(function() {
				submitWithToken();
			});
			this.pSequentialRequestCompleted = pRequestCompleted;
		} else {
			submitWithToken();
		}

		return {
			abort: function() {
				if (oRequestHandle) {
					oRequestHandle.abort();
				}
				bAborted = true;
			}
		};
	};

	/**
	 * Sets the new context session ID (SID).
	 *
	 * This SID will be send in the header of every following OData request in order to reuse the same OData Service session.
	 *
	 * @param {string} sSessionContextId New session context ID
	 * @private
	 */
	ODataModel.prototype._setSessionContextIdHeader = function(sSessionContextId) {
		if (sSessionContextId){
			this.sSessionContextId = sSessionContextId;
		}
	};

	/**
	 * Submit of a single request.
	 *
	 * @param {object} oRequest The request object
	 * @returns {object} Handle for the request, providing at least an <code>abort</code> method
	 * @private
	 */
	ODataModel.prototype._submitSingleRequest = function(oRequest) {
		var that = this,
			oRequestHandle,
			mChangeEntities = {},
			mGetEntities = {},
			mEntityTypes = {};

		function handleSuccess(oData, oResponse) {
			// If there is a 200 response which does not contain valid data, this should be treated as an error.
			// This may happen in case of SAML session expiration.
			if (oData === undefined && oResponse.statusCode === 200) {
				handleError({
					message: "Response did not contain a valid OData result",
					response: oResponse
				});
				return;
			}

			function successWrapper(oData, oResponse) {
				for (var i = 0; i < oRequest.parts.length; i++) {
					if (oRequest.parts[i].request._aborted){
						that._processAborted(oRequest.parts[i].request, oResponse);
					} else if (oRequest.parts[i].fnSuccess) {
						oRequest.parts[i].fnSuccess(oData, oResponse);
					}
				}
				if (oRequest.request.requestUri.indexOf("$count") === -1) {
					that.checkUpdate(false, false, mGetEntities);
					if (oRequest.bRefreshAfterChange){
						that._refresh(false, undefined, mChangeEntities, mEntityTypes);
					}
				}
			}

			that._processSuccess(oRequest.request, oResponse, successWrapper, mGetEntities, mChangeEntities, mEntityTypes);
			that._invalidatePathCache();
			that._setSessionContextIdHeader(that._getHeader("sap-contextid", oResponse.headers));
		}

		function handleError(oError) {
			var i;

			if (oError.message == "Request aborted") {
				for (i = 0; i < oRequest.parts.length; i++){
					that._processAborted(oRequest.parts[i].request, oError);
				}
			} else {
				for (i = 0; i < oRequest.parts.length; i++) {
					that._processError(oRequest.parts[i].request, oError, oRequest.parts[i].fnError);
				}
			}

			that._processAfterUpdate();
		}

		oRequest.request.eventInfo = {
				requests: oRequest.parts,
				batch: false
		};
		oRequestHandle =  this._submitRequest(oRequest.request, handleSuccess, handleError);

		return oRequestHandle;
	};

	/**
	 * Submit of a batch request.
	 *
	 * @param {object} oBatchRequest The batch request object
	 * @param {array} aRequests Array of requests; defines the order of requests in the batch
	 * @param {function} fnSuccess Success callback function
	 * @param {fnError} fnError Error callback function
	 * @returns {object} Handle for the batch request, providing at least an <code>abort</code> method
	 * @private
	 */
	ODataModel.prototype._submitBatchRequest = function(oBatchRequest, aRequests, fnSuccess, fnError) {
		var that = this,
			mChangeEntities = {},
			mContentID2KeyAndDeepPath = {},
			mGetEntities = {},
			mEntityTypes = {};

		function processResponse(oRequest, oResponse, bAborted) {
			var sContentID, sEntityKey, i;

			for (i = 0; i < oRequest.parts.length; i++) {
				var sOriginalDeepPath, sOriginalUri;

				if (bAborted || oRequest.parts[i].request._aborted) {
					that._processAborted(oRequest.parts[i].request, oResponse);
				} else if (oResponse.message) {
					that._processError(oRequest.parts[i].request, oResponse, oRequest.parts[i].fnError);
				} else {
					if (oRequest.request.contentID) {
						sContentID = oRequest.request.contentID;
						if (oRequest.request.created || oRequest.request.functionMetadata) {
							sEntityKey = that._getKey(oResponse.data);

							mContentID2KeyAndDeepPath[sContentID] = {
								key : sEntityKey,
								functionImport : !!oRequest.request.functionMetadata,
								deepPath : oRequest.request.deepPath.replace(
									"('" + sContentID + "')",
										sEntityKey.slice(sEntityKey.indexOf("(")))
							};
						} else {
							// creation request must have been successful -> map entry exists
							sEntityKey = mContentID2KeyAndDeepPath[sContentID].key;
							if (mContentID2KeyAndDeepPath[sContentID].functionImport) {
								sOriginalDeepPath = oRequest.request.deepPath;
								sOriginalUri = oRequest.request.requestUri;
							}
							oRequest.request.requestUri =
								oRequest.request.requestUri.replace("$" + sContentID, sEntityKey);
							oRequest.request.deepPath =
								mContentID2KeyAndDeepPath[sContentID].deepPath;
						}
					}

					that._processSuccess(oRequest.parts[i].request, oResponse,
						oRequest.parts[i].fnSuccess, mGetEntities, mChangeEntities, mEntityTypes,
						/*bBatch*/false, /*aRequests*/undefined, mContentID2KeyAndDeepPath);

					if (sOriginalUri) {
						// restore original values for potential retry of function import
						oRequest.request.deepPath = sOriginalDeepPath;
						oRequest.request.requestUri = sOriginalUri;
					}
				}
			}
		}

		function handleSuccess(oData, oBatchResponse) {
			// If there is a 200 response which does not contain valid data, this should be treated as an error.
			// This may happen in case of SAML session expiration.
			if (oData === undefined && oBatchResponse.statusCode === 200) {
				handleError({
					message: "Response did not contain a valid OData batch result",
					response: oBatchResponse
				});
				return;
			}

			var oResponse, oRequestObject, aChangeResponses,
				aBatchResponses = oData.__batchResponses;

			if (aBatchResponses) {
				var i,j;
				for (i = 0; i < aBatchResponses.length; i++) {
					oResponse = aBatchResponses[i];

					if (Array.isArray(aRequests[i])) {
						//changeSet failed
						if (oResponse.message) {
							for (j = 0; j < aRequests[i].length; j++) {
								// ensure that messages are reported for each request in a changeset
								// as we cannot assign the error to a specific request
								oResponse.$reported = false;
								oRequestObject = aRequests[i][j];
								processResponse(oRequestObject, oResponse);
								oRequestObject.response = oResponse;
							}
						} else {
							aChangeResponses = oResponse.__changeResponses;
							for (j = 0; j < aChangeResponses.length; j++) {
								var oChangeResponse = aChangeResponses[j];
								oRequestObject = aRequests[i][j];
								processResponse(oRequestObject, oChangeResponse);
								oRequestObject.response = oChangeResponse;
							}
						}
					} else {
						oRequestObject = aRequests[i];
						processResponse(oRequestObject, oResponse);
						oRequestObject.response = oResponse;
					}
				}
				that._invalidatePathCache();
				that.checkUpdate(false, false, mGetEntities);
			}

			that._processSuccess(oBatchRequest, oBatchResponse, fnSuccess, mGetEntities, mChangeEntities, mEntityTypes, true, aRequests);
			that._setSessionContextIdHeader(that._getHeader("sap-contextid", oBatchResponse.headers));
		}

		function handleError(oError) {
			var bAborted = oError.message == "Request aborted";

			oError.$reported = true; // avoid that individual requests log the error
			// Call processError for all contained requests first
			each(aRequests, function(i, oRequest) {
				if (Array.isArray(oRequest)) {
					oRequest.forEach(function(oRequest) {
						processResponse(oRequest, oError, bAborted);
					});
				} else {
					processResponse(oRequest, oError, bAborted);
				}
			});

			that._processAfterUpdate();

			if (bAborted) {
				that._processAborted(oBatchRequest, oError, true);
			} else {
				// ensure that the error is reported for the complete $batch, except for those rejected with own reason
				oError.$reported = oError.$ownReason || false;
				that._processError(oBatchRequest, oError, fnError, true, aRequests);
			}
		}

		oBatchRequest.eventInfo = {
				requests: aRequests,
				batch: true
		};
		var oBatchRequestHandle = this._submitRequest(oBatchRequest, handleSuccess, handleError);

		function callAbortHandler(oRequest) {
			var fnError;
			for (var i = 0; i < oRequest.parts.length; i++) {
				fnError = oRequest.parts[i].fnError;
				if (!oRequest.parts[i].request._aborted && fnError) {
					fnError(ODataModel._createAbortedError());
				}
			}
		}

		var oRequestHandle = {
			abort: function(bSuppressErrorHandlerCall) {
				each(aRequests, function(i, oRequest) {
					if (Array.isArray(oRequest)) {
						oRequest.forEach(function(oRequest) {
							callAbortHandler(oRequest);
						});
					} else {
						callAbortHandler(oRequest);
					}
				});
				if (fnError && !bSuppressErrorHandlerCall) {
					fnError(ODataModel._createAbortedError());
				}
				oBatchRequestHandle.abort();
			}
		};

		return oRequestHandle;
	};


	/**
	 * If canonical path changes were detected, all canonical path cache entries are checked for up-to-dateness.
	 * @private
	 */

	ODataModel.prototype._invalidatePathCache = function(){
		var that = this, iIndex;
		if (Object.keys(this.mInvalidatedPaths).length > 0){
			Object.keys(this.mPathCache).forEach(function(sKey){
				// Search for matching key and navigation property, e.g.: (key=123)/ToProduct
				for (var sUpdateKey in that.mInvalidatedPaths) {
					iIndex = sKey.indexOf(sUpdateKey);
					if (iIndex > -1) {
						if (iIndex + sUpdateKey.length !== sKey.length) {
							var sEnd = sKey.substr(iIndex + sUpdateKey.length);
							that.mPathCache[sKey].canonicalPath = that.mInvalidatedPaths[sUpdateKey] === null ? null : that.mInvalidatedPaths[sUpdateKey] + sEnd;
						} else {
							that.mPathCache[sKey].canonicalPath = that.mInvalidatedPaths[sUpdateKey];
						}
					}
				}
			});
		}
		this.mInvalidatedPaths = {};
	};

	/**
	 * Create a batch request object.
	 *
	 * @param {array} aBatchRequests Array of request objects
	 * @returns {object} The request object for the batch
	 * @private
	 */
	ODataModel.prototype._createBatchRequest = function(aBatchRequests) {
		var sUrl, oRequest,
		oChangeHeader = {},
		oPayload = {},
		bCancelOnClose = true;

		oPayload.__batchRequests = aBatchRequests;


		// If one requests leads to data changes at the back-end side, the canceling of the batch request must be prevented.
		for (var sIndex in aBatchRequests) {
			if (aBatchRequests[sIndex] && aBatchRequests[sIndex].__changeRequests ||
				aBatchRequests[sIndex] && aBatchRequests[sIndex].headers && !aBatchRequests[sIndex].headers['sap-cancel-on-close']) {
				bCancelOnClose = false;
				break;
			}
		}
		sUrl = this.sServiceUrl	+ "/$batch";


		if (this.aUrlParams.length > 0) {
			sUrl += "?" + this.aUrlParams.join("&");
		}

		extend(oChangeHeader, this.mCustomHeaders, this.oHeaders);

		// Set Accept header for $batch requests
		oChangeHeader["Accept"] = "multipart/mixed";

		// reset
		delete oChangeHeader["Content-Type"];

		oChangeHeader['sap-cancel-on-close'] = bCancelOnClose;

		oRequest = {
				headers : oChangeHeader,
				requestUri : sUrl,
				method : "POST",
				data : oPayload,
				user: this.sUser,
				password: this.sPassword,
				async: true
		};

		oRequest.withCredentials = this.bWithCredentials;

		return oRequest;
	};

	/**
	 * Abort internal requests such as created via two-way binding changes or created entries.
	 *
	 * @param {string} sGroupId ID of the group that should be searched for the request
	 * @param {object} [mParameters]
	 * Map which contains the following parameter properties:
	 * @param {string} [mParameters.requestKey] Request key used to find the requests, which needs to aborted.
	 * @param {string} [mParameters.path] Path used to find the requests, which needs to be aborted.
	 * @private
	 */
	ODataModel.prototype.abortInternalRequest = function(sGroupId, mParameters) {
		var mRequests = this.mRequests;
		var sRequestKey, sPath;
		if (mParameters){
			sRequestKey = mParameters.requestKey;
			sPath = mParameters.path;
		}

		if (sGroupId in this.mDeferredGroups) {
			mRequests = this.mDeferredRequests;
		}

		var abortRequest = function(oRequest){
			for (var i = 0; i < oRequest.parts.length; i++) {
				oRequest.parts[i].requestHandle.abort();
			}
		};

		var oRequestGroup = mRequests[sGroupId];

		if (oRequestGroup) {
			if (sRequestKey in oRequestGroup.map){
				abortRequest(oRequestGroup.map[sRequestKey]);
			} else if (sPath){
				each(oRequestGroup.map, function(sRequestKey, oRequest){
					if (sRequestKey.indexOf(sPath) >= 0){
						abortRequest(oRequest);
					}
				});
			} else if (sGroupId && !mParameters){
				each(oRequestGroup.map, function(sKey, oRequest){
					abortRequest(oRequest);
				});
			}
		}
	};

	/**
	 * Push request to internal request queue.
	 *
	 * @param {map} mRequests Request queue
	 * @param {string} sGroupId ID of a request group; requests belonging to the same group will be bundled in one batch request
	 * @param {string} [sChangeSetId] The changeSet Id
	 * @param {object} oRequest The request
	 * @param {function} fnSuccess The success callback function
	 * @param {function} fnError The error callback function
	 * @param {object} requestHandle Handle for the requests
	 * @param {boolean} bRefreshAfterChange Enable/Disable updates of all bindings after change operations for the given requests
	 * @private
	 */
	ODataModel.prototype._pushToRequestQueue = function(mRequests, sGroupId, sChangeSetId, oRequest, fnSuccess, fnError, requestHandle, bRefreshAfterChange) {
		var oGroupEntry,
			oRequestGroup = mRequests[sGroupId],
			sRequestKey = oRequest.key ? oRequest.key : oRequest.method + ":" + oRequest.requestUri;

		//ignore requests in warmup scenario
		if (this.bWarmup) {
			return;
		}
		//create request group if it does not exist
		if (!oRequestGroup) {
			oRequestGroup = {};
			oRequestGroup.map = {};
			oRequestGroup.requests = [];
			mRequests[sGroupId] = oRequestGroup;
		}

		//'combine' only GET and internal create&change requests.
		if (sRequestKey in oRequestGroup.map && (oRequest.key || oRequest.method === 'GET')) {
			oGroupEntry = oRequestGroup.map[sRequestKey];
			var oStoredRequest = oGroupEntry.request;
			oRequest.deepPath = oStoredRequest.deepPath;
			if (oGroupEntry.bRefreshAfterChange === undefined) { // If not already defined, overwrite with new flag
				oGroupEntry.bRefreshAfterChange = bRefreshAfterChange;
			}

			if (!oRequest.key) {
				oGroupEntry.parts.push({
					request:	oRequest,
					fnSuccess:	fnSuccess,
					fnError:	fnError,
					requestHandle:	requestHandle
				});
			}

			if (oRequest.method === "GET") {
				//delete data if any. Could happen for GET Function imports
				delete oStoredRequest.data;
			} else {
				oStoredRequest.method = oRequest.method;
				oStoredRequest.headers = oRequest.headers;
				oStoredRequest.data = oRequest.data;
				oStoredRequest.sideEffects = oRequest.sideEffects;

				if (oRequest.method === "PUT") {
					// if stored request was a MERGE before (created by setProperty) but is now sent via PUT
					// (by submitChanges) the merge header must be removed
					delete oStoredRequest.headers["x-http-method"];
				}
				// if request is already aborted we should delete the aborted flag
				if (oStoredRequest._aborted) {
					delete oStoredRequest._aborted;
				}
			}

			if (oStoredRequest.functionMetadata) {
				// function imports need to replace the requestUri
				oStoredRequest.requestUri = oRequest.requestUri;
				// function imports need to update the functionTarget in case the function
				// parameters are changed before submitting
				oStoredRequest.functionTarget = oRequest.functionTarget;
			}
		} else {
			oGroupEntry = {
				request: oRequest,
				bRefreshAfterChange: bRefreshAfterChange,
				parts: [{
					request:	oRequest,
					fnSuccess:	fnSuccess,
					fnError:	fnError,
					requestHandle: 	requestHandle
				}]
			};
			if (oRequest.method === "GET") {
				oRequestGroup.requests.push(oGroupEntry);
			} else {
				if (!oRequestGroup.changes) {
					oRequestGroup.changes = {};
				}
				var oChangeGroup = oRequestGroup.changes[sChangeSetId];
				if (!oChangeGroup) {
					oChangeGroup = [];
					oRequestGroup.changes[sChangeSetId] = oChangeGroup;
				}
				oGroupEntry.changeSetId = sChangeSetId;
				oChangeGroup.push(oGroupEntry);
			}
			oRequestGroup.map[sRequestKey] = oGroupEntry;
		}
	};

	/**
	 * Collects all entities or entity types that shall be refreshed
	 *
	 * @param {object} oGroup The batchGroup
	 * @param {map} mChangedEntities A map containing the changed entities of the batchGroup
	 * @param {map} mEntityTypes A map containing the changed EntityTypes
	 *
	 * @private
	 */
	ODataModel.prototype._collectChangedEntities = function(oGroup, mChangedEntities, mEntityTypes) {
		var that = this;

		if (oGroup.changes) {
			each(oGroup.changes, function(sChangeSetId, aChangeSet){
				for (var i = 0; i < aChangeSet.length; i++) {
					if (aChangeSet[i].bRefreshAfterChange) {
						var oRequest = aChangeSet[i].request,
							sPath = "/" + oRequest.requestUri.split("?")[0],
							oObject, sKey;
						if (oRequest.method === "POST" || oRequest.method === "DELETE") {
							var oEntityMetadata = that.oMetadata._getEntityTypeByPath(sPath);
							if (oEntityMetadata) {
								mEntityTypes[oEntityMetadata.entityType] = true;
							}
						} else {
							oObject = that._getObject(sPath);
							if (oObject) {
								sKey = that._getKey(oObject);
							} else if (sPath.lastIndexOf("/") === 0) {
								sKey = that._getKey(sPath);
							}
							if (sKey) {
								mChangedEntities[sKey] = true;
							}
						}
					}
				}
			});
		}
	};

	/**
	 * Request queue processing.
	 *
	 * @param {map} mRequests Request queue
	 * @param {string} sGroupId ID of a request group; requests belonging to the same group will be bundled in one batch request
	 * @param {function} fnSuccess Success callback function
	 * @param {function} fnError Error callback function
	 * @param {string} [mChangeHeaders]
	 *   The map of headers to add to each change request within the $batch requests created
	 * @returns {object|array} oRequestHandle The request handle: array if multiple requests are sent
	 * @private
	 */
	ODataModel.prototype._processRequestQueue = function(mRequests, sGroupId, fnSuccess, fnError, mChangeHeaders){
		var that = this, sPath,
			aRequestHandles = [];

		function checkAbort(oRequest, oWrappedBatchRequestHandle) {
			for (var i = 0; i < oRequest.parts.length; i++) {
				var oPart = oRequest.parts[i];
				if (oPart.request._aborted) {
					that._processAborted(oRequest.request, null);
					oRequest.parts.splice(i,1);
					i--;
				} else if (oWrappedBatchRequestHandle){
					oPart.request._handle = oWrappedBatchRequestHandle;
					oWrappedBatchRequestHandle.iRelevantRequests++;
				}
			}
		}

		function wrapRequestHandle() {
			return {
				iRelevantRequests : 0,
				oRequestHandle: {},
				abort: function() {
					this.iRelevantRequests--;
					if (this.iRelevantRequests === 0 && this.oRequestHandle) {
						this.oRequestHandle.abort(true);
						if (fnSuccess) {
							fnSuccess({}, undefined);
						}
					}
				}
			};
		}

		if (this.bUseBatch) {
			//auto refresh for batch / for single requests we refresh after the request was successful
			each(mRequests, function(sRequestGroupId, oRequestGroup) {
				if (sRequestGroupId === sGroupId || !sGroupId) {
					var mChangedEntities = {},
						mEntityTypes = {};
					that._collectChangedEntities(oRequestGroup, mChangedEntities, mEntityTypes);

					if (Object.keys(mChangedEntities).length || Object.keys(mEntityTypes).length) {
						that.bIncludeInCurrentBatch = true;
						that._refresh(false, sRequestGroupId, mChangedEntities, mEntityTypes);
						that.bIncludeInCurrentBatch = false;
					}
				}
			});
			each(mRequests, function(sRequestGroupId, oRequestGroup) {
				if (sRequestGroupId === sGroupId || !sGroupId) {
					var aReadRequests = [], aBatchGroup = [], oChangeSet, aChanges;
					var oWrappedBatchRequestHandle = wrapRequestHandle();
					if (oRequestGroup.changes) {
						each(oRequestGroup.changes, function(sChangeSetId, aChangeSet) {
							var oCurrentRequest, i, oRequestInfo;

							oChangeSet = {__changeRequests:[]};
							aChanges = [];
							for (i = 0; i < aChangeSet.length; i++) {
								oCurrentRequest = aChangeSet[i].request;
								_Helper.extend(oCurrentRequest.headers, mChangeHeaders);
								//increase laundering
								sPath = '/' + that.getKey(oCurrentRequest.data);
								that.increaseLaundering(sPath, oCurrentRequest.data);
								checkAbort(aChangeSet[i], oWrappedBatchRequestHandle);
								if (aChangeSet[i].parts.length > 0) {
									that.removeInternalMetadata(oCurrentRequest.data);
									oChangeSet.__changeRequests.push(oCurrentRequest);

									if (oCurrentRequest.expandRequest) {
										// for created entities there is always exactly one part
										oRequestInfo = aChangeSet[i].parts[0];
										that._pushToRequestQueue(mRequests, sRequestGroupId,
											undefined, oCurrentRequest.expandRequest,
											oRequestInfo.fnSuccess, oRequestInfo.fnError,
											oRequestInfo.requestHandle, false);
									}
									aChanges.push(aChangeSet[i]);
								}
							}
							if (oChangeSet.__changeRequests && oChangeSet.__changeRequests.length > 0) {
								aReadRequests.push(oChangeSet);
								aBatchGroup.push(aChanges);
							}
						});
					}
					if (oRequestGroup.requests) {
						var aRequests = oRequestGroup.requests;

						for (var i = 0; i < aRequests.length; i++) {
							checkAbort(aRequests[i], oWrappedBatchRequestHandle);
							if (aRequests[i].parts.length > 0) {
								aReadRequests.push(aRequests[i].request);
								aBatchGroup.push(aRequests[i]);
							}
						}
					}
					if (aReadRequests.length > 0) {
						var oBatchRequest = that._createBatchRequest(aReadRequests);
						oWrappedBatchRequestHandle.oRequestHandle = that._submitBatchRequest(oBatchRequest, aBatchGroup, fnSuccess, fnError);
						aRequestHandles.push(oWrappedBatchRequestHandle.oRequestHandle);
					}
					delete mRequests[sRequestGroupId];
				}
			});
		} else  {
			each(mRequests, function(sRequestGroupId, oRequestGroup) {
				if (sRequestGroupId === sGroupId || !sGroupId) {
					if (oRequestGroup.changes) {
						each(oRequestGroup.changes, function(sChangeSetId, aChangeSet){
							for (var i = 0; i < aChangeSet.length; i++) {
								var oWrappedSingleRequestHandle = wrapRequestHandle();
								//increase laundering
								sPath = '/' + that.getKey(aChangeSet[i].request.data);
								that.increaseLaundering(sPath, aChangeSet[i].request.data);
								checkAbort(aChangeSet[i], oWrappedSingleRequestHandle);
								if (aChangeSet[i].parts.length > 0) {
									that.removeInternalMetadata(aChangeSet[i].request.data);
									oWrappedSingleRequestHandle.oRequestHandle = that._submitSingleRequest(aChangeSet[i]);
									aRequestHandles.push(oWrappedSingleRequestHandle.oRequestHandle);
								}
							}
						});
					}
					if (oRequestGroup.requests) {
						var aRequests = oRequestGroup.requests;
						for (var i = 0; i < aRequests.length; i++) {
							var oWrappedSingleRequestHandle = wrapRequestHandle();
							checkAbort(aRequests[i], oWrappedSingleRequestHandle);
							if (aRequests[i].parts.length > 0) {
								oWrappedSingleRequestHandle.oRequestHandle =
									that._submitSingleRequest(aRequests[i]);
								aRequestHandles.push(oWrappedSingleRequestHandle.oRequestHandle);
							}
						}
					}
					delete mRequests[sRequestGroupId];
				}
			});
		}
		this.checkDataState(this.mLaunderingState);
		return aRequestHandles.length == 1 ? aRequestHandles[0] : aRequestHandles;
	};

	/**
	 * Process request queue asynchronously.
	 *
	 * @param {map} mRequestQueue The request queue to process
	 * @private
	 */
	ODataModel.prototype._processRequestQueueAsync = function(mRequestQueue) {
		var that = this;
		if (!this.pCallAsync) {
			this.pCallAsync = this.oMetadata.loaded().then(function() {
				return Promise.resolve().then(function() {
					that._processRequestQueue(mRequestQueue);
					that.pCallAsync = undefined;
				});
			});
		}
	};

	/**
	 * Process request response for successful requests.
	 *
	 * @param {object} oRequest The request
	 * @param {object} oResponse The response
	 * @param {function} fnSuccess The success callback function
	 * @param {map} mGetEntities Map of read entities
	 * @param {map} mChangeEntities Map of changed entities
	 * @param {map} mEntityTypes Map of changed entityTypes
	 * @param {boolean} bBatch Process success for single/batch request
	 * @param {array} aRequests Array of request; represents the order of requests in the batch
	 * @param {Object<string,object>} [mContentID2KeyAndDeepPath]
	 *   Maps a content ID to an object containing the properties <code>key</code> representing the
	 *   entity key in the OData cache, and <code>deepPath</code> representing the deep path for
	 *   that entity
	 * @returns {boolean} bSuccess Processed successfully
	 * @private
	 */
	ODataModel.prototype._processSuccess = function(oRequest, oResponse, fnSuccess, mGetEntities,
			mChangeEntities, mEntityTypes, bBatch, aRequests, mContentID2KeyAndDeepPath) {
		var sCanonicalPath, bContent, sDeepPath, oEntity, oEntityType, sHeadersLocation,
			oImportData, bIsFunction, sNormalizedPath, aParts, sPath, iPos, sUri,
			mLocalChangeEntities = {},
			mLocalGetEntities = {},
			oResultData = oResponse.data,
			that = this;

		if (!bBatch) {
			bContent = !["204", "205"].includes(String(oResponse.statusCode));

			sUri = oRequest.requestUri;
			sPath = sUri.replace(this.sServiceUrl,"");
			//in batch requests all paths are relative
			if (!sPath.startsWith('/')) {
				sPath = '/' + sPath;
			}

			// In order to retrieve the EntityType, the path should be normalized (URL parameters should be removed)
			sNormalizedPath = this._normalizePath(sPath);
			oEntityType = this.oMetadata._getEntityTypeByPath(sNormalizedPath);

			// FunctionImports shouldn't be resolved canonical
			bIsFunction = oEntityType && oEntityType.isFunction;
			sPath = this._normalizePath(sPath, undefined, !bIsFunction);

			// decrease laundering
			this.decreaseLaundering(sPath, oRequest.data);
			this._decreaseDeferredRequestCount(oRequest);

			// update deep path of function import
			if (oRequest.functionMetadata) {
				if (oResponse.headers && oResponse.headers.location) {
					sHeadersLocation = oResponse.headers.location;
					iPos = sHeadersLocation.lastIndexOf(this.sServiceUrl);
					if (iPos > -1) {
						sCanonicalPath = ODataUtils._normalizeKey(
							sHeadersLocation.slice(iPos + this.sServiceUrl.length));
						if (oRequest.functionTarget === sCanonicalPath) {
							sDeepPath = this.getDeepPathForCanonicalPath(sCanonicalPath);
							if (sDeepPath) {
								oRequest.deepPath = sDeepPath;
							}
						}
						oRequest.functionTarget = sCanonicalPath;
					}
				}
				if (oRequest.adjustDeepPath) {
					oRequest.deepPath = oRequest.adjustDeepPath({
						deepPath : sDeepPath || oRequest.functionTarget,
						response : merge({}, oResponse)
					});
				} else if (!sDeepPath) {
					if (!sHeadersLocation) {
						sDeepPath = this.getDeepPathForCanonicalPath(oRequest.functionTarget);
					}
					oRequest.deepPath = sDeepPath || oRequest.functionTarget;
				}
				if (mContentID2KeyAndDeepPath && oRequest.contentID) {
					mContentID2KeyAndDeepPath[oRequest.contentID].deepPath = oRequest.deepPath;
				}
			}

			// no data available
			if (bContent && oResultData === undefined && oResponse) {
				// Parse error messages from the back-end
				this._parseResponse(oResponse, oRequest);

				Log.fatal(this + " - No data was retrieved by service: '" + oResponse.requestUri + "'");
				that.fireRequestCompleted({url : oResponse.requestUri, type : "GET", async : oResponse.async,
					info: "Accept headers:" + this.oHeaders["Accept"], infoObject : {acceptHeaders: this.oHeaders["Accept"]},  success: false});
				return false;
			}

			// broken implementations need this
			if (oResultData && !oResultData.__metadata && oResultData.results && !Array.isArray(oResultData.results)) {
				oResultData = oResultData.results;
			}

			// adding the result data to the data object
			if (!oResponse._imported && oResultData && (Array.isArray(oResultData) || typeof oResultData == 'object')) {
				//need a deep data copy for import
				oImportData = merge({}, oResultData);
				if (oRequest.key || oRequest.created) {
					that._importData(oImportData, mLocalGetEntities, oResponse, oRequest,
						/*sPath*/undefined, /*sDeepPath*/undefined, /*sKey*/undefined, bIsFunction,
						/*sPathFromCanonicalParent*/undefined, oRequest.sideEffects);
				} else {
					that._importData(oImportData, mLocalGetEntities, oResponse, oRequest, sPath,
						oRequest.deepPath, /*sKey*/undefined, bIsFunction,
						/*sPathFromCanonicalParent*/undefined, oRequest.sideEffects);
				}
				oResponse._imported = true;
			}

			oEntity = this._getEntity(oRequest.key);
			if (oEntity && oEntity.__metadata.created
					&& oEntity.__metadata.created.functionImport) {
				var aResults = [];
				var oResult = oEntity["$result"];
				if (oResult && oResult.__list) {
					each(mLocalGetEntities, function(sKey) {
						aResults.push(sKey);
					});
					oResult.__list = aResults;
				} else if (oResult && oResult.__ref){
					//there should be only 1 entity in mLocalGetEntities
					each(mLocalGetEntities, function(sKey) {
						oResult.__ref = sKey;
					});
				}
			}

			//get change entities for update/remove
			if (!bContent) {
				aParts = sPath.split("/");
				if (aParts[1]) {
					mLocalChangeEntities[aParts[1]] = oRequest;
					//cleanup of this.mChangedEntities; use only the actual response key
					this._updateChangedEntity(aParts[1], oRequest.data);
				}
				//for delete requests delete data in model (exclude $links)
				if (oRequest.method === "DELETE" && aParts[2] !== "$links") {
					this._removeEntity(aParts[1]);
				}
			}
			// remove temporary entity for entity creation and function import
			if (bContent && oRequest.method === "POST" || oRequest.functionMetadata) {
				if (oEntityType) {
					mEntityTypes[oEntityType.entityType] = true;
				}
				if (oRequest.key) {
					if (oRequest.created) {
						this._removeEntity(oRequest.key);
					} else {
						// do not call _removeEntity after successful function import call as
						// _removeEntity would delete also the cached object which would cause that
						// the path to $result cannot be resolved any more; delete only the entry in
						// changed entities to avoid pending changes
						delete this.mChangedEntities[oRequest.key];
					}
				}
			}

			// Parse messages from the back-end only if not yet reported
			if (!oResponse.$reported) {
				this._parseResponse(oResponse, oRequest, mLocalGetEntities, mLocalChangeEntities);
				oResponse.$reported = true;
			}

			// Add the Get and Change entities from this request to the main ones (which differ in case of batch requests)
			extend(mGetEntities, mLocalGetEntities);
			extend(mChangeEntities, mLocalChangeEntities);

			this._updateETag(oRequest, oResponse);
		}

		if (fnSuccess) {
			fnSuccess(oResultData, oResponse);
		}

		var oEventInfo = this._createEventInfo(oRequest, oResponse, aRequests);
		if (bBatch) {
			this.fireBatchRequestCompleted(oEventInfo);
		} else {
			this.fireRequestCompleted(oEventInfo);
		}

		return true;
	};

	/**
	 * Creates a new <code>mChangedEntities</code> entry for the <code>sKey</code> for the just
	 * created entity and takes all changes which have been made after this create has been
	 * submitted.
	 *
	 * @param {object} oRequest
	 *   The request object for a created entity
	 * @param {string} sKey
	 *   The key of the created entity
	 *
	 * @private
	 */
	ODataModel.prototype._cleanupAfterCreate = function (oRequest, sKey) {
		var oChangedEntity, aNavProps, sProperty,
			oContext = this.getContext("/" + oRequest.key),
			sDeepPath = oRequest.deepPath,
			oEntity = this._getEntity(sKey);

		if (oContext.isTransient() && sDeepPath.endsWith(")")) {
			oRequest.deepPath = sDeepPath.slice(0, sDeepPath.lastIndexOf("("))
				+ sKey.slice(sKey.indexOf("("));
		}
		this._updateContext(oContext, '/' + sKey, oRequest.deepPath);
		oContext.setUpdated(true);
		this.callAfterUpdate(function() {
			oContext.setUpdated(false);
		});
		delete oEntity.__metadata.created;
		// before deleting the old entity copy and update the changes
		oChangedEntity = this.mChangedEntities[oRequest.key];
		if (oChangedEntity) {
			aNavProps = this.oMetadata._getNavigationPropertyNames(
				this.oMetadata._getEntityTypeByPath(sKey));
			oChangedEntity = _Helper.merge({}, oChangedEntity);
			oChangedEntity.__metadata = _Helper.merge({}, oEntity.__metadata);
			oChangedEntity.__metadata.deepPath = oRequest.deepPath;
			for (sProperty in oRequest.data) {
				if (_Helper.deepEqual(oRequest.data[sProperty], oChangedEntity[sProperty])
						|| aNavProps.includes(sProperty)) {
					delete oChangedEntity[sProperty];
				}
			}
			this.mChangedEntities[sKey] = oChangedEntity;
			// cleanup also further POST request for the just created entity
			this.abortInternalRequest(this._resolveGroup(oRequest.key).groupId,
				{requestKey: oRequest.key});
		} // else case may happen if ODataModel#create is called which does not use the cache
	};

	/**
	 * Process request response for failed requests.
	 *
	 * @param {object} oRequest The request
	 * @param {object} oResponse The response
	 * @param {function} fnError The error callback function
	 * @param {boolean} bBatch Process success for single/batch request
	 * @param {array} aRequests Array of requests; represents the order of requests in the batch
	 * @private
	 */
	ODataModel.prototype._processError = function(oRequest, oResponse, fnError, bBatch, aRequests) {
		var oError, sPath;

		if (oRequest.functionMetadata) {
			oRequest.deepPath = oRequest.functionTarget;
		}

		oError = this._handleError(oResponse, oRequest);

		if (!bBatch) {
			// decrease laundering
			sPath = '/' + this.getKey(oRequest.data);
			this.decreaseLaundering(sPath, oRequest.data);
			this._decreaseDeferredRequestCount(oRequest);
		}

		if (fnError) {
			fnError(oError);
		}

		var oEventInfo = this._createEventInfo(oRequest, oError, aRequests);
		if (bBatch) {
			this.fireBatchRequestCompleted(oEventInfo);
			this.fireBatchRequestFailed(oEventInfo);
		} else {
			this.fireRequestCompleted(oEventInfo);
			this.fireRequestFailed(oEventInfo);
		}

	};

	/**
	 * Process request response for aborted requests.
	 *
	 * @param {object} oRequest The request
	 * @param {object} oResponse The response
	 * @param {boolean} bBatch Process success for single/batch request
	 * @private
	 */
	ODataModel.prototype._processAborted = function (oRequest, oResponse, bBatch) {
		var oEventInfo, sPath;

		if (!bBatch) {
			// decrease laundering
			sPath = '/' + this.getKey(oRequest.data);
			this.decreaseLaundering(sPath, oRequest.data);
			this._decreaseDeferredRequestCount(oRequest);
		}
		// If no response is contained, request was never sent and completes event can be omitted
		if (oResponse) {
			oEventInfo = this._createEventInfo(oRequest, ODataModel._createAbortedError());
			oEventInfo.success = false;
			if (bBatch) {
				this.fireBatchRequestCompleted(oEventInfo);
			} else {
				this.fireRequestCompleted(oEventInfo);
			}
		}
	};

	/**
	 * Process handlers registered for execution after update.
	 *
	 * @private
	 */
	ODataModel.prototype._processAfterUpdate = function() {
		var aCallAfterUpdate = this.aCallAfterUpdate;
		this.aCallAfterUpdate = [];
		for (var i = 0; i < aCallAfterUpdate.length; i++) {
			aCallAfterUpdate[i]();
		}
	};

	/**
	 * Process a two-way binding change.
	 *
	 * @param {string} sKey
	 *   Key of the entity to change
	 * @param {object} oData
	 *   The entry data
	 * @param {string} sGroupId
	 *   The group ID
	 * @param {boolean} [sUpdateMethod]
	 *   Sets <code>MERGE/PUT</code> method, defaults to <code>MERGE</code> if not provided
	 * @returns {object}
	 *   The request object
	 *
	 * @private
	 */
	ODataModel.prototype._processChange = function(sKey, oData, sGroupId, sUpdateMethod) {
		var sContentID, oContext, oCreated, sDeepPath, oEntityType, sETag, oExpandRequest,
			bFunctionImport, mHeaders, sMethod, oPayload, oRequest, oUnModifiedEntry,
			sUrl, aUrlParams,
			sEntityPath = "/" + sKey,
			that = this;

		// delete expand properties = navigation properties
		oEntityType = this.oMetadata._getEntityTypeByPath(sKey);

		if (!sUpdateMethod) {
			sUpdateMethod = this.sDefaultUpdateMethod;
		}

		// use #_getObject to receive the complete shadow cache entity (existing entity + current
		// changes); merge oData into the latest shadow cache entity to ensure that the given
		// changes are included (shadow cache could have been changed in the meanwhile)
		oPayload = merge({}, this._getObject(sEntityPath), oData);
		sDeepPath = oPayload.__metadata.deepPath;
		oCreated = oPayload.__metadata.created;

		if (oCreated) {
			sMethod = oCreated.method ? oCreated.method : "POST";
			sKey = oCreated.key;
			oExpandRequest = oCreated.expandRequest;
			sContentID = oCreated.contentID;
			bFunctionImport = oCreated.functionImport;
			if (bFunctionImport) {
				// update request url params with changed data from payload
				oCreated.urlParameters = this._createFunctionImportParameters(oCreated.key, sMethod, oPayload);
				// clear data
				oPayload = undefined;
			} else {
				//delete the uri flag when a new entity was created, since the uri for the create request is generated and does not point to a valid resource
				delete oPayload.__metadata['uri'];
			}
		} else if (sUpdateMethod === "MERGE") {
			sMethod = "MERGE";
			// get original unmodified entry for diff
			oUnModifiedEntry = this._getEntity(sKey);
		} else {
			sMethod = "PUT";
		}

		// remove metadata, navigation properties to reduce payload
		if (oPayload && oPayload.__metadata) {
			for (var n in oPayload.__metadata) {
				if (n !== 'type' && n !== 'uri' && n !== 'etag' && n !== 'content_type' && n !== 'media_src') {
					delete oPayload.__metadata[n];
				}
			}
		}

		// delete nav props
		if (oPayload && oEntityType) {
			var aNavProps = this.oMetadata._getNavigationPropertyNames(oEntityType);
			aNavProps.forEach(function(sNavPropName) {
				delete oPayload[sNavPropName];
			});
		}

		if (sMethod === "MERGE" && oEntityType && oUnModifiedEntry) {
			each(oPayload, function(sPropName, oPropValue) {
				if (sPropName !== '__metadata') {
					// remove unmodified properties and keep only modified properties for delta MERGE
					if (deepEqual(oUnModifiedEntry[sPropName], oPropValue) && !that.isLaundering('/' + sKey + '/' + sPropName)) {
						delete oPayload[sPropName];
					}
				}
			});
			// check if we have unit properties which were changed and if yes sent the associated unit prop also.
			var sPath = "/" + sKey, sUnitNameProp;
			each(oPayload, function(sPropName, oPropValue) {
				if (sPropName !== '__metadata') {
					sUnitNameProp = that.getProperty(sPath + "/" + sPropName + "/#@sap:unit");
					if (sUnitNameProp) {
						// set unit property only if it wasn't modified. Otherwise it should already exist on the payload.
						if (oPayload[sUnitNameProp] === undefined) {
							oPayload[sUnitNameProp] = oUnModifiedEntry[sUnitNameProp];
						}
					}
				}
			});
			// ensure to take the latest ETag
			if (oUnModifiedEntry.__metadata.etag) {
				oPayload.__metadata.etag = oUnModifiedEntry.__metadata.etag;
			}
		}

		// remove any yet existing references which should already have been deleted
		oPayload = this._removeReferences(oPayload);

		//get additional request info for created entries
		aUrlParams = oCreated && oCreated.urlParameters ? ODataUtils._createUrlParamsArray(oCreated.urlParameters) : undefined;
		mHeaders = oCreated ? this._getHeaders(oCreated.headers) : this._getHeaders();
		if (!bFunctionImport && this._isTransitionMessagesOnly(sGroupId)) {
			mHeaders["sap-messages"] = "transientOnly";
		}
		sETag = oCreated && oCreated.eTag ? oCreated.eTag : this.getETag(oPayload);

		sUrl = this._createRequestUrl('/' + sKey, null, aUrlParams, this.bUseBatch);

		oContext = this.getContext(sEntityPath);
		oRequest = this._createRequest(sUrl, sDeepPath, sMethod, mHeaders, oPayload, sETag,
			undefined, true, oContext.hasSubContexts());

		if (oCreated) {
			// for createEntry requests we need to flag request again
			if (oExpandRequest) {
				oRequest.expandRequest = oExpandRequest;
				oRequest.contentID = sContentID;
			}
			// for callFunction requests we need to store the updated functionTarget
			if (bFunctionImport) {
				oRequest.functionTarget = this.oMetadata._getCanonicalPathOfFunctionImport(
					oCreated.functionMetadata, oCreated.urlParameters);
				oRequest.functionMetadata = oCreated.functionMetadata;
			} else {
				oRequest.created = true;
				this._addSubEntitiesToPayload(oContext, oPayload);
			}
		}

		if (this.bUseBatch) {
			oRequest.requestUri = oRequest.requestUri.replace(this.sServiceUrl + '/','');
		}

		return oRequest;
	};

	/**
	 * Resolves batch group settings based on a given entity key or a given resolved path to an
	 * entity.
	 *
	 * @param {string} sKeyOrPath
	 *   The entity key or the resolved path to an entity
	 * @returns {object}
	 *   Batch group info containing <code>groupId</code> and <code>changeSetId</code>
	 *
	 * @private
	 */
	ODataModel.prototype._resolveGroup = function(sKeyOrPath) {
		var oChangeGroup, sChangeSetId, mCreated, oData, oEntityType, sGroupId,
			sPath = sKeyOrPath.startsWith("/") ? sKeyOrPath : ("/" + sKeyOrPath);

		oData = this._getObject(sPath);
		mCreated = oData && oData.__metadata && oData.__metadata.created;
		//for created entries the group information is retrieved from the params
		if (mCreated) {
			return {groupId: mCreated.groupId, changeSetId: mCreated.changeSetId};
		}

		//resolve groupId/changeSetId
		oEntityType = this.oMetadata._getEntityTypeByPath(sPath);
		if (this.mChangeGroups[oEntityType.name]) {
			oChangeGroup = this.mChangeGroups[oEntityType.name];
			sGroupId = oChangeGroup.groupId;
			sChangeSetId = oChangeGroup.single ? uid() : oChangeGroup.changeSetId;
		} else if (this.mChangeGroups['*']) {
			oChangeGroup = this.mChangeGroups['*'];
			sGroupId = oChangeGroup.groupId;
			sChangeSetId = oChangeGroup.single ? uid() : oChangeGroup.changeSetId;
		}

		return {groupId: sGroupId, changeSetId: sChangeSetId};
	};

	/**
	 * Handle ETag.
	 *
	 * @param {object} oRequest The request
	 * @param {object} oResponse The response
	 * @private
	 */
	ODataModel.prototype._updateETag = function(oRequest, oResponse) {
		var sUrl, oEntry, sETag;

		// refresh ETag from response directly. We can not wait for the refresh.
		sUrl = oRequest.requestUri.replace(this.sServiceUrl + '/', '');
		if (!sUrl.startsWith("/")) {
			sUrl = "/" + sUrl;
		}
		oEntry = this._getObject(sUrl.split("?")[0], undefined, true);
		sETag = this._getHeader("etag", oResponse.headers);
		if (oEntry && oEntry.__metadata && sETag){
			oEntry.__metadata.etag = sETag;
		}
	};

	/**
	 * Error handling for requests.
	 *
	 * @param {object} oError The error object
	 * @param {object} [oRequest]
	 *   The request object
	 *   Note: This parameter is mandatory iff the given error object represents a response to a failed request.
	 * @param {string} [sReportingClassName] The name of the reporting class
	 * @returns {map} A map of error information
	 * @private
	 */
	ODataModel.prototype._handleError = function(oError, oRequest, sReportingClassName) {
		var sToken,
			mParameters = {message : oError.message};

		if (oError.response) {
			if (!oError.$reported) {
				// Parse messages from the back-end
				this._parseResponse(oError.response, oRequest);

				if (this.bTokenHandling) {
					// if XSRFToken is not valid we get 403 with the x-csrf-token header : Required.
					// a new token will be fetched in the refresh afterwards.
					sToken = this._getHeader("x-csrf-token", oError.response.headers);
					if (oError.response.statusCode == '403' && sToken
							&& sToken.toLowerCase() === "required") {
						this.resetSecurityToken();
					}
				}
			}
			mParameters.statusCode = oError.response.statusCode;
			mParameters.statusText = oError.response.statusText;
			mParameters.headers = oError.response.headers;
			mParameters.responseText = oError.response.body;
		} else if (!oError.$reported) {
			Log.error("The following problem occurred: " + oError.message, oError.stack,
				sReportingClassName || sClassName);
		}
		oError.$reported = true;

		return mParameters;
	};

	/**
	 * Returns a function to be used as a SyncPromise catch handler in order to report not yet reported errors.
	 *
	 * @param {string} sReportingClassName
	 *   The name of the reporting class
	 * @returns {function(Error)}
	 *   A catch handler function expecting an <code>Error</code> instance
	 *
	 * @private
	 */
	ODataModel.prototype.getReporter = function (sReportingClassName) {
		var that = this;

		return function (oError) {
			that._handleError(oError, undefined, sReportingClassName);
		};
	};

	ODataModel.prototype._getODataHandler = function(sUrl) {
		if (sUrl.indexOf("$batch") > -1) {
			return OData.batchHandler;
		} else if (sUrl.indexOf("$count") > -1) {
			return undefined;
		} else if (this.bJSON) {
			return OData.jsonHandler;
		} else {
			return OData.atomHandler;
		}
	};

	/**
	 * Returns the ETag for a given binding path/context or data object.
	 *
	 * @param {string} [sPath] The binding path
	 * @param {sap.ui.model.Context} [oContext] The binding context
	 * @param {object} [oEntity] The entity data
	 *
	 * @returns {string|null} The found ETag (or <code>null</code> if none could be found)
	 * @public
	 */
	ODataModel.prototype.getETag = function(sPath, oContext, oEntity) {
		if (typeof sPath == "object") {
			oEntity = sPath;
			sPath = "";
		}
		return this._getETag(sPath, oContext, oEntity);
	};

	/**
	 * Returns the ETag for a given URL, binding path/context or data object.
	 *
	 * @param {string} sPath The binding path
	 * @param {sap.ui.model.Context} [oContext] The binding context
	 * @param {object} [oData] The entry data
	 *
	 * @returns {string} The found ETag (or <code>null</code> if none could be found)
	 * @private
	 */
	ODataModel.prototype._getETag = function(sPath, oContext, oData) {
		if (!oData || !oData.__metadata) {
			oData = this._getObject(sPath, oContext);
		}
		if (oData && oData.__metadata) {
			return oData.__metadata.etag;
		}
		return null;
	};

	/**
	 * Force the update on the server of an entity by setting its ETag to '*'.
	 *
	 * ETag handling must be active so the force update will work.
	 * @param {string} sKey The key to an Entity e.g.: Customer(4711)
	 * @public
	 */
	ODataModel.prototype.forceEntityUpdate = function(sKey) {
		var oData = this.mChangedEntities[sKey];
		if (oData && oData.__metadata) {
			oData.__metadata.etag = '*';
		} else {
			Log.error(this + " - Entity with key " + sKey + " does not exist or has no change");
		}
	};

	/**
	 * Creation of a request object
	 *
	 * @param {string} sUrl The request URL
	 * @param {string} sDeepPath The deep path
	 * @param {string} sMethod The request method
	 * @param {map} [mHeaders] A map of headers
	 * @param {object} [oData] The data for this request
	 * @param {string} [sETag] The ETag
	 * @param {boolean} [bAsync] Async request
	 * @param {boolean} [bUpdateAggregatedMessages]
	 *   Whether messages for child entities belonging to the same business object as the requested
	 *   or changed resources are updated. It is considered only if
	 *   {@link sap.ui.model.odata.MessageScope.BusinessObject} is set and if the OData service
	 *   supports message scope.
	 * @param {boolean} [bSideEffects]
	 *   Whether the request is to read side effects
	 * @param {function} [fnRequest]
	 *   Request function which can handle 503 "Retry-After" responses,
	 *   see {@link sap.ui.model.odata.v2.ODataModel#_request}
	 * @return {object} Request object
	 * @private
	 */
	ODataModel.prototype._createRequest = function(sUrl, sDeepPath, sMethod, mHeaders, oData, sETag,
			bAsync, bUpdateAggregatedMessages, bSideEffects, fnRequest) {
		var oRequest;

		bAsync = bAsync !== false;

		if (sETag && sMethod !== "GET") {
			mHeaders["If-Match"] = sETag;
		}

		/* make sure to set content type header for POST/PUT requests when using JSON
		 * format to prevent datajs to add "odata=verbose" to the content-type header
		 * may be removed as later gateway versions support this */
		if (!mHeaders["Content-Type"] && sMethod !== "DELETE" && sMethod !== "GET") {
			if (this.bJSON) {
				mHeaders["Content-Type"] = "application/json";
			} else {
				mHeaders["Content-Type"] = "application/atom+xml";
			}
		}

		// Set Accept header for $count requests
		if (sUrl.indexOf("$count") > -1) {
			mHeaders["Accept"] = "text/plain, */*;q=0.5";
		}

		if (sMethod === "MERGE" && !this.bUseBatch) {
			mHeaders["x-http-method"] = "MERGE";
			sMethod = "POST";
		}

		if (this.sMessageScope === MessageScope.BusinessObject
				&& mHeaders["sap-messages"] !== "transientOnly") {
			if (this.bIsMessageScopeSupported) {
				mHeaders["sap-message-scope"] = this.sMessageScope;
			} else {
				Log.error("Message scope 'sap.ui.model.odata.MessageScope.BusinessObject' is not"
					+ " supported by the service: " + this.sServiceUrl, undefined, sClassName);
			}
		}

		bUpdateAggregatedMessages = bUpdateAggregatedMessages
			&& this.sMessageScope === MessageScope.BusinessObject
			&& this.bIsMessageScopeSupported;

		if (this.bUseBatch && sMethod !== "GET" && sMethod !== "HEAD" && !mHeaders["Content-ID"]) {
			mHeaders["Content-ID"] = uid();
		}

		oRequest = {
			async : bAsync,
			deepPath : sDeepPath,
			headers : mHeaders,
			method : sMethod,
			password : this.sPassword,
			requestUri : sUrl,
			updateAggregatedMessages : bUpdateAggregatedMessages,
			user : this.sUser
		};
		if (bSideEffects) {
			oRequest.sideEffects = true;
		}
		if (fnRequest) {
			oRequest.fnRequest = fnRequest;
		}
		if (oData) {
			oRequest.data = oData;
		}

		if (this.bWithCredentials) {
			oRequest.withCredentials = this.bWithCredentials;
		}

		oRequest.requestID = this._createRequestID();

		return oRequest;
	};

	/**
	 * Executes the passed process request method when the metadata is available, takes care of
	 * properly wrapping the response handler to allow request abortion, and processes the request
	 * queue asynchronously.
	 *
	 * @param {function} fnProcessRequest
	 *   Function to prepare the request and add it to the request queue; it is called with the
	 *   request handle object returned by {@link #_processRequest}
	 * @param {function} [fnError]
	 *   Error callback which is called when the request is aborted
	 * @param {boolean} [bDeferred]
	 *   Whether the request belongs to a deferred group
	 * @returns {object}
	 *   A request handle object which has an <code>abort</code> function to abort the current
	 *   request
	 * @private
	 */
	ODataModel.prototype._processRequest = function (fnProcessRequest, fnError, bDeferred) {
		var oRequest, oRequestHandle,
			bAborted = false,
			that = this;

		if (this.bWarmup) {
			return {abort : function () {}};
		}

		if (bDeferred) {
			this.iPendingDeferredRequests += 1;
		}
		oRequestHandle = {
				abort : function () {
					if (that.pRetryAfter) {
						throw new Error("abort() during HTTP 503 'Retry-after' processing not supported");
					}
					if (bDeferred && !bAborted){
						// Since in some scenarios no request object was created yet, the counter is
						// decreased manually
						that.iPendingDeferredRequests -= 1;
					}
					// Call error handler synchronously
					if (!bAborted && fnError) {
						fnError(ODataModel._createAbortedError());
					}
					if (oRequest) {
						oRequest._aborted = true;
						if (oRequest._handle) {
							oRequest._handle.abort();
						}
					}
					bAborted = true;
				}
		};
		this.oMetadata.loaded().then(function () {
			oRequest = fnProcessRequest(oRequestHandle);
			if (oRequest) {
				oRequest.deferred = !!bDeferred;
			}
			that._processRequestQueueAsync(that.mRequests);
			if (bAborted) {
				oRequestHandle.abort();
			}
		});

		return oRequestHandle;
	};

	/**
	 * Trigger a <code>PUT/MERGE</code> request to the OData service that was specified in the model constructor.
	 *
	 * The update method used is defined by the global <code>defaultUpdateMethod</code> parameter which is
	 * <code>sap.ui.model.odata.UpdateMethod.Merge</code> by default. Please note that deep updates are not
	 * supported and may not work. These should be done separately and directly on the corresponding entry.
	 *
	 * @param {string} sPath A string containing the path to the data that should be updated.
	 *   The path is concatenated to the sServiceUrl which was specified
	 *   in the model constructor.
	 * @param {object} oData Data of the entry that should be updated.
	 * @param {object} [mParameters] Optional, can contain the following attributes:
	 * @param {object} [mParameters.context] If specified the sPath has to be is relative to the path given with the context.
	 * @param {function} [mParameters.success] A callback function which is called when the data has been successfully updated.
	 * @param {function} [mParameters.error] A callback function which is called when the request failed.
	 *   The handler can have the parameter <code>oError</code> which contains additional error information.
	 *   If the <code>PUT/MERGE</code> request has been aborted, the error has an <code>aborted</code> flag set to
	 *   <code>true</code>.
	 * @param {string} [mParameters.eTag] If specified, the <code>If-Match</code> header will be set to this ETag.
	 *   Caution: This feature in not officially supported as using asynchronous requests can lead
	 *   to data inconsistencies. If you decide to use this feature nevertheless, you have to make
	 *   sure that the request is completed before the data is processed any further.
	 * @param {Object<string,string>} [mParameters.urlParameters] A map containing the parameters that will be passed as query strings
	 * @param {Object<string,string>} [mParameters.headers] A map of headers for this request
	 * @param {string} [mParameters.batchGroupId] Deprecated - use <code>groupId</code> instead
	 * @param {string} [mParameters.groupId] ID of a request group; requests belonging to the same group will be bundled in one batch request
	 * @param {string} [mParameters.changeSetId] ID of the <code>ChangeSet</code> that this request should belong to
	 * @param {boolean} [mParameters.refreshAfterChange] Since 1.46; defines whether to update all bindings after submitting this change operation.
	 *   See {@link #setRefreshAfterChange}. If given, this overrules the model-wide <code>refreshAfterChange</code> flag for this operation only.
	 * @return {object} An object which has an <code>abort</code> function to abort the current request.
	 *
	 * @public
	 */
	ODataModel.prototype.update = function(sPath, oData, mParameters) {
		var fnSuccess, fnError, oRequest, sUrl, oContext, sETag,
			aUrlParams, sGroupId, sChangeSetId,
			mUrlParams, mHeaders, sMethod, mRequests, bRefreshAfterChange,
			bDeferred, that = this, sNormalizedPath, sDeepPath, bCanonical;

		if (mParameters) {
			sGroupId = mParameters.groupId || mParameters.batchGroupId;
			sChangeSetId = mParameters.changeSetId;
			oContext  = mParameters.context;
			fnSuccess = mParameters.success;
			fnError   = mParameters.error;
			sETag     = mParameters.eTag;
			mHeaders  = mParameters.headers;
			mUrlParams = mParameters.urlParameters;
			bRefreshAfterChange = mParameters.refreshAfterChange;
			bCanonical = mParameters.canonicalRequest;
			// ensure merge parameter backwards compatibility
			if (mParameters.merge !== undefined) {
				sMethod =  mParameters.merge ? "MERGE" : "PUT";
			}
		}

		bCanonical = this._isCanonicalRequestNeeded(bCanonical);
		bDeferred = sGroupId in that.mDeferredGroups;

		bRefreshAfterChange = this._getRefreshAfterChange(bRefreshAfterChange, sGroupId);

		aUrlParams = ODataUtils._createUrlParamsArray(mUrlParams);
		mHeaders = this._getHeaders(mHeaders);
		sMethod = sMethod ? sMethod : this.sDefaultUpdateMethod;
		sETag = sETag || this._getETag(sPath, oContext, oData);

		sNormalizedPath = this._normalizePath(sPath, oContext, bCanonical);
		sDeepPath = this.resolveDeep(sPath, oContext);

		return this._processRequest(function(requestHandle) {
			sUrl = that._createRequestUrlWithNormalizedPath(sNormalizedPath, aUrlParams, that.bUseBatch);
			oRequest = that._createRequest(sUrl, sDeepPath, sMethod, mHeaders, oData, sETag);

			mRequests = that.mRequests;
			if (bDeferred) {
				mRequests = that.mDeferredRequests;
			}
			that._pushToRequestQueue(mRequests, sGroupId, sChangeSetId, oRequest, fnSuccess, fnError, requestHandle, bRefreshAfterChange);

			return oRequest;
		}, fnError, bDeferred);

	};

	/**
	 * Trigger a <code>POST</code> request to the OData service that was specified in the model
	 * constructor; see
	 * {@link topic:6c47b2b39db9404582994070ec3d57a2#loio4c4cd99af9b14e08bb72470cc7cabff4 Creating
	 * Entities documentation} for comprehensive information on the topic.
	 *
	 * <b>Note:</b> This function does not support a "deep create" scenario. Use
	 * {@link #createEntry} or {@link sap.ui.model.odata.v2.ODataListBinding#create} instead.
	 *
	 * @param {string} sPath A string containing the path to the collection where an entry
	 *   should be created. The path is concatenated to the service URL
	 *   which was specified in the model constructor.
	 * @param {object} oData Data of the entry that should be created.
	 * @param {object} [mParameters] Optional parameter map containing any of the following properties:
	 * @param {object} [mParameters.context] If specified , <code>sPath</code> has to be relative to the path given with the context.
	 * @param {function} [mParameters.success] A callback function which is called when the data has
	 *   been successfully retrieved. The handler can have the
	 *   following parameters: <code>oData</code> and <code>response</code>. The <code>oData</code> parameter contains the data of the newly created entry if it is provided by the backend.
	 *   The <code>response</code> parameter contains information about the response of the request.
	 * @param {function} [mParameters.error] A callback function which is called when the request failed.
	 *   The handler can have the parameter <code>oError</code> which contains additional error information.
	 *   If the <code>POST</code> request has been aborted, the error has an <code>aborted</code> flag set to
	 *   <code>true</code>.
	 * @param {Object<string,string>} [mParameters.urlParameters] A map containing the parameters that will be passed as query strings
	 * @param {Object<string,string>} [mParameters.headers] A map of headers for this request
	 * @param {string} [mParameters.batchGroupId] Deprecated - use <code>groupId</code> instead
	 * @param {string} [mParameters.groupId] ID of a request group; requests belonging to the same group will be bundled in one batch request
	 * @param {string} [mParameters.changeSetId] ID of the <code>ChangeSet</code> that this request should belong to
	 * @param {boolean} [mParameters.refreshAfterChange] Since 1.46; defines whether to update all bindings after submitting this change operation.
	 *   See {@link #setRefreshAfterChange}. If given, this overrules the model-wide <code>refreshAfterChange</code> flag for this operation only.
	 * @return {object} An object which has an <code>abort</code> function to abort the current request.
	 *
	 * @public
	 */
	ODataModel.prototype.create = function(sPath, oData, mParameters) {
		var oRequest, sUrl, oEntityMetadata,
			oContext, fnSuccess, fnError, mUrlParams, mRequests,
			mHeaders, aUrlParams, sGroupId, sMethod, sChangeSetId, bRefreshAfterChange,
			bDeferred, that = this, sNormalizedPath, sDeepPath, bCanonical;

		// The object parameter syntax has been used.
		if (mParameters) {
			oContext   = mParameters.context;
			mUrlParams = mParameters.urlParameters;
			fnSuccess  = mParameters.success;
			fnError    = mParameters.error;
			sGroupId	= mParameters.groupId || mParameters.batchGroupId;
			sChangeSetId	= mParameters.changeSetId;
			mHeaders	= mParameters.headers;
			bRefreshAfterChange = mParameters.refreshAfterChange;
			bCanonical = mParameters.canonicalRequest;
		}

		bCanonical = this._isCanonicalRequestNeeded(bCanonical);

		bRefreshAfterChange = this._getRefreshAfterChange(bRefreshAfterChange, sGroupId);

		aUrlParams = ODataUtils._createUrlParamsArray(mUrlParams);
		mHeaders = this._getHeaders(mHeaders);
		sMethod = "POST";

		bDeferred = sGroupId in that.mDeferredGroups;

		sNormalizedPath = that._normalizePath(sPath, oContext, bCanonical);
		sDeepPath = this.resolveDeep(sPath, oContext);

		return this._processRequest(function(requestHandle) {
			sUrl = that._createRequestUrlWithNormalizedPath(sNormalizedPath, aUrlParams, that.bUseBatch);
			oRequest = that._createRequest(sUrl, sDeepPath, sMethod, mHeaders, oData);
			oRequest.created = true;

			oEntityMetadata = that.oMetadata._getEntityTypeByPath(sNormalizedPath);
			oRequest.entityTypes = {};
			if (oEntityMetadata) {
				oRequest.entityTypes[oEntityMetadata.entityType] = true;
			}

			mRequests = that.mRequests;
			if (bDeferred) {
				mRequests = that.mDeferredRequests;
			}
			that._pushToRequestQueue(mRequests, sGroupId, sChangeSetId, oRequest, fnSuccess, fnError, requestHandle, bRefreshAfterChange);

			return oRequest;
		}, fnError, bDeferred);
	};

	/**
	 * Trigger a <code>DELETE</code> request to the OData service that was specified in the model
	 * constructor.
	 *
	 * @param {string} sPath
	 *   A string containing the path to the data that should be removed. The path is concatenated
	 *   to the service URL which was specified in the model constructor.
	 * @param {object} [mParameters]
	 *   Optional, can contain the following attributes:
	 * @param {object} [mParameters.context]
	 *   If specified, <code>sPath</code> has to be relative to the path given with the context.
	 * @param {function} [mParameters.success]
	 *   A callback function which is called when the data has been successfully retrieved. The
	 *   handler can have the following parameters: <code>oData</code> and <code>response</code>.
	 * @param {function} [mParameters.error]
	 *   A callback function which is called when the request failed. The handler can have the
	 *   parameter: <code>oError</code> which contains additional error information.
	 *   If the <code>DELETE</code> request has been aborted, the error has an <code>aborted</code> flag set to
	 *   <code>true</code>.
	 * @param {string} [mParameters.eTag]
	 *   If specified, the <code>If-Match</code> header will be set to this ETag.
	 * @param {Object<string,string>} [mParameters.urlParameters]
	 *   A map containing the parameters that will be passed as query strings
	 * @param {Object<string,string>} [mParameters.headers]
	 *   A map of headers for this request
	 * @param {string} [mParameters.batchGroupId]
	 *   Deprecated - use <code>groupId</code> instead
	 * @param {string} [mParameters.groupId]
	 *   ID of a request group; requests belonging to the same group will be bundled in one batch
	 *   request
	 * @param {string} [mParameters.changeSetId]
	 *   ID of the <code>ChangeSet</code> that this request should belong to
	 * @param {boolean} [mParameters.refreshAfterChange]
	 *   Since 1.46; defines whether to update all bindings after submitting this change operation,
	 *   see {@link #setRefreshAfterChange}. If given, this overrules the model-wide
	 *   <code>refreshAfterChange</code> flag for this operation only.
	 *
	 * @return {object} An object which has an <code>abort</code> function to abort the current
	 *   request.
	 *
	 * @public
	 */
	ODataModel.prototype.remove = function(sPath, mParameters) {
		var sChangeSetId, oContext, oContextToRemove, sDeepPath, bDeferred, fnError, sETag,
			sGroupId, mHeaders, sKey, sMethod, sNormalizedPath, bRefreshAfterChange, oRequest,
			mRequests, fnSuccess, sUrl, aUrlParams, mUrlParams,
			bCanonical = this.bCanonicalRequests,
			that = this;

		if (mParameters) {
			sGroupId = mParameters.groupId || mParameters.batchGroupId;
			sChangeSetId = mParameters.changeSetId;
			oContext = mParameters.context;
			fnSuccess = mParameters.success;
			fnError = mParameters.error;
			sETag = mParameters.eTag;
			mHeaders = mParameters.headers;
			mUrlParams = mParameters.urlParameters;
			bRefreshAfterChange = mParameters.refreshAfterChange;
			bCanonical = mParameters.canonicalRequest;
		}

		bCanonical = this._isCanonicalRequestNeeded(bCanonical);

		bRefreshAfterChange = this._getRefreshAfterChange(bRefreshAfterChange, sGroupId);

		aUrlParams = ODataUtils._createUrlParamsArray(mUrlParams);
		mHeaders = this._getHeaders(mHeaders);
		sMethod = "DELETE";
		sETag = sETag || this._getETag(sPath, oContext);

		bDeferred = sGroupId in that.mDeferredGroups;

		sNormalizedPath = this._normalizePath(sPath, oContext, bCanonical);
		sDeepPath = this.resolveDeep(sPath, oContext);

		function handleSuccess(oData, oResponse) {
			that._removeEntity(sKey);
			if (oContextToRemove && oContextToRemove.isTransient() === false) {
				that.oCreatedContextsCache.findAndRemoveContext(oContextToRemove);
			}
			if (fnSuccess) {
				fnSuccess(oData, oResponse);
			}
		}

		return this._processRequest(function(requestHandle) {
			sUrl = that._createRequestUrlWithNormalizedPath(sNormalizedPath, aUrlParams,
				that.bUseBatch);
			sKey = sUrl.substr(sUrl.lastIndexOf('/') + 1);
			//remove query params if any
			sKey = sKey.split("?")[0];
			oContextToRemove = that.mContexts["/" + sKey];

			oRequest = that._createRequest(sUrl, sDeepPath, sMethod, mHeaders, undefined, sETag,
				undefined, true);

			mRequests = that.mRequests;
			if (bDeferred) {
				mRequests = that.mDeferredRequests;
			}

			that._pushToRequestQueue(mRequests, sGroupId, sChangeSetId, oRequest, handleSuccess,
				fnError, requestHandle, bRefreshAfterChange);

			return oRequest;
		}, fnError, bDeferred);
	};

	/**
	 * Triggers a request for the given function import.
	 *
	 * If the return type of the function import is either an entity type or a collection of an
	 * entity type, then this OData model's cache is updated with the values of the returned
	 * entities. Otherwise they are ignored, and the <code>response</code> can be processed in the
	 * <code>success</code> callback.
	 *
	 * The <code>contextCreated</code> property of the returned object is a function that returns a
	 * Promise which resolves with an <code>sap.ui.model.odata.v2.Context</code>. This context can
	 * be used to modify the function import parameter values and to bind the function call's result.
	 * Changes of a parameter value via that context after the function import has been processed
	 * lead to another function call with the modified parameters. Changed function import
	 * parameters are considered as pending changes, see {@link #hasPendingChanges} or
	 * {@link #getPendingChanges}, and can be reset via {@link #resetChanges}. If the function
	 * import returns an entity or a collection of entities, the <code>$result</code> property
	 * relative to that context can be used to bind the result to a control, see
	 * {@link topic:6c47b2b39db9404582994070ec3d57a2#loio6cb8d585ed594ee4b447b5b560f292a4 Binding of
	 * Function Import Parameters}.
	 *
	 * @param {string} sFunctionName
	 *   The name of the function import starting with a slash, for example <code>/Activate</code>.
	 * @param {object} [mParameters]
	 *   The parameter map containing any of the following properties:
	 * @param {function} [mParameters.adjustDeepPath]
	 *   Defines a callback function to adjust the deep path for the resulting entity of the
	 *   function import call; since 1.82. The deep path of an entity is the resolved path relative
	 *   to the parent contexts of the binding in the UI hierarchy. For example, for a
	 *   <code>ToBusinessPartner</code> relative context binding with a
	 *   <code>/SalesOrder('42')</code> parent context, the resulting deep path for the
	 *   <code>BusinessPartner</code> is <code>/SalesOrder('42')/ToBusinessPartner</code>. This deep
	 *   path is used to properly assign messages and show them correctly on the UI.
	 *
	 *   The callback function returns a <code>string</code> with the deep path for the entity
	 *   returned by the function import and gets the parameter map <code>mParameters</code>
	 *   containing the following properties:
	 *   <ul>
	 *     <li><code>{string} mParameters.deepPath</code>: The deep path of the resulting entity,
	 *       as far as the framework is able to determine from the metadata and the OData response
	 *       </li>
	 *     <li><code>{object} mParameters.response</code>: A copy of the OData response object</li>
	 *   </ul>
	 * @param {string} [mParameters.changeSetId]
	 *   ID of the <code>ChangeSet</code> that this request belongs to
	 * @param {function} [mParameters.error]
	 *   A callback function which is called when the request failed. The handler can have the
	 *   parameter: <code>oError</code> which contains additional error information.
	 *   If the request has been aborted, the error has an <code>aborted</code> flag set to <code>true</code>.
	 * @param {string} [mParameters.eTag]
	 *   If the function import changes an entity, the ETag for this entity can be passed with this
	 *   parameter
	 * @param {string} [mParameters.expand]
	 *   A comma-separated list of navigation properties to be expanded for the entity returned by
	 *   the function import; since 1.83.0.<br />
	 *   The navigation properties are requested with an additional GET request in the same
	 *   <code>$batch</code> request as the POST request for the function import. The given
	 *   <code>mParameters.headers</code> are not considered in the GET request.<br />
	 *   <strong>Note:</strong> The following prerequisites must be fulfilled:
	 *   <ul>
	 *     <li>batch mode must be enabled; see constructor parameter <code>useBatch</code>,</li>
	 *     <li>the HTTP method used for the function import is "POST",</li>
	 *     <li>the function import returns a single entity,</li>
	 *     <li>the back-end service must support the "Content-ID" header,</li>
	 *     <li>the back end must allow GET requests relative to this content ID outside the
	 *       changeset within the <code>$batch</code> request.</li>
	 *   </ul>
	 *   The success and error callback functions are called only once, even if there are two
	 *   requests in the <code>$batch</code> related to a single call of {@link #callFunction}.
	 *   <ul>
	 *     <li>If both requests succeed, the success callback is called with the merged data of the
	 *       POST and the GET request and with the response of the POST request.</li>
	 *     <li>If the POST request fails, the GET request also fails. In that case the error
	 *       callback is called with the error response of the POST request.</li>
	 *     <li>If the POST request succeeds but the GET request for the navigation properties fails,
	 *       the success callback is called with the data and the response of the POST request. The
	 *       response object of the success callback call and the response parameter of the
	 *       corresponding <code>requestFailed</code> and <code>requestCompleted</code> events have
	 *       an additional property <code>expandAfterFunctionCallFailed</code> set to
	 *       <code>true</code>.</li>
	 *   </ul>
	 * @param {string} [mParameters.groupId]
	 *   ID of a request group; requests belonging to the same group are bundled in one batch
	 *   request
	 * @param {Object<string,string>} [mParameters.headers]
	 *   A map of headers for this request
	 * @param {string} [mParameters.method='GET']
	 *   The HTTP method used for the function import call as specified in the metadata definition
	 *   of the function import
	 * @param {boolean} [mParameters.refreshAfterChange]
	 *   Defines whether to update all bindings after submitting this change operation; since 1.46.
	 *   See {@link #setRefreshAfterChange}. If given, this overrules the model-wide
	 *   <code>refreshAfterChange</code> flag for this operation only.
	 * @param {function} [mParameters.success]
	 *   A callback function which is called when the data has been successfully retrieved; the
	 *   handler can have the following parameters: <code>oData</code> and <code>response</code>.
	 * @param {Object<string,any>} [mParameters.urlParameters]
	 *   Maps the function import parameter name as specified in the function import's metadata to
	 *   its value; the value is formatted based on the parameter's type as specified in the metadata
	 * @param {string} [mParameters.batchGroupId]
	 *   <b>Deprecated - use <code>groupId</code> instead</b>
	 *
	 * @return {object}
	 *   An object which has a <code>contextCreated</code> function that returns a
	 *   <code>Promise</code>. This resolves with the created {@link sap.ui.model.Context}. In
	 *   addition it has an <code>abort</code> function to abort the current request. The Promise
	 *   returned by <code>contextCreated</code> is rejected if the function name cannot be found
	 *   in the metadata or if the parameter <code>expand</code> is used and the function does not
	 *   return a single entity.
	 *
	 * @throws {Error}
	 *   If the <code>expand</code> parameter is used and either the batch mode is disabled, or the
	 *   HTTP method is not "POST"
	 *
	 * @public
	 */
	ODataModel.prototype.callFunction = function (sFunctionName, mParameters) {
		var sChangeSetId, pContextCreated, fnError, sETag, sExpand, sGroupId, mHeaders, sMethod,
			bRefreshAfterChange, fnReject, oRequestHandle, fnResolve, fnSuccess, mUrlParams,
			that = this;

		if (!sFunctionName.startsWith("/")) {
			Log.fatal("callFunction: sFunctionName has to be absolute, but the given '"
				+ sFunctionName + "' is not absolute", this, sClassName);
			return undefined;
		}

		mParameters = mParameters || {};
		sChangeSetId = mParameters.changeSetId;
		fnError = mParameters.error;
		sETag = mParameters.eTag;
		sExpand = mParameters.expand;
		sGroupId = mParameters.groupId || mParameters.batchGroupId;
		mHeaders = mParameters.headers;
		sMethod = mParameters.method || "GET";
		bRefreshAfterChange = mParameters.refreshAfterChange;
		fnSuccess = mParameters.success;
		mUrlParams = Object.assign({}, mParameters.urlParameters);

		if (sExpand) {
			if (!this.bUseBatch) {
				throw new Error("Use 'expand' parameter only with 'useBatch' set to 'true'");
			}
			if (sMethod !== "POST") {
				throw new Error("Use 'expand' parameter only with HTTP method 'POST'");
			}
		}

		bRefreshAfterChange = this._getRefreshAfterChange(bRefreshAfterChange, sGroupId);
		pContextCreated = new Promise(function(resolve, reject) {
			fnResolve = resolve;
			fnReject = reject;
		});
		oRequestHandle = this._processRequest(function (requestHandle) {
			var oContext, oExpandRequest, oFunctionMetadata, oFunctionResponse, oFunctionResult,
				sKey, oRequest, mRequests, sUID, sUrl, aUrlParams,
				oData = {},
				fnErrorFromParameters = fnError,
				bFunctionFailed = false,
				fnSuccessFromParameters = fnSuccess;

			function resetFunctionCallData() { // cleanup to allow retriggering function calls
				oFunctionResult = undefined;
				oFunctionResponse = undefined;
				bFunctionFailed = false;
			}

			oFunctionMetadata = that.oMetadata._getFunctionImportMetadata(sFunctionName, sMethod);
			if (!oFunctionMetadata) {
				Log.error("Function '" + sFunctionName + "' not found in the metadata", that,
					sClassName);
				fnReject();
				return undefined;
			}
			if (oFunctionMetadata.entitySet || oFunctionMetadata.entitySetPath) {
				oData.$result = {__list : []};
				if (oFunctionMetadata.returnType
						&& !oFunctionMetadata.returnType.startsWith("Collection")) {
					oData.$result = {__ref : {}};
				}
			}
			if (sExpand && (!oData.$result || !oData.$result.__ref)) {
				fnReject(new Error("Use 'expand' parameter only for functions returning a single"
					+ " entity"));
				return undefined;
			}
			if (oFunctionMetadata.parameter != null) {
				oFunctionMetadata.parameter.forEach(function (oParam) {
					if (mUrlParams[oParam.name] !== undefined) {
						oData[oParam.name] = mUrlParams[oParam.name];
						mUrlParams[oParam.name] = ODataUtils.formatValue(mUrlParams[oParam.name],
							oParam.type);
					} else {
						oData[oParam.name] = undefined;
						Log.warning("No value given for parameter '" + oParam.name
							+ "' of function import '" + sFunctionName + "'", that, sClassName);
					}
				});
			}
			sUID = uid();
			if (sExpand) {
				mHeaders = Object.assign({}, mHeaders, {
					"Content-ID" : sUID,
					// skip state messages for the POST, they are requested by the following GET
					"sap-messages" : "transientOnly"
				});
				fnSuccess = function (oData, oFunctionResponse0) {
					if (!oFunctionResult) {
						// successful function call, wait for GET
						oFunctionResult = oData;
						oFunctionResponse = oFunctionResponse0;
						return;
					}
					// successful GET after successful function call -> call success handler with
					// merged data; successful GET after a failed function call cannot occur
					if (fnSuccessFromParameters) {
						oData = Object.assign({}, oFunctionResult, oData);
						fnSuccessFromParameters(oData, oFunctionResponse);
					}
					resetFunctionCallData();
				};
				fnError = function (oError) {
					if (oFunctionResult) {
						// failed GET after successful function call -> call success handler with
						// the data of the function call request and mark the response with
						// expandAfterFunctionCallFailed=true
						oFunctionResponse.expandAfterFunctionCallFailed = true;
						oError.expandAfterFunctionCallFailed = true;
						Log.error("Function '" + sFunctionName + "' was called successfully, but"
							+ " expansion of navigation properties (" + sExpand + ") failed",
							oError, sClassName);
						if (fnSuccessFromParameters) {
							fnSuccessFromParameters(oFunctionResult, oFunctionResponse);
						}
						resetFunctionCallData();
						return;
					}
					if (!bFunctionFailed) {
						// failed function call -> remember to skip the following failed GET and
						// call the error handler
						bFunctionFailed = true;
						if (fnErrorFromParameters) {
							fnErrorFromParameters(oError);
						}
					} else {
						// failed GET after a failed function call -> mark the error response with
						// expandAfterFunctionCallFailed=true that it can be passed to requestFailed
						// and requestCompleted event handlers
						oError.expandAfterFunctionCallFailed = true;
						resetFunctionCallData();
					}
				};
			}
			oData.__metadata = {
				uri : that.sServiceUrl + sFunctionName + "('" + sUID + "')",
				created : {
					changeSetId : sChangeSetId,
					error : fnError,
					eTag : sETag,
					functionImport : true,
					groupId : sGroupId,
					headers : Object.assign({}, mHeaders),
					key : sFunctionName.substring(1),
					method : sMethod,
					success : fnSuccess
				},
				deepPath : sFunctionName
			};

			sKey = that._addEntity(oData);
			oContext = that.getContext("/" + sKey);
			that._writePathCache("/" + sKey, "/" + sKey);
			fnResolve(oContext);
			aUrlParams = ODataUtils._createUrlParamsArray(mUrlParams);
			sUrl = that._createRequestUrlWithNormalizedPath(sFunctionName, aUrlParams,
				that.bUseBatch);
			oRequest = that._createRequest(sUrl, sFunctionName, sMethod, that._getHeaders(mHeaders),
				undefined, sETag, undefined, true);
			oRequest.adjustDeepPath = mParameters.adjustDeepPath;
			oRequest.functionMetadata = oFunctionMetadata;
			oData.__metadata.created.functionMetadata = oFunctionMetadata;
			oRequest.functionTarget = that.oMetadata._getCanonicalPathOfFunctionImport(
				oFunctionMetadata, mUrlParams);
			oRequest.key = sKey;
			if (sExpand) {
				oExpandRequest = that._createRequest("$" + sUID + "?"
						+ ODataUtils._encodeURLParameters({$expand : sExpand, $select : sExpand}),
					"/$" + sUID, "GET", that._getHeaders(undefined, true), undefined, undefined,
					undefined, true);
				oExpandRequest.contentID = sUID;
				oRequest.expandRequest = oExpandRequest;
				oRequest.contentID = sUID;
				oData.__metadata.created.expandRequest = oExpandRequest;
				oData.__metadata.created.contentID = oExpandRequest.contentID;
			}

			mRequests = that.mRequests;
			if (sGroupId in that.mDeferredGroups) {
				mRequests = that.mDeferredRequests;
			}
			that._pushToRequestQueue(mRequests, sGroupId, sChangeSetId, oRequest, fnSuccess,
				fnError, requestHandle, bRefreshAfterChange);

			return oRequest;
		}, fnError);

		oRequestHandle.contextCreated = function() {
			return pContextCreated;
		};

		return oRequestHandle;
	};

	ODataModel.prototype._createFunctionImportParameters = function(sFunctionName, sMethod, mParams) {
		var mUrlParams = deepExtend({}, mParams);
		delete mUrlParams.__metadata;
		delete mUrlParams["$result"];
		var oFunctionMetadata = this.oMetadata._getFunctionImportMetadata(sFunctionName, sMethod);
		assert(oFunctionMetadata,
			this + ": Function " + sFunctionName + " not found in the metadata !");
		if (!oFunctionMetadata) {
			return undefined;
		}

		if (oFunctionMetadata.parameter != null) {
			each(oFunctionMetadata.parameter, function (iIndex, oParam) {
				if (mUrlParams && mUrlParams[oParam.name] !== undefined) {
					mUrlParams[oParam.name] =
						ODataUtils.formatValue(mUrlParams[oParam.name], oParam.type);
				}
			});
		}

		return mUrlParams;
	};

	/**
	 * Gets the absolute path to the resource for the given path and context.
	 *
	 * @param {boolean} bShortenPath
	 *   Whether to shorten the resource path so that it contains at most one navigation property
	 * @param {string} sDeepPath
	 *   An absolute deep path; used if resource path has to be shortened
	 * @param {string} sPath
	 *   An absolute path or a path relative to the given context; if the path contains a query
	 *   string, the query string is ignored
	 * @param {sap.ui.model.Context} [oContext]
	 *   The context; considered only in case the path is relative
	 * @return {string}
	 *   The absolute path to the resource for the given path and context
	 *
	 * @private
	 */
	ODataModel.prototype._getResourcePath = function (bShortenPath, sDeepPath, sPath, oContext) {
		var sLastNavigationProperty, sPathBefore, mSplitPath, sResolvedPath;

		if (!bShortenPath) {
			return this.resolve(sPath, oContext);
		}

		mSplitPath = this.oMetadata._splitByLastNavigationProperty(sDeepPath);
		sPathBefore = mSplitPath.pathBeforeLastNavigationProperty;
		sLastNavigationProperty = mSplitPath.lastNavigationProperty;

		if (sLastNavigationProperty.includes("(") && mSplitPath.addressable) {
			sResolvedPath = this.resolve(sPathBefore + sLastNavigationProperty, undefined, true);
			if (sResolvedPath) {
				return sResolvedPath + mSplitPath.pathAfterLastNavigationProperty;
			}
		}

		sResolvedPath = this.resolve(sPathBefore, undefined, true) || sPathBefore;

		return sResolvedPath + sLastNavigationProperty + mSplitPath.pathAfterLastNavigationProperty;
	};

	/**
	 * Trigger a <code>GET</code> request to the OData service that was specified in the model constructor.
	 *
	 * The data will be stored in the model. The requested data is returned with the response.
	 *
	 * @param {string} sPath
	 *   An absolute path or a path relative to the context given in
	 *   <code>mParameters.context</code>; if the path contains a query string, the query string is
	 *   ignored, use <code>mParameters.urlParameters</code> instead
	 * @param {object} [mParameters] Optional parameter map containing any of the following properties:
	 * @param {object} [mParameters.context] If specified, <code>sPath</code> has to be relative to the path
	 *   given with the context.
	 * @param {Object<string,string>} [mParameters.urlParameters] A map containing the parameters that will be passed as query strings
	 * @param {sap.ui.model.Filter[]} [mParameters.filters] An array of filters to be included in the request URL
	 * @param {sap.ui.model.Sorter[]} [mParameters.sorters] An array of sorters to be included in the request URL
	 * @param {function} [mParameters.success] A callback function which is called when the data has
	 *   been successfully retrieved. The handler can have the
	 *   following parameters: <code>oData</code> and <code>response</code>. The <code>oData</code> parameter contains the data of the retrieved data.
	 *   The <code>response</code> parameter contains further information about the response of the request.
	 * @param {function} [mParameters.error] A callback function which is called when the request
	 *   failed. The handler can have the parameter: <code>oError</code> which contains additional error information.
	 *   If the <code>GET</code> request has been aborted, the error has an <code>aborted</code> flag set to
	 *   <code>true</code>.
	 * @param {string} [mParameters.batchGroupId] Deprecated - use <code>groupId</code> instead
	 * @param {string} [mParameters.groupId] ID of a request group; requests belonging to the same group will be bundled in one batch request
	 * @param {boolean} [mParameters.updateAggregatedMessages]
	 *   Whether messages for child entities belonging to the same business object as the requested
	 *   or changed resources are updated. It is considered only if
	 *   {@link sap.ui.model.odata.MessageScope.BusinessObject} is set using
	 *   {@link #setMessageScope} and if the OData service supports message scope.
	 * @return {object} An object which has an <code>abort</code> function to abort the current request.
	 *
	 * @public
	 */
	ODataModel.prototype.read = function(sPath, mParameters) {
		return this._read(sPath, mParameters);
	};

	/**
	 * Triggers a <code>GET</code> request to the OData service.
	 *
	 * @param {string} sPath
	 *   The path as specified in {@link #read}
	 * @param {object} [mParameters]
	 *   The parameters as specified in {@link #read}
	 * @param {boolean} [bSideEffects]
	 *   Whether to read data as side effects
	 * @param {function} [fnRequest] Request function which can handle 503 "Retry-After" responses,
	 *   see {@link sap.ui.model.odata.v2.ODataModel#_request}
	 * @return {object}
	 *   An object which has an <code>abort</code> function to abort the current request.
	 *
	 * @private
	 */
<<<<<<< HEAD
	ODataModel.prototype._read = function(sPath, mParameters, bSideEffects) {
	   var bCanonical, oContext, fnError, aFilters, sGroupId, mHeaders, sMethod, oRequest,
		   aSorters, fnSuccess, bUpdateAggregatedMessages, aUrlParams, mUrlParams,
		   that = this;

	   if (mParameters) {
		   bCanonical = mParameters.canonicalRequest;
		   oContext = mParameters.context;
		   fnError = mParameters.error;
		   aFilters = mParameters.filters;
		   sGroupId = mParameters.groupId || mParameters.batchGroupId;
		   mHeaders = mParameters.headers;
		   aSorters = mParameters.sorters;
		   fnSuccess = mParameters.success;
		   bUpdateAggregatedMessages = mParameters.updateAggregatedMessages;
		   mUrlParams = mParameters.urlParameters;
	   }
	   bCanonical = this._isCanonicalRequestNeeded(bCanonical);

	   if (sPath && sPath.indexOf('?') !== -1) {
		   sPath = sPath.slice(0, sPath.indexOf('?'));
	   }

	   //if the read is triggered via a refresh we should use the refreshGroupId instead
	   if (this.sRefreshGroupId) {
		   sGroupId = this.sRefreshGroupId;
	   }

	   aUrlParams = ODataUtils._createUrlParamsArray(mUrlParams);

	   mHeaders = this._getHeaders(mHeaders, true);

	   sMethod = "GET";

	   var oRequestHandle = {
		   abort: function() {
			   if (oRequest) {
				   oRequest._aborted = true;
			   }
		   }
	   };

	   function createReadRequest(requestHandle) {
		   var oEntityType, oFilter, sFilterParams, mRequests, sSorterParams, sUrl,
			   sDeepPath = that.resolveDeep(sPath, oContext),
			   sResourcePath = that._getResourcePath(bCanonical, sDeepPath, sPath, oContext);

		   // Add filter/sorter to URL parameters
		   sSorterParams = ODataUtils.createSortParams(aSorters);
		   if (sSorterParams) {
			   aUrlParams.push(sSorterParams);
		   }

		   oEntityType = that.oMetadata._getEntityTypeByPath(sResourcePath);

		   oFilter = FilterProcessor.groupFilters(aFilters);
		   sFilterParams = ODataUtils.createFilterParams(oFilter, that.oMetadata, oEntityType);
		   if (sFilterParams) {
			   aUrlParams.push(sFilterParams);
		   }

		   sUrl = that._createRequestUrlWithNormalizedPath(sResourcePath, aUrlParams,
			   that.bUseBatch);
		   oRequest = that._createRequest(sUrl, sDeepPath, sMethod, mHeaders, null, /*sETag*/undefined,
			   undefined, bUpdateAggregatedMessages, bSideEffects);

		   mRequests = that.mRequests;
		   if (sGroupId in that.mDeferredGroups) {
			   mRequests = that.mDeferredRequests;
		   }
		   that._pushToRequestQueue(mRequests, sGroupId, null, oRequest, fnSuccess, fnError, requestHandle, false);

		   return oRequest;
	   }

	   // In case we are in batch mode and are processing refreshes before sending changes to the server,
	   // the request must be processed synchronously to be contained in the same batch as the changes
	   if (this.bUseBatch && this.bIncludeInCurrentBatch) {
		   oRequest = createReadRequest(oRequestHandle);
		   return oRequestHandle;
	   } else {
		   return this._processRequest(createReadRequest, fnError);
	   }
   };
=======
	 ODataModel.prototype._read = function(sPath, mParameters, bSideEffects, fnRequest) {
		var bCanonical, oContext, fnError, aFilters, sGroupId, mHeaders, sMethod, oRequest,
			aSorters, fnSuccess, bUpdateAggregatedMessages, aUrlParams, mUrlParams,
			that = this;

		if (mParameters) {
			bCanonical = mParameters.canonicalRequest;
			oContext = mParameters.context;
			fnError = mParameters.error;
			aFilters = mParameters.filters;
			sGroupId = mParameters.groupId || mParameters.batchGroupId;
			mHeaders = mParameters.headers;
			aSorters = mParameters.sorters;
			fnSuccess = mParameters.success;
			bUpdateAggregatedMessages = mParameters.updateAggregatedMessages;
			mUrlParams = mParameters.urlParameters;
		}
		bCanonical = this._isCanonicalRequestNeeded(bCanonical);

		if (sPath && sPath.indexOf('?') !== -1) {
			sPath = sPath.slice(0, sPath.indexOf('?'));
		}

		//if the read is triggered via a refresh we should use the refreshGroupId instead
		if (this.sRefreshGroupId) {
			sGroupId = this.sRefreshGroupId;
		}

		aUrlParams = ODataUtils._createUrlParamsArray(mUrlParams);

		mHeaders = this._getHeaders(mHeaders, true);

		sMethod = "GET";

		var oRequestHandle = {
			abort: function() {
				if (oRequest) {
					oRequest._aborted = true;
				}
			}
		};

		function createReadRequest(requestHandle) {
			var oEntityType, oFilter, sFilterParams, mRequests, sSorterParams, sUrl,
				sDeepPath = that.resolveDeep(sPath, oContext),
				sResourcePath = that._getResourcePath(bCanonical, sDeepPath, sPath, oContext);

			// Add filter/sorter to URL parameters
			sSorterParams = ODataUtils.createSortParams(aSorters);
			if (sSorterParams) {
				aUrlParams.push(sSorterParams);
			}

			oEntityType = that.oMetadata._getEntityTypeByPath(sResourcePath);

			oFilter = FilterProcessor.groupFilters(aFilters);
			sFilterParams = ODataUtils.createFilterParams(oFilter, that.oMetadata, oEntityType);
			if (sFilterParams) {
				aUrlParams.push(sFilterParams);
			}

			sUrl = that._createRequestUrlWithNormalizedPath(sResourcePath, aUrlParams,
				that.bUseBatch);
			oRequest = that._createRequest(sUrl, sDeepPath, sMethod, mHeaders, null, /*sETag*/undefined,
				undefined, bUpdateAggregatedMessages, bSideEffects, fnRequest);

			mRequests = that.mRequests;
			if (sGroupId in that.mDeferredGroups) {
				mRequests = that.mDeferredRequests;
			}
			that._pushToRequestQueue(mRequests, sGroupId, null, oRequest, fnSuccess, fnError, requestHandle, false);

			return oRequest;
		}

		// In case we are in batch mode and are processing refreshes before sending changes to the server,
		// the request must be processed synchronously to be contained in the same batch as the changes
		if (this.bUseBatch && this.bIncludeInCurrentBatch) {
			oRequest = createReadRequest(oRequestHandle);
			return oRequestHandle;
		} else {
			return this._processRequest(createReadRequest, fnError);
		}
	};
>>>>>>> 133f8a3c

	/**
	 * Requests side effects for the entity referred to by the given context using a GET request
	 * with the given URL parameters, esp. <code>$expand</code> and <code>$select</code>, which
	 * represent the paths affected by side effects on the entity. List bindings which are affected
	 * by the given <code>$expand</code>, and are using custom parameters or filters/sorters in
	 * <code>OperationMode.Server</code> are refreshed with additional GET requests within the same
	 * batch request.
	 *
	 * @param {sap.ui.model.odata.v2.Context} oContext
	 *   The context referring to the entity to read side effects for
	 * @param {object} [mParameters]
	 *   A map of parameters as specified for {@link sap.ui.model.odata.v2.ODataModel#read}, where
	 *   only the following subset of these is supported. The <code>updateAggregatedMessages</code>
	 *   parameter is immutably set to <code>true</code>.
	 * @param {string} [mParameters.groupId]
	 *   The ID of a request group
	 * @param {Object<string,string>} [mParameters.urlParameters]
	 *   URL parameters for the side-effects request as a map from a URL parameter name to its
	 *   string value including <code>$expand</code> and <code>$select</code>
	 * @returns {Promise<Array<sap.ui.model.odata.v2.ODataListBinding>>}
	 *   The promise on the outcome of the side-effects request; resolves with the array of affected
	 *   list bindings if the request is processed successfully, or rejects with an error object if
	 *   the request fails
	 * @throws {Error}
	 *   If the given parameters map contains any other parameter than those documented above
	 *
	 * @private
	 * @see sap.ui.model.odata.v2.ODataModel#read
	 * @ui5-restricted sap.suite.ui.generic
	 */
	ODataModel.prototype.requestSideEffects = function (oContext, mParameters) {
		var sParameterKey,
			that = this;

		mParameters = mParameters || {};
		for (sParameterKey in mParameters) {
			if (!aRequestSideEffectsParametersAllowList.includes(sParameterKey)) {
				throw new Error("Parameter '" + sParameterKey + "' is not supported");
			}
		}

		return new Promise(function (resolve, reject) {
			var oAffectedEntityTypes = new Set(),
				aAffectedListBindings = [],
				sExpands = mParameters.urlParameters && mParameters.urlParameters["$expand"];

			that._read("", {
					// pass context to keep deep path information for message handling
					context : oContext,
					error : reject,
					groupId : mParameters.groupId,
					success : function (/*oData, oResponse*/) {
						resolve(aAffectedListBindings);
					},
					updateAggregatedMessages : true,
					urlParameters : mParameters.urlParameters
				}, true);

			if (sExpands) {
				sExpands.split(",").forEach(function (sExpand) {
					var oEntityType = that.oMetadata._getEntityTypeByPath(
							that.resolve(sExpand, oContext));

					oAffectedEntityTypes.add(oEntityType);
				});
				that.getBindings().forEach(function (oBinding) {
					if (oBinding.isA("sap.ui.model.odata.v2.ODataListBinding")) {
						if (oBinding._refreshForSideEffects(oAffectedEntityTypes, mParameters.groupId)) {
							aAffectedListBindings.push(oBinding);
						}
					}
				});
			}
		});
	};

	/**
	 * Return the parsed XML metadata as a Javascript object.
	 *
	 * Please note that the metadata is loaded asynchronously and this function might return
	 * <code>undefined</code> because the metadata has not been loaded yet.
	 * In this case attach to the <code>metadataLoaded</code> event to get notified when the
	 * metadata is available and then call this function.
	 *
	 * @return {Object|undefined} Metadata object
	 * @public
	 */
	ODataModel.prototype.getServiceMetadata = function() {
		if (this.oMetadata && this.oMetadata.isLoaded()) {
			return this.oMetadata.getServiceMetadata();
		}

		return undefined;
	};

	/**
	 * Returns a promise for the loaded state of the metadata.
	 *
	 * The metadata needs to be loaded prior to performing OData calls.
	 * Chaining to the returned promise ensures that all required parameters have been loaded, e.g.
	 * the security token, see {@link #getSecurityToken}.
	 *
	 * The returned promise depends on the optional parameter <code>bRejectOnFailure</code>.
	 *
	 * <code>bRejectOnFailure=false</code>:
	 * The promise won't get rejected in case the metadata or annotation loading failed but is
	 * only resolved if
	 * <ol>
	 * <li>the metadata are loaded successfully,</li>
	 * <li>the annotations are processed, provided the model parameter
	 * <code>loadAnnotationsJoined</code> has been set.</li>
	 * </ol>
	 * Use this promise for delaying OData calls until all required information is available, i.e.
	 * this promise is resolved.
	 *
	 * <code>bRejectOnFailure=true</code>:
	 * Since 1.79, the parameter <code>bRejectOnFailure</code> allows to request a promise that is
	 * rejected when one of the following fails:
	 * <ul>
	 * <li>the loading of the metadata,</li>
	 * <li>the loading of the annotations, provided the model parameter
	 * <code>loadAnnotationsJoined</code> has been set.</li>
	 * </ul>
	 * The promise is fulfilled upon successful loading of both. This promise can be used to start
	 * processing OData calls when it is fulfilled and to display an error message when it is
	 * rejected. See also the example below.
	 *
	 * If the method <code>refreshMetadata</code> is called after the returned promise is already
	 * resolved or rejected, you should use the promise returned by <code>refreshMetadata</code>
	 * to get information about the refreshed state.
	 *
	 * @example
	 * var oModel  = this.oModel, // v2.ODataModel
	 *     that = this;
	 * oModel.metadataLoaded(true).then(
	 *     function () {
	 *         // model is ready now
	 *         oModel.createKey("PERSON", {"ID" : 4711, "TASK_GUID": "myguid"});
	 *     },
	 *     function () {
	 *         // Display error information so that the user knows that the application does not work.
	 *         that.navigateToErrorPage();
	 *     });
	 *
	 * @param {boolean} [bRejectOnFailure=false]
	 *   Determines since 1.79 whether the returned promise is rejected when the initial loading
	 *   of the metadata fails. In case the model parameter <code>loadAnnotationsJoined</code> is
	 *   set, the returned promise fails also if loading the annotations fails.
	 *
	 * @returns {Promise} A promise on metadata loaded state
	 *
	 * @public
	 * @since 1.30
	 */
	ODataModel.prototype.metadataLoaded = function (bRejectOnFailure) {
		var pMetadataLoaded = this.oMetadata.loaded(bRejectOnFailure);
		if (this.bLoadAnnotationsJoined) {
			// In case the metadata promise can be rejected, the resulting promise will also fail
			// if the annotation loading failed.
			if (bRejectOnFailure) {
				return Promise.all([pMetadataLoaded, this.pAnnotationsLoaded]);
			}
			// In case annotations are loaded "joined" with metadata, delay the metadata promise
			// until annotations are either loaded or failed.
			var fnChainMetadataLoaded = function() {
				return pMetadataLoaded;
			};

			return this.pAnnotationsLoaded.then(fnChainMetadataLoaded, fnChainMetadataLoaded);
		} else {
			return pMetadataLoaded;
		}
	};

	/**
	 * Returns a promise that resolves with an array containing information about the initially
	 * loaded annotations.
	 *
	 * <b>Important</b>: This covers the annotations that were given to the model constructor, not
	 * the ones that might have been added later on using the API method
	 * {@link sap.ui.model.odata.ODataMetaModel#getODataValueLists}.
	 * In order to get information about those, the event <code>annotationsLoaded</code> can be used.
	 *
	 * @returns {Promise}
	 *   A promise that resolves with an array containing information about the initially loaded
	 *   annotations
	 *
	 * @public
	 * @since 1.42
	 */
	ODataModel.prototype.annotationsLoaded = function() {
		return this.pAnnotationsLoaded;
	};

	/**
	 * Checks whether metadata loading has failed in the past.
	 *
	 * @public
	 * @returns {boolean} Whether metadata request has failed
	 *
	 * @since 1.38
	 */
	ODataModel.prototype.isMetadataLoadingFailed = function() {
		return this.oMetadata.isFailed();
	};

	/**
	 * Return the annotation object. Please note that the metadata is loaded asynchronously and this function might return undefined because the
	 * metadata has not been loaded yet.
	 * In this case attach to the <code>annotationsLoaded</code> event to get notified when the annotations are available and then call this function.
	 *
	 * @return {object} Metadata object
	 * @public
	 */
	ODataModel.prototype.getServiceAnnotations = function() {
		var mAnnotations = this.oAnnotations.getData();
		return isEmptyObject(mAnnotations) ? null : mAnnotations;
	};

	ODataModel.prototype.onAnnotationsFailed = function(oEvent) {
		this.fireAnnotationsFailed(oEvent.getParameters());
	};

	ODataModel.prototype.onAnnotationsLoaded = function(oEvent) {
		this.fireAnnotationsLoaded(oEvent.getParameters());
	};

	/**
	 * Adds (a) new URL(s) whose content should be parsed as OData annotations, which are then merged into the annotations object
	 * which can be retrieved by calling the {@link #getServiceAnnotations}-method. If a <code>$metadata</code> URL is passed,
	 * the data will also be merged into the metadata object, which can be reached by calling the {@link #getServiceMetadata} method.
	 *
	 * @param {string|string[]} vUrl - Either one URL as string or an array of URL strings
	 * @return {Promise} The Promise to load the given URL(s), resolved if all URLs have been loaded, rejected if at least one fails to load.
	 * 					 If this promise resolves it returns an object with the following properties:
	 * 					 <code>annotations</code>: The annotation object
	 * 					 <code>entitySets</code>: An array of EntitySet objects containing the newly merged EntitySets from a <code>$metadata</code> requests.
	 * 								 The structure is the same as in the metadata object reached by the <code>getServiceMetadata()</code> method.
	 * 								 For non-<code>$metadata</code> requests the array will be empty.
	 *
	 * @private
	 */
	ODataModel.prototype.addAnnotationUrl = function(vUrl) {
		var aUrls = [].concat(vUrl),
			aMetadataUrls = [],
			aAnnotationUrls = [],
			aEntitySets = [],
			that = this;

		aUrls.forEach(function(sUrl) {
			var iIndex = sUrl.indexOf("$metadata");
			if (iIndex >= 0) {
				sUrl = that._createMetadataUrl(sUrl);
				aMetadataUrls.push(sUrl);
			} else {
				aAnnotationUrls.push(sUrl);
			}
		});

		return this.oMetadata._addUrl(aMetadataUrls, this._request.bind(this)).then(function(aParams) {
			return Promise.all(aParams.map(function(oParam) {
				aEntitySets = aEntitySets.concat(oParam.entitySets);
				return that.oAnnotations.addSource({
					type: "xml",
					data: oParam["metadataString"]
				});
			}));
		}).then(function() {
			return that.oAnnotations.addSource(aAnnotationUrls);
		}).then(function() {
			return {
				annotations: that.oAnnotations.getData(),
				entitySets: aEntitySets
			};
		});
	};

	/**
	 * Adds new XML content to be parsed for OData annotations, which are then merged into the annotations object which
	 * can be retrieved by calling the {@link #getServiceAnnotations}-method.
	 *
	 * @param {string} sXMLContent - The string that should be parsed as annotation XML
	 * @param {boolean} [bSuppressEvents=false] - Whether not to fire annotationsLoaded event on the annotationParser
	 * @return {Promise} The Promise to parse the given XML-String, resolved if parsed without errors, rejected if errors occur
	 * @private
	 */
	ODataModel.prototype.addAnnotationXML = function(sXMLContent, bSuppressEvents) {
		return this.oAnnotations.addSource({
			type: "xml",
			data: sXMLContent
		});
	};

	/**
	 * Submits the collected changes which were collected by the {@link #setProperty} method and other deferred requests.
	 *
	 * The update method is defined by the global <code>defaultUpdateMethod</code> parameter which is
	 * <code>sap.ui.model.odata.UpdateMethod.Merge</code> by default. In case of a <code>sap.ui.model.odata.UpdateMethod.Merge</code>
	 * request only the changed properties will be updated.
	 * If a URI with a <code>$expand</code> query option was used then the expand entries will be removed from the collected changes.
	 * Changes to this entries should be done on the entry itself. So no deep updates are supported.
	 *
	 * <b>Important</b>: The success/error handler will only be called if batch support is enabled. If multiple batch groups are submitted the handlers will be called for every batch group.
	 * If there are no changes/requests or all contained requests are aborted before a batch request returns, the success handler will be called with an empty response object.
	 * If the abort method on the return object is called, all contained batch requests will be aborted and the error handler will be called for each of them.
	 *
	 * @param {object} [mParameters] A map which contains the following parameter properties:
	 * @param {string} [mParameters.groupId] Defines the group that should be submitted. If not specified, all deferred groups will be submitted. Requests belonging to the same group will be bundled in one batch request.
	 * @param {function} [mParameters.success] A callback function which is called when the data has been successfully updated. The handler can have the following parameters: <code>oData</code>. <code>oData</code> contains the
	 * parsed response data as a Javascript object. The batch response is in the <code>__batchResponses</code> property which may contain further <code>__changeResponses</code> in an array depending on the amount of changes
	 * and change sets of the actual batch request which was sent to the backend.
	 * The changeResponses contain the actual response of that change set in the <code>response</code> property.
	 * For each change set there is also a <code>__changeResponse</code> property.
	 * @param {function} [mParameters.error] A callback function which is called when the request failed.
	 *   The handler can have the parameter: <code>oError</code> which contains additional error information.
	 *   If all contained requests have been aborted, the error has an <code>aborted</code> flag set to
	 *   <code>true</code>.
	 * @param {string} [mParameters.batchGroupId]
	 *   <b>Deprecated</b>, use <code>groupId</code> instead
	 * @param {boolean} [mParameters.merge]
	 *   <b>Deprecated</b> since 1.38.0; use the <code>defaultUpdateMethod</code> constructor parameter instead.
	 *   If unset, the update method is determined from the <code>defaultUpdateMethod</code> constructor parameter.
	 *   If <code>true</code>, <code>sap.ui.model.odata.UpdateMethod.Merge</code> is used for update operations;
	 *   if set to <code>false</code>, <code>sap.ui.model.odata.UpdateMethod.Put</code> is used.
	 * @return {object} An object which has an <code>abort</code> function to abort the current request or requests
	 *
	 * @public
	 */
	ODataModel.prototype.submitChanges = function(mParameters) {
		return this.submitChangesWithChangeHeaders(mParameters && {
			batchGroupId : mParameters.batchGroupId,
			error : mParameters.error,
			groupId : mParameters.groupId,
			merge : mParameters.merge,
			success : mParameters.success
		});
	};

	/**
	 * Submits all deferred requests just like {@link #submitChanges} but in addition adds the given headers to
	 * all requests in the $batch request(s).
	 *
	 * @param {object} [mParameters]
	 *   A map of parameters
	 * @param {Object<string,string>} [mParameters.changeHeaders]
	 *   The map of headers to add to each change (i.e. non-GET) request within the $batch; ignored if $batch is not
	 *   used
	 * @param {function} [mParameters.error]
	 *   A callback function which is called when the request failed
	 * @param {string} [mParameters.groupId]
	 *   The group to be submitted; if not given, all deferred groups are submitted
	 * @param {function} [mParameters.success]
	 *   A callback function which is called when the request has been successful
	 * @param {string} [mParameters.batchGroupId]
	 *   <b>Deprecated</b>, use <code>groupId</code> instead
	 * @param {boolean} [mParameters.merge]
	 *   <b>Deprecated</b> since 1.38.0; whether the update method <code>sap.ui.model.odata.UpdateMethod.Merge</code>
	 *   is used
	 * @returns {object}
	 *   An object which has an <code>abort</code> function
	 * @throws {Error}
	 *   If the given headers contain one of the following private headers managed by the ODataModel:
	 *   accept, accept-language, maxdataserviceversion, dataserviceversion, x-csrf-token, sap-contextid-accept,
	 *   sap-contextid
	 *
	 * @private
	 * @ui5-restricted sap.suite.ui.generic
	 */
	ODataModel.prototype.submitChangesWithChangeHeaders = function(mParameters) {
		var mChangedEntities, fnError, sGroupId, sMethod, sPrivateHeader, oRequestHandle, vRequestHandleInternal,
			fnSuccess,
			bAborted = false,
			bRefreshAfterChange = this.bRefreshAfterChange,
			that = this;

		mParameters = mParameters || {};
		sGroupId = mParameters.groupId || mParameters.batchGroupId;
		fnSuccess = mParameters.success;
		fnError = mParameters.error;
		// ensure merge parameter backwards compatibility
		if (mParameters.merge !== undefined) {
			sMethod =  mParameters.merge ? "MERGE" : "PUT";
		}
		sPrivateHeader = Object.keys(mParameters.changeHeaders || {}).find(function (sHeader) {
			return that._isHeaderPrivate(sHeader);
		});
		if (sPrivateHeader) {
			throw new Error("Must not use private header: " + sPrivateHeader);
		}

		this.getBindings().forEach(function (oBinding) {
			if (oBinding._submitChanges) {
				var fnOldSuccess = fnSuccess || function () {},
					mParameters0 = {groupId : sGroupId};

				oBinding._submitChanges(mParameters0);
				if (mParameters0.success) {
					fnSuccess = function () {
						fnOldSuccess.apply(null, arguments);
						mParameters0.success.apply(null, arguments);
					};
				}
			}
		});

		if (sGroupId && !this.mDeferredGroups[sGroupId]) {
			Log.fatal(this + " submitChanges: \"" + sGroupId + "\" is not a deferred group!");
		}

		mChangedEntities = merge({}, that.mChangedEntities);

		this.oMetadata.loaded().then(function() {
			var oChange, aChanges, sChangeSetId, i, sRequestGroupId, oRequestGroup;

			each(mChangedEntities, function(sKey, oData) {
				var oCreatedInfo, oRequest, oRequestHandle0,
					oContext = that.getContext("/" + sKey),
					oGroupInfo = that._resolveGroup(sKey);

				if (oContext.hasTransientParent() || oContext.isInactive()) {
					return;
				}

				if (oGroupInfo.groupId === sGroupId || !sGroupId) {
					oRequest = that._processChange(sKey, oData, oGroupInfo.groupId, sMethod);
					oRequest.key = sKey;
					//get params for created entries: could contain success/error handler
					oCreatedInfo = oData.__metadata && oData.__metadata.created
						? oData.__metadata.created
						: {};
					oRequestHandle0 = {
						abort: function() {
							oRequest._aborted = true;
						}
					};
					if (oGroupInfo.groupId in that.mDeferredGroups) {
						that._pushToRequestQueue(that.mDeferredRequests, oGroupInfo.groupId,
							oGroupInfo.changeSetId, oRequest, oCreatedInfo.success,
							oCreatedInfo.error, oRequestHandle0,
							oCreatedInfo.refreshAfterChange === undefined
								? bRefreshAfterChange
								: oCreatedInfo.refreshAfterChange);
					}
				}
			});

			// Set undefined refreshAfterChange flags
			// If undefined => overwrite with current global refreshAfterChange state
			for (sRequestGroupId in that.mDeferredRequests) {
				oRequestGroup = that.mDeferredRequests[sRequestGroupId];
				for (sChangeSetId in oRequestGroup.changes) {
					aChanges = oRequestGroup.changes[sChangeSetId];
					for (i = aChanges.length - 1; i >= 0; i--) {
						oChange = aChanges[i];
						if (oChange.bRefreshAfterChange === undefined) {
							oChange.bRefreshAfterChange = bRefreshAfterChange;
						}
					}
				}
			}

			vRequestHandleInternal = that._processRequestQueue(that.mDeferredRequests, sGroupId, fnSuccess, fnError,
				mParameters.changeHeaders);
			if (bAborted) {
				oRequestHandle.abort();
			}
			//call success handler even no changes were submitted
			if (Array.isArray(vRequestHandleInternal) && vRequestHandleInternal.length == 0 && fnSuccess) {
				fnSuccess({}, undefined);
			}
		});

		oRequestHandle = {
			abort: function() {
				if (that.pRetryAfter) {
					throw new Error("abort() during HTTP 503 'Retry-after' processing not supported");
				}

				if (vRequestHandleInternal) {
					if (Array.isArray(vRequestHandleInternal)) {
						vRequestHandleInternal.forEach(function(oRequestHandle) {
							oRequestHandle.abort();
						});
					} else {
						vRequestHandleInternal.abort();
					}
				} else {
					bAborted = true;
				}
			}
		};

		return oRequestHandle;
	};

	/**
	 * Updates the object in the shadow cache containing the pending user input and the object in
	 * the model cache with the given data for the entity with the given key. If all changes for
	 * that entity are processed the object is removed from the shadow cache.
	 *
	 * @param {string} [sEntityKey] The key for the entity to be updated
	 * @param {object} [oData] The new data for the entity
	 *
	 * @private
	 */
	ODataModel.prototype._updateChangedEntity = function(sEntityKey, oData) {
		var oChangedEntry, sDeepPath, oEntityType, oEntry, oNavPropRefInfo, sRootPath,
			that = this;

		function updateChangedEntities(oOriginalObject, oChangedObject, sCurPath) {
			each(oChangedObject,function(sKey) {
				var sActPath = sCurPath + '/' + sKey;
				if (isPlainObject(oChangedObject[sKey]) && isPlainObject(oOriginalObject[sKey])) {
					updateChangedEntities(oOriginalObject[sKey], oChangedObject[sKey], sActPath);
					if (isEmptyObject(oChangedObject[sKey])) {
						delete oChangedObject[sKey];
					}
				} else if (sCurPath.endsWith("__metadata")
						|| deepEqual(oChangedObject[sKey], oOriginalObject[sKey])
							&& !that.isLaundering(sActPath)) {
					delete oChangedObject[sKey];
					// When current object is the entity itself check for matching navigation
					// property in changed entity data and take care of it as well
					if (sCurPath === sRootPath) {
						oEntityType = that.oMetadata._getEntityTypeByPath(sRootPath);
						oNavPropRefInfo = oEntityType &&
							that.oMetadata._getNavPropertyRefInfo(oEntityType, sKey);
						if (oNavPropRefInfo && oChangedObject[oNavPropRefInfo.name]) {
							// if the nav prop related to the matching property is also set, set it
							// on original entry and remove it from changed entity
							oOriginalObject[oNavPropRefInfo.name] =
								oChangedObject[oNavPropRefInfo.name];
							delete oChangedObject[oNavPropRefInfo.name];
						}
					}
				}
			});
		}
		if (sEntityKey in that.mChangedEntities) {
			oEntry = that._getObject('/' + sEntityKey, null, true);
			oChangedEntry = that._getObject('/' + sEntityKey);
			merge(oEntry, oData);
			sRootPath = '/' + sEntityKey;
			sDeepPath = that.removeInternalMetadata(oChangedEntry).deepPath;
			updateChangedEntities(oEntry, oChangedEntry, sRootPath);
			if (isEmptyObject(oChangedEntry)) {
				delete that.mChangedEntities[sEntityKey];
				that.abortInternalRequest(that._resolveGroup(sEntityKey).groupId,
					{requestKey: sEntityKey});
			} else {
				that.mChangedEntities[sEntityKey] = oChangedEntry;
				oChangedEntry.__metadata = {deepPath: sDeepPath};
				extend(oChangedEntry.__metadata, oEntry.__metadata);
			}
		}
	};

	/**
	 * Discards the changes for the given entity key, that means aborts internal requests, removes
	 * the changes from the shadow cache, and removes all messages for that entity.
	 *
	 * If <code>bDeleteEntity</code> is set, remove the entity also from the data cache and the
	 * corresponding context from the contexts cache and from the created contexts cache if the
	 * entity has been created via {@link sap.ui.model.odata.v2.ODataListBinding#create}.
	 *
	 * @param {string} sKey
	 *   The entity key
	 * @param {boolean} [bDeleteEntity=false]
	 *   Whether to delete the entity also from the data cache and the created contexts cache
	 * @returns {Promise}
	 *   Resolves when all changes have been discarded
	 * @private
	 */
	ODataModel.prototype._discardEntityChanges = function (sKey, bDeleteEntity) {
		var oContext, oCreated,
			// determine group synchronously otherwise #_resolveGroup might return a different group
			// if for example the entity has been deleted already
			sGroupId = this._resolveGroup(sKey).groupId,
			pMetaDataLoaded = this.oMetadata.loaded(),
			that = this;

		pMetaDataLoaded.then(function () {
			that.abortInternalRequest(sGroupId, {requestKey : sKey});
		});
		if (bDeleteEntity) {
			oContext = this.getContext("/" + sKey);
			oContext.removeFromTransientParent();
			// remove context synchronously from the list of created contexts to avoid a temporary
			// empty table row
			this.oCreatedContextsCache.findAndRemoveContext(oContext);
			// remember created information before it is deleted in #_removeEntity
			oCreated = this.mChangedEntities[sKey]
				&& this.mChangedEntities[sKey].__metadata.created;
			this._removeEntity(sKey);
			if (oCreated && oCreated.abort) {
				oCreated.abort(ODataModel._createAbortedError());
			}
		} else {
			delete this.mChangedEntities[sKey];
		}
		Messaging.removeMessages(this.getMessagesByEntity(sKey, /*bExcludePersistent*/true));

		return pMetaDataLoaded;
	};

	/**
	 * Resets pending changes and aborts corresponding requests.
	 *
	 * By default, only changes triggered through {@link #createEntry} or {@link #setProperty}, and
	 * tree hierarchy changes are taken into account. If <code>bAll</code> is set, also deferred
	 * requests triggered through {@link #create}, {@link #update} or {@link #remove} are taken
	 * into account.
	 *
	 * With a given <code>aPath</code> only specified entities are reset. Note that tree hierarchy
	 * changes are only affected if a given path is equal to the tree binding's resolved binding
	 * path.
	 *
	 * If <code>bDeleteCreatedEntities</code> is set, the entity is completely removed, provided it
	 * has been created by one of the following methods:
	 * <ul>
	 *   <li>{@link #createEntry}, provided it is not yet persisted in the back end
	 *      and is active (see {@link sap.ui.model.odata.v2.Context#isInactive}),</li>
	 *   <li>{@link #callFunction}.</li>
	 * </ul>
	 *
	 * @param {string[]} [aPath]
	 *   Paths to be reset; if no array is passed, all changes are reset
	 * @param {boolean} [bAll=false]
	 *   Whether also deferred requests are taken into account so that they are aborted
	 * @param {boolean} [bDeleteCreatedEntities=false]
	 *   Whether to delete the entities created via {@link #createEntry} or {@link #callFunction};
	 *   since 1.95.0
	 * @returns {Promise}
	 *   Resolves when all regarded changes have been reset.
	 *
	 * @public
	 * @see #getPendingChanges
	 * @see #hasPendingChanges
	 */
	ODataModel.prototype.resetChanges = function (aPath, bAll, bDeleteCreatedEntities) {
		return this._resetChanges(aPath, bAll, bDeleteCreatedEntities);
	};

	/**
	 * Resets pending changes and aborts corresponding requests as specified by {@link #resetChanges}, but does not
	 * enforce a control update after resetting the changes.
	 *
	 * @param {string[]} [aPath]
	 *   Paths to be reset; if no array is passed, all changes are reset
	 * @param {boolean} [bAll=false]
	 *   Whether also deferred requests are taken into account so that they are aborted
	 * @param {boolean} [bDeleteCreatedEntities=false]
	 *   Whether to delete the entities created via {@link #createEntry} or {@link #callFunction};
	 *   since 1.95.0
	 * @returns {Promise}
	 *   Resolves when all regarded changes have been reset.
	 *
	 * @private
	 * @since 1.125.0
	 * @ui5-restricted sap.ui.comp.smartmultiinput
	 */
	ODataModel.prototype.resetChangesWithoutUpdate = function (aPath, bAll, bDeleteCreatedEntities) {
		return this._resetChanges(aPath, bAll, bDeleteCreatedEntities, false);
	};

	/**
	 * Resets pending changes and aborts corresponding requests as specified by {@link #resetChanges}, but in addition
	 * allows to specify whether to enforce a control update after resetting the changes.
	 *
	 * @param {string[]} [aPath]
	 *   Paths to be reset; if no array is passed, all changes are reset
	 * @param {boolean} [bAll=false]
	 *   Whether also deferred requests are taken into account so that they are aborted
	 * @param {boolean} [bDeleteCreatedEntities=false]
	 *   Whether to delete the entities created via {@link #createEntry} or {@link #callFunction};
	 *   since 1.95.0
	 * @param {boolean} [bForceUpdate=true]
	 *   Whether to enforce a control update after resetting the changes
	 * @returns {Promise}
	 *   Resolves when all regarded changes have been reset.
	 *
	 * @private
	 */
	ODataModel.prototype._resetChanges = function (aPath, bAll, bDeleteCreatedEntities, bForceUpdate) {
		var aRemoveKeys,
			pMetaDataLoaded = this.oMetadata.loaded(),
			aRemoveRootKeys = [],
			that = this;

		if (bAll) {
			pMetaDataLoaded.then(function () {
				each(that.mDeferredGroups, function (sGroupId) {
					if (aPath) {
						aPath.forEach(function(sPath) {
							that.abortInternalRequest(sGroupId, {path : sPath.substring(1)});
						});
					} else {
						that.abortInternalRequest(sGroupId);
					}
				});
			});
		}
		if (aPath) {
			each(aPath, function (iIndex, sPath) {
				var oChangedEntity, i, sKey, sLastSegment, aPathSegments,
					oEntityInfo = {};

				if (that.getEntityByPath(sPath, null, oEntityInfo)) {
					aPathSegments = oEntityInfo.propertyPath.split("/");
					sLastSegment = aPathSegments[aPathSegments.length - 1];
					sKey = oEntityInfo.key;
					oChangedEntity = that.mChangedEntities[sKey];
					if (oChangedEntity) {
						// follow path to the object containing the property to reset
						for (i = 0; i < aPathSegments.length - 1; i += 1) {
							if (oChangedEntity && oChangedEntity.hasOwnProperty(aPathSegments[i])) {
								oChangedEntity = oChangedEntity[aPathSegments[i]];
							} else {
								// path may point to a property of a complex type and complex type
								// might not be set; there is no property to reset
								oChangedEntity = undefined;
								break;
							}
						}
						if (oChangedEntity && oChangedEntity.hasOwnProperty(sLastSegment)) {
							delete oChangedEntity[sLastSegment];
						}
						oChangedEntity = that.mChangedEntities[sKey];
						if (ODataModel._isChangedEntityEmpty(oChangedEntity)
								|| !oEntityInfo.propertyPath) {
							aRemoveRootKeys.push(sKey);
						}
					}
				}
			});
			aRemoveKeys = aRemoveRootKeys;
			aRemoveRootKeys.forEach(function (sKey) {
				aRemoveKeys = aRemoveKeys.concat(
					that.getContext("/" + sKey).getSubContextsAsKey(/*bRecursive*/true));
			});
			(new Set(aRemoveKeys)).forEach(function (sKey) {
				that._discardEntityChanges(sKey,
					that.mChangedEntities[sKey].__metadata.created && bDeleteCreatedEntities);
			});
		} else {
			each(this.mChangedEntities, function (sKey, oChangedEntity) {
				var bDeleteEntity = that.getContext("/" + sKey).isInactive()
						? false // inactive entities are not removed, but only changes are reset
						: oChangedEntity.__metadata.created && bDeleteCreatedEntities;

				that._discardEntityChanges(sKey, bDeleteEntity);
			});
		}
		this.getBindings().forEach(function (oBinding) {
			if (oBinding._resetChanges) {
				oBinding._resetChanges(aPath);
			}
		});
		this.checkUpdate(bForceUpdate === undefined ? true : bForceUpdate);

		return pMetaDataLoaded;
	};

	/**
	 * Sets a new value for the given property <code>sPath</code> in the model.
	 *
	 * If the <code>changeBatchGroup</code> for the changed entity type is set to
	 * {@link #setDeferredGroups deferred}, changes could be submitted with {@link #submitChanges}.
	 * Otherwise the change will be submitted directly.
	 *
	 * @param {string} sPath
	 *   Path of the property to set
	 * @param {any} oValue
	 *   Value to set the property to
	 * @param {sap.ui.model.Context} [oContext=null]
	 *   The context which will be used to set the property
	 * @param {boolean} [bAsyncUpdate]
	 *   Whether to update other bindings dependent on this property asynchronously
	 * @returns {boolean}
	 *   <code>true</code> if the value was set correctly and <code>false</code> if errors occurred
	 *   like the entry was not found or another entry was already updated.
	 * @throws {Error}
	 *   If setting a value for an instance annotation starting with &quot;@$ui5&quot;
	 * @public
	 */
	ODataModel.prototype.setProperty = function(sPath, oValue, oContext, bAsyncUpdate) {
		var oContextToActivate, oChangeObject, bCreated, sDeepPath, oEntityMetadata, oEntityType,
			oEntry, sGroupId, oGroupInfo, bIsNavPropExpanded, sKey, mKeys, oNavPropRefInfo, oOriginalEntry,
			oOriginalValue, mParams, aParts, sPropertyPath, oRef, bRefreshAfterChange, oRequest,
			mRequests, oRequestHandle, oRequestQueueingPromise, sResolvedPath,
			mChangedEntities = {},
			oEntityInfo = {},
			bFunction = false,
			that = this;

		function updateChangedEntities(oOriginalObject, oChangedObject) {
			each(oChangedObject,function(sKey) {
				if (isPlainObject(oChangedObject[sKey]) && isPlainObject(oOriginalObject[sKey])) {
					updateChangedEntities(oOriginalObject[sKey], oChangedObject[sKey]);
					if (isEmptyObject(oChangedObject[sKey])) {
						delete oChangedObject[sKey];
					}
				} else if (deepEqual(oChangedObject[sKey], oOriginalObject[sKey])) {
					delete oChangedObject[sKey];
				}
			});
		}

		sResolvedPath = this.resolve(sPath, oContext);
		sDeepPath = this.resolveDeep(sPath, oContext);

		oEntry = this.getEntityByPath(sResolvedPath, null, oEntityInfo);

		if (!oEntry) {
			return false;
		}

		sPropertyPath = sResolvedPath.substring(sResolvedPath.lastIndexOf("/") + 1);
		if (sPropertyPath.startsWith("@$ui5.")) {
			throw new Error("Setting a value for an instance annotation starting with '@$ui5' is "
				+ "not allowed: " + sPropertyPath);
		}
		sKey = oEntityInfo.key;
		oOriginalEntry = this._getObject('/' + sKey, null, true);
		oOriginalValue = this._getObject(sPath, oContext, true);

		bFunction = oOriginalEntry.__metadata.created && oOriginalEntry.__metadata.created.functionImport;

		//clone property
		if (!this.mChangedEntities[sKey]) {
			oEntityMetadata = oEntry.__metadata;
			oEntry = {};
			oEntry.__metadata = Object.assign({}, oEntityMetadata);
			if (!bFunction && oEntityInfo.propertyPath.length > 0) {
				var iIndex = sDeepPath.lastIndexOf(oEntityInfo.propertyPath);
				oEntry.__metadata.deepPath = sDeepPath.substring(0, iIndex - 1);
			}
			this.mChangedEntities[sKey] = oEntry;
		}

		oChangeObject = this.mChangedEntities[sKey];

		// if property is not available check if it is a complex type and update it
		aParts = oEntityInfo.propertyPath.split("/");
		for (var i = 0; i < aParts.length - 1; i++) {
			if (!oChangeObject.hasOwnProperty(aParts[i])) {
				oChangeObject[aParts[i]] = {};
			}
			oChangeObject = oChangeObject[aParts[i]];
		}

		// Update property value on change object
		oChangeObject[sPropertyPath] = _Helper.isPlainObject(oValue)
			? _Helper.merge({}, oValue)
			: oValue;

		if (oContext && oContext.hasTransientParent && oContext.hasTransientParent()) {
			mChangedEntities[sKey] = true;
			this.checkUpdate(false, bAsyncUpdate, mChangedEntities);
			return true;
		}

		// If property is key property of ReferentialConstraint, also update the corresponding
		// navigation property
		oEntityType = this.oMetadata._getEntityTypeByPath(oEntityInfo.key);
		oNavPropRefInfo = oEntityType && this.oMetadata._getNavPropertyRefInfo(oEntityType, sPropertyPath);
		bIsNavPropExpanded = oNavPropRefInfo && oOriginalEntry[oNavPropRefInfo.name] && oOriginalEntry[oNavPropRefInfo.name].__ref;
		if (bIsNavPropExpanded && oNavPropRefInfo.keys.length === 1
			// only if the referenced entity has exactly 1 key we can update the reference; more
			// keys are not yet supported; for draft enabled entities not all key properties are
			// maintained as referential constraints
			&& this.oMetadata._getEntityTypeByPath(oNavPropRefInfo.entitySet).key.propertyRef.length === 1) {
			if (oValue === null) {
				oRef = null;
			} else {
				mKeys = {};
				oNavPropRefInfo.keys.forEach(function(sName) {
					mKeys[sName] = oEntry[sName] !== undefined ? oEntry[sName] : oOriginalEntry[sName];
				});
				mKeys[oNavPropRefInfo.keys[0]] = oValue;
				oRef = this.createKey(oNavPropRefInfo.entitySet, mKeys);
			}
			oChangeObject[oNavPropRefInfo.name] = { __ref: oRef };
		}

		oRequestQueueingPromise = this.oMetadata.loaded();
		if (oEntry.__metadata.created && !bFunction) {
			oContextToActivate = this.oCreatedContextsCache.findCreatedContext(sResolvedPath);
			if (oContextToActivate && oContextToActivate.isInactive()) {
				oContextToActivate.startActivation();
				oRequestQueueingPromise = Promise.all([oRequestQueueingPromise, oContextToActivate.fetchActivated()]);
			}
		}

		//reset clone if oValue equals the original value
		if (deepEqual(oValue, oOriginalValue) && !this.isLaundering('/' + sKey) && !bFunction) {
			//delete metadata to check if object has changes
			oEntityMetadata = this.mChangedEntities[sKey].__metadata;
			bCreated = oEntityMetadata && oEntityMetadata.created;
			delete this.mChangedEntities[sKey].__metadata;
			// check for 'empty' complex types objects and delete it - not for created entities
			if (!bCreated) {
				updateChangedEntities(oOriginalEntry, this.mChangedEntities[sKey]);
			}
			if (isEmptyObject(this.mChangedEntities[sKey])) {
				delete this.mChangedEntities[sKey];
				mChangedEntities[sKey] = true;
				this.checkUpdate(false, bAsyncUpdate, mChangedEntities);

				oRequestQueueingPromise.then(function() {
					//setProperty with no change does not create a request the first time so no handle exists
					that.abortInternalRequest(that._resolveGroup(sKey).groupId, {requestKey: sKey});
				});
				return true;
			}
			this.mChangedEntities[sKey].__metadata = oEntityMetadata;
		}

		oGroupInfo = this._resolveGroup(sKey);
		sGroupId = oGroupInfo.groupId;

		mRequests = this.mRequests;

		if (sGroupId in this.mDeferredGroups) {
			mRequests = this.mDeferredRequests;
		}
		oRequest = this._processChange(sKey, this._getObject('/' + sKey), sGroupId);
		oRequest.key = sKey;
		//get params for created entries: could contain success/error handler
		mParams = oChangeObject.__metadata && oChangeObject.__metadata.created ? oChangeObject.__metadata.created : {};

		bRefreshAfterChange = this._getRefreshAfterChange(undefined, sGroupId);

		oRequestQueueingPromise.then(function () {
			oRequestHandle = {
				abort: function() {
					oRequest._aborted = true;
				}
			};
			that._pushToRequestQueue(mRequests, sGroupId, oGroupInfo.changeSetId, oRequest,
				mParams.success, mParams.error, oRequestHandle, bRefreshAfterChange);
			that._processRequestQueueAsync(that.mRequests);
		});

		mChangedEntities[sKey] = true;
		this.checkUpdate(false, bAsyncUpdate, mChangedEntities);
		return true;
	};

	ODataModel.prototype._isHeaderPrivate = function(sHeaderName) {
		// case sensitive check needed to make sure private headers cannot be overridden by difference in the upper/lower case (e.g. accept and Accept).
		switch (sHeaderName.toLowerCase()) {
			case "accept":
			case "accept-language":
			case "maxdataserviceversion":
			case "dataserviceversion":
				return true;
			case "x-csrf-token":
				return this.bTokenHandling;
			case "sap-contextid-accept":
			case "sap-contextid":
				return !this.bDisableSoftStateHeader;
			default:
				return false;
		}
	};

	/**
	 * Set custom headers which are provided in a key/value map.
	 *
	 * These headers are used for requests against the OData backend.
	 * Private headers which are set in the ODataModel cannot be modified.
	 * These private headers are: <code>accept, accept-language, x-csrf-token, MaxDataServiceVersion, DataServiceVersion</code>.
	 *
	 * To remove these custom headers simply set the <code>mHeaders</code> parameter to null.
	 * Please also note that when calling this method again, all previous custom headers
	 * are removed unless they are specified again in the <code>mHeaders</code> parameter.
	 *
	 * @param {object} mHeaders The header name/value map.
	 * @public
	 */
	ODataModel.prototype.setHeaders = function(mHeaders) {
		var mCheckedHeaders = {},
		that = this;
		this.mCustomHeaders = {};

		if (mHeaders) {
			each(mHeaders, function(sHeaderName, sHeaderValue){
				// case sensitive check needed to make sure private headers cannot be overridden by difference in the upper/lower case (e.g. accept and Accept).
				if (that._isHeaderPrivate(sHeaderName)){
					Log.warning(this + " - modifying private header: '" + sHeaderName + "' not allowed!");
				} else {
					mCheckedHeaders[sHeaderName] = sHeaderValue;
				}
			});
			this.mCustomHeaders = mCheckedHeaders;
		}

		// Custom set headers should also be used when requesting annotations, but do not instantiate annotations just for this
		if (this.oAnnotations) {
			this.oAnnotations.setHeaders(this.mCustomHeaders);
		}
	};

	ODataModel.prototype._getHeaders = function(mHeaders, bCancelOnClose) {

		var mCheckedHeaders = {},
		that = this;
		if (mHeaders) {
			each(mHeaders, function(sHeaderName, sHeaderValue){
				// case sensitive check needed to make sure private headers cannot be overridden by difference in the upper/lower case (e.g. accept and Accept).
				if (that._isHeaderPrivate(sHeaderName)){
					Log.warning(this + " - modifying private header: '" + sHeaderName + "' not allowed!");
				} else {
					mCheckedHeaders[sHeaderName] = sHeaderValue;
				}
			});
		}
		//The 'sap-cancel-on-close' header marks the OData request as cancelable. This helps to save resources at the back-end.
		return extend({'sap-cancel-on-close': !!bCancelOnClose}, this.mCustomHeaders, mCheckedHeaders, this.oHeaders);
	};

	/**
	 * Returns all headers and custom headers which are stored in this OData model.
	 *
	 * @return {object} The header map
	 * @public
	 */
	ODataModel.prototype.getHeaders = function() {
		return extend({}, this.mCustomHeaders, this.oHeaders);
	};

	/**
	 * Searches the specified headers map for the specified header name and returns the found header value
	 * @param {string} sHeader The header
	 * @param {Object<string,string>} mHeaders The map of headers
	 * @returns {string} The value of the header
	 */
	ODataModel.prototype._getHeader = function(sHeader, mHeaders) {
		var sHeaderName;
		for (sHeaderName in mHeaders) {
			if (sHeaderName.toLowerCase() === sHeader.toLowerCase()) {
				return mHeaders[sHeaderName];
			}
		}
		return null;
	};

	/**
	 * Checks if there exist pending changes in the model.
	 *
	 * By default, only client data changes triggered through {@link #createEntry} or
	 * {@link #setProperty}, and tree hierarchy changes are taken into account.
	 *
	 * If <code>bAll</code> is set to <code>true</code>, also deferred requests triggered through
	 * {@link #create}, {@link #update}, and {@link #remove} are taken into account.
	 *
	 * @param {boolean}[bAll=false] If set to true, deferred requests are also taken into account.
	 * @returns {boolean} <code>true</code> if there are pending changes, <code>false</code> otherwise.
	 *
	 * @public
	 * @see #getPendingChanges
	 * @see #resetChanges
	 */
	ODataModel.prototype.hasPendingChanges = function(bAll) {
		var bChangedEntities,
			aChangedEntityKeys = Object.keys(this.mChangedEntities);

		bChangedEntities = this.getBindings().some(function (oBinding) {
			return oBinding._hasPendingChanges && oBinding._hasPendingChanges(aChangedEntityKeys);
		});
		bChangedEntities = bChangedEntities || aChangedEntityKeys.length > 0;

		if (!bChangedEntities && bAll) {
			bChangedEntities = this.iPendingDeferredRequests > 0;
		}

		return bChangedEntities;
	};

	/**
	 * Checks if there are pending requests, either ongoing or sequential.
	 * @return {boolean} Whether there are pending requests
	 * @public
	 */
	ODataModel.prototype.hasPendingRequests = function() {
		return this.aPendingRequestHandles.length > 0;
	};

	/**
	 * Returns the pending changes in this model.
	 *
	 * Only changes triggered through {@link #createEntry} or {@link #setProperty}, and tree hierarchy changes are
	 * taken into account. Changes are returned as a map from the changed entity's key to an object containing the
	 * changed properties. A node removed from a tree hierarchy has the empty object as value in this map; all other
	 * pending entity deletions are not contained in the map.
	 *
	 * @returns {Object<string,object>} The map of pending changes
	 *
	 * @public
	 * @see #hasPendingChanges
	 * @see #resetChanges
	 */
	ODataModel.prototype.getPendingChanges = function() {
		var sChangedEntityKey,
			mChangedEntities = _Helper.merge({}, this.mChangedEntities);

		this.getBindings().forEach(function (oBinding) {
			if (oBinding._getPendingChanges) {
				_Helper.merge(mChangedEntities, oBinding._getPendingChanges());
			}
		});
		for (sChangedEntityKey in mChangedEntities) {
			if (!mChangedEntities[sChangedEntityKey]) {
				delete mChangedEntities[sChangedEntityKey];
			}
		}

		return mChangedEntities;
	};

	/**
	 * Update all bindings.
	 *
	 * @param {boolean} [bForceUpdate=false] If set to <code>false</code>, an update will only be done when the value of a binding changed.
	 * @public
	 */
	ODataModel.prototype.updateBindings = function(bForceUpdate) {
		this.checkUpdate(bForceUpdate);
	};

	/**
	 * Enable/Disable security token handling.
	 * @param {boolean} [bTokenHandling=true] Whether to use token handling or not
	 * @public
	 */
	ODataModel.prototype.setTokenHandlingEnabled  = function(bTokenHandling) {
		this.bTokenHandling = bTokenHandling;
	};

	/**
	 * Enable or disable batch mode for future requests.
	 *
	 * @param {boolean} [bUseBatch=false] Whether the requests should be encapsulated in a batch request
	 * @public
	 */
	ODataModel.prototype.setUseBatch  = function(bUseBatch) {
		this.bUseBatch = bUseBatch;
	};

	/**
	 * Formats a JavaScript value according to the given
	 * <a href="http://www.odata.org/documentation/odata-version-2-0/overview#AbstractTypeSystem">
	 * EDM type</a>.
	 *
	 * @param {any} vValue The value to format
	 * @param {string} sType The EDM type (e.g. Edm.Decimal)
	 * @return {string} The formatted value
	 */
	ODataModel.prototype.formatValue = function(vValue, sType) {
		return ODataUtils.formatValue(vValue, sType);
	};

	/**
	 * Creates a new entry object which is described by the metadata of the entity type of the
	 * specified <code>sPath</code> Name. A context object is returned which can be used to bind
	 * against the newly created object. See
	 * {@link topic:6c47b2b39db9404582994070ec3d57a2#loio4c4cd99af9b14e08bb72470cc7cabff4 Creating
	 * Entities documentation} for comprehensive information on the topic.
	 *
	 * For each created entry a request is created and stored in a request queue.
	 * The request queue can be submitted by calling {@link #submitChanges}. As long as the context
	 * is transient (see {@link sap.ui.model.odata.v2.Context#isTransient}),
	 * {@link sap.ui.model.odata.v2.ODataModel#resetChanges} with the
	 * <code>bDeleteCreatedEntities</code> parameter set to <code>true</code> can be used to delete
	 * the created entity again.
	 *
	 * If the creation of the entity on the server failed, it is repeated automatically.
	 *
	 * The optional parameter <code>mParameters.properties</code> can be used as follows:
	 * <ul>
	 *   <li><code>properties</code> could be an array containing the property names which should be
	 *     included in the new entry. Other properties defined in the entity type won't be included.
	 *   </li>
	 *   <li><code>properties</code> could be an object which includes the desired properties and
	 *     the corresponding values which should be used for the created entry. </li>
	 * </ul>
	 * If <code>properties</code> is not specified, all properties in the entity type will be
	 * included in the created entry.
	 *
	 * If there are no values specified, the properties will have <code>undefined</code> values.
	 *
	 * The <code>properties</code> can be modified via property bindings relative to the returned
	 * context instance.
	 *
	 * The parameter <code>expand</code> is supported since 1.78.0. If this parameter is set, the
	 * given navigation properties are expanded automatically with the same $batch request in which
	 * the POST request for the creation is contained. Ensure that the batch mode is used and the
	 * back-end service supports GET requests relative to a content ID outside the changeset.
	 * The success and error callback functions are called only once, even if there are two requests
	 * in the <code>$batch</code> related to a single call of {@link #createEntry}:
	 * <ul>
	 *   <li>a POST request for creating an entity,</li>
	 *   <li>a GET request for requesting the navigation properties for the just created entity.
	 *   </li>
	 * </ul>
	 * The following outcomes are possible:
	 * <ul>
	 *   <li>If both requests succeed, the success handler is called with the merged data of the
	 *     POST and the GET request and with the response of the POST request.</li>
	 *   <li>If the POST request fails, the GET request also fails. In that case the error callback
	 *     handler is called with the error response of the POST request.</li>
	 *   <li>If the POST request succeeds but the GET request for the navigation properties fails,
	 *     the success handler is called with the data and the response of the POST request. The
	 *     response object of the success handler call and the response parameter of the
	 *     corresponding <code>requestFailed</code> and <code>requestCompleted</code> events have an
	 *     additional property <code>expandAfterCreateFailed</code> set to <code>true</code>.
	 *   </li>
	 * </ul>
	 *
	 * Note: If a server requires a property in the request, you must supply this property in the
	 * initial data, for example if the server requires a unit for an amount. This also applies if
	 * this property has a default value.
	 *
	 * Note: Deep create is only supported since 1.108.0, where "deep create" means creation of a
	 * sub-entity for a navigation property of a transient, not yet persisted root entity. Before
	 * 1.108.0, the sub-entity had to be created after the transient entity had been saved
	 * successfully in the back-end system. Since 1.108.0, a deep create is triggered when
	 * the <code>sPath</code> parameter is a navigation property for the entity type associated with
	 * the transient context given in <code>mParameters.context</code>. The payload of the OData
	 * request to create the root entity then contains its sub-entities. On creation of a
	 * sub-entity, only the <code>sPath</code>, <code>mParameters.context</code> and
	 * <code>mParameters.properties</code> method parameters are allowed;
	 * the context given in <code>mParameters.context</code> must not be inactive.
	 *
	 * @param {string} sPath
	 *   The path to the EntitySet
	 * @param {object} mParameters
	 *   A map of the following parameters:
	 * @param {string} [mParameters.batchGroupId]
	 *   Deprecated - use <code>groupId</code> instead
	 * @param {string} [mParameters.changeSetId]
	 *   The ID of the <code>ChangeSet</code> that this request should belong to
	 * @param {sap.ui.model.Context} [mParameters.context]
	 *   The binding context
	 * @param {function} [mParameters.created]
	 *   The callback function that is called after the metadata of the service is loaded and the
	 *   {@link sap.ui.model.odata.v2.Context} instance for the newly created entry is available;
	 *   The {@link sap.ui.model.odata.v2.Context} instance for the newly created entry is passed as
	 *   the first and only parameter.
	 * @param {function} [mParameters.error]
	 *   The error callback function
	 * @param {string} [mParameters.expand]
	 *   A comma-separated list of navigation properties to be expanded for the newly created
	 *   entity; since 1.78.0.<br />
	 *   The navigation properties are requested with an additional GET request in the same
	 *   <code>$batch</code> request as the POST request for the entity creation; the given
	 *   <code>mParameters.headers</code> are not considered in the GET request.<br />
	 *   <strong>Note:</strong> The following prerequisites must be fulfilled:
	 *   <ul>
	 *     <li>batch mode must be enabled; see constructor parameter <code>useBatch</code>,</li>
	 *     <li>the back-end service must support the "Content-ID" header,</li>
	 *     <li>the back end must allow GET requests relative to this content ID outside the
	 *       changeset within the <code>$batch</code> request.</li>
	 *   </ul>
	 * @param {string} [mParameters.groupId]
	 *   The ID of a request group; requests belonging to the same group will be bundled in one
	 *   batch request
	 * @param {Object<string,string>} [mParameters.headers]
	 *   A map of headers
	 * @param {boolean} [mParameters.inactive]
	 *   Whether the created context is inactive. An inactive context will only be sent to the
	 *   server after the first property update. From then on it behaves like any other created
	 *   context. Supported since 1.98.0
	 * @param {object|string[]} [mParameters.properties]
	 *   The initial values of the entry, or an array that specifies a list of property names to be
	 *   initialized with <code>undefined</code>; <b>Note:</b> Passing a list of property names is
	 *   deprecated since 1.120; pass the initial values as an object instead
	 * @param {boolean} [mParameters.refreshAfterChange]
	 *   Whether to update all bindings after submitting this change operation, see
	 *   {@link #setRefreshAfterChange}; if given, this overrules the model-wide
	 *   <code>refreshAfterChange</code> flag for this operation only; since 1.46
	 * @param {function} [mParameters.success]
	 *   The success callback function
	 * @param {Object<string,string>} [mParameters.urlParameters]
	 *   A map of URL parameters
	 *
	 * @return {sap.ui.model.odata.v2.Context|undefined}
	 *   An OData V2 context object that points to the newly created entry; or
	 *   <code>undefined</code> if the service metadata are not yet loaded or if a
	 *   <code>created</code> callback parameter is given
	 * @throws {Error}
	 *   If:
	 *   <ul>
	 *     <li>The <code>expand</code> parameter is used but the batch mode is disabled, or
	 *     <li>in the case of a deep create:
	 *     <ul>
	 *       <li>If an unsupported parameter is used, or
	 *       <li>the <code>sPath</code> parameter is either no navigation property or a navigation
	 *         property with single cardinality for the entity type associated with the given
	 *         <code>mParameters.context</code>, or
	 *       <li><code>mParameters.context</code> is inactive.
	 *     </ul>
	 *   </ul>
	 *
	 * @public
	 */
	ODataModel.prototype.createEntry = function (sPath, mParameters) {
		var bCanonical, sChangeSetId, oContext, fnCreated, pCreate, fnCreatedPromiseResolve,
			bDeepCreate, sDeepPath, oEntityMetadata, fnError, sExpand, sGroupId, mHeaders,
			bInactive, bIsCollection, sKey, sNormalizedPath, vProperties, bRefreshAfterChange,
			oRequest, mRequests, fnSuccess, sUrl, aUrlParams, mUrlParams,
			oEntity = {},
			sMethod = "POST",
			that = this;

		function addEntityToCacheAndCreateContext(oTransientParent) {
			sKey = that._addEntity(merge({}, oEntity));
			if (!bInactive) {
				that.mChangedEntities[sKey] = oEntity;
			}
			return that.getContext("/" + sKey, sDeepPath, pCreate, bInactive, oTransientParent);
		}

		function checkDeepCreatePreconditions() {
			var oSrcEntityType;

			if (bDeepCreate) {
				oSrcEntityType = that.oMetadata._getEntityTypeByPath(oContext.getPath());
				if (!that.oMetadata._getNavigationPropertyNames(oSrcEntityType).includes(sPath)) {
					throw new Error("Cannot create entity; path '" + sPath
						+ "' is not a navigation property of '" + oSrcEntityType.name + "'");
				}
				if (!bIsCollection) {
					throw new Error("Cannot create entity; deep create on navigation property '"
					+ sPath + "' with single cardinality is not supported");
				}
			}
		}

		function create() {
			var oCreateData, oCreatedContext, oCreateResponse, oEntitySetMetadata, sEntityType,
				sEntityUri, mExpandHeaders, oExpandRequest, oGroupInfo, oParentEntity,
				bTransitionMessagesOnly, sUID,
				bCreateFailed = false,
				fnErrorFromParameters = fnError,
				fnSuccessFromParameters = fnSuccess;

			bCanonical = that._isCanonicalRequestNeeded(bCanonical);
			mHeaders = Object.assign({}, mHeaders);
			aUrlParams = ODataUtils._createUrlParamsArray(mUrlParams);
			if (!sPath.startsWith("/") && !oContext) {
				sPath = "/" + sPath;
			}
			sNormalizedPath = that._normalizePath(sPath, oContext, bCanonical);
			sDeepPath = that.resolveDeep(sPath, oContext);
			bIsCollection = that.oMetadata._isCollection(sDeepPath);
			checkDeepCreatePreconditions();
			oEntityMetadata = that.oMetadata._getEntityTypeByPath(sNormalizedPath);
			if (!oEntityMetadata) {
				assert(oEntityMetadata, "No Metadata for collection " + sNormalizedPath + " found");
				return undefined;
			}
			oEntity = bDeepCreate ? {} : that.getForeignKeysFromReferentialConstraints(sNormalizedPath);
			if (typeof vProperties === "object" && !Array.isArray(vProperties)) {
				oEntity = merge(oEntity, vProperties);
			}
			sEntityType = oEntityMetadata.entityType;
			oEntitySetMetadata = that.oMetadata._getEntitySetByType(oEntityMetadata);
			sUID = uid();
			sKey = oEntitySetMetadata.name + "('" + sUID + "')";
			sEntityUri = that.sServiceUrl + '/' + sKey;
			if (bIsCollection) {
				sDeepPath = sDeepPath + "('" + sUID + "')";
			}
			if (bDeepCreate) {
				oParentEntity = that._getObject(oContext.getPath());
				sChangeSetId = oParentEntity.__metadata.created.changeSetId;
				sGroupId = oParentEntity.__metadata.created.groupId;
				oEntity.__metadata = {
					type : sEntityType,
					uri : sEntityUri,
					created : {
						changeSetId : sChangeSetId,
						groupId : sGroupId
					}
				};
				oCreatedContext = addEntityToCacheAndCreateContext(oContext);
				oContext.addSubContext(sPath, oCreatedContext, bIsCollection);

				return oCreatedContext;
			}
			if (sExpand) {
				mHeaders["Content-ID"] = sUID;
				fnSuccess = function (oData, oCreateResponse0) {
					if (!oCreateData) {
						// successful POST, wait for GET
						oCreateData = oData;
						oCreateResponse = oCreateResponse0;
						return;
					}
					// successful GET after successful POST -> call success handler with merged data
					// successful GET after a failed POST cannot occur
					if (fnSuccessFromParameters) {
						oData = Object.assign({}, oCreateData, oData);
						fnSuccessFromParameters(oData, oCreateResponse);
					}
					fnCreatedPromiseResolve();
				};
				fnError = function (oError) {
					if (oCreateData) {
						// failed GET after successful POST -> call success handler with the data of
						// the POST request and mark the response with expandAfterCreateFailed=true
						oCreateResponse.expandAfterCreateFailed = true;
						oError.expandAfterCreateFailed = true;
						Log.error("Entity creation was successful but expansion of navigation"
							+ " properties failed", oError, sClassName);
						if (fnSuccessFromParameters) {
							fnSuccessFromParameters(oCreateData, oCreateResponse);
						}
						fnCreatedPromiseResolve();

						return;
					}
					if (!bCreateFailed) {
						// failed POST -> remember to skip the following failed GET and call the
						// error handler
						bCreateFailed = true;
						if (fnErrorFromParameters) {
							fnErrorFromParameters(oError);
						}
					} else {
						// failed GET after a failed POST -> mark the error response with
						// expandAfterCreateFailed=true that it can be passed to requestFailed and
						// requestCompleted event handlers
						oError.expandAfterCreateFailed = true;
						// reset flag, handlers may be called again when retrying the create
						bCreateFailed = false;
					}
				};
			} else {
				fnSuccess = function (oData, oCreateResponse) {
					if (fnSuccessFromParameters) {
						fnSuccessFromParameters(oData, oCreateResponse);
					}
					fnCreatedPromiseResolve();
				};
			}
			// fallback to groups as defined in mChangeGroups; using path is OK as we don't have an
			// entity yet and the entity type can be derived from the path to determine the group ID
			oGroupInfo = that._resolveGroup(sNormalizedPath);
			sGroupId = sGroupId || oGroupInfo.groupId;
			sChangeSetId = sChangeSetId || oGroupInfo.changeSetId;
			bRefreshAfterChange = that._getRefreshAfterChange(bRefreshAfterChange, sGroupId);
			bTransitionMessagesOnly = that._isTransitionMessagesOnly(sGroupId);
			if (bTransitionMessagesOnly || sExpand) {
				mHeaders["sap-messages"] = "transientOnly";
			}
			oEntity.__metadata = {
				type : sEntityType,
				uri : sEntityUri,
				created : {
					changeSetId : sChangeSetId,
					error : fnError,
					groupId : sGroupId,
					headers : mHeaders,
					key : sNormalizedPath.substring(1), //store path for later POST
					refreshAfterChange : bRefreshAfterChange,
					success : fnSuccess,
					urlParameters : mUrlParams
				},
				deepPath : sDeepPath
			};
			pCreate = new SyncPromise(function (resolve, reject) {
				fnCreatedPromiseResolve = function () {
					if (!that.oCreatedContextsCache.getCacheInfo(oCreatedContext)) {
						// If ODataModel#createEntry is called by ODataListBinding#create, the
						// created context is added to the created contexts cache and has to keep
						// the create promise until the context gets removed from the cache, see
						// sap.ui.model.odata.v2._CreatedContextsCache#removePersistedContexts.
						// If the context is not in the cache ODataModel#createEntry has been called
						// directly and the create promise has to be reset after successful
						// creation.
						oCreatedContext.resetCreatedPromise();
					}
					if (oCreatedContext.hasSubContexts()) {
						// _processSuccess already removes this entity change, therefore one must
						// not call resetChanges with oCreatedContext.getPath()
						that.resetChanges(oCreatedContext.getSubContextsAsPath(), undefined, true);
					}
					resolve();
				};
				oEntity.__metadata.created.abort = reject;
			});
			pCreate.catch(function () {
				// avoid uncaught in promise if the caller of #createEntry does not use the promise
			});
			oCreatedContext = addEntityToCacheAndCreateContext();
			sUrl = that._createRequestUrlWithNormalizedPath(sNormalizedPath, aUrlParams, that.bUseBatch);
			oRequest = that._createRequest(sUrl, sDeepPath, sMethod, mHeaders, oEntity);

			if (sExpand) {
				mExpandHeaders = that._getHeaders(undefined, true);
				if (bTransitionMessagesOnly) {
					mExpandHeaders["sap-messages"] = "transientOnly";
				}
				oExpandRequest = that._createRequest("$" + sUID + "?"
						+ ODataUtils._encodeURLParameters({$expand : sExpand, $select : sExpand}),
					"/$" + sUID, "GET", mExpandHeaders, null, undefined, undefined, true);
				oExpandRequest.contentID = sUID;
				oRequest.expandRequest = oExpandRequest;
				oRequest.contentID = sUID;
				oEntity.__metadata.created.expandRequest = oExpandRequest;
				oEntity.__metadata.created.contentID = sUID;
			}

			oRequest.key = sKey;
			oRequest.created = true;

			mRequests = that.mRequests;
			if (sGroupId in that.mDeferredGroups) {
				mRequests = that.mDeferredRequests;
			}

			that.oMetadata.loaded().then(function () {
				oCreatedContext.fetchActivated().then(function () {
					var oRequestHandle = {
							abort: function() {
								if (oRequest) {
									oRequest._aborted = true;
									if (oRequest.expandRequest) {
										oRequest.expandRequest._aborted = true;
									}
								}
							}
						};
					that._pushToRequestQueue(mRequests, sGroupId, sChangeSetId, oRequest, fnSuccess,
						fnError, oRequestHandle, bRefreshAfterChange);
					that._processRequestQueueAsync(that.mRequests);
				});
			});

			return oCreatedContext;
		}

		if (mParameters) {
			vProperties = mParameters.properties;
			sGroupId = mParameters.groupId || mParameters.batchGroupId;
			sChangeSetId = mParameters.changeSetId;
			oContext  = mParameters.context;
			fnSuccess = mParameters.success;
			fnError   = mParameters.error;
			fnCreated = mParameters.created;
			mHeaders  = mParameters.headers;
			mUrlParams = mParameters.urlParameters;
			bRefreshAfterChange = mParameters.refreshAfterChange;
			bCanonical = mParameters.canonicalRequest;
			sExpand = mParameters.expand;
			bInactive = mParameters.inactive;
		}
		if (sExpand && !this.bUseBatch) {
			throw new Error("The 'expand' parameter is only supported if batch mode is used");
		}

		bDeepCreate = oContext && oContext.isTransient && oContext.isTransient();
		if (bDeepCreate) {
			Object.keys(mParameters).forEach(function (sParameterKey) {
				if (!aDeepCreateParametersAllowlist.includes(sParameterKey)) {
					throw new Error("deep create, unsupported parameter: " + sParameterKey);
				}
			});
			if (oContext.isInactive()) {
				throw new Error("deep create, context must not be inactive");
			}
		}

		// If no callback function is provided context must be returned synchronously
		if (fnCreated) {
			this.oMetadata.loaded().then(function() {
				fnCreated(create());
			});
		} else if (this.oMetadata.isLoaded()) {
			return create();
		} else {
			Log.error("Tried to use createEntry without created-callback, before metadata is "
				+ "available!");
		}

		return undefined;
	};

	/**
	 * Gets an object with the values for the foreign keys defined by referential constraints for the given path.
	 *
	 * @param {string} sNormalizedPath
	 *   The absolute normalized path to create an entity, see {@link #_normalizePath}
	 * @returns {Object<string, any>}
	 *   An object containing the values from the parent entity for the properties defined in the association's
	 *   referential constraints; if there are no referential constraints defined an empty object is returned
	 * @private
	 */
	ODataModel.prototype.getForeignKeysFromReferentialConstraints = function (sNormalizedPath) {
		const mSplitPath = this.oMetadata._splitByLastNavigationProperty(sNormalizedPath);

		if (mSplitPath.lastNavigationProperty) {
			// check referential constraints
			const oParentEntityType = this.oMetadata._getEntityTypeByName(mSplitPath.pathBeforeLastNavigationProperty);
			const mSource2TargetProperty = this.oMetadata._getReferentialConstraintsMapping(oParentEntityType,
				mSplitPath.lastNavigationProperty.slice(1));
			const oData = this._getObject(mSplitPath.pathBeforeLastNavigationProperty);
			if (oData) {
				return Object.keys(mSource2TargetProperty).reduce((oResult, sSourcePropertyName) => {
					if (oData[sSourcePropertyName]) {
						oResult[mSource2TargetProperty[sSourcePropertyName]] = oData[sSourcePropertyName];
					}
					return oResult;
				}, {});
			}
		}
		return {};
	};
	/**
	 * Returns whether the given entity has been created using createEntry.
	 * @param {object} oEntity The entity to check
	 * @returns {boolean} Returns whether the entity is created
	 * @private
	 */
	ODataModel.prototype._isCreatedEntity = function(oEntity) {
		return !!(oEntity && oEntity.__metadata && oEntity.__metadata.created);
	};

	/**
	 * Remove URL params from path and make path absolute if not already
	 *
	 * @param {string} sPath The binding path
	 * @param {sap.ui.model.Context} [oContext] The binding context
	 * @param {boolean} bCanonical Whether the binding path should be resolved canonical or not
	 * @returns {string} The resolved path
	 * @private
	 */
	ODataModel.prototype._normalizePath = function(sPath, oContext, bCanonical) {
		// remove query params from path if any
		if (sPath && sPath.indexOf('?') !== -1 ) {
			sPath = sPath.substr(0, sPath.indexOf('?'));
		}
		if (!oContext && !sPath.startsWith("/")) {
			Log.fatal(this + " path " + sPath + " must be absolute if no Context is set");
		}
		return this.resolve(sPath, oContext, bCanonical) || this.resolve(sPath, oContext);
	};

	/**
	 * Whether all affected bindings are refreshed after a change operation.
	 *
	 * This flag can be overruled on request level by providing the <code>refreshAfterChange</code>
	 * parameter to the corresponding function (for example {@link #update}).
	 *
	 * @returns {boolean} Whether to automatically refresh after changes
	 * @public
	 * @since 1.46.0
	 */
	ODataModel.prototype.getRefreshAfterChange = function () {
		return this.bRefreshAfterChange;
	};

	/**
	 * Defines whether all affected bindings are refreshed after a change operation.
	 *
	 * This flag can be overruled on request level by providing the <code>refreshAfterChange</code>
	 * parameter to the corresponding function (for example {@link #update}).
	 *
	 * @param {boolean} bRefreshAfterChange Whether to automatically refresh after changes
	 * @public
	 * @since 1.16.3
	 */
	ODataModel.prototype.setRefreshAfterChange = function (bRefreshAfterChange) {
		this.bRefreshAfterChange = bRefreshAfterChange;
	};

	/**
	 * The error object passed to the retry after callback.
	 *
	 * @typedef {Error} module:sap/ui/model/odata/v2/RetryAfterError
	 *
	 * @property {string} message Error message returned by the 503 HTTP status response
	 * @property {Date} retryAfter The earliest point in time the request may be repeated
	 *
	 * @private
	 * @ui5-restricted sap.suite.ui.generic.template
	 * @since 1.127.0
	 */

	/**
	 * Sets a "Retry-After" handler, which is called when an OData request fails with HTTP status
	 * 503 (Service Unavailable) and the response has a "Retry-After" header.
	 *
	 * The handler is called with an <code>Error</code> having a property <code>retryAfter</code> of
	 * type <code>Date</code>, which is the earliest point in time when the request should be
	 * repeated. The handler has to return a promise. With this promise, you can control the
	 * repetition of all pending requests including the failed HTTP request. If the promise is
	 * resolved, the requests are repeated; if it is rejected, the requests are not repeated. If it
	 * is rejected with the same <code>Error</code> reason as previously passed to the handler, then
	 * this reason is reported to the message model.
	 *
	 * <b>Note:</b>
	 * For APIs, like e.g. {@link #submitChanges}, which return an object having an <code>abort</code>
	 * function to abort the request triggered by the API, this abort function must not be called as
	 * long as the above promise is pending. Otherwise an error will be thrown.
	 *
	 * @param {function(module:sap/ui/model/odata/v2/RetryAfterError):Promise<undefined>} fnRetryAfter
	 *   A "Retry-After" handler
	 *
	 * @private
	 * @ui5-restricted sap.suite.ui.generic.template
	 * @since 1.127.0
	 */
	ODataModel.prototype.setRetryAfterHandler = function (fnRetryAfter) {
		this.fnRetryAfter = fnRetryAfter;
	};

	/**
	 * Checks if the given path points to a list or to a single entry
	 * @param {string} sPath The binding path
	 * @param {sap.ui.model.Context} [oContext] The binding context
	 * @returns {boolean} Whether path points to a list
	 * @private
	 */
	ODataModel.prototype.isList = function(sPath, oContext) {
		sPath = this.resolve(sPath, oContext);
		return sPath && sPath.substr(sPath.lastIndexOf("/")).indexOf("(") === -1;
	};

	/**
	 * Determines if a given binding path is a metadata path
	 *
	 * @param {string} sPath Resolved binding path
	 * @returns {boolean} bIsMetadataPath True if binding path is a metadata path starting with '/#'
	 *
	 */
	ODataModel.prototype._isMetadataPath = function(sPath) {
		var bIsMetadataPath = false;
		if (sPath && sPath.indexOf('/#') > -1)  {
			bIsMetadataPath = true;
		}
		return bIsMetadataPath;
	};

	/**
	 * Checks if path points to a metamodel property.
	 *
	 * @param {string} sPath The binding path
	 * @returns {boolean} Whether path points to a metamodel property
	 * @private
	 */
	ODataModel.prototype.isMetaModelPath = function(sPath) {
		return sPath.indexOf("##") == 0 || sPath.indexOf("/##") > -1;
	};

	/**
	 * Wraps the OData.request method and keeps track of pending requests.
	 *
	 * @param {object} oRequest The request object
	 * @param {function} fnSuccess Success callback function
	 * @param {function} fnError Error callback function
	 * @param {object} oHandler The request handler object
	 * @param {object} oHttpClient The HttpClient object
	 * @param {object} oMetadata The metadata object
	 * @param {boolean} [bSkipHandleTracking] Whether the request is excluded from the tracking of request handles
	 * @returns {object} The request handle
	 * @private
	 */
	ODataModel.prototype._request = function(oRequest, fnSuccess, fnError, oHandler, oHttpClient, oMetadata,
			bSkipHandleTracking) {
		var oRequestHandle;

		if (oRequest.fnRequest) {
			const fnRequest = oRequest.fnRequest;
			delete oRequest.fnRequest;
			return fnRequest(oRequest, fnSuccess, fnError, oHandler, oHttpClient, oMetadata,
				/*bSkipHandleTracking*/true);
		}

		if (this.bDestroyed) {
			return {
				abort: function() {}
			};
		}

		var that = this;

		function wrapHandler(fn) {
			return function() {
				// request finished, remove request handle from pending request array
				if (that.aPendingRequestHandles){
					var iIndex = that.aPendingRequestHandles.indexOf(oRequestHandle);
					if (iIndex > -1) {
						that.aPendingRequestHandles.splice(iIndex, 1);
					}
				}

				// call original handler method
				if (!(oRequestHandle && oRequestHandle.bSuppressErrorHandlerCall)) {
					fn.apply(this, arguments);
				}
			};
		}

		function handle503Error(fnError0) {
			return function (oErrorResponse) {
				if (that.checkAndProcessRetryAfterError(oRequest, oErrorResponse, fnSuccess, fnError0, oHandler,
						oHttpClient, oMetadata, oRequestHandle, bSkipHandleTracking)) {
					return;
				}
				fnError0(oErrorResponse);
			};
		}

		if (this.pRetryAfter) {
			oRequestHandle = {abort() {}};
			this.pRetryAfter.then(() => {
				oRequestHandle.abort =
					this._request(oRequest, fnSuccess, fnError, oHandler, oHttpClient, oMetadata,
						bSkipHandleTracking).abort;
			}, (oReason) => {
				this.onRetryAfterRejected(fnError, undefined, oReason);
			});
		} else {
			// create request with wrapped handlers
			oRequestHandle = OData.request(
				oRequest,
				wrapHandler(fnSuccess || OData.defaultSuccess),
				wrapHandler(handle503Error(fnError || OData.defaultError)),
				oHandler,
				oHttpClient,
				oMetadata
			);

			if (!bSkipHandleTracking && oRequest.async !== false) {
				this.aPendingRequestHandles.push(oRequestHandle);
			}
		}

		return oRequestHandle;
	};

	/**
	 * @see sap.ui.model.Model.prototype.destroy
	 * @public
	 */
	ODataModel.prototype.destroy = function() {
		this.bDestroyed = true;

		Model.prototype.destroy.apply(this, arguments);

		// Abort pending requests
		if (this.aPendingRequestHandles) {
			for (var i = this.aPendingRequestHandles.length - 1; i >= 0; i--) {
				var oRequestHandle = this.aPendingRequestHandles[i];
				if (oRequestHandle && oRequestHandle.abort) {
					oRequestHandle.bSuppressErrorHandlerCall = true;
					oRequestHandle.abort();
				}
			}
			delete this.aPendingRequestHandles;
		}
		if (this.sMetadataLoadEvent) {
			clearTimeout(this.sMetadataLoadEvent);
		}
		if (this.oMetadataFailedEvent) {
			clearTimeout(this.oMetadataFailedEvent);
		}

		if (this.oMetadata) {
			this.oMetadata.detachFailed(this.onMetadataFailed);
			// Only destroy metadata, if request is still running and no other models
			// are registered to it
			if (!this.oMetadata.isLoaded() && !this.oMetadata.hasListeners("loaded")) {
				this.oMetadata.destroy();
				delete this.oSharedMetaData.oMetadata;
			}
			delete this.oMetadata;
			delete this.pMetadataLoaded;
		}

		if (this.oMetaModel) {
			this.oMetaModel.destroy();
			delete this.oMetaModel;
		}

		if (this.oAnnotations) {
			this.oAnnotations.detachSomeLoaded(this.onAnnotationsLoaded);
			this.oAnnotations.detachAllFailed(this.onAnnotationsFailed);

			this.oAnnotations.destroy();
			delete this.oAnnotations;
			delete this.pAnnotationsLoaded;
		}

		if (this.oMessageParser) {
			this.oMessageParser.destroy();
			delete this.oMessageParser;
		}
	};

	/**
	 * Setting request groups as deferred. <b>Note:</b> This will overwrite existing deferred
	 * groups, including the default deferred group "changes".
	 *
	 * Requests that belong to a deferred group will be sent by explicitly calling
	 * {@link #submitChanges}.
	 *
	 * @param {array} aGroupIds The array of deferred group IDs; the default is: <code>["changes"]</code>
	 * @public
	 */
	ODataModel.prototype.setDeferredGroups = function(aGroupIds) {
		var that = this;
		this.mDeferredGroups = {};
		each(aGroupIds, function(iIndex,sGroupId){
			that.mDeferredGroups[sGroupId] = sGroupId;
		});
	};

	/**
	 * Returns the array of group IDs that are set as deferred.
	 *
	 * @returns {array} aGroupIds The array of deferred group IDs
	 * @public
	 */
	ODataModel.prototype.getDeferredGroups = function() {
		return Object.keys(this.mDeferredGroups);
	};

	/**
	 * Definition of groups per entity type for two-way binding changes. <b>Note:</b> This will overwrite the existing
	 * change group definition, including the default <code>{"*":{groupId: "changes"}}</code>.
	 *
	 * @param {Object<string,sap.ui.model.odata.v2.ODataModel.ChangeGroupDefinition>} mGroups
	 *   Maps an entity name to the definition of the batch group for two-way binding changes; use "*" as entity name to
	 *   define a default for all entities not contained in the map
	 * @public
	 */
	ODataModel.prototype.setChangeGroups = function(mGroups) {
		this.mChangeGroups = mGroups;
	};

	/**
	 * Returns the definition of groups per entity type for two-way binding changes
	 * @returns {Object<string,sap.ui.model.odata.v2.ODataModel.ChangeGroupDefinition>}
	 *   Definition of groups for two-way binding changes, keyed by entity names.
	 * @public
	 */
	ODataModel.prototype.getChangeGroups = function() {
		return this.mChangeGroups;
	};

	/**
	 * Sets the {@link sap.ui.core.message.MessageParser} that is invoked upon every back-end request.
	 *
	 * This message parser analyzes the response and notifies {@link module:sap/ui/core/Messaging} about added and deleted messages.
	 *
	 * @param {object|null} [oParser] The {@link sap.ui.core.message.MessageParser} instance that parses the responses and adds messages to {@link module:sap/ui/core/Messaging}
	 * @return {this} Model instance for method chaining
	 */
	ODataModel.prototype.setMessageParser = function(oParser) {
		if (!(oParser instanceof MessageParser)) {
			Log.error("Given MessageParser is not of type sap.ui.core.message.MessageParser");
			return this;
		}
		oParser.setProcessor(this);
		this.oMessageParser = oParser;
		return this;
	};

	/**
	 * Gives the back-end response to the <code>MessageParser</code> in case there is one attached.
	 *
	 * @param {object} oResponse The response
	 * @param {object} oRequest The request
	 * @param {object} mGetEntities New entities from the response
	 * @param {object} mChangeEntities Changed entities from the response
	 *
	 * @private
	 */
	ODataModel.prototype._parseResponse = function(oResponse, oRequest, mGetEntities,
			mChangeEntities) {
		try {
			if (!this.oMessageParser) {
				this.oMessageParser = new ODataMessageParser(this.sServiceUrl, this.oMetadata,
					!!this.bPersistTechnicalMessages);
				this.oMessageParser.setProcessor(this);
			}
			// Parse response and delegate messages to the set message parser
			this.oMessageParser.parse(oResponse, oRequest, mGetEntities, mChangeEntities,
				this.bIsMessageScopeSupported);
		} catch (ex) {
			Log.error("Error parsing OData messages: " + ex);
		}
	};

	/**
	 * Register function calls that should be called after an update (e.g. calling <code>dataReceived</code> event of a binding)
	 * @param {function} oFunction The callback function
	 * @private
	 */
	ODataModel.prototype.callAfterUpdate = function(oFunction) {
		this.aCallAfterUpdate.push(oFunction);
	};

	/**
	 * Returns an instance of an OData meta model which offers a unified access to both OData V2
	 * metadata and V4 annotations. It uses the existing {@link sap.ui.model.odata.ODataMetadata}
	 * as a foundation and merges V4 annotations from the existing
	 * {@link sap.ui.model.odata.v2.ODataAnnotations} directly into the corresponding model element.
	 *
	 * <b>BEWARE:</b> Access to this OData meta model will fail before the promise returned by
	 * {@link sap.ui.model.odata.ODataMetaModel#loaded loaded} has been resolved!
	 *
	 * @public
	 * @returns {sap.ui.model.odata.ODataMetaModel} The meta model for this <code>ODataModel</code>
	 */
	ODataModel.prototype.getMetaModel = function() {
		var that = this;
		if (!this.oMetaModel) {
			this.oMetaModel = new ODataMetaModel(this.oMetadata, this.oAnnotations, this);
			// Call checkUpdate when metamodel has been loaded to update metamodel bindings
			this.oMetaModel.loaded().then(function() {
				that.bMetaModelLoaded = true;
				// Update metamodel bindings only
				that.checkUpdate(false, false, null, true);
			}, function (oError) {
				var sMessage = oError.message,
					sDetails;

				if (!sMessage && oError.xmlDoc && oError.xmlDoc.parseError) {
					sMessage = oError.xmlDoc.parseError.reason;
					sDetails = oError.xmlDoc.parseError.srcText;
				}
				Log.error("error in ODataMetaModel.loaded(): " + sMessage, sDetails, sClassName);
			});
		}
		return this.oMetaModel;
	};

	/**
	 * Returns the original value for the property with the given path and context.
	 * The original value is the value that was last responded by the server.
	 *
	 * @param {string} sPath The path/name of the property
	 * @param {object} [oContext] The context if available to access the property value
	 * @returns {any} the value of the property
	 * @public
	 */
	ODataModel.prototype.getOriginalProperty = function(sPath, oContext) {
		return this._getObject(sPath, oContext, true);
	};

	/**
	 * Returns the nearest entity of a path relative to the given context.
	 *
	 * Additional entity information will be passed back to the given <code>oEntityInfo</code> object if
	 * a nearest entity exists.
	 *
	 * @param {string} sPath path to an entity
	 * @param {sap.ui.model.Context} [oContext] Context to resolve a relative path against
	 * @param {object} [oEntityInfo] Object that will receive information about the nearest entity
	 * @param {string} [oEntityInfo.key] The key of the entity
	 * @param {string} [oEntityInfo.propertyPath] The property path within the entity
	 * @return {object} The nearest entity object or <code>null</code> if no entity can be resolved
	 */
	ODataModel.prototype.getEntityByPath = function(sPath, oContext, oEntityInfo) {
		var sKey,
			sResolvedPath = Model.prototype.resolve.call(this,sPath, oContext);

		if (!sResolvedPath) {
			return null;
		}
		var aParts = sResolvedPath.split("/"),
			oEntity = null,
			aPropertyPath = [];
		while (aParts.length > 0)  {
			var sEntryPath = aParts.join("/"),
				oObject = this._getObject(sEntryPath);
			if (isPlainObject(oObject)) {
				sKey = this._getKey(oObject);
				if (sKey) {
					oEntity = oObject;
					break;
				}
			}
			aPropertyPath.unshift(aParts.pop());
		}
		if (oEntity) {
			oEntityInfo.propertyPath = aPropertyPath.join("/");
			oEntityInfo.key = sKey;
			return oEntity;
		}
		return null;
	};

	/**
	 * Check canonical path cache for possible shorter representations of the given path.
	 *
	 * @param {string} sPath Path, which is checked.
	 * @return {string|undefined} A shorter path or undefined.
	 *
	 * @example
	 * sPath = a(1)/b(2)/toC/ToD
	 * 1. Try to match this path.
	 * 2. If no matching cache entry was found, iteratively try to match the path shorten by one segment:
	 *  a) a(1)/b(2)/toC
	 *  b) a(1)/b(2)
	 * 	...
	 * 3. If a matching cache entry was found, recursively check also this new path for shorter matches.
	 *  E.g. following entry found in cache: "a(1)/b(2)" => "f(123)"
	 *	a) f(123)/toC/ToD
	 *  b) f(123)/toC
	 * 	...
	 * @private
	 */

	ODataModel.prototype.resolveFromCache = function(sPath){
		if (!this.mPathCache){
			return undefined;
		}

		var sStartingPath,
			sEndingPathPart = "",
			sCanonicalPath,
			sNextMatch,
			iIndex;

		sCanonicalPath = this.mPathCache[sPath] ? this.mPathCache[sPath].canonicalPath : undefined;
		if (sPath && sCanonicalPath !== sPath) {
			sStartingPath = sCanonicalPath || sPath;
			if (!sCanonicalPath) {
				iIndex = sStartingPath.lastIndexOf("/");
				sEndingPathPart = sStartingPath.substr(iIndex);
				sStartingPath = sStartingPath.substr(0, iIndex);
			}
			sNextMatch = this.resolveFromCache(sStartingPath);

			if (sNextMatch && sNextMatch !== sStartingPath) {
				sCanonicalPath = sNextMatch + sEndingPathPart;
			}
		}
		return sCanonicalPath;
	};

	/**
	 * Resolve the path relative to the given context.
	 *
	 * In addition to {@link sap.ui.model.Model#resolve resolve} a
	 * canonical path can be resolved that will not contain navigation properties.
	 *
	 * @param {string} sPath Path to resolve
	 * @param {sap.ui.model.Context} [oContext] Context to resolve a relative path against
	 * @param {boolean} [bCanonical] If true the canonical path is returned
	 * @return {string} Resolved path, canonical path or undefined
	 */
	ODataModel.prototype.resolve = function(sPath, oContext, bCanonical) {
		var sResolvedPath = Model.prototype.resolve.call(this, sPath, oContext);

		if (sResolvedPath && !this._isMetadataPath(sResolvedPath) && bCanonical) {
			var sCanonicalPath = this.resolveFromCache(sResolvedPath);
			if (!sCanonicalPath){
				//Use metadata to calc canonical path
				sCanonicalPath = this.oMetadata._calculateCanonicalPath(sResolvedPath);
				sCanonicalPath = this.resolveFromCache(sCanonicalPath) || sCanonicalPath;
			}

			this._writePathCache(sResolvedPath, sCanonicalPath);
			return sCanonicalPath;
		}
		return sResolvedPath;
	};

	/**
	 * Resolve the path relative to the given context. If the context contains a parent path
	 * (deepPath), we resolve with this deepPath instead the canonical one.
	 *
	 * @param {string} sPath Path to resolve
	 * @param {sap.ui.model.Context} [oContext] Context to resolve a relative path against
	 * @return {string} Resolved path, canonical path or undefined
	 * @private
	 */
	ODataModel.prototype.resolveDeep = function(sPath, oContext) {
		var sResolvedPath = Model.prototype.resolve.call(this, sPath, oContext);
		if (sPath && !sPath.startsWith("/")) {
			// if sPath is relative we resolve with the deep path of the context - else the path is absolute already
			sResolvedPath = oContext ? oContext.sDeepPath + '/' + sPath : sResolvedPath;
		}
		if (sPath === ""){
			sResolvedPath = oContext ? oContext.sDeepPath : sResolvedPath;
		}

		return sResolvedPath;
	};

	/**
	 * Returns whether a given path relative to the given contexts is in laundering state.
	 *
	 * If data is sent to the server, the data state becomes laundering until the
	 * data was accepted or rejected.
	 *
	 * @param {string} sPath Path to resolve
	 * @param {sap.ui.model.Context} [oContext] Context to resolve a relative path against
	 * @returns {boolean} <code>true</code> if the data in this path is laundering
	 */
	ODataModel.prototype.isLaundering = function(sPath, oContext) {
		var sResolvedPath = this.resolve(sPath, oContext);
		return (sResolvedPath in this.mLaunderingState) && this.mLaunderingState[sResolvedPath] > 0;
	};

	/**
	 * Increases laundering state for a canonical path.
	 * @param {string} sPath The canonical path
	 * @param {object} oChangedEntity The changed entity
	 * @private
	 */
	ODataModel.prototype.increaseLaundering = function(sPath, oChangedEntity) {
		if (!isPlainObject(oChangedEntity)) {
			return;
		}
		for (var n in oChangedEntity) {
			if (n === "__metadata") {
				continue;
			}
			var  oObject = oChangedEntity[n];
			if (isPlainObject(oObject)) {
				this.increaseLaundering(sPath + "/" + n, oObject);
			} else {
				var sTargetPath = sPath + "/" + n;
				if (!(sTargetPath in this.mLaunderingState)) {
					this.mLaunderingState[sTargetPath] = 0;
				}
				this.mLaunderingState[sTargetPath]++;
			}
		}
		if (!(sPath in this.mLaunderingState)) {
			this.mLaunderingState[sPath] = 0;
		}
		this.mLaunderingState[sPath]++;
	};

	/**
	 * Decrease one laundering state for the given canonical path.
	 * @param {string} sPath The canonical path
	 * @param {object} oChangedEntity The changed entity
	 * @private
	 */
	ODataModel.prototype.decreaseLaundering = function(sPath, oChangedEntity) {
		if (!isPlainObject(oChangedEntity)) {
			return;
		}
		for (var n in oChangedEntity) {
			if (n === "__metadata") {
				continue;
			}
			var oObject = oChangedEntity[n],
				sTargetPath = sPath + "/" + n;
			if (isPlainObject(oObject)) {
				this.decreaseLaundering(sTargetPath, oObject);
			} else if (sTargetPath in this.mLaunderingState) {
				this.mLaunderingState[sTargetPath]--;
				if (this.mLaunderingState[sTargetPath] === 0) {
					delete this.mLaunderingState[sTargetPath];
				}
			}
		}
		this.mLaunderingState[sPath]--;
		if (this.mLaunderingState[sPath] === 0) {
			delete this.mLaunderingState[sPath];
		}
	};

	/**
	 * Returns bRefreshAfterChange value for a change operation based on
	 * <code>refreshAfterChange</code> parameter and global <code>bRefreshAfterChange</code> flag
	 * state.
	 *
	 * @param {boolean} bRefreshAfterChange
	 *   Value of the <code>refreshAfterChange</code> parameter of any change operation (for example
	 *   {@link #update})
	 * @param {string} sGroupId
	 *   ID of the request group
	 * @returns {boolean}
	 *   Whether to refresh after change
	 *
	 * @private
	*/
	ODataModel.prototype._getRefreshAfterChange = function(bRefreshAfterChange, sGroupId) {
		// If no bRefreshAfterChange parameter is given given and the request group is not deferred,
		// use the global flag
		if (bRefreshAfterChange === undefined && !(sGroupId in this.mDeferredGroups)) {
			return this.bRefreshAfterChange;
		}
		return bRefreshAfterChange;
	};

	/**
	 * Get all messages for an entity path.
	 *
	 * @param {string} sEntity The entity path or key
	 * @param {boolean} bExcludePersistent Whether persistent messages should be exluded
	 * @returns {object[]|undefined} The messages for the entity
	 * @private
	 */
	ODataModel.prototype.getMessagesByEntity = function(sEntity, bExcludePersistent) {
		var sEntityPath = sEntity,
			aMessages = [],
			sPath;

		function filterMessages(aMessages) {
			var aFilteredMessages = [];
			for (var i = 0; i < aMessages.length; i++) {
				if (!bExcludePersistent || (bExcludePersistent && !aMessages[i].persistent)) {
					aFilteredMessages.push(aMessages[i]);
				}
			}
			return aFilteredMessages;
		}
		//normalize Key
		if (!sEntityPath.startsWith('/')) {
			sEntityPath = '/' + sEntityPath;
		}
		if (this.mMessages) {
			for (sPath in this.mMessages) {
				if (typeof sEntityPath == "string" && sEntityPath.length > 0 && sPath.startsWith(sEntityPath)) {
					aMessages = aMessages.concat(filterMessages(this.mMessages[sPath]));
				}
			}
			return aMessages;
		}
		return null;
	};

	/**
	 * Check if Caching is supported. All URLs must at least provide a 'sap-context-token' query
	 * parameter or a valid cache buster token segment.
	 *
	 * @param {string} sMetadataUrl The metadata URL
	 * @returns {boolean} Whether caching is supported
	 *
	 * @private
	 */
	ODataModel.prototype._cacheSupported = function(sMetadataUrl) {
		var cacheBusterToken = /\/~[\w\-]+~[A-Z0-9]?/;
		var aUrls = [sMetadataUrl];
		//check urls for sap-context-token and cachebuster token
		if (this.sAnnotationURI) {
			if (!Array.isArray(this.sAnnotationURI)) {
				this.sAnnotationURI = [this.sAnnotationURI];
			}
			aUrls = aUrls.concat(this.sAnnotationURI);
		}

		// check for context-token
		aUrls = aUrls.filter(function(sUrl) {
			return sUrl.indexOf("sap-context-token") === -1;
		});
		// check for cache buster token
		aUrls = aUrls.filter(function(sUrl) {
			return !cacheBusterToken.test(sUrl);
		});
		return aUrls.length === 0 ? true : false;
	};

	/**
	 * Create cache key for annotations.
	 *
	 * @param {string} sMetadataUrl The metadata URL
	 * @returns {string} The cache key
	 *
	 * @private
	 */
	ODataModel.prototype._getAnnotationCacheKey = function(sMetadataUrl) {
		var bIgnoreAnnotationsFromMetadata =
				this.bSkipMetadataAnnotationParsing || this.bIgnoreAnnotationsFromMetadata,
			sCacheKey;

		if (this.bUseCache) {
			if (!bIgnoreAnnotationsFromMetadata) {
				sCacheKey = sMetadataUrl + "#annotations";
			}

			if (this.sAnnotationURI) {
				if (!Array.isArray(this.sAnnotationURI)) {
					this.sAnnotationURI = [this.sAnnotationURI];
				}
				this.sAnnotationURI = this.sAnnotationURI.map(function(sUrl) {
					return sUrl + "#annotations";
				});
				sCacheKey = bIgnoreAnnotationsFromMetadata
					? this.sAnnotationURI.join("_")
					: sCacheKey + "_" + this.sAnnotationURI.join("_");
			}
		}
		return sCacheKey;
	};

	/**
	 * Whether the canonical requests calculation is switched on, see the
	 * <code>canonicalRequests</code> parameter of the model constructor.
	 *
	 * @return {boolean} Whether the canonical requests calculation is switched on
	 *
	 * @public
	 */
	ODataModel.prototype.canonicalRequestsEnabled = function() {
		return this.bCanonicalRequests;
	};

	/**
	 * Decreases the internal deferred request counter, if the request is/was deferred.
	 *
	 * @param {object} oRequest The completed request
	 */
	ODataModel.prototype._decreaseDeferredRequestCount = function(oRequest){
		if (oRequest.deferred){
			this.iPendingDeferredRequests--;
		}
	};

	/**
	 * Enable/Disable canonical requests calculation. When enabled, a given
	 * resource path will be shortened as much as possible.
	 *
	 * @param {boolean} bCanonicalRequests Enable/disable canonical request calculation
	 * @private
	 * @ui5-restricted sap.suite.ui.generic
	 */
	ODataModel.prototype.enableCanonicalRequests = function(bCanonicalRequests) {
		this.bCanonicalRequests = !!bCanonicalRequests;
	};

	/**
	 * Returns this model's message scope.
	 *
	 * @returns {sap.ui.model.odata.MessageScope} The message scope
	 *
	 * @public
	 * @see sap.ui.model.odata.MessageScope
	 * @since 1.76.0
	 */
	ODataModel.prototype.getMessageScope = function () {
		return this.sMessageScope;
	};

	/**
	 * Sets this model's message scope.
	 *
	 * @param {sap.ui.model.odata.MessageScope} sMessageScope The message scope
	 * @throws {Error} If an unsupported message scope is provided
	 *
	 * @public
	 * @see sap.ui.model.odata.MessageScope
	 * @since 1.76.0
	 */
	ODataModel.prototype.setMessageScope = function (sMessageScope) {
		if (sMessageScope !== MessageScope.RequestedObjects
				&& sMessageScope !== MessageScope.BusinessObject) {
			throw new Error("Unsupported message scope: " + sMessageScope);
		}
		this.sMessageScope = sMessageScope;
	};

	/**
	 * Checks whether the service has set the OData V2 annotation "message-scope-supported" on the
	 * <code>EntityContainer</code> with the value <code>true</code>. This is a a precondition for
	 * the setting of {@link sap.ui.model.odata.MessageScope.BusinessObject} via
	 * {@link #setMessageScope}.
	 *
	 * @returns {Promise} A promise resolving with <code>true</code> if the OData V2 annotation
	 *   "message-scope-supported" on the <code>EntityContainer</code> is set to <code>true</code>
	 *
	 * @public
	 * @see sap.ui.model.odata.MessageScope
	 * @since 1.76.0
	 */
	ODataModel.prototype.messageScopeSupported = function () {
		var that = this;

		return this.metadataLoaded().then(function() {
				return that.bIsMessageScopeSupported;
			});
	};

	/**
	 * Gets or creates the OData V2 context for the given path; the returned context is cached by
	 * this path. Enriches the context with the given deep path. In case the context is created, the
	 * parameters <code>oCreatePromise</code> and <code>bInactive</code> are used for the creation.
	 *
	 * @param {string} sPath
	 *   The absolute path
	 * @param {string} [sDeepPath]
	 *   The absolute deep path representing the same data as the given <code>sPath</code>
	 * @param {sap.ui.base.SyncPromise} [oCreatePromise]
	 *   A created promise as specified in the constructor of {@link sap.ui.model.odata.v2.Context}
	 * @param {boolean} [bInactive]
	 *   Whether the created context is inactive
	 * @param {sap.ui.model.odata.v2.Context} [oTransientParent]
	 *   The transient parent context
	 * @returns {sap.ui.model.odata.v2.Context}
	 *   The ODate V2 context for the given path
	 * @private
	 */
	ODataModel.prototype.getContext = function (sPath, sDeepPath, oCreatePromise, bInactive,
			oTransientParent) {
		var oContext = this.mContexts[sPath];

		if (!oContext) {
			oContext = this.mContexts[sPath]
				= new Context(this, sPath, sDeepPath, oCreatePromise, bInactive, oTransientParent);
		} else {
			oContext.setDeepPath(sDeepPath || oContext.getDeepPath() || sPath);
		}

		return oContext;
	};

	/**
	 * Check if a Context already exists for the model
	 * @param {string} [sPath] The path to check
	 * @returns {boolean} True if a context for the given path exists
	 * @private
	 */
	ODataModel.prototype.hasContext = function(sPath){
		return this.mContexts[sPath];
	};

	/**
	 * Removes model internal metadata information from the given entity. This information is not
	 * known and sometimes not accepted by the back-end.
	 *
	 * @param {object} [oEntityData] The entity data
	 * @returns {map} Map containing the removed information for the "root" entity; the internal
	 *   information is however also removed from entities contained in navigation properties
	 * @private
	 */
	ODataModel.prototype.removeInternalMetadata = function (oEntityData) {
		var sCreated, sDeepPath, bInvalid, sKey, vValue;

		if (oEntityData && oEntityData.__metadata) {
			sCreated = oEntityData.__metadata.created;
			sDeepPath = oEntityData.__metadata.deepPath;
			bInvalid = oEntityData.__metadata.invalid;
			delete oEntityData.__metadata.created;
			delete oEntityData.__metadata.deepPath;
			delete oEntityData.__metadata.invalid;
		}
		for (sKey in oEntityData) {
			vValue = oEntityData[sKey];
			if (Array.isArray(vValue)) { // ..n navigation property value
				vValue.forEach(ODataModel.prototype.removeInternalMetadata);
			} else if (typeof vValue === "object") { // ..1 navigation property
				ODataModel.prototype.removeInternalMetadata(vValue);
			}
		}
		return {created: sCreated, deepPath: sDeepPath, invalid : bInvalid};
	};

	/**
	 * Checks whether canonical requests are necessary.
	 * @param {boolean} [bCanonicalRequest]
	 *   Is regarded with priority when checking whether canonical requests are required
	 *
	 * @returns {boolean} Whether canonical requests are necessary
	 */
	ODataModel.prototype._isCanonicalRequestNeeded = function(bCanonicalRequest){
		if (bCanonicalRequest !== undefined){
			return !!bCanonicalRequest;
		} else {
			return !!this.bCanonicalRequests;
		}
	};

	/**
	 * Returns an array of messages for the given message target matching the given resolved binding
	 * path prefix. Use <code>fullTarget</code> to determine whether a message matches the resolved
	 * binding path prefix.
	 *
	 * @param {string} sMessagePath
	 *   The messages target used as key in <code>this.mMessages</code>
	 * @param {string} sPathPrefix
	 *   The resolved binding path prefix
	 * @returns {sap.ui.core.message.Message[]}
	 *   The matching message objects, or an empty array, if no messages match.
	 *
	 * @private
	 */
	// @override
	ODataModel.prototype.filterMatchingMessages = function (sMessagePath, sPathPrefix) {
		var that = this;

		return this.mMessages[sMessagePath].filter(function (oMessage) {
			return that.isMessageMatching(oMessage, sPathPrefix);
		});
	};

	/*
	 * Returns whether one of the given message object's full targets starts with the given resolved
	 * binding path prefix.
	 *
	 * @param {sap.ui.core.message.Message} oMessage
	 *   The message object to be checked
	 * @param {string} sPathPrefix
	 *   The resolved binding path prefix
	 * @returns {boolean}
	 *   Whether one of the given message object's full targets starts with the given resolved
	 *   binding path prefix
	 *
	 * @private
	 */
	ODataModel.prototype.isMessageMatching = function (oMessage, sPathPrefix) {
		var iPrefixLength = sPathPrefix.length;

		return oMessage.aFullTargets.some(function (sFullTarget) {
			return sFullTarget === sPathPrefix
				|| sFullTarget.startsWith(sPathPrefix)
					&& (sPathPrefix === "/"
						|| sFullTarget[iPrefixLength] === "/"
						|| sFullTarget[iPrefixLength] === "(");
		});
	};

	// @override
	// @public
	// @see sap.ui.model.Model#getMessages
	// @since 1.76.0
	ODataModel.prototype.getMessages = function (oContext) {
		return this.getMessagesByPath(oContext.sDeepPath, /*bPrefixMatch*/true)
			.sort(Message.compare);
	};

	/**
	 * Returns the deep path for the given canonical path. Only ODataContextBindings and
	 * ODataListBindings are considered while calculating the deep path.
	 *
	 * @param {string} sCanonicalPath
	 *   The canonical path addressing an entity, for example "/SalesOrderSet('42')"
	 * @returns {string}
	 *   The deep path for the given canonical path; <code>undefined</code> if the deep path cannot
	 *   be determined, which may happen if there are different deep paths referencing the same
	 *   entity or if there is no binding referencing the entity
	 * @private
	 */
	ODataModel.prototype.getDeepPathForCanonicalPath = function (sCanonicalPath) {
		var oCurrentBinding, sCurrentCanonicalPath, sCurrentDeepPath, sDeepPath, aFilteredBindings,
			i, n,
			sKeyPredicate = sCanonicalPath.slice(sCanonicalPath.indexOf("("));

		aFilteredBindings = this.aBindings.filter(function (oBinding) {
			return (oBinding instanceof ODataContextBinding || oBinding instanceof ODataListBinding)
				&& oBinding.isResolved();
		});

		for (i = 0, n = aFilteredBindings.length; i < n; i += 1) {
			oCurrentBinding = aFilteredBindings[i];
			sCurrentDeepPath = this.resolveDeep(oCurrentBinding instanceof ODataListBinding
					? oCurrentBinding.sPath + sKeyPredicate
					: oCurrentBinding.sPath,
				oCurrentBinding.oContext);
			sCurrentCanonicalPath = this.resolveFromCache(sCurrentDeepPath);

			if (sCurrentCanonicalPath === sCanonicalPath) {
				if (sDeepPath && sDeepPath !== sCurrentDeepPath) {
					return undefined; // multiple deep paths for the same canonical path
				}
				sDeepPath = sCurrentDeepPath;
			}
		}

		return sDeepPath;
	};

	/**
	 * Gets the flag whether technical messages should always be treated as persistent.
	 *
	 * @returns {boolean} Whether technical messages should always be treated as persistent
	 *
	 * @private
	 * @since 1.84.0
	 * @ui5-restricted sap.suite.ui.generic.template
	 */
	ODataModel.prototype.getPersistTechnicalMessages = function () {
		return this.bPersistTechnicalMessages;
	};

	/**
	 * Sets the flag whether technical messages should always be treated as persistent. Works only
	 * with {@link sap.ui.model.odata.ODataMessageParser}.
	 *
	 * @param {boolean} bPersistTechnicalMessages
	 *   Whether technical messages should always be treated as persistent
	 *
	 * @private
	 * @since 1.84.0
	 * @ui5-restricted sap.suite.ui.generic.template
	 */
	ODataModel.prototype.setPersistTechnicalMessages = function (bPersistTechnicalMessages) {
		bPersistTechnicalMessages = !!bPersistTechnicalMessages;
		if (this.bPersistTechnicalMessages === bPersistTechnicalMessages) {
			return;
		}
		if (this.bPersistTechnicalMessages !== undefined) {
			Log.warning("The flag whether technical messages should always be treated as persistent"
				+ " has been overwritten to " + bPersistTechnicalMessages, undefined, sClassName);
		}
		this.bPersistTechnicalMessages = bPersistTechnicalMessages;
		if (this.oMessageParser) {
			this.oMessageParser._setPersistTechnicalMessages(bPersistTechnicalMessages);
		}
	};

	/**
	 * Creates the parameters map to be used for the instantiation of the code list model, based on
	 * the parameters of this OData model.
	 *
	 * @param {Object<string,any>} [mParameters]
	 *   The original <code>mParameters</code> map which was passed into the constructor of this
	 *   OData model instance
	 * @returns {Object<string,any>}
	 *   The parameters that can be used to instantiate the related code list model to this OData
	 *   model instance
	 *
	 * @private
	 */
	ODataModel.prototype.createCodeListModelParameters = function (mParameters) {
		mParameters = mParameters || {};

		return {
			defaultCountMode : CountMode.None,
			disableSoftStateHeader : true,
			headers : mParameters.headers && Object.assign({}, mParameters.headers),
			json : mParameters.json,
			metadataUrlParams : mParameters.metadataUrlParams
				&& Object.assign({}, mParameters.metadataUrlParams),
			persistTechnicalMessages : mParameters.persistTechnicalMessages,
			serviceUrl : this.sServiceUrl,
			serviceUrlParams : mParameters.serviceUrlParams
				&& Object.assign({}, mParameters.serviceUrlParams),
			tokenHandling : false,
			useBatch : false,
			warmupUrl : mParameters.warmupUrl
		};
	};

	/**
	 * Gets the map of parameters that are required to instantiate a code list model for this OData
	 * model.
	 *
	 * @returns {Object<string,any>} The parameter map used to instantiate the code list model
	 *
	 * @private
	 * @see #createCodeListModelParameters
	 */
	ODataModel.prototype.getCodeListModelParameters = function () {
		return this.mCodeListModelParams;
	};

	/**
	 * Gets the URL to this OData service's metadata document as created by
	 * {@link #_createMetadataUrl} in the constructor.
	 *
	 * @returns {string} The metadata URL
	 *
	 * @private
	 */
	ODataModel.prototype.getMetadataUrl = function () {
		return this.sMetadataUrl;
	};

	/**
	 * Creates an error object for an aborted request.
	 *
	 * @returns {object} An error object for an aborted request
	 * @private
	 */
	ODataModel._createAbortedError = function () {
		return {
			aborted : true,
			headers : {},
			message : "Request aborted",
			responseText : "",
			statusCode : 0,
			statusText : "abort",
			$rejected : true // prevent fallback in handleHeadError to fetch-token via GET
		};
	};

	/**
	 * Gets the cache for contexts of entities created via
	 * {@link sap.ui.model.odata.v2.ODataListBinding#create}.
	 *
	 * @returns {sap.ui.model.odata.v2._CreatedContextsCache} The created entities cache
	 *
	 * @private
	 */
	ODataModel.prototype._getCreatedContextsCache = function () {
		return this.oCreatedContextsCache;
	};

	/**
	 * Checks whether the given object does not contain any other property than a "__metadata"
	 * property.
	 *
	 * @param {object} oEntity
	 *   A changed entity object, see ODataModel#mChangedEntities
	 * @returns {boolean}
	 *   Whether the given entity is empty
	 *
	 * @private
	 */
	ODataModel._isChangedEntityEmpty = function (oEntity) {
		return Object.keys(oEntity).every(function (sKey) {
			return sKey === "__metadata";
		});
	};

	/**
	 * Adds the sub-entities contained in the given root context to the given request payload
	 * object.
	 *
	 * @param {sap.ui.model.odata.v2.Context} oRootContext
	 *   The root context which may have sub-entities
	 * @param {object} oPayload
	 *   The object representing the root context in the payload for the creation POST request
	 *
	 * @private
	 */
	ODataModel.prototype._addSubEntitiesToPayload = function (oRootContext, oPayload) {
		var i, sNavProperty, vSubContexts, oSubEntity,
			mSubContexts = oRootContext.getSubContexts(),
			that = this;

		function getEntityData(oContext) {
			var oEntity = _Helper.merge({}, that._getObject(oContext.getPath()));

			delete oEntity.__metadata;

			return oEntity;
		}

		for (sNavProperty in mSubContexts) {
			vSubContexts = mSubContexts[sNavProperty];
			if (Array.isArray(vSubContexts)) {
				oPayload[sNavProperty] = [];
				for (i = 0; i < vSubContexts.length; i += 1) {
					oSubEntity = getEntityData(vSubContexts[i]);
					oPayload[sNavProperty].push(oSubEntity);
					this._addSubEntitiesToPayload(vSubContexts[i], oSubEntity);
				}
			} else {
				oSubEntity = getEntityData(vSubContexts);
				oPayload[sNavProperty] = oSubEntity;
				this._addSubEntitiesToPayload(vSubContexts, oSubEntity);
			}
		}
	};

	/**
	 * Checks whether the <code>sap-messages</code> header must be set to <code>transientOnly</code>
	 * for all create and change requests belonging to the given group, which were caused by
	 * {@link #createEntry} or {@link #setProperty}.
	 *
	 * @param {string} sGroupId
	 *   The group ID
	 * @returns {boolean}
	 *   Whether changes belonging to the given group only request transition messages from the
	 *   back end
	 *
	 * @private
	 */
	ODataModel.prototype._isTransitionMessagesOnly = function (sGroupId) {
		return this.oTransitionMessagesOnlyGroups.has(sGroupId);
	};

	/**
	 * Sets the <code>sap-messages</code> header to <code>transientOnly</code> for all create and
	 * change requests belonging to the given group, which were caused by {@link #createEntry} or
	 * {@link #setProperty}.
	 *
	 * @param {string} sGroupId
	 *   The group ID
	 * @param {boolean} bTransitionMessagesOnly
	 *   Whether changes belonging to the given group only request transition messages from the
	 *   back end
	 *
	 * @private
	 * @ui5-restricted sap.suite.ui.generic
	 * @since 1.112.0
	 */
	ODataModel.prototype.setTransitionMessagesOnlyForGroup = function (sGroupId, bTransitionMessagesOnly) {
		var sOperation = bTransitionMessagesOnly ? "add" : "delete";

		this.oTransitionMessagesOnlyGroups[sOperation](sGroupId);
	};

	/**
	 * @typedef {object} sap.ui.model.odata.v2.ODataModel.AnnotationChange
	 *
	 * A change to an annotation which is to be applied to this model's metamodel.
	 *
	 * @property {string} path
	 *   The meta path pointing to the annotation to be changed
	 * @property {any} value
	 *   The new annotation value; the object structure depends on the annotation being changed
	 *
	 * @example <caption>Change the label of a the business partner ID property</caption>
	 * {
	 *    path : "/dataServices/schema/0/entityType/[${name}==='BusinessPartner']/property/"
	 *        + "[${name}==='BusinessPartnerID']/Label",
	 *    value : {String : "*My* Business Partner ID"}
	 * }
	 * @example <caption>Change the label of a the business partner ID in a <code>LineItem</code> annotation</caption>
	 * {
	 *    path : "/dataServices/schema/0/entityType/[${name}==='BusinessPartner']/com.sap.vocabularies.UI.v1.LineItem/"
	 *        + "[${Value/Path}==='BusinessPartnerID']/Label",
	 *    value : {String : "*My* Business Partner ID"}
	 * }
	 * @private
	 * @see sap.ui.model.odata.v2.ODataModel#setAnnotationChangePromise
	 * @since 1.129.0
	 * @ui5-restricted sap.ui.fl
	 */

	/**
	 * Sets a promise resolving with changes which are applied to all annotations loaded by this model, either as part
	 * of service metadata or from annotation files given via parameter "annotationURI" (see {@link #constructor}).
	 *
	 * @param {Promise<sap.ui.model.odata.v2.ODataModel.AnnotationChange[]>} pAnnotationChanges
	 *   A promise resolving with an array of annotation changes
	 * @throws {Error}
	 *   In case the promise has already been set, or it is set after {@link #getMetaModel} has been called and the meta
	 *   model data and the annotations have been loaded
	 *
	 * @private
	 * @see sap.ui.model.odata.v2.ODataModel.AnnotationChange
	 * @since 1.129.0
	 * @ui5-restricted sap.ui.fl
	 */
	ODataModel.prototype.setAnnotationChangePromise = function (pAnnotationChanges) {
		if (this.pAnnotationChanges) {
			throw Error("Promise is set too late; an annotation change promise has already been set or the meta model"
				+ " is already used");
		}
		this.pAnnotationChanges = pAnnotationChanges;
	};

	/**
	 * Requests changes to annotations.
	 *
	 * @returns {Promise<sap.ui.model.odata.v2.ODataModel.AnnotationChange[]>|sap.ui.base.SyncPromise<undefined>}
	 *   A promise resolving with an optional array of annotation changes
	 *
	 * @private
	 * @see #setAnnotationChangePromise
	 * @see sap.ui.model.odata.v2.ODataModel.AnnotationChange
	 */
	ODataModel.prototype._requestAnnotationChanges = function () {
		this.pAnnotationChanges ??= SyncPromise.resolve(); // now it's too late for the setter

		return this.pAnnotationChanges;
	};

	return ODataModel;
});<|MERGE_RESOLUTION|>--- conflicted
+++ resolved
@@ -5886,8 +5886,7 @@
 	 *
 	 * @private
 	 */
-<<<<<<< HEAD
-	ODataModel.prototype._read = function(sPath, mParameters, bSideEffects) {
+	ODataModel.prototype._read = function(sPath, mParameters, bSideEffects, fnRequest) {
 	   var bCanonical, oContext, fnError, aFilters, sGroupId, mHeaders, sMethod, oRequest,
 		   aSorters, fnSuccess, bUpdateAggregatedMessages, aUrlParams, mUrlParams,
 		   that = this;
@@ -5951,7 +5950,7 @@
 		   sUrl = that._createRequestUrlWithNormalizedPath(sResourcePath, aUrlParams,
 			   that.bUseBatch);
 		   oRequest = that._createRequest(sUrl, sDeepPath, sMethod, mHeaders, null, /*sETag*/undefined,
-			   undefined, bUpdateAggregatedMessages, bSideEffects);
+			   undefined, bUpdateAggregatedMessages, bSideEffects, fnRequest);
 
 		   mRequests = that.mRequests;
 		   if (sGroupId in that.mDeferredGroups) {
@@ -5971,92 +5970,6 @@
 		   return this._processRequest(createReadRequest, fnError);
 	   }
    };
-=======
-	 ODataModel.prototype._read = function(sPath, mParameters, bSideEffects, fnRequest) {
-		var bCanonical, oContext, fnError, aFilters, sGroupId, mHeaders, sMethod, oRequest,
-			aSorters, fnSuccess, bUpdateAggregatedMessages, aUrlParams, mUrlParams,
-			that = this;
-
-		if (mParameters) {
-			bCanonical = mParameters.canonicalRequest;
-			oContext = mParameters.context;
-			fnError = mParameters.error;
-			aFilters = mParameters.filters;
-			sGroupId = mParameters.groupId || mParameters.batchGroupId;
-			mHeaders = mParameters.headers;
-			aSorters = mParameters.sorters;
-			fnSuccess = mParameters.success;
-			bUpdateAggregatedMessages = mParameters.updateAggregatedMessages;
-			mUrlParams = mParameters.urlParameters;
-		}
-		bCanonical = this._isCanonicalRequestNeeded(bCanonical);
-
-		if (sPath && sPath.indexOf('?') !== -1) {
-			sPath = sPath.slice(0, sPath.indexOf('?'));
-		}
-
-		//if the read is triggered via a refresh we should use the refreshGroupId instead
-		if (this.sRefreshGroupId) {
-			sGroupId = this.sRefreshGroupId;
-		}
-
-		aUrlParams = ODataUtils._createUrlParamsArray(mUrlParams);
-
-		mHeaders = this._getHeaders(mHeaders, true);
-
-		sMethod = "GET";
-
-		var oRequestHandle = {
-			abort: function() {
-				if (oRequest) {
-					oRequest._aborted = true;
-				}
-			}
-		};
-
-		function createReadRequest(requestHandle) {
-			var oEntityType, oFilter, sFilterParams, mRequests, sSorterParams, sUrl,
-				sDeepPath = that.resolveDeep(sPath, oContext),
-				sResourcePath = that._getResourcePath(bCanonical, sDeepPath, sPath, oContext);
-
-			// Add filter/sorter to URL parameters
-			sSorterParams = ODataUtils.createSortParams(aSorters);
-			if (sSorterParams) {
-				aUrlParams.push(sSorterParams);
-			}
-
-			oEntityType = that.oMetadata._getEntityTypeByPath(sResourcePath);
-
-			oFilter = FilterProcessor.groupFilters(aFilters);
-			sFilterParams = ODataUtils.createFilterParams(oFilter, that.oMetadata, oEntityType);
-			if (sFilterParams) {
-				aUrlParams.push(sFilterParams);
-			}
-
-			sUrl = that._createRequestUrlWithNormalizedPath(sResourcePath, aUrlParams,
-				that.bUseBatch);
-			oRequest = that._createRequest(sUrl, sDeepPath, sMethod, mHeaders, null, /*sETag*/undefined,
-				undefined, bUpdateAggregatedMessages, bSideEffects, fnRequest);
-
-			mRequests = that.mRequests;
-			if (sGroupId in that.mDeferredGroups) {
-				mRequests = that.mDeferredRequests;
-			}
-			that._pushToRequestQueue(mRequests, sGroupId, null, oRequest, fnSuccess, fnError, requestHandle, false);
-
-			return oRequest;
-		}
-
-		// In case we are in batch mode and are processing refreshes before sending changes to the server,
-		// the request must be processed synchronously to be contained in the same batch as the changes
-		if (this.bUseBatch && this.bIncludeInCurrentBatch) {
-			oRequest = createReadRequest(oRequestHandle);
-			return oRequestHandle;
-		} else {
-			return this._processRequest(createReadRequest, fnError);
-		}
-	};
->>>>>>> 133f8a3c
 
 	/**
 	 * Requests side effects for the entity referred to by the given context using a GET request
