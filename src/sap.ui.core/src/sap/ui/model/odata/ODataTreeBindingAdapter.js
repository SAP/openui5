/*!
 * ${copyright}
 */
/*eslint-disable max-len */
// Provides class sap.ui.model.odata.ODataTreeBindingAdapter
<<<<<<< HEAD
sap.ui.define(['sap/ui/model/TreeBinding', './v2/ODataTreeBinding', 'sap/ui/model/TreeBindingAdapter', 'sap/ui/model/TreeAutoExpandMode', 'sap/ui/model/ChangeReason', './OperationMode', 'sap/base/assert', 'sap/ui/model/Filter', 'sap/ui/model/odata/ODataUtils'], function(TreeBinding, ODataTreeBinding, TreeBindingAdapter, TreeAutoExpandMode, ChangeReason, OperationMode, assert, Filter, ODataUtils) {
"use strict";


/**
 * Adapter for TreeBindings to add the ListBinding functionality and use the
 * tree structure in list based controls.
 * Only usable with the sap.ui.table.TreeTable control.
 * The functions defined here are only available when you are using a TreeTable and an ODataModel.
 *
 * @alias sap.ui.model.odata.ODataTreeBindingAdapter
 * @function
 * @experimental This module is only for experimental and internal use!
 *
 * @public
 */
var ODataTreeBindingAdapter = function() {
=======
sap.ui.define(['sap/ui/model/TreeBinding', './v2/ODataTreeBinding', 'sap/ui/model/TreeBindingAdapter', 'sap/ui/model/TreeAutoExpandMode', 'sap/ui/model/ChangeReason', './OperationMode', 'sap/base/assert', 'sap/ui/model/Filter', 'sap/ui/model/odata/ODataUtils'],
	function(TreeBinding, ODataTreeBinding, TreeBindingAdapter, TreeAutoExpandMode, ChangeReason, OperationMode, assert, Filter, ODataUtils) {
	"use strict";


	/**
	 * Adapter for TreeBindings to add the ListBinding functionality and use the
	 * tree structure in list based controls.
	 * Only usable with the sap.ui.table.TreeTable control.
	 * The functions defined here are only available when you are using a TreeTable and an ODataModel.
	 *
	 * @alias sap.ui.model.odata.ODataTreeBindingAdapter
	 * @function
	 * @deprecated As of version 1.138.0, will be replaced by OData V4 hierarchy functionality, see
	 *    {@link topic:7d914317c0b64c23824bf932cc8a4ae1/section_RCH Recursive Hierarchy}
	 *
	 * @public
	 */
	var ODataTreeBindingAdapter = function() {

		// ensure only TreeBindings are enhanced which have not been enhanced yet
		if (!(this instanceof TreeBinding) || this._bIsAdapted) {
			return;
		}

		TreeBindingAdapter.apply(this);

		// apply the methods of the adapters prototype to the TreeBinding instance
		for (var fn in ODataTreeBindingAdapter.prototype) {
			if (ODataTreeBindingAdapter.prototype.hasOwnProperty(fn)) {
				this[fn] = ODataTreeBindingAdapter.prototype[fn];
			}
		}

		// make sure we have a parameter object
		this.mParameters = this.mParameters || {};

		// initialize the contexts
		this._aRowIndexMap = [];

		//Store length and threshold for all requests
		this._iThreshold = 0;
		this._iPageSize = 0;

		//set the default auto expand mode
		this.setAutoExpandMode(this.mParameters.autoExpandMode || TreeAutoExpandMode.Sequential);
>>>>>>> 0fbe9c9f

	// ensure only TreeBindings are enhanced which have not been enhanced yet
	if (!(this instanceof TreeBinding) || this._bIsAdapted) {
		return;
	}

	TreeBindingAdapter.apply(this);

	// apply the methods of the adapters prototype to the TreeBinding instance
	for (var fn in ODataTreeBindingAdapter.prototype) {
		if (ODataTreeBindingAdapter.prototype.hasOwnProperty(fn)) {
			this[fn] = ODataTreeBindingAdapter.prototype[fn];
		}
	}

	// make sure we have a parameter object
	this.mParameters = this.mParameters || {};

	// initialize the contexts
	this._aRowIndexMap = [];

	//Store length and threshold for all requests
	this._iThreshold = 0;
	this._iPageSize = 0;

	//set the default auto expand mode
	this.setAutoExpandMode(this.mParameters.autoExpandMode || TreeAutoExpandMode.Sequential);

	//default value for collapse recursive
	if (this.mParameters.collapseRecursive === undefined) {
		this.bCollapseRecursive = true;
	} else {
		this.bCollapseRecursive = !!this.mParameters.collapseRecursive;
	}

	//create general tree structure
	this._createTreeState();

	// restore old tree state if given AND if the binding is running in OperationMode.Client
	// OperationMode.Auto is not supported, as the binding would behave fundamentally different in case the threshold is rejected.
	if (this.mParameters.treeState && this.sOperationMode == OperationMode.Client) {
		this.setTreeState(this.mParameters.treeState);
	}
};

/**
 * Returns whether the node has children.
 *
 * @param {object} oNode The node
 * @returns {boolean} Whether the node has children
 *
 * @private
 * @ui5-restricted sap.ui.table.AnalyticalTable, sap.ui.table.TreeTable
 */
ODataTreeBindingAdapter.prototype.nodeHasChildren = function(oNode) {
	assert(oNode, "ODataTreeBindingAdapter.nodeHasChildren: No node given!");

	//check if the node has children
	if (!oNode) {
		return false;
	} else if (oNode.isArtificial) {
		//our artificial root node ALWAYS has children
		return true;
	} else {
		return ODataTreeBinding.prototype.hasChildren.call(this, oNode.context);
	}
};

/**
 * Calculates a group id for the given node. The actual group ID differs between
 * hierarchy-annotations and navigation properties.
 *
 * @param {object} oNode The node
 * @returns {string} The calculated group id
 *
 * @private
 */
ODataTreeBindingAdapter.prototype._calculateGroupID = function (oNode) {

	var sGroupIDBase = "";
	var sGroupIDSuffix = "";
	var sEncodedValue;

	//artificial root has always "/" as groupID
	if (oNode.context === null) {
		return "/";
	}

	if (oNode.parent) {
		//case 1: nested node, group id is the path along the parents
		sGroupIDBase = oNode.parent.groupID;
		sGroupIDBase = sGroupIDBase[sGroupIDBase.length - 1] !== "/" ? sGroupIDBase + "/" : sGroupIDBase;
		if (this.bHasTreeAnnotations) {
			// Forward slashes in Group IDs are used to calculate the level of a node.
			// However, the strings used to calculate a nodes Group ID may already contain
			//  forward slashes. These slashes need to be removed to ensure correct level calculation later on.
			// Currently, we encode them. (Beware: the property value can be an integer)
			sEncodedValue = (oNode.context.getProperty(this.oTreeProperties["hierarchy-node-for"]) + "").replace(/\//g, "%2F");
			sGroupIDSuffix = sEncodedValue + "/";
		} else {
			//odata navigation properties
			sGroupIDSuffix = oNode.context.sPath.substring(1) + "/";
		}
	} else if (this.bHasTreeAnnotations) {
		//case 2: node sits on root level
		sGroupIDBase = "/";
		// See comment at replacement above
		sEncodedValue = (oNode.context.getProperty(this.oTreeProperties["hierarchy-node-for"])
			+ "").replace(/\//g, "%2F");
		sGroupIDSuffix = sEncodedValue + "/";
	} else {
		//odata nav properties case
		sGroupIDBase = "/";
		sGroupIDSuffix = oNode.context.sPath[0] === "/"
			? oNode.context.sPath.substring(1) : oNode.context.sPath;
	}

	var sGroupID = sGroupIDBase + sGroupIDSuffix;

	return sGroupID;
};

/**
 * Resets all fields, which are used by the TreeBindingAdapter.
 *
 * @param {sap.ui.model.Context} [oContext] Only reset specific content matching the context
 * @param {object} [mParameters] Additional parameters
 *
 * @private
 */
ODataTreeBindingAdapter.prototype.resetData = function(oContext, mParameters) {
	ODataTreeBinding.prototype.resetData.call(this, oContext, mParameters);

	// clear the mapping table
	this._aRowIndexMap = [];

	// and the root node
	this._oRootNode = undefined;

	// clear page size
	this._iPageSize = 0;
	this._iThreshold = 0;

	if (!mParameters || mParameters.reason !== ChangeReason.Sort) {
		//remove the selection/reset lead selection index
		this.clearSelection();

		// clear the tree state
		this._createTreeState(true);
	}
};

/**
 * Expand a nodes subtree to a given level
 *
 * @param {int} iIndex the absolute row index
 * @param {int} iLevel the level to which the data should be expanded
 * @param {boolean} bSuppressChange if set to true, no change event will be fired
 * @return {Promise} A promise resolving once the expansion process has been completed
 *
 * @public
 * @see sap.ui.model.odata.v2.ODataTreeBinding#expandNodeToLevel
 */
ODataTreeBindingAdapter.prototype.expandNodeToLevel = function (iIndex, iLevel, bSuppressChange) {
	var that = this;

	if (this.sOperationMode !== "Server") {
		// To support OperationMode.Client, addition logic to work on already loaded nodes is required
		return Promise.reject(new Error("expandNodeToLevel() does not support binding operation modes other than OperationMode.Server"));
	}

	var oNode = this.findNode(iIndex),
		aParams = [],
		sApplicationFilters = "";

	if (this.sOperationMode == "Server" || this.bUseServersideApplicationFilters) {
		sApplicationFilters = this.getFilterParams();
	}

	var sNodeIdForFilter = oNode.context.getProperty(this.oTreeProperties["hierarchy-node-for"]);

	var oEntityType = this._getEntityType();
	var sNodeFilterParameter = ODataUtils._createFilterParams(
		new Filter(this.oTreeProperties["hierarchy-node-for"], "EQ", sNodeIdForFilter), this.oModel.oMetadata, oEntityType);

	var sLevelFilter = this._getLevelFilterParams("LE", iLevel);


	//construct node filter parameter
	aParams.push("$filter=" + sNodeFilterParameter + "%20and%20" + sLevelFilter +
		(sApplicationFilters ? "%20and%20" + sApplicationFilters : ""));

	if (this.sCustomParams) {
		aParams.push(this.sCustomParams);
	}

	return this._loadSubTree(oNode, aParams)
		.then(function (oData) {
			// only expand nodes below (visually above) the given level
			var aEntries = oData.results.filter(function(oEntry) {
				return oEntry[that.oTreeProperties["hierarchy-level-for"]] < iLevel;
			});
			this._expandSubTree(oNode, aEntries);
			if (!bSuppressChange) {
				this._fireChange({ reason: ChangeReason.Expand });
			}
		}.bind(this));

};

/**
 * Expand supplied child nodes of a given node
 *
 * @param {object} oParentNode Parent to expand the nodes for
 * @param {Array} aData Subtree data
 *
 * @private
 */
ODataTreeBindingAdapter.prototype._expandSubTree = function(oParentNode, aData) {
	this._updateTreeState({groupID: oParentNode.groupID, expanded: true});

	var sParentNodeID, sParentGroupID, sNodeId,
		mParentGroupIDs = {},
		i;

	sNodeId = oParentNode.context.getProperty(this.oTreeProperties["hierarchy-node-for"]);
	mParentGroupIDs[sNodeId] = oParentNode.groupID;

	for (i = 1; i < aData.length; i++) {
		var sId, sKey, sGroupID,
			oEntry, oContext;

		oEntry = aData[i];
		sId = oEntry[this.oTreeProperties["hierarchy-node-for"]];
		sParentNodeID = oEntry[this.oTreeProperties["hierarchy-parent-node-for"]];

		// Leaf nodes should not be expanded
		if (oEntry[this.oTreeProperties["hierarchy-drill-state-for"]] === "leaf") {
			continue;
		}

		sKey = this.oModel._getKey(oEntry);
		// deep path not needed here, it gets updated in ODataTreeBinding#_getContextsForNodeId
		oContext = this.oModel.getContext("/" + sKey);

		sParentGroupID = mParentGroupIDs[sParentNodeID];

		sGroupID = this._calculateGroupID({
			parent: {
				groupID: sParentGroupID
			},
			context: oContext
		});
		mParentGroupIDs[sId] = sGroupID;

		this._updateTreeState({
			groupID: sGroupID,
			expanded: true
		});
	}

};

ODataTreeBindingAdapter.prototype.getLength = function() {
	if ((!this._oRootNode || !this._oRootNode.magnitude) && this.oFinalLengths[null]) {
		return this.oLengths[null];
	}
	return TreeBindingAdapter.prototype.getLength.apply(this);
};

/**
 * Returns a tree state handle.
 * The tree state handle can be used in to restore the tree state for a v2 ODataTreeBinding running in OperationMode.Client.
 * Please see the constructor documentation of sap.ui.model.odata.v2.ODataTreeBinding for the API documentation of the "treeState" constructor parameter.
 *
 * @name sap.ui.model.odata.ODataTreeBindingAdapter#getCurrentTreeState
 * @function
 *
 * @public
 */

return ODataTreeBindingAdapter;

});<|MERGE_RESOLUTION|>--- conflicted
+++ resolved
@@ -3,7 +3,6 @@
  */
 /*eslint-disable max-len */
 // Provides class sap.ui.model.odata.ODataTreeBindingAdapter
-<<<<<<< HEAD
 sap.ui.define(['sap/ui/model/TreeBinding', './v2/ODataTreeBinding', 'sap/ui/model/TreeBindingAdapter', 'sap/ui/model/TreeAutoExpandMode', 'sap/ui/model/ChangeReason', './OperationMode', 'sap/base/assert', 'sap/ui/model/Filter', 'sap/ui/model/odata/ODataUtils'], function(TreeBinding, ODataTreeBinding, TreeBindingAdapter, TreeAutoExpandMode, ChangeReason, OperationMode, assert, Filter, ODataUtils) {
 "use strict";
 
@@ -16,59 +15,12 @@
  *
  * @alias sap.ui.model.odata.ODataTreeBindingAdapter
  * @function
- * @experimental This module is only for experimental and internal use!
+ * @deprecated As of version 1.138.0, will be replaced by OData V4 hierarchy functionality, see
+ *    {@link topic:7d914317c0b64c23824bf932cc8a4ae1/section_RCH Recursive Hierarchy}
  *
  * @public
  */
 var ODataTreeBindingAdapter = function() {
-=======
-sap.ui.define(['sap/ui/model/TreeBinding', './v2/ODataTreeBinding', 'sap/ui/model/TreeBindingAdapter', 'sap/ui/model/TreeAutoExpandMode', 'sap/ui/model/ChangeReason', './OperationMode', 'sap/base/assert', 'sap/ui/model/Filter', 'sap/ui/model/odata/ODataUtils'],
-	function(TreeBinding, ODataTreeBinding, TreeBindingAdapter, TreeAutoExpandMode, ChangeReason, OperationMode, assert, Filter, ODataUtils) {
-	"use strict";
-
-
-	/**
-	 * Adapter for TreeBindings to add the ListBinding functionality and use the
-	 * tree structure in list based controls.
-	 * Only usable with the sap.ui.table.TreeTable control.
-	 * The functions defined here are only available when you are using a TreeTable and an ODataModel.
-	 *
-	 * @alias sap.ui.model.odata.ODataTreeBindingAdapter
-	 * @function
-	 * @deprecated As of version 1.138.0, will be replaced by OData V4 hierarchy functionality, see
-	 *    {@link topic:7d914317c0b64c23824bf932cc8a4ae1/section_RCH Recursive Hierarchy}
-	 *
-	 * @public
-	 */
-	var ODataTreeBindingAdapter = function() {
-
-		// ensure only TreeBindings are enhanced which have not been enhanced yet
-		if (!(this instanceof TreeBinding) || this._bIsAdapted) {
-			return;
-		}
-
-		TreeBindingAdapter.apply(this);
-
-		// apply the methods of the adapters prototype to the TreeBinding instance
-		for (var fn in ODataTreeBindingAdapter.prototype) {
-			if (ODataTreeBindingAdapter.prototype.hasOwnProperty(fn)) {
-				this[fn] = ODataTreeBindingAdapter.prototype[fn];
-			}
-		}
-
-		// make sure we have a parameter object
-		this.mParameters = this.mParameters || {};
-
-		// initialize the contexts
-		this._aRowIndexMap = [];
-
-		//Store length and threshold for all requests
-		this._iThreshold = 0;
-		this._iPageSize = 0;
-
-		//set the default auto expand mode
-		this.setAutoExpandMode(this.mParameters.autoExpandMode || TreeAutoExpandMode.Sequential);
->>>>>>> 0fbe9c9f
 
 	// ensure only TreeBindings are enhanced which have not been enhanced yet
 	if (!(this instanceof TreeBinding) || this._bIsAdapted) {
