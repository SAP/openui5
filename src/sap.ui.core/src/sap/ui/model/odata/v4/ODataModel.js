/*!
 * ${copyright}
 */

/**
 * Model and related classes like bindings for OData V4.
 *
 * @namespace
 * @name sap.ui.model.odata.v4
 * @public
 */

//Provides class sap.ui.model.odata.v4.ODataModel
sap.ui.define([
	"jquery.sap.global",
	"sap/ui/core/message/Message",
	"sap/ui/core/MessageType",
	"sap/ui/model/BindingMode",
	"sap/ui/model/Model",
	"sap/ui/thirdparty/URI",
	"./_ODataHelper",
	"./lib/_MetadataRequestor",
	"./lib/_Requestor",
	"./ODataContextBinding",
	"./ODataListBinding",
	"./ODataMetaModel",
	"./ODataPropertyBinding"
], function(jQuery, Message, MessageType, BindingMode, Model, URI, _ODataHelper, _MetadataRequestor,
		_Requestor, ODataContextBinding, ODataListBinding, ODataMetaModel, ODataPropertyBinding) {

	"use strict";

	var sClassName = "sap.ui.model.odata.v4.ODataModel",
		mSupportedEvents = {
			messageChange : true
		},
		mSupportedParameters = {
			groupId : true,
			serviceUrl : true,
			serviceUrlParams : true,
			synchronizationMode : true,
			updateGroupId : true
		};

	/**
	 * Constructor for a new ODataModel.
	 *
	 * @param {object} mParameters
	 *   The parameters
	 * @param {string} [mParameters.groupId="$auto"]
	 *   Controls the model's use of batch requests: '$auto' bundles requests from the model in a
	 *   batch request which is sent automatically before rendering; '$direct' sends requests
	 *   directly without batch; other values result in an error
	 * @param {string} mParameters.serviceUrl
	 *   Root URL of the service to request data from. Must end with a forward slash according to
	 *   OData V4 specification ABNF, rule "serviceRoot" unless you append OData custom query
	 *   options to the service root URL separated with a "?", e.g. "/MyService/?custom=foo". See
	 *   parameter <code>mParameters.serviceUrlParams</code> for details on custom query options.
	 * @param {object} [mParameters.serviceUrlParams]
	 *   Map of OData custom query options to be used in each data service request for this model,
	 *   see specification "OData Version 4.0 Part 2: URL Conventions", "5.2 Custom Query Options".
	 *   OData system query options
	 *   and OData parameter aliases lead to an error.
	 *   Query options from this map overwrite query options with the same name specified via the
	 *   <code>sServiceUrl</code> parameter.
	 * @param {string} mParameters.synchronizationMode
	 *   Controls synchronization between different bindings which refer to the same data for the
	 *   case data changes in one binding. Must be set to 'None' which means bindings are not
	 *   synchronized at all; all other values are not supported and lead to an error.
	 * @param {string} [mParameters.updateGroupId]
	 *   The group ID that is used for update requests. If no update group ID is specified
	 *   <code>mParameters.groupId</code> is used. Valid update group IDs are <code>undefined<code>,
	 *   '$auto', '$direct' or an application group ID, which is a non-empty string consisting of
	 *   alphanumeric characters from the basic Latin alphabet, including the underscore.
	 * @throws {Error} If an unsupported synchronization mode is given, if the given service root
	 *   URL does not end with a forward slash, if an unsupported parameter is given, if OData
	 *   system query options or parameter aliases are specified as parameters, if an invalid group
	 *   ID or update group ID is given.
	 *
	 * @alias sap.ui.model.odata.v4.ODataModel
	 * @author SAP SE
	 * @class Model implementation for OData V4.
	 *   An event handler can only be attached to this model for the following event:
	 *   'messageChange', see {@link sap.ui.core.message.MessageProcessor#messageChange
	 *   messageChange}.
	 *   For other events, an error is thrown.
	 * @extends sap.ui.model.Model
	 * @public
	 * @version ${version}
	 */
	var ODataModel = Model.extend(sClassName,
			/** @lends sap.ui.model.odata.v4.ODataModel.prototype */
			{
				constructor : function (mParameters) {
					var mHeaders = {
							"Accept-Language" : sap.ui.getCore().getConfiguration().getLanguageTag()
						},
						sParameter,
						sServiceUrl,
						oUri;

					// do not pass any parameters to Model
					Model.apply(this);

					if (!mParameters || mParameters.synchronizationMode !== "None") {
						throw new Error("Synchronization mode must be 'None'");
					}
					for (sParameter in mParameters) {
						if (!(sParameter in mSupportedParameters)) {
							throw new Error("Unsupported parameter: " + sParameter);
						}
					}
					sServiceUrl = mParameters.serviceUrl;
					if (!sServiceUrl) {
						throw new Error("Missing service root URL");
					}
					oUri = new URI(sServiceUrl);
					if (oUri.path()[oUri.path().length - 1] !== "/") {
						throw new Error("Service root URL must end with '/'");
					}
					this._sQuery = oUri.search(); //return query part with leading "?"
					this.mUriParameters = _ODataHelper.buildQueryOptions(jQuery.extend({},
						oUri.query(true), mParameters.serviceUrlParams));
					this.sServiceUrl = oUri.query("").toString();
					this.sGroupId = mParameters.groupId;
					if (this.sGroupId === undefined) {
						this.sGroupId = "$auto";
					}
					if (this.sGroupId !== "$auto" && this.sGroupId !== "$direct") {
						throw new Error("Group ID must be '$auto' or '$direct'");
					}
					_ODataHelper.checkGroupId(mParameters.updateGroupId, false,
						"Invalid update group ID: ");
					this.sUpdateGroupId = mParameters.updateGroupId || this.getGroupId();

					this.oMetaModel = new ODataMetaModel(
						_MetadataRequestor.create(mHeaders, this.mUriParameters),
						this.sServiceUrl + "$metadata");
					this.oRequestor = _Requestor.create(this.sServiceUrl, mHeaders,
						this.mUriParameters);
					this.mCallbacksByGroupId = {};
					this.sDefaultBindingMode = BindingMode.TwoWay;
					this.mSupportedBindingModes = {
						OneTime : true,
						OneWay : true,
						TwoWay : true
					};
				}
			});

	/**
	 * Submits the requests associated with the given group ID in one batch request.
	 *
	 * @param {string} sGroupId
	 *   The group ID
	 * @returns {Promise}
	 *   A promise on the outcome of the HTTP request resolving with <code>undefined</code>; it is
	 *   rejected with an error if the batch request itself fails
	 *
	 * @private
	 */
	ODataModel.prototype._submitBatch = function (sGroupId) {
		var aCallbacks = this.mCallbacksByGroupId[sGroupId],
			oPromise;

		oPromise = this.oRequestor.submitBatch(sGroupId);
		if (aCallbacks) {
			delete this.mCallbacksByGroupId[sGroupId];
			aCallbacks.forEach(function (fnCallback) {
				fnCallback();
			});
		}
		return oPromise;
	};

	/**
	 * Informs the model that a request has been added to the given group.
	 *
	 * @param {string} sGroupId
	 *   ID of the group which should be sent as an OData batch request
	 * @param {function} [fnGroupSentCallback]
	 *   A function that is called synchronously after the group has been sent
	 *
	 * @private
	 */
	ODataModel.prototype.addedRequestToGroup = function (sGroupId, fnGroupSentCallback) {
		var aCallbacks = this.mCallbacksByGroupId[sGroupId];

		if (sGroupId === "$direct") {
			if (fnGroupSentCallback) {
				fnGroupSentCallback();
			}
			return;
		}

		if (!aCallbacks) {
			aCallbacks = this.mCallbacksByGroupId[sGroupId] = [];
			if (sGroupId === "$auto") {
				sap.ui.getCore().addPrerenderingTask(this._submitBatch.bind(this, sGroupId));
			}
		}

		if (fnGroupSentCallback) {
			aCallbacks.push(fnGroupSentCallback);
		}
	};

	// See class documentation
	// @override
	// @public
	// @see sap.ui.base.EventProvider#attachEvent
	// @since 1.37.0
	ODataModel.prototype.attachEvent = function (sEventId) {
		if (!(sEventId in mSupportedEvents)) {
			throw new Error("Unsupported event '" + sEventId
				+ "': v4.ODataModel#attachEvent");
		}
		return Model.prototype.attachEvent.apply(this, arguments);
	};

	/**
	 * Creates a new context binding for the given path, context and parameters.
	 *
	 * This binding is inactive and will not know the bound context initially.
	 * You have to call {@link sap.ui.model.Binding#initialize initialize()} to get it updated
	 * asynchronously and register a change listener at the binding to be informed when the bound
	 * context is available.
	 *
	 * @param {string} sPath
	 *   The binding path in the model; must not end with a slash
	 * @param {sap.ui.model.Context} [oContext]
	 *   The context which is required as base for a relative path
	 * @param {object} [mParameters]
	 *   Map of binding parameters which can be OData query options as specified in
	 *   "OData Version 4.0 Part 2: URL Conventions" or the binding-specific parameters "$$groupId"
	 *   and "$$updateGroupId".
	 *   Note: Binding parameters may only be provided for absolute binding paths as only those
	 *   lead to a data service request.
	 *   The following OData query options are allowed:
	 *   <ul>
	 *   <li> All "5.2 Custom Query Options" except for those with a name starting with "sap-"
	 *   <li> The $expand and $select "5.1 System Query Options"
	 *   </ul>
	 *   All other query options lead to an error.
	 *   Query options specified for the binding overwrite model query options.
	 * @param {string} [mParameters.$$groupId]
	 *   The group ID to be used for <b>read</b> requests triggered by this binding; if not
	 *   specified, the model's group ID is used, see
	 *   {@link sap.ui.model.odata.v4.ODataModel#constructor}.
	 *   Valid values are <code>undefined</code>, <code>'$auto'</code>, <code>'$direct'</code> or
	 *   application group IDs as specified in {@link #submitBatch}.
	 * @param {string} [mParameters.$$updateGroupId]
	 *   The group ID to be used for <b>update</b> requests triggered by this binding;
	 *   if not specified, the binding's parameter "$$groupId" is used and if "$$groupId" is not
	 *   specified, the model's group ID is used,
	 *   see {@link sap.ui.model.odata.v4.ODataModel#constructor}.
	 *   For valid values, see parameter "$$groupId".
	 * @returns {sap.ui.model.odata.v4.ODataContextBinding}
	 *   The context binding
	 * @throws {Error} When disallowed binding parameters are provided
	 *
	 * @public
	 * @see sap.ui.model.Model#bindContext
	 * @since 1.37.0
	 */
	ODataModel.prototype.bindContext = function (sPath, oContext, mParameters) {
		return new ODataContextBinding(this, sPath, oContext, mParameters);
	};

	/**
	 * Creates a new list binding for the given path and optional context which must
	 * resolve to an absolute OData path for an entity set.
	 *
	 * @param {string} sPath
	 *   The binding path in the model; must not be empty or end with a slash
	 * @param {sap.ui.model.Context} [oContext]
	 *   The context which is required as base for a relative path
	 * @param {sap.ui.model.Sorter[]} [aSorters]
	 *   The parameter <code>aSorters</code> is not supported and must be <code>undefined</code>
	 * @param {sap.ui.model.Filter[]} [aFilters]
	 *   The parameter <code>aFilters</code> is not supported and must be <code>undefined</code>
	 * @param {object} [mParameters]
	 *   Map of binding parameters which can be OData query options as specified in
	 *   "OData Version 4.0 Part 2: URL Conventions" or the binding-specific parameters "$$groupId"
	 *   and "$$updateGroupId".
	 *   Note: Binding parameters may only be provided for absolute binding paths as only those
	 *   lead to a data service request.
	 *   The following OData query options are allowed:
	 *   <ul>
	 *   <li> All "5.2 Custom Query Options" except for those with a name starting with "sap-"
	 *   <li> The $expand and $select "5.1 System Query Options"
	 *   </ul>
	 *   All other query options lead to an error.
	 *   Query options specified for the binding overwrite model query options.
	 * @param {string} [mParameters.$$groupId]
	 *   The group ID to be used for <b>read</b> requests triggered by this binding; if not
	 *   specified, the model's group ID is used, see
	 *   {@link sap.ui.model.odata.v4.ODataModel#constructor}.
	 *   Valid values are <code>undefined</code>, <code>'$auto'</code>, <code>'$direct'</code> or
	 *   application group IDs as specified in {@link #submitBatch}.
	 * @param {string} [mParameters.$$updateGroupId]
	 *   The group ID to be used for <b>update</b> requests triggered by this binding;
	 *   if not specified, the binding's parameter "$$groupId" is used and if "$$groupId" is not
	 *   specified, the model's group ID is used,
	 *   see {@link sap.ui.model.odata.v4.ODataModel#constructor}.
	 *   For valid values, see parameter "$$groupId".
	 * @returns {sap.ui.model.odata.v4.ODataListBinding}
	 *   The list binding
	 * @throws {Error} When disallowed binding parameters are provided
	 *
	 * @public
	 * @see sap.ui.model.Model#bindList
	 * @since 1.37.0
	 */
	ODataModel.prototype.bindList = function (sPath, oContext, aSorters, aFilters, mParameters) {
		if (aFilters) {
			throw new Error("Unsupported operation: v4.ODataModel#bindList, "
					+ "aFilters parameter must not be set");
		}
		if (aSorters) {
			throw new Error("Unsupported operation: v4.ODataModel#bindList, "
				+ "aSorters parameter must not be set");
		}
		return new ODataListBinding(this, sPath, oContext, mParameters);
	};

	/**
	 * Creates a new property binding for the given path. This binding is inactive and will not
	 * know the property value initially. You have to call {@link sap.ui.model.Binding#initialize
	 * initialize()} to get it updated asynchronously and register a change listener at the binding
	 * to be informed when the value is available.
	 *
	 * @param {string} sPath
	 *   The binding path in the model; must not be empty or end with a slash
	 * @param {sap.ui.model.Context} [oContext]
	 *   The context which is required as base for a relative path
	 * @param {object} [mParameters]
	 *   Map of binding parameters which can be OData query options as specified in
	 *   "OData Version 4.0 Part 2: URL Conventions" or the binding-specific parameters "$$groupId"
	 *   and "$$updateGroupId".
	 *   Note: Binding parameters may only be provided for absolute binding paths as only those
	 *   lead to a data service request.
	 *   All "5.2 Custom Query Options" are allowed except for those with a name starting with
	 *   "sap-". All other query options lead to an error.
	 *   Query options specified for the binding overwrite model query options.
	 * @param {string} [mParameters.$$groupId]
	 *   The group ID to be used for <b>read</b> requests triggered by this binding; if not
	 *   specified, the model's group ID is used, see
	 *   {@link sap.ui.model.odata.v4.ODataModel#constructor}.
	 *   Valid values are <code>undefined</code>, <code>'$auto'</code>, <code>'$direct'</code> or
	 *   application group IDs as specified in {@link #submitBatch}.
	 * @param {string} [mParameters.$$updateGroupId]
	 *   The group ID to be used for <b>update</b> requests triggered by this binding;
	 *   if not specified, the binding's parameter "$$groupId" is used and if "$$groupId" is not
	 *   specified, the model's group ID is used,
	 *   see {@link sap.ui.model.odata.v4.ODataModel#constructor}.
	 *   For valid values, see parameter "$$groupId".
	 * @returns {sap.ui.model.odata.v4.ODataPropertyBinding}
	 *   The property binding
	 * @throws {Error} When disallowed binding parameters are provided
	 *
	 * @public
	 * @see sap.ui.model.Model#bindProperty
	 * @since 1.37.0
	 */
	ODataModel.prototype.bindProperty = function (sPath, oContext, mParameters) {
		return new ODataPropertyBinding(this, sPath, oContext, mParameters);
	};

	/**
	 * Method not supported
	 *
	 * @throws {Error}
	 *
	 * @public
	 * @see sap.ui.model.Model#bindTree
	 * @since 1.37.0
	 */
	ODataModel.prototype.bindTree = function () {
		throw new Error("Unsupported operation: v4.ODataModel#bindTree");
	};

	/**
	 * Cannot create contexts at this model at will; retrieve them from a binding instead.
	 *
	 * @throws {Error}
	 *
	 * @public
	 * @see sap.ui.model.Model#createBindingContext
	 * @see sap.ui.model.odata.v4.ODataContextBinding#getBoundContext
	 * @see sap.ui.model.odata.v4.ODataListBinding#getCurrentContexts
	 * @since 1.37.0
	 */
	ODataModel.prototype.createBindingContext = function () {
		throw new Error("Unsupported operation: v4.ODataModel#createBindingContext");
	};

	/**
	 * Method not supported
	 *
	 * @throws {Error}
	 *
	 * @public
	 * @see sap.ui.model.Model#destroyBindingContext
	 * @since 1.37.0
	 */
	ODataModel.prototype.destroyBindingContext = function () {
		throw new Error("Unsupported operation: v4.ODataModel#destroyBindingContext");
	};

	/**
	 * Cannot get a shared context for a path. Contexts are created by bindings instead and there
	 * may be multiple contexts for the same path.
	 *
	 * @throws {Error}
	 *
	 * @private
	 * @see sap.ui.model.Model#getContext
	 */
	// @override
	ODataModel.prototype.getContext = function () {
		throw new Error("Unsupported operation: v4.ODataModel#getContext");
	};

	/**
	 * Returns the model's group ID as needed by
	 * {@link sap.ui.model.odata.v4.lib._Requestor#request}.
	 *
	 * @returns {string}
	 *   The group id
	 *
	 * @private
	 */
	ODataModel.prototype.getGroupId = function () {
		return this.sGroupId;
	};

	/**
	 * Returns the meta model for this ODataModel.
	 *
	 * @returns {sap.ui.model.odata.v4.ODataMetaModel}
	 *   The meta model for this ODataModel
	 *
	 * @public
	 * @see sap.ui.model.Model#getMetaModel
	 * @since 1.37.0
	 */
	// @override
	ODataModel.prototype.getMetaModel = function () {
		return this.oMetaModel;
	};

	/**
	 * Method not supported
	 *
	 * @throws {Error}
	 *
	 * @public
	 * @see sap.ui.model.Model#getOriginalProperty
	 * @since 1.37.0
	 */
	// @override
	ODataModel.prototype.getOriginalProperty = function () {
		throw new Error("Unsupported operation: v4.ODataModel#getOriginalProperty");
	};

	/**
	 * Method not supported
	 *
	 * @throws {Error}
	 *
	 * @public
	 * @see sap.ui.model.Model#getProperty
	 * @since 1.37.0
	 */
	ODataModel.prototype.getProperty = function () {
		throw new Error("Unsupported operation: v4.ODataModel#getProperty");
	};

	/**
	 * Returns the group ID that is used for update requests.
	 * If no update group ID is specified the group ID is used (see {@link #getGroupId}).
	 *
	 * @returns {string}
	 *   The update group id
	 *
	 * @private
	 */
	ODataModel.prototype.getUpdateGroupId = function () {
		return this.sUpdateGroupId;
	};

	/**
	 * Method not supported
	 *
	 * @throws {Error}
	 *
	 * @public
	 * @see sap.ui.model.Model#isList
	 * @since 1.37.0
	 */
	ODataModel.prototype.isList = function () {
		throw new Error("Unsupported operation: v4.ODataModel#isList");
	};

	/**
	 * Refreshes the model by calling refresh on all bindings which have a change event handler
	 * attached.
	 *
	 * Note: When calling refresh multiple times, the result of the request triggered by the last
	 * call determines the model's data; it is <b>independent</b>
	 * of the order of calls to {@link #submitBatch} with the given group ID.
	 *
	 * @param {string} [sGroupId]
	 *   The group ID to be used for refresh; valid values are <code>undefined</code>,
	 *   <code>'$auto'</code>, <code>'$direct'</code> or application group IDs as specified in
	 *   {@link #submitBatch}
	 * @throws {Error}
	 *   When the given group ID is invalid
	 *
	 * @public
	 * @see sap.ui.model.Model#refresh
	 * @see sap.ui.model.odata.v4.ODataContextBinding#refresh
	 * @see sap.ui.model.odata.v4.ODataListBinding#refresh
	 * @see sap.ui.model.odata.v4.ODataPropertyBinding#refresh
	 * @since 1.37.0
	 */
	// @override
	ODataModel.prototype.refresh = function (sGroupId) {
		_ODataHelper.checkGroupId(sGroupId);

		this.aBindings.slice().forEach(function (oBinding) {
			if (oBinding.oCache) { // relative bindings have no cache and cannot be refreshed
				oBinding.refresh(sGroupId);
			}
		});
	};

	/**
<<<<<<< HEAD
=======
	 * Removes the entity with the given context from the service, using the currently known
	 * entity tag ("ETag") value.
	 *
	 * @param {sap.ui.model.Context} oContext
	 *   A context in the data model pointing to an entity. It MUST be related to some list
	 *   binding's context because you can only remove data from the model which has been read
	 *   into the model before.
	 * @returns {Promise}
	 *   A promise which is resolved in case of success, or rejected with an instance of
	 *   <code>Error</code> in case of failure. The error instance is flagged with
	 *   <code>isConcurrentModification</code> in case a concurrent modification (e.g. by another
	 *   user) of the entity between loading and removal has been detected; this should be shown
	 *   to the user who needs to decide whether to try removal again. If the entity does not exist,
	 *   we assume it has already been deleted by someone else and report success.
	 *
	 * @private
	 */
	ODataModel.prototype.remove = function (oContext) {
		var sPath = oContext.getPath(),
			that = this;

		return Promise.all([
			oContext.requestValue("@odata.etag"),
			this.oMetaModel.requestCanonicalUrl("", sPath, oContext)
		]).then(function (aValues) {
			var sEtag = aValues[0],
				sResourcePath = aValues[1] + that._sQuery; // "canonical path" w/o service URL

			return that.oRequestor.request("DELETE", sResourcePath, undefined, {"If-Match" : sEtag})
				["catch"](function (oError) {
					if (oError.status === 404) {
						return; // map 404 to 200, i.e. resolve if already deleted
					}
					throw oError;
				});
		});
	};

	/**
	 * Reports a technical error by adding a message to the MessageManager and logging the error to
	 * the console.
	 *
	 * @param {string} sLogMessage
	 *   The message to write to the console log
	 * @param {string} sReportingClassName
	 *   The name of the class reporting the error
	 * @param {Error} oError
	 *   The error
	 *
	 * @private
	 */
	ODataModel.prototype.reportError = function (sLogMessage, sReportingClassName, oError) {
		var sDetails = oError.stack || oError.message;

		if (sDetails.indexOf(oError.message) < 0) {
			sDetails = oError.message + "\n" + oError.stack;
		}
		jQuery.sap.log.error(sLogMessage, sDetails, sReportingClassName);
		sap.ui.getCore().getMessageManager().addMessages(new Message({
				message : oError.message,
				processor : this,
				technical : true,
				type : MessageType.Error
			}));
	};

	/**
>>>>>>> b4d439a5
	 * Returns a promise for the "canonical path" of the entity for the given context.
	 * According to "4.3.1 Canonical URL" of the specification "OData Version 4.0 Part 2: URL
	 * Conventions", this is the "name of the entity set associated with the entity followed by the
	 * key predicate identifying the entity within the collection".
	 * Use the canonical path in {@link sap.ui.core.Element#bindElement} to create an element
	 * binding.
	 *
	 * @param {sap.ui.model.Context} oEntityContext
	 *   A context in this model which must point to a non-contained OData entity
	 * @returns {Promise}
	 *   A promise which is resolved with the canonical path (e.g. "/EMPLOYEES(ID='1')") in case of
	 *   success, or rejected with an instance of <code>Error</code> in case of failure, e.g. when
	 *   the given context does not point to an entity
	 *
	 * @public
	 * @since 1.37.0
	 */
	ODataModel.prototype.requestCanonicalPath = function (oEntityContext) {
		jQuery.sap.assert(oEntityContext.getModel() === this,
				"oEntityContext must belong to this model");
		return this.oMetaModel
			.requestCanonicalUrl("/", oEntityContext.getPath(), oEntityContext);
	};

	/**
	 * Method not supported
	 *
	 * @throws {Error}
	 *
	 * @public
	 * @see sap.ui.model.Model#setLegacySyntax
	 * @since 1.37.0
	 */
	// @override
	ODataModel.prototype.setLegacySyntax = function () {
		throw new Error("Unsupported operation: v4.ODataModel#setLegacySyntax");
	};

	/**
	 * Submits the requests associated with the given application group ID in one batch request.
	 *
	 * @param {string} sGroupId
	 *   The application group ID, which is a non-empty string consisting of alphanumeric
	 *   characters from the basic Latin alphabet, including the underscore.
	 * @returns {Promise}
	 *   A promise on the outcome of the HTTP request resolving with <code>undefined</code>; it is
	 *   rejected with an error if the batch request itself fails
	 * @throws {Error}
	 *   When the given group ID is not an application group ID
	 *
	 * @public
	 * @since 1.37.0
	 */
	ODataModel.prototype.submitBatch = function (sGroupId) {
		_ODataHelper.checkGroupId(sGroupId, true);

		return this._submitBatch(sGroupId);
	};

	/**
	 * Returns a string representation of this object including the service URL.
	 *
	 * @return {string} A string description of this model
	 * @public
	 * @since 1.37.0
	 */
	ODataModel.prototype.toString = function () {
		return sClassName + ": " + this.sServiceUrl;
	};

	return ODataModel;
}, /* bExport= */ true);<|MERGE_RESOLUTION|>--- conflicted
+++ resolved
@@ -537,47 +537,6 @@
 	};
 
 	/**
-<<<<<<< HEAD
-=======
-	 * Removes the entity with the given context from the service, using the currently known
-	 * entity tag ("ETag") value.
-	 *
-	 * @param {sap.ui.model.Context} oContext
-	 *   A context in the data model pointing to an entity. It MUST be related to some list
-	 *   binding's context because you can only remove data from the model which has been read
-	 *   into the model before.
-	 * @returns {Promise}
-	 *   A promise which is resolved in case of success, or rejected with an instance of
-	 *   <code>Error</code> in case of failure. The error instance is flagged with
-	 *   <code>isConcurrentModification</code> in case a concurrent modification (e.g. by another
-	 *   user) of the entity between loading and removal has been detected; this should be shown
-	 *   to the user who needs to decide whether to try removal again. If the entity does not exist,
-	 *   we assume it has already been deleted by someone else and report success.
-	 *
-	 * @private
-	 */
-	ODataModel.prototype.remove = function (oContext) {
-		var sPath = oContext.getPath(),
-			that = this;
-
-		return Promise.all([
-			oContext.requestValue("@odata.etag"),
-			this.oMetaModel.requestCanonicalUrl("", sPath, oContext)
-		]).then(function (aValues) {
-			var sEtag = aValues[0],
-				sResourcePath = aValues[1] + that._sQuery; // "canonical path" w/o service URL
-
-			return that.oRequestor.request("DELETE", sResourcePath, undefined, {"If-Match" : sEtag})
-				["catch"](function (oError) {
-					if (oError.status === 404) {
-						return; // map 404 to 200, i.e. resolve if already deleted
-					}
-					throw oError;
-				});
-		});
-	};
-
-	/**
 	 * Reports a technical error by adding a message to the MessageManager and logging the error to
 	 * the console.
 	 *
@@ -606,7 +565,6 @@
 	};
 
 	/**
->>>>>>> b4d439a5
 	 * Returns a promise for the "canonical path" of the entity for the given context.
 	 * According to "4.3.1 Canonical URL" of the specification "OData Version 4.0 Part 2: URL
 	 * Conventions", this is the "name of the entity set associated with the entity followed by the
