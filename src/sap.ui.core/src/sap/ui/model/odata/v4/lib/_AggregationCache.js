--- conflicted
+++ resolved
@@ -5,17 +5,12 @@
 //Provides class sap.ui.model.odata.v4.lib._AggregationCache
 sap.ui.define([
 	"sap/ui/base/SyncPromise",
+	"sap/base/Log",
 	"./_AggregationHelper",
 	"./_Cache",
 	"./_Helper",
-<<<<<<< HEAD
 	"./_Parser"
-], function (jQuery, SyncPromise, _AggregationHelper, _Cache, _Helper, _Parser) {
-=======
-	"./_Parser",
-	"sap/base/Log"
-], function (SyncPromise, _Cache, _Helper, _Parser, Log) {
->>>>>>> 0e99ce5b
+], function (SyncPromise, Log, _AggregationHelper, _Cache, _Helper, _Parser) {
 	"use strict";
 
 	var rComma = /,|%2C|%2c/,
