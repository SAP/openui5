/*!
 * ${copyright}
 */

//Provides class sap.ui.model.odata.v4.lib._MetadataConverter
sap.ui.define(["./_Helper"], function (Helper) {
	"use strict";

	var MetadataConverter,
		rCollection = /^Collection\((.*)\)$/,
		oAliasConfig = {
			"Reference" : {
				"Include" : {__processor : processAlias}
			},
			"DataServices" : {
				"Schema" : {__processor : processAlias}
			}
		},
		oStructuredTypeConfig = {
			"Property" : {
				__processor : processTypeProperty
			},
			"NavigationProperty" : {
				__processor : processTypeNavigationProperty,
				"OnDelete" : {
					__processor : processTypeNavigationPropertyOnDelete
				},
				"ReferentialConstraint" : {
					__processor : processTypeNavigationPropertyReferentialConstraint
				}
			}
		},
		oEntitySetConfig = {
			"NavigationPropertyBinding" : {
				__processor : processNavigationPropertyBinding
			}
		},
		oActionOrFunctionConfig = {
			"Parameter" : {
				__processor : processParameter
			},
			"ReturnType" : {
				__processor : processReturnType
			}
		},
		// All Annotations elements that don't have expressions as child (leaf, non-recursive)
		oAnnotationLeafConfig = {
			"AnnotationPath" : {__postProcessor : postProcessLeaf},
			"Binary" : {__postProcessor : postProcessLeaf},
			"Bool" : {__postProcessor : postProcessLeaf},
			"Date" : {__postProcessor : postProcessLeaf},
			"DateTimeOffset" : {__postProcessor : postProcessLeaf},
			"Decimal" : {__postProcessor : postProcessLeaf},
			"Duration" : {__postProcessor : postProcessLeaf},
			"EnumMember" : {__postProcessor : postProcessLeaf},
			"Float" : {__postProcessor : postProcessLeaf},
			"Guid" : {__postProcessor : postProcessLeaf},
			"Int" : {__postProcessor : postProcessLeaf},
			"LabeledElementReference" : {__postProcessor : postProcessLabeledElementReference},
			"NavigationPropertyPath" : {__postProcessor : postProcessLeaf},
			"Null" : {__postProcessor : postProcessLeaf},
			"Path" : {__postProcessor : postProcessLeaf},
			"PropertyPath" : {__postProcessor : postProcessLeaf},
			"String" : {__postProcessor : postProcessLeaf},
			"TimeOfDay" : {__postProcessor : postProcessLeaf}
		},
		oFullConfig = {
			__processor : processEdmx,
			"Reference" : {
				__processor : processReference,
				"Include" : {
					__processor: processInclude
				},
				"IncludeAnnotations" : {
					__processor: processIncludeAnnotations
				}
			},
			"DataServices" : {
				"Schema" : {
					__processor : processSchema,
					"Action" : {
						__processor : processActionOrFunction,
						__include : oActionOrFunctionConfig
					},
					"Annotations" : {
						__processor : processAnnotations,
						"Annotation" : {
							__processor : processAnnotation,
							__postProcessor : postProcessAnnotation,
							__include : oAnnotationLeafConfig
						}
					},
					"Function" : {
						__processor : processActionOrFunction,
						__include : oActionOrFunctionConfig
					},
					"EntityType" : {
						__processor : processEntityType,
						__include : oStructuredTypeConfig,
						"Key" : {
							"PropertyRef" : {
								__processor : processEntityTypeKeyPropertyRef
							}
						}
					},
					"ComplexType" : {
						__processor : processComplexType,
						__include : oStructuredTypeConfig
					},
					"EntityContainer" : {
						__processor : processEntityContainer,
						"ActionImport" : {
							__processor : processImport.bind(null, "Action")
						},
						"EntitySet" : {
							__processor : processEntitySet,
							__include : oEntitySetConfig
						},
						"FunctionImport" : {
							__processor : processImport.bind(null, "Function")
						},
						"Singleton" : {
							__processor : processSingleton,
							__include : oEntitySetConfig
						}
					},
					"EnumType" : {
						__processor : processEnumType,
						"Member" : {
							__processor : processEnumTypeMember
						}
					},
					"Term" : {
						__processor : processTerm
					},
					"TypeDefinition" : {
						__processor : processTypeDefinition
					}
				}
			}
		};

	/**
	 * Returns the attributes of the DOM Element as map.
	 *
	 * @param {Element} oElement the element
	 * @returns {object} the attributes
	 */
	function getAttributes(oElement) {
		var oAttribute, oAttributeList = oElement.attributes, i, oResult = {};

		for (i = 0; i < oAttributeList.length; i++) {
			oAttribute = oAttributeList.item(i);
			oResult[oAttribute.name] = oAttribute.value;
		}
		return oResult;
	}

	/**
<<<<<<< HEAD
	 * Fetches the array at the given property. Ensures that there is at least an empty array.
	 * @param {object} oParent the parent object
	 * @param {string} sProperty the property name
	 * @returns {any[]} the array at the given property
	 */
	function getOrCreateArray(oParent, sProperty) {
		var oResult = oParent[sProperty];

		if (!oResult) {
			oResult = oParent[sProperty] = [];
		}
		return oResult;
	}

	/**
	 * Fetches the object at the given property. Ensures that there is at least an empty object.
	 * @param {object} oParent the parent object
	 * @param {string} sProperty the property name
	 * @returns {object} the object at the given property
	 */
	function getOrCreateObject(oParent, sProperty) {
		var oResult = oParent[sProperty];

		if (!oResult) {
			oResult = oParent[sProperty] = {};
		}
		return oResult;
=======
	 * Determines the value for an annotation of the given type.
	 * @param {string} sType
	 *   the annotation type (either from the attribute name in the Annotation element or from the
	 *   element name itself)
	 * @param {string} sValue
	 *   the value in the XML (either the attribute value or the element's text value)
	 * @param {object} oAggregate
	 *   the aggregate
	 * @returns {any}
	 *   the value for the JSON
	 */
	function getAnnotationValue(sType, sValue, oAggregate) {
		var vValue, aValues;

		switch (sType) {
			case "AnnotationPath":
			case "NavigationPropertyPath":
			case "Path":
			case "PropertyPath":
				sValue = MetadataConverter.resolveAliasInPath(sValue, oAggregate);
				// falls through
			case "Binary":
			case "Date":
			case "DateTimeOffset":
			case "Decimal":
			case "Duration":
			case "Guid":
			case "TimeOfDay":
			case "UrlRef":
				vValue = {};
				vValue["$" + sType] = sValue;
				return vValue;
			case "Bool":
				return sValue === "true";
			case "EnumMember":
				aValues = sValue.split(" ");
				aValues.forEach(function (sPath, i) {
					aValues[i] = MetadataConverter.resolveAliasInPath(sPath, oAggregate);
				});
				return {$EnumMember: aValues.join(" ")};
			case "Float":
				if (sValue === "NaN" || sValue === "INF" || sValue === "-INF") {
					return {$Float: sValue};
				}
				return parseFloat(sValue);
			case "Int":
				vValue = parseInt(sValue, 10);
				return Helper.isSafeInteger(vValue) ? vValue : {$Int: sValue};
			case "Null":
				return null;
			case "String":
				return sValue;
			default:
				return true;
		}
	}

	/**
	 * Post-processing of an Annotation element. Sets the result of the single child element at the
	 * annotation if there was a child.
	 *
	 * @param {Element} oElement the element
	 * @param {any[]} aResult the results from child elements
	 * @param {object} oAggregate the aggregate
	 */
	function postProcessAnnotation(oElement, aResult, oAggregate) {
		if (aResult) {
			oAggregate.annotations.target[oAggregate.annotations.qualifiedName] = aResult[0];
		}
	}

	/**
	 * Post-processing of a LabeledElementReference element within an Annotation element.
	 *
	 * @param {Element} oElement the element
	 * @param {any[]} aResult the results from child elements
	 * @param {object} oAggregate the aggregate
	 * @returns {any} the constant value for the JSON
	 */
	function postProcessLabeledElementReference(oElement, aResult, oAggregate) {
		return {
			"$LabeledElementReference" :
				MetadataConverter.resolveAlias(oElement.textContent, oAggregate)
		};
	}

	/**
	 * Post-processing of a leaf element within an Annotation element.
	 *
	 * @param {Element} oElement the element
	 * @param {any[]} aResult the results from child elements
	 * @param {object} oAggregate the aggregate
	 * @returns {any} the constant value for the JSON
	 */
	function postProcessLeaf(oElement, aResult, oAggregate) {
		return getAnnotationValue(oElement.localName, oElement.textContent, oAggregate);
>>>>>>> 6f60b172
	}

	/**
	 * Processes an Action or Function element.
	 * @param {Element} oElement the element
	 * @param {object} oAggregate the aggregate
	 */
	function processActionOrFunction(oElement, oAggregate) {
		var sKind = oElement.localName,
			oAttributes = getAttributes(oElement),
			sQualifiedName = oAggregate.namespace + "." + oAttributes.Name,
			aActions = oAggregate.result[sQualifiedName] || [],
			oAction = {
				$kind: sKind,
				$Parameter: []
			};

		processAttributes(oAttributes, oAction, {
			"IsBound" : setIfTrue,
			"EntitySetPath" : setValue,
			"IsComposable" : setIfTrue
		});

		oAggregate.result[sQualifiedName] = aActions.concat(oAction);
		oAggregate.actionOrFunction = oAction;
	}

	/**
	 * Extracts the Aliases from the Include and Schema elements.
	 * @param {Element} oElement the element
	 * @param {object} oAggregate the aggregate
	 */
	function processAlias(oElement, oAggregate) {
		var oAttributes = getAttributes(oElement);

		if (oAttributes.Alias) {
			oAggregate.aliases[oAttributes.Alias] = oAttributes.Namespace;
		}
	}

	/**
	 * Processes an Annotations element.
	 * @param {Element} oElement the element
	 * @param {object} oAggregate the aggregate
	 */
	function processAnnotations(oElement, oAggregate) {
		var oAttributes = getAttributes(oElement),
			sTargetName = MetadataConverter.resolveAliasInPath(oAttributes.Target, oAggregate),
			oTarget = {};

		if (!oAggregate.schema.$Annotations) {
			oAggregate.schema.$Annotations = {};
		}
		oAggregate.schema.$Annotations[sTargetName] = oTarget;
		oAggregate.annotations =  {
			target: oTarget,
			qualifier: oAttributes.Qualifier
		};
	}

	/**
	 * Processes an Annotation element within Annotations.
	 * @param {Element} oElement the element
	 * @param {object} oAggregate the aggregate
	 */
	function processAnnotation(oElement, oAggregate) {
		var oAttributes = getAttributes(oElement),
			sKey,
			sQualifiedName = "@" + MetadataConverter.resolveAlias(oAttributes.Term, oAggregate),
			sQualifier = oAggregate.annotations.qualifier || oAttributes.Qualifier,
			vValue = true;

		if (sQualifier) {
			sQualifiedName += "#" + sQualifier;
		}

		for (sKey in oAttributes) {
			if (sKey !== "Term" && sKey !== "Qualifier") {
				vValue = getAnnotationValue(sKey, oAttributes[sKey], oAggregate);
				break;
			}
		}

		oAggregate.annotations.qualifiedName = sQualifiedName;
		oAggregate.annotations.target[sQualifiedName] = vValue;
	}

	/**
	 * Copies all attributes from oAttributes to oTarget according to oConfig.
	 * @param {object} oAttributes the attribute of an Element as returned by getAttributes
	 * @param {object} oTarget the target object
	 * @param {object} oConfig
	 *   the configuration: each property describes a property of oAttributes to copy; the value is
	 *   a conversion function, if this function returns undefined, the property is not set
	 */
	function processAttributes(oAttributes, oTarget, oConfig) {
		Object.keys(oConfig).forEach(function (sProperty) {
			var sValue = oConfig[sProperty](oAttributes[sProperty]);
			if (sValue !== undefined) {
				oTarget["$" + sProperty] = sValue;
			}
		});
	}

	/**
	 * Processes a ComplexType element.
	 * @param {Element} oElement the element
	 * @param {object} oAggregate the aggregate
	 */
	function processComplexType(oElement, oAggregate) {
		processType(oElement, oAggregate, {"$kind" : "ComplexType"});
	}

	/**
	 * Processes the Edmx element.
	 * @param {Element} oElement the element
	 * @param {object} oAggregate the aggregate
	 */
	function processEdmx(oElement, oAggregate) {
		processAttributes(getAttributes(oElement), oAggregate.result, {
			"Version": setValue
		});
	}

	/**
	 * Processes an EntityContainer element.
	 * @param {Element} oElement the element
	 * @param {object} oAggregate the aggregate
	 */
	function processEntityContainer(oElement, oAggregate) {
		var sQualifiedName = oAggregate.namespace + "." + oElement.getAttribute("Name");
		oAggregate.result[sQualifiedName] = oAggregate.entityContainer = {
			"$kind" : "EntityContainer"
		};
		oAggregate.result.$EntityContainer = sQualifiedName;
	}

	/**
	 * Processes an EntitySet element at the EntityContainer.
	 * @param {Element} oElement the element
	 * @param {object} oAggregate the aggregate
	 */
	function processEntitySet(oElement, oAggregate) {
		var oAttributes = getAttributes(oElement);
		oAggregate.entityContainer[oAttributes.Name] = oAggregate.entitySet = {
			$kind : "EntitySet",
			$Type : MetadataConverter.resolveAlias(oAttributes.EntityType, oAggregate)
		};
		if (oAttributes.IncludeInServiceDocument === "false") {
			oAggregate.entitySet.$IncludeInServiceDocument = false;
		}
	}

	/**
	 * Processes an EntityType element.
	 * @param {Element} oElement the element
	 * @param {object} oAggregate the aggregate
	 */
	function processEntityType(oElement, oAggregate) {
		processType(oElement, oAggregate, {
			$kind: "EntityType",
			$Key : []
		});
	}

	/**
	 * Processes a PropertyRef element of the EntityType's Key.
	 * @param {Element} oElement the element
	 * @param {object} oAggregate the aggregate
	 */
	function processEntityTypeKeyPropertyRef(oElement, oAggregate) {
		var oAttributes = getAttributes(oElement),
			vKey;

		if (oAttributes.Alias) {
			vKey = {};
			vKey[oAttributes.Alias] = oAttributes.Name;
		} else {
			vKey = oAttributes.Name;
		}
		oAggregate.type.$Key = oAggregate.type.$Key.concat(vKey);
	}

	/**
	 * Processes an EnumType element.
	 * @param {Element} oElement the element
	 * @param {object} oAggregate the aggregate
	 */
	function processEnumType(oElement, oAggregate) {
		var oAttributes = getAttributes(oElement),
			sQualifiedName = oAggregate.namespace + "." + oAttributes.Name,
			oEnumType = {
				"$kind": "EnumType"
			};

		processAttributes(oAttributes, oEnumType, {
			"IsFlags" : setIfTrue,
			"UnderlyingType" : function (sValue) {
				return sValue !== "Edm.Int32" ? sValue : undefined;
			}
		});

		oAggregate.result[sQualifiedName] = oAggregate.enumType = oEnumType;
		oAggregate.enumTypeMemberCounter = 0;
	}

	/**
	 * Processes an Member element within a EnumType.
	 * @param {Element} oElement the element
	 * @param {object} oAggregate the aggregate
	 */
	function processEnumTypeMember(oElement, oAggregate) {
		var oAttributes = getAttributes(oElement),
			vValue = oAttributes.Value;

		if (vValue) {
			vValue = parseInt(vValue, 10);
			if (!Helper.isSafeInteger(vValue)) {
				vValue = oAttributes.Value;
			}
		} else {
			vValue = oAggregate.enumTypeMemberCounter;
			oAggregate.enumTypeMemberCounter++;
		}
		oAggregate.enumType[oAttributes.Name] = vValue;
	}

	/**
	 * Processes an ActionImport or FunctionImport element.
	 * @param {string} sWhat "Action" or "Function"
	 * @param {Element} oElement the element
	 * @param {object} oAggregate the aggregate
	 */
	function processImport(sWhat, oElement, oAggregate) {
		var oAttributes = getAttributes(oElement),
			oImport = {
				$kind: sWhat + "Import"
			};

		oImport["$" + sWhat] = MetadataConverter.resolveAlias(oAttributes[sWhat], oAggregate);
		processAttributes(oAttributes, oImport, {
			"EntitySet" : function (sValue) {
				return resolveTargetPath(sValue, oAggregate);
			},
			"IncludeInServiceDocument" : setIfFalse
		});

		oAggregate.entityContainer[oAttributes.Name] = oImport;
	}

	/**
	 * Processes an Include element within a Reference.
	 * @param {Element} oElement the element
	 * @param {object} oAggregate the aggregate
	 */
	function processInclude(oElement, oAggregate) {
		var oInclude = getOrCreateArray(oAggregate.reference, "$Include");
		oInclude.push(oElement.getAttribute("Namespace"));
	}

	/**
	 * Processes an IncludeAnnotations element within a Reference.
	 * @param {Element} oElement the element
	 * @param {object} oAggregate the aggregate
	 */
	function processIncludeAnnotations(oElement, oAggregate) {
		var oAttributes = getAttributes(oElement),
			oReference = oAggregate.reference,
			oIncludeAnnotation = {
				"$TermNamespace" : oAttributes.TermNamespace
			},
			aIncludeAnnotations = getOrCreateArray(oReference, "$IncludeAnnotations");

		processAttributes(oAttributes, oIncludeAnnotation, {
			"TargetNamespace" : setValue,
			"Qualifier" : setValue
		});

		aIncludeAnnotations.push(oIncludeAnnotation);
	}

	/**
	 * Processes a NavigationPropertyBinding element within an EntitySet or Singleton.
	 * @param {Element} oElement the element
	 * @param {object} oAggregate the aggregate
	 */
	function processNavigationPropertyBinding(oElement, oAggregate) {
		var oAttributes = getAttributes(oElement),
			oNavigationPropertyBinding = oAggregate.entitySet.$NavigationPropertyBinding;

		if (!oNavigationPropertyBinding) {
			oAggregate.entitySet.$NavigationPropertyBinding = oNavigationPropertyBinding = {};
		}
		oNavigationPropertyBinding[oAttributes.Path]
			= resolveTargetPath(oAttributes.Target, oAggregate);
	}

	/**
	 * Processes a Parameter element within an Action or Function.
	 * @param {Element} oElement the element
	 * @param {object} oAggregate the aggregate
	 */
	function processParameter(oElement, oAggregate) {
		var oAttributes = getAttributes(oElement),
			oActionOrFunction = oAggregate.actionOrFunction,
			oParameter = {};

		processTypedCollection(oAttributes.Type, oParameter, oAggregate);
		processAttributes(oAttributes, oParameter, {
			"Name" : setValue,
			"Nullable" : setIfFalse
		});
		MetadataConverter.processFacetAttributes(oAttributes, oParameter);

		oActionOrFunction.$Parameter.push(oParameter);
	}

	/**
	 * Processes a Reference element.
	 * @param {Element} oElement the element
	 * @param {object} oAggregate the aggregate
	 */
	function processReference(oElement, oAggregate) {
		var oReference = getOrCreateObject(oAggregate.result, "$Reference");

		oAggregate.reference = oReference[oElement.getAttribute("Uri")] = {};
	}

	/**
	 * Processes a ReturnType element within an Action or Function.
	 * @param {Element} oElement the element
	 * @param {object} oAggregate the aggregate
	 */
	function processReturnType(oElement, oAggregate) {
		var oAttributes = getAttributes(oElement),
			oActionOrFunction = oAggregate.actionOrFunction,
			oReturnType = {};

		processTypedCollection(oAttributes.Type, oReturnType, oAggregate);
		processAttributes(oAttributes, oReturnType, {
			"Nullable" : setIfFalse
		});
		MetadataConverter.processFacetAttributes(oAttributes, oReturnType);

		oActionOrFunction.$ReturnType = oReturnType;
	}

	/**
	 * Processes a Schema element.
	 * @param {Element} oElement the element
	 * @param {object} oAggregate the aggregate
	 */
	function processSchema(oElement, oAggregate) {
		oAggregate.namespace = oElement.getAttribute("Namespace");
		oAggregate.result[oAggregate.namespace] = oAggregate.schema = {
			"$kind": "Schema"
		};
	}

	/**
	 * Processes a Singleton element at the EntityContainer.
	 * @param {Element} oElement the element
	 * @param {object} oAggregate the aggregate
	 */
	function processSingleton(oElement, oAggregate) {
		var oAttributes = getAttributes(oElement);
		oAggregate.entityContainer[oAttributes.Name] = oAggregate.entitySet = {
			$kind : "Singleton",
			$Type : MetadataConverter.resolveAlias(oAttributes.Type, oAggregate)
		};
	}

	/**
	 * Processes a Term element.
	 * @param {Element} oElement the element
	 * @param {object} oAggregate the aggregate
	 */
	function processTerm(oElement, oAggregate) {
		var oAttributes = getAttributes(oElement),
			sQualifiedName = oAggregate.namespace + "." + oAttributes.Name,
			oTerm = {
				$kind: "Term"
			};

		processTypedCollection(oAttributes.Type, oTerm, oAggregate);
		processAttributes(oAttributes, oTerm, {
			"Nullable" : setIfFalse,
			"BaseTerm" : function (sValue) {
				return sValue ? MetadataConverter.resolveAlias(sValue, oAggregate) : undefined;
			}
		});
		MetadataConverter.processFacetAttributes(oAttributes, oTerm);

		oAggregate.result[sQualifiedName] = oTerm;
	}

	/**
	 * Processes a ComplexType or EntityType element.
	 * @param {Element} oElement the element
	 * @param {object} oAggregate the aggregate
	 * @param {object} oType the initial typed result object
	 */
	function processType(oElement, oAggregate, oType) {
		var oAttributes = getAttributes(oElement),
			sQualifiedName = oAggregate.namespace + "." + oAttributes.Name;

		processAttributes(oAttributes, oType, {
			"OpenType" : setIfTrue,
			"HasStream" : setIfTrue,
			"Abstract" : setIfTrue,
			"BaseType" : setValue
		});

		oAggregate.result[sQualifiedName] = oAggregate.type = oType;
	}

	/**
	 * Processes the type in the form "Type" or "Collection(Type)" and sets the appropriate
	 * properties.
	 * @param {string} sType the type attribute from the Element
	 * @param {object} oProperty the property attribute in the JSON
	 * @param {object} oAggregate the aggregate
	 */
	function processTypedCollection(sType, oProperty, oAggregate) {
		var aMatches = rCollection.exec(sType);

		if (aMatches) {
			oProperty.$isCollection = true;
			sType = aMatches[1];
		}
		oProperty.$Type = MetadataConverter.resolveAlias(sType, oAggregate);
	}

	/**
	 * Processes an TypeDefinition element.
	 * @param {Element} oElement the element
	 * @param {object} oAggregate the aggregate
	 */
	function processTypeDefinition(oElement, oAggregate) {
		var oAttributes = getAttributes(oElement),
			sQualifiedName = oAggregate.namespace + "." + oAttributes.Name,
			oTypeDefinition = {
				"$kind" : "TypeDefinition",
				"$UnderlyingType" : oAttributes.UnderlyingType
			};

		oAggregate.result[sQualifiedName] = oTypeDefinition;
		MetadataConverter.processFacetAttributes(oAttributes, oTypeDefinition);
	}

	/**
	 * Processes a NavigationProperty element of a structured type.
	 * @param {Element} oElement the element
	 * @param {object} oAggregate the aggregate
	 */
	function processTypeNavigationProperty(oElement, oAggregate) {
		var oAttributes = getAttributes(oElement),
			oProperty = {
				$kind : "NavigationProperty"
			};

		processTypedCollection(oAttributes.Type, oProperty, oAggregate);
		processAttributes(oAttributes, oProperty, {
			"Nullable" : setIfFalse,
			"Partner" : setValue,
			"ContainsTarget" : setIfTrue
		});

		oAggregate.type[oAttributes.Name] = oAggregate.navigationProperty = oProperty;
	}

	/**
	 * Processes a NavigationProperty OnDelete element.
	 * @param {Element} oElement the element
	 * @param {object} oAggregate the aggregate
	 */
	function processTypeNavigationPropertyOnDelete(oElement, oAggregate) {
		oAggregate.navigationProperty.$OnDelete = oElement.getAttribute("Action");
	}

	/**
	 * Processes a NavigationProperty OnDelete element.
	 * @param {Element} oElement the element
	 * @param {object} oAggregate the aggregate
	 */
	function processTypeNavigationPropertyReferentialConstraint(oElement, oAggregate) {
		var oAttributes = getAttributes(oElement),
			oReferentialConstraint = oAggregate.navigationProperty.$ReferentialConstraint;

		if (!oReferentialConstraint) {
			oAggregate.navigationProperty.$ReferentialConstraint = oReferentialConstraint = {};
		}

		oReferentialConstraint[oAttributes.Property] = oAttributes.ReferencedProperty;
	}

	/**
	 * Processes a Property element of a structured type.
	 * @param {Element} oElement the element
	 * @param {object} oAggregate the aggregate
	 */
	function processTypeProperty(oElement, oAggregate) {
		var oAttributes = getAttributes(oElement),
			oProperty = {
				"$kind" : "Property"
			};

		processTypedCollection(oAttributes.Type, oProperty, oAggregate);
		processAttributes(oAttributes, oProperty, {
			"Nullable" : setIfFalse,
			"DefaultValue" : setValue
		});
		MetadataConverter.processFacetAttributes(oAttributes, oProperty);

		oAggregate.type[oAttributes.Name] = oProperty;
	}

	/**
	 * Resolves a target path including resolve aliases.
	 * @param {string} sPath the target path
	 * @param {object} oAggregate the aggregate containing the aliases
	 * @returns {string} the target path with the alias resolved (if there was one)
	 */
	function resolveTargetPath(sPath, oAggregate) {
		var iSlash;

		if (!sPath) {
			return sPath;
		}

		sPath =  MetadataConverter.resolveAliasInPath(sPath, oAggregate);
		iSlash = sPath.indexOf("/");

		if (iSlash >= 0 && sPath.indexOf("/", iSlash + 1) < 0) { // if there is exactly one slash
			if (sPath.slice(0, iSlash) === oAggregate.result.$EntityContainer) {
				return sPath.slice(iSlash + 1);
			}
		}
		return sPath;
	}

	/**
	 * Helper for processAttributes, returns false if sValue is "false", returns undefined
	 * otherwise.
	 * @param {string} sValue the attribute value in the element
	 * @returns {boolean} false or undefined
	 */
	function setIfFalse(sValue) {
		return sValue === "false" ? false : undefined;
	}

	/**
	 * Helper for processAttributes, returns true if sValue is "true", returns undefined
	 * otherwise.
	 * @param {string} sValue the attribute value in the element
	 * @returns {boolean} true or undefined
	 */
	function setIfTrue(sValue) {
		return sValue === "true" ? true : undefined;
	}

	/**
	 * Helper for processAttributes, returns sValue converted to a number.
	 * @param {string} sValue the attribute value in the element
	 * @returns {number} the value as number or undefined
	 */
	function setNumber(sValue) {
		return sValue ? parseInt(sValue, 10) : undefined;
	}

	/**
	 * Helper for processAttributes, returns sValue.
	 * @param {string} sValue the attribute value in the element
	 * @returns {string} sValue
	 */
	function setValue(sValue) {
		return sValue;
	}

	MetadataConverter = {
		/**
		 * Converts the metadata from XML format to a JSON object.
		 *
		 * @param {Document} oDocument
		 *   the XML DOM document
		 * @returns {object}
		 *   the metadata JSON
		 */
		convertXMLMetadata : function (oDocument) {
			var oAggregate = {
					"actionOrFunction" : null, // the current action or function
					"aliases" : {}, // maps alias -> namespace
					"annotations" : {}, // target: the object to put annotations to
										// qualifier: the current Annotations element's qualifier
					"entityContainer" : null, // the current EntityContainer
					"entitySet" : null, // the current EntitySet/Singleton
					"enumType" : null, // the current EnumType
					"enumTypeMemberCounter" : 0, // the current EnumType member value counter
					"namespace" : null, // the namespace of the current Schema
					"navigationProperty" : null, // the current NavigationProperty
					"reference" : null, // the current Reference
					"schema" : null, // the current Schema
					"type" : null, // the current EntityType/ComplexType
					"result" : {}
				},
				oElement = oDocument.documentElement;

			// first round: find aliases
			MetadataConverter.traverse(oElement, oAggregate, oAliasConfig);
			// second round, full conversion
			MetadataConverter.traverse(oElement, oAggregate, oFullConfig);
			return oAggregate.result;
		},

		/**
		 * Processes the TFacetAttributes and TPropertyFacetAttributes of the elements Property,
		 * TypeDefinition etc.
		 * @param {object} oAttributes the element attributes
		 * @param {object} oResult the result object to fill
		 */
		processFacetAttributes : function (oAttributes, oResult) {
			processAttributes(oAttributes, oResult, {
				"MaxLength" : setNumber,
				"Precision" : setNumber,
				"Scale" : function (sValue) {
					return sValue === "variable" ? sValue : setNumber(sValue);
				},
				"SRID" : setValue,
				"Unicode" : setIfFalse
			});
		},

		/**
		 * Resolves an alias in the given qualified name or full name.
		 * @param {string} sName the name
		 * @param {object} oAggregate the aggregate containing the aliases
		 * @returns {string} the name with the alias resolved (if there was one)
		 */
		resolveAlias : function (sName, oAggregate) {
			var iDot = sName.indexOf("."),
				sNamespace;

			if (iDot >= 0 && sName.indexOf(".", iDot + 1) < 0) { // if there is exactly one dot
				sNamespace = oAggregate.aliases[sName.slice(0, iDot)];
				if (sNamespace) {
					return sNamespace + "." + sName.slice(iDot + 1);
				}
			}
			return sName;
		},

		/**
		 * Resolves all aliases in the given path.
		 * @param {string} sPath the path
		 * @param {object} oAggregate the aggregate containing the aliases
		 * @returns {string} the path with the alias resolved (if there was one)
		 */
		resolveAliasInPath : function (sPath, oAggregate) {
			var iAt, i, aSegments, sTerm = "";

			if (sPath.indexOf(".") < 0) {
				return sPath; // no dot -> nothing to do
			}
			iAt = sPath.indexOf("@");
			if (iAt >= 0) {
				sTerm = "@" + MetadataConverter.resolveAlias(sPath.slice(iAt + 1), oAggregate);
				sPath = sPath.slice(0, iAt);
			}
			aSegments = sPath.split("/");
			for (i = 0; i < aSegments.length; i++) {
				aSegments[i] = MetadataConverter.resolveAlias(aSegments[i], oAggregate);
			}
			return aSegments.join("/") + sTerm;
		},

		/**
		 * Recursively traverses the subtree of a given XML element controlled by the given
		 * (recursive) configuration.
		 *
		 * @param {Element} oElement
		 *   an XML DOM element
		 * @param {object} oAggregate
		 *   an aggregate object that is passed to every processor function
		 * @param {object} oConfig
		 *   the configuration for this element with the following properties:
		 *   * __processor is a function called with this element and oAggregate as parameters
		 *     before visiting the children.
		 *   * __postProcessor is called after visiting the children. It gets an array with all
		 *     return values of the children's __postProcessor functions (or undefined if there
		 *     were no children).
		 *   * __include may give another configuration object that is also searched for known
		 *     children.
		 *   * All other properties are known child elements, the value is the configuration for
		 *     that child element.
		 * @returns {any} return value from __postProcessor or undefined if there is none
		 */
		traverse : function (oElement, oAggregate, oConfig) {
			var oChildList = oElement.childNodes,
				oChildNode, i, oChildConfig,
				vResult, aResult;


			if (oConfig.__processor) {
				oConfig.__processor(oElement, oAggregate);
			}
			for (i = 0; i < oChildList.length; i++) {
				oChildNode = oChildList.item(i);
				if (oChildNode.nodeType === 1) { // Node.ELEMENT_NODE
					oChildConfig = oConfig[oChildNode.localName];
					if (!oChildConfig && oConfig.__include) {
						oChildConfig = oConfig.__include[oChildNode.localName];
					}
					if (oChildConfig) {
						vResult = MetadataConverter.traverse(oChildNode, oAggregate, oChildConfig);
						if (oConfig.__postProcessor) {
							aResult = (aResult || []).concat([vResult]);
						}
					}
				}
			}
			if (oConfig.__postProcessor) {
				return oConfig.__postProcessor(oElement, aResult, oAggregate);
			}
		}
	};

	return MetadataConverter;
}, /* bExport= */false);<|MERGE_RESOLUTION|>--- conflicted
+++ resolved
@@ -157,7 +157,6 @@
 	}
 
 	/**
-<<<<<<< HEAD
 	 * Fetches the array at the given property. Ensures that there is at least an empty array.
 	 * @param {object} oParent the parent object
 	 * @param {string} sProperty the property name
@@ -185,7 +184,9 @@
 			oResult = oParent[sProperty] = {};
 		}
 		return oResult;
-=======
+	}
+
+	/**
 	 * Determines the value for an annotation of the given type.
 	 * @param {string} sType
 	 *   the annotation type (either from the attribute name in the Annotation element or from the
@@ -282,7 +283,6 @@
 	 */
 	function postProcessLeaf(oElement, aResult, oAggregate) {
 		return getAnnotationValue(oElement.localName, oElement.textContent, oAggregate);
->>>>>>> 6f60b172
 	}
 
 	/**
