--- conflicted
+++ resolved
@@ -11,11 +11,7 @@
  * might break in future releases.
  */
 
-<<<<<<< HEAD
-/*global sap:true, Blob, console, document, Promise, URL */
-=======
-/*global Blob, console, document, Promise, URL, XMLHttpRequest */
->>>>>>> e1802dc9
+/*global Blob, console, document, Promise, URL */
 
 (function(__global) {
 	"use strict";
@@ -2050,6 +2046,14 @@
 	 */
 	const amdRequire = createContextualRequire(null, true);
 
+	function requireSync(sModuleName) {
+		sModuleName = getMappedName(sModuleName + '.js');
+		if ( log.isLoggable() ) {
+			log.warning(`sync require of '${sModuleName}'`);
+		}
+		return unwrapExport(requireModule(null, sModuleName, /* bAsync = */ false));
+	}
+
 	/**
 		 * @private
 		 */
@@ -3081,44 +3085,6 @@
 	sap.ui.require = ui5Require;
 
 	/**
-<<<<<<< HEAD
-		 * Calculates a URL from the provided resource name.
-		 *
-		 * The calculation takes any configured ID mappings or resource paths into account
-		 * (see {@link sap.ui.loader.config config options map and paths}. It also supports relative
-		 * segments such as <code>./</code> and <code>../</code> within the path, but not at its beginning.
-		 * If relative navigation would cross the root namespace (e.g. <code>sap.ui.require.toUrl("../")</code>)
-		 * or when the resource name starts with a slash or with a relative segment, an error is thrown.
-		 *
-		 * <b>Note:</b> <code>toUrl</code> does not resolve the returned URL; whether it is an absolute
-		 * URL or a relative URL depends on the configured <code>baseUrl</code> and <code>paths</code>.
-		 *
-		 * @example
-		 *   sap.ui.loader.config({
-		 *     baseUrl: "/home"
-		 *   });
-		 *
-		 *   sap.ui.require.toUrl("app/data")              === "/home/app/data"
-		 *   sap.ui.require.toUrl("app/data.json")         === "/home/app/data.json"
-		 *   sap.ui.require.toUrl("app/data/")             === "/home/app/data/"
-		 *   sap.ui.require.toUrl("app/.config")           === "/home/app/.config"
-		 *   sap.ui.require.toUrl("app/test/../data.json") === "/home/data.json"
-		 *   sap.ui.require.toUrl("app/test/./data.json")  === "/home/test/data.json"
-		 *   sap.ui.require.toUrl("app/../../data")        throws Error because root namespace is left
-		 *   sap.ui.require.toUrl("/app")                  throws Error because first character is a slash
-		 *
-		 * @param {string} sName Name of a resource e.g. <code>'app/data.json'</code>
-		 * @returns {string} Path to the resource, e.g. <code>'/home/app/data.json'</code>
-		 * @see https://github.com/amdjs/amdjs-api/wiki/require#requiretourlstring-
-		 * @throws {Error} If the input name is absolute (starts with a slash character <code>'/'</code>),
-		 *   starts with a relative segment or if resolving relative segments would cross the root
-		 *   namespace
-		 * @public
-		 * @name sap.ui.require.toUrl
-		 * @function
-		 * @ui5-global-only
-		 */
-=======
 	 * Calculates a URL from the provided resource name.
 	 *
 	 * The calculation takes any configured ID mappings or resource paths into account
@@ -3156,37 +3122,5 @@
 	 * @ui5-global-only
 	 */
 
-	/**
-	 * Load a single module synchronously and return its module value.
-	 *
-	 * Basically, this method is a combination of {@link jQuery.sap.require} and {@link sap.ui.require}.
-	 * Its main purpose is to simplify the migration of modules to AMD style in those cases where some dependencies
-	 * have to be loaded late (lazy) and synchronously.
-	 *
-	 * The method accepts a single module name in the same syntax that {@link sap.ui.define} and {@link sap.ui.require}
-	 * already use (a simplified variation of the {@link jQuery.sap.getResourcePath unified resource name}:
-	 * slash separated names without the implicit extension '.js'). As for <code>sap.ui.require</code>,
-	 * relative names (using <code>./</code> or <code>../</code>) are not supported.
-	 * If not loaded yet, the named module will be loaded synchronously and the export value of the module will be returned.
-	 * While a module is executing, a value of <code>undefined</code> will be returned in case it is required again during
-	 * that period of time (e.g. in case of cyclic dependencies).
-	 *
-	 * <b>Note:</b> the scope of this method is limited to the sap.ui.core library. Callers are strongly encouraged to use
-	 * this method only when synchronous loading is unavoidable. Any code that uses this method won't benefit from future
-	 * performance improvements that require asynchronous module loading (e.g. HTTP/2). And such code never can comply with
-	 * a content security policies (CSP) that forbids 'eval'.
-	 *
-	 * @param {string} sModuleName Module name in requireJS syntax
-	 * @returns {any} Export value of the loaded module (can be <code>undefined</code>)
-	 * @private
-	 * @ui5-restricted sap.ui.core
-	 * @function
-	 * @ui5-global-only
-	 * @name sap.ui.requireSync
-	 * @deprecated As of version 1.120, sync loading is deprecated without replacement due to the deprecation
-	 *   of sync XMLHttpRequests in the web standard.
-	 */
 	sap.ui.requireSync = requireSync;
-
->>>>>>> e1802dc9
 }(globalThis));