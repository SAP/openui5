--- conflicted
+++ resolved
@@ -164,19 +164,9 @@
 			this.oLogMock.expects("info").never();
 			this.oLogMock.expects("warning").never();
 			this.oLogMock.expects("error").never();
-<<<<<<< HEAD
-=======
-
-			/**
-			 * workaround: Chrome extension "UI5 Inspector" calls this method which loads the
-			 * resource "sap-ui-version.json" and thus interferes with mocks for jQuery.ajax
-			 * @deprecated since 1.56, together with sap.ui.getVersioninfo
-			 */
-			this.mock(sap.ui).expects("getVersionInfo").atLeast(0);
 		},
 		afterEach : function () {
 			TestUtils.onRequest(null);
->>>>>>> a64347dd
 		}
 	});
 
