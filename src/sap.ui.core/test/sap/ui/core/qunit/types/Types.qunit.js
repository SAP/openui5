--- conflicted
+++ resolved
@@ -2899,7 +2899,6 @@
 
 
 	//*********************************************************************************************
-<<<<<<< HEAD
 	[
 		{aTypes : []},
 		{aTypes : [{}], iScale : 0},
@@ -2911,27 +2910,12 @@
 			const oUnitType = {};
 			if (aTypes[0]) {
 				aTypes[0].isA = () => {};
-				this.mock(aTypes[0]).expects("isA").withExactArgs("sap.ui.model.odata.type.Decimal").returns(true);
+				const oTypeMock = this.mock(aTypes[0]);
+				oTypeMock.expects("isA")
+					.withExactArgs(["sap.ui.model.odata.type.Int", "sap.ui.model.odata.type.Int64"])
+					.returns(false);
+				oTypeMock.expects("isA").withExactArgs("sap.ui.model.odata.type.Decimal").returns(true);
 			}
-=======
-[
-	{aTypes : []},
-	{aTypes : [{}], iScale : 0},
-	{aTypes : [{oConstraints : {}}], iScale : 0},
-	{aTypes : [{oConstraints : {scale : 24}}], iScale : 24},
-	{aTypes : [{oConstraints : {scale : 24}}, {oConstraints : {scale : 42}}], iScale : 24}
-].forEach(({aTypes, iScale}, i) => {
-	QUnit.test("Unit: processPartTypes, i=" + i, function (assert) {
-		const oUnitType = {};
-		if (aTypes[0]) {
-			aTypes[0].isA = () => {};
-			const oTypeMock = this.mock(aTypes[0]);
-			oTypeMock.expects("isA")
-				.withExactArgs(["sap.ui.model.odata.type.Int", "sap.ui.model.odata.type.Int64"])
-				.returns(false);
-			oTypeMock.expects("isA").withExactArgs("sap.ui.model.odata.type.Decimal").returns(true);
-		}
->>>>>>> 04c786cc
 
 			// code under test
 			UnitType.prototype.processPartTypes.call(oUnitType, aTypes);
@@ -2941,28 +2925,28 @@
 	});
 
 	//*********************************************************************************************
-[
-	{aTypes: [], iDecimals: 3},
-	{aTypes: [new Int16()], iDecimals: 0},
-	{aTypes: [new Int32()], iDecimals: 0},
-	{aTypes: [new Int64()], iDecimals: 0}
-].forEach(({aTypes, iDecimals}, i) => {
-	QUnit.test("Unit: processPartTypes sets decimals to '0' if measure part is interger, i=" + i, function (assert) {
-		const oUnitType = {oFormatOptions: {decimals: 3}};
-		if (aTypes[0]) {
-			const oTypeMock = this.mock(aTypes[0]);
-			oTypeMock.expects("isA")
-				.withExactArgs(["sap.ui.model.odata.type.Int", "sap.ui.model.odata.type.Int64"])
-				.returns(true);
-			oTypeMock.expects("isA").withExactArgs("sap.ui.model.odata.type.Decimal").returns(false);
-		}
-
-		// code under test
-		UnitType.prototype.processPartTypes.call(oUnitType, aTypes);
-
-		assert.strictEqual(oUnitType.oFormatOptions.decimals, iDecimals);
-	});
-});
+	[
+		{aTypes: [], iDecimals: 3},
+		{aTypes: [new Int16()], iDecimals: 0},
+		{aTypes: [new Int32()], iDecimals: 0},
+		{aTypes: [new Int64()], iDecimals: 0}
+	].forEach(({aTypes, iDecimals}, i) => {
+		QUnit.test("Unit: processPartTypes sets decimals to '0' if measure part is interger, i=" + i, function (assert) {
+			const oUnitType = {oFormatOptions: {decimals: 3}};
+			if (aTypes[0]) {
+				const oTypeMock = this.mock(aTypes[0]);
+				oTypeMock.expects("isA")
+					.withExactArgs(["sap.ui.model.odata.type.Int", "sap.ui.model.odata.type.Int64"])
+					.returns(true);
+				oTypeMock.expects("isA").withExactArgs("sap.ui.model.odata.type.Decimal").returns(false);
+			}
+
+			// code under test
+			UnitType.prototype.processPartTypes.call(oUnitType, aTypes);
+
+			assert.strictEqual(oUnitType.oFormatOptions.decimals, iDecimals);
+		});
+	});
 
 	//*********************************************************************************************
 	QUnit.test("Unit: processPartTypes, first part has non-Decimal and non-Integer type", function (assert) {
