/* eslint-disable max-nested-callbacks */
/*global QUnit, sinon */
sap.ui.define([
	"sap/base/Log",
	"sap/base/i18n/Formatting",
	"sap/base/i18n/Localization",
	"sap/base/util/extend",
	"sap/ui/core/format/FormatUtils",
	"sap/ui/core/format/NumberFormat",
	"sap/ui/core/Locale",
	"sap/ui/core/LocaleData",
	"sap/ui/core/Supportability"
], function(Log, Formatting, Localization, extend, FormatUtils, NumberFormat, Locale, LocaleData, Supportability) {
	"use strict";

	/*eslint no-floating-decimal:0 */
	const sDefaultLanguage = Localization.getLanguage();
	const aCombinations = generateUniqueChars(300);
	// shortcuts for rounding mode constants
	const AWAY_FROM_ZERO = NumberFormat.RoundingMode.AWAY_FROM_ZERO;
	const CEILING = NumberFormat.RoundingMode.CEILING;
	const FLOOR = NumberFormat.RoundingMode.FLOOR;
	const HALF_AWAY_FROM_ZERO = NumberFormat.RoundingMode.HALF_AWAY_FROM_ZERO;
	const HALF_CEILING = NumberFormat.RoundingMode.HALF_CEILING;
	const HALF_FLOOR = NumberFormat.RoundingMode.HALF_FLOOR;
	const HALF_TOWARDS_ZERO = NumberFormat.RoundingMode.HALF_TOWARDS_ZERO;
	const TOWARDS_ZERO = NumberFormat.RoundingMode.TOWARDS_ZERO;

	function generateUniqueChars(iNrOfCharacters) {
		var aRes = [];
		var sChars = "ABCDEFGHIJKLMNOPQRSTUVWXYZ";
		var maxChars = getNumberOfCharsRequired(iNrOfCharacters, sChars.length);
		for (var i = 0; i < iNrOfCharacters; i++) {
			aRes.push(getFullUniqueKey(i, sChars, maxChars));
		}
		return aRes;
	}

	function getNumberOfCharsRequired(iNrOfPermutations, iNrOfCharacters) {
		var maxChars = 1;
		var iCharsLength = iNrOfCharacters;
		var iIndexCurrent = iNrOfPermutations;
		while (iIndexCurrent / iCharsLength > 1) {
			maxChars++;
			iIndexCurrent = Math.ceil(iIndexCurrent / iCharsLength);
		}
		return maxChars;
	}

	function getFullUniqueKey(iNrOfPermutations, sChars, iMaxNumberChars) {
		var sResult = getUniqueKey(iNrOfPermutations, sChars);

		if (sResult.length < iMaxNumberChars) {
			return sResult.padStart(iMaxNumberChars, sChars[0]);
		}
		return sResult;

	}

	function getUniqueKey(iNrOfPermutations, sChars) {
		var iCharsLength = sChars.length;

		var numberOfPlaces = Math.ceil(iNrOfPermutations / (iCharsLength - 1));
		var cChar = sChars[iNrOfPermutations % (iCharsLength)];
		if (numberOfPlaces <= 1) {
			return cChar;
		}
		return getUniqueKey(numberOfPlaces, sChars) + cChar;
	}

	function getNumber(sNumber, bAsNumber) {
		return bAsNumber ? Number(sNumber) : sNumber;
	}

	QUnit.module("sap.ui.core.format.NumberFormat", {
		before() {
			this.__ignoreIsolatedCoverage__ = true;
		},
		beforeEach : function () {
			Localization.setLanguage("en-US");
			this.oLogMock = this.mock(Log);
			this.oLogMock.expects("error").never();
			this.oLogMock.expects("warning").never();
		},
		afterEach : function () {
			Localization.setLanguage(sDefaultLanguage);
			// ensure custom unit mappings and custom units are reset
			Formatting.setUnitMappings();
			Formatting.setCustomUnits();
		}
	});

	//*********************************************************************************************
	[
		{sDecimal: "0", iSummand: 5, sResult: "5"},
		{sDecimal: "0", iSummand: 1, sResult: "1"},
		{sDecimal: "0", iSummand: -1, sResult: "-1"},
		{sDecimal: "0", iSummand: -5, sResult: "-5"},
		{sDecimal: "1", iSummand: 5, sResult: "6"},
		{sDecimal: "1", iSummand: 1, sResult: "2"},
		{sDecimal: "1", iSummand: -1, sResult: "0"},
		{sDecimal: "1", iSummand: -5, sResult: "-4"},
		{sDecimal: "9", iSummand: 5, sResult: "14"},
		{sDecimal: "9", iSummand: 1, sResult: "10"},
		{sDecimal: "9", iSummand: -1, sResult: "8"},
		{sDecimal: "9", iSummand: -5, sResult: "4"},
		{sDecimal: "10", iSummand: 5, sResult: "15"},
		{sDecimal: "10", iSummand: 1, sResult: "11"},
		{sDecimal: "10", iSummand: -1, sResult: "9"},
		{sDecimal: "10", iSummand: -5, sResult: "5"},
		{sDecimal: "-1", iSummand: 5, sResult: "4"},
		{sDecimal: "-1", iSummand: 1, sResult: "0"},
		{sDecimal: "-1", iSummand: -1, sResult: "-2"},
		{sDecimal: "-1", iSummand: -5, sResult: "-6"},
		{sDecimal: "-9", iSummand: 5, sResult: "-4"},
		{sDecimal: "-9", iSummand: 1, sResult: "-8"},
		{sDecimal: "-9", iSummand: -1, sResult: "-10"},
		{sDecimal: "-9", iSummand: -5, sResult: "-14"},
		{sDecimal: "-10", iSummand: 5, sResult: "-5"},
		{sDecimal: "-10", iSummand: 1, sResult: "-9"},
		{sDecimal: "-10", iSummand: -1, sResult: "-11"},
		{sDecimal: "-10", iSummand: -5, sResult: "-15"},
		{sDecimal: "0.123456", iSummand: 5, sResult: "5.123456"},
		{sDecimal: "-0.123456", iSummand: 5, sResult: "4.876544"},
		{sDecimal: "0.123456", iSummand: -5, sResult: "-4.876544"},
		{sDecimal: "-0.123456", iSummand: -5, sResult: "-5.123456"},
		{sDecimal: "5.123456", iSummand: 5, sResult: "10.123456"},
		{sDecimal: "-5.123456", iSummand: 5, sResult: "-0.123456"},
		{sDecimal: "5.123456", iSummand: -5, sResult: "0.123456"},
		{sDecimal: "-5.123456", iSummand: -5, sResult: "-10.123456"},
		{sDecimal: "-4.123456", iSummand: 5, sResult: "0.876544"},
		{sDecimal: "4.123456", iSummand: -5, sResult: "-0.876544"},
		{sDecimal: "-2.123456", iSummand: 5, sResult: "2.876544"},
		{sDecimal: "2.123456", iSummand: -5, sResult: "-2.876544"}
	].forEach((oFixture) => {
		const {sDecimal, iSummand, sResult} = oFixture;
		QUnit.test(`add: (${sDecimal}) + (${iSummand}) = ${sResult}`, function (assert) {
			// code under test
			assert.strictEqual(NumberFormat.add(sDecimal, iSummand), sResult);
		});
	});
	//*********************************************************************************************
	[
		// either maxFractionDigits or decimals is undefined -> take decimals
		{oFormatOptions: {maxFractionDigits: undefined, decimals: "~decimals"}, iResult: "~decimals"},
		{oFormatOptions: {maxFractionDigits: 1, decimals: undefined}, iResult: undefined},
		// one of the the numeric values < 0 -> take decimals
		{oFormatOptions: {maxFractionDigits: -1, decimals: 5}, iResult: 5},
		{oFormatOptions: {maxFractionDigits: 2, decimals: -5}, iResult: -5},
		// the minimum of the 2 numeric values
		{oFormatOptions: {maxFractionDigits: 0, decimals: 1}, iResult: 0},
		{oFormatOptions: {maxFractionDigits: Infinity, decimals: 24}, iResult: 24},
		{oFormatOptions: {maxFractionDigits: 42, decimals: Infinity}, iResult: 42}
	].forEach(({oFormatOptions, iResult}) => {
		QUnit.test(`getMaximumDecimals, formatOptions: ${JSON.stringify(oFormatOptions)}`, function (assert) {
			// code under test
			assert.strictEqual(NumberFormat.getMaximumDecimals(oFormatOptions), iResult);
		});
	});

	//*********************************************************************************************
<<<<<<< HEAD
	[-1, 0].forEach(function (iGroupingSize) {
		QUnit.test("invalid groupingSize: " + iGroupingSize, function(assert) {
			this.oLogMock.expects("error")
				.withExactArgs("Grouping requires the 'groupingSize' format option to be a positive number, but it is '"
					+ iGroupingSize + "' instead.");
			const oIntegerInstance = NumberFormat.getIntegerInstance({groupingEnabled: true, groupingSize: iGroupingSize});
			assert.strictEqual(oIntegerInstance.format(12345), "", "integer with groupingSize: '" + iGroupingSize + "'");

			this.oLogMock.expects("error")
				.withExactArgs("Grouping requires the 'groupingSize' format option to be a positive number, but it is '"
					+ iGroupingSize + "' instead.");
			// float instance has groupingEnabled: true by default
			const oFloatInstance = NumberFormat.getFloatInstance({groupingSize: iGroupingSize});
			assert.strictEqual(oFloatInstance.format(12345), "", "float with groupingSize: '" + iGroupingSize + "'");
		});
=======
[
	{sFactoryMethod: "getFloatInstance", sResult: "12345"},
	{sFactoryMethod: "getIntegerInstance", sResult: "12345"},
	{sFactoryMethod: "getCurrencyInstance", sResult: "12345.00"},
	{sFactoryMethod: "getUnitInstance", sResult: "12345"},
	{sFactoryMethod: "getPercentInstance", sResult: "1234500%"}
].forEach(({sFactoryMethod, sResult}) => {
	QUnit.test(`checkGroupingFormatOptions for ${sFactoryMethod} leads to warning`, function(assert) {
		this.oLogMock.expects("warning")
			.withExactArgs("Grouping is disabled due to non-positive groupingSize set to '0'.");

		// code under test
		const oFormat = NumberFormat[sFactoryMethod]({
			groupingEnabled: true,
			groupingSize: 0
		});

		assert.strictEqual(oFormat.format(12345), sResult);
		assert.strictEqual(oFormat.oFormatOptions.groupingEnabled, false);
	});
});

	//*********************************************************************************************
[
	{sFactoryMethod: "getFloatInstance", sType: "float"},
	{sFactoryMethod: "getIntegerInstance", sType: "integer"},
	{sFactoryMethod: "getCurrencyInstance", sType: "currency"},
	{sFactoryMethod: "getUnitInstance", sType: "unit"},
	{sFactoryMethod: "getPercentInstance", sType: "percent"}
].forEach(({sFactoryMethod, sType}) => {
	QUnit.test(`${sFactoryMethod} calls checkGroupingFormatOptions`, function (assert) {
		const oFormat = {
			getLocaleFormatOptions() {},
			checkGroupingFormatOptions() {},
			...(sType === "currency" && {
				_defineCustomCurrencySymbols() {},
				showTrailingCurrencyCode() {}
			})
		};
		this.mock(NumberFormat).expects("createInstance").withExactArgs({}, "~oLocale").returns(oFormat);
		const oFormatMock = this.mock(oFormat);
		oFormatMock.expects("getLocaleFormatOptions").withExactArgs(sType).returns({});
		oFormatMock.expects("checkGroupingFormatOptions").withExactArgs();
		if (sType === "currency") {
			oFormatMock.expects("showTrailingCurrencyCode").withExactArgs();
			oFormatMock.expects("_defineCustomCurrencySymbols").withExactArgs();
		}

		// code under test
		NumberFormat[sFactoryMethod]({}, "~oLocale");
>>>>>>> 9649713a
	});

	//*********************************************************************************************
	QUnit.test("Constructor call leads to error", function(assert) {
		assert.throws(function() {
			// eslint-disable-next-line no-new
			new NumberFormat();
		},
		new Error(),
		"NumberFormat constructor is forbidden");
	});

	//*********************************************************************************************
	QUnit.test("parameter shifting: there shouldn't be a sLanguage field", function (assert) {
		var oLocale = new Locale("en");
		assert.strictEqual(oLocale.sLanguage, "en");
		assert.notOk(NumberFormat.getInstance(oLocale).oFormatOptions.sLanguage);
		assert.notOk(NumberFormat.getIntegerInstance(oLocale).oFormatOptions.sLanguage);
		assert.notOk(NumberFormat.getFloatInstance(oLocale).oFormatOptions.sLanguage);
		assert.notOk(NumberFormat.getUnitInstance(oLocale).oFormatOptions.sLanguage);
		assert.notOk(NumberFormat.getCurrencyInstance(oLocale).oFormatOptions.sLanguage);
	});

	//*********************************************************************************************
	QUnit.test("integer default format", function (assert) {
		const oDefaultInteger = NumberFormat.getIntegerInstance();

		assert.strictEqual(oDefaultInteger.format(1), "1", "1");
		assert.strictEqual(oDefaultInteger.format(123), "123", "123");
		// Integer instance has TOWARDS_ZERO set as default rounding mode
		assert.strictEqual(oDefaultInteger.format(123.23), "123", "123.23");
		assert.strictEqual(oDefaultInteger.format(123.78), "123", "123.78");
		assert.strictEqual(oDefaultInteger.format(-123.23), "-123", "-123.23");
		assert.strictEqual(oDefaultInteger.format(-123.78), "-123", "-123.78");
		assert.strictEqual(oDefaultInteger.format(1234), "1234", "1234");
		assert.strictEqual(oDefaultInteger.format(12345), "12345", "12345");
		assert.strictEqual(oDefaultInteger.format(-123), "-123", "-123");
	});

	//*********************************************************************************************
	QUnit.test("integer format for a specific locale", function (assert) {
		var oLocale = new Locale("de-DE");
		var oIntegerFormat = NumberFormat.getIntegerInstance(oLocale);
		assert.strictEqual(oIntegerFormat.format(1), "1", "1");
		assert.strictEqual(oIntegerFormat.format(123), "123", "123");
		assert.strictEqual(oIntegerFormat.format(123.23), "123", "123.23");
		assert.strictEqual(oIntegerFormat.format(1234), "1234", "1234");
		assert.strictEqual(oIntegerFormat.format(12345), "12345", "12345");
		assert.strictEqual(oIntegerFormat.format(-123), "-123", "-123");
	});

	//*********************************************************************************************
	QUnit.test("integer custom format", function (assert) {
		const oCustomInteger = NumberFormat.getIntegerInstance({
			maxIntegerDigits: 4,
			minIntegerDigits: 2,
			groupingEnabled: true,
			groupingSeparator: ".",
			decimalSeparator: "."
		});

		assert.strictEqual(oCustomInteger.format(1), "01", "1");
		assert.strictEqual(oCustomInteger.format(123), "123", "123");
		assert.strictEqual(oCustomInteger.format(123.23), "123", "123.23");
		assert.strictEqual(oCustomInteger.format(1234), "1.234", "1234");
		assert.strictEqual(oCustomInteger.format(12345), "?.???", "12345");
		assert.strictEqual(oCustomInteger.format(-123), "-123", "-123");
	});

	//*********************************************************************************************
	QUnit.test("integer short style", function (assert) {
		var oLocale = new Locale("de-DE");
		var oFormat = NumberFormat.getIntegerInstance({ style: "short" }, oLocale);

		assert.strictEqual(oFormat.format(1), "1", "1 formatted");
		assert.strictEqual(oFormat.format(12), "12", "12 formatted");
		assert.strictEqual(oFormat.format(123), "123", "123 formatted");
		assert.strictEqual(oFormat.format(999), "999", "999 formatted");
		assert.strictEqual(oFormat.format(1234), "1234", "1234 formatted");
		assert.strictEqual(oFormat.format(9999), "9999", "9999 formatted");
		assert.strictEqual(oFormat.format(12345), "12345", "12345 formatted");
		assert.strictEqual(oFormat.format(99999), "99999", "99999 formatted");
		assert.strictEqual(oFormat.format(123456), "123456", "123456 formatted");
		assert.strictEqual(oFormat.format(999999), "1\xa0Mio.", "999999 formatted");
		assert.strictEqual(oFormat.format(1234567), "1,2\xa0Mio.", "1234567 formatted");
		assert.strictEqual(oFormat.format(9999999), "10\xa0Mio.", "9999999 formatted");
		assert.strictEqual(oFormat.format(12345678), "12\xa0Mio.", "12345678 formatted");
		assert.strictEqual(oFormat.format(99999999), "100\xa0Mio.", "99999999 formatted");
		assert.strictEqual(oFormat.format(123456789), "123\xa0Mio.", "123456789 formatted");
		assert.strictEqual(oFormat.format(999999999), "1\xa0Mrd.", "999999999 formatted");
		assert.strictEqual(oFormat.format(1234567890), "1,2\xa0Mrd.", "1234567890 formatted");
		assert.strictEqual(oFormat.format(9999999999), "10\xa0Mrd.", "9999999999 formatted");
		assert.strictEqual(oFormat.format(12345678901), "12\xa0Mrd.", "12345678901 formatted");
		assert.strictEqual(oFormat.format(99999999999), "100\xa0Mrd.", "99999999999 formatted");
		assert.strictEqual(oFormat.format(123456789012), "123\xa0Mrd.", "123456789012 formatted");
		assert.strictEqual(oFormat.format(999999999999), "1\xa0Bio.", "999999999999 formatted");
		assert.strictEqual(oFormat.format(1234567890123), "1,2\xa0Bio.", "1234567890123 formatted");
		assert.strictEqual(oFormat.format(-1), "-1", "-1 formatted");
		assert.strictEqual(oFormat.format(-12), "-12", "-12 formatted");
		assert.strictEqual(oFormat.format(-123), "-123", "-123 formatted");
		assert.strictEqual(oFormat.format(-999), "-999", "-999 formatted");
		assert.strictEqual(oFormat.format(-1234), "-1234", "-1234 formatted");
		assert.strictEqual(oFormat.format(-9999), "-9999", "-9999 formatted");
		assert.strictEqual(oFormat.format(-12345), "-12345", "-12345 formatted");
		assert.strictEqual(oFormat.format(-99999), "-99999", "-99999 formatted");
		assert.strictEqual(oFormat.format(-123456), "-123456", "-123456 formatted");
		assert.strictEqual(oFormat.format(-999999), "-1\xa0Mio.", "-999999 formatted");
		assert.strictEqual(oFormat.format(-1234567), "-1,2\xa0Mio.", "-1234567 formatted");
		assert.strictEqual(oFormat.format(-9999999), "-10\xa0Mio.", "-9999999 formatted");
		assert.strictEqual(oFormat.format(-12345678), "-12\xa0Mio.", "-12345678 formatted");
		assert.strictEqual(oFormat.format(-99999999), "-100\xa0Mio.", "-99999999 formatted");
		assert.strictEqual(oFormat.format(-123456789), "-123\xa0Mio.", "-123456789 formatted");
		assert.strictEqual(oFormat.format(-999999999), "-1\xa0Mrd.", "-999999999 formatted");
		assert.strictEqual(oFormat.format(-1234567890), "-1,2\xa0Mrd.", "-1234567890 formatted");
		assert.strictEqual(oFormat.format(-9999999999), "-10\xa0Mrd.", "-9999999999 formatted");
		assert.strictEqual(oFormat.format(-12345678901), "-12\xa0Mrd.", "-12345678901 formatted");
		assert.strictEqual(oFormat.format(-99999999999), "-100\xa0Mrd.", "-99999999999 formatted");
		assert.strictEqual(oFormat.format(-123456789012), "-123\xa0Mrd.", "-123456789012 formatted");
		assert.strictEqual(oFormat.format(-999999999999), "-1\xa0Bio.", "-999999999999 formatted");
		assert.strictEqual(oFormat.format(-1234567890123), "-1,2\xa0Bio.", "-1234567890123 formatted");

		assert.strictEqual(oFormat.parse("1"), 1, "\"1\" parsed");
		assert.strictEqual(oFormat.parse("12"), 12, "\"12\" parsed");
		assert.strictEqual(oFormat.parse("123"), 123, "\"123\" parsed");
		assert.strictEqual(oFormat.parse("1230"), 1230, "\"1230\" parsed");
		assert.strictEqual(oFormat.parse("1 Mio."), 1000000, "\"1 Mio.\" parsed");
		assert.strictEqual(oFormat.parse("10 Mio."), 10000000, "\"10 Mio.\" parsed");
		assert.strictEqual(oFormat.parse("100 Mio."), 100000000, "\"100 Mio.\" parsed");
		assert.strictEqual(oFormat.parse("1 Mrd."), 1000000000, "\"1 Mrd.\" parsed");
		assert.strictEqual(oFormat.parse("10 Mrd."), 10000000000, "\"10 Mrd.\" parsed");
		assert.strictEqual(oFormat.parse("100 Mrd."), 100000000000, "\"100 Mrd.\" parsed");
		assert.strictEqual(oFormat.parse("1 Bio."), 1000000000000, "\"1 Bio.\" parsed");
		assert.strictEqual(oFormat.parse("-1"), -1, "\"-1\" parsed");
		assert.strictEqual(oFormat.parse("-12"), -12, "\"-12\" parsed");
		assert.strictEqual(oFormat.parse("-123"), -123, "\"-123\" parsed");
		assert.strictEqual(oFormat.parse("-1230"), -1230, "\"-1230\" parsed");
		assert.strictEqual(oFormat.parse("-1 Mio."), -1000000, "\"-1 Mio.\" parsed");
		assert.strictEqual(oFormat.parse("-10 Mio."), -10000000, "\"-10 Mio.\" parsed");
		assert.strictEqual(oFormat.parse("-100 Mio."), -100000000, "\"-100 Mio.\" parsed");
		assert.strictEqual(oFormat.parse("-1 Mrd."), -1000000000, "\"-1 Mrd.\" parsed");
		assert.strictEqual(oFormat.parse("-10 Mrd."), -10000000000, "\"-10 Mrd.\" parsed");
		assert.strictEqual(oFormat.parse("-100 Mrd."), -100000000000, "\"-100 Mrd.\" parsed");
		assert.strictEqual(oFormat.parse("-1 Bio."), -1000000000000, "\"-1 Bio.\" parsed");

		oFormat = NumberFormat.getIntegerInstance({ style: "short", shortLimit: 10000, precision: 3 }, oLocale);

		assert.strictEqual(oFormat.format(1), "1", "1 formatted");
		assert.strictEqual(oFormat.format(12), "12", "12 formatted");
		assert.strictEqual(oFormat.format(123), "123", "123 formatted");
		assert.strictEqual(oFormat.format(999), "999", "999 formatted");
		assert.strictEqual(oFormat.format(1234), "1234", "1234 formatted");
		assert.strictEqual(oFormat.format(9999), "9999", "9999 formatted");
		assert.strictEqual(oFormat.format(12345), "12345", "12345 formatted");
		assert.strictEqual(oFormat.format(99900), "99900", "99900 formatted");
		assert.strictEqual(oFormat.format(99990), "99990", "99990 formatted");
		assert.strictEqual(oFormat.format(99999), "99999", "99999 formatted");
		assert.strictEqual(oFormat.format(123456), "123456", "123456 formatted");
		assert.strictEqual(oFormat.format(999000), "999000", "999000 formatted");
		assert.strictEqual(oFormat.format(999900), "1\xa0Mio.", "999900 formatted");
		assert.strictEqual(oFormat.format(999999), "1\xa0Mio.", "999999 formatted");
		assert.strictEqual(oFormat.format(1234567), "1,23\xa0Mio.", "1234567 formatted");
		assert.strictEqual(oFormat.format(9990000), "9,99\xa0Mio.", "9990000 formatted");
		assert.strictEqual(oFormat.format(9999000), "10\xa0Mio.", "9999000 formatted");
		assert.strictEqual(oFormat.format(9999999), "10\xa0Mio.", "9999999 formatted");
		assert.strictEqual(oFormat.format(12345678), "12,3\xa0Mio.", "12345678 formatted");
		assert.strictEqual(oFormat.format(99900000), "99,9\xa0Mio.", "99900000 formatted");
		assert.strictEqual(oFormat.format(99990000), "100\xa0Mio.", "99990000 formatted");
		assert.strictEqual(oFormat.format(99999999), "100\xa0Mio.", "99999999 formatted");
		assert.strictEqual(oFormat.format(123456789), "123\xa0Mio.", "123456789 formatted");
		assert.strictEqual(oFormat.format(999000000), "999\xa0Mio.", "999000000 formatted");
		assert.strictEqual(oFormat.format(999900000), "1\xa0Mrd.", "999900000 formatted");
		assert.strictEqual(oFormat.format(999999999), "1\xa0Mrd.", "999999999 formatted");
		assert.strictEqual(oFormat.format(1234567890), "1,23\xa0Mrd.", "1234567890 formatted");
		assert.strictEqual(oFormat.format(9990000000), "9,99\xa0Mrd.", "9990000000 formatted");
		assert.strictEqual(oFormat.format(9999999999), "10\xa0Mrd.", "9999999999 formatted");
		assert.strictEqual(oFormat.format(12345678901), "12,3\xa0Mrd.", "12345678901 formatted");
		assert.strictEqual(oFormat.format(99900000000), "99,9\xa0Mrd.", "99900000000 formatted");
		assert.strictEqual(oFormat.format(99999999999), "100\xa0Mrd.", "99999999999 formatted");
		assert.strictEqual(oFormat.format(123456789012), "123\xa0Mrd.", "123456789012 formatted");
		assert.strictEqual(oFormat.format(999000000000), "999\xa0Mrd.", "999000000000 formatted");
		assert.strictEqual(oFormat.format(999999999999), "1\xa0Bio.", "999999999999 formatted");
		assert.strictEqual(oFormat.format(1234567890123), "1,23\xa0Bio.", "1234567890123 formatted");
		assert.strictEqual(oFormat.format(-1), "-1", "-1 formatted");
		assert.strictEqual(oFormat.format(-12), "-12", "-12 formatted");
		assert.strictEqual(oFormat.format(-123), "-123", "-123 formatted");
		assert.strictEqual(oFormat.format(-999), "-999", "-999 formatted");
		assert.strictEqual(oFormat.format(-1234), "-1234", "-1234 formatted");
		assert.strictEqual(oFormat.format(-9999), "-9999", "-9999 formatted");
		assert.strictEqual(oFormat.format(-12345), "-12345", "-12345 formatted");
		assert.strictEqual(oFormat.format(-99900), "-99900", "-99900 formatted");
		assert.strictEqual(oFormat.format(-99990), "-99990", "-99990 formatted");
		assert.strictEqual(oFormat.format(-99999), "-99999", "-99999 formatted");
		assert.strictEqual(oFormat.format(-123456), "-123456", "-123456 formatted");
		assert.strictEqual(oFormat.format(-999000), "-999000", "-999000 formatted");
		assert.strictEqual(oFormat.format(-999900), "-1\xa0Mio.", "-999900 formatted");
		assert.strictEqual(oFormat.format(-999999), "-1\xa0Mio.", "-999999 formatted");
	});

	//*********************************************************************************************
	["nb-NO", "en_GB", "xx-XX", "zh_CN", "de_DE"].forEach(function(sLocale) {
		QUnit.test("lenient parsing for " + sLocale, function(assert) {
			var oLocale = new Locale(sLocale);
			var oLocaleData = LocaleData.getInstance(oLocale);
			var oFormat = NumberFormat.getIntegerInstance({}, oLocale);

			// parse minusSign
			var sMinusSymbols = oLocaleData.getLenientNumberSymbols("minusSign");
			var aMinusSymbols = sMinusSymbols.split("");
			assert.ok(aMinusSymbols.length > 0, "There should be minus symbols present");
			aMinusSymbols.forEach(function(sSymbol) {
				assert.strictEqual(oFormat.parse(sSymbol + "100"), -100, "-100 is parsed correctly for '" + sSymbol
					+ "' from '" + sMinusSymbols + "' (" + aMinusSymbols.join(",") + ")");
			});

			// Parse plusSign
			var sPlusSymbols = oLocaleData.getLenientNumberSymbols("plusSign");
			var aPlusSymbols = sPlusSymbols.split("");
			assert.ok(aPlusSymbols.length > 0, "There should be plus symbols present");
			aPlusSymbols.forEach(function(sSymbol) {
				assert.strictEqual(oFormat.parse(sSymbol + "100"), 100, "100 is parsed correctly for '" + sSymbol
					+ "' from '" + sPlusSymbols + "' (" + aPlusSymbols.join(",") + ")");
			});
		});
	});

	//*********************************************************************************************
	QUnit.test("integer short style under locale zh_CN", function (assert) {
		// The pattern for 1000-other in locale zh_CN is defined as "0" without any scale which means a number with 4
		// digits shouldn't be formatted using the short style.
		// But when a formatted string without any scale is parsed under locale zh_CN, this pattern is always selected
		// which always results with a number multiplied by 1000. This is fixed by ignoring the pattern which doesn't
		// have a scale when parsing a formatted number.
		var oLocale = new Locale("zh_CN"),
			oFormat = NumberFormat.getIntegerInstance({
				style: "short"
			}, oLocale);

		assert.strictEqual(oFormat.parse("1"), 1, "'1' is parsed as 1");
		assert.strictEqual(oFormat.parse("9999"), 9999, "'9999' is parsed as 9999");
		assert.strictEqual(oFormat.parse("1万"), 10000, "'1万' is parsed as 10000");
	});

	//*********************************************************************************************
	QUnit.test("short style with 'shortRefNumber' set", function (assert) {
		var oLocale = new Locale("de-DE");
		var oFormat = NumberFormat.getIntegerInstance({
			style: "short",
			shortRefNumber: 999999
		}, oLocale);

		assert.strictEqual(oFormat.format(1), "0,000001\xa0Mio.", "1 formatted");
		assert.strictEqual(oFormat.format(12), "0,000012\xa0Mio.", "12 formatted");
		assert.strictEqual(oFormat.format(123), "0,00012\xa0Mio.", "123 formatted");
		assert.strictEqual(oFormat.format(999), "0,001\xa0Mio.", "999 formatted");
		assert.strictEqual(oFormat.format(1234), "0,0012\xa0Mio.", "1234 formatted");
		assert.strictEqual(oFormat.format(9999), "0,01\xa0Mio.", "9999 formatted");
		assert.strictEqual(oFormat.format(12345), "0,012\xa0Mio.", "12345 formatted");
		assert.strictEqual(oFormat.format(99900), "0,1\xa0Mio.", "99900 formatted");
		assert.strictEqual(oFormat.format(99990), "0,1\xa0Mio.", "99990 formatted");
		assert.strictEqual(oFormat.format(99999), "0,1\xa0Mio.", "99999 formatted");
		assert.strictEqual(oFormat.format(123456), "0,12\xa0Mio.", "123456 formatted");
		assert.strictEqual(oFormat.format(999000), "1\xa0Mio.", "999000 formatted");
		assert.strictEqual(oFormat.format(999900), "1\xa0Mio.", "999900 formatted");
		assert.strictEqual(oFormat.format(999999), "1\xa0Mio.", "999999 formatted");
		assert.strictEqual(oFormat.format(1234567), "1,2\xa0Mio.", "1234567 formatted");
		assert.strictEqual(oFormat.format(9990000), "10\xa0Mio.", "9990000 formatted");
		assert.strictEqual(oFormat.format(9999000), "10\xa0Mio.", "9999000 formatted");
		assert.strictEqual(oFormat.format(9999999), "10\xa0Mio.", "9999999 formatted");
		assert.strictEqual(oFormat.format(12345678), "12\xa0Mio.", "12345678 formatted");
		assert.strictEqual(oFormat.format(99900000), "100\xa0Mio.", "99900000 formatted");
		assert.strictEqual(oFormat.format(99990000), "100\xa0Mio.", "99990000 formatted");
		assert.strictEqual(oFormat.format(99999999), "100\xa0Mio.", "99999999 formatted");
		assert.strictEqual(oFormat.format(123456789), "123\xa0Mio.", "123456789 formatted");
		assert.strictEqual(oFormat.format(999000000), "999\xa0Mio.", "999000000 formatted");
		assert.strictEqual(oFormat.format(999900000), "1000\xa0Mio.", "999900000 formatted");
		assert.strictEqual(oFormat.format(999999999), "1000\xa0Mio.", "999999999 formatted");
		assert.strictEqual(oFormat.format(1234567890), "1235\xa0Mio.", "1234567890 formatted");
		assert.strictEqual(oFormat.format(9990000000), "9990\xa0Mio.", "9990000000 formatted");
		assert.strictEqual(oFormat.format(9999999999), "10000\xa0Mio.", "9999999999 formatted");
		assert.strictEqual(oFormat.format(12345678901), "12346\xa0Mio.", "12345678901 formatted");
		assert.strictEqual(oFormat.format(99900000000), "99900\xa0Mio.", "99900000000 formatted");
		assert.strictEqual(oFormat.format(99999999999), "100000\xa0Mio.", "99999999999 formatted");
		assert.strictEqual(oFormat.format(123456789012), "123457\xa0Mio.", "123456789012 formatted");
		assert.strictEqual(oFormat.format(999000000000), "999000\xa0Mio.", "999000000000 formatted");
		assert.strictEqual(oFormat.format(999999999999), "1000000\xa0Mio.", "999999999999 formatted");
		assert.strictEqual(oFormat.format(1234567890123), "1234568\xa0Mio.", "1234567890123 formatted");
		assert.strictEqual(oFormat.format(-1), "-0,000001\xa0Mio.", "-1 formatted");
		assert.strictEqual(oFormat.format(-12), "-0,000012\xa0Mio.", "-12 formatted");
		assert.strictEqual(oFormat.format(-123), "-0,00012\xa0Mio.", "-123 formatted");
		assert.strictEqual(oFormat.format(-999), "-0,001\xa0Mio.", "-999 formatted");
		assert.strictEqual(oFormat.format(-1234), "-0,0012\xa0Mio.", "-1234 formatted");
		assert.strictEqual(oFormat.format(-9999), "-0,01\xa0Mio.", "-9999 formatted");
		assert.strictEqual(oFormat.format(-12345), "-0,012\xa0Mio.", "-12345 formatted");
		assert.strictEqual(oFormat.format(-99900), "-0,1\xa0Mio.", "-99900 formatted");
		assert.strictEqual(oFormat.format(-99990), "-0,1\xa0Mio.", "-99990 formatted");
		assert.strictEqual(oFormat.format(-99999), "-0,1\xa0Mio.", "-99999 formatted");
		assert.strictEqual(oFormat.format(-123456), "-0,12\xa0Mio.", "-123456 formatted");
		assert.strictEqual(oFormat.format(-999000), "-1\xa0Mio.", "-999000 formatted");
		assert.strictEqual(oFormat.format(-999900), "-1\xa0Mio.", "-999900 formatted");
		assert.strictEqual(oFormat.format(-999999), "-1\xa0Mio.", "-999999 formatted");

		oFormat = NumberFormat.getFloatInstance({
			style: "short",
			shortRefNumber: 1000000,
			maxFractionDigits: 2
		}, oLocale);

		assert.strictEqual(oFormat.format(1), "0\xa0Mio.", "1 formatted");
		assert.strictEqual(oFormat.format(12), "0\xa0Mio.", "12 formatted");
		assert.strictEqual(oFormat.format(123), "0\xa0Mio.", "123 formatted");
		assert.strictEqual(oFormat.format(999), "0\xa0Mio.", "999 formatted");
		assert.strictEqual(oFormat.format(1234), "0\xa0Mio.", "1234 formatted");
		assert.strictEqual(oFormat.format(9999), "0,01\xa0Mio.", "9999 formatted");
		assert.strictEqual(oFormat.format(12345), "0,01\xa0Mio.", "12345 formatted");
		assert.strictEqual(oFormat.format(99900), "0,1\xa0Mio.", "99900 formatted");
		assert.strictEqual(oFormat.format(99990), "0,1\xa0Mio.", "99990 formatted");
		assert.strictEqual(oFormat.format(99999), "0,1\xa0Mio.", "99999 formatted");
		assert.strictEqual(oFormat.format(123456), "0,12\xa0Mio.", "123456 formatted");
		assert.strictEqual(oFormat.format(999000), "1\xa0Mio.", "999000 formatted");
		assert.strictEqual(oFormat.format(999900), "1\xa0Mio.", "999900 formatted");
		assert.strictEqual(oFormat.format(999999), "1\xa0Mio.", "999999 formatted");
		assert.strictEqual(oFormat.format(1234567), "1,23\xa0Mio.", "1234567 formatted");
		assert.strictEqual(oFormat.format(9990000), "9,99\xa0Mio.", "9990000 formatted");
		assert.strictEqual(oFormat.format(9999000), "10\xa0Mio.", "9999000 formatted");
		assert.strictEqual(oFormat.format(9999999), "10\xa0Mio.", "9999999 formatted");
		assert.strictEqual(oFormat.format(12345678), "12,35\xa0Mio.", "12345678 formatted");
		assert.strictEqual(oFormat.format(99900000), "99,9\xa0Mio.", "99900000 formatted");
		assert.strictEqual(oFormat.format(99990000), "99,99\xa0Mio.", "99990000 formatted");
		assert.strictEqual(oFormat.format(99999999), "100\xa0Mio.", "99999999 formatted");
		assert.strictEqual(oFormat.format(123456789), "123,46\xa0Mio.", "123456789 formatted");
		assert.strictEqual(oFormat.format(999000000), "999\xa0Mio.", "999000000 formatted");
		assert.strictEqual(oFormat.format(999900000), "999,9\xa0Mio.", "999900000 formatted");
		assert.strictEqual(oFormat.format(999999999), "1.000\xa0Mio.", "999999999 formatted");
		assert.strictEqual(oFormat.format(1234567890), "1.234,57\xa0Mio.", "1234567890 formatted");
		assert.strictEqual(oFormat.format(9990000000), "9.990\xa0Mio.", "9990000000 formatted");
		assert.strictEqual(oFormat.format(9999999999), "10.000\xa0Mio.", "9999999999 formatted");
		assert.strictEqual(oFormat.format(12345678901), "12.345,68\xa0Mio.", "12345678901 formatted");
		assert.strictEqual(oFormat.format(99900000000), "99.900\xa0Mio.", "99900000000 formatted");
		assert.strictEqual(oFormat.format(99999999999), "100.000\xa0Mio.", "99999999999 formatted");
		assert.strictEqual(oFormat.format(123456789012), "123.456,79\xa0Mio.", "123456789012 formatted");
		assert.strictEqual(oFormat.format(999000000000), "999.000\xa0Mio.", "999000000000 formatted");
		assert.strictEqual(oFormat.format(999999999999), "1.000.000\xa0Mio.", "999999999999 formatted");
		assert.strictEqual(oFormat.format(1234567890123), "1.234.567,89\xa0Mio.", "1234567890123 formatted");
		assert.strictEqual(oFormat.format(-1), "0\xa0Mio.", "-1 formatted");
		assert.strictEqual(oFormat.format(-12), "0\xa0Mio.", "-12 formatted");
		assert.strictEqual(oFormat.format(-123), "0\xa0Mio.", "-123 formatted");
		assert.strictEqual(oFormat.format(-999), "0\xa0Mio.", "-999 formatted");
		assert.strictEqual(oFormat.format(-1234), "0\xa0Mio.", "-1234 formatted");
		assert.strictEqual(oFormat.format(-9999), "-0,01\xa0Mio.", "-9999 formatted");
		assert.strictEqual(oFormat.format(-12345), "-0,01\xa0Mio.", "-12345 formatted");
		assert.strictEqual(oFormat.format(-99900), "-0,1\xa0Mio.", "-99900 formatted");
		assert.strictEqual(oFormat.format(-99990), "-0,1\xa0Mio.", "-99990 formatted");
		assert.strictEqual(oFormat.format(-99999), "-0,1\xa0Mio.", "-99999 formatted");
		assert.strictEqual(oFormat.format(-123456), "-0,12\xa0Mio.", "-123456 formatted");
		assert.strictEqual(oFormat.format(-990000), "-0,99\xa0Mio.", "-999000 formatted");
		assert.strictEqual(oFormat.format(-999900), "-1\xa0Mio.", "-999900 formatted");
		assert.strictEqual(oFormat.format(-999999), "-1\xa0Mio.", "-999999 formatted");

		oFormat = NumberFormat.getFloatInstance({
			style: "short",
			shortRefNumber: 10000000,
			maxFractionDigits: 2
		}, new Locale("zh_CN"));

		assert.strictEqual(oFormat.format(1), "0万", "1 formatted");
		assert.strictEqual(oFormat.format(12), "0万", "12 formatted");
		assert.strictEqual(oFormat.format(123), "0.01万", "123 formatted");
		assert.strictEqual(oFormat.format(999), "0.1万", "999 formatted");
		assert.strictEqual(oFormat.format(1234), "0.12万", "1234 formatted");
		assert.strictEqual(oFormat.format(9999), "1万", "9999 formatted");
		assert.strictEqual(oFormat.format(12345), "1.23万", "12345 formatted");
		assert.strictEqual(oFormat.format(99900), "9.99万", "99900 formatted");
		assert.strictEqual(oFormat.format(99990), "10万", "99990 formatted");
		assert.strictEqual(oFormat.format(99999), "10万", "99999 formatted");
		assert.strictEqual(oFormat.format(123456), "12.35万", "123456 formatted");
		assert.strictEqual(oFormat.format(999000), "99.9万", "999000 formatted");
		assert.strictEqual(oFormat.format(999900), "99.99万", "999900 formatted");
		assert.strictEqual(oFormat.format(999999), "100万", "999999 formatted");
		assert.strictEqual(oFormat.format(1234567), "123.46万", "1234567 formatted");
		assert.strictEqual(oFormat.format(9990000), "999万", "9990000 formatted");
		assert.strictEqual(oFormat.format(9999000), "999.9万", "9999000 formatted");
		assert.strictEqual(oFormat.format(9999999), "1,000万", "9999999 formatted");
		assert.strictEqual(oFormat.format(12345678), "1,234.57万", "12345678 formatted");
		assert.strictEqual(oFormat.format(99900000), "9,990万", "99900000 formatted");
		assert.strictEqual(oFormat.format(99990000), "9,999万", "99990000 formatted");
		assert.strictEqual(oFormat.format(99999999), "10,000万", "99999999 formatted");
		assert.strictEqual(oFormat.format(123456789), "12,345.68万", "123456789 formatted");
		assert.strictEqual(oFormat.format(999000000), "99,900万", "999000000 formatted");
		assert.strictEqual(oFormat.format(999900000), "99,990万", "999900000 formatted");
		assert.strictEqual(oFormat.format(999999999), "100,000万", "999999999 formatted");
		assert.strictEqual(oFormat.format(1234567890), "123,456.79万", "1234567890 formatted");
		assert.strictEqual(oFormat.format(9990000000), "999,000万", "9990000000 formatted");
		assert.strictEqual(oFormat.format(9999999999), "1,000,000万", "9999999999 formatted");
		assert.strictEqual(oFormat.format(12345678901), "1,234,567.89万", "12345678901 formatted");
		assert.strictEqual(oFormat.format(99900000000), "9,990,000万", "99900000000 formatted");
		assert.strictEqual(oFormat.format(99999999999), "10,000,000万", "99999999999 formatted");
		assert.strictEqual(oFormat.format(123456789012), "12,345,678.9万", "123456789012 formatted");
		assert.strictEqual(oFormat.format(999000000000), "99,900,000万", "999000000000 formatted");
		assert.strictEqual(oFormat.format(999999999999), "100,000,000万", "999999999999 formatted");
		assert.strictEqual(oFormat.format(1234567890123), "123,456,789.01万", "1234567890123 formatted");
		assert.strictEqual(oFormat.format(-1), "0万", "-1 formatted");
		assert.strictEqual(oFormat.format(-12), "0万", "-12 formatted");
		assert.strictEqual(oFormat.format(-123), "-0.01万", "-123 formatted");
		assert.strictEqual(oFormat.format(-999), "-0.1万", "-999 formatted");
		assert.strictEqual(oFormat.format(-1234), "-0.12万", "-1234 formatted");
		assert.strictEqual(oFormat.format(-9999), "-1万", "-9999 formatted");
		assert.strictEqual(oFormat.format(-12345), "-1.23万", "-12345 formatted");
		assert.strictEqual(oFormat.format(-99900), "-9.99万", "-99900 formatted");
		assert.strictEqual(oFormat.format(-99990), "-10万", "-99990 formatted");
		assert.strictEqual(oFormat.format(-99999), "-10万", "-99999 formatted");
		assert.strictEqual(oFormat.format(-123456), "-12.35万", "-123456 formatted");
		assert.strictEqual(oFormat.format(-990000), "-99万", "-999000 formatted");
		assert.strictEqual(oFormat.format(-999900), "-99.99万", "-999900 formatted");
		assert.strictEqual(oFormat.format(-999999), "-100万", "-999999 formatted");
	});

	//*********************************************************************************************
	QUnit.test("integer long style", function (assert) {
		var oLocale = new Locale("de-DE");
		var oFormat = NumberFormat.getIntegerInstance({ style: "long" }, oLocale);

		assert.strictEqual(oFormat.format(1), "1", "1 formatted");
		assert.strictEqual(oFormat.format(12), "12", "12 formatted");
		assert.strictEqual(oFormat.format(123), "123", "123 formatted");
		assert.strictEqual(oFormat.format(999), "1 Tausend", "999 formatted");
		assert.strictEqual(oFormat.format(1234), "1,2 Tausend", "1234 formatted");
		assert.strictEqual(oFormat.format(9999), "10 Tausend", "9999 formatted");
		assert.strictEqual(oFormat.format(12345), "12 Tausend", "12345 formatted");
		assert.strictEqual(oFormat.format(99999), "100 Tausend", "99999 formatted");
		assert.strictEqual(oFormat.format(123456), "123 Tausend", "123456 formatted");
		assert.strictEqual(oFormat.format(999999), "1 Million", "999999 formatted");
		assert.strictEqual(oFormat.format(1234567), "1,2 Millionen", "1234567 formatted");
		assert.strictEqual(oFormat.format(9999999), "10 Millionen", "9999999 formatted");
		assert.strictEqual(oFormat.format(12345678), "12 Millionen", "12345678 formatted");
		assert.strictEqual(oFormat.format(99999999), "100 Millionen", "99999999 formatted");
		assert.strictEqual(oFormat.format(123456789), "123 Millionen", "123456789 formatted");
		assert.strictEqual(oFormat.format(999999999), "1 Milliarde", "999999999 formatted");
		assert.strictEqual(oFormat.format(1234567890), "1,2 Milliarden", "1234567890 formatted");
		assert.strictEqual(oFormat.format(9999999999), "10 Milliarden", "9999999999 formatted");
		assert.strictEqual(oFormat.format(12345678901), "12 Milliarden", "12345678901 formatted");
		assert.strictEqual(oFormat.format(99999999999), "100 Milliarden", "99999999999 formatted");
		assert.strictEqual(oFormat.format(123456789012), "123 Milliarden", "123456789012 formatted");
		assert.strictEqual(oFormat.format(999999999999), "1 Billion", "999999999999 formatted");
		assert.strictEqual(oFormat.format(1234567890123), "1,2 Billionen", "1234567890123 formatted");

		oFormat = NumberFormat.getIntegerInstance({ style: "long", precision: 3, shortLimit: 100000 }, oLocale);

		assert.strictEqual(oFormat.format(1), "1", "1 formatted");
		assert.strictEqual(oFormat.format(12), "12", "12 formatted");
		assert.strictEqual(oFormat.format(123), "123", "123 formatted");
		assert.strictEqual(oFormat.format(999), "999", "999 formatted");
		assert.strictEqual(oFormat.format(1234), "1234", "1234 formatted");
		assert.strictEqual(oFormat.format(9999), "9999", "9999 formatted");
		assert.strictEqual(oFormat.format(12345), "12345", "12345 formatted");
		assert.strictEqual(oFormat.format(99999), "99999", "99999 formatted");
		assert.strictEqual(oFormat.format(123456), "123 Tausend", "123456 formatted");
		assert.strictEqual(oFormat.format(999999), "1 Million", "999999 formatted");
		assert.strictEqual(oFormat.format(1234567), "1,23 Millionen", "1234567 formatted");
		assert.strictEqual(oFormat.format(9999999), "10 Millionen", "9999999 formatted");
		assert.strictEqual(oFormat.format(12345678), "12,3 Millionen", "12345678 formatted");
		assert.strictEqual(oFormat.format(99999999), "100 Millionen", "99999999 formatted");
		assert.strictEqual(oFormat.format(123456789), "123 Millionen", "123456789 formatted");
		assert.strictEqual(oFormat.format(999999999), "1 Milliarde", "999999999 formatted");
		assert.strictEqual(oFormat.format(1234567890), "1,23 Milliarden", "1234567890 formatted");
		assert.strictEqual(oFormat.format(9999999999), "10 Milliarden", "9999999999 formatted");
		assert.strictEqual(oFormat.format(12345678901), "12,3 Milliarden", "12345678901 formatted");
		assert.strictEqual(oFormat.format(99999999999), "100 Milliarden", "99999999999 formatted");
		assert.strictEqual(oFormat.format(123456789012), "123 Milliarden", "123456789012 formatted");
		assert.strictEqual(oFormat.format(999999999999), "1 Billion", "999999999999 formatted");
		assert.strictEqual(oFormat.format(1234567890123), "1,23 Billionen", "1234567890123 formatted");
		assert.strictEqual(oFormat.format(-1), "-1", "-1 formatted");
		assert.strictEqual(oFormat.format(-12), "-12", "-12 formatted");
		assert.strictEqual(oFormat.format(-123), "-123", "-123 formatted");
		assert.strictEqual(oFormat.format(-999), "-999", "-999 formatted");
		assert.strictEqual(oFormat.format(-1234), "-1234", "-1234 formatted");
		assert.strictEqual(oFormat.format(-9999), "-9999", "-9999 formatted");
		assert.strictEqual(oFormat.format(-12345), "-12345", "-12345 formatted");
		assert.strictEqual(oFormat.format(-99999), "-99999", "-99999 formatted");
		assert.strictEqual(oFormat.format(-123456), "-123 Tausend", "-123456 formatted");
		assert.strictEqual(oFormat.format(-999999), "-1 Million", "-999999 formatted");
		assert.strictEqual(oFormat.format(-1234567), "-1,23 Millionen", "-1234567 formatted");

		oLocale = new Locale("ar-SA");
		oFormat = NumberFormat.getIntegerInstance({ style: "long", shortRefNumber: 1000000 }, oLocale);
		assert.strictEqual(oFormat.format(0), "0 مليون", "0 formatted");
		assert.strictEqual(oFormat.format(1000000), "1 مليون", "1000000 formatted");
		assert.strictEqual(oFormat.format(2000000), "2 مليون", "2000000 formatted");
		assert.strictEqual(oFormat.format(3000000), "3 ملايين", "3000000 formatted");
		assert.strictEqual(oFormat.format(11000000), "11 مليون", "11000000 formatted");
		assert.strictEqual(oFormat.format(50000000), "50 مليون", "50000000 formatted");

	});

	//*********************************************************************************************
	QUnit.test("getScale", function (assert) {
		var aLocales = ["de-DE", "zh_CN"];

		var aScales = [
			[undefined, undefined, undefined, undefined, undefined, undefined, "Mio.", "Mio.", "Mio.", "Mrd.", "Mrd.",
				"Mrd.", "Bio.", "Bio.", "Bio."],
			[undefined, undefined, undefined, undefined, "万", "万", "万", "万", "亿", "亿", "亿", "亿", "万亿", "万亿",
				"万亿"]
		];

		aLocales.forEach(function (sLocale, index) {
			var aScaleInLocale = aScales[index];
			aScaleInLocale.forEach(function (sScale, index1) {
				var iNumber = Math.pow(10, index1),
					oFormat = NumberFormat.getFloatInstance({
						style: "short",
						shortRefNumber: iNumber
					}, new Locale(sLocale));

				assert.strictEqual(oFormat.getScale(), sScale, "The scaling factor in Locale " + sLocale + " for "
					+ iNumber + ": " + sScale);
			});
		});
	});

	//*********************************************************************************************
	QUnit.test("short style with 'showScale' set to false", function (assert) {
		var oLocale = new Locale("de-DE");

		var oFormat = NumberFormat.getFloatInstance({
			style: "short",
			shortRefNumber: 100000000,
			maxFractionDigits: 2,
			showScale: false
		}, oLocale);

		assert.strictEqual(oFormat.getScale(), "Mio.", "Scale is 'Mio.'");

		assert.strictEqual(oFormat.format(1), "0", "1 formatted");
		assert.strictEqual(oFormat.format(12), "0", "12 formatted");
		assert.strictEqual(oFormat.format(123), "0", "123 formatted");
		assert.strictEqual(oFormat.format(999), "0", "999 formatted");
		assert.strictEqual(oFormat.format(1234), "0", "1234 formatted");
		assert.strictEqual(oFormat.format(9999), "0,01", "9999 formatted");
		assert.strictEqual(oFormat.format(12345), "0,01", "12345 formatted");
		assert.strictEqual(oFormat.format(99900), "0,1", "99900 formatted");
		assert.strictEqual(oFormat.format(99990), "0,1", "99990 formatted");
		assert.strictEqual(oFormat.format(99999), "0,1", "99999 formatted");
		assert.strictEqual(oFormat.format(123456), "0,12", "123456 formatted");
		assert.strictEqual(oFormat.format(999000), "1", "999000 formatted");
		assert.strictEqual(oFormat.format(999900), "1", "999900 formatted");
		assert.strictEqual(oFormat.format(999999), "1", "999999 formatted");
		assert.strictEqual(oFormat.format(1234567), "1,23", "1234567 formatted");
		assert.strictEqual(oFormat.format(9990000), "9,99", "9990000 formatted");
		assert.strictEqual(oFormat.format(9999000), "10", "9999000 formatted");
		assert.strictEqual(oFormat.format(9999999), "10", "9999999 formatted");
		assert.strictEqual(oFormat.format(12345678), "12,35", "12345678 formatted");
		assert.strictEqual(oFormat.format(99900000), "99,9", "99900000 formatted");
		assert.strictEqual(oFormat.format(99990000), "99,99", "99990000 formatted");
		assert.strictEqual(oFormat.format(99999999), "100", "99999999 formatted");
		assert.strictEqual(oFormat.format(123456789), "123,46", "123456789 formatted");
		assert.strictEqual(oFormat.format(999000000), "999", "999000000 formatted");
		assert.strictEqual(oFormat.format(999900000), "999,9", "999900000 formatted");
		assert.strictEqual(oFormat.format(999999999), "1.000", "999999999 formatted");
		assert.strictEqual(oFormat.format(1234567890), "1.234,57", "1234567890 formatted");
		assert.strictEqual(oFormat.format(9990000000), "9.990", "9990000000 formatted");
		assert.strictEqual(oFormat.format(9999999999), "10.000", "9999999999 formatted");
		assert.strictEqual(oFormat.format(12345678901), "12.345,68", "12345678901 formatted");
		assert.strictEqual(oFormat.format(99900000000), "99.900", "99900000000 formatted");
		assert.strictEqual(oFormat.format(99999999999), "100.000", "99999999999 formatted");
		assert.strictEqual(oFormat.format(123456789012), "123.456,79", "123456789012 formatted");
		assert.strictEqual(oFormat.format(999000000000), "999.000", "999000000000 formatted");
		assert.strictEqual(oFormat.format(999999999999), "1.000.000", "999999999999 formatted");
		assert.strictEqual(oFormat.format(1234567890123), "1.234.567,89", "1234567890123 formatted");
		assert.strictEqual(oFormat.format(-1), "0", "-1 formatted");
		assert.strictEqual(oFormat.format(-12), "0", "-12 formatted");
		assert.strictEqual(oFormat.format(-123), "0", "-123 formatted");
		assert.strictEqual(oFormat.format(-999), "0", "-999 formatted");
		assert.strictEqual(oFormat.format(-1234), "0", "-1234 formatted");
		assert.strictEqual(oFormat.format(-9999), "-0,01", "-9999 formatted");
		assert.strictEqual(oFormat.format(-12345), "-0,01", "-12345 formatted");
		assert.strictEqual(oFormat.format(-99900), "-0,1", "-99900 formatted");
		assert.strictEqual(oFormat.format(-99990), "-0,1", "-99990 formatted");
		assert.strictEqual(oFormat.format(-99999), "-0,1", "-99999 formatted");
		assert.strictEqual(oFormat.format(-123456), "-0,12", "-123456 formatted");
		assert.strictEqual(oFormat.format(-990000), "-0,99", "-999000 formatted");
		assert.strictEqual(oFormat.format(-999900), "-1", "-999900 formatted");
		assert.strictEqual(oFormat.format(-999999), "-1", "-999999 formatted");
	});

	//*********************************************************************************************
	QUnit.test("integer long style under locale zh_CN", function (assert) {
		// The pattern for 1000-other in locale zh_CN is defined as "0" without any scale which means a number with 4
		// digits shouldn't be formatted using the short style.
		// But when a formatted string without any scale is parsed under locale zh_CN, this pattern is always selected
		// which always results with a number multiplied by 1000. This is fixed by ignoring the pattern which doesn't
		// have a scale when parsing a formatted number.
		var oLocale = new Locale("zh_CN"),
			oFormat = NumberFormat.getIntegerInstance({
				style: "long"
			}, oLocale);

		assert.strictEqual(oFormat.parse("1"), 1, "'1' is parsed as 1");
		assert.strictEqual(oFormat.parse("9999"), 9999, "'9999' is parsed as 9999");
		assert.strictEqual(oFormat.parse("1万"), 10000, "'1万' is parsed as 10000");
	});

	//*********************************************************************************************
	QUnit.test("Priority of properties (normal style): maxFractionDigits, decimals, shortDecimals, precision",
			function (assert) {
		var fNum = 12345.678901;

		var oFormat = NumberFormat.getFloatInstance({
			minFractionDigits: 5,
			maxFractionDigits: 6
		});
		assert.strictEqual(oFormat.format(fNum), "12,345.678901",
			fNum + " with minFractionDigits and maxFractionDigits");

		oFormat = NumberFormat.getFloatInstance({
			minFractionDigits: 5,
			maxFractionDigits: 6,
			decimals: 4
		});
		assert.strictEqual(oFormat.format(fNum), "12,345.6789",
			fNum + " with minFractionDigits, maxFractionDigits and decimals");

		oFormat = NumberFormat.getFloatInstance({
			minFractionDigits: 5,
			maxFractionDigits: 6,
			decimals: 4,
			// shortDecimals shouldn't have effect on normal style formatter
			shortDecimals: 3
		});
		assert.strictEqual(oFormat.format(fNum), "12,345.6789",
			fNum + " with minFractionDigits, maxFractionDigits, decimals and shortDecimals");

		oFormat = NumberFormat.getFloatInstance({
			minFractionDigits: 5,
			maxFractionDigits: 6,
			decimals: 4,
			// shortDecimals shouldn't have effect on normal style formatter
			shortDecimals: 3,
			precision: 7
		});
		assert.strictEqual(oFormat.format(fNum), "12,345.68",
			fNum + " with minFractionDigits, maxFractionDigits, decimals, shortDecimals and precision");

		oFormat = NumberFormat.getFloatInstance({
			minFractionDigits: 5,
			maxFractionDigits: 6,
			decimals: 4,
			// shortDecimals shouldn't have effect on normal style formatter
			shortDecimals: 3,
			precision: 2
		});
		assert.strictEqual(oFormat.format(fNum), "12,346",
			fNum + " with minFractionDigits, maxFractionDigits, decimals, shortDecimals and precision (precision set"
				+ " with a number less than the number of integer digits)");

		oFormat = NumberFormat.getFloatInstance({
			precision: 5,
			decimals: 3
		});

		assert.strictEqual(oFormat.format(100), "100.00", "100 formatted with precision 5 and decimals 3");
	});

	//*********************************************************************************************
	QUnit.test("Priority of properties (short style): maxFractionDigits, decimals, shortDecimals, precision",
			function (assert) {
		var fNum = 3456.678901;

		var oFormat = NumberFormat.getFloatInstance({
			style: "short"
		});
		assert.strictEqual(oFormat.format(fNum), "3.5K", fNum + " with no setting");


		oFormat = NumberFormat.getFloatInstance({
			style: "short",
			minFractionDigits: 5,
			maxFractionDigits: 6
		});
		assert.strictEqual(oFormat.format(fNum), "3.456679K", fNum + " with minFractionDigits and maxFractionDigits");

		oFormat = NumberFormat.getFloatInstance({
			style: "short",
			minFractionDigits: 5,
			maxFractionDigits: 6,
			decimals: 4
		});
		assert.strictEqual(oFormat.format(fNum), "3.4567K",
			fNum + " with minFractionDigits, maxFractionDigits and decimals");

		oFormat = NumberFormat.getFloatInstance({
			style: "short",
			minFractionDigits: 5,
			maxFractionDigits: 6,
			decimals: 4,
			shortDecimals: 3
		});
		assert.strictEqual(oFormat.format(fNum), "3.457K",
			fNum + " with minFractionDigits, maxFractionDigits, decimals and shortDecimals");

		oFormat = NumberFormat.getFloatInstance({
			style: "short",
			minFractionDigits: 5,
			maxFractionDigits: 6,
			decimals: 4,
			shortDecimals: 3,
			precision: 1
		});
		assert.strictEqual(oFormat.format(fNum), "3K",
			fNum + " with minFractionDigits, maxFractionDigits, decimals, shortDecimals and precision");

		oFormat = NumberFormat.getFloatInstance({
			style: "short",
			decimals: 0
		});
		assert.strictEqual(oFormat.format(fNum), "3K", fNum + " with decimals: 0");

		oFormat = NumberFormat.getFloatInstance({
			style: "short",
			minFractionDigits: 5,
			maxFractionDigits: 6,
			decimals: 4,
			shortDecimals: 3,
			precision: 1
		});
		assert.strictEqual(oFormat.format(123456.678901), "123K",
			fNum + " with minFractionDigits, maxFractionDigits, decimals, shortDecimals and precision (precision set"
				+ " with a number less than the number of integer digits)");
	});

	//*********************************************************************************************
	QUnit.test("float default format", function (assert) {
		const oDefaultFloat = NumberFormat.getFloatInstance();

		assert.strictEqual(oDefaultFloat.format(.1), "0.1", ".1");
		assert.strictEqual(oDefaultFloat.format(0.123), "0.123", "0.123");
		assert.strictEqual(oDefaultFloat.format(123), "123", "123");
		assert.strictEqual(oDefaultFloat.format(123.23), "123.23", "123.23");
		assert.strictEqual(oDefaultFloat.format(1234), "1,234", "1234");
		assert.strictEqual(oDefaultFloat.format(12345), "12,345", "12345");
		assert.strictEqual(oDefaultFloat.format(12345.123), "12,345.123", "12345.123");
		assert.strictEqual(oDefaultFloat.format(12345.12345), "12,345.12345", "12345.12345");
		assert.strictEqual(oDefaultFloat.format(1234567890), "1,234,567,890", "1234567890");
		assert.strictEqual(oDefaultFloat.format(-123.23), "-123.23", "-123.23");
		assert.strictEqual(oDefaultFloat.format("1.23e+9"), "1,230,000,000", "1.23e+9");
		assert.strictEqual(oDefaultFloat.format("1.23e-9"), "0.00000000123", "1.23e-9");
		assert.strictEqual(oDefaultFloat.format("-1.23e+9"), "-1,230,000,000", "-1.23e+9");
		assert.strictEqual(oDefaultFloat.format("-1.23e-9"), "-0.00000000123", "-1.23e-9");
		assert.strictEqual(oDefaultFloat.format("1.2345e+2"), "123.45", "1.2345e+2");
		assert.strictEqual(oDefaultFloat.format("12345e-2"), "123.45", "12345e-2");
		assert.strictEqual(oDefaultFloat.format("-1.2345e+2"), "-123.45", "-1.2345e+2");
		assert.strictEqual(oDefaultFloat.format("-12345e-2"), "-123.45", "-12345e-2");
		assert.strictEqual(oDefaultFloat.format("123.45e+2"), "12,345", "123.45e+2");
		assert.strictEqual(oDefaultFloat.format("12.345e-2"), "0.12345", "12.345e-2");
		assert.strictEqual(oDefaultFloat.format("-123.45e+2"), "-12,345", "-123.45e+2");
		assert.strictEqual(oDefaultFloat.format("-12.345e-2"), "-0.12345", "-12.345e-2");
		assert.strictEqual(oDefaultFloat.format("123456.789e+2"), "12,345,678.9", "123456.789e+2");
		assert.strictEqual(oDefaultFloat.format("123.456789e-2"), "1.23456789", "123.456789e-2");
		assert.strictEqual(oDefaultFloat.format("-123456.789e+2"), "-12,345,678.9", "-123456.789e+2");
		assert.strictEqual(oDefaultFloat.format("-123.456789e-2"), "-1.23456789", "-123.456789e-2");
		assert.strictEqual(oDefaultFloat.format(1000.00), "1,000", "1000.00");
		assert.strictEqual(oDefaultFloat.format("1000.00"), "1,000", "1000.00");
		assert.strictEqual(oDefaultFloat.format(1000.0000), "1,000", "1000.0000");
		assert.strictEqual(oDefaultFloat.format("1000.0000"), "1,000", "1000.0000");
		assert.strictEqual(oDefaultFloat.format("123456789.123456789"), "123,456,789.123456789",
			"123456789.123456789 (string)");
		// Due to IEEE_754 (Binary Floating-Point Arithmetic)
		// JavaScript can only represent the number 123456789.123456789 as 123456789.12345679
		// eslint-disable-next-line no-loss-of-precision
		assert.strictEqual(oDefaultFloat.format(123456789.123456789), "123,456,789.12345679",
			"123456789.123456789 (number)");
	});

	//*********************************************************************************************
	QUnit.test("float default format preserveDecimals=true", function (assert) {
		var oFloatInstanceWithPreserveDecimals = NumberFormat.getFloatInstance({preserveDecimals: true});
		assert.strictEqual(oFloatInstanceWithPreserveDecimals.format(.1), "0.1", ".1");
		assert.strictEqual(oFloatInstanceWithPreserveDecimals.format(0.123), "0.123", "0.123");
		assert.strictEqual(oFloatInstanceWithPreserveDecimals.format(123), "123", "123");
		assert.strictEqual(oFloatInstanceWithPreserveDecimals.format(123.23), "123.23", "123.23");
		assert.strictEqual(oFloatInstanceWithPreserveDecimals.format(1234), "1,234", "1234");
		assert.strictEqual(oFloatInstanceWithPreserveDecimals.format(12345), "12,345", "12345");
		assert.strictEqual(oFloatInstanceWithPreserveDecimals.format(12345.123), "12,345.123", "12345.123");
		assert.strictEqual(oFloatInstanceWithPreserveDecimals.format(12345.12345), "12,345.12345", "12345.12345");
		assert.strictEqual(oFloatInstanceWithPreserveDecimals.format(1234567890), "1,234,567,890", "1234567890");
		assert.strictEqual(oFloatInstanceWithPreserveDecimals.format(-123.23), "-123.23", "-123.23");
		assert.strictEqual(oFloatInstanceWithPreserveDecimals.format("1.23e+9"), "1,230,000,000", "1.23e+9");
		assert.strictEqual(oFloatInstanceWithPreserveDecimals.format("1.23e-9"), "0.00000000123", "1.23e-9");
		assert.strictEqual(oFloatInstanceWithPreserveDecimals.format("-1.23e+9"), "-1,230,000,000", "-1.23e+9");
		assert.strictEqual(oFloatInstanceWithPreserveDecimals.format("-1.23e-9"), "-0.00000000123", "-1.23e-9");
		assert.strictEqual(oFloatInstanceWithPreserveDecimals.format("1.2345e+2"), "123.45", "1.2345e+2");
		assert.strictEqual(oFloatInstanceWithPreserveDecimals.format("12345e-2"), "123.45", "12345e-2");
		assert.strictEqual(oFloatInstanceWithPreserveDecimals.format("-1.2345e+2"), "-123.45", "-1.2345e+2");
		assert.strictEqual(oFloatInstanceWithPreserveDecimals.format("-12345e-2"), "-123.45", "-12345e-2");
		assert.strictEqual(oFloatInstanceWithPreserveDecimals.format("123.45e+2"), "12,345", "123.45e+2");
		assert.strictEqual(oFloatInstanceWithPreserveDecimals.format("12.345e-2"), "0.12345", "12.345e-2");
		assert.strictEqual(oFloatInstanceWithPreserveDecimals.format("-123.45e+2"), "-12,345", "-123.45e+2");
		assert.strictEqual(oFloatInstanceWithPreserveDecimals.format("-12.345e-2"), "-0.12345", "-12.345e-2");
		assert.strictEqual(oFloatInstanceWithPreserveDecimals.format("123456.789e+2"), "12,345,678.9", "123456.789e+2");
		assert.strictEqual(oFloatInstanceWithPreserveDecimals.format("123.456789e-2"), "1.23456789", "123.456789e-2");
		assert.strictEqual(oFloatInstanceWithPreserveDecimals.format("-123456.789e+2"), "-12,345,678.9",
			"-123456.789e+2");
		assert.strictEqual(oFloatInstanceWithPreserveDecimals.format("-123.456789e-2"), "-1.23456789",
			"-123.456789e-2");
		assert.strictEqual(oFloatInstanceWithPreserveDecimals.format("1.20300"), "1.20300", "1.20300");
		assert.strictEqual(oFloatInstanceWithPreserveDecimals.format("1000.00"), "1,000.00", "1000.00");
		assert.strictEqual(oFloatInstanceWithPreserveDecimals.format("1000.0000"), "1,000.0000", "1000.0000");
		assert.strictEqual(oFloatInstanceWithPreserveDecimals.format("1000.00000000"), "1,000.00000000",
			"1000.00000000");
		assert.strictEqual(oFloatInstanceWithPreserveDecimals.format("123456789.123456789"), "123,456,789.123456789",
			"123456789.123456789 (string)");
		// Due to IEEE_754 (Binary Floating-Point Arithmetic)
		// JavaScript can only represent the number 123456789.123456789 as 123456789.12345679
		// eslint-disable-next-line no-loss-of-precision
		assert.strictEqual(oFloatInstanceWithPreserveDecimals.format(123456789.123456789), "123,456,789.12345679",
			"123456789.12345679 (number)");
	});

	//*********************************************************************************************
	[false, true].forEach((bAsNumber) => {
		QUnit.test("float with rounding - number as string: " + !bAsNumber, function (assert) {
			const oFloatInstanceWithPreserveDecimals = NumberFormat.getFloatInstance({preserveDecimals: true});
			const oDefaultFloat = NumberFormat.getFloatInstance();


			// 123456789.12345679
			assert.strictEqual(oDefaultFloat.format(getNumber("123456789.12345679", bAsNumber)), "123,456,789.12345679");
			assert.strictEqual(oFloatInstanceWithPreserveDecimals.format(getNumber("123456789.12345679", bAsNumber)),
				"123,456,789.12345679");

			// 0.9999999999999999
			assert.strictEqual(oDefaultFloat.format(getNumber("0.9999999999999999", bAsNumber)), "0.9999999999999999");
			assert.strictEqual(oFloatInstanceWithPreserveDecimals.format(getNumber("0.9999999999999999", bAsNumber)),
				"0.9999999999999999");
		});
	});

	//*********************************************************************************************
	QUnit.test("float with big numbers and maxIntegerDigits", function (assert) {
		var oLocale = new Locale("de-DE");
		var oFloatFormat = NumberFormat.getFloatInstance({
			maxIntegerDigits: 148
		}, oLocale);
		var sExpectedInRange = "1.234.567.890" + ".000".repeat(46);
		assert.strictEqual(oFloatFormat.format(1.23456789e+147), sExpectedInRange, "big number in range");

		var sExpectedOutOfRange = "?.???.???.???" + ".???".repeat(46);
		assert.strictEqual(oFloatFormat.format(1.23456789e+150), sExpectedOutOfRange, "big number out of range");
	});

	//*********************************************************************************************
	QUnit.test("float format for a specific locale", function (assert) {
		var oLocale = new Locale("de-DE");
		var oFloatFormat = NumberFormat.getFloatInstance(oLocale);
		assert.strictEqual(oFloatFormat.format(.1), "0,1", ".1");
		assert.strictEqual(oFloatFormat.format(0.123), "0,123", "0.123");
		assert.strictEqual(oFloatFormat.format(123), "123", "123");
		assert.strictEqual(oFloatFormat.format(123.23), "123,23", "123.23");
		assert.strictEqual(oFloatFormat.format(1234), "1.234", "1234");
		assert.strictEqual(oFloatFormat.format(12345), "12.345", "12345");
		assert.strictEqual(oFloatFormat.format(12345.123), "12.345,123", "12345.123");
		assert.strictEqual(oFloatFormat.format(12345.12345), "12.345,12345", "12345.12345");
		assert.strictEqual(oFloatFormat.format(1234567890), "1.234.567.890", "1234567890");
		assert.strictEqual(oFloatFormat.format(-123.23), "-123,23", "-123.23");
		assert.strictEqual(oFloatFormat.format("1000.00"), "1.000", "1000.00");
		assert.strictEqual(oFloatFormat.format(1000.00), "1.000", "1000.00");
		assert.strictEqual(oFloatFormat.format("1000.0000"), "1.000", "1000.0000");
		assert.strictEqual(oFloatFormat.format(1000.0000), "1.000", "1000.0000");
	});

	//*********************************************************************************************
	QUnit.test("float format with decimals and indian grouping", function (assert) {
		var oLocale = new Locale("en-IN");
		var oFloatFormat = NumberFormat.getFloatInstance({
			decimals: 2
		}, oLocale);
		assert.strictEqual(oFloatFormat.format(1), "1.00", "1");
		assert.strictEqual(oFloatFormat.parse("1.00"), 1, "parse to parse to 1");
		assert.strictEqual(oFloatFormat.format(10), "10.00", "10");
		assert.strictEqual(oFloatFormat.parse("10.00"), 10, "parse to 10");
		assert.strictEqual(oFloatFormat.format(1000), "1,000.00", "1000");
		assert.strictEqual(oFloatFormat.parse("1,000.00"), 1000, "parse to 1000");
		assert.strictEqual(oFloatFormat.format(100000), "1,00,000.00", "100000");
		assert.strictEqual(oFloatFormat.parse("1,00,000.00"), 100000, "parse to 100000");
		assert.strictEqual(oFloatFormat.format(1000000), "10,00,000.00", "1000000");
		assert.strictEqual(oFloatFormat.parse("10,00,000.00"), 1000000, "parse to 1000000");
		assert.strictEqual(oFloatFormat.format(10000000), "1,00,00,000.00", "10000000");
		assert.strictEqual(oFloatFormat.parse("1,00,00,000.00"), 10000000, "parse to 10000000");
		assert.strictEqual(oFloatFormat.format(1000000000), "1,00,00,00,000.00", "1000000000");
		assert.strictEqual(oFloatFormat.parse("1,00,00,00,000.00"), 1000000000, "parse to 1000000000");
		assert.strictEqual(oFloatFormat.format(100000000000), "1,00,00,00,00,000.00", "100000000000");
		assert.strictEqual(oFloatFormat.parse("1,00,00,00,00,000.00"), 100000000000, "parse to 100000000000");

		// tolerated, despite wrong grouping, because of multiple grouping separators
		assert.strictEqual(oFloatFormat.parse("1,000,00,000"), 1e+8, "parse to 1,000,00,000");
		assert.strictEqual(oFloatFormat.parse("1,00,000,000"), 1e+8, "parse 1,00,000,000");
		assert.strictEqual(oFloatFormat.parse("1,00,00,00"), 1e+6, "parse 1,00,00,00");
		assert.strictEqual(oFloatFormat.parse("1,000,00"), 1e+5, "parse to 1,000,00");
		assert.strictEqual(oFloatFormat.parse("1,00,00"), 1e+4, "parse to 1,00,00");

		// tolerated, despite wrong grouping, because decimal separator is present
		assert.strictEqual(oFloatFormat.parse("1,00,000,000.00"), 1e+8, "parse 1,00,000,000.00");
		assert.strictEqual(oFloatFormat.parse("1,000,00,000.00"), 1e+8, "parse to 1,000,00,000.00");
		assert.strictEqual(oFloatFormat.parse("1,00,00,00.00"), 1e+6, "parse 1,00,00,00.00");
		assert.strictEqual(oFloatFormat.parse("1,0000.00"), 1e+4, "parse to 1,0000.00");
		assert.strictEqual(oFloatFormat.parse("1,000,00.00"), 1e+5, "parse to 1,000,00.00");
		assert.strictEqual(oFloatFormat.parse("1,00,00.00"), 1e+4, "parse to 1,00,00.00");
		assert.strictEqual(oFloatFormat.parse("1,00.00"), 1e+2, "parse to 1,00.00");
		assert.strictEqual(oFloatFormat.parse("1,0.00"), 1e+1, "parse to 1,0.00");

		// not tolerated, because single separator with wrong grouping base size (assumingly a decimal separator)
		assert.deepEqual(oFloatFormat.parse("1,0000"), NaN, "parse to 1,0000");
		assert.deepEqual(oFloatFormat.parse("1,00"), NaN, "parse to 1,00");
		assert.deepEqual(oFloatFormat.parse("1,0"), NaN, "parse to 1,0");

		// correctly grouped (output from #format), as single separator with grouping base size (assumingly a grouping
		// separator)
		assert.strictEqual(oFloatFormat.parse("1,000"), 1e+3, "parse to 1,000");
	});

	//*********************************************************************************************
	QUnit.test("float format with decimals and myriad grouping", function (assert) {
		var oLocale = new Locale("ja_JP");
		var oFloatFormat = NumberFormat.getFloatInstance({
			decimals: 2,
			groupingSize: 4
		}, oLocale);
		assert.strictEqual(oFloatFormat.format(1), "1.00", "1");
		assert.strictEqual(oFloatFormat.format(10), "10.00", "10");
		assert.strictEqual(oFloatFormat.format(1000), "1000.00", "1000");
		assert.strictEqual(oFloatFormat.format(10000), "1,0000.00", "100000");
		assert.strictEqual(oFloatFormat.format(10000000), "1000,0000.00", "1000000");
		assert.strictEqual(oFloatFormat.format(100000000), "1,0000,0000.00", "10000000");
	});

	//*********************************************************************************************
	QUnit.test("float format with custom grouping", function (assert) {
		var oFloatFormat = NumberFormat.getFloatInstance({
			decimals: 2,
			groupingSize: 2
		});
		assert.strictEqual(oFloatFormat.format(1), "1.00", "1");
		assert.strictEqual(oFloatFormat.format(10), "10.00", "10");
		assert.strictEqual(oFloatFormat.format(1000), "10,00.00", "1000");
		assert.strictEqual(oFloatFormat.format(10000), "1,00,00.00", "10000");
		assert.strictEqual(oFloatFormat.format(10000000), "10,00,00,00.00", "10000000");
		assert.strictEqual(oFloatFormat.format(100000000), "1,00,00,00,00.00", "100000000");

		oFloatFormat = NumberFormat.getFloatInstance({
			decimals: 1,
			groupingSize: 3,
			groupingBaseSize: 2
		});
		assert.strictEqual(oFloatFormat.format(1), "1.0", "1");
		assert.strictEqual(oFloatFormat.format(10), "10.0", "10");
		assert.strictEqual(oFloatFormat.format(1000), "10,00.0", "1000");
		assert.strictEqual(oFloatFormat.format(10000), "100,00.0", "10000");
		assert.strictEqual(oFloatFormat.format(10000000), "100,000,00.0", "10000000");
		assert.strictEqual(oFloatFormat.format(100000000), "1,000,000,00.0", "100000000");

		oFloatFormat = NumberFormat.getFloatInstance({
			decimals: 1,
			groupingSize: 2,
			groupingBaseSize: 4
		});
		assert.strictEqual(oFloatFormat.format(1), "1.0", "1");
		assert.strictEqual(oFloatFormat.format(10), "10.0", "10");
		assert.strictEqual(oFloatFormat.format(1000), "1000.0", "1000");
		assert.strictEqual(oFloatFormat.format(10000), "1,0000.0", "10000");
		assert.strictEqual(oFloatFormat.format(10000000), "10,00,0000.0", "10000000");
		assert.strictEqual(oFloatFormat.format(100000000), "1,00,00,0000.0", "100000000");

		oFloatFormat = NumberFormat.getFloatInstance({
			decimals: 1,
			groupingSize: 5,
			groupingBaseSize: 3
		});
		assert.strictEqual(oFloatFormat.format(1), "1.0", "1");
		assert.strictEqual(oFloatFormat.format(10), "10.0", "10");
		assert.strictEqual(oFloatFormat.format(1000), "1,000.0", "1000");
		assert.strictEqual(oFloatFormat.format(10000), "10,000.0", "10000");
		assert.strictEqual(oFloatFormat.format(10000000), "10000,000.0", "10000000");
		assert.strictEqual(oFloatFormat.format(100000000), "1,00000,000.0", "100000000");

		oFloatFormat = NumberFormat.getFloatInstance({
			decimals: 1,
			groupingSize: 1,
			groupingBaseSize: 3
		});
		assert.strictEqual(oFloatFormat.format(1), "1.0", "1");
		assert.strictEqual(oFloatFormat.format(10), "10.0", "10");
		assert.strictEqual(oFloatFormat.format(1000), "1,000.0", "1000");
		assert.strictEqual(oFloatFormat.format(10000), "1,0,000.0", "10000");
		assert.strictEqual(oFloatFormat.format(10000000), "1,0,0,0,0,000.0", "10000000");
		assert.strictEqual(oFloatFormat.format(100000000), "1,0,0,0,0,0,000.0", "100000000");

		oFloatFormat = NumberFormat.getFloatInstance({
			decimals: 1,
			groupingSize: 4,
			groupingBaseSize: 1
		});
		assert.strictEqual(oFloatFormat.format(1), "1.0", "1");
		assert.strictEqual(oFloatFormat.format(10), "1,0.0", "10");
		assert.strictEqual(oFloatFormat.format(1000), "100,0.0", "1000");
		assert.strictEqual(oFloatFormat.format(10000), "1000,0.0", "10000");
		assert.strictEqual(oFloatFormat.format(10000000), "100,0000,0.0", "10000000");
		assert.strictEqual(oFloatFormat.format(100000000), "1000,0000,0.0", "100000000");
	});

	//*********************************************************************************************
	QUnit.test("float format with pattern defined grouping", function (assert) {
		var oFloatFormat = NumberFormat.getFloatInstance({
			pattern: "#,##0.00"
		});
		assert.strictEqual(oFloatFormat.format(1), "1.00", "1");
		assert.strictEqual(oFloatFormat.format(10), "10.00", "10");
		assert.strictEqual(oFloatFormat.format(1000), "1,000.00", "1000");
		assert.strictEqual(oFloatFormat.format(10000), "10,000.00", "10000");
		assert.strictEqual(oFloatFormat.format(10000000), "10,000,000.00", "10000000");
		assert.strictEqual(oFloatFormat.format(100000000), "100,000,000.00", "100000000");

		oFloatFormat = NumberFormat.getFloatInstance({
			pattern: "#,##,##0.00"
		});
		assert.strictEqual(oFloatFormat.format(1), "1.00", "1");
		assert.strictEqual(oFloatFormat.format(10), "10.00", "10");
		assert.strictEqual(oFloatFormat.format(1000), "1,000.00", "1000");
		assert.strictEqual(oFloatFormat.format(10000), "10,000.00", "10000");
		assert.strictEqual(oFloatFormat.format(10000000), "1,00,00,000.00", "10000000");
		assert.strictEqual(oFloatFormat.format(100000000), "10,00,00,000.00", "100000000");

		oFloatFormat = NumberFormat.getFloatInstance({
			pattern: "#,###0.00"
		});
		assert.strictEqual(oFloatFormat.format(1), "1.00", "1");
		assert.strictEqual(oFloatFormat.format(10), "10.00", "10");
		assert.strictEqual(oFloatFormat.format(1000), "1000.00", "1000");
		assert.strictEqual(oFloatFormat.format(10000), "1,0000.00", "10000");
		assert.strictEqual(oFloatFormat.format(10000000), "1000,0000.00", "10000000");
		assert.strictEqual(oFloatFormat.format(100000000), "1,0000,0000.00", "100000000");
	});

	//*********************************************************************************************
	QUnit.test("float custom format", function (assert) {
		const oCustomFloat = NumberFormat.getFloatInstance({
			maxIntegerDigits: 4,
			minIntegerDigits: 2,
			maxFractionDigits: 4,
			minFractionDigits: 2,
			groupingEnabled: false,
			groupingSeparator: ".",
			decimalSeparator: ","
		});

		assert.strictEqual(oCustomFloat.format(.1), "00,10", ".1");
		assert.strictEqual(oCustomFloat.format(0.123), "00,123", "0.123");
		assert.strictEqual(oCustomFloat.format(123), "123,00", "123");
		assert.strictEqual(oCustomFloat.format(123.23), "123,23", "123.23");
		assert.strictEqual(oCustomFloat.format(1234), "1234,00", "1234");
		assert.strictEqual(oCustomFloat.format(12345), "????,00", "12345");
		assert.strictEqual(oCustomFloat.format(12345.123), "????,123", "12345.123");
		assert.strictEqual(oCustomFloat.format(12345.12345), "????,1235", "12345.12345");
		assert.strictEqual(oCustomFloat.format(-123.23), "-123,23", "-123.23");
		assert.strictEqual(oCustomFloat.format("1000.00"), "1000,00", "1000.00");
		assert.strictEqual(oCustomFloat.format(1000.00), "1000,00", "1000.00");
		assert.strictEqual(oCustomFloat.format("1000.0000"), "1000,00", "1000.0000");
		assert.strictEqual(oCustomFloat.format(1000.0000), "1000,00", "1000.0000");

	});

	//*********************************************************************************************
	[{
		number: ".1230", others: "0.123"
	}, {
		number: ".1234", [AWAY_FROM_ZERO]: "0.124", [CEILING]: "0.124", others: "0.123"
	}, {
		number: ".1235", [FLOOR]: "0.123", [HALF_FLOOR]: "0.123", [HALF_TOWARDS_ZERO]: "0.123", [TOWARDS_ZERO]: "0.123",
		others: "0.124"
	}, {
		number: ".1239", [FLOOR]: "0.123", [TOWARDS_ZERO]: "0.123", others: "0.124"
	}, {
		number: "2.1999", [FLOOR]: "2.199", [TOWARDS_ZERO]: "2.199", others: "2.2"
	}, {
		number: "2.0001", [AWAY_FROM_ZERO]: "2.001", [CEILING]: "2.001", others: "2"
	}, {
		number: "2.11", others: "2.11"
	}, {
		number: "2", others: "2"
	}, {
		number: "2.0", others: "2"
	}, {
		number: "2.00000", others: "2"
	}, {
		number: "-.1230", others: "-0.123"
	}, {
		number: "-.1234", [AWAY_FROM_ZERO]: "-0.124", [FLOOR]: "-0.124", others: "-0.123"
	}, {
		number: "-.1235", [AWAY_FROM_ZERO]: "-0.124", [FLOOR]: "-0.124", [HALF_AWAY_FROM_ZERO]: "-0.124",
		[HALF_FLOOR]: "-0.124", others: "-0.123"
	}, {
		number: "-.1236", [CEILING]: "-0.123", [TOWARDS_ZERO]: "-0.123", [HALF_AWAY_FROM_ZERO]: "-0.124",
		[HALF_FLOOR]: "-0.124", others: "-0.124"
	}, {
		number: "-0.0001", [AWAY_FROM_ZERO]: "-0.001", [FLOOR]: "-0.001", others: "0"
	}, {
		number: "-.0000000004", [AWAY_FROM_ZERO]: "-0.001", [FLOOR]: "-0.001", others: "0"
	}, {
		number: ".0000000004", [AWAY_FROM_ZERO]: "0.001", [CEILING]: "0.001", others: "0"
	}, { // famous test cases for problematic rounding in Javascript
		number: "35.855", maxFractionDigits: 2, [FLOOR]: "35.85", [HALF_FLOOR]: "35.85", [HALF_TOWARDS_ZERO]: "35.85",
		[TOWARDS_ZERO]: "35.85", others: "35.86"
	}, {
		number: "1.005", maxFractionDigits: 2, [FLOOR]: "1", [HALF_FLOOR]: "1", [HALF_TOWARDS_ZERO]: "1",
		[TOWARDS_ZERO]: "1", others: "1.01"
	}, {
		number: "-35.855", maxFractionDigits: 2, [CEILING]: "-35.85", [HALF_CEILING]: "-35.85",
		[HALF_TOWARDS_ZERO]: "-35.85", [TOWARDS_ZERO]: "-35.85", others: "-35.86"
	}, {
		number: "-1.005", maxFractionDigits: 2, [CEILING]: "-1", [HALF_CEILING]: "-1", [HALF_TOWARDS_ZERO]: "-1",
		[TOWARDS_ZERO]: "-1", others: "-1.01"
	}, {
		number: "+7.0001e+2", others: "700.01" //SNOW: DINC0062642
	}, { // maxFractionDigits: 0
		number: "-.567", maxFractionDigits: 0, [CEILING]: "0", [TOWARDS_ZERO]: "0", others: "-1"
	}, {
		number: "-.456", maxFractionDigits: 0, [AWAY_FROM_ZERO]: "-1", [FLOOR]: "-1", others: "0"
	}, {
		number: ".456", maxFractionDigits: 0, [AWAY_FROM_ZERO]: "1", [CEILING]: "1", others: "0"
	}, {
		number: ".567", maxFractionDigits: 0, [FLOOR]: "0", [TOWARDS_ZERO]: "0", others: "1"
	}, {
		number: "-2.3456e2", maxFractionDigits: 0, [CEILING]: "-234", [TOWARDS_ZERO]: "-234", others: "-235"
	}, {
		number: "-2.3456e1", maxFractionDigits: 0, [AWAY_FROM_ZERO]: "-24", [FLOOR]: "-24", others: "-23"
	}, {
		number: "2.3456e1", maxFractionDigits: 0, [AWAY_FROM_ZERO]: "24", [CEILING]: "24", others: "23"
	}, {
		number: "2.3456e2", maxFractionDigits: 0, [FLOOR]: "234", [TOWARDS_ZERO]: "234", others: "235"
	}].forEach(({number: sNumber, maxFractionDigits: iMaxDigits = 3, ...mRoundingResults}) => {
		Object.keys(NumberFormat.RoundingMode).forEach((sRoundingMode) => {
		QUnit.test(`Float format rounding (${iMaxDigits} digits): ${sRoundingMode}, number: ${sNumber}`, function (assert) {
			const oFormat = NumberFormat.getFloatInstance({maxFractionDigits: iMaxDigits, roundingMode: sRoundingMode});
			const sResult = mRoundingResults[sRoundingMode] || mRoundingResults.others;
			// code under test
			assert.strictEqual(oFormat.format(getNumber(sNumber, true)), sResult, "as number");
			// code under test
			assert.strictEqual(oFormat.format(getNumber(sNumber, false)), sResult, "as string");
		});
		});
	});

	//*********************************************************************************************
	QUnit.test("float format with rounding mode: CEILING (via legacy all lower case letters: ceiling)",
			function (assert) {
		var oFormat = NumberFormat.getFloatInstance({
			maxFractionDigits: 3,
			roundingMode: "ceiling"
		});

		assert.strictEqual(oFormat.format(.1230), "0.123", ".123");
		assert.strictEqual(oFormat.format(.1234), "0.124", ".1234");
		assert.strictEqual(oFormat.format(.1235), "0.124", ".1235");
		assert.strictEqual(oFormat.format(.1239), "0.124", ".1239");
		assert.strictEqual(oFormat.format(2.1999), "2.2", "2.1999");
		assert.strictEqual(oFormat.format(2.11), "2.11", "2.11");
		assert.strictEqual(oFormat.format(-.1234), "-0.123", "-.1234");
		assert.strictEqual(oFormat.format(-.1236), "-0.123", "-.1236");
	});

	//*********************************************************************************************
	QUnit.test("float format with custom rounding function", function (assert) {
		var oSpy = this.spy(function (a, b) {
			return a;
		}), oFormat = NumberFormat.getFloatInstance({
			maxFractionDigits: 3,
			roundingMode: oSpy
		});

		oFormat.format(1.23456);
		assert.strictEqual(oSpy.callCount, 1, "Custom rounding function is called");
		assert.ok(oSpy.calledWith(1.23456, 3), "Custom rounding function is called with correct parameters");
	});

	//*********************************************************************************************
	QUnit.test("parse trims leading zeros but keeps trailing decimals", function (assert) {
		var oFormat = NumberFormat.getFloatInstance({parseAsString: true});

		assert.strictEqual(oFormat.parse("001.200"), "1.200");
		assert.strictEqual(oFormat.parse("001.000"), "1.000");
		assert.strictEqual(oFormat.parse("000.200"), "0.200");
		assert.strictEqual(oFormat.parse("000.000"), "0.000");
		assert.strictEqual(oFormat.parse("000"), "0");
		assert.strictEqual(oFormat.parse("001.20e-1337"), "1.20e-1337");
		assert.strictEqual(oFormat.parse("-001.20e-1337"), "-1.20e-1337");
	});

	//*********************************************************************************************
	[{
		sIntegerPart: "2",
		sNumberToCheck: "2"
	}, {
		sIntegerPart: "2",
		sFractionPart: "4",
		sNumberToCheck: "2.4"
	}, {
		sIntegerPart: "2",
		oShortFormat: {magnitude: 1000},
		sNumberToCheck: "2c+3"
	}, {
		sIntegerPart: "2",
		sFractionPart: "4",
		oShortFormat: {magnitude: 1000000},
		sNumberToCheck: "2.4c+6"
	}].forEach(function (oFixture, i) {
		QUnit.test("_getPluralCategory #" + i, function (assert) {
			var oFormat = NumberFormat.getInstance();

			this.mock(oFormat.oLocaleData).expects("getPluralCategory")
				.withExactArgs(oFixture.sNumberToCheck)
				.returns("~result");

			// code under test
			assert.strictEqual(
				oFormat._getPluralCategory(oFixture.sIntegerPart, oFixture.sFractionPart, oFixture.oShortFormat),
				"~result");
		});
	});

	//*********************************************************************************************
	QUnit.test("Unit format default formatting", function (assert) {
		var oLocale = new Locale("en");
		var oFormat = NumberFormat.getUnitInstance({}, oLocale);

		assert.strictEqual(oFormat.format(.1, "mass-kilogram"), "0.1 kg", ".1");
		assert.strictEqual(oFormat.format(0.123, "mass-kilogram"), "0.123 kg", "0.123");
		assert.strictEqual(oFormat.format(123, "mass-kilogram"), "123 kg", "123");
		assert.strictEqual(oFormat.format(123.23, "mass-kilogram"), "123.23 kg", "123.23");
		assert.strictEqual(oFormat.format(1234, "mass-kilogram"), "1,234 kg", "1234");
		assert.strictEqual(oFormat.format(12345, "mass-kilogram"), "12,345 kg", "12345");
		assert.strictEqual(oFormat.format(12345.123, "mass-kilogram"), "12,345.123 kg", "12345.123");
		assert.strictEqual(oFormat.format(12345.12345, "mass-kilogram"), "12,345.12345 kg", "12345.12345");
		assert.strictEqual(oFormat.format(1234567890, "mass-kilogram"), "1,234,567,890 kg", "1234567890");
		assert.strictEqual(oFormat.format(-123.23, "mass-kilogram"), "-123.23 kg", "-123.23");
		assert.strictEqual(oFormat.format("1.23e+9", "mass-kilogram"), "1,230,000,000 kg", "1.23e+9");
		assert.strictEqual(oFormat.format("1.23e-9", "mass-kilogram"), "0.00000000123 kg", "1.23e-9");
		assert.strictEqual(oFormat.format("-1.23e+9", "mass-kilogram"), "-1,230,000,000 kg", "-1.23e+9");
		assert.strictEqual(oFormat.format("-1.23e-9", "mass-kilogram"), "-0.00000000123 kg", "-1.23e-9");
		assert.strictEqual(oFormat.format("1.2345e+2", "mass-kilogram"), "123.45 kg", "1.2345e+2");
		assert.strictEqual(oFormat.format("12345e-2", "mass-kilogram"), "123.45 kg", "12345e-2");
		assert.strictEqual(oFormat.format("-1.2345e+2", "mass-kilogram"), "-123.45 kg", "-1.2345e+2");
		assert.strictEqual(oFormat.format("-12345e-2", "mass-kilogram"), "-123.45 kg", "-12345e-2");
		assert.strictEqual(oFormat.format("123.45e+2", "mass-kilogram"), "12,345 kg", "123.45e+2");
		assert.strictEqual(oFormat.format("12.345e-2", "mass-kilogram"), "0.12345 kg", "12.345e-2");
		assert.strictEqual(oFormat.format("-123.45e+2", "mass-kilogram"), "-12,345 kg", "-123.45e+2");
		assert.strictEqual(oFormat.format("-12.345e-2", "mass-kilogram"), "-0.12345 kg", "-12.345e-2");
		assert.strictEqual(oFormat.format("123456.789e+2", "mass-kilogram"), "12,345,678.9 kg", "123456.789e+2");
		assert.strictEqual(oFormat.format("123.456789e-2", "mass-kilogram"), "1.23456789 kg", "123.456789e-2");
		assert.strictEqual(oFormat.format("-123456.789e+2", "mass-kilogram"), "-12,345,678.9 kg", "-123456.789e+2");
		assert.strictEqual(oFormat.format("-123.456789e-2", "mass-kilogram"), "-1.23456789 kg", "-123.456789e-2");
		assert.strictEqual(oFormat.format("1000.00", "mass-kilogram"), "1,000 kg", "1000.00");
		assert.strictEqual(oFormat.format(1000.00, "mass-kilogram"), "1,000 kg", "1000.00");
		assert.strictEqual(oFormat.format("1000.0000", "mass-kilogram"), "1,000 kg", "1000.0000");
		assert.strictEqual(oFormat.format(1000.0000, "mass-kilogram"), "1,000 kg", "1000.0000");
		// Due to IEEE_754 (Binary Floating-Point Arithmetic)
		// JavaScript can only represent the number 123456789.123456789 as 123456789.12345679
		// eslint-disable-next-line no-loss-of-precision
		assert.strictEqual(oFormat.format(123456789.123456789, "mass-kilogram"), "123,456,789.12345679 kg",
			"123456789.123456789 (number)");
		assert.strictEqual(oFormat.format("123456789.123456789", "mass-kilogram"), "123,456,789.123456789 kg",
			"123456789.123456789 (string)");
	});

	//*********************************************************************************************
	QUnit.test("Unit format default formatting preserveDecimals=true", function (assert) {
		var oLocale = new Locale("en");
		var oFormat = NumberFormat.getUnitInstance({preserveDecimals: true}, oLocale);

		assert.strictEqual(oFormat.format(.1, "mass-kilogram"), "0.1 kg", ".1");
		assert.strictEqual(oFormat.format(0.123, "mass-kilogram"), "0.123 kg", "0.123");
		assert.strictEqual(oFormat.format(123, "mass-kilogram"), "123 kg", "123");
		assert.strictEqual(oFormat.format(123.23, "mass-kilogram"), "123.23 kg", "123.23");
		assert.strictEqual(oFormat.format(1234, "mass-kilogram"), "1,234 kg", "1234");
		assert.strictEqual(oFormat.format(12345, "mass-kilogram"), "12,345 kg", "12345");
		assert.strictEqual(oFormat.format(12345.123, "mass-kilogram"), "12,345.123 kg", "12345.123");
		assert.strictEqual(oFormat.format(12345.12345, "mass-kilogram"), "12,345.12345 kg", "12345.12345");
		assert.strictEqual(oFormat.format(1234567890, "mass-kilogram"), "1,234,567,890 kg", "1234567890");
		assert.strictEqual(oFormat.format(-123.23, "mass-kilogram"), "-123.23 kg", "-123.23");
		assert.strictEqual(oFormat.format("1.23e+9", "mass-kilogram"), "1,230,000,000 kg", "1.23e+9");
		assert.strictEqual(oFormat.format("1.23e-9", "mass-kilogram"), "0.00000000123 kg", "1.23e-9");
		assert.strictEqual(oFormat.format("-1.23e+9", "mass-kilogram"), "-1,230,000,000 kg", "-1.23e+9");
		assert.strictEqual(oFormat.format("-1.23e-9", "mass-kilogram"), "-0.00000000123 kg", "-1.23e-9");
		assert.strictEqual(oFormat.format("1.2345e+2", "mass-kilogram"), "123.45 kg", "1.2345e+2");
		assert.strictEqual(oFormat.format("12345e-2", "mass-kilogram"), "123.45 kg", "12345e-2");
		assert.strictEqual(oFormat.format("-1.2345e+2", "mass-kilogram"), "-123.45 kg", "-1.2345e+2");
		assert.strictEqual(oFormat.format("-12345e-2", "mass-kilogram"), "-123.45 kg", "-12345e-2");
		assert.strictEqual(oFormat.format("123.45e+2", "mass-kilogram"), "12,345 kg", "123.45e+2");
		assert.strictEqual(oFormat.format("12.345e-2", "mass-kilogram"), "0.12345 kg", "12.345e-2");
		assert.strictEqual(oFormat.format("-123.45e+2", "mass-kilogram"), "-12,345 kg", "-123.45e+2");
		assert.strictEqual(oFormat.format("-12.345e-2", "mass-kilogram"), "-0.12345 kg", "-12.345e-2");
		assert.strictEqual(oFormat.format("123456.789e+2", "mass-kilogram"), "12,345,678.9 kg", "123456.789e+2");
		assert.strictEqual(oFormat.format("123.456789e-2", "mass-kilogram"), "1.23456789 kg", "123.456789e-2");
		assert.strictEqual(oFormat.format("-123456.789e+2", "mass-kilogram"), "-12,345,678.9 kg", "-123456.789e+2");
		assert.strictEqual(oFormat.format("-123.456789e-2", "mass-kilogram"), "-1.23456789 kg", "-123.456789e-2");
		assert.strictEqual(oFormat.format("1.20300", "mass-kilogram"), "1.20300 kg", "1.20300");
		assert.strictEqual(oFormat.format("1000.00", "mass-kilogram"), "1,000.00 kg", "1000.00");
		assert.strictEqual(oFormat.format("1000.0000", "mass-kilogram"), "1,000.0000 kg", "1000.0000");
		assert.strictEqual(oFormat.format("1000.00000000", "mass-kilogram"), "1,000.00000000 kg", "1000.00000000");
		// Due to IEEE_754 (Binary Floating-Point Arithmetic)
		// JavaScript can only represent the number 123456789.123456789 as 123456789.12345679
		// eslint-disable-next-line no-loss-of-precision
		assert.strictEqual(oFormat.format(123456789.123456789, "mass-kilogram"), "123,456,789.12345679 kg",
			"123456789.123456789 (number)");
		assert.strictEqual(oFormat.format("123456789.123456789", "mass-kilogram"), "123,456,789.123456789 kg",
			"123456789.123456789 (string)");
	});

	//*********************************************************************************************
	QUnit.test("NumberFormat.getDefaultUnitPattern() - Default unitPattern-count-other pattern", function(assert) {
		var sDefaultPattern = NumberFormat.getDefaultUnitPattern("MyOwnUnit");

		assert.strictEqual(sDefaultPattern, "{0} MyOwnUnit", "Correct default pattern was created");

		// check usage
		var oFormat = NumberFormat.getUnitInstance({
			customUnits: {
				"MY": {
					"decimals": 2,
					"unitPattern-count-other": sDefaultPattern
				}
			}
		});

		var sFormatted = oFormat.format(1234, "MY");

		assert.strictEqual(sFormatted, "1,234.00 MyOwnUnit", "Pattern can be used for formatting");
		assert.deepEqual(oFormat.parse(sFormatted), [1234, "MY"], "Pattern can be used for parsing");
	});

	//*********************************************************************************************
	QUnit.test("Unit format custom units performance", function (assert) {
		var oLocale = new Locale("en");
		var oCustomUnits = {

		};
		for (var i = 0; i < aCombinations.length; i++) {
			var sChar = aCombinations[i];
			oCustomUnits["unit" + i] = {
				"displayName": "unit " + i,
				"unitPattern-count-one": "{0} " + sChar,
				"unitPattern-count-other": "{0} " + sChar
			};
		}
		var oFormat = NumberFormat.getUnitInstance({
			customUnits: oCustomUnits
		}, oLocale);

		var oRegexInstantiationSpy = this.spy(window, "RegExp");
		assert.strictEqual(oFormat.format(1123, "unit299"), "1,123 MN", "invalid unit pattern");
		assert.strictEqual(oFormat.format(1123, "unit150"), "1,123 GU", "invalid unit pattern");
		assert.strictEqual(oFormat.format(1123, "unit1"), "1,123 AB", "invalid unit pattern");
		assert.strictEqual(oFormat.format(1123, "unit7"), "1,123 AH", "invalid unit pattern");

		assert.strictEqual(oRegexInstantiationSpy.callCount, 0, "no regexp creation during formatting");
	});

	//*********************************************************************************************
	QUnit.test("Unit parse custom units regex creation cached after first execution", function (assert) {
		var oLocale = new Locale("en");
		var oCustomUnits = {
			"ASD": {
				"displayName": "unit ASD",
				"unitPattern-count-one": "{0} ASD",
				"unitPattern-count-other": "{0} ASD"
			}
		};
		var oFormat = NumberFormat.getUnitInstance({
			customUnits: oCustomUnits
		}, oLocale);

		var oRegexInstantiationSpy = this.spy(window, "RegExp");

		oFormat.parse("1,123 ASD");
		assert.strictEqual(oRegexInstantiationSpy.callCount, 3, "create regexp instance for pattern");

		oRegexInstantiationSpy.resetHistory();
		oFormat.parse("1,123 ASD");
		assert.strictEqual(oRegexInstantiationSpy.callCount, 3, "skip regexp instantiation for cached pattern");

		oRegexInstantiationSpy.resetHistory();
		oFormat.parse("1,123 ASD");
		assert.strictEqual(oRegexInstantiationSpy.callCount, 3, "skip regexp instantiation for cached pattern");
	});

	//*********************************************************************************************
	QUnit.test("Unit parse all cldr units regex creation cached after first execution", function (assert) {
		var oLocale = new Locale("en");
		var oFormat = NumberFormat.getUnitInstance(oLocale);

		var oRegexInstantiationSpy = this.spy(window, "RegExp");

		oFormat.parse("1,123 km");

		oRegexInstantiationSpy.resetHistory();
		oFormat.parse("1,123 m");
		assert.strictEqual(oRegexInstantiationSpy.callCount, 3, "skip regexp instantiation for cached pattern");

		oRegexInstantiationSpy.resetHistory();
		oFormat.parse("1,123 ms");
		assert.strictEqual(oRegexInstantiationSpy.callCount, 3, "skip regexp instantiation for cached pattern");

		oRegexInstantiationSpy.resetHistory();
		oFormat.parse("1,123 cm");
		assert.strictEqual(oRegexInstantiationSpy.callCount, 3, "skip regexp instantiation for cached pattern");
	});

	//*********************************************************************************************
	QUnit.test("Unit parse custom units performance", function (assert) {
		var oLocale = new Locale("en");
		var oCustomUnits = {

		};
		for (var i = 0; i < 300; i++) {
			var sChar = aCombinations[i];
			oCustomUnits["unit" + i] = {
				"displayName": "unit " + i,
				"unitPattern-count-one": "{0} " + sChar,
				"unitPattern-count-other": "{0} " + sChar
			};
		}
		var oFormat = NumberFormat.getUnitInstance({
			customUnits: oCustomUnits
		}, oLocale);

		var t0 = performance.now();
		var oRegexInstantiationSpy = this.spy(window, "RegExp");
		assert.deepEqual(oFormat.parse("1,123 MN"), [1123, "unit299"], "invalid unit pattern");
		assert.deepEqual(oFormat.parse("1,123 GU"), [1123, "unit150"], "invalid unit pattern");
		assert.deepEqual(oFormat.parse("1,123 AB"), [1123, "unit1"], "invalid unit pattern");
		assert.deepEqual(oFormat.parse("1,123 AH"), [1123, "unit7"], "invalid unit pattern");

		assert.strictEqual(oRegexInstantiationSpy.callCount, 12, "regexp creation during formatting");

		assert.deepEqual(oFormat.parse("1,123 MM"), [1123, "unit298"], "invalid unit pattern");
		assert.deepEqual(oFormat.parse("1,123 CI"), [1123, "unit34"], "invalid unit pattern");
		assert.deepEqual(oFormat.parse("1,123 CC"), [1123, "unit28"], "invalid unit pattern");
		assert.deepEqual(oFormat.parse("1,123 EE"), [1123, "unit82"], "invalid unit pattern");
		assert.strictEqual(oRegexInstantiationSpy.callCount, 24, "regexp creation during formatting");
		var t1 = performance.now();

		assert.ok(true, "Took " + (t1 - t0) + "ms for parsing");
	});

	//*********************************************************************************************
	QUnit.test("Unit format with invalid unit definition coordinate", function (assert) {
		var oLocale = new Locale("en");
		var oFormat = NumberFormat.getUnitInstance({}, oLocale);

		assert.strictEqual(oFormat.format(1123, "coordinateUnit"), "1,123 coordinateUnit", "invalid unit pattern");
		assert.strictEqual(oFormat.format(1123, "per"), "1,123 per", "invalid unit pattern");
	});

	QUnit.test("Unit format with unknown locale", function (assert) {
		["unknown", "en"].forEach(function (sLocale) {
			var oLocale = new Locale(sLocale);
			var oFormat = NumberFormat.getUnitInstance(oLocale);

			// unknown locale defaults to en.json
			assert.strictEqual(oFormat.format(12, "duration-hour"), "12 hr", "Locale " + sLocale + ": 12 hours");
			assert.strictEqual(oFormat.format(13, "volume-liter"), "13 L", "Locale " + sLocale + ": 13 liter");
			assert.strictEqual(oFormat.format(0, "duration-day"), "0 days", "Locale " + sLocale + ": 0 days");
			assert.strictEqual(oFormat.format(1, "duration-day"), "1 day", "Locale " + sLocale + ": 1 day");
			assert.strictEqual(oFormat.format(2, "duration-day"), "2 days", "Locale " + sLocale + ": 2 days");
			assert.strictEqual(oFormat.format(1.2, "duration-day"), "1.2 days", "Locale " + sLocale + ": 1.2 days");
			assert.strictEqual(oFormat.format(1.2, "area-dunam"), "1.2 dunam", "Locale " + sLocale + ": 1.2 dunam");
		});
	});

	//*********************************************************************************************
	QUnit.test("Unit format custom pattern", function (assert) {
		var oLocale = new Locale("en");
		var oFormat = NumberFormat.getUnitInstance({
			customUnits: {
				"olf": {
					"displayName": "olf",
					"unitPattern-count-one": "{0} olf",
					"unitPattern-count-other": "{0} olfers"
				},
				"IND": {
					"displayName": "olf",
					"unitPattern-count-one": "{0} olf",
					"unitPattern-count-other": "{0} olfs"
				},
				"electric-inductance": {
					"displayName": "H",
					"unitPattern-count-one": "{0} H",
					"unitPattern-count-other": "{0} H"
				}
			}
		}, oLocale);

		// test exclusiveness
		assert.strictEqual(oFormat.format(20, "area-hectare"), "20 area-hectare", "20 ha");

		// test "other" units
		assert.strictEqual(oFormat.format(20, "olf"), "20 olfers", "20 olfers");
		assert.strictEqual(oFormat.format(20, "IND"), "20 olfs", "20 olfs");
		assert.strictEqual(oFormat.format(20, "electric-inductance"), "20 H", "20 H");

		// test "one" unit
		assert.strictEqual(oFormat.format(1, "olf"), "1 olf", "1 olf");
		assert.strictEqual(oFormat.format(1, "IND"), "1 olf", "1 olf");
		assert.strictEqual(oFormat.format(1, "electric-inductance"), "1 H", "1 H");

	});

	//*********************************************************************************************
	QUnit.test("'decimals' set on FormatOptions and custom units", function (assert) {
		var oFormatOptions = {
			customUnits: {
				"cats": {
					"displayName": "Cats",
					"unitPattern-count-one": "{0} Cat",
					"unitPattern-count-other": "{0} Cats",
					"decimals": 5
				}
			},
			decimals: 1
		};

		// en
		var oLocale = new Locale("en");
		var oFormat = NumberFormat.getUnitInstance(oFormatOptions, oLocale);

		assert.strictEqual(oFormat.format(1120.3, "cats"), "1,120.30000 Cats", "formatted with 5 decimals - en");

		// de
		oLocale = new Locale("de");
		oFormat = NumberFormat.getUnitInstance(oFormatOptions, oLocale);

		assert.strictEqual(oFormat.format(1120.3, "cats"), "1.120,30000 Cats", "formatted with 5 decimals - de");
	});

	//*********************************************************************************************
	[// integrative tests for NumberFormat#getMaximumDecimals
		{iDecimals: 3, iMaxFractionDigits: 4, iValue: 1234.5678, sExpected: "1,234.568 Cats"},
		{iDecimals: 3, iMaxFractionDigits: 2, iValue: 1234.567, sExpected: "1,234.57 Cats"},
		{iDecimals: undefined, iMaxFractionDigits: 1, iValue: 1234.56789, sExpected: "1,234.6 Cats"},
		{iDecimals: 1, iMaxFractionDigits: undefined, iValue: 1234.56789, sExpected: "1,234.6 Cats"}
	].forEach(({iDecimals, iMaxFractionDigits, iValue, sExpected}, i) => {
		QUnit.test("Unit formatOptions: take min of maxFractionDigits and decimals: " + i, function (assert) {
			const oFormatOptions = {
				customUnits: {cats: {"unitPattern-count-other": "{0} Cats", decimals: iDecimals}},
				maxFractionDigits: iMaxFractionDigits
			};
			this.mock(NumberFormat).expects("getMaximumDecimals")
				.withExactArgs(sinon.match((oFormatOptions0) =>
					( oFormatOptions0.maxFractionDigits === (iMaxFractionDigits || 99) // undefined defaulted to 99
						&& oFormatOptions0.customUnits.cats.decimals === iDecimals )
				))
				.callThrough();

			// code under test
			assert.strictEqual(NumberFormat.getUnitInstance(oFormatOptions).format(iValue, "cats"), sExpected);
		});
	});

	//*********************************************************************************************
	QUnit.test("Unit parse custom pattern", function (assert) {
		var oLocale = new Locale("en");
		var oFormat = NumberFormat.getUnitInstance({
			customUnits: {
				"olf": {
					"displayName": "olf",
					"unitPattern-count-one": "{0} olf",
					"unitPattern-count-other": "{0} olfers"
				},
				"IND": {
					"displayName": "olf",
					"unitPattern-count-one": "{0} olf",
					"unitPattern-count-other": "{0} olfs"
				},
				"electric-inductance": {
					"displayName": "H",
					"unitPattern-count-one": "{0} H",
					"unitPattern-count-other": "{0} H"
				}
			}
		}, oLocale);

		// test exclusiveness
		assert.strictEqual(oFormat.parse("20 ha"), null, "20 ha");

		// test "other" units
		assert.deepEqual(oFormat.parse("20 olfers"), [20, "olf"], "20 olfers");
		assert.deepEqual(oFormat.parse("20 olfs"), [20, "IND"], "20 olfs");
		assert.deepEqual(oFormat.parse("20 H"), [20, "electric-inductance"], "20 H");

		// test "one" unit - ambiguous for olf and IND
		assert.deepEqual(oFormat.parse("1 olf"), [1, undefined], "1 olf");
		assert.deepEqual(oFormat.parse("1 olf"), [1, undefined], "1 olf");
		assert.deepEqual(oFormat.parse("1 H"), [1, "electric-inductance"], "1 H");

	});

	//*********************************************************************************************
	QUnit.test("#parse case-insensitive: language tag by Config/Locale", function (assert) {
		var oFormat;

		// turkish "İ" results in different lower case characters depending on the locale
		assert.notStrictEqual("İ".toLocaleLowerCase("tr"), "İ".toLocaleLowerCase("en"));

		// lower/upper case is locale dependent - language by configuration
		Localization.setLanguage("tr");
		oFormat = NumberFormat.getUnitInstance();

		assert.deepEqual(oFormat.parse("42 fit"), [42, "length-foot"]);
		assert.deepEqual(oFormat.parse("42 FİT"), [42, "length-foot"]);

		// lower/upper case is locale dependent - language by given locale, config is not used
		Localization.setLanguage("en");
		oFormat = NumberFormat.getUnitInstance({}, new Locale("tr"));

		assert.deepEqual(oFormat.parse("42 fit"), [42, "length-foot"]);
		assert.deepEqual(oFormat.parse("42 FİT"), [42, "length-foot"]);
	});

	//*********************************************************************************************
	QUnit.test("#parse case-insensitive: unit pattern contains number expression",
			function (assert) {
		var oFormat = NumberFormat.getUnitInstance({}, new Locale("en"));

		// postfix match
		assert.deepEqual(oFormat.parse("42 kg"), [42, "mass-kilogram"]);
		assert.deepEqual(oFormat.parse("42 Kg"), [42, "mass-kilogram"]);
		assert.deepEqual(oFormat.parse("42 KG"), [42, "mass-kilogram"]);

		// check that short number symbol (e.g. "K") could be part of unit pattern
		assert.deepEqual(oFormat.parse("42K kg"), [42000, "mass-kilogram"]);
		assert.deepEqual(oFormat.parse("42K KG"), [42000, "mass-kilogram"]);
		assert.deepEqual(oFormat.parse("42 K"), [42, "temperature-kelvin"]);
		assert.deepEqual(oFormat.parse("42 k"), [42, "temperature-kelvin"]);
		assert.deepEqual(oFormat.parse("42K K"), [42000, "temperature-kelvin"]);
		assert.deepEqual(oFormat.parse("42K k"), [42000, "temperature-kelvin"]);

		oFormat = NumberFormat.getUnitInstance({
			customUnits : {
				"custom-foot" : {
					"displayName" : "foot unit",
					"unitPattern-count-other" : "{0} Fuß"
				},
				"custom-prefix-postfix" : {
					"displayName" : "prefix postfix unit",
					"unitPattern-count-other" : "Foo {0} Bar"
				}
			}
		}, new Locale("de"));

		// prefix + postfix match
		assert.deepEqual(oFormat.parse("Foo 42 Bar"), [42, "custom-prefix-postfix"]);
		assert.deepEqual(oFormat.parse("foo 42 bar"), [42, "custom-prefix-postfix"]);
		assert.deepEqual(oFormat.parse("FOO 42 BAR"), [42, "custom-prefix-postfix"]);

		// use lower-case instead of upper-case to prevent "ß" to "SS" conversion
		assert.deepEqual(oFormat.parse("42 Fuß"), [42, "custom-foot"]);
		assert.deepEqual(oFormat.parse("42 fuß"), [42, "custom-foot"]);

		// ensure that short numbers must not be converted to lower/upper case
		oFormat = NumberFormat.getUnitInstance({}, new Locale("es"));

		assert.deepEqual(oFormat.parse("42 mil km"), [42000, "length-kilometer"]);
		assert.deepEqual(oFormat.parse("42 mil KM"), [42000, "length-kilometer"]);
		assert.deepEqual(oFormat.parse("42 M km"), [42000000, "length-kilometer"]);
		assert.deepEqual(oFormat.parse("42 M KM"), [42000000, "length-kilometer"]);

		oFormat = NumberFormat.getUnitInstance({}, new Locale("en"));

		// ambiguous unit (duration-century, volume-cup) cannot be parsed case insensitive
		assert.deepEqual(oFormat.parse("1 c"), [1, undefined]);
		assert.deepEqual(oFormat.parse("1 C"), null);

		// only exact matches should be found for units only differing by case
		assert.deepEqual(oFormat.parse("42 g"), [42, "mass-gram"]);
		assert.deepEqual(oFormat.parse("42 G"), [42, "acceleration-g-force"]);

		oFormat = NumberFormat.getUnitInstance({
			customUnits : {
				"custom-mJ" : {
					"displayName" : "unit Millijoule",
					"unitPattern-count-other" : "{0} mJ"
				},
				"custom-MJ" : {
					"displayName" : "unit Megajoule",
					"unitPattern-count-other" : "{0} MJ"
				}
			}
		}, new Locale("en"));

		assert.deepEqual(oFormat.parse("42 mJ"), [42, "custom-mJ"]);
		assert.deepEqual(oFormat.parse("42 MJ"), [42, "custom-MJ"]);
		// ambiguous matches resulting of case-insensitivity are not parseable
		assert.deepEqual(oFormat.parse("42 mj"), null);
		assert.deepEqual(oFormat.parse("42 Mj"), null);
	});

	//*********************************************************************************************
	QUnit.test("#parse case-insensitive: unit pattern does not contain an expression "
			+ "(plural cases)", function (assert) {
		var oFormat = NumberFormat.getUnitInstance({}, new Locale("da"));

		assert.deepEqual(oFormat.parse("mpt"), [1, "volume-pint-metric"]);
		assert.deepEqual(oFormat.parse("Mpt"), [1, "volume-pint-metric"]);

		oFormat = NumberFormat.getUnitInstance({
			customUnits : {
				"custom-mJ" : {
					"displayName" : "unit Millijoule",
					"unitPattern-count-zero" : "no mJ"
				},
				"custom-MJ" : {
					"displayName" : "unit Megajoule",
					"unitPattern-count-zero" : "no MJ"
				},
				"custom-foo" : {
					"displayName" : "unit foo",
					"unitPattern-count-zero" : "foo",
					"unitPattern-count-one" : "foo"
				}
			}
		}, new Locale("en"));

		// exact match wins over case-insensitive match
		assert.deepEqual(oFormat.parse("no mJ"), [0, "custom-mJ"]);
		assert.deepEqual(oFormat.parse("no MJ"), [0, "custom-MJ"]);
		// ambiguous matches resulting of case-insensitivity are not parseable
		assert.deepEqual(oFormat.parse("no mj"), null);
		assert.deepEqual(oFormat.parse("no Mj"), null);

		// align with existing behavior: the first number match wins
		assert.deepEqual(oFormat.parse("foo"), [0, "custom-foo"]);
		assert.deepEqual(oFormat.parse("Foo"), [0, "custom-foo"]);
	});

	//*********************************************************************************************
	QUnit.test("#parse case-insensitive: unit pattern does not contain an expression "
			+ "(showNumber=false)", function (assert) {
		var oFormat = NumberFormat.getUnitInstance({showNumber: false}, new Locale("en"));

		assert.deepEqual(oFormat.parse("bit"), [undefined, "digital-bit"]);
		assert.deepEqual(oFormat.parse("Bit"), [undefined, "digital-bit"]);

		assert.deepEqual(oFormat.parse("g"), [undefined, "mass-gram"]);
		assert.deepEqual(oFormat.parse("G"), [undefined, "acceleration-g-force"]);

		// ambiguous matches resulting of case-insensitivity are not parseable
		assert.deepEqual(oFormat.parse("c"), null);
		assert.deepEqual(oFormat.parse("C"), null);
	});

	//*********************************************************************************************
	// JIRA: CPOUI5MODELS-1515
	// normalisation of whitespaces and RTL codes in value and unit pattern
	QUnit.test("#parse: unit pattern containing RTL characters", function (assert) {
		const sRTLCodes = "\u061c\u200e\u200f\u202a\u202b\u202c";
		const sWhiteSpaces = "\u00a0\u2009\u202f ";
		const sPattern = "{0}" + sWhiteSpaces + " لتر/١٠٠ كم" + sRTLCodes;
		const oFormat = NumberFormat.getUnitInstance({
			showNumber : true,
			customUnits : { // use customUnits, so far in CLDR no unit pattern with RTL codes exists
				myUnit : {
					"unitPattern-count-other" : sPattern
				}
			}
		}, new Locale("ar"));

		const sValue = oFormat.format(42, "myUnit");
		assert.deepEqual(sValue, "42" + sWhiteSpaces + " لتر/١٠٠ كم" + sRTLCodes);

		const oFormatUtilsMock = this.mock(FormatUtils);
		oFormatUtilsMock.expects("normalize") // #parse
			.withExactArgs(sValue)
			.callThrough();
		oFormatUtilsMock.expects("normalize") // parseNumberAndUnit
			.withExactArgs(sPattern)
			.callThrough();
		oFormatUtilsMock.expects("normalize") // getNumberFromShortened
			.withExactArgs(sinon.match.string, true)
			.atLeast(1).callThrough();

		// code under test
		assert.deepEqual(oFormat.parse(sValue), [42, "myUnit"]);
	});

	//*********************************************************************************************
	QUnit.test("#format: uses correct plural rule", function (assert) {
		var oFormat, oFormat2,
			oLocale = new Locale("fr"),
			fnGetUnitFormat = function(oFormatOptions) {
				oFormatOptions.customUnits = {
					"foo": {
						"displayName": "custom unit",
						"unitPattern-count-one": "{0} foo one",
						"unitPattern-count-many": "{0} foo many",
						"unitPattern-count-other": "{0} foo other"
					}
				};

				return NumberFormat.getUnitInstance(oFormatOptions, oLocale);
			};

		// Scenario style="standard":
		// The unit pattern to be used depends on the plural rule of the complete number.
		// The CLDR decimalFormat is not relevant.
		oFormat = fnGetUnitFormat({style: "standard"});
		assert.strictEqual(oFormat.format("1", "foo"), "1 foo one");
		assert.strictEqual(oFormat.format("1000", "foo"), "1\u202F000 foo other");
		assert.strictEqual(oFormat.format("1000000", "foo"), "1\u202F000\u202F000 foo many");

		// Scenario style="short":
		// The unit pattern to be used depends on the plural rule of the compact number.
		// Additionally, in "short" the CLDR decimalFormat has equal plural values and is therefore not relevant.
		oFormat = fnGetUnitFormat({style: "short"});
		assert.strictEqual(oFormat.format("1000", "foo"), "1\xa0k foo other"); // "1c3" -> "other" unit
		assert.strictEqual(oFormat.format("2000", "foo"), "2\xa0k foo other"); // "2c3" -> "other" unit
		assert.strictEqual(oFormat.format("1000000", "foo"), "1\xa0M foo many"); // "1c6" -> "many" unit
		assert.strictEqual(oFormat.format("2000000", "foo"), "2\xa0M foo many"); // "2c6" -> "many" unit

		// Scenario style="long":
		// The unit pattern to be used depends on the plural rule of the compact number.
		// Additionally, in "long" the CLDR decimalFormat has different plural values and needs to be distinguished
		// based on the shortened number without compact notation.
		oFormat = fnGetUnitFormat({style: "long"});
		// checks "1.5" for number part ("one" -> "millier") and "1.5c3" for unit part ("other")
		assert.strictEqual(oFormat.format("1500", "foo"), "1,5 millier foo other");
		// checks "2.5" for number part ("other" -> "mille") and "2.5c3" for unit part ("other")
		assert.strictEqual(oFormat.format("2500", "foo"), "2,5 mille foo other");
		// checks "1" for number part ("one" -> "million") and "1c6" for unit part ("many")
		assert.strictEqual(oFormat.format("1000000", "foo"), "1 million foo many");
		// checks "2" for number part ("other" -> "millions") and "2c6" for unit part ("many")
		assert.strictEqual(oFormat.format("2000000", "foo"), "2 millions foo many");

		// Scenario showNumber=false:
		// The resulting unit must be independent of style, as the style only applies to the number part
		oFormat = fnGetUnitFormat({showNumber: false, style: "standard"});
		oFormat2 = fnGetUnitFormat({showNumber: false, style: "short"});
		assert.strictEqual(oFormat.format("1", "foo"), oFormat2.format("1", "foo"), "foo one");
		assert.strictEqual(oFormat.format("1000", "foo"), oFormat2.format("1000", "foo"), "foo other");
		assert.strictEqual(oFormat.format("1000000", "foo"), oFormat2.format("1000000", "foo"), "foo many");
	});

	//*********************************************************************************************
	QUnit.test("Unit format custom pattern in config", function (assert) {
		var oConfigObject = {
			"electric-inductance": {
				"unitPattern-count-one": "{0} H",
				"unitPattern-count-other": "{0} H"
			},
			"length-millimeter": {
				"unitPattern-count-other": "{0} mymm"
			}
		};
		Formatting.setCustomUnits(oConfigObject);

		var oFormat = NumberFormat.getUnitInstance({});

		// test custom unit in config
		assert.strictEqual(oFormat.format(20, "area-hectare"), "20 ha", "20 ha");
		assert.strictEqual(oFormat.format(20, "electric-inductance"), "20 H", "20 H");
		assert.strictEqual(oFormat.format(1, "electric-inductance"), "1 H", "1 H");


		//custom mappings should not affect parsing
		Formatting.setUnitMappings({
			"henry": "electric-inductance",
			"IND": "electric-inductance",
			"MTR": "length-meter",
			"MET": "length-meter",
			"length-kilometer": "electric-inductance",
			"DET": "MET",
			"one": "two",
			"two": "one"
		});

		// test existing units
		assert.strictEqual(oFormat.format(20, "area-hectare"), "20 ha", "20 ha");

		//test overwritten units from custom units
		assert.strictEqual(oFormat.format(20, "length-millimeter"), "20 mymm", "20 mymm");

		// test defined custom units
		assert.strictEqual(oFormat.format(20, "electric-inductance"), "20 H", "20 H");
		assert.strictEqual(oFormat.format(1, "electric-inductance"), "1 H", "1 H");


		//test mappings
		assert.strictEqual(oFormat.format(20, "length-kilometer"), "20 H", "20 H");
		assert.strictEqual(oFormat.format(20, "henry"), "20 H", "20 H");
		assert.strictEqual(oFormat.format(20, "IND"), "20 H", "20 H");
		assert.strictEqual(oFormat.format(20, "MTR"), "20 m", "20 m");
		assert.strictEqual(oFormat.format(20, "MET"), "20 m", "20 m");
		assert.strictEqual(oFormat.format(20, "DET"), "20 DET", "mapping of mapping");
		assert.strictEqual(oFormat.format(20, "one"), "20 one", "recursive mapping");
		assert.strictEqual(oFormat.format(20, "two"), "20 two", "recursive mapping");

		Formatting.setCustomUnits(undefined);
		Formatting.setUnitMappings(undefined);
	});

	//*********************************************************************************************
	QUnit.test("Unit format with private FormatOptions parameter unitOptional active", function (assert) {
		var oConfigObject = {
			"electric-inductance": {
				"displayName": "H",
				"unitPattern-count-one": "{0} H",
				"unitPattern-count-other": "{0} H"
			}
		};
		Formatting.setCustomUnits(oConfigObject);
		var oFormat = NumberFormat.getUnitInstance({unitOptional:true});

		assert.strictEqual(oFormat.format(20), "20", "can format 20");
		assert.strictEqual(oFormat.format(20.000), "20", "can format 20.000");
		assert.strictEqual(oFormat.format(200000), "200,000", "can format 200000");

		Formatting.setCustomUnits(undefined);
	});


	//*********************************************************************************************
	QUnit.test("Unit parse with private FormatOptions parameter unitOptional active", function (assert) {
		var oConfigObject = {
			"electric-inductance": {
				"displayName": "H",
				"unitPattern-count-one": "{0} H",
				"unitPattern-count-other": "{0} H"
			}
		};
		Formatting.setCustomUnits(oConfigObject);
		var oFormat = NumberFormat.getUnitInstance({unitOptional:true});

		assert.deepEqual(oFormat.parse("20"), [20, undefined], "can parse 20");
		assert.deepEqual(oFormat.parse("20.000"), [20, undefined], "can parse 20");
		assert.deepEqual(oFormat.parse("20,000"), [20000, undefined], "can parse 20");

		Formatting.setCustomUnits(undefined);
	});

	//*********************************************************************************************
	QUnit.test("Unit parse custom pattern in config", function (assert) {
		var oConfigObject = {
			"electric-inductance": {
				"displayName": "H",
				"unitPattern-count-one": "{0} H",
				"unitPattern-count-other": "{0} H"
			}
		};
		Formatting.setCustomUnits(oConfigObject);
		var oFormat = NumberFormat.getUnitInstance({});

		assert.deepEqual(oFormat.parse("20 ha"), [20, "area-hectare"], "20 ha");
		assert.deepEqual(oFormat.parse("20 H"), [20, "electric-inductance"], "20 H");
		assert.deepEqual(oFormat.parse("1 H"), [1, "electric-inductance"], "1 H");

		Formatting.setCustomUnits(undefined);
	});

	//*********************************************************************************************
	QUnit.test("Unit format showNumber false", function (assert) {
		var oLocale = new Locale("en");
		var oFormat = NumberFormat.getUnitInstance({showNumber: false}, oLocale);

		assert.strictEqual(oFormat.format(1), "", "number 1 is rendered as empty string");
		assert.strictEqual(oFormat.format(20, "duration-day"), "days", "20 days");
		assert.strictEqual(oFormat.format(1, "duration-day"), "day", "1 day");
		assert.strictEqual(oFormat.format(20, "duration-hour"), "hr", "20 hr");
		assert.strictEqual(oFormat.format(1, "duration-hour"), "hr", "1 hr");
		assert.strictEqual(oFormat.format(20, "duration-day-non-existing"), "duration-day-non-existing",
			"not existing");

		// null/undefined input values
		assert.strictEqual(oFormat.format(null, "PC"), "PC", "null and unknown measure will result in 'PC'");
		assert.strictEqual(oFormat.format(null, "duration-day"), "days",
			"null and known measure will result in 'days'");
		assert.strictEqual(oFormat.format(undefined, "duration-day"), "days",
			"undefined and known measure will result in 'days'");
		assert.strictEqual(oFormat.format(undefined, "PC"), "PC", "undefined and unknown measure will result in 'PC'");
		assert.strictEqual(oFormat.format(null, null), "", "null values result in empty string");
		assert.strictEqual(oFormat.format(undefined, undefined), "", "undefined values result in empty string");
	});

	//*********************************************************************************************
	QUnit.test("Unit parse showNumber false", function (assert) {
		var oLocale = new Locale("en");
		var oFormat = NumberFormat.getUnitInstance({showNumber: false}, oLocale);

		assert.deepEqual(oFormat.parse("days"), [undefined, "duration-day"], "days");
		assert.deepEqual(oFormat.parse("day"), [undefined, "duration-day"], "day");
		assert.deepEqual(oFormat.parse("hr"), [undefined, "duration-hour"], "hr");
		assert.deepEqual(oFormat.parse("kg"), [undefined, "mass-kilogram"], "kg");

		// ambiguous unit (duration-century, volume-cup)
		assert.deepEqual(oFormat.parse("c"), null, "century or cup");

		// invalid values result in null
		assert.deepEqual(oFormat.parse("x"), null, "'x' results in null");
		assert.deepEqual(oFormat.parse("XXX"), null, "'XXX' results in null");
		assert.deepEqual(oFormat.parse("1"), null, "'1' results in null");
		assert.deepEqual(oFormat.parse("1.23\x0aXXX"), null, "'1.23 XXX' results in null");
		assert.deepEqual(oFormat.parse("1.23 kg"), null, "'1.23 kg' results in null");
	});

	//*********************************************************************************************
	QUnit.test("Unit format showNumber false custom Units from global configuration with only other pattern",
			function (assert) {
		var oConfigObject = {
			"electric-inductance": {
				"displayName": "H",
				"unitPattern-count-other": "{0} Hs"
			}
		};
		Formatting.setCustomUnits(oConfigObject);

		var oFormat = NumberFormat.getUnitInstance({showNumber: false});

		// test custom unit in config
		assert.strictEqual(oFormat.format(1, "electric-inductance"), "Hs", "1 H");

		Formatting.setCustomUnits(undefined);
	});

	//*********************************************************************************************
	QUnit.test("Unit format showNumber false custom Units from global configuration", function (assert) {
		var oConfigObject = {
			"electric-inductance": {
				"displayName": "H",
				"unitPattern-count-one": "{0} H",
				"unitPattern-count-other": "{0} Hs"
			}
		};
		Formatting.setCustomUnits(oConfigObject);

		var oFormat = NumberFormat.getUnitInstance({showNumber: false});

		// test custom unit in config
		assert.strictEqual(oFormat.format(20, "area-hectare"), "ha", "20 ha");
		assert.strictEqual(oFormat.format(20, "electric-inductance"), "Hs", "20 H");
		assert.strictEqual(oFormat.format(1, "electric-inductance"), "H", "1 H");

		Formatting.setCustomUnits(undefined);
	});

	//*********************************************************************************************
	QUnit.test("Unit format showNumber false custom Units from customUnits parameter", function (assert) {
		var oFormat = NumberFormat.getUnitInstance({showNumber: false, customUnits: {
				"electric-inductance": {
					"displayName": "H",
					"unitPattern-count-one": "{0} H",
					"unitPattern-count-other": "{0} Hs"
				}
			}});

		assert.strictEqual(oFormat.format(20, "area-hectare"), "area-hectare", "20 ha");
		assert.strictEqual(oFormat.format(20, "electric-inductance"), "Hs", "20 H");
		assert.strictEqual(oFormat.format(1, "electric-inductance"), "H", "1 H");
	});

	//*********************************************************************************************
	QUnit.test("Unit format: showNumber=false, custom Units from customUnits parameter without unit",
			function (assert) {
		var oFormat = NumberFormat.getUnitInstance({showNumber: false, customUnits: {
				// only other pattern contains number placeholder {0}
				"beer-volume": {
					"displayName": "Seidel",
					"unitPattern-count-one": "Ein Glas Bier",
					"unitPattern-count-two": "Ein Maß",
					"unitPattern-count-other": "{0} Seidel"
				},
				// No pattern contains number placeholder {0}
				"house-size": {
					"displayName": "House size",
					"unitPattern-count-one": "Einfamilienhaus",
					"unitPattern-count-two": "Zweifamilienhaus",
					"unitPattern-count-other": "Mehrfamilienhaus"
				},
				// No pattern contains number placeholder {0} and other pattern does not exist
				"bike-size": {
					"displayName": "Bike size",
					"unitPattern-count-one": "Fahrrad",
					"unitPattern-count-two": "Tandem"
				}
			}});


		// uses other pattern because the "one" pattern does not contain the number placeholder {0}
		assert.strictEqual(oFormat.format(1, "beer-volume"), "Seidel", "1 Glas Bier");
		// uses other pattern because the "two" pattern does not contain the number placeholder {0}
		assert.strictEqual(oFormat.format(2, "beer-volume"), "Seidel", "1 Maß");

		assert.strictEqual(oFormat.format(20, "beer-volume"), "Seidel", "20 Seidel");

		// House size (no pattern includes number placeholder)
		// there is no pattern with the number placeholder therefore it cannot be split into number and unit
		// Note: this does not exist in CLDR data but just in case
		this.oLogMock.expects("warning")
			.withExactArgs("Cannot separate the number from the unit because unitPattern-count-other 'Mehrfamilienhaus'"
				+ " does not include the number placeholder '{0}' for unit 'house-size'");
		assert.strictEqual(oFormat.format(1, "house-size"), "Einfamilienhaus", "Einfamilienhaus");
		this.oLogMock.expects("warning")
			.withExactArgs("Cannot separate the number from the unit because unitPattern-count-other 'Mehrfamilienhaus'"
				+ " does not include the number placeholder '{0}' for unit 'house-size'");
		assert.strictEqual(oFormat.format(2, "house-size"), "Mehrfamilienhaus",
			"Zweifamilienhaus (no two plural for en_US)");
		this.oLogMock.expects("warning")
			.withExactArgs("Cannot separate the number from the unit because unitPattern-count-other 'Mehrfamilienhaus'"
				+ " does not include the number placeholder '{0}' for unit 'house-size'");
		assert.strictEqual(oFormat.format(20, "house-size"), "Mehrfamilienhaus", "Mehrfamilienhaus");

		// Bike Size (no pattern includes number placeholder, other pattern not present)
		assert.strictEqual(oFormat.format(1, "bike-size"), "bike-size", "Fahrrad");
		assert.strictEqual(oFormat.format(2, "bike-size"), "bike-size", "Tandem");
		assert.strictEqual(oFormat.format(3, "bike-size"), "bike-size", "(does not exist))");
	});


	//*********************************************************************************************
	QUnit.test("Unit format edge cases CLDR", function (assert) {
		var oLocale = new Locale("en");
		var oFormat = NumberFormat.getUnitInstance({}, oLocale);

		//valid numbers
		assert.strictEqual(oFormat.format(20, "area-hectare"), "20 ha", "20 ha");
		assert.strictEqual(oFormat.format(0.2e2, "area-hectare"), "20 ha", "20 ha");
		assert.strictEqual(oFormat.format(0x14, "area-hectare"), "20 ha", "20 ha");
		assert.strictEqual(oFormat.format("20", "area-hectare"), "20 ha", "string number '20'");
		assert.strictEqual(oFormat.format(0, "area-hectare"), "0 ha", "0 ha");
		assert.strictEqual(oFormat.format(0x0, "area-hectare"), "0 ha", "0 ha");
		assert.strictEqual(oFormat.format(0e2, "area-hectare"), "0 ha", "0 ha");
		assert.strictEqual(oFormat.format("0", "area-hectare"), "0 ha", "string number '0'");

		//exponential numbers as string
		assert.strictEqual(oFormat.format("0.2e2", "area-hectare"), "20 ha", "string number '0.2e2'");
		assert.strictEqual(oFormat.format("0.02e2", "area-hectare"), "2 ha", "string number '0.2e2'");
		assert.strictEqual(oFormat.format("0.00e2", "area-hectare"), "0 ha", "string number '0.2e2'");
		assert.strictEqual(oFormat.format("0.000e2", "area-hectare"), "0 ha", "string number '0.2e2'");

		//invalid number
		assert.strictEqual(oFormat.format("2e2", "area-hectare"), "200 ha", "string number '2e2'");
		assert.strictEqual(oFormat.format("2e1", "area-hectare"), "20 ha", "string number '2e1'");
		assert.strictEqual(oFormat.format("0e2", "area-hectare"), "0 ha", "string number '0e2'");
		assert.strictEqual(oFormat.format("a", "area-hectare"), "", "character a");
		assert.strictEqual(oFormat.format("null", "area-hectare"), "", "string 'null'");
		assert.strictEqual(oFormat.format(undefined, "area-hectare"), "", "undefined");
		assert.strictEqual(oFormat.format(NaN, "area-hectare"), "", "NaN");
		assert.strictEqual(oFormat.format({}, "area-hectare"), "", "empty object");
		assert.strictEqual(oFormat.format(null, "area-hectare"), "", "null area-hectare");
		assert.strictEqual(oFormat.format(function () { }, "area-hectare"), "", "function");
		assert.strictEqual(oFormat.format(), "", "no params");

		//invalid unit
		assert.strictEqual(oFormat.format(12, 33), "", "");
		assert.strictEqual(oFormat.format(12, ""), "12", "");
		assert.strictEqual(oFormat.format(12, "a"), "12 a", "a");
		assert.strictEqual(oFormat.format(12, true), "", "boolean true");
		assert.strictEqual(oFormat.format(12, false), "", "boolean false");
		assert.strictEqual(oFormat.format(12, null), "12", "null");
		assert.strictEqual(oFormat.format(12, undefined), "12", "undefined");
		assert.strictEqual(oFormat.format(12, {}), "", "empty object");
		assert.strictEqual(oFormat.format(12, function () { }), "", "function");
		assert.strictEqual(oFormat.format(12), "12", "params");
		assert.strictEqual(oFormat.format(12, NaN), "", "NaN empty string option is by default NaN");


		// empty string option
		oFormat = NumberFormat.getUnitInstance({ emptyString: 0 }, oLocale);
		assert.strictEqual(oFormat.format(0), "", "empty string is 0");

		oFormat = NumberFormat.getUnitInstance({ emptyString: null }, oLocale);
		assert.strictEqual(oFormat.format(null), "", "empty string is 0");

		oFormat = NumberFormat.getUnitInstance({ emptyString: NaN }, oLocale);
		assert.strictEqual(oFormat.format(NaN), "", "empty string is 0");
	});

	//*********************************************************************************************
	QUnit.test("Unit parse edge cases CLDR", function (assert) {
		var oLocale = new Locale("en");
		var oFormat = NumberFormat.getUnitInstance({}, oLocale);

		assert.deepEqual(oFormat.parse("20 ha"), [20, "area-hectare"], "parsed correctly");
		assert.deepEqual(oFormat.parse("20 c"), [20, undefined],
			"number and ambigious unit duration-century and volume-cup");
		assert.strictEqual(oFormat.parse("20"), null, "number only '20'");
		assert.strictEqual(oFormat.parse("ha"), null, "unit only 'ha'");
		assert.strictEqual(oFormat.parse("__ ha"), null, "no number area-hectare unit '__ ha'");
		assert.strictEqual(oFormat.parse("__ __"), null, "no number no unit '__ __'");
		assert.strictEqual(oFormat.parse("20 __"), null, "number no unit '20 __'");
		assert.strictEqual(oFormat.parse("__"), null, "no number no unit '__'");
		assert.strictEqual(oFormat.parse(null), null, "number no unit null");
		assert.strictEqual(oFormat.parse(undefined), null, "number no unit undefined");
		assert.strictEqual(oFormat.parse({}), null, "number no unit {}");
		assert.strictEqual(oFormat.parse(true), null, "number no unit true");
		assert.strictEqual(oFormat.parse(false), null, "number no unit false");
		assert.strictEqual(oFormat.parse(NaN), null, "number no unit NaN");
		assert.strictEqual(oFormat.parse(22), null, "number no unit 22");
		assert.strictEqual(oFormat.parse(function () { }), null, "number no unit function");
		assert.strictEqual(isNaN(oFormat.parse("")), true, "number no unit '' empty string option is by default NaN");

		oFormat = NumberFormat.getUnitInstance({ emptyString: 0 }, oLocale);
		assert.deepEqual(oFormat.parse(""), [0, undefined], "empty string is 0");

		oFormat = NumberFormat.getUnitInstance({ emptyString: null }, oLocale);
		assert.deepEqual(oFormat.parse(""), [null, undefined], "empty string is null");

		oFormat = NumberFormat.getUnitInstance({ emptyString: NaN }, oLocale);
		assert.deepEqual(oFormat.parse(""), [NaN, undefined], "empty string is NaN");

		// parseAsString
		oFormat = NumberFormat.getUnitInstance({ emptyString: 0, parseAsString: true }, oLocale);
		assert.deepEqual(oFormat.parse(""), ["0", undefined], "empty string is '0'");

		oFormat = NumberFormat.getUnitInstance({ emptyString: null, parseAsString: true }, oLocale);
		assert.deepEqual(oFormat.parse(""), [null, undefined], "empty string is null");

		oFormat = NumberFormat.getUnitInstance({ emptyString: NaN, parseAsString: true }, oLocale);
		assert.deepEqual(oFormat.parse(""), ["NaN", undefined], "empty string is 'NaN'");

	});

	//*********************************************************************************************
	QUnit.test("Unit parse edge cases CLDR - showMeasure = false", function (assert) {
		var oLocale = new Locale("en");
		var oFormat = NumberFormat.getUnitInstance({ showMeasure: false }, oLocale);

		assert.deepEqual(oFormat.parse("1.23"), [1.23, undefined], "1.23");
		assert.deepEqual(oFormat.parse("20"), [20, undefined], "number only '20'");
		assert.deepEqual(oFormat.parse("1"), [1, undefined], "1");
		assert.deepEqual(oFormat.parse(""), [NaN, undefined],
			"number no unit '' empty string option is by default NaN");

		// result in null
		assert.deepEqual(oFormat.parse("1 day"), null, "1 day");
		assert.deepEqual(oFormat.parse("x"), null, "x");
		assert.deepEqual(oFormat.parse("kg"), null, "kg");
		assert.deepEqual(oFormat.parse("XXX"), null, "XXX");
		assert.strictEqual(oFormat.parse("20 ha"), null, "parsed correctly");
		assert.strictEqual(oFormat.parse("20 c"), null, "number and ambigious unit duration-century and volume-cup");
		assert.strictEqual(oFormat.parse("ha"), null, "unit only 'ha'");
		assert.strictEqual(oFormat.parse("__ ha"), null, "no number area-hectare unit '__ ha'");
		assert.strictEqual(oFormat.parse("__ __"), null, "no number no unit '__ __'");
		assert.strictEqual(oFormat.parse("20 __"), null, "number no unit '20 __'");
		assert.strictEqual(oFormat.parse("__"), null, "no number no unit '__'");
		assert.strictEqual(oFormat.parse(null), null, "number no unit null");
		assert.strictEqual(oFormat.parse(undefined), null, "number no unit undefined");
		assert.strictEqual(oFormat.parse({}), null, "number no unit {}");
		assert.strictEqual(oFormat.parse(true), null, "number no unit true");
		assert.strictEqual(oFormat.parse(false), null, "number no unit false");
		assert.strictEqual(oFormat.parse(NaN), null, "number no unit NaN");
		assert.strictEqual(oFormat.parse(22), null, "number no unit 22");
		assert.strictEqual(oFormat.parse(function () { }), null, "number no unit function");

		oFormat = NumberFormat.getUnitInstance({ emptyString: 0 }, oLocale);
		assert.deepEqual(oFormat.parse(""), [0, undefined], "empty string is 0");

		oFormat = NumberFormat.getUnitInstance({ emptyString: null }, oLocale);
		assert.deepEqual(oFormat.parse(""),[null, undefined], "empty string is null");

		oFormat = NumberFormat.getUnitInstance({ emptyString: NaN }, oLocale);
		assert.deepEqual(oFormat.parse(""), [NaN, undefined], "empty string is NaN");

		// parseAsString
		oFormat = NumberFormat.getUnitInstance({ emptyString: 0, parseAsString: true }, oLocale);
		assert.deepEqual(oFormat.parse(""), ["0", undefined], "empty string is '0'");

		oFormat = NumberFormat.getUnitInstance({ emptyString: null, parseAsString: true }, oLocale);
		assert.deepEqual(oFormat.parse(""), [null, undefined], "empty string is null");

		oFormat = NumberFormat.getUnitInstance({ emptyString: NaN, parseAsString: true }, oLocale);
		assert.deepEqual(oFormat.parse(""), ["NaN", undefined], "empty string is 'NaN'");
	});

	//*********************************************************************************************
	QUnit.test("Unit format: restricted list of accepted unit types", function (assert) {
		var oLocale = new Locale("en");
		var oFormat = NumberFormat.getUnitInstance({
			allowedUnits: ["area-hectare", "duration-hour", "volume-cup"]
		}, oLocale);

		// accepted units
		assert.strictEqual(oFormat.format(20, "area-hectare"), "20 ha", "area-hectare is accepted");
		assert.strictEqual(oFormat.format(123, "duration-hour"), "123 hr", "duration-hour is accepted");
		assert.strictEqual(oFormat.format(2, "volume-cup"), "2 c", "volume-cup is accepted");

		// rejected units
		assert.strictEqual(oFormat.format(5.6, "area-acre"), "", "area-acre is rejected");
		assert.strictEqual(oFormat.format(1337, "duration-minute"), "", "duration-minute is rejected");
	});

	//*********************************************************************************************
	QUnit.test("Unit parse: restricted list of accepted unit types", function (assert) {
		var oLocale = new Locale("en");
		var oFormat = NumberFormat.getUnitInstance({
			allowedUnits: ["area-hectare", "duration-hour", "volume-cup"]
		}, oLocale);

		// accepted units
		assert.deepEqual(oFormat.parse("20 ha"), [20, "area-hectare"], "area-hectare is accepted");
		assert.deepEqual(oFormat.parse("123 hr"), [123, "duration-hour"], "duration-hour is accepted");

		// ambiguous unit problem is resolved, because it is contained in the allowed unit types list
		assert.deepEqual(oFormat.parse("2 c"), [2, "volume-cup"], "volume-cup is correctly recognized");

		// rejected units
		assert.strictEqual(oFormat.parse("5.6 ac"), null, "area-acre is rejected");
		assert.strictEqual(oFormat.parse("1337 min"), null, "duration-minute is rejected");

		// if ambiguous units are introduced by the application, we return undefined for the unit
		oLocale = new Locale("en");
		oFormat = NumberFormat.getUnitInstance({
			allowedUnits: ["duration-century", "volume-cup"]
		}, oLocale);

		assert.deepEqual(oFormat.parse("41.5 c"), [41.5, undefined], "volume-cup and duration-century are ambiguous");
	});

	//*********************************************************************************************
	QUnit.test("Unit format with sMeasure and showMeasure = false", function (assert) {
		var oLocale = new Locale("en");
		var oFormat = NumberFormat.getUnitInstance({
			showMeasure: false
		}, oLocale);
		assert.strictEqual(oFormat.format(1, "duration-hour"), "1", "1 hour");
		assert.strictEqual(oFormat.format(0, "duration-hour"), "0", "0 hours");
		assert.strictEqual(oFormat.format(123456.789, "duration-hour"), "123,456.789", "123,456.789 hours");
		assert.strictEqual(oFormat.format([123456.789, "duration-hour"]), "123,456.789", "123,456.789 hours");

		assert.strictEqual(oFormat.format(1, "electric-ohm"), "1", "1 ohm");
		assert.strictEqual(oFormat.format(0, "electric-ohm"), "0", "0 ohms");
		assert.strictEqual(oFormat.format([-123456.789, "electric-ohm"]), "-123,456.789", "-123,456.789 ohms");
		assert.strictEqual(oFormat.format(-123456.789, "electric-ohm"), "-123,456.789", "-123,456.789 ohms");

		assert.strictEqual(oFormat.format(1, "frequency-hertz"), "1", "1 hertz");
		assert.strictEqual(oFormat.format(0, "frequency-hertz"), "0", "0 hertz");
		assert.strictEqual(oFormat.format(123456.789, "frequency-hertz"), "123,456.789", "123,456.789 hertz");
		assert.strictEqual(oFormat.format([123456.789, "frequency-hertz"]), "123,456.789", "123,456.789 hertz");

		assert.strictEqual(oFormat.format(1, "area-hectare"), "1", "1 hectare");
		assert.strictEqual(oFormat.format(0, "area-hectare"), "0", "0 hectare");
		assert.strictEqual(oFormat.format(-123456.789, "area-hectare"), "-123,456.789", "-123,456.789 hectares");
		assert.strictEqual(oFormat.format([-123456.789, "area-hectare"]), "-123,456.789", "-123,456.789 hectares");

	});

	//*********************************************************************************************
	QUnit.test("Unit format with sMeasure long style", function (assert) {
		var oLocale = new Locale("en");
		var oFormat = NumberFormat.getUnitInstance({ "style": "long" }, oLocale);
		assert.strictEqual(oFormat.format(1, "duration-hour"), "1 hr", "1 hour");
		assert.strictEqual(oFormat.format(0, "duration-hour"), "0 hr", "0 hours");
		assert.strictEqual(oFormat.format(123456.789, "duration-hour"), "123 thousand hr", "123,456.789 hours");
		assert.strictEqual(oFormat.format([123456.789, "duration-hour"]), "123 thousand hr", "123,456.789 hours");

		assert.strictEqual(oFormat.format(1, "electric-ohm"), "1 Ω", "1 ohm");
		assert.strictEqual(oFormat.format(0, "electric-ohm"), "0 Ω", "0 ohms");
		assert.strictEqual(oFormat.format([-123456.789, "electric-ohm"]), "-123 thousand Ω", "-123 ohms");
		assert.strictEqual(oFormat.format(-123456.789, "electric-ohm"), "-123 thousand Ω", "-123 ohms");

		assert.strictEqual(oFormat.format(1, "frequency-hertz"), "1 Hz", "1 hertz");
		assert.strictEqual(oFormat.format(0, "frequency-hertz"), "0 Hz", "0 hertz");
		assert.strictEqual(oFormat.format(123456.789, "frequency-hertz"), "123 thousand Hz", "123 hertz");
		assert.strictEqual(oFormat.format([123456.789, "frequency-hertz"]), "123 thousand Hz", "123 hertz");

		assert.strictEqual(oFormat.format(1, "area-hectare"), "1 ha", "1 hectare");
		assert.strictEqual(oFormat.format(0, "area-hectare"), "0 ha", "0 hectare");
		assert.strictEqual(oFormat.format(-123456.789, "area-hectare"), "-123 thousand ha", "-123 hectares");
		assert.strictEqual(oFormat.format([-123456.789, "area-hectare"]), "-123 thousand ha", "-123 hectares");

	});

	//*********************************************************************************************
	QUnit.test("Unit format with sMeasure long style and showMeasure = false", function (assert) {
		var oLocale = new Locale("en");
		var oFormat = NumberFormat.getUnitInstance({
			style: "long",
			showMeasure: false
		}, oLocale);
		assert.strictEqual(oFormat.format(1, "duration-hour"), "1", "1 hour");
		assert.strictEqual(oFormat.format(0, "duration-hour"), "0", "0 hours");
		assert.strictEqual(oFormat.format(123456.789, "duration-hour"), "123 thousand", "123,456.789 hours");
		assert.strictEqual(oFormat.format([123456.789, "duration-hour"]), "123 thousand", "123,456.789 hours");

		assert.strictEqual(oFormat.format(1, "electric-ohm"), "1", "1 ohm");
		assert.strictEqual(oFormat.format(0, "electric-ohm"), "0", "0 ohms");
		assert.strictEqual(oFormat.format([-123456.789, "electric-ohm"]), "-123 thousand", "-123 ohms");
		assert.strictEqual(oFormat.format(-123456.789, "electric-ohm"), "-123 thousand", "-123 ohms");

		assert.strictEqual(oFormat.format(1, "frequency-hertz"), "1", "1 hertz");
		assert.strictEqual(oFormat.format(0, "frequency-hertz"), "0", "0 hertz");
		assert.strictEqual(oFormat.format(123456.789, "frequency-hertz"), "123 thousand", "123 hertz");
		assert.strictEqual(oFormat.format([123456.789, "frequency-hertz"]), "123 thousand", "123 hertz");

		assert.strictEqual(oFormat.format(1, "area-hectare"), "1", "1 hectare");
		assert.strictEqual(oFormat.format(0, "area-hectare"), "0", "0 hectare");
		assert.strictEqual(oFormat.format(-123456.789, "area-hectare"), "-123 thousand", "-123 hectares");
		assert.strictEqual(oFormat.format([-123456.789, "area-hectare"]), "-123 thousand", "-123 hectares");

	});

	//*********************************************************************************************
	QUnit.test("Unit format with decimals", function (assert) {
		var oLocale = new Locale("cs");
		var oFormat = NumberFormat.getUnitInstance({
			customUnits: {
				"steven": {
					"displayName": "cgal",
					"unitPattern-count-one": "{0} cgal",
					"unitPattern-count-few": "{0} cgal",
					"unitPattern-count-many": "{0} cgal",
					"unitPattern-count-other": "{0} cgal",
					"decimals": 2
				}
			}
		}, oLocale);

		assert.strictEqual(oFormat.format(1, "steven"), "1,00 cgal", "1,00 cgal");
		assert.strictEqual(oFormat.format(1.1, "steven"), "1,10 cgal", "1,10 cgal");
		assert.strictEqual(oFormat.format(1.12, "steven"), "1,12 cgal", "1,12 cgal");
		assert.strictEqual(oFormat.format(1.123, "steven"), "1,12 cgal", "1,12 cgal");
		assert.strictEqual(oFormat.format(1.125, "steven"), "1,13 cgal", "1,13 cgal");
	});

	//*********************************************************************************************
	QUnit.test("Unit format with precision", function (assert) {
		var oLocale = new Locale("cs");
		var oFormat = NumberFormat.getUnitInstance({
			customUnits: {
				"steven": {
					"displayName": "cgal",
					"unitPattern-count-one": "{0} cgal",
					"unitPattern-count-few": "{0} cgal",
					"unitPattern-count-many": "{0} cgal",
					"unitPattern-count-other": "{0} cgal",
					"precision": 4
				}
			}
		}, oLocale);

		assert.strictEqual(oFormat.format(1, "steven"), "1 cgal", "1,00 cgal");
		assert.strictEqual(oFormat.format(1.1, "steven"), "1,1 cgal", "1,10 cgal");
		assert.strictEqual(oFormat.format(1.12, "steven"), "1,12 cgal", "1,12 cgal");
		assert.strictEqual(oFormat.format(1.123, "steven"), "1,123 cgal", "1,12 cgal");
		assert.strictEqual(oFormat.format(1.125, "steven"), "1,125 cgal", "1,125 cgal");
	});

	//*********************************************************************************************
	QUnit.test("Unit format with global configuration overwritten by format instance", function (assert) {
		var oConfigObject = {
			"steven": {
				"unitPattern-count-one": "{0} tylr",
				"unitPattern-count-few": "{0} tylrs",
				"unitPattern-count-many": "{0} tylrs",
				"unitPattern-count-other": "{0} tylrs",
				"decimals": 8
			}
		};
		Formatting.setCustomUnits(oConfigObject);

		var oFormat = NumberFormat.getUnitInstance({
			customUnits: {
				"steven": {
					"displayName": "cgal",
					"unitPattern-count-one": "{0} cgal",
					"unitPattern-count-few": "{0} cgals",
					"unitPattern-count-many": "{0} cgals",
					"unitPattern-count-other": "{0} cgals",
					"decimals": 4
				}
			}
		});

		var oFormat2 = NumberFormat.getUnitInstance({
			customUnits: {
				"steven": {
					"displayName": "cgal",
					"unitPattern-count-one": "{0} cgal",
					"unitPattern-count-few": "{0} cgals",
					"unitPattern-count-many": "{0} cgals",
					"unitPattern-count-other": "{0} cgals",
					"precision": 3
				}
			}
		});

		var oFormat3 = NumberFormat.getUnitInstance({
			customUnits: {
				"steven": {
					"displayName": "cgal",
					"unitPattern-count-one": "{0} cgal",
					"unitPattern-count-few": "{0} cgals",
					"unitPattern-count-many": "{0} cgals",
					"unitPattern-count-other": "{0} cgals",
					"decimals": 0
				}
			}
		});

		var oFormat4 = NumberFormat.getUnitInstance({
			customUnits: {
				"steven": {
					"displayName": "cgal",
					"unitPattern-count-one": "{0} cgal",
					"unitPattern-count-few": "{0} cgals",
					"unitPattern-count-many": "{0} cgals",
					"unitPattern-count-other": "{0} cgals",
					"precision": 0
				}
			}
		});

		var oFormatFallback = NumberFormat.getUnitInstance();

		// custom decimals
		assert.strictEqual(oFormat.format(1, "steven"), "1.0000 cgals", "1.0000 cgals");
		assert.strictEqual(oFormat.format(1.1, "steven"), "1.1000 cgals", "1.1000 cgals");
		assert.strictEqual(oFormat.format(1.12, "steven"), "1.1200 cgals", "1.1200 cgals");
		assert.strictEqual(oFormat.format(1.123, "steven"), "1.1230 cgals", "1.1230 cgals");
		assert.strictEqual(oFormat.format(1.125, "steven"), "1.1250 cgals", "1.1250 cgals");

		// custom precision
		assert.strictEqual(oFormat2.format(1, "steven"), "1 cgal", "1 cgal");
		assert.strictEqual(oFormat2.format(1.1, "steven"), "1.1 cgals", "1.1 cgals");
		assert.strictEqual(oFormat2.format(1.12, "steven"), "1.12 cgals", "1.12 cgals");
		assert.strictEqual(oFormat2.format(1.123, "steven"), "1.12 cgals", "1.12 cgals");
		assert.strictEqual(oFormat2.format(1.125, "steven"), "1.13 cgals", "1.13 cgals");

		// custom decimals
		assert.strictEqual(oFormat3.format(1, "steven"), "1 cgal", "1 cgal");
		assert.strictEqual(oFormat3.format(1.1, "steven"), "1 cgal", "1 cgal");
		assert.strictEqual(oFormat3.format(1.12, "steven"), "1 cgal", "1 cgal");
		assert.strictEqual(oFormat3.format(1.123, "steven"), "1 cgal", "1 cgal");
		assert.strictEqual(oFormat3.format(1.525, "steven"), "2 cgals", "1 cgal");

		// custom precision
		assert.strictEqual(oFormat4.format(1, "steven"), "1 cgal", "1 cgal");
		assert.strictEqual(oFormat4.format(1.1, "steven"), "1 cgal", "1 cgal");
		assert.strictEqual(oFormat4.format(1.12, "steven"), "1 cgal", "1 cgal");
		assert.strictEqual(oFormat4.format(1.123, "steven"), "1 cgal", "1 cgal");
		assert.strictEqual(oFormat4.format(1.525, "steven"), "2 cgals", "1 cgal");

		// fallback to Configuration
		assert.strictEqual(oFormatFallback.format(1, "steven"), "1.00000000 tylrs", "1.00000000 tylrs");
		assert.strictEqual(oFormatFallback.format(1.1, "steven"), "1.10000000 tylrs", "1.10000000 tylrs");
		assert.strictEqual(oFormatFallback.format(1.12, "steven"), "1.12000000 tylrs", "1.12000000 tylrs");
		assert.strictEqual(oFormatFallback.format(1.123, "steven"), "1.12300000 tylrs", "1.12300000 tylrs");
		assert.strictEqual(oFormatFallback.format(1.125, "steven"), "1.12500000 tylrs", "1.12500000 tylrs");

		Formatting.setCustomUnits(undefined);
	});

	//*********************************************************************************************
	QUnit.test("Unit parse with sMeasure", function (assert) {

		var oLocale = new Locale("en");
		var oFormat = NumberFormat.getUnitInstance(oLocale);
		var aResult = oFormat.parse("1 hr");
		assert.deepEqual(aResult, [1, "duration-hour"], "Number and unit is parsed correctly");

		aResult = oFormat.parse("10e-1 hr");
		assert.deepEqual(aResult, [1, "duration-hour"], "Number and unit is parsed correctly");
	});

	//*********************************************************************************************
	QUnit.test("Unit parse with sMeasure - parseAsString", function (assert) {

		var oLocale = new Locale("en");
		var oFormat = NumberFormat.getUnitInstance({
			parseAsString: true
		}, oLocale);
		var aResult = oFormat.parse("123 hr");
		assert.deepEqual(aResult, ["123", "duration-hour"], "Number and unit is parsed correctly");


		aResult = oFormat.parse("10e-1 hr");
		assert.deepEqual(aResult, ["1.0", "duration-hour"], "Number and unit is parsed correctly");
	});

	//*********************************************************************************************
	QUnit.test("Unit parse with sMeasure & special plural forms (e.g. AR locale)", function (assert) {
		var oLocale = new Locale("ar");
		var oFormat = NumberFormat.getUnitInstance(oLocale);
		var aResult = oFormat.parse("درجة");

		//matches -one pattern
		assert.deepEqual(aResult, [1, "angle-degree"], "Number and unit is parsed correctly");

		//matches -two pattern
		aResult = oFormat.parse("درجتان");
		assert.deepEqual(aResult, [2, "angle-degree"], "Number and unit is parsed correctly");
	});

	//*********************************************************************************************
	QUnit.test("Unit parse with missing units", function (assert) {
		var oLocale = new Locale("en");
		var oFormat = NumberFormat.getUnitInstance(oLocale);
		var aResult = oFormat.parse("1234");

		assert.strictEqual(aResult, null, "Unit is missing");
	});

	//*********************************************************************************************
	QUnit.test("Unit parse with ambiguous units (e.g. en locale)", function (assert) {
		var oLocale = new Locale("en");
		var oFormat = NumberFormat.getUnitInstance(oLocale);
		var aResult = oFormat.parse("100 c");

		// number can be uniquely determined but unit is ambiguous
		assert.deepEqual(aResult, [100, undefined], "Number and unit is parsed correctly");
	});

	//*********************************************************************************************
	QUnit.test("Unit parse with sMeasure and unknown Unit", function (assert) {
		var oLocale = new Locale("en");
		var oFormat = NumberFormat.getUnitInstance(oLocale);

		var aResult = oFormat.parse("123 TER");
		assert.strictEqual(aResult, null, "unit cannot be found");

		aResult = oFormat.parse("TER 1234");
		assert.strictEqual(aResult, null, "unit cannot be found");
	});

	//*********************************************************************************************
	QUnit.test("Unit parse with sMeasure and Wrong Number or Unit value", function (assert) {
		var oLocale = new Locale("en");
		var oFormat = NumberFormat.getUnitInstance(oLocale);

		var aResult = oFormat.parse("1r2 deg");
		assert.strictEqual(aResult, null, "Broken Number is recognized -> null result");

		aResult = oFormat.parse("null foo");
		assert.strictEqual(aResult, null, "Broken Number and Unit is recognized -> null result");

		aResult = oFormat.parse("deg");
		assert.strictEqual(aResult, null, "Broken Number and Unit is recognized -> null result");

		// parseAsString does not change anything
		oFormat = NumberFormat.getUnitInstance({
			parseAsString: true
		}, oLocale);
		aResult = oFormat.parse("1r2 deg");

		assert.strictEqual(aResult, null, "broken Number is recognized -> null value");
	});

	//*********************************************************************************************
	QUnit.test("Unit parse with sMeasure english long", function (assert) {

		var oLocale = new Locale("en");
		var oFormat = NumberFormat.getUnitInstance({ "style": "long" }, oLocale);
		var aResult = oFormat.parse("1 thousand hr");
		assert.ok(Array.isArray(aResult), "Unit parser should return an array");
		assert.strictEqual(aResult[0], 1000, "Number is parsed correctly");
		assert.strictEqual(aResult[1], "duration-hour", "hour expression from pattern \"{1} hr\"");


		aResult = oFormat.parse("17 million hr");
		assert.ok(Array.isArray(aResult), "Unit parser should return an array");
		assert.strictEqual(aResult[0], 17000000, "Number is parsed correctly");
		assert.strictEqual(aResult[1], "duration-hour", "hour expression from pattern \"{1} hr\"");

	});

	//*********************************************************************************************
	QUnit.test("Unit parse with sMeasure complex cldr polish", function (assert) {

		var oLocale = new Locale("pl_PL");
		var oFormat = NumberFormat.getUnitInstance(oLocale);
		var aResult = oFormat.parse("1 234 567 mile/h");
		assert.ok(Array.isArray(aResult), "Unit parser should return an array");
		assert.strictEqual(aResult[0], 1234567, "Number is parsed correctly");
		assert.strictEqual(aResult[1], "speed-mile-per-hour", "hour expression from pattern \"{0}  mili/h\"");

		aResult = oFormat.parse("0,5 mile/h");
		assert.ok(Array.isArray(aResult), "Unit parser should return an array");
		assert.strictEqual(aResult[0], 0.5, "Number is parsed correctly");
		assert.strictEqual(aResult[1], "speed-mile-per-hour", "hour expression from pattern \"{0}  mili/h	\"");

	});


	//*********************************************************************************************
	QUnit.test("Unit parse with sMeasure complex cldr polish long", function (assert) {

		var oLocale = new Locale("pl_PL");
		var oFormat = NumberFormat.getUnitInstance({ style: "long" }, oLocale);
		var aResult = oFormat.parse("123 tysiące mile/h");
		assert.ok(Array.isArray(aResult), "Unit parser should return an array");
		assert.strictEqual(aResult[0], 123000, "Number is parsed correctly");
		assert.strictEqual(aResult[1], "speed-mile-per-hour", "hour expression from pattern \"{0}  mili/h\"");

		aResult = oFormat.parse("500 mile/h");
		assert.ok(Array.isArray(aResult), "Unit parser should return an array");
		assert.strictEqual(aResult[0], 500, "Number is parsed correctly");
		assert.strictEqual(aResult[1], "speed-mile-per-hour", "hour expression from pattern \"{0}  mili/h	\"");

	});


	//*********************************************************************************************
	QUnit.test("Percent format with default rounding mode", function (assert) {
		var oFormat = NumberFormat.getPercentInstance({
			maxFractionDigits: 3
		});

		assert.strictEqual(oFormat.format(12), "1,200%", "12");
		assert.strictEqual(oFormat.format(12.34), "1,234%", "12.34");
		assert.strictEqual(oFormat.format(.1234567), "12.346%", ".1234567");
		assert.strictEqual(oFormat.format(-.1234567), "-12.346%", ".1234567");
		assert.strictEqual(oFormat.format(.1234), "12.34%", ".1234");
		assert.strictEqual(oFormat.parse("-12.345%"), -0.12345, "-12.345%");
		assert.ok(isNaN(oFormat.parse("%12.345%")), "NaN", "%12.345%");
	});

	//*********************************************************************************************
	QUnit.test("Percent format with string values", function(assert) {
		var oFormat = NumberFormat.getPercentInstance({
			maxFractionDigits: 3
		});

		assert.strictEqual(oFormat.format("12"), "1,200%", "12");
		assert.strictEqual(oFormat.format("12.34"), "1,234%", "12.34");
		assert.strictEqual(oFormat.format(".1234567"), "12.346%", ".1234567");
		assert.strictEqual(oFormat.format("-.1234567"), "-12.346%", ".1234567");
		assert.strictEqual(oFormat.format(".1234"), "12.34%", ".1234");
	});

	//*********************************************************************************************
	QUnit.test("Percent format with parseAsString (en_GB)", function(assert) {
		var oFormat = NumberFormat.getPercentInstance({
			parseAsString: true
		}, new Locale("en_GB"));

		[
			{
				numberValue: "0.01",
				percentValue: "1%"
			},
			{
				numberValue: "1.00",
				percentValue: "100%"
			},
			{
				numberValue: "1.23",
				percentValue: "123%"
			},
			{
				numberValue: "1.234567",
				percentValue: "123.4567%"
			}
		].forEach(function (oFixture) {
			var sFormatted = oFormat.format(oFixture.numberValue);
			assert.strictEqual(sFormatted, oFixture.percentValue, "format " + oFixture.numberValue);
			assert.strictEqual(oFormat.parse(sFormatted), oFixture.numberValue, "parse " + oFixture.percentValue);
		});
	});

	//*********************************************************************************************
	QUnit.test("Percent format with parseAsString (de_DE)", function(assert) {
		var oFormat = NumberFormat.getPercentInstance({
			parseAsString: true
		}, new Locale("de_DE"));

		[
			{
				numberValue: "0.01",
				percentValue: "1\xa0%"
			},
			{
				numberValue: "1.00",
				percentValue: "100\xa0%"
			},
			{
				numberValue: "1.23",
				percentValue: "123\xa0%"
			},
			{
				numberValue: "1.234567",
				percentValue: "123,4567\xa0%"
			}
		].forEach(function (oFixture) {
			var sFormatted = oFormat.format(oFixture.numberValue);
			assert.strictEqual(sFormatted, oFixture.percentValue, "format " + oFixture.numberValue);
			assert.strictEqual(oFormat.parse(sFormatted), oFixture.numberValue, "parse " + oFixture.percentValue);
		});
	});

	//*********************************************************************************************
	QUnit.test("Percent format with specific locale tr-TR", function (assert) {
		var oLocale = new Locale("tr-TR");
		var oFormat = NumberFormat.getPercentInstance(oLocale);

		assert.strictEqual(oFormat.format(.1234567), "%12,34567", ".1234567");
		assert.strictEqual(oFormat.parse("%12,34567"), 0.1234567, "%12,34567");
		assert.ok(isNaN(oFormat.parse("12,34567%")), "12,34567%");
	});

	//*********************************************************************************************
	QUnit.test("parse default format", function (assert) {
		const oDefaultInteger = NumberFormat.getIntegerInstance();

		assert.strictEqual(oDefaultInteger.parse("123"), 123, "123");
		assert.strictEqual(oDefaultInteger.parse("123,123"), 123123, "123,123");
		assert.strictEqual(oDefaultInteger.parse("123,123,123"), 123123123, "123,123,123");
		assert.strictEqual(oDefaultInteger.parse("123,123,123,124"), 123123123124, "123,123,123,124");
		assert.strictEqual(oDefaultInteger.parse("5e+3"), 5000, "5e+3");

		// tolerated, despite wrong grouping, because there are 2 grouping separators present
		assert.strictEqual(oDefaultInteger.parse("123,123,1234"), 1231231234, "123,123,1234");

		assert.strictEqual(isNaN(oDefaultInteger.parse("123.00")), true, "123.00");
		assert.strictEqual(isNaN(oDefaultInteger.parse("a1b2c3")), true, "a1b2c3");

		const oDefaultFloat = NumberFormat.getFloatInstance();

		assert.strictEqual(oDefaultFloat.parse("123.23"), 123.23, "123.23");
		assert.strictEqual(oDefaultFloat.parse("123,123,123.23"), 123123123.23, "123,123,123.23");
		assert.strictEqual(oDefaultFloat.parse(".23"), 0.23, ".23");
		assert.strictEqual(oDefaultFloat.parse("-123.23"), -123.23, "-123.23");
		assert.strictEqual(oDefaultFloat.parse("+6.5"), 6.5, "+6.5");
		assert.strictEqual(oDefaultFloat.parse("5e+3"), 5000, "5e+3");
		assert.strictEqual(oDefaultFloat.parse("1E+4"), 10000, "1E+4");
		assert.strictEqual(oDefaultFloat.parse("5e-3"), 0.005, "5e-3");
		assert.strictEqual(oDefaultFloat.parse(".5e-3"), 5e-4, ".5e-3");
		assert.strictEqual(oDefaultFloat.parse("1."), 1, "1.");
		assert.strictEqual(isNaN(oDefaultFloat.parse("123.x5")), true, "123.x5");

		var oFormat = NumberFormat.getFloatInstance({
			parseAsString: true
		});
		assert.strictEqual(oFormat.parse("123.23"), "123.23", "Simple number is parsed as string");
		assert.strictEqual(oFormat.parse("000123.23"), "123.23", "Number with leading zeros is parsed as string");
		assert.strictEqual(oFormat.parse("12,345.67"), "12345.67", "Number with grouping is parsed as string");
		assert.strictEqual(oFormat.parse("-12,345,678,901,123,456,345,678,901,123,456.78"),
			"-12345678901123456345678901123456.78", "long number is parsed as string");
	});

	//*********************************************************************************************
	QUnit.test("parse default format special cases", function (assert) {
		var oFormat = NumberFormat.getFloatInstance({
			parseAsString: true
		});

		assert.strictEqual(oFormat.parse("000001"), "1", "000001");
		assert.strictEqual(oFormat.parse("000000"), "0", "000000");
		assert.strictEqual(oFormat.parse("0.00000"), "0.00000", "0.00000");
		assert.strictEqual(oFormat.parse("1e-1337"), "1e-1337", "1e-1337");
		var sSmallNumber = "0." + "0".repeat(1337) + "1";
		assert.strictEqual(oFormat.parse(sSmallNumber), sSmallNumber, "1e-1337 as number");
	});

	//*********************************************************************************************
	QUnit.test("NumberFormat for 'he' locale with big number. Contains then RTL character u+200F", function (assert) {
		//setup
		var oLocale = new Locale("he");
		var oFormat = NumberFormat.getIntegerInstance({
			"style": "long"
		}, oLocale);

		// input and output
		var iExpectedNumber = 123000000;

		// execution
		var sFormatted = oFormat.format(iExpectedNumber);
		assert.strictEqual(sFormatted, '‏123 מיליון', "can be formatted '" + sFormatted + "'");

		var sParsed = oFormat.parse(sFormatted);
		assert.strictEqual(sParsed, iExpectedNumber, "should match input number " + iExpectedNumber);
	});

	//*********************************************************************************************
	QUnit.test("NumberFormat for 'de' locale with big number", function (assert) {
		var oLocale = new Locale("de");
		var oFormat = NumberFormat.getIntegerInstance({
			"style": "long"
		}, oLocale);
		var expectedNumber = 123000000;
		var sFormatted = oFormat.format(expectedNumber);
		assert.strictEqual(sFormatted, "123 Millionen", "can be formatted '" + sFormatted + "'");

		var sParsed = oFormat.parse(sFormatted);
		assert.strictEqual(sParsed, expectedNumber, "should match input number " + expectedNumber);
	});

	//*********************************************************************************************
	QUnit.test("parse: scientific format parseAsString", function (assert) {
		var oIntegerFormat = NumberFormat.getIntegerInstance({
			parseAsString: true
		}), oFloatFormat = NumberFormat.getFloatInstance({
			parseAsString: true
		});

		[{
			value: "3e+5",
			expected: "300000"
		}, {
			value: "-3e+5",
			expected: "-300000"
		}, {
			value: "3e+22",
			expected: "30000000000000000000000"
		}, {
			value: "-3e+22",
			expected: "-30000000000000000000000"
		}, {
			value: "1.2345678901234568e+22",
			expected: "12345678901234568000000"
		}, {
			value: "-1.2345678901234568e+22",
			expected: "-12345678901234568000000"
		}, {
			value: "1.2345678901234568e+32",
			expected: "123456789012345680000000000000000"
		}, {
			value: "-1.2345678901234568e+32",
			expected: "-123456789012345680000000000000000"
		}].forEach(function (oInput) {
			var sParsedInteger = oIntegerFormat.parse(oInput.value);
			assert.strictEqual(sParsedInteger, oInput.expected,
				"integer content must be the same for " + oInput.value);

			var sParsedFloat = oFloatFormat.parse(oInput.value);
			assert.strictEqual(sParsedFloat, oInput.expected, "float content must be the same for " + oInput.value);
		});
	});

	//*********************************************************************************************
	QUnit.test("parse: scientific format", function (assert) {
		var oIntegerFormat = NumberFormat.getIntegerInstance(),
			oFloatFormat = NumberFormat.getFloatInstance();

		[{
			value: "3e+5",
			expected: 3e+5
		}, {
			value: "-3e+5",
			expected: -3e+5
		}, {
			value: "3e+22",
			expected: 3e+22
		}, {
			value: "-3e+22",
			expected: -3e+22
		}, {
			value: "1.2345678901234568e+22",
			expected: 1.2345678901234568e+22
		}, {
			value: "-1.2345678901234568e+22",
			expected: -1.2345678901234568e+22
		}, {
			value: "1.2345678901234568e+32",
			expected: 1.2345678901234569e+32
		}, {
			value: "-1.2345678901234568e+32",
			expected: -1.2345678901234569e+32
		}].forEach(function (oInput) {
			var sParsedInteger = oIntegerFormat.parse(oInput.value);
			assert.strictEqual(sParsedInteger, oInput.expected, "integer content must be the same for " + oInput.value);

			var sParsedFloat = oFloatFormat.parse(oInput.value);
			assert.strictEqual(sParsedFloat, oInput.expected, "float content must be the same for " + oInput.value);
		});
	});

	//*********************************************************************************************
	QUnit.test("parse default format with parameter 'parseAsString' set to true", function (assert) {
		var oIntegerFormat = NumberFormat.getIntegerInstance({
			parseAsString: true
		}), oFloatFormat = NumberFormat.getFloatInstance({
			parseAsString: true
		});

		assert.strictEqual(oIntegerFormat.parse("123"), "123", "123");
		assert.strictEqual(oIntegerFormat.parse("123,123"), "123123", "123,123");
		assert.strictEqual(oIntegerFormat.parse("000123,123"), "123123", "000123,123");
		assert.strictEqual(oIntegerFormat.parse("123,123,123"), "123123123", "123,123,123");
		assert.strictEqual(oIntegerFormat.parse("5e+3"), "5000", "5e+3");
		assert.strictEqual(oIntegerFormat.parse("1.234567e+6"), "1234567", "1.234567e+6");

		// tolerated, despite wrong grouping, because there are 2 grouping separators present
		assert.strictEqual(oIntegerFormat.parse("123,123,1234"), "1231231234", "123,123,1234");

		assert.ok(isNaN(oIntegerFormat.parse("1.234567e+5")), "1.234567e+5");
		assert.ok(isNaN(oIntegerFormat.parse("123.00")), "123.00");
		assert.ok(isNaN(oIntegerFormat.parse("5e-3")), "5e-3 (0.005 not an integer)");
		assert.ok(isNaN(oIntegerFormat.parse("a1b2c3")), "a1b2c3");
		assert.ok(isNaN(oIntegerFormat.parse("5e-3e+2")), "5e-3e+2");
		assert.ok(isNaN(oIntegerFormat.parse("123e-4e5")), "123e-4e5");
		assert.ok(isNaN(oIntegerFormat.parse("123ee-4")), "123ee-4");

		assert.strictEqual(oFloatFormat.parse("123.23"), "123.23", "123.23");
		assert.strictEqual(oFloatFormat.parse("000123.23"), "123.23", "000123.23");
		assert.strictEqual(oFloatFormat.parse("123,123,123.23"), "123123123.23", "123,123,123.23");
		assert.strictEqual(oFloatFormat.parse("+.23"), "0.23", ".23");
		assert.strictEqual(oFloatFormat.parse("-123.23"), "-123.23", "-123.23");
		assert.strictEqual(oFloatFormat.parse("+6.5"), "6.5", "+6.5");
		assert.strictEqual(oFloatFormat.parse("5e+3"), "5000", "5e+3");
		assert.strictEqual(oFloatFormat.parse("1E+4"), "10000", "1E+4");
		assert.strictEqual(oFloatFormat.parse("5e-3"), "0.005", "5e-3");
		assert.strictEqual(oFloatFormat.parse(".5e-3"), "0.0005", ".5e-3");
		assert.ok(isNaN(oFloatFormat.parse("123.x5")), "123.x5");
		assert.ok(isNaN(oFloatFormat.parse("5e-3e+2")), "5e-3e+2");
		assert.ok(isNaN(oFloatFormat.parse("123e-4e5")), "123e-4e5");
		assert.ok(isNaN(oFloatFormat.parse("123ee-4")), "123ee-4");
	});

	//*********************************************************************************************
	QUnit.test("parse: scientific format not normalized with edge case numbers", function (assert) {
		var oIntegerFormatParseAsString = NumberFormat.getIntegerInstance({
			parseAsString: true
		});

		assert.strictEqual(oIntegerFormatParseAsString.parse("10.2e+4"), "102000", "spacing1");
		assert.strictEqual(oIntegerFormatParseAsString.parse("10.2e +4"), "102000", "spacing2");
		assert.strictEqual(oIntegerFormatParseAsString.parse("10.2 e +4"), "102000", "spacing3");
		assert.strictEqual(oIntegerFormatParseAsString.parse("10.2 e+4"), "102000", "spacing4");
		assert.strictEqual(oIntegerFormatParseAsString.parse(" 10.2e+4"), "102000", "spacing5");
		assert.strictEqual(oIntegerFormatParseAsString.parse("10.2e+4 "), "102000", "spacing6");
		assert.strictEqual(oIntegerFormatParseAsString.parse(" 10.2e+4 "), "102000", "spacing7");

		assert.ok(isNaN(oIntegerFormatParseAsString.parse("1e4")), "no sign for exponent");
		assert.ok(isNaN(oIntegerFormatParseAsString.parse("10 e4")), "no sign for exponent");
		assert.ok(isNaN(oIntegerFormatParseAsString.parse("10e 4")), "no sign for exponent");

		assert.ok(isNaN(oIntegerFormatParseAsString.parse("1234567891234.12345e+4")), "1234567891234.12345e+4");
		assert.ok(isNaN(oIntegerFormatParseAsString.parse("1234567891234.123456e+4")), "1234567891234.123456e+4");
		assert.ok(isNaN(oIntegerFormatParseAsString.parse("1234567891234.123456789e+4")), "1234567891234.123456789e+4");

		var oIntegerFormat = NumberFormat.getIntegerInstance();
		assert.ok(isNaN(oIntegerFormat.parse("1234567891234.12345e+4")), "1234567891234.12345e+4");
		assert.ok(isNaN(oIntegerFormat.parse("1234567891234.123456e+4")), "1234567891234.123456e+4");
		assert.ok(isNaN(oIntegerFormat.parse("1234567891234.123456789e+4")), "1234567891234.123456789e+4");

		assert.strictEqual(oIntegerFormat.parse("10.2e+4"), 102000, "spacing1");
		assert.strictEqual(oIntegerFormat.parse("10.2e +4"), 102000, "spacing2");
		assert.strictEqual(oIntegerFormat.parse("10.2 e +4"), 102000, "spacing3");
		assert.strictEqual(oIntegerFormat.parse("10.2 e+4"), 102000, "spacing4");
		assert.strictEqual(oIntegerFormat.parse(" 10.2e+4"), 102000, "spacing5");
		assert.strictEqual(oIntegerFormat.parse("10.2e+4 "), 102000, "spacing6");
		assert.strictEqual(oIntegerFormat.parse(" 10.2e+4 "), 102000, "spacing7");
	});

	//*********************************************************************************************
	QUnit.test("parse: scientific format not normalized", function (assert) {
		var oIntegerFormat = NumberFormat.getIntegerInstance(),
			oFloatFormat = NumberFormat.getFloatInstance();

		[{
			value: "30.0e+5",
			expected: 3e+6
		}, {
			value: "-30.0e+5",
			expected: -3e+6
		}, {
			value: "30.0e+22",
			expected: 3e+23
		}, {
			value: "-30.0e+22",
			expected: -3e+23
		}, {
			value: "12.345678901234568e+22",
			expected: 1.2345678901234569e+23
		}, {
			value: "-12.345678901234568e+22",
			expected: -1.2345678901234569e+23
		}, {
			value: "12.345678901234568e+32",
			expected: 1.2345678901234568e+33
		}, {
			value: "-12.345678901234568e+32",
			expected: -1.2345678901234568e+33
		}].forEach(function (oInput) {
			var sParsedInteger = oIntegerFormat.parse(oInput.value);
			assert.strictEqual(sParsedInteger, oInput.expected, "integer content must be the same for " + oInput.value);

			var sParsedFloat = oFloatFormat.parse(oInput.value);
			assert.strictEqual(sParsedFloat, oInput.expected, "float content must be the same for " + oInput.value);
		});
	});

	//*********************************************************************************************
	QUnit.test("parse a number with custom plus and minus signs", function (assert) {
		var oIntegerFormat = NumberFormat.getIntegerInstance({
			plusSign: ".",
			minusSign: "["
		}), oFloatFormat = NumberFormat.getFloatInstance({
			plusSign: "]",
			minusSign: "|"
		});

		assert.strictEqual(oIntegerFormat.parse(".1,234"), 1234, "1234 with custom plusSign '.'");
		assert.strictEqual(oIntegerFormat.parse("[1,234,567"), -1234567, "-1234567 with custom minusSign '['");
		assert.strictEqual(oFloatFormat.parse("]1,234.567"), 1234.567, "1234.567 with custom plusSign ']'");
		assert.strictEqual(oFloatFormat.parse("|1,234.567"), -1234.567, "1234.567 with custom minusSign '|'");
	});

	//*********************************************************************************************
	QUnit.test("parse a number with custom grouping separator", function (assert) {
		var oIntegerFormat = NumberFormat.getIntegerInstance({
			groupingEnabled: true,
			groupingSeparator: "S"
		});

		assert.strictEqual(oIntegerFormat.parse("1S234S567"), 1234567,
			"1S234S567 is parsed as 1234567 with grouping separator set to 's'");
		assert.ok(isNaN(oIntegerFormat.parse("1s234s567")), "1s234s567 is parsed as NaN");
	});

	//*********************************************************************************************
	QUnit.test("parse custom format (grouping and decimal separator are equal)", function (assert) {
		const oCustomInteger = NumberFormat.getIntegerInstance({
			maxIntegerDigits: 4,
			minIntegerDigits: 2,
			groupingEnabled: true,
			groupingSeparator: ".",
			decimalSeparator: "."
		});

		this.oLogMock.expects("error")
			.withExactArgs("The grouping and decimal separator both have the same value '.'. They must be different"
				+ " from each other such that values can be parsed correctly.")
			.exactly(8);
		assert.strictEqual(oCustomInteger.parse("123"), 123, "123");
		assert.strictEqual(oCustomInteger.parse("123.123"), 123123, "123.123");
		assert.strictEqual(oCustomInteger.parse("123.123.123"), 123123123, "123.123.123");
		assert.strictEqual(oCustomInteger.parse("5e+3"), 5000, "5e+3");
		// tolerated, despite wrong grouping, because decimal separator is the same as grouping
		// separator and 2 grouping separators are present
		assert.strictEqual(oCustomInteger.parse("123.123.1234"), 1231231234, "123.123.1234");
		assert.ok(isNaN(oCustomInteger.parse("123,00")), "123,00");
		assert.ok(isNaN(oCustomInteger.parse("5e-3")), "5e+3");
		assert.ok(isNaN(oCustomInteger.parse("a1b2c3")), "a1b2c3");

		const oCustomFloat = NumberFormat.getFloatInstance({
			maxIntegerDigits: 4,
			minIntegerDigits: 2,
			maxFractionDigits: 4,
			minFractionDigits: 2,
			groupingEnabled: false,
			groupingSeparator: ".",
			decimalSeparator: ","
		});

		assert.strictEqual(oCustomFloat.parse("0,23"), 0.23, "0.23");
		assert.strictEqual(oCustomFloat.parse("1.234,23"), 1234.23, "1.234,23");
		assert.strictEqual(oCustomFloat.parse("123.123.123,23"), 123123123.23, "123.123.123,23");
		assert.strictEqual(oCustomFloat.parse(",23"), 0.23, ",23");
		assert.strictEqual(oCustomFloat.parse("-123,23"), -123.23, "-123,23");
		assert.strictEqual(oCustomFloat.parse("5e+3"), 5000, "5e+3");
		assert.strictEqual(oCustomFloat.parse("1E+4"), 10000, "1E+4");
		assert.strictEqual(oCustomFloat.parse("5e-3"), 0.005, "5e-3");
		assert.strictEqual(oCustomFloat.parse(",5e-3"), 5e-4, ",5e-3");
		assert.strictEqual(isNaN(oCustomFloat.parse("123,x5")), true, "123,x5");

		var oFormat = NumberFormat.getFloatInstance({
			parseAsString: true,
			groupingSeparator: ".",
			decimalSeparator: ","
		});
		assert.strictEqual(oFormat.parse("123,23"), "123.23", "Simple number is parsed as string");
		assert.strictEqual(oFormat.parse("000123,23"), "123.23", "Number with leading zeros is parsed as string");
		assert.strictEqual(oFormat.parse("12.345,67"), "12345.67", "Number with grouping is parsed as string");
		assert.strictEqual(oFormat.parse("-12.345.678.901.123.456.345.678.901.123.456,78"),
			"-12345678901123456345678901123456.78", "long number is parsed as string");
	});

	//*********************************************************************************************
	QUnit.test("parse format with custom separators", function (assert) {
		var oFormat = NumberFormat.getFloatInstance({
			parseAsString: true,
			groupingSeparator: ".",
			decimalSeparator: "."
		});

		this.oLogMock.expects("error")
			.withExactArgs("The grouping and decimal separator both have the same value '.'. They must be different"
				+ " from each other such that values can be parsed correctly.");

		assert.strictEqual(oFormat.parse("100.000"), "100000", "number is parsed using grouping separator '.'");
	});

	//*********************************************************************************************
	QUnit.test("float precision", function (assert) {
		var oLocale = new Locale("de-DE");
		var oFormat = NumberFormat.getFloatInstance({ precision: 0 }, oLocale);

		assert.strictEqual(oFormat.format(0.23), "0", "0.23 formatted");
		assert.strictEqual(oFormat.format(1.345), "1", "1.3456 formatted");
		assert.strictEqual(oFormat.format(23.456), "23", "23.456 formatted");

		oFormat = NumberFormat.getFloatInstance({ precision: 1 }, oLocale);
		assert.strictEqual(oFormat.format(0.23), "0,2", "0.23 formatted");
		assert.strictEqual(oFormat.format(1.345), "1", "1.3456 formatted");
		assert.strictEqual(oFormat.format(23.456), "23", "23.456 formatted");
		assert.strictEqual(oFormat.format(123.456), "123", "123.456 formatted");

		oFormat = NumberFormat.getFloatInstance({ precision: 2 }, oLocale);
		assert.strictEqual(oFormat.format(0.23), "0,23", "0.23 formatted");
		assert.strictEqual(oFormat.format(1.345), "1,3", "1.3456 formatted");
		assert.strictEqual(oFormat.format(23.456), "23", "23.456 formatted");
		assert.strictEqual(oFormat.format(123.456), "123", "123.456 formatted");

		oFormat = NumberFormat.getFloatInstance({ precision: 3 }, oLocale);
		assert.strictEqual(oFormat.format(0.23), "0,23", "0.23 formatted");
		assert.strictEqual(oFormat.format(1.345), "1,35", "1.3456 formatted");
		assert.strictEqual(oFormat.format(23.456), "23,5", "23.456 formatted");
		assert.strictEqual(oFormat.format(123.456), "123", "123.456 formatted");

		oFormat = NumberFormat.getFloatInstance({ precision: 4 }, oLocale);
		assert.strictEqual(oFormat.format(0.23), "0,23", "0.23 formatted");
		assert.strictEqual(oFormat.format(1.345), "1,345", "1.3456 formatted");
		assert.strictEqual(oFormat.format(23.456), "23,46", "23.456 formatted");
		assert.strictEqual(oFormat.format(123.456), "123,5", "123.456 formatted");

	});


	//*********************************************************************************************
	QUnit.test("float short style", function (assert) {
		var oLocale = new Locale("de-DE");
		var oFormat = NumberFormat.getFloatInstance({ style: "short", shortDecimals: 0 }, oLocale);

		assert.strictEqual(oFormat.format(0.23), "0,23", "0.23 formatted");
		assert.strictEqual(oFormat.format(1), "1", "1 formatted");
		assert.strictEqual(oFormat.format(12), "12", "12 formatted");
		assert.strictEqual(oFormat.format(123), "123", "123 formatted");
		assert.strictEqual(oFormat.format(999), "999", "999 formatted");
		assert.strictEqual(oFormat.format(1234), "1.234", "1234 formatted");
		assert.strictEqual(oFormat.format(9999), "9.999", "9999 formatted");
		assert.strictEqual(oFormat.format(12345), "12.345", "12345 formatted");
		assert.strictEqual(oFormat.format(99999), "99.999", "99999 formatted");
		assert.strictEqual(oFormat.format(123456), "123.456", "123456 formatted");
		assert.strictEqual(oFormat.format(999999), "1\xa0Mio.", "999999 formatted");
		assert.strictEqual(oFormat.format(1234567), "1\xa0Mio.", "1234567 formatted");
		assert.strictEqual(oFormat.format(9999999), "10\xa0Mio.", "9999999 formatted");
		assert.strictEqual(oFormat.format(12345678), "12\xa0Mio.", "12345678 formatted");
		assert.strictEqual(oFormat.format(99999999), "100\xa0Mio.", "99999999 formatted");
		assert.strictEqual(oFormat.format(123456789), "123\xa0Mio.", "123456789 formatted");
		assert.strictEqual(oFormat.format(999999999), "1\xa0Mrd.", "999999999 formatted");
		assert.strictEqual(oFormat.format(1234567890), "1\xa0Mrd.", "1234567890 formatted");
		assert.strictEqual(oFormat.format(9999999999), "10\xa0Mrd.", "9999999999 formatted");
		assert.strictEqual(oFormat.format(12345678901), "12\xa0Mrd.", "12345678901 formatted");
		assert.strictEqual(oFormat.format(99999999999), "100\xa0Mrd.", "99999999999 formatted");
		assert.strictEqual(oFormat.format(123456789012), "123\xa0Mrd.", "123456789012 formatted");
		assert.strictEqual(oFormat.format(999999999999), "1\xa0Bio.", "999999999999 formatted");
		assert.strictEqual(oFormat.format(1234567890123), "1\xa0Bio.", "1234567890123 formatted");
		assert.strictEqual(oFormat.format(-0.23), "-0,23", "0.23 formatted");
		assert.strictEqual(oFormat.format(-1), "-1", "-1 formatted");
		assert.strictEqual(oFormat.format(-12), "-12", "-12 formatted");
		assert.strictEqual(oFormat.format(-123), "-123", "-123 formatted");
		assert.strictEqual(oFormat.format(-999), "-999", "-999 formatted");
		assert.strictEqual(oFormat.format(-1234), "-1.234", "-1234 formatted");
		assert.strictEqual(oFormat.format(-9999), "-9.999", "-9999 formatted");
		assert.strictEqual(oFormat.format(-12345), "-12.345", "-12345 formatted");
		assert.strictEqual(oFormat.format(-99999), "-99.999", "-99999 formatted");
		assert.strictEqual(oFormat.format(-123456), "-123.456", "-123456 formatted");
		assert.strictEqual(oFormat.format(-999999), "-1\xa0Mio.", "-999999 formatted");
		assert.strictEqual(oFormat.format(-1234567), "-1\xa0Mio.", "-1234567 formatted");
		assert.strictEqual(oFormat.format(-9999999), "-10\xa0Mio.", "-9999999 formatted");
		assert.strictEqual(oFormat.format(-12345678), "-12\xa0Mio.", "-12345678 formatted");
		assert.strictEqual(oFormat.format(-99999999), "-100\xa0Mio.", "-99999999 formatted");
		assert.strictEqual(oFormat.format(-123456789), "-123\xa0Mio.", "-123456789 formatted");
		assert.strictEqual(oFormat.format(-999999999), "-1\xa0Mrd.", "-999999999 formatted");
		assert.strictEqual(oFormat.format(-1234567890), "-1\xa0Mrd.", "-1234567890 formatted");
		assert.strictEqual(oFormat.format(-9999999999), "-10\xa0Mrd.", "-9999999999 formatted");
		assert.strictEqual(oFormat.format(-12345678901), "-12\xa0Mrd.", "-12345678901 formatted");
		assert.strictEqual(oFormat.format(-99999999999), "-100\xa0Mrd.", "-99999999999 formatted");
		assert.strictEqual(oFormat.format(-123456789012), "-123\xa0Mrd.", "-123456789012 formatted");
		assert.strictEqual(oFormat.format(-999999999999), "-1\xa0Bio.", "-999999999999 formatted");
		assert.strictEqual(oFormat.format(-1234567890123), "-1\xa0Bio.", "-1234567890123 formatted");

		assert.strictEqual(oFormat.parse("0,23"), 0.23, "\"0,23\" parsed");
		assert.strictEqual(oFormat.parse("1"), 1, "\"1\" parsed");
		assert.strictEqual(oFormat.parse("12"), 12, "\"12\" parsed");
		assert.strictEqual(oFormat.parse("123"), 123, "\"123\" parsed");
		assert.strictEqual(oFormat.parse("1230"), 1230, "\"1,23 Tsd\" parsed");
		assert.strictEqual(oFormat.parse("1 Mio."), 1000000, "\"1 Mio.\" parsed");
		assert.strictEqual(oFormat.parse("10 Mio."), 10000000, "\"10 Mio.\" parsed");
		assert.strictEqual(oFormat.parse("100 Mio."), 100000000, "\"100 Mio.\" parsed");
		assert.strictEqual(oFormat.parse("1 Mrd."), 1000000000, "\"1 Mrd.\" parsed");
		assert.strictEqual(oFormat.parse("10 Mrd."), 10000000000, "\"10 Mrd.\" parsed");
		assert.strictEqual(oFormat.parse("100 Mrd."), 100000000000, "\"100 Mrd.\" parsed");
		assert.strictEqual(oFormat.parse("1 Bio."), 1000000000000, "\"1 Bio.\" parsed");
		assert.strictEqual(oFormat.parse("-0,23"), -0.23, "\"-0,23\" parsed");
		assert.strictEqual(oFormat.parse("-1"), -1, "\"-1\" parsed");
		assert.strictEqual(oFormat.parse("-12"), -12, "\"-12\" parsed");
		assert.strictEqual(oFormat.parse("-123"), -123, "\"-123\" parsed");
		assert.strictEqual(oFormat.parse("-1230"), -1230, "\"-1230\" parsed");
		assert.strictEqual(oFormat.parse("-1 Mio."), -1000000, "\"-1 Mio.\" parsed");
		assert.strictEqual(oFormat.parse("-10 Mio."), -10000000, "\"-10 Mio.\" parsed");
		assert.strictEqual(oFormat.parse("-100 Mio."), -100000000, "\"-100 Mio.\" parsed");
		assert.strictEqual(oFormat.parse("-1 Mrd."), -1000000000, "\"-1 Mrd.\" parsed");
		assert.strictEqual(oFormat.parse("-10 Mrd."), -10000000000, "\"-10 Mrd.\" parsed");
		assert.strictEqual(oFormat.parse("-100 Mrd."), -100000000000, "\"-100 Mrd.\" parsed");
		assert.strictEqual(oFormat.parse("-1 Bio."), -1000000000000, "\"-1 Bio.\" parsed");

		oFormat = NumberFormat.getFloatInstance({ style: "short", shortLimit: 10000, precision: 3 }, oLocale);

		assert.strictEqual(oFormat.format(1), "1", "1 formatted");
		assert.strictEqual(oFormat.format(12), "12", "12 formatted");
		assert.strictEqual(oFormat.format(123), "123", "123 formatted");
		assert.strictEqual(oFormat.format(999), "999", "999 formatted");
		assert.strictEqual(oFormat.format(1234), "1.234", "1234 formatted");
		assert.strictEqual(oFormat.format(9999), "9.999", "9999 formatted");
		assert.strictEqual(oFormat.format(12345), "12.345", "12345 formatted");
		assert.strictEqual(oFormat.format(99900), "99.900", "99900 formatted");
		assert.strictEqual(oFormat.format(99990), "99.990", "99990 formatted");
		assert.strictEqual(oFormat.format(99999), "99.999", "99999 formatted");
		assert.strictEqual(oFormat.format(123456), "123.456", "123456 formatted");
		assert.strictEqual(oFormat.format(999000), "999.000", "999000 formatted");
		assert.strictEqual(oFormat.format(999900), "1\xa0Mio.", "999900 formatted");
		assert.strictEqual(oFormat.format(999999), "1\xa0Mio.", "999999 formatted");
		assert.strictEqual(oFormat.format(1234567), "1,23\xa0Mio.", "1234567 formatted");
		assert.strictEqual(oFormat.format(9990000), "9,99\xa0Mio.", "9990000 formatted");
		assert.strictEqual(oFormat.format(9999000), "10\xa0Mio.", "9999000 formatted");
		assert.strictEqual(oFormat.format(9999999), "10\xa0Mio.", "9999999 formatted");
		assert.strictEqual(oFormat.format(12345678), "12,3\xa0Mio.", "12345678 formatted");
		assert.strictEqual(oFormat.format(99900000), "99,9\xa0Mio.", "99900000 formatted");
		assert.strictEqual(oFormat.format(99990000), "100\xa0Mio.", "99990000 formatted");
		assert.strictEqual(oFormat.format(99999999), "100\xa0Mio.", "99999999 formatted");
		assert.strictEqual(oFormat.format(123456789), "123\xa0Mio.", "123456789 formatted");
		assert.strictEqual(oFormat.format(999000000), "999\xa0Mio.", "999000000 formatted");
		assert.strictEqual(oFormat.format(999900000), "1\xa0Mrd.", "999900000 formatted");
		assert.strictEqual(oFormat.format(999999999), "1\xa0Mrd.", "999999999 formatted");
		assert.strictEqual(oFormat.format(1234567890), "1,23\xa0Mrd.", "1234567890 formatted");
		assert.strictEqual(oFormat.format(9990000000), "9,99\xa0Mrd.", "9990000000 formatted");
		assert.strictEqual(oFormat.format(9999999999), "10\xa0Mrd.", "9999999999 formatted");
		assert.strictEqual(oFormat.format(12345678901), "12,3\xa0Mrd.", "12345678901 formatted");
		assert.strictEqual(oFormat.format(99900000000), "99,9\xa0Mrd.", "99900000000 formatted");
		assert.strictEqual(oFormat.format(99999999999), "100\xa0Mrd.", "99999999999 formatted");
		assert.strictEqual(oFormat.format(123456789012), "123\xa0Mrd.", "123456789012 formatted");
		assert.strictEqual(oFormat.format(999000000000), "999\xa0Mrd.", "999000000000 formatted");
		assert.strictEqual(oFormat.format(999999999999), "1\xa0Bio.", "999999999999 formatted");
		assert.strictEqual(oFormat.format(1234567890123), "1,23\xa0Bio.", "1234567890123 formatted");

	});

	//*********************************************************************************************
	QUnit.test("float short style (non-prefix-free unit strings)", function (assert) {
		// this test checks number parsing when one unit is a prefix of another unit
		// (e.g Spanish 'mil' for thousands and 'mil M' for thousands of millions)
		var oLocaleSpanish = new Locale("es-ES");
		var oFormatSpanish = NumberFormat.getFloatInstance({
			style: "short", maxFractionDigits: 0
		}, oLocaleSpanish);

		assert.strictEqual(oFormatSpanish.format(123000000000), "123\xa0mil\xa0M", "123000000000 formatted");
		assert.strictEqual(oFormatSpanish.format(12000000000), "12\xa0mil\xa0M", "12000000000 formatted");
		assert.strictEqual(oFormatSpanish.format(123000000), "123\xa0M", "123000000 formatted");
		assert.strictEqual(oFormatSpanish.format(123000), "123\xa0mil", "123000 formatted");

		assert.strictEqual(oFormatSpanish.parse("123 mil M"), 123000000000, "\"123 mil M\" parsed");
		assert.strictEqual(oFormatSpanish.parse("12 mil M"), 12000000000, "\"12 mil M\" parsed");
		assert.strictEqual(oFormatSpanish.parse("123 M"), 123000000, "\"123 M\" parsed");
		assert.strictEqual(oFormatSpanish.parse("123 mil"), 123000, "\"123 mil\" parsed");
	});

	//*********************************************************************************************
	QUnit.test("float short style w/ decimals", function (assert) {
		var oFormat = NumberFormat.getFloatInstance({
			style: "short",
			decimals: 2,
			shortDecimals: 1
		});

		assert.strictEqual(oFormat.format(234.567), "234.57", "234.567 is formatted with 2 decimals");
		assert.strictEqual(oFormat.format(3456.78), "3.5K", "3456.78 is formatted with 1 decimal");
		assert.strictEqual(oFormat.format(234.5), "234.50", "234.5 is formatted with 2 decimals");
		assert.strictEqual(oFormat.format(3000), "3.0K", "3000 is formatted with 1 decimal");
	});

	//*********************************************************************************************
	QUnit.test("float long style", function (assert) {
		var oLocale = new Locale("de-DE");
		var oFormat = NumberFormat.getFloatInstance({
			style: "long", maxFractionDigits: 1
		}, oLocale);

		assert.strictEqual(oFormat.format(1.2), "1,2", "1.2 formatted");
		assert.strictEqual(oFormat.parse("1,2"), 1.2, "\"1,2\" parsed");
		assert.strictEqual(oFormat.format(1234.5), "1,2 Tausend", "1234.5 formatted");
		assert.strictEqual(oFormat.parse("1 Tausend"), 1000, "\"1 Tausend\" parsed");
		assert.strictEqual(oFormat.parse("1,2 Tausend"), 1200, "\"1,2 Tausend\" parsed");


		oFormat = NumberFormat.getFloatInstance({
			style: "long", maxFractionDigits: 0
		}, oLocale);


		//german has "Million" and "Millionen". The first word is contained in the second.
		assert.strictEqual(oFormat.format(1456789), "1 Million", "1 million formatted");
		assert.strictEqual(oFormat.parse("1 Million"), 1000000, "1 million parsed");

		assert.strictEqual(oFormat.format(123456789), "123 Millionen", "123 Millionen formatted");
		assert.strictEqual(oFormat.parse("123 Millionen"), 123000000, "123 Millionen parsed");

		assert.strictEqual(oFormat.format(123456789000), "123 Milliarden", "123 Milliarden formatted");
		assert.strictEqual(oFormat.parse("123 Milliarden"), 123000000000, "123 Milliarden parsed");


		//Format should work '-10 mil millones' from number: -10000000000
		oFormat = NumberFormat.getFloatInstance({
			style: "long", maxFractionDigits: 0
		}, new Locale("es-ES"));

		//spanish has "mil milliones" and "milliones". The first word ends with the second.
		assert.strictEqual(oFormat.format(10000000000), "10 mil millones", "10 mil millones formatted");
		assert.strictEqual(oFormat.parse("10 mil millones"), 10000000000, "10 mil millones parsed");

		assert.strictEqual(oFormat.format(10000000), "10 millones", "10 millones formatted");
		assert.strictEqual(oFormat.parse("10 millones"), 10000000, "10 millones parsed");

		// other test similar to integer -> skip
	});

	//*********************************************************************************************
	QUnit.test("Float as number with preserveDecimals", function (assert) {
		var oFormat = NumberFormat.getFloatInstance({preserveDecimals: true}, new Locale("en"));

		assert.strictEqual(oFormat.format(123.456), "123.456", "unchanged");

		// decimals 2 (same as minFractionDigits: 2 and maxFractionDigits: 2):
		oFormat = NumberFormat.getFloatInstance({preserveDecimals: true, decimals: 2}, new Locale("en"));
		assert.strictEqual(oFormat.format(123.456), "123.456",
			"decimals: Length should not change because of preserveDecimals.");
		assert.strictEqual(oFormat.format(123.456789), "123.456789",
			"decimals: Length should not change because of preserveDecimals.");
		assert.strictEqual(oFormat.format(123.45), "123.45", "decimals: Length should not change.");
		assert.strictEqual(oFormat.format(123.4), "123.40", "decimals: Length should be filled up.");
		assert.strictEqual(oFormat.format(123), "123.00", "decimals: Length should be filled up.");

		// fractionDigits:
		oFormat = NumberFormat.getFloatInstance({preserveDecimals: true, minFractionDigits: 1, maxFractionDigits: 3},
				new Locale("en"));
		assert.strictEqual(oFormat.format(123.456), "123.456",
			"fractionDigits: Length should not change because of preserveDecimals.");
		assert.strictEqual(oFormat.format(123.456789), "123.456789",
			"fractionDigits: Length should not change because of preserveDecimals.");
		assert.strictEqual(oFormat.format(123.45), "123.45", "fractionDigits: Length should not change.");
		assert.strictEqual(oFormat.format(123.4), "123.4", "fractionDigits: Length should not change.");
		assert.strictEqual(oFormat.format(123), "123.0", "fractionDigits: Length should be filled up.");

		// precision (sets the maximum fraction digits):
		oFormat = NumberFormat.getFloatInstance({preserveDecimals: true, precision: 5}, new Locale("en"));
		assert.strictEqual(oFormat.format(123.456), "123.456",
			"precision: Length should not change because of preserveDecimals.");
		assert.strictEqual(oFormat.format(123.456789), "123.456789",
			"precision: Length should not change because of preserveDecimals.");
		assert.strictEqual(oFormat.format(123.45), "123.45", "precision: Length should not change.");
		assert.strictEqual(oFormat.format(123.4), "123.4", "precision: Length should not change.");
		assert.strictEqual(oFormat.format(123), "123", "precision: Length should not change.");
	});

	//*********************************************************************************************
	QUnit.test("Float as string with preserveDecimals=true", function (assert) {
		var oFormat = NumberFormat.getFloatInstance({preserveDecimals: true, parseAsString: true}, new Locale("en"));

		assert.strictEqual(oFormat.format("123.456"), "123.456", "unchanged");
		assert.strictEqual(oFormat.format("123.40"), "123.40", "unchanged");
		assert.strictEqual(oFormat.format("123.0000000"), "123.0000000", "unchanged");

		// decimals 2 (same as minFractionDigits: 2 and maxFractionDigits: 2):
		oFormat = NumberFormat.getFloatInstance({preserveDecimals: true, decimals: 2, parseAsString: true},
			new Locale("en"));
		assert.strictEqual(oFormat.format("123.456"), "123.456",
			"decimals: Length should not change because of preserveDecimals.");
		assert.strictEqual(oFormat.format("123.456789"), "123.456789",
			"decimals: Length should not change because of preserveDecimals.");
		assert.strictEqual(oFormat.format("123.45"), "123.45", "decimals: Length should not change.");
		assert.strictEqual(oFormat.format("123.4"), "123.40", "decimals: Length should be filled up.");
		assert.strictEqual(oFormat.format("123"), "123.00", "decimals: Length should be filled up.");
		assert.strictEqual(oFormat.format("123.0"), "123.00", "decimals: Length should be filled up.");
		assert.strictEqual(oFormat.format("123.000"), "123.00",
			"Length changes because of preserveDecimals and trailing 0 decimals are cut off until maxFractionDigits.");
		assert.strictEqual(oFormat.format("123.00000"), "123.00",
			"Length changes because of preserveDecimals and trailing 0 decimals are cut off until maxFractionDigits.");

		// fractionDigits:
		oFormat = NumberFormat.getFloatInstance({
				preserveDecimals: true,
				minFractionDigits: 1,
				maxFractionDigits: 3,
				parseAsString: true
			}, new Locale("en"));
		assert.strictEqual(oFormat.format("123.456"), "123.456", "fractionDigits: Length should not change.");
		assert.strictEqual(oFormat.format("123.456789"), "123.456789",
			"fractionDigits: Length should not change because of preserveDecimals.");
		assert.strictEqual(oFormat.format("123.45"), "123.45", "fractionDigits: Length should not change.");
		assert.strictEqual(oFormat.format("123.4"), "123.4", "fractionDigits: Length should not change.");
		assert.strictEqual(oFormat.format("123"), "123.0", "fractionDigits: Length should be filled up.");
		assert.strictEqual(oFormat.format("123.0"), "123.0", "fractionDigits: Length should not change.");
		assert.strictEqual(oFormat.format("123.0000"), "123.000",
			"fractionDigits: Length changes because of preserveDecimals and trailing 0 decimals are cut off until"
				+ " maxFractionDigits.");
		assert.strictEqual(oFormat.format("123.000000"), "123.000",
			"Length changes because of preserveDecimals and trailing 0 decimals are cut off until maxFractionDigits.");


		// precision (sets the maximum fraction digits):
		oFormat = NumberFormat.getFloatInstance({preserveDecimals: true, precision: 5, parseAsString: true},
			new Locale("en"));
		assert.strictEqual(oFormat.format("123.456"), "123.456",
			"precision: Length should not change because of preserveDecimals.");
		assert.strictEqual(oFormat.format("123.456789"), "123.456789",
			"precision: Length should not change because of preserveDecimals. ");
		assert.strictEqual(oFormat.format("123.45"), "123.45", "precision: Length should not change.");
		assert.strictEqual(oFormat.format("123.4"), "123.4", "precision: Length should not change.");
		assert.strictEqual(oFormat.format("123"), "123", "precision: Length should not change.");
		assert.strictEqual(oFormat.format("123.0"), "123.0", "precision: Length should not change.");
		assert.strictEqual(oFormat.format("123.0000"), "123.00",
			"precision: Length changes because of preserveDecimals and trailing 0 decimals are cut off until"
				+ " maxFractionDigits.");
	});

	//*********************************************************************************************
	QUnit.test("origin info", function (assert) {
		var oOriginInfoStub = this.stub(Supportability, "collectOriginInfo").returns(true);
		var oOriginNumber = NumberFormat.getIntegerInstance(),
			sValue = oOriginNumber.format(123),
			oInfo = sValue.originInfo;
		assert.strictEqual(oInfo.source, "Common Locale Data Repository", "Origin Info: source");
		assert.strictEqual(oInfo.locale, "en-US", "Origin Info: locale");
		oOriginInfoStub.restore();
	});

	//*********************************************************************************************
	QUnit.test("Private method NumberFormat._shiftDecimalPoint", function (assert) {
		var f = NumberFormat._shiftDecimalPoint;
		assert.strictEqual(f("1234.567", 2), "123456.7", "1234.567 -> (2) = 123456.7");
		assert.strictEqual(f("1234.567", 10), "12345670000000", "1234.567 -> (10) = 12345670000000");
		assert.strictEqual(f("1234.567", -2), "12.34567", "1234.567 <- (2) = 12.34567");
		assert.strictEqual(f("1234.567", -10), "0.0000001234567", "1234.567 <- (10) = 0.0000001234567");
		assert.strictEqual(f("1234.567", 0), "1234.567", "1234.567 = 1234.567");
		assert.strictEqual(f("1234.567", 3), "1234567", "1234.567 -> (3) = 1234567");
		assert.strictEqual(f("1234.567", -4), "0.1234567", "1234.567 <- (4) = 0.1234567");
		assert.strictEqual(f("1234.567", 5), "123456700", "1234.567 -> (5) = 123456700");
		assert.strictEqual(f("0", 2), "0", "0 -> (2) = 0");
		assert.strictEqual(f("1", 2), "100", "1 -> (2) = 100");
		assert.strictEqual(f("0", -2), "0.00", "0 <- (2) = 0.00");
		assert.strictEqual(f("1e79", -71), "100000000", "1e79 <- (71) = 100000000");
		assert.strictEqual(f("1e-79", 71), "0.00000001", "1e-79 -> (71) = 0.00000001");
		assert.strictEqual(f("-4e-1", 0), "-0.4", "-4e-1 -> = -0.4");
		assert.strictEqual(f("-4e-2", 0), "-0.04", "-4e-2 -> = -0.04");
		assert.strictEqual(f("-4e-3", 0), "-0.004", "-4e-3 -> = -0.004");
		assert.strictEqual(f("-4e+1", 0), "-40", "-4e+1 -> = -40");
		assert.strictEqual(f("-4e+2", 0), "-400", "-4e+2 -> = -400");
		assert.strictEqual(f("-4e+3", 0), "-4000", "-4e+3 -> = -4000");
	});

	//*********************************************************************************************
	QUnit.test("Format option 'emptyString'", function (assert) {
		var aMethods = ["getIntegerInstance", "getFloatInstance", "getPercentInstance", "getCurrencyInstance"],
			aValues = ["", NaN, null, 0],
			aCompareValues = [["", "NaN", null, "0"], ["", NaN, null, 0]],
			aParseAsString = [true, false];

		aMethods.forEach(function (sMethod, index) {
			assert.ok(NumberFormat[sMethod](), "instantiation with empty options should succeed");
			aValues.forEach(function (nValue, index1) {
				// eslint-disable-next-line max-nested-callbacks
				aParseAsString.forEach(function (bParseAsString, index2) {
					var oFormatOptions = {
						emptyString: nValue,
						parseAsString: bParseAsString
					},
						oFormat = NumberFormat[sMethod](oFormatOptions),
						nCompareValue = aCompareValues[index2][index1],
						nParsed,
						aParsed;

					// format
					assert.strictEqual(oFormat.format(nValue), "", nValue + " is formatted to empty string");

					// parse
					if (sMethod === "getCurrencyInstance") {
						aParsed = oFormat.parse("");
						nParsed = aParsed[0];
						assert.strictEqual(aParsed[1], undefined, "currency code is parse as undefined");
					} else {
						nParsed = oFormat.parse("");
					}

					// eslint-disable-next-line no-self-compare
					if (nParsed !== nParsed) {
						// eslint-disable-next-line no-self-compare
						assert.ok(nCompareValue !== nCompareValue, "empty string is parsed as NaN");
					} else {
						assert.strictEqual(nParsed, nCompareValue,
							"empty string is parsed as " + aCompareValues[index2][index1]);
					}
				});
			});
		});
	});

	//*********************************************************************************************
	QUnit.test("Format option 'emptyString' with invalid value", function (assert) {
		this.mock(console).expects("assert")
			.withExactArgs(false, "The format option 'emptyString' must be either '', 0, null, or NaN")
			.exactly(4);
		[
			"getIntegerInstance",
			"getFloatInstance",
			"getPercentInstance",
			"getCurrencyInstance"
		].forEach(function (sMethod) {
			// code under test
			NumberFormat[sMethod]({emptyString: 5 });
		});
	});

	//*********************************************************************************************
	QUnit.test("Percent format with custom pattern", function (assert) {
		var oLocale = new Locale("tr-TR");

		// no custom pattern
		var oFormat = NumberFormat.getPercentInstance(oLocale);

		assert.strictEqual(oFormat.format(.1234567), "%12,34567", ".1234567");
		assert.strictEqual(oFormat.parse("%12,34567"), 0.1234567, "%12,34567");
		assert.deepEqual(oFormat.parse("12,34567%"), NaN, "12,34567%");

		// custom pattern
		oFormat = NumberFormat.getPercentInstance({
			pattern: "%#####.#####"
		}, oLocale);

		assert.strictEqual(oFormat.format(.1234567), "%12,34567", ".1234567");
		assert.strictEqual(oFormat.parse("%12,34567"), 0.1234567, "%12,34567");
		assert.deepEqual(oFormat.parse("12,34567%"), NaN, "12,34567%");

		//change pattern such that percent symbol is at the end
		oFormat = NumberFormat.getPercentInstance({
			pattern: "#,##0%"
		}, oLocale);

		assert.strictEqual(oFormat.format(12), "1.200%", "12");
		assert.strictEqual(oFormat.format(12.34), "1.234%", "12.34");
		assert.strictEqual(oFormat.format(.1234567), "12%", ".1234567");
		assert.strictEqual(oFormat.format(-.1234567), "-12%", "-.1234567");
		assert.strictEqual(oFormat.format(.1234), "12%", ".1234");

		assert.strictEqual(oFormat.parse("1.200%"), 12, "1.200%");
		assert.strictEqual(oFormat.parse("1.234%"), 12.34, "1.234%");
		assert.deepEqual(oFormat.parse("%1.200"), NaN, "NaN because does not match pattern '#,##0%'");
		assert.deepEqual(oFormat.parse("%12.345%"), NaN, "NaN because does not match pattern '#,##0%'");
	});

	//*********************************************************************************************
	QUnit.test("Float with percentage symbol", function (assert) {
		var oLocale = new Locale("en");
		var oFormat = NumberFormat.getInstance(oLocale);

		assert.strictEqual(oFormat.format(52.3, "%"), "52.3", "52.3%");
		assert.deepEqual(oFormat.parse("52.3%"), 0.523, "treated as percent");

		assert.strictEqual(oFormat.format(52.3, "xsd"), "52.3", "xsd 52.30");
		assert.deepEqual(oFormat.parse("52.3xsd"), NaN, "'xsd' cannot be parsed as number");
	});

	//*********************************************************************************************
	QUnit.test("_checkGrouping", function (assert) {

		var oInstance = {};
		var oStrictGroupingOptions = {
			groupingSeparator: ".", decimalSeparator: ",", groupingSize: 3, strictGroupingValidation: true
		};
		[
		{
			groupingSeparator: ".", decimalSeparator: ",", groupingSize: 3
		},
			oStrictGroupingOptions
		].forEach(function (oOptions) {
			assert.ok(NumberFormat.prototype._checkGrouping.call(oInstance, "1.000", oOptions, false),
				"Check '1.000'");
			assert.ok(NumberFormat.prototype._checkGrouping.call(oInstance, "1.000.000", oOptions, false),
				"Check '1.000.000'");
			assert.ok(NumberFormat.prototype._checkGrouping.call(oInstance, "1.000.000.000", oOptions, false),
				"Check '1.000.000.000'");
			assert.ok(NumberFormat.prototype._checkGrouping.call(oInstance, "1.000000.000", oOptions, false),
				"Check '1.000000.000'");
			assert.ok(NumberFormat.prototype._checkGrouping.call(oInstance, "1000000.000", oOptions, false),
				"Check '1000000.000'");

			// exactly one grouping separator present and the one at the most right position is missing
			assert.notOk(NumberFormat.prototype._checkGrouping.call(oInstance, "1.000000000", oOptions, false),
				"Check '1.000000000'");
		});

		// invalid grouping position
		assert.notOk(NumberFormat.prototype._checkGrouping.call(oInstance, "1.000.0000.00", oStrictGroupingOptions,
			false), "Check '1.000.0000.00'");
		assert.notOk(NumberFormat.prototype._checkGrouping.call(oInstance, "1.000.0000.000", oStrictGroupingOptions,
			false), "Check '1.000.0000.000'");
		assert.notOk(NumberFormat.prototype._checkGrouping.call(oInstance, "10000000.0000", oStrictGroupingOptions,
			false), "Check '10000000.0000'");
		assert.notOk(NumberFormat.prototype._checkGrouping.call(oInstance, "100000.00.0000", oStrictGroupingOptions,
			false), "Check '100000.00.0000'");
		assert.notOk(NumberFormat.prototype._checkGrouping.call(oInstance, "1.000.0000.0000", oStrictGroupingOptions,
			false), "Check '1.000.0000.0000'");

		// Indian
		oInstance = {};
		const oIndianStrictGroupingOptions = {
				groupingSeparator: ",",
				decimalSeparator: ".",
				groupingSize: 2,
				groupingBaseSize: 3,
				strictGroupingValidation: true
		};
		assert.ok(NumberFormat.prototype._checkGrouping.call(oInstance, "1,00,00,00,00,000",
			oIndianStrictGroupingOptions, false), "Check '1,00,00,00,00,000'");
		assert.notOk(NumberFormat.prototype._checkGrouping.call(oInstance, "1,00,000,00,00,000",
			oIndianStrictGroupingOptions, false), "Check '1,00,000,00,00,000'");

		// currency INR
		assert.notOk(NumberFormat.prototype._checkGrouping.call(oInstance, "1,00,000,00,00,000",
			oIndianStrictGroupingOptions, false), "Check '1,00,000,00,00,000'");
		assert.notOk(NumberFormat.prototype._checkGrouping.call(oInstance, "100000,000,000",
			oIndianStrictGroupingOptions, false), "Check '100000,000,000'");
		assert.ok(NumberFormat.prototype._checkGrouping.call(oInstance, "1,00,00,00,00,000",
			oIndianStrictGroupingOptions, false), "Check '1,00,00,00,00,000'");
	});

	//*********************************************************************************************
	QUnit.test("decimal separator is the same as grouping separator", function (assert) {
		var oFloatFormat = NumberFormat.getFloatInstance({
			groupingSeparator: ".",
			decimalSeparator: ".",
			strictGroupingValidation: true
		}, new Locale("de-DE"));

		this.oLogMock.expects("error")
			.withExactArgs("The grouping and decimal separator both have the same value '.'. They must be different"
				+ " from each other such that values can be parsed correctly.")
			.exactly(15);

		// valid
		assert.deepEqual(oFloatFormat.parse("12.345"), 12345, "Parse '12.345'");
		assert.deepEqual(oFloatFormat.parse("123.456"), 123456, "Parse '123.456'");
		assert.deepEqual(oFloatFormat.parse("1.234.567"), 1234567, "Parse '1.234.567'");
		assert.deepEqual(oFloatFormat.parse("12 345.678"), 12345678, "Parse '12 345.678'");
		assert.deepEqual(oFloatFormat.parse("12.345.678"), 12345678, "Parse '12.345.678'");
		assert.deepEqual(oFloatFormat.parse("123 456.789"), 123456789, "Parse '123 456.789'");
		assert.deepEqual(oFloatFormat.parse("123.456.789"), 123456789, "Parse '123.456.789'");

		// invalid
		assert.deepEqual(oFloatFormat.parse("1.2.345"), NaN, "Parse '12.345'");
		assert.deepEqual(oFloatFormat.parse("1.23.456"), NaN, "Parse '123.456'");
		assert.deepEqual(oFloatFormat.parse("12.34 567"), NaN, "Parse '1.234.567'");
		assert.deepEqual(oFloatFormat.parse("1.234 567"), NaN, "Parse '1.234.567'");
		assert.deepEqual(oFloatFormat.parse("1.2 345.678"), NaN, "Parse '12 345.678'");
		assert.deepEqual(oFloatFormat.parse("1.2345.678"), NaN, "Parse '12.345.678'");
		assert.deepEqual(oFloatFormat.parse("123 4567.89"), NaN, "Parse '123 456.789'");
		assert.deepEqual(oFloatFormat.parse("12.345.6789"), NaN, "Parse '123.456.789'");
	});

	//*********************************************************************************************
	QUnit.test("Float", function (assert) {
		var oFloatFormat = NumberFormat.getFloatInstance({strictGroupingValidation: true}, new Locale("de-DE"));

		// valid
		assert.deepEqual(oFloatFormat.parse("1"), 1, "Parse '1'");
		assert.deepEqual(oFloatFormat.parse("12"), 12, "Parse '12'");
		assert.deepEqual(oFloatFormat.parse("123"), 123, "Parse '123'");
		assert.deepEqual(oFloatFormat.parse("1.234"), 1234, "Parse '1.234'");
		assert.deepEqual(oFloatFormat.parse("1 234"), 1234, "Parse '1 234'");
		assert.deepEqual(oFloatFormat.parse("12.345"), 12345, "Parse '12.345'");
		assert.deepEqual(oFloatFormat.parse("12 345"), 12345, "Parse '12 345'");
		assert.deepEqual(oFloatFormat.parse("123.456"), 123456, "Parse '123.456'");
		assert.deepEqual(oFloatFormat.parse("123 456"), 123456, "Parse '123 456'");

		assert.deepEqual(oFloatFormat.parse("1 234.567"), 1234567, "Parse '1 234.567'");
		assert.deepEqual(oFloatFormat.parse("1 234 567"), 1234567, "Parse '1 234 567'");

		assert.deepEqual(oFloatFormat.parse("1.234.567"), 1234567, "Parse '1.234.567'");
		assert.deepEqual(oFloatFormat.parse("1 234 567"), 1234567, "Parse '1 234 567'");

		assert.deepEqual(oFloatFormat.parse("12 345.678"), 12345678, "Parse '12 345.678'");
		assert.deepEqual(oFloatFormat.parse("12 345 678"), 12345678, "Parse '12 345 678'");

		assert.deepEqual(oFloatFormat.parse("12.345.678"), 12345678, "Parse '12.345.678'");
		assert.deepEqual(oFloatFormat.parse("12 345 678"), 12345678, "Parse '12 345 678'");

		assert.deepEqual(oFloatFormat.parse("123 456.789"), 123456789, "Parse '123 456.789'");
		assert.deepEqual(oFloatFormat.parse("123 456 789"), 123456789, "Parse '123 456 789'");

		assert.deepEqual(oFloatFormat.parse("123.456.789"), 123456789, "Parse '123.456.789'");
		assert.deepEqual(oFloatFormat.parse("123 456 789"), 123456789, "Parse '123 456 789'");

		// invalid
		assert.deepEqual(oFloatFormat.parse("1.2.345"), NaN, "Parse '12.345'");
		assert.deepEqual(oFloatFormat.parse("1.23.456"), NaN, "Parse '123.456'");
		assert.deepEqual(oFloatFormat.parse("12.34 567"), NaN, "Parse '1.234.567'");
		assert.deepEqual(oFloatFormat.parse("1.234 567"), NaN, "Parse '1.234.567'");
		assert.deepEqual(oFloatFormat.parse("1.2 345.678"), NaN, "Parse '12 345.678'");
		assert.deepEqual(oFloatFormat.parse("1.2345.678"), NaN, "Parse '12.345.678'");
		assert.deepEqual(oFloatFormat.parse("123 4567.89"), NaN, "Parse '123 456.789'");
		assert.deepEqual(oFloatFormat.parse("12.345.6789"), NaN, "Parse '123.456.789'");
	});

	//*********************************************************************************************
	[{strictGroupingValidation: false}, {strictGroupingValidation: true}].forEach(function (oOptions) {
		QUnit.test("Integer with groupingEnabled=true (de-DE) with strictGroupingValidation="
				+ oOptions.strictGroupingValidation, function (assert) {
			var oIntegerFormat = NumberFormat.getIntegerInstance(Object.assign({groupingEnabled: true}, oOptions),
					new Locale("de-DE"));

			// format
			assert.deepEqual(oIntegerFormat.format(1234), "1.234", "Format to '1.234'");

			// valid numbers
			assert.deepEqual(oIntegerFormat.parse("1.234"), 1234, "Parse '1.234'");
			assert.deepEqual(oIntegerFormat.parse("1.234.567"), 1234567, "Parse '1.234.567'");

			// spacing/plus sign
			assert.deepEqual(oIntegerFormat.parse("1. 234"), 1234, "Parse '1. 234'");
			assert.deepEqual(oIntegerFormat.parse("1 .234"), 1234, "Parse '1 .234'");
			assert.deepEqual(oIntegerFormat.parse("+1 .234"), 1234, "Parse '+1 .234'");
			assert.deepEqual(oIntegerFormat.parse("+1.234"), 1234, "Parse '+1.234'");

			// scientific notation
			assert.deepEqual(oIntegerFormat.parse("1.234e+0"), 1234, "parse 1.234e+0");
			assert.deepEqual(oIntegerFormat.parse("1.234e+1"), 12340, "parse 1.234e+1");
			assert.deepEqual(oIntegerFormat.parse("1234e+0"), 1234, "parse 1234e+0");
			assert.deepEqual(oIntegerFormat.parse("1234e+1"), 12340, "parse 1234e+1");

			// wrong grouping
			if (oOptions.strictGroupingValidation) {
				assert.deepEqual(oIntegerFormat.parse("1.23.456"), NaN, "Parse '1.23.456'");
				assert.deepEqual(oIntegerFormat.parse("1.23.45"), NaN, "Parse '1.23.45'");
				assert.deepEqual(oIntegerFormat.parse("1.234.56"), NaN, "Parse '1.234.56'");
			} else {
				// tolerated by default, because of multiple grouping separators
				assert.deepEqual(oIntegerFormat.parse("1.23.456"), 123456, "Parse '1.23.456'");
				assert.deepEqual(oIntegerFormat.parse("1.23.45"), 12345, "Parse '1.23.45'");
				assert.deepEqual(oIntegerFormat.parse("1.234.56"), 123456, "Parse '1.234.56'");
			}

			// not tolerated, because single separator with wrong grouping base size (assumingly a decimal separator)
			assert.deepEqual(oIntegerFormat.parse("1.23"), NaN, "Parse '1.23'");
			assert.deepEqual(oIntegerFormat.parse("1.2345"), NaN, "Parse '1.2345'");

			// invalid, because integer contains decimal separator
			assert.deepEqual(oIntegerFormat.parse("1,234"), NaN, "Parse '1,234'");
			assert.deepEqual(oIntegerFormat.parse("1.234,567"), NaN, "Parse '1.234,567'");
			assert.deepEqual(oIntegerFormat.parse("1.23,45"), NaN, "Parse '1.23,45'");
			assert.deepEqual(oIntegerFormat.parse("1.23.45,67"), NaN, "Parse '1.23.45,67'");
			assert.deepEqual(oIntegerFormat.parse("1.23.456,78"), NaN, "Parse '1.23.456,78'");
			assert.deepEqual(oIntegerFormat.parse("1.234.56,78"), NaN, "Parse '1.234.56,78'");
			assert.deepEqual(oIntegerFormat.parse("1.2345,67"), NaN, "Parse '1.2345,67'");
		});

		//*********************************************************************************************
		QUnit.test("Integer with groupingEnabled=true and style=long (de-DE) with strictGroupingValidation="
				+ oOptions.strictGroupingValidation, function (assert) {
			var oLocale = new Locale("de-DE");
			var oIntegerFormat = NumberFormat.getIntegerInstance(
					Object.assign({groupingEnabled: true, style: "long"},oOptions),
					oLocale);

			// format
			assert.deepEqual(oIntegerFormat.format(1200), "1,2 Tausend", "Format to '1,2 Tausend'");
			assert.deepEqual(oIntegerFormat.format(1200000), "1,2 Millionen", "Format to '1,2 Millionen'");

			// valid numbers
			assert.deepEqual(oIntegerFormat.parse("+1,2 Tausend"), 1200, "Parse '+1,2 Tausend'");
			assert.deepEqual(oIntegerFormat.parse("1234 Tausend"), 1234000, "Parse '1234 Tausend'");

			assert.deepEqual(oIntegerFormat.parse("1.234 Tausend"), 1234000, "Parse '1.234 Tausend'");
			assert.deepEqual(oIntegerFormat.parse("+1.234 Tausend"), 1234000, "Parse '+1.234 Tausend'");
			assert.deepEqual(oIntegerFormat.parse("1. 234 Tausend"), 1234000, "Parse '1. 234 Tausend'");
			assert.deepEqual(oIntegerFormat.parse("1 .234 Tausend"), 1234000, "Parse '1 .234 Tausend'");
			assert.deepEqual(oIntegerFormat.parse("+1 .234 Tausend"), 1234000, "Parse '+1 .234 Tausend'");

			// not tolerated, because single separator with wrong grouping base size (assumingly a decimal separator)
			assert.deepEqual(oIntegerFormat.parse("1.2 Tausend"), NaN, "Parse '1.2 Tausend'");
			assert.deepEqual(oIntegerFormat.parse("1.23 Tausend"), NaN, "Parse '1.23 Tausend'");
		});

		//*********************************************************************************************
		QUnit.test("Integer with groupingEnabled=true and parseAsString=true (de-DE) with strictGroupingValidation="
				+ oOptions.strictGroupingValidation, function (assert) {
			var oLocale = new Locale("de-DE");
			var oIntegerFormat = NumberFormat.getIntegerInstance(
					Object.assign({groupingEnabled: true, parseAsString: true}, oOptions),
					oLocale);

			// format
			assert.deepEqual(oIntegerFormat.format(-12345), "-12.345", "Format to '-12.345'");

			// valid numbers
			assert.deepEqual(oIntegerFormat.parse("-01"),"-1", "can parse -01");
			assert.deepEqual(oIntegerFormat.parse("01"), "1", "can parse 01");

			// leading zeros
			assert.deepEqual(oIntegerFormat.parse("00012.345"), "12345", "can parse 00012.345");
			assert.deepEqual(oIntegerFormat.parse("-00012.345"), "-12345", "can parse -00012.345");

			// not tolerated, because single separator with wrong grouping base size (assumingly a decimal separator)
			assert.deepEqual(oIntegerFormat.parse("1.23"), NaN, "Parse '1.23'");
			assert.deepEqual(oIntegerFormat.parse("1.2345"), NaN, "Parse '1.2345'");
		});

		//*********************************************************************************************
		QUnit.test("Percent (de-DE) with strictGroupingValidation=" + oOptions.strictGroupingValidation, function (assert) {
			var oLocale = new Locale("de-DE");
			var oPercentInstance = NumberFormat.getPercentInstance(oOptions, oLocale);

			// format
			assert.deepEqual(oPercentInstance.format(0.01), "1\xa0%", "Format to 1\xa0%");
			assert.deepEqual(oPercentInstance.format(1234), "123.400\xa0%", "Format to 1.234\xa0%");
			assert.deepEqual(oPercentInstance.format(-12345.6789), "-1.234.567,89\xa0%", "Format to -12.345,67");

			// valid numbers
			assert.deepEqual(oPercentInstance.parse("1\xa0%"), 0.01, "can parse 1\xa0%");
			assert.deepEqual(oPercentInstance.parse("1.234\xa0%"), 12.34, "Parse '1.234\xa0%'");
			assert.deepEqual(oPercentInstance.parse("1.234.567\xa0%"), 12345.67, "Parse '1.234.567\xa0%'");
			assert.deepEqual(oPercentInstance.parse("1.234,56\xa0%"), 12.3456, "Parse '1.234,56\xa0%'");
			assert.deepEqual(oPercentInstance.parse("1.234.567,89\xa0%"), 12345.6789, "Parse '1.234.567,89\xa0%'");

			// spacing/plus sign
			assert.deepEqual(oPercentInstance.parse("1.234 %"), 12.34, "Parse '1.234 %'");
			assert.deepEqual(oPercentInstance.parse("1.234%"), 12.34, "Parse '1.234%'");
			assert.deepEqual(oPercentInstance.parse("1. 234\xa0%"), 12.34, "Parse '1. 234\xa0%'");
			assert.deepEqual(oPercentInstance.parse("1 .234\xa0%"), 12.34, "Parse '1 .234\xa0%'");
			assert.deepEqual(oPercentInstance.parse("+1 .234\xa0%"), 12.34, "Parse '+1 .234\xa0%'");
			assert.deepEqual(oPercentInstance.parse("+1.234\xa0%"), 12.34, "Parse '+1.234\xa0%'");
			assert.deepEqual(oPercentInstance.parse("+1.234,56\xa0%"), 12.3456, "Parse '+1.234,56\xa0%'");

			// scientific
			assert.deepEqual(oPercentInstance.parse("1.234e+0\xa0%"), 12.34, "parse 1.234e+0");
			assert.deepEqual(oPercentInstance.parse("1.234e+1\xa0%"), 123.40, "parse 1.234e+1");
			assert.deepEqual(oPercentInstance.parse("1234e+0\xa0%"), 12.34, "parse 1234e+0");
			assert.deepEqual(oPercentInstance.parse("1234e+1\xa0%"), 123.40, "parse 1234e+1");
			assert.deepEqual(oPercentInstance.parse("1.234,56e+0\xa0%"), 12.3456, "parse 1.234,56e+0");
			assert.deepEqual(oPercentInstance.parse("1.234,56e+1\xa0%"), 123.456, "parse 1.234,56e+1");

			// leading zeros
			assert.deepEqual(oPercentInstance.parse("-01\xa0%"), -0.01, "can parse -01");
			assert.deepEqual(oPercentInstance.parse("01\xa0%"), 0.01, "can parse 01");
			assert.deepEqual(oPercentInstance.parse("-01,2\xa0%"),-0.012, "can parse -01,2");
			assert.deepEqual(oPercentInstance.parse("01,2\xa0%"), 0.012, "can parse 01,2");
			assert.deepEqual(oPercentInstance.parse("-00010001,2\xa0%"), -100.012, "can parse -000001,2");
			assert.deepEqual(oPercentInstance.parse("00010001,2\xa0%"), 100.012, "can parse 000001,2");
			assert.deepEqual(oPercentInstance.parse("00012.345,67\xa0%"), 123.4567, "can parse with leading zeros");
			assert.deepEqual(oPercentInstance.parse("-00012.345,67\xa0%"), -123.4567, "can parse with leading zeros");

			// not tolerated, because single separator with wrong grouping base size (assumingly a decimal separator)
			assert.deepEqual(oPercentInstance.parse("1.23\xa0%"), NaN, "Parse '1.23\xa0%'");
			assert.deepEqual(oPercentInstance.parse("1.2345\xa0%"), NaN, "Parse '1.2345\xa0%'");

			// wrong grouping
			if (oOptions.strictGroupingValidation) {
				assert.deepEqual(oPercentInstance.parse("1.23.45\xa0%"), NaN, "Parse '1.23.45\xa0%'");
				assert.deepEqual(oPercentInstance.parse("1.23.456\xa0%"), NaN, "Parse '1.23.456\xa0%'");
				assert.deepEqual(oPercentInstance.parse("1.234.56\xa0%"), NaN, "Parse '1.234.56\xa0%'");

				assert.deepEqual(oPercentInstance.parse("1.23,45\xa0%"), NaN, "Parse '1.23,45\xa0%'");
				assert.deepEqual(oPercentInstance.parse("1.23.45,67\xa0%"), NaN, "Parse '1.23.45,67\xa0%'");
				assert.deepEqual(oPercentInstance.parse("1.23.456,78\xa0%"), NaN, "Parse '1.23.456,78\xa0%'");
				assert.deepEqual(oPercentInstance.parse("1.234.56,78\xa0%"), NaN, "Parse '1.234.56,78\xa0%'");
				assert.deepEqual(oPercentInstance.parse("1.2345,67\xa0%"), NaN, "Parse '1.2345,67\xa0%'");
			} else {
				// tolerated, because of multiple grouping separators
				assert.deepEqual(oPercentInstance.parse("1.23.45\xa0%"), 123.45, "Parse '1.23.45\xa0%'");
				assert.deepEqual(oPercentInstance.parse("1.23.456\xa0%"), 1234.56, "Parse '1.23.456\xa0%'");
				assert.deepEqual(oPercentInstance.parse("1.234.56\xa0%"), 1234.56, "Parse '1.234.56\xa0%'");

				// tolerated, because decimal separator is present
				assert.deepEqual(oPercentInstance.parse("1.23,45\xa0%"), 1.2345, "Parse '1.23,45\xa0%'");
				assert.deepEqual(oPercentInstance.parse("1.23.45,67\xa0%"), 123.4567, "Parse '1.23.45,67\xa0%'");
				assert.deepEqual(oPercentInstance.parse("1.23.456,78\xa0%"), 1234.5678, "Parse '1.23.456,78\xa0%'");
				assert.deepEqual(oPercentInstance.parse("1.234.56,78\xa0%"), 1234.5678, "Parse '1.234.56,78\xa0%'");
				assert.deepEqual(oPercentInstance.parse("1.2345,67\xa0%"), 123.4567, "Parse '1.2345,67\xa0%'");
			}

			// invalid mix of decimal and grouping separators
			assert.deepEqual(oPercentInstance.parse("5,001.234,56\xa0%"), NaN, "Parse '5,001.234,56\xa0%'");

			// invalid reversal of decimal and grouping separator
			assert.deepEqual(oPercentInstance.parse("5,001.234\xa0%"), NaN, "Parse '5,001.234\xa0%'");
		});

		//*********************************************************************************************
		QUnit.test("Percent with style=long (de-DE) with strictGroupingValidation=" + oOptions.strictGroupingValidation,
				function (assert) {
			var oLocale = new Locale("de-DE");
			var oPercentInstance = NumberFormat.getPercentInstance(Object.assign({style: "long"}, oOptions), oLocale);

			// format
			assert.deepEqual(oPercentInstance.format(12000), "1.200 Tausend\xa0%", "Format to 1,2 Tausend");
			assert.deepEqual(oPercentInstance.format(12000000), "1.200 Millionen\xa0%", "Format to 1,2 Millionen");

			// valid numbers
			assert.deepEqual(oPercentInstance.parse("1.234 Tausend\xa0%"), 12340, "Parse '1.234 Tausend\xa0%'");
			assert.deepEqual(oPercentInstance.parse("+1,2 Tausend\xa0%"), 12, "Parse '+1,2 Tausend\xa0%'");
			assert.deepEqual(oPercentInstance.parse("1234 Tausend\xa0%"), 12340, "Parse '1234 Tausend\xa0%'");

			// spacing/plus sign
			assert.deepEqual(oPercentInstance.parse("1. 234 Tausend\xa0%"), 12340, "Parse '1. 234 Tausend\xa0%'");
			assert.deepEqual(oPercentInstance.parse("1 .234 Tausend\xa0%"), 12340, "Parse '1 .234 Tausend\xa0%'");
			assert.deepEqual(oPercentInstance.parse("+1 .234 Tausend\xa0%"), 12340, "Parse '+1 .234 Tausend\xa0%'");
			assert.deepEqual(oPercentInstance.parse("+1.234 Tausend\xa0%"), 12340, "Parse '+1.234 Tausend\xa0%'");

			// not tolerated, because single separator with wrong grouping base size (assumingly a decimal separator)
			assert.deepEqual(oPercentInstance.parse("1.2 Tausend\xa0%"), NaN, "Parse '1.2 Tausend\xa0%'");
			assert.deepEqual(oPercentInstance.parse("1.23 Tausend\xa0%"), NaN, "Parse '1.23 Tausend\xa0%'");
			assert.deepEqual(oPercentInstance.parse("1.2345 Tausend\xa0%"), NaN, "Parse '1.2345 Tausend\xa0%'");
		});

		//*********************************************************************************************
		QUnit.test("Float (de-DE) with strictGroupingValidation=" + oOptions.strictGroupingValidation, function (assert) {
			var oLocale = new Locale("de-DE");
			var oFloatFormat = NumberFormat.getFloatInstance(oOptions, oLocale);

			// format
			assert.deepEqual(oFloatFormat.format(1234), "1.234", "Format to '1.234'");

			// valid numbers
			assert.deepEqual(oFloatFormat.parse("0"), 0, "Parse '0'");
			assert.deepEqual(oFloatFormat.parse("0,3"), 0.3, "Parse '0,3'");
			assert.deepEqual(oFloatFormat.parse("0,34"), 0.34, "Parse '0,34'");
			assert.deepEqual(oFloatFormat.parse("0,345"), 0.345, "Parse '0,345'");
			assert.deepEqual(oFloatFormat.parse("-0,345"), -0.345, "Parse '-0,345'");
			assert.deepEqual(oFloatFormat.parse(",345"), 0.345, "Parse ',345'");
			assert.deepEqual(oFloatFormat.parse("-,345"), -0.345, "Parse '-,345'");

			assert.deepEqual(oFloatFormat.parse("1.234"), 1234, "Parse '1.234'");
			assert.deepEqual(oFloatFormat.parse("-234.567"), -234567, "Parse '-234.567'");
			assert.deepEqual(oFloatFormat.parse("234.567"), 234567, "Parse '234.567'");
			assert.deepEqual(oFloatFormat.parse("00234.567"), 234567, "Parse '00234.567'");
			assert.deepEqual(oFloatFormat.parse("1.234.567"), 1234567, "Parse '1.234.567'");
			assert.deepEqual(oFloatFormat.parse("1.234,56"), 1234.56, "Parse '1.234,56'");
			assert.deepEqual(oFloatFormat.parse("1.234.567,89"), 1234567.89, "Parse '1.234.567,89'");
			assert.deepEqual(oFloatFormat.parse("1.234.567.891"), 1234567891, "Parse '1.234.567.891'");

			// tolerated, despite incomplete grouping, because decimal separator is present
			assert.deepEqual(oFloatFormat.parse("1.234567,89"), 1234567.89, "Parse '1.234567,89'");
			assert.deepEqual(oFloatFormat.parse("1234.567,89"), 1234567.89, "Parse '1234.567,89'");
			assert.deepEqual(oFloatFormat.parse("1.337 234.567,89"), 1337234567.89, "Parse '1.337 234.567,89'");
			assert.deepEqual(oFloatFormat.parse("12.345 671 337,89"), 12345671337.89, "Parse '12.345 671 337,89'");
			assert.deepEqual(oFloatFormat.parse("12345.671337,89"), 12345671337.89, "Parse '12345.671337,89'");

			// spacing/plus sign
			assert.deepEqual(oFloatFormat.parse("1. 234"), 1234, "Parse '1. 234'");
			assert.deepEqual(oFloatFormat.parse("1 .234"), 1234, "Parse '1 .234'");
			assert.deepEqual(oFloatFormat.parse("+1 .234"), 1234, "Parse '+1 .234'");
			assert.deepEqual(oFloatFormat.parse("+1.234"), 1234, "Parse '+1.234'");
			assert.deepEqual(oFloatFormat.parse("+1.234,56"), 1234.56, "Parse '+1.234,56'");

			// scientific
			assert.deepEqual(oFloatFormat.parse("1.234e+0"), 1234, "parse 1.234e+0");
			assert.deepEqual(oFloatFormat.parse("1.234e+1"), 12340, "parse 1.234e+1");
			assert.deepEqual(oFloatFormat.parse("1234e+0"), 1234, "parse 1234e+0");
			assert.deepEqual(oFloatFormat.parse("1234e+1"), 12340, "parse 1234e+1");
			assert.deepEqual(oFloatFormat.parse("1.234,56e+0"), 1234.56, "parse 1.234,56e+0");
			assert.deepEqual(oFloatFormat.parse("1.234,56e+1"), 12345.6, "parse 1.234,56e+1");

			// not tolerated, because single separator with wrong grouping base size (assumingly a decimal separator)
			assert.deepEqual(oFloatFormat.parse("1.23"), NaN, "Parse '1.23'");
			assert.deepEqual(oFloatFormat.parse("1.2345"), NaN, "Parse '1.2345'");

			// wrong grouping
			if (oOptions.strictGroupingValidation) {
				assert.deepEqual(oFloatFormat.parse("1.23.45"), NaN, "Parse '1.23.45'");
				assert.deepEqual(oFloatFormat.parse("1.23.456"), NaN, "Parse '1.23.456'");
				assert.deepEqual(oFloatFormat.parse("1.234.56"), NaN, "Parse '1.234.56'");
				assert.deepEqual(oFloatFormat.parse("1.2.3.4"), NaN, "Parse '1.2.3.4'");
				assert.deepEqual(oFloatFormat.parse("1.2.3"), NaN, "Parse '1.2.3'");

				assert.deepEqual(oFloatFormat.parse("12.34.56.7.891"), NaN, "Parse '12.34.56.7.891'");
				assert.deepEqual(oFloatFormat.parse("1234.56.7.891"), NaN, "Parse '1234.56.7.891'");
				assert.deepEqual(oFloatFormat.parse("1.23.4.567.891"), NaN, "Parse '1.23.4.567.891'");
				assert.deepEqual(oFloatFormat.parse("1 234.567 89.1"), NaN, "Parse '1 234.567 89.1'");

				assert.deepEqual(oFloatFormat.parse("1.23,45"), NaN, "Parse '1.23,45'");
				assert.deepEqual(oFloatFormat.parse("1.23.45,67"), NaN, "Parse '1.23.45,67'");
				assert.deepEqual(oFloatFormat.parse("1.23.456,78"), NaN, "Parse '1.23.456,78'");
				assert.deepEqual(oFloatFormat.parse("1.234.56,78"), NaN, "Parse '1.234.56,78'");
				assert.deepEqual(oFloatFormat.parse("1.2345,67"), NaN, "Parse '1.2345,67'");
			} else {
				// tolerated, because of multiple grouping separators
				assert.deepEqual(oFloatFormat.parse("1.23.45"), 12345, "Parse '1.23.45'");
				assert.deepEqual(oFloatFormat.parse("1.23.456"), 123456, "Parse '1.23.456'");
				assert.deepEqual(oFloatFormat.parse("1.234.56"), 123456, "Parse '1.234.56'");
				assert.deepEqual(oFloatFormat.parse("1.2.3.4"), 1234, "Parse '1.2.3.4'");
				assert.deepEqual(oFloatFormat.parse("1.2.3"), 123, "Parse '1.2.3'");

				// expectation 1.234.567.891
				assert.deepEqual(oFloatFormat.parse("12.34.56.7.891"), 1234567891, "Parse '12.34.56.7.891'");
				assert.deepEqual(oFloatFormat.parse("1234.56.7.891"), 1234567891, "Parse '1234.56.7.891'");
				assert.deepEqual(oFloatFormat.parse("1.23.4.567.891"), 1234567891, "Parse '1.23.4.567.891'");
				assert.deepEqual(oFloatFormat.parse("1 234.567 89.1"), 1234567891, "Parse '1 234.567 89.1'");

				// tolerated, despite wrong grouping
				assert.deepEqual(oFloatFormat.parse("1.23,45"), 123.45, "Parse '1.23,45'");
				assert.deepEqual(oFloatFormat.parse("1.23.45,67"), 12345.67, "Parse '1.23.45,67'");
				assert.deepEqual(oFloatFormat.parse("1.23.456,78"), 123456.78, "Parse '1.23.456,78'");
				assert.deepEqual(oFloatFormat.parse("1.234.56,78"), 123456.78, "Parse '1.234.56,78'");
				assert.deepEqual(oFloatFormat.parse("1.2345,67"), 12345.67, "Parse '1.2345,67'");
			}

			// right grouping
			// One grouping separator is present, at least one is missing and no decimal separator is present.
			assert.deepEqual(oFloatFormat.parse("1 234.234 567"), NaN, "Parse '1234.234567'");
			assert.deepEqual(oFloatFormat.parse("1.234 234 567"), NaN, "Parse '1.234234567'");

			// 2 grouping separators are present, the one at the most right place is missing
			assert.deepEqual(oFloatFormat.parse("1.234.234 567"), 1234234567, "Parse '1.234234567'");

			// invalid position for grouping separator
			assert.deepEqual(oFloatFormat.parse("-.234.567"), NaN, "Parse '-.234.567'");
			// grouping separator missing, gut the most right one is at the correct position
			assert.deepEqual(oFloatFormat.parse("1234234.567"), 1234234567, "Parse '1234234.567'");
			assert.deepEqual(oFloatFormat.parse("1234.567"), 1234567, "Parse '1234.567'");

			// not tolerated, because single separator with wrong grouping base size (assumingly a decimal separator)
			assert.deepEqual(oFloatFormat.parse("1 23.4567 891"), NaN, "Parse '1 23.4567 891'");
			assert.deepEqual(oFloatFormat.parse("1 2.34567 891"), NaN, "Parse '1 2.34567 891'");
			assert.deepEqual(oFloatFormat.parse("1 23456.7 891"), NaN, "Parse '1 23456.7 891'");

			// invalid mix of decimal and grouping separators
			assert.deepEqual(oFloatFormat.parse("5,001.234,56"), NaN, "Parse '5,001.234,56'");

			// invalid reversal of decimal and grouping separator
			assert.deepEqual(oFloatFormat.parse("5,001.234"), NaN, "Parse '5,001.234'");

			// leading zeros
			assert.deepEqual(oFloatFormat.parse(".345"), NaN, "Parse '.345'");
			assert.deepEqual(oFloatFormat.parse("-.345"), NaN, "Parse '-.345'");
			assert.deepEqual(oFloatFormat.parse("0.345"), NaN, "Parse '0.345'");
			assert.deepEqual(oFloatFormat.parse("-0.345"), NaN, "Parse '-0.345'");
		});

		//*********************************************************************************************
		QUnit.test("Float groupingEnabled=false (de-DE) with strictGroupingValidation=" + oOptions.strictGroupingValidation,
				function (assert) {
			var oLocale = new Locale("de-DE");
			var oFloatFormat = NumberFormat.getFloatInstance(Object.assign({groupingEnabled: false}, oOptions), oLocale);

			// wrong grouping
			if (oOptions.strictGroupingValidation) {
				assert.deepEqual(oFloatFormat.parse("1.2.3"), NaN, "Parse '1.2.3'");
			} else {
				// tolerated, because of multiple grouping separators
				assert.deepEqual(oFloatFormat.parse("1.2.3"), 123, "Parse '1.2.3'");
			}
		});

		//*********************************************************************************************
		QUnit.test("Float with style=long (de-DE) with strictGroupingValidation=" + oOptions.strictGroupingValidation,
				function (assert) {
			var oLocale = new Locale("de-DE");
			var oFloatFormat = NumberFormat.getFloatInstance(Object.assign({style: "long"}, oOptions), oLocale);

			// format
			assert.deepEqual(oFloatFormat.format(1200), "1,2 Tausend", "Format to '1,2 Tausend'");
			assert.deepEqual(oFloatFormat.format(1200000), "1,2 Millionen", "Format to '1,2 Millionen'");

			// valid numbers
			assert.deepEqual(oFloatFormat.parse("1234 Tausend"), 1234000, "Parse '1234 Tausend'");

			// spacing/plus sign
			assert.deepEqual(oFloatFormat.parse("+1,2 Tausend"), 1200, "Parse '+1,2 Tausend'");
			assert.deepEqual(oFloatFormat.parse("1.234 Tausend"), 1234000, "Parse '1.234 Tausend'");
			assert.deepEqual(oFloatFormat.parse("+1.234 Tausend"), 1234000, "Parse '+1.234 Tausend'");
			assert.deepEqual(oFloatFormat.parse("1. 234 Tausend"), 1234000, "Parse '1. 234 Tausend'");
			assert.deepEqual(oFloatFormat.parse("1 .234 Tausend"), 1234000, "Parse '1 .234 Tausend'");
			assert.deepEqual(oFloatFormat.parse("+1 .234 Tausend"), 1234000, "Parse '+1 .234 Tausend'");

			// not tolerated, because single separator with wrong grouping base size (assumingly a decimal separator)
			assert.deepEqual(oFloatFormat.parse("1.2 Tausend"), NaN, "Parse '1.2 Tausend'");
			assert.deepEqual(oFloatFormat.parse("1.23 Tausend"), NaN, "Parse '1.23 Tausend'");
			assert.deepEqual(oFloatFormat.parse("1.2345 Tausend"), NaN, "Parse '1.2345 Tausend'");
		});

		//*********************************************************************************************
		QUnit.test("Float with parseAsString=true (de-DE) with strictGroupingValidation="
				+ oOptions.strictGroupingValidation, function (assert) {
			var oLocale = new Locale("de-DE");
			var oFloatFormat = NumberFormat.getFloatInstance(Object.assign({parseAsString: true}, oOptions), oLocale);
			// format
			assert.deepEqual(oFloatFormat.format(-12345.67), "-12.345,67", "Format to '-12.345,67'");

			// leading zeros
			assert.deepEqual(oFloatFormat.parse("-01"),"-1", "can parse -01");
			assert.deepEqual(oFloatFormat.parse("01"), "1", "can parse 01");
			assert.deepEqual(oFloatFormat.parse("-01,2"),"-1.2", "can parse -01,2");
			assert.deepEqual(oFloatFormat.parse("01,2"), "1.2", "can parse 01,2");
			assert.deepEqual(oFloatFormat.parse("-00010001,2"),"-10001.2", "can parse -000001,2");
			assert.deepEqual(oFloatFormat.parse("00010001,2"), "10001.2", "can parse 000001,2");
			assert.deepEqual(oFloatFormat.parse("00012.345,67"), "12345.67", "can parse '00012.345,67'");
			assert.deepEqual(oFloatFormat.parse("-00012.345,67"), "-12345.67", "can parse -00012,345.67");

			// not tolerated, because single separator with wrong grouping base size (assumingly a decimal separator)
			assert.deepEqual(oFloatFormat.parse("-01.2"), NaN, "Parse '-01.2'");
			assert.deepEqual(oFloatFormat.parse("-01.23"), NaN, "Parse '-01.23'");
			assert.deepEqual(oFloatFormat.parse("-01.2345"), NaN, "Parse '-01.2345'");
		});

		//*********************************************************************************************
		QUnit.test("Float (en-GB) with strictGroupingValidation=" + oOptions.strictGroupingValidation, function (assert) {
			var oLocale = new Locale("en-GB");
			var oFloatFormat = NumberFormat.getFloatInstance(oOptions, oLocale);

			// format
			assert.deepEqual(oFloatFormat.format(1234), "1,234", "Format to '1,234'");

			// valid numbers
			assert.deepEqual(oFloatFormat.parse("1,234"), 1234, "Parse '1,234'");
			assert.deepEqual(oFloatFormat.parse("1,234,567"), 1234567, "Parse '1,234,567'");
			assert.deepEqual(oFloatFormat.parse("1,234.56"), 1234.56, "Parse '1,234.56'");
			assert.deepEqual(oFloatFormat.parse("1,234,567.89"), 1234567.89, "Parse '1,234,567.89'");

			// scientific
			assert.deepEqual(oFloatFormat.parse("1,234e+0"), 1234, "parse 1.234e+0");
			assert.deepEqual(oFloatFormat.parse("1,234e+1"), 12340, "parse 1.234e+1");
			assert.deepEqual(oFloatFormat.parse("1234e+0"), 1234, "parse 1234e+0");
			assert.deepEqual(oFloatFormat.parse("1234e+1"), 12340, "parse 1234e+1");
			assert.deepEqual(oFloatFormat.parse("1,234.56e+0"), 1234.56, "parse 1.234,56e+0");
			assert.deepEqual(oFloatFormat.parse("1,234.56e+1"), 12345.6, "parse 1.234,56e+1");
			assert.deepEqual(oFloatFormat.parse("1234E+1"), 12340, "parse 1234E+1");
			assert.deepEqual(oFloatFormat.parse("1,234E+0"), 1234, "parse 1.234E+0");
			assert.deepEqual(oFloatFormat.parse("1,234.56E+0"), 1234.56, "parse 1.234,56E+0");
			assert.deepEqual(oFloatFormat.parse("1,234.56E+1"), 12345.6, "parse 1.234,56E+1");

			// spacing/plus sign
			assert.deepEqual(oFloatFormat.parse("1, 234"), 1234, "Parse '1, 234'");
			assert.deepEqual(oFloatFormat.parse("1 ,234"), 1234, "Parse '1 ,234'");
			assert.deepEqual(oFloatFormat.parse("+1 ,234"), 1234, "Parse '+1 ,234'");
			assert.deepEqual(oFloatFormat.parse("+1,234"), 1234, "Parse '+1,234'");
			assert.deepEqual(oFloatFormat.parse("+1,234.56"), 1234.56, "Parse '+1,234.56'");

			// not tolerated, because single separator with wrong grouping base size (assumingly a decimal separator)
			assert.deepEqual(oFloatFormat.parse("1,23"), NaN, "Parse '1,23'");
			assert.deepEqual(oFloatFormat.parse("1,2345"), NaN, "Parse '1,2345'");

			// wrong grouping
			if (oOptions.strictGroupingValidation) {
				assert.deepEqual(oFloatFormat.parse("1,23,45"), NaN, "Parse '1,23,45'");
				assert.deepEqual(oFloatFormat.parse("1,23,456"), NaN, "Parse '1,23,456'");
				assert.deepEqual(oFloatFormat.parse("1,234,56"), NaN, "Parse '1,234,56'");

				assert.deepEqual(oFloatFormat.parse("1,23.45"), NaN, "Parse '1,23.45'");
				assert.deepEqual(oFloatFormat.parse("1,23,45.67"), NaN, "Parse '1,23,45.67'");
				assert.deepEqual(oFloatFormat.parse("1,23,456.78"), NaN, "Parse '1,23,456.78'");
				assert.deepEqual(oFloatFormat.parse("1,234,56.78"), NaN, "Parse '1,234,56.78'");
				assert.deepEqual(oFloatFormat.parse("1,2345.67"), NaN, "Parse '1,2345.67'");
			} else {
				// tolerated, because of multiple grouping separators
				assert.deepEqual(oFloatFormat.parse("1,23,45"), 12345, "Parse '1,23,45'");
				assert.deepEqual(oFloatFormat.parse("1,23,456"), 123456, "Parse '1,23,456'");
				assert.deepEqual(oFloatFormat.parse("1,234,56"), 123456, "Parse '1,234,56'");

				// tolerated, because decimal separator is present
				assert.deepEqual(oFloatFormat.parse("1,23.45"), 123.45, "Parse '1,23.45'");
				assert.deepEqual(oFloatFormat.parse("1,23,45.67"), 12345.67, "Parse '1,23,45.67'");
				assert.deepEqual(oFloatFormat.parse("1,23,456.78"), 123456.78, "Parse '1,23,456.78'");
				assert.deepEqual(oFloatFormat.parse("1,234,56.78"), 123456.78, "Parse '1,234,56.78'");
				assert.deepEqual(oFloatFormat.parse("1,2345.67"), 12345.67, "Parse '1,2345.67'");
			}

			// invalid mix of decimal and grouping separators
			assert.deepEqual(oFloatFormat.parse("5.001,234.56"), NaN, "Parse '5.001,234.56'");

			// invalid reversal of decimal and grouping separator
			assert.deepEqual(oFloatFormat.parse("5.001,234"), NaN, "Parse '5.001,234'");
		});

		//*********************************************************************************************
		QUnit.test("Float with style=long (en-GB) with strictGroupingValidation=" + oOptions.strictGroupingValidation,
				function (assert) {
			var oLocale = new Locale("en-GB");
			var oFloatFormat = NumberFormat.getFloatInstance(Object.assign({style: "long"}, oOptions), oLocale);

			// format with style long, to see how the default formatted string looks like which serves as input for parse
			// note that, unless the maximum unit is used, it is not possible to have a formatted string containing grouping
			// separators.
			assert.deepEqual(oFloatFormat.format(1200), "1.2 thousand", "Format to '1.2 thousand'");
			assert.deepEqual(oFloatFormat.format(1200000), "1.2 million", "Format to '1.2 million'");
			assert.deepEqual(oFloatFormat.format(1.2e+12), "1.2 trillion", "Format to '1.2 trillion'");
			assert.deepEqual(oFloatFormat.format(1200e+12), "1,200 trillion", "Format to '1,200 trillion'");

			// valid numbers
			assert.deepEqual(oFloatFormat.parse("1,200 trillion"), 1200e+12, "Parse '1,200 trillion'");
			assert.deepEqual(oFloatFormat.parse("1,234 trillion"), 1234e+12, "Parse '1,234 trillion'");
			assert.deepEqual(oFloatFormat.parse("1234 trillion"), 1234e+12, "Parse '1234 trillion'");

			// spacing/plus sign
			assert.deepEqual(oFloatFormat.parse("1, 234 trillion"), 1234e+12, "Parse '1, 234 trillion'");
			assert.deepEqual(oFloatFormat.parse("1 ,234 trillion"), 1234e+12, "Parse '1 ,234 trillion'");
			assert.deepEqual(oFloatFormat.parse("+1 ,234 trillion"), 1234e+12, "Parse '+1 ,234 trillion'");
			assert.deepEqual(oFloatFormat.parse("+1,234 trillion"), 1234e+12, "Parse '+1,234 trillion'");
			assert.deepEqual(oFloatFormat.parse("+1.2 trillion"), 1.2e+12, "Parse '+1.2 trillion'");

			// not tolerated, because single separator with wrong grouping base size (assumingly a decimal separator)
			assert.deepEqual(oFloatFormat.parse("1,2 trillion"), NaN, "Parse '1,2 trillion'");
			assert.deepEqual(oFloatFormat.parse("1,23 trillion"), NaN, "Parse '1,23 trillion'");
			assert.deepEqual(oFloatFormat.parse("1,2345 trillion"), NaN, "Parse '1,2345 trillion'");
		});

		//*********************************************************************************************
		QUnit.test("Float with parseAsString=true (en-GB) with strictGroupingValidation="
				+ oOptions.strictGroupingValidation, function (assert) {
			var oLocale = new Locale("en-GB");
			var oFloatFormat = NumberFormat.getFloatInstance(Object.assign({parseAsString: true}, oOptions), oLocale);

			// format
			assert.deepEqual(oFloatFormat.format(-12345.67), "-12,345.67", "Format to '-12,345.67'");

			// leading zeros
			assert.deepEqual(oFloatFormat.parse("-01"),"-1", "can parse -01");
			assert.deepEqual(oFloatFormat.parse("01"), "1", "can parse 01");
			assert.deepEqual(oFloatFormat.parse("-01.2"),"-1.2", "can parse -01,2");
			assert.deepEqual(oFloatFormat.parse("01.2"), "1.2", "can parse 01,2");
			assert.deepEqual(oFloatFormat.parse("-00010001.2"),"-10001.2", "can parse -000001,2");
			assert.deepEqual(oFloatFormat.parse("00010001.2"), "10001.2", "can parse 000001,2");
			assert.deepEqual(oFloatFormat.parse("00012,345.67"), "12345.67", "can parse '00012,345.67'");
			assert.deepEqual(oFloatFormat.parse("-00012,345.67"), "-12345.67", "can parse '-00012,345.67'");

			// not tolerated, because single separator with wrong grouping base size (assumingly a decimal separator)
			assert.deepEqual(oFloatFormat.parse("-01,2"), NaN, "Parse '-01,2'");
			assert.deepEqual(oFloatFormat.parse("-01,23"), NaN, "Parse '-01,23'");
			assert.deepEqual(oFloatFormat.parse("-01,2345"), NaN, "Parse '-01,2345'");
		});

		//*********************************************************************************************
		QUnit.test("Special cases Float with strictGroupingValidation=" + oOptions.strictGroupingValidation,
				function (assert) {
			var oFloatFormat = NumberFormat.getFloatInstance(oOptions, new Locale("de-DE"));
			assert.deepEqual(oFloatFormat.parse("1.234.567"), 1234567, "Parse '1.234.567'");

			// tolerated, as single separator with grouping base size (assumingly a grouping separator)
			assert.deepEqual(oFloatFormat.parse("1234.567"), 1234567, "Parse '1234.567'");

			// invalid syntax
			assert.deepEqual(oFloatFormat.parse("123,456,789.21"), NaN, "Parse '123,456,789.21'");

			// tolerated, as single separator with grouping base size (assumingly a grouping separator)
			assert.deepEqual(oFloatFormat.parse("1111.111"), 1111111, "Parse '1111.111'");
			assert.deepEqual(oFloatFormat.parse("111.111"), 111111, "Parse '111.111'");

			// wrong grouping
			if (oOptions.strictGroupingValidation) {
				assert.deepEqual(oFloatFormat.parse("1.."), NaN, "Parse '1..'");
				assert.deepEqual(oFloatFormat.parse("1..2"), NaN, "Parse '1..2'");
				assert.deepEqual(oFloatFormat.parse("1..2.."), NaN, "Parse '1..2..'");
				assert.deepEqual(oFloatFormat.parse("1..2..3"), NaN, "Parse '1..2..3'");
				assert.deepEqual(oFloatFormat.parse("1.11.11...11"), NaN, "Parse '1.11.11...11'");
				assert.deepEqual(oFloatFormat.parse("1.11.11.11"), NaN, "Parse '1.11.11.11'");
				assert.deepEqual(oFloatFormat.parse("1.1111.11"), NaN, "Parse '1.1111.11'");
			} else {
				// tolerated, because of multiple grouping separators
				assert.deepEqual(oFloatFormat.parse("1.."), 1, "Parse '1..'");
				assert.deepEqual(oFloatFormat.parse("1..2"), 12, "Parse '1..2'");
				assert.deepEqual(oFloatFormat.parse("1..2.."), 12, "Parse '1..2..'");
				assert.deepEqual(oFloatFormat.parse("1..2..3"), 123, "Parse '1..2..3'");
				assert.deepEqual(oFloatFormat.parse("1.11.11...11"), 1111111, "Parse '1.11.11...11'");
				assert.deepEqual(oFloatFormat.parse("1.11.11.11"), 1111111, "Parse '1.11.11.11'");
				assert.deepEqual(oFloatFormat.parse("1.1111.11"), 1111111, "Parse '1.1111.11'");
			}

			assert.deepEqual(oFloatFormat.parse("1111.111.111"), 1111111111, "Parse '1111.111.111'");
			assert.deepEqual(oFloatFormat.parse("1.111.111111"), 1111111111, "Parse '1.111.111111'");

			// not tolerated, because invalid number syntax (in combination with grouping separator)
			assert.deepEqual(oFloatFormat.parse(".0."), NaN, "Parse '.0.'");
			assert.deepEqual(oFloatFormat.parse("."), NaN, "Parse '.'");
			assert.deepEqual(oFloatFormat.parse("..1"), NaN, "Parse '..1'");
			assert.deepEqual(oFloatFormat.parse("0."), NaN, "Parse '0.'");
			assert.deepEqual(oFloatFormat.parse(".0"), NaN, "Parse '.0'");
			assert.deepEqual(oFloatFormat.parse("0.."), NaN, "Parse '0..'");
			assert.deepEqual(oFloatFormat.parse("0.123."), NaN, "Parse '0.123.'");
			assert.deepEqual(oFloatFormat.parse("0.123"), NaN, "Parse '0.123'");
			assert.deepEqual(oFloatFormat.parse("-.123"), NaN, "Parse '-.123'");
			assert.deepEqual(oFloatFormat.parse(".123"), NaN, "Parse '.123'");
			assert.deepEqual(oFloatFormat.parse("123."), NaN, "Parse '123.'");

			// not tolerated, because single separator with wrong grouping base size (assumingly a decimal separator)
			assert.deepEqual(oFloatFormat.parse("1."), NaN, "Parse '1.'");
			assert.deepEqual(oFloatFormat.parse("11."), NaN, "Parse '11.'");
			assert.deepEqual(oFloatFormat.parse("1.1"), NaN, "Parse '1.1'");
			assert.deepEqual(oFloatFormat.parse("11.11"), NaN, "Parse '11.11'");
			assert.deepEqual(oFloatFormat.parse("111.11"), NaN, "Parse '111.11'");
			assert.deepEqual(oFloatFormat.parse("111.1111"), NaN, "Parse '111.1111'");

			// tolerated, despite incomplete grouping
			assert.deepEqual(oFloatFormat.parse("1111.111,11"), 1111111.11, "Parse '1111.111,11'");

			// space characters are allowed by default!!
			assert.deepEqual(oFloatFormat.parse("12\xa03\xa04\xa0567"), 1234567, "Parse '12\xa03\xa04\xa0567'");
			assert.deepEqual(oFloatFormat.parse("123456\u202F7"), 1234567, "Parse '123456\u202F7'");
			assert.deepEqual(oFloatFormat.parse("12 3 4 567"), 1234567, "Parse '12 3 4 567'");
			assert.deepEqual(oFloatFormat.parse(" 12 3 4 567 "), 1234567, "Parse ' 12 3 4 567 '");
			assert.deepEqual(oFloatFormat.parse(" 1234567 "), 1234567, "Parse ' 1234567 '");

			// empty custom groupingSeparator (not officially supported)
			oFloatFormat = NumberFormat.getFloatInstance(Object.assign({groupingSeparator: ""}, oOptions),
				new Locale("de-DE"));
			assert.deepEqual(oFloatFormat.parse("1234567"), 1234567, "Parse '1234567'");
			assert.deepEqual(oFloatFormat.parse("1234567,89"), 1234567.89, "Parse '1234567,89'");
			assert.deepEqual(oFloatFormat.parse("123.456"), NaN, "Parse '123.456'");

			// custom groupingSeparator is the same as the decimal separator (not officially supported)
			oFloatFormat = NumberFormat.getFloatInstance(
				Object.assign({groupingSeparator: ".", decimalSeparator: "."}, oOptions),
				new Locale("de-DE"));

			this.oLogMock.expects("error")
				.withExactArgs("The grouping and decimal separator both have the same value '.'. They must be different"
					+ " from each other such that values can be parsed correctly.")
				.exactly(3);

			assert.deepEqual(oFloatFormat.parse("1.234.567"), 1234567, "Parse '1.234.567'");
			assert.deepEqual(oFloatFormat.parse("1234.567"), 1234567, "Parse '1234.567'");

			// wrong grouping
			if (oOptions.strictGroupingValidation) {
				assert.deepEqual(oFloatFormat.parse("12.34.567"), NaN, "Parse '12.34.567'");
			} else {
				// tolerated, despite wrong grouping, because of multiple grouping separators
				assert.deepEqual(oFloatFormat.parse("12.34.567"), 1234567, "Parse '12.34.567'");
			}

			// if custom groupingSeparator is a space character, then restrictive validity checks cannot be applied,
			// because all space characters are allowed
			oFloatFormat = NumberFormat.getFloatInstance(Object.assign({groupingSeparator: "\xa0"}, oOptions),
				new Locale("de-DE"));
			assert.deepEqual(oFloatFormat.parse("1\xa0234\xa0567"), 1234567, "Parse '1\xa0234\xa0567'");
			assert.deepEqual(oFloatFormat.parse("1234\xa0567"), 1234567, "Parse '1234\xa0567'");
			assert.deepEqual(oFloatFormat.parse("123456\xa07"), 1234567, "Parse '123456\xa07'");
			assert.deepEqual(oFloatFormat.parse("1 2 3 4 5 6 7"), 1234567, "Parse '1 2 3 4 5 6 7'");

			// \u202F (NNBSP) is default e.g. for French (fr.json)
			oFloatFormat = NumberFormat.getFloatInstance(oOptions, new Locale("fr-FR"));
			assert.deepEqual(oFloatFormat.parse("1\u202F234\u202F567"), 1234567, "Parse '1\u202F234\u202F567'");
			assert.deepEqual(oFloatFormat.parse("1234\u202F567"), 1234567, "Parse '1234\u202F567'");
			assert.deepEqual(oFloatFormat.parse("123456\u202F7"), 1234567, "Parse '123456\u202F7'");
			assert.deepEqual(oFloatFormat.parse("1 2 3 4 5 6 7"), 1234567, "Parse '1 2 3 4 5 6 7'");

			// \xa0 (NBSP) is default e.g. for Finish (fi.json)
			oFloatFormat = NumberFormat.getFloatInstance(oOptions, new Locale("fi"));
			assert.deepEqual(oFloatFormat.parse("1\xa0234\xa0567"), 1234567, "Parse '1\xa0234\xa0567'");
			assert.deepEqual(oFloatFormat.parse("1234\xa0567"), 1234567, "Parse '1234\xa0567'");
			assert.deepEqual(oFloatFormat.parse("123456\xa07"), 1234567, "Parse '123456\xa07'");
			assert.deepEqual(oFloatFormat.parse("1 2 3 4 5 6 7"), 1234567, "Parse '1 2 3 4 5 6 7'");

			// ’ (apostrophe) is default e.g. for Italian Switzerland (it_CH.json)
			oFloatFormat = NumberFormat.getFloatInstance(oOptions, new Locale("it_CH"));
			assert.deepEqual(oFloatFormat.parse("1’234’567"), 1234567, "Parse '1’234’567'");
			assert.deepEqual(oFloatFormat.parse("1234’567.89"), 1234567.89, "Parse '1234’567.89'");
			// tolerated, as single separator with grouping base size (assumingly a grouping separator)
			assert.deepEqual(oFloatFormat.parse("1234’567"), 1234567, "Parse '1234’567'");

			// wrong grouping
			if (oOptions.strictGroupingValidation) {
				assert.deepEqual(oFloatFormat.parse("1’23’45’67"), NaN, "Parse '1’23’45’67'");
			} else {
				// tolerated, because of multiple grouping separators
				assert.deepEqual(oFloatFormat.parse("1’23’45’67"), 1234567, "Parse '1’23’45’67'");
			}

			// custom groupingSize
			oFloatFormat = NumberFormat.getFloatInstance(Object.assign({groupingSize: 4}, oOptions), new Locale("de-DE"));
			assert.deepEqual(oFloatFormat.parse("123.4567"), 1234567, "Parse '123.4567'");

			// wrong grouping
			if (oOptions.strictGroupingValidation) {
				assert.deepEqual(oFloatFormat.parse("1.234.567"), NaN, "Parse '1.234.567'");
			} else {
				// tolerated, because of multiple grouping separators
				assert.deepEqual(oFloatFormat.parse("1.234.567"), 1234567, "Parse '1.234.567'");
			}
			assert.deepEqual(oFloatFormat.parse("1234.567"), NaN, "Parse '1234.567'");

			// custom plus/minusSign
			oFloatFormat = NumberFormat.getFloatInstance(Object.assign({
				plusSign: ":",
				minusSign: "_"
			}, oOptions), new Locale("de-DE"));
			assert.deepEqual(oFloatFormat.parse(":1.234.567"), 1234567, "Parse ':1.234.567'");
			assert.deepEqual(oFloatFormat.parse("_1.234.567"), -1234567, "Parse '_1.234.567'");

			// tolerated, as single separator with grouping base size (assumingly a grouping separator)
			assert.deepEqual(oFloatFormat.parse(":1234.567"), 1234567, "Parse ':1234.567'");
			assert.deepEqual(oFloatFormat.parse("_1234.567"), -1234567, "Parse '_1234.567'");

			// right grouping, exactly one is present but the one at the most right place is missing
			assert.deepEqual(oFloatFormat.parse(":1.234 567"), NaN, "Parse ':1.234567'");
			assert.deepEqual(oFloatFormat.parse("_1.234 567"), NaN, "Parse '_1.234567'");
		});

		//*********************************************************************************************
		QUnit.test("Special cases Unit with strictGroupingValidation=" + oOptions.strictGroupingValidation,
				function (assert) {
			// en locale
			var oUnitFormat = NumberFormat.getUnitInstance(oOptions, new Locale("en"));

			assert.strictEqual(oUnitFormat.format(1234567.89, "volume-gallon-imperial"), "1,234,567.89 gal Imp.",
				"Format to '1,234,567.89 gal Imp.'");

			// formatted
			assert.deepEqual(oUnitFormat.parse("1,234,567.89 gal Imp."), [1234567.89, "volume-gallon-imperial"],
				"Parse '1,234,567.89 gal Imp.'");

			// tolerated, as single separator with grouping base size (assumingly a grouping separator)
			assert.deepEqual(oUnitFormat.parse("1234,567 gal Imp."), [1234567, "volume-gallon-imperial"],
				"Parse '1234,567 gal Imp.'");

			// not tolerated, because single separator with wrong grouping base size (assumingly a decimal separator)
			assert.deepEqual(oUnitFormat.parse("123,4567 gal Imp."), null, "Parse '123,4567 gal Imp.'");

			assert.deepEqual(oUnitFormat.parse("1234567.89 gal Imp."), [1234567.89, "volume-gallon-imperial"],
				"Parse '1234567.89 gal Imp.'");
			assert.deepEqual(oUnitFormat.parse("1234,567.89 gal Imp."), [1234567.89, "volume-gallon-imperial"],
				"Parse '1234,567.89 gal Imp.'");

			// de locale
			oUnitFormat = NumberFormat.getUnitInstance(oOptions, new Locale("de"));

			assert.strictEqual(oUnitFormat.format(1234567.89, "volume-gallon-imperial"), "1.234.567,89 Imp. gal",
				"Format to '1.234.567,89 Imp. gal'");

			// formatted
			assert.deepEqual(oUnitFormat.parse("1.234.567,89 Imp. gal"), [1234567.89, "volume-gallon-imperial"],
				"Parse '1.234.567,89 Imp. gal'");

			// tolerated, as single separator with grouping base size (assumingly a grouping separator)
			assert.deepEqual(oUnitFormat.parse("1234.567 Imp. gal"), [1234567, "volume-gallon-imperial"],
				"Parse '1234.567 Imp. gal'");

			// not tolerated, because single separator with wrong grouping base size (assumingly a decimal separator)
			assert.deepEqual(oUnitFormat.parse("123.4567 Imp. gal"), null, "Parse '123.4567 Imp. gal'");

			assert.deepEqual(oUnitFormat.parse("1234567,89 Imp. gal"), [1234567.89, "volume-gallon-imperial"],
				"Parse '1234567,89 Imp. gal'");
			assert.deepEqual(oUnitFormat.parse("1234.567,89 Imp. gal"), [1234567.89, "volume-gallon-imperial"],
				"Parse '1234.567,89 Imp. gal'");

			// ar (RTL)
			oUnitFormat = NumberFormat.getUnitInstance(oOptions, new Locale("ar"));

			assert.strictEqual(oUnitFormat.format(1234567.89, "volume-gallon-imperial"), "1,234,567.89 غالون إمبراطوري",
				"Format to '1,234,567.89 غالون إمبراطوري'");
			assert.strictEqual(oUnitFormat.format(1234567.89, "volume-fluid-ounce-imperial"),
				"1,234,567.89 أونصة سائلة إمبراطورية", "Format to '1,234,567.89 أونصة سائلة إمبراطورية'");

			// formatted
			assert.deepEqual(oUnitFormat.parse("1,234,567.89 غالون إمبراطوري"), [1234567.89, "volume-gallon-imperial"],
				"Parse '1,234,567.89 غالون إمبراطوري'");
			assert.deepEqual(oUnitFormat.parse("1,234,567.89 أونصة سائلة إمبراطورية"),
				[1234567.89, "volume-fluid-ounce-imperial"], "Parse '1,234,567.89 أونصة سائلة إمبراطورية'");

			// tolerated, as single separator with grouping base size (assumingly a grouping separator)
			assert.deepEqual(oUnitFormat.parse("1234,567 غالون إمبراطوري"), [1234567, "volume-gallon-imperial"],
				"Parse '1234,567 غالون إمبراطوري'");
			assert.deepEqual(oUnitFormat.parse("1234,567 أونصة سائلة إمبراطورية"),
				[1234567, "volume-fluid-ounce-imperial"], "Parse '1234,567 أونصة سائلة إمبراطورية'");

			// not tolerated, because single separator with wrong grouping base size (assumingly a decimal separator)
			assert.deepEqual(oUnitFormat.parse("123,4567 غالون إمبراطوري"), null, "Parse '123,4567 غالون إمبراطوري'");
			assert.deepEqual(oUnitFormat.parse("123,4567 أونصة سائلة إمبراطورية"), null,
				"Parse '123,4567 أونصة سائلة إمبراطورية'");

			assert.deepEqual(oUnitFormat.parse("1234567.89 غالون إمبراطوري"), [1234567.89, "volume-gallon-imperial"],
				"Parse '1234567.89 غالون إمبراطوري'");
			assert.deepEqual(oUnitFormat.parse("1234567.89 أونصة سائلة إمبراطورية"),
				[1234567.89, "volume-fluid-ounce-imperial"], "Parse '1234567.89 أونصة سائلة إمبراطورية'");
			assert.deepEqual(oUnitFormat.parse("1234,567.89 غالون إمبراطوري"), [1234567.89, "volume-gallon-imperial"],
				"Parse '1234,567.89 غالون إمبراطوري'");
			assert.deepEqual(oUnitFormat.parse("1234,567.89 أونصة سائلة إمبراطورية"),
				[1234567.89, "volume-fluid-ounce-imperial"], "Parse '1234,567.89 أونصة سائلة إمبراطورية'");
		});

		//*********************************************************************************************
		QUnit.test("Special cases Unit style=short with strictGroupingValidation=" + oOptions.strictGroupingValidation,
				function (assert) {
			// en locale
			var oUnitFormat = NumberFormat.getUnitInstance(Object.assign({style: "short"}, oOptions), new Locale("en"));

			assert.strictEqual(oUnitFormat.format(1.2e+12, "volume-gallon-imperial"), "1.2T gal Imp.",
				"Format to '1.2T gal Imp.'");
			assert.strictEqual(oUnitFormat.format(1234567e+12, "volume-gallon-imperial"), "1,234,567T gal Imp.",
				"Format to '1,234,567T gal Imp.'");

			// formatted
			assert.deepEqual(oUnitFormat.parse("1.2T gal Imp."), [1.2e+12, "volume-gallon-imperial"],
				"Parse '1.2T gal Imp.'");
			assert.deepEqual(oUnitFormat.parse("1,234,567T gal Imp."), [1234567e+12, "volume-gallon-imperial"],
				"Parse '1,234,567T gal Imp.'");

			// tolerated, as single separator with grouping base size (assumingly a grouping separator)
			assert.deepEqual(oUnitFormat.parse("1234,567T gal Imp."), [1234567e+12, "volume-gallon-imperial"],
				"Parse '1234,567T gal Imp.'");

			assert.deepEqual(oUnitFormat.parse("123,4567T gal Imp."), null, "Parse '123,4567T gal Imp.'");
			assert.deepEqual(oUnitFormat.parse("1234567T gal Imp."), [1234567e+12, "volume-gallon-imperial"],
				"Parse '1234567T gal Imp.'");

			// de locale
			oUnitFormat = NumberFormat.getUnitInstance(Object.assign({style: "short"}, oOptions), new Locale("de"));

			assert.strictEqual(oUnitFormat.format(1.2e+12, "volume-gallon-imperial"), "1,2\xa0Bio. Imp. gal",
				"Format to '1,2\xa0Bio. Imp. gal'");
			assert.strictEqual(oUnitFormat.format(1234567e+12, "volume-gallon-imperial"), "1.234.567\xa0Bio. Imp. gal",
				"Format to '1.234.567\xa0Bio. Imp. gal'");

			// formatted
			assert.deepEqual(oUnitFormat.parse("1,2\xa0Bio. Imp. gal"), [1.2e+12, "volume-gallon-imperial"],
				"Parse '1,2\xa0Bio. Imp. gal'");
			assert.deepEqual(oUnitFormat.parse("1.234.567\xa0Bio. Imp. gal"), [1234567e+12, "volume-gallon-imperial"],
				"Parse '1.234.567\xa0Bio. Imp. gal'");

			// tolerated, as single separator with grouping base size (assumingly a grouping separator)
			assert.deepEqual(oUnitFormat.parse("1234.567\xa0Bio. Imp. gal"), [1234567e+12, "volume-gallon-imperial"],
				"Parse '1234.567\xa0Bio. Imp. gal'");

			// not tolerated, because single separator with wrong grouping base size (assumingly a decimal separator)
			assert.deepEqual(oUnitFormat.parse("123.4567\xa0Bio. Imp. gal"), null, "Parse '123.4567\xa0Bio. Imp. gal'");

			assert.deepEqual(oUnitFormat.parse("1234567\xa0Bio. Imp. gal"), [1234567e+12, "volume-gallon-imperial"],
				"Parse '1234567\xa0Bio. Imp. gal'");

			// ar (RTL)
			oUnitFormat = NumberFormat.getUnitInstance(Object.assign({style: "short"}, oOptions), new Locale("ar"));

			assert.strictEqual(oUnitFormat.format(1.2e+12, "volume-gallon-imperial"), "1.2\xa0ترليون غالون إمبراطوري",
				"Format to '1.2\xa0ترليون غالون إمبراطوري'");
			assert.strictEqual(oUnitFormat.format(1234567e+12, "volume-gallon-imperial"),
				"1,234,567\xa0ترليون غالون إمبراطوري", "Format to '1,234,567\xa0ترليون غالون إمبراطوري'");
			assert.strictEqual(oUnitFormat.format(1.2e+12, "volume-fluid-ounce-imperial"),
				"1.2\xa0ترليون أونصة سائلة إمبراطورية", "Format to '1.2\xa0ترليون أونصة سائلة إمبراطورية'");
			assert.strictEqual(oUnitFormat.format(1234567e+12, "volume-fluid-ounce-imperial"),
				"1,234,567\xa0ترليون أونصة سائلة إمبراطورية",
				"Format to '1,234,567\xa0ترليون أونصة سائلة إمبراطورية'");

			// formatted
			assert.deepEqual(oUnitFormat.parse("1.2\xa0ترليون غالون إمبراطوري"), [1.2e+12, "volume-gallon-imperial"],
				"Parse '1.2\xa0ترليون غالون إمبراطوري'");
			assert.deepEqual(oUnitFormat.parse("1,234,567\xa0ترليون غالون إمبراطوري"),
				[1234567e+12, "volume-gallon-imperial"], "Parse '1,234,567\xa0ترليون غالون إمبراطوري'");
			assert.deepEqual(oUnitFormat.parse("1.2\xa0ترليون أونصة سائلة إمبراطورية"),
				[1.2e+12, "volume-fluid-ounce-imperial"], "Parse '1.2\xa0ترليون أونصة سائلة إمبراطورية'");
			assert.deepEqual(oUnitFormat.parse("1,234,567\xa0ترليون أونصة سائلة إمبراطورية"),
				[1234567e+12, "volume-fluid-ounce-imperial"], "Parse '1,234,567\xa0ترليون أونصة سائلة إمبراطورية'");

			assert.deepEqual(oUnitFormat.parse("1,2\xa0ترليون غالون إمبراطوري"), null,
				"Parse '1,2\xa0ترليون غالون إمبراطوري'");
			assert.deepEqual(oUnitFormat.parse("1,234567\xa0ترليون أونصة سائلة إمبراطورية"), null,
				"Parse '1,234567\xa0ترليون أونصة سائلة إمبراطورية'");

			// tolerated, as single separator with grouping base size (assumingly a grouping separator)
			assert.deepEqual(oUnitFormat.parse("1234,567\xa0ترليون غالون إمبراطوري"),
				[1234567e+12, "volume-gallon-imperial"], "Parse '1234,567\xa0ترليون غالون إمبراطوري'");

			assert.deepEqual(oUnitFormat.parse("1234567\xa0ترليون غالون إمبراطوري"),
				[1234567e+12, "volume-gallon-imperial"], "Parse '1234567\xa0ترليون غالون إمبراطوري'");
			assert.deepEqual(oUnitFormat.parse("1234567\xa0ترليون أونصة سائلة إمبراطورية"),
				[1234567e+12, "volume-fluid-ounce-imperial"], "Parse '1234567\xa0ترليون أونصة سائلة إمبراطورية'");
		});

		//*********************************************************************************************
		QUnit.test("Special cases Unit showNumber/showMeasure with strictGroupingValidation="
				+ oOptions.strictGroupingValidation, function (assert) {
			// showMeasure: true
			var oUnitFormat = NumberFormat.getUnitInstance(Object.assign({showNumber: false}, oOptions), new Locale("en"));

			// format
			assert.strictEqual(oUnitFormat.format(1234567.89, "volume-gallon-imperial"), "gal Imp.",
				"Format to 'gal Imp.'");

			// parse
			assert.deepEqual(oUnitFormat.parse("gal Imp."), [undefined, "volume-gallon-imperial"], "Parse 'gal Imp.'");
			assert.deepEqual(oUnitFormat.parse("1,234,567.89 gal Imp."), null, "Parse '1,234,567.89 gal Imp.'");

			// showMeasure: false
			oUnitFormat = NumberFormat.getUnitInstance(Object.assign({showMeasure: false}, oOptions), new Locale("en"));

			// format
			assert.strictEqual(oUnitFormat.format(1234567.89, "volume-gallon-imperial"), "1,234,567.89",
				"Format to '1,234,567.89'");

			// parse
			assert.deepEqual(oUnitFormat.parse("1,234,567.89"), [1234567.89, undefined], "Parse '1,234,567.89'");
			assert.deepEqual(oUnitFormat.parse("1234,567.89"), [1234567.89, undefined], "Parse '1234,567.89'");

			// tolerated, as single separator with grouping base size (assumingly a grouping separator)
			assert.deepEqual(oUnitFormat.parse("1234,567"), [1234567, undefined], "Parse '1234,567'");

			assert.deepEqual(oUnitFormat.parse("1,234,567.89 gal Imp."), null, "Parse '1,234,567.89 gal Imp.'");
		});
	});

	//*********************************************************************************************
	QUnit.test("NumberFormat#format uses LocaleData#convertToDecimal", function (assert) {
		var oFloatFormat = NumberFormat.getFloatInstance({}, new Locale("de-DE"));

		this.mock(LocaleData).expects("convertToDecimal").withExactArgs(42).returns("77");

		// code under test
		assert.strictEqual(oFloatFormat.format(42), "77");
	});

	//*********************************************************************************************
	["getIntegerInstance", "getFloatInstance", "getPercentInstance"].forEach((sInstanceGetter) => {
		["", 0, NaN, null].forEach((vEmptyString) => {
			[true, false].forEach((bParseAsString) => {
		const sTitle = `Parse empty string: ${sInstanceGetter} with showNumber=false, emptyString=${vEmptyString}`
			+ ` and parseAsString=${bParseAsString}`;
		// eslint-disable-next-line max-nested-callbacks
		QUnit.test(sTitle, function (assert) {
			const oFormat = NumberFormat[sInstanceGetter]({
				emptyString: vEmptyString,
				parseAsString: bParseAsString,
				showNumber: false
			});

			// code under test - combination showNumber=false and empty user input does not make sense -> return null
			assert.strictEqual(oFormat.parse(""), null);
		});
			});
		});
	});

	//*********************************************************************************************
	["de-DE", "ar"].forEach((sLocale) => {
		QUnit.test("format option 'decimalPadding' with locale: " + sLocale, function (assert) {
			const oLocale = new Locale(sLocale);
			const oFloatFormat = NumberFormat.getFloatInstance({decimalPadding: 5}, oLocale);
			let sSeparator = oFloatFormat.oLocaleData.getNumberSymbol("decimal");

			// code under test
			assert.strictEqual(oFloatFormat.format(42.12), "42" + sSeparator + "12" + "\u2007\u2007\u2007");
			assert.strictEqual(oFloatFormat.format(42.12345), "42"  + sSeparator + "12345");
			assert.strictEqual(oFloatFormat.format(42), "42" + "\u2008\u2007\u2007\u2007\u2007\u2007");
			assert.strictEqual(oFloatFormat.format(-42), "-42" + "\u2008\u2007\u2007\u2007\u2007\u2007");

			const oUnitFormat = NumberFormat.getUnitInstance({decimalPadding: 5, showMeasure: false}, oLocale);
			sSeparator = oUnitFormat.oLocaleData.getNumberSymbol("decimal");

			// code under test
			assert.strictEqual(oUnitFormat.format(42.12, "mass-gram"), "42" + sSeparator + "12" + "\u2007\u2007\u2007");
			assert.strictEqual(oUnitFormat.format(42.12345, "mass-gram"), "42"  + sSeparator + "12345");
			assert.strictEqual(oUnitFormat.format(4, "mass-gram"), "4" + "\u2008\u2007\u2007\u2007\u2007\u2007");
			assert.strictEqual(oUnitFormat.format(-4, "mass-gram"), "-4" + "\u2008\u2007\u2007\u2007\u2007\u2007");
		});
	});

	//*********************************************************************************************
	QUnit.test("checkDecimalPadding throws error", function (assert) {
		// code under test
		assert.throws(() => {
			NumberFormat.checkDecimalPadding({decimalPadding: 0});
		}, new Error("The format option 'decimalPadding' must have a value greater than 0"));

		// code under test
		assert.throws(() => {
			NumberFormat.checkDecimalPadding({decimalPadding: -1});
		}, new Error("The format option 'decimalPadding' must have a value greater than 0"));

		// code under test
		assert.throws(() => {
			NumberFormat.checkDecimalPadding({decimalPadding: "foo"}, false);
		}, new Error("Unsupported format option: 'decimalPadding' cannot be used with an integer or percent"
				+ " instance of sap.ui.core.format.NumberFormat"));

		// code under test
		assert.throws(() => {
			NumberFormat.checkDecimalPadding({decimalPadding: 2}, true, true);
		}, new Error("The format option 'decimalPadding' can only be used if the format option "
				+ "'showMeasure' is set to false"));

		// code under test
		assert.throws(() => {
			NumberFormat.checkDecimalPadding({decimalPadding: 5, showMeasure: false, style: "short"}, true, true);
		}, new Error("The format option 'decimalPadding' can only be used if the format option "
				+ "'style' is not set to 'short' or 'long'"));

		// code under test
		assert.throws(() => {
			NumberFormat.checkDecimalPadding({decimalPadding: 5, showMeasure: false, style: "long"}, true, true);
		}, new Error("The format option 'decimalPadding' can only be used if the format option "
				+ "'style' is not set to 'short' or 'long'"));
	});

	//*********************************************************************************************
	[{
		aCheckDecimalPaddingArgs: [],
		oDefaultOptions: NumberFormat.oDefaultFloatFormat,
		sGetter: "getFloatInstance",
		sType: "float"
	}, {
		aCheckDecimalPaddingArgs: [false],
		oDefaultOptions: NumberFormat.oDefaultIntegerFormat,
		sGetter: "getIntegerInstance",
		sType: "integer"
	}, {
		aCheckDecimalPaddingArgs: [true, true],
		oDefaultOptions: NumberFormat.oDefaultUnitFormat,
		sGetter: "getUnitInstance",
		sType: "unit"
	}, {
		aCheckDecimalPaddingArgs: [true, true],
		oDefaultOptions: NumberFormat.oDefaultCurrencyFormat,
		sGetter: "getCurrencyInstance",
		sType: "currency"
	}, {
		aCheckDecimalPaddingArgs: [false],
		oDefaultOptions: NumberFormat.oDefaultPercentFormat,
		sGetter: "getPercentInstance",
		sType: "percent"
	}].forEach(({aCheckDecimalPaddingArgs, oDefaultOptions, sGetter, sType}) => {
		QUnit.test(sGetter, function (assert) {
			this.mock(NumberFormat).expects("checkDecimalPadding").withExactArgs("~oOptions", ...aCheckDecimalPaddingArgs);
			const oNumberFormat = {
				oOriginalFormatOptions: {
					foo: "~foo~fromOriginalFormatOptions",
					bar: "~bar~fromOriginalFormatOptions",
					maxIntegerDigits: "~maxIntegerDigits~fromOriginalFormatOptions",
					...(sGetter === "getCurrencyInstance" && {
						trailingCurrencyCode: "~trailingCurrencyCode~fromOriginalFormatOptions"
					})
				},
				getLocaleFormatOptions() {},
				...(sGetter === "getCurrencyInstance" && {
					_defineCustomCurrencySymbols() {},
					showTrailingCurrencyCode() {}
				})
<<<<<<< HEAD
			};
			this.mock(NumberFormat).expects("createInstance").withExactArgs("~oOptions", "~oLocale").returns(oNumberFormat);
			const oLocaleFormatOptions = {
				bar: "~bar~fromLocaleFormatOptions",
				maxFractionDigits: "~maxFractionDigits~fromLocaleFormatOptions"
			};
			this.mock(oNumberFormat).expects("getLocaleFormatOptions").withExactArgs(sType).returns(oLocaleFormatOptions);
			if (oNumberFormat._defineCustomCurrencySymbols) {
				this.mock(oNumberFormat).expects("_defineCustomCurrencySymbols").withExactArgs();
				this.mock(oNumberFormat).expects("showTrailingCurrencyCode").withExactArgs().returns("~trailingCurrency");
			}
=======
			},
			getLocaleFormatOptions() {},
			checkGroupingFormatOptions() {},
			...(sGetter === "getCurrencyInstance" && {
				_defineCustomCurrencySymbols() {},
				showTrailingCurrencyCode() {}
			})
		};
		this.mock(NumberFormat).expects("createInstance").withExactArgs("~oOptions", "~oLocale").returns(oNumberFormat);
		const oLocaleFormatOptions = {
			bar: "~bar~fromLocaleFormatOptions",
			maxFractionDigits: "~maxFractionDigits~fromLocaleFormatOptions"
		};
		this.mock(oNumberFormat).expects("getLocaleFormatOptions").withExactArgs(sType).returns(oLocaleFormatOptions);
		this.mock(oNumberFormat).expects("checkGroupingFormatOptions").withExactArgs();
		if (oNumberFormat._defineCustomCurrencySymbols) {
			this.mock(oNumberFormat).expects("_defineCustomCurrencySymbols").withExactArgs();
			this.mock(oNumberFormat).expects("showTrailingCurrencyCode").withExactArgs().returns("~trailingCurrency");
		}

		// code under test
		assert.strictEqual(NumberFormat[sGetter]("~oOptions", "~oLocale"), oNumberFormat);

		assert.notStrictEqual(oNumberFormat.oFormatOptions, oNumberFormat.oOriginalFormatOptions);
		assert.notStrictEqual(oNumberFormat.oFormatOptions, oDefaultOptions);
		assert.notStrictEqual(oNumberFormat.oFormatOptions, oLocaleFormatOptions);
		const oExpectedFormatOptions = extend({}, oDefaultOptions);
		oExpectedFormatOptions.foo = "~foo~fromOriginalFormatOptions";
		oExpectedFormatOptions.bar = "~bar~fromOriginalFormatOptions";
		oExpectedFormatOptions.maxIntegerDigits = "~maxIntegerDigits~fromOriginalFormatOptions";
		oExpectedFormatOptions.maxFractionDigits = "~maxFractionDigits~fromLocaleFormatOptions";
		oExpectedFormatOptions.parseAsString = oDefaultOptions.parseAsString;
		if (oNumberFormat.showTrailingCurrencyCode) {
			oExpectedFormatOptions.trailingCurrencyCode = "~trailingCurrency";
		}
		assert.deepEqual(oNumberFormat.oFormatOptions, oExpectedFormatOptions);
	});

	QUnit.test(sGetter + ": checkDecimalPadding fails", function (assert) {
		const oError = new Error("Expected error");
		this.mock(NumberFormat).expects("checkDecimalPadding")
			.withExactArgs("~oFormatOptions", ...aCheckDecimalPaddingArgs)
			.throws(oError);
		this.mock(NumberFormat).expects("createInstance").never();
>>>>>>> 9649713a

			// code under test
			assert.strictEqual(NumberFormat[sGetter]("~oOptions", "~oLocale"), oNumberFormat);

			assert.notStrictEqual(oNumberFormat.oFormatOptions, oNumberFormat.oOriginalFormatOptions);
			assert.notStrictEqual(oNumberFormat.oFormatOptions, oDefaultOptions);
			assert.notStrictEqual(oNumberFormat.oFormatOptions, oLocaleFormatOptions);
			const oExpectedFormatOptions = extend({}, oDefaultOptions);
			oExpectedFormatOptions.foo = "~foo~fromOriginalFormatOptions";
			oExpectedFormatOptions.bar = "~bar~fromOriginalFormatOptions";
			oExpectedFormatOptions.maxIntegerDigits = "~maxIntegerDigits~fromOriginalFormatOptions";
			oExpectedFormatOptions.maxFractionDigits = "~maxFractionDigits~fromLocaleFormatOptions";
			oExpectedFormatOptions.parseAsString = oDefaultOptions.parseAsString;
			if (oNumberFormat.showTrailingCurrencyCode) {
				oExpectedFormatOptions.trailingCurrencyCode = "~trailingCurrency";
			}
			assert.deepEqual(oNumberFormat.oFormatOptions, oExpectedFormatOptions);
		});

		QUnit.test(sGetter + ": checkDecimalPadding fails", function (assert) {
			const oError = new Error("Expected error");
			this.mock(NumberFormat).expects("checkDecimalPadding")
				.withExactArgs("~oFormatOptions", ...aCheckDecimalPaddingArgs)
				.throws(oError);
			this.mock(NumberFormat).expects("createInstance").never();

			assert.throws(() => {
				// code under test
				NumberFormat[sGetter]("~oFormatOptions");
			}, oError);
		});
	});

	//*********************************************************************************************
	QUnit.test("getCurrencyInstance: style 'long' is formatted as 'short'; integrative", function (assert) {
		// code under test - style=long is not supported
		assert.strictEqual(NumberFormat.getCurrencyInstance({style: "long"}).oFormatOptions.style, "short");
	});

	//*********************************************************************************************
	[
		{sType: "float"},
		{iMaxFractionDigits: 0, bGroupingEnabled: false, sType: "integer"},
		{sType: "unit"},
		{sPatternGetter: "getPercentPattern", sType: "percent"}
	].forEach(({bGroupingEnabled, iMaxFractionDigits = 99, sPatternGetter = "getDecimalPattern", sType}) => {
		QUnit.test("getLocaleFormatOptions: " + sType, function (assert) {
			const oLocaleData = {getNumberSymbol() {}};
			oLocaleData[sPatternGetter] = () => {};
			const oLocalDataMock = this.mock(oLocaleData);
			oLocalDataMock.expects(sPatternGetter).withExactArgs().returns("~pattern");
			const oOptions = {};
			this.mock(NumberFormat).expects("parseNumberPattern").withExactArgs("~pattern").returns(oOptions);
			oLocalDataMock.expects("getNumberSymbol").withExactArgs("plusSign").returns("~plus");
			oLocalDataMock.expects("getNumberSymbol").withExactArgs("minusSign").returns("~minus");
			oLocalDataMock.expects("getNumberSymbol").withExactArgs("decimal").returns("~decimal");
			oLocalDataMock.expects("getNumberSymbol").withExactArgs("group").returns("~group");
			oLocalDataMock.expects("getNumberSymbol").withExactArgs("percentSign").returns("~percent");
			const oNumberFormat = {oLocaleData};

			// code under test
			const oLocaleFormatOptions = NumberFormat.prototype.getLocaleFormatOptions.call(oNumberFormat, sType);

			assert.strictEqual(oLocaleFormatOptions, oOptions);
			assert.deepEqual(oLocaleFormatOptions, {
				decimalSeparator: "~decimal",
				groupingSeparator: "~group",
				maxFractionDigits: iMaxFractionDigits,
				minFractionDigits: 0,
				minusSign: "~minus",
				pattern: "~pattern",
				percentSign: "~percent",
				plusSign: "~plus",
				...(bGroupingEnabled !== undefined && {groupingEnabled: bGroupingEnabled})
			});
		});
	});

	//*********************************************************************************************
	[{
		sContext: "standard"
	}, {
		sContext: "sap-standard",
		bShowTrailingCurrencyCode: true
	}, {
		sContext: "standard",
		oOriginalFormatOptions: {}
	}, {
		sContext: "sap-standard",
		bShowTrailingCurrencyCode: true,
		oOriginalFormatOptions: {}
	}, {
		sContext: "~currencyContext",
		oOriginalFormatOptions: {currencyContext: "~currencyContext"}
	}, {
		sContext: "sap-~currencyContext",
		bShowTrailingCurrencyCode: true,
		oOriginalFormatOptions: {currencyContext: "~currencyContext"}
	}].forEach(({sContext, oOriginalFormatOptions, bShowTrailingCurrencyCode = false}, i) => {
		QUnit.test("getLocaleFormatOptions: currency, #" + i, function (assert) {
			const oLocaleData = {
				getCurrencyPattern() {},
				getNumberSymbol() {}
			};
			const oLocalDataMock = this.mock(oLocaleData);
			oLocalDataMock.expects("getCurrencyPattern").withExactArgs(sContext).returns("~pattern");
			const oOptions = {};
			this.mock(NumberFormat).expects("parseNumberPattern").withExactArgs("~pattern").returns(oOptions);
			oLocalDataMock.expects("getNumberSymbol").withExactArgs("plusSign").returns("~plus");
			oLocalDataMock.expects("getNumberSymbol").withExactArgs("minusSign").returns("~minus");
			oLocalDataMock.expects("getNumberSymbol").withExactArgs("decimal").returns("~decimal");
			oLocalDataMock.expects("getNumberSymbol").withExactArgs("group").returns("~group");
			oLocalDataMock.expects("getNumberSymbol").withExactArgs("percentSign").returns("~percent");
			const oNumberFormat = {
				oLocaleData,
				oOriginalFormatOptions,
				showTrailingCurrencyCode() {}
			};
			this.mock(oNumberFormat).expects("showTrailingCurrencyCode").withExactArgs().returns(bShowTrailingCurrencyCode);

			// code under test
			const oLocaleFormatOptions = NumberFormat.prototype.getLocaleFormatOptions.call(oNumberFormat, "currency");

			assert.strictEqual(oLocaleFormatOptions, oOptions);
			assert.deepEqual(oLocaleFormatOptions, {
				decimalSeparator: "~decimal",
				groupingSeparator: "~group",
				maxFractionDigits: undefined,
				minFractionDigits: undefined,
				minusSign: "~minus",
				pattern: "~pattern",
				percentSign: "~percent",
				plusSign: "~plus"
			});
		});
	});

	//*********************************************************************************************
	[
		{iGetTrailingCurrencyCodeCount: 1, oOriginalFormatOptions: undefined, bResult: "~fromFormatting"},
		{iGetTrailingCurrencyCodeCount: 1, oOriginalFormatOptions: {}, bResult: "~fromFormatting"},
		{oOriginalFormatOptions: {trailingCurrencyCode: "~trailingCurrencyCode"}, bResult: "~trailingCurrencyCode"},
		{oOriginalFormatOptions: {pattern: "~foo", trailingCurrencyCode: "~trailingCurrencyCode"}, bResult: false},
		{oOriginalFormatOptions: {currencyCode: false, trailingCurrencyCode: "~trailingCurrencyCode"}, bResult: false},
		{
			oOriginalFormatOptions: {currencyCode: "~foo", trailingCurrencyCode: "~trailingCurrencyCode"},
			bResult: "~trailingCurrencyCode"
		}
	].forEach(({oOriginalFormatOptions, bResult, iGetTrailingCurrencyCodeCount = 0}) => {
		QUnit.test("showTrailingCurrencyCode: no format options", function (assert) {
			this.mock(Formatting).expects("getTrailingCurrencyCode").withExactArgs()
				.exactly(iGetTrailingCurrencyCodeCount)
				.returns("~fromFormatting");

			// code under test
			assert.strictEqual(NumberFormat.prototype.showTrailingCurrencyCode.call({oOriginalFormatOptions}), bResult);
		});
	});

	//*********************************************************************************************
	["getCurrencyInstance", "getUnitInstance"].forEach((sInstanceGetter) => {
		[
			{resultCurrencyOrUnit: NaN},
			{parseAsString: true, resultCurrencyOrUnit: "NaN"},
			{parseAsString: false, resultCurrencyOrUnit: NaN},
			{emptyString: "", resultCurrencyOrUnit: ""},
			{emptyString: "", parseAsString: true, resultCurrencyOrUnit: ""},
			{emptyString: "", parseAsString: false, resultCurrencyOrUnit: ""},
			{emptyString: NaN, resultCurrencyOrUnit: NaN},
			{emptyString: NaN, parseAsString: true, resultCurrencyOrUnit: "NaN"},
			{emptyString: NaN, parseAsString: false, resultCurrencyOrUnit: NaN},
			{emptyString: null, resultCurrencyOrUnit: null},
			{emptyString: null, parseAsString: true, resultCurrencyOrUnit: null},
			{emptyString: null, parseAsString: false, resultCurrencyOrUnit: null},
			{emptyString: 0, resultCurrencyOrUnit: 0},
			{emptyString: 0, parseAsString: true, resultCurrencyOrUnit: "0"},
			{emptyString: 0, parseAsString: false, resultCurrencyOrUnit: 0}
		].forEach((oFixture) => {
		const sTitle = `Parse empty string: ${sInstanceGetter} with showNumber=false, `
				+ ` emptyString=${oFixture.emptyString} and parseAsString=${oFixture.parseAsString}`;
		QUnit.test(sTitle, function (assert) {
			const oFormat = NumberFormat[sInstanceGetter]({
				...(oFixture.hasOwnProperty("parseAsString") && {parseAsString: oFixture.parseAsString}),
				...(oFixture.hasOwnProperty("emptyString") && {emptyString: oFixture.emptyString}),
				showNumber: false
			});

			// code under test
			assert.deepEqual(oFormat.parse(""), [undefined, oFixture.resultCurrencyOrUnit]);
		});
		});
	});

	//*********************************************************************************************
	QUnit.test("getCurrencySymbolOrCode: currency code", function (assert) {
		// code under test
		assert.strictEqual(NumberFormat.prototype.getCurrencySymbolOrCode.call({}, "~foo", true), "~foo");
	});

	//*********************************************************************************************
	QUnit.test("getCurrencySymbolOrCode: with customCurrencies", function (assert) {
		const oNumberFormat = {oFormatOptions: {customCurrencies: {}}, mKnownCurrencySymbols: {FOO: "~bar"}};

		// code under test - currency symbol defined
		assert.strictEqual(NumberFormat.prototype.getCurrencySymbolOrCode.call(oNumberFormat, "FOO", false), "~bar");

		// code under test - currency symbol not defined
		assert.strictEqual(NumberFormat.prototype.getCurrencySymbolOrCode.call(oNumberFormat, "BAZ", false), "BAZ");
	});

	//*********************************************************************************************
	QUnit.test("getCurrencySymbolOrCode: currency symbols from CLDR", function (assert) {
		const oLocaleData = {getCurrencySymbol() {}};
		const oLocaleDataMock = this.mock(oLocaleData);
		const oNumberFormat = {oFormatOptions: {}, oLocaleData: oLocaleData};
		oLocaleDataMock.expects("getCurrencySymbol").withExactArgs("FOO").returns("~bar");

		// code under test - currency symbol defined
		assert.strictEqual(NumberFormat.prototype.getCurrencySymbolOrCode.call(oNumberFormat, "FOO", false), "~bar");

		oLocaleDataMock.expects("getCurrencySymbol").withExactArgs("BAZ").returns(undefined);

		// code under test - currency symbol not defined
		assert.strictEqual(NumberFormat.prototype.getCurrencySymbolOrCode.call(oNumberFormat, "BAZ", false), "BAZ");
	});

	//*********************************************************************************************
	QUnit.test("format: calls getCurrencySymbolOrCode (showNumber: false)", function (assert) {
		const oFormatOptions = {foo: "~bar", showNumber: false};
		const oCurrencyFormat = NumberFormat.getCurrencyInstance(oFormatOptions);
		this.mock(oCurrencyFormat).expects("getCurrencySymbolOrCode")
			.withExactArgs("~currencyCode", true)
			.returns("~currencyCodeOrSymbol");

		// code under test
		assert.strictEqual(oCurrencyFormat.format("1.23", "~currencyCode"), "~currencyCodeOrSymbol");
	});

	//*********************************************************************************************
	[
		{sCurrencyCode: "USD", sCurrencyCodeOrSymbol: "USD"},
		{sCurrencyCode: "USD", sCurrencyCodeOrSymbol: "$"},
		{sCurrencyCode: undefined, sCurrencyCodeOrSymbol: undefined}
	].forEach(({sCurrencyCode, sCurrencyCodeOrSymbol}, i) => {
		[false, true].forEach((bNegative) => {
			[false, true].forEach((bCurrencyCode) => {
				["standard", "accounting"].forEach((sCurrencyContext) => {
					[false, true].forEach((bTrailingCurrencyCode) => {
		const sTitle = "format: (currency) calls getCurrencySymbolOrCode, getCurrencyPattern, _composeCurrencyResult"
			+ " (showNumber: true); negative: " + bNegative + "; currencyCode: " + bCurrencyCode
			+ " context: " + sCurrencyContext + "; trailing currency code: " + bTrailingCurrencyCode + "; #" + i;
		QUnit.test(sTitle, function (assert) {
			const oFormatOptions = {
				currencyCode: bCurrencyCode,
				currencyContext: sCurrencyContext,
				minusSign: "~minusSign",
				trailingCurrencyCode: bTrailingCurrencyCode
			};
			const oCurrencyFormat = NumberFormat.getCurrencyInstance(oFormatOptions);
			this.mock(oCurrencyFormat).expects("getCurrencySymbolOrCode")
				.withExactArgs(sCurrencyCode, bCurrencyCode)
				.returns(sCurrencyCodeOrSymbol);
			this.mock(oCurrencyFormat).expects("getCurrencyPattern")
				.withExactArgs(sCurrencyContext, bCurrencyCode && bTrailingCurrencyCode, sCurrencyCode ? true : undefined,
					sCurrencyCodeOrSymbol, bNegative)
				.returns("~pattern");
			this.mock(NumberFormat).expects("_composeCurrencyResult")
				.withExactArgs("~pattern", bNegative ? "~minusSign1.23" : "1.23", sCurrencyCodeOrSymbol, "~minusSign",
					bNegative)
				.returns("~result");

			// code under test
			assert.strictEqual(oCurrencyFormat.format(bNegative ? "-1.23" : "1.23", sCurrencyCode), "~result");
		});
					});
				});
			});
		});
	});

	//*********************************************************************************************
	[
		{sCurrencyCode: "INR", sCurrencyCodeOrSymbol: "INR"},
		{sCurrencyCode: "USD", sCurrencyCodeOrSymbol: "USD"},
		{sCurrencyCode: "USD", sCurrencyCodeOrSymbol: "$"},
		{sCurrencyCode: undefined, sCurrencyCodeOrSymbol: undefined}
	].forEach(({sCurrencyCode, sCurrencyCodeOrSymbol}, i) => {
		[false, true].forEach((bNegative) => {
			[false, true].forEach((bTrailingCurrencyCode) => {
		const sTitle = "format: (currency) calls getCompactPattern; negative: " + bNegative
			+ "; trailing currency code: " + bTrailingCurrencyCode + "; #" + i;
		QUnit.test(sTitle, function (assert) {
			const oFormatOptions = {style: "short", minusSign: "~minusSign", trailingCurrencyCode: bTrailingCurrencyCode};
			const oCurrencyFormat = NumberFormat.getCurrencyInstance(oFormatOptions, new Locale("en-IN"));

			this.mock(oCurrencyFormat).expects("getCurrencySymbolOrCode")
				.withExactArgs(sCurrencyCode, true)
				.returns(sCurrencyCodeOrSymbol);
			const sValue = bNegative ? "-12345.67" : "12345.67";
			const bIndianCurrency = sCurrencyCode === "INR";
			this.mock(oCurrencyFormat).expects("getShortenedFormat")
				.withExactArgs(sValue, sinon.match.object, bIndianCurrency)
				.returns({decimals: 1, formatString: "\xa400K", key: "~sPowerOfTen", magnitude: 1000,
					valueSubString: "00K"});
			this.mock(oCurrencyFormat).expects("_getPluralCategory").withExactArgs("12", "").returns("~sPluralCategory");
			this.mock(oCurrencyFormat).expects("getCompactPattern")
				.withExactArgs("currency", "short", "~sPowerOfTen", "~sPluralCategory", bTrailingCurrencyCode,
					bIndianCurrency, sCurrencyCode ? true : undefined, sCurrencyCodeOrSymbol, bNegative)
				.returns("~compactPattern");
			this.mock(NumberFormat).expects("_composeCurrencyResult")
				.withExactArgs("~compactPattern", bNegative ? "~minusSign12" : "12", sCurrencyCodeOrSymbol, "~minusSign",
					bNegative)
				.returns("~result");

			// code under test
			assert.strictEqual(oCurrencyFormat.format(sValue, sCurrencyCode), "~result");
		});
			});
		});
	});

	//*********************************************************************************************
	[
		{sPattern: "~Pattern'.'", sResult: "~Pattern."},
		{sPattern: undefined, sResult: undefined}
	].forEach(({sPattern, sResult}, i) => {
		QUnit.test("getCompactPattern: no currency type case - #" + i, function (assert) {
			const oNumberFormat = {
				oLocaleData: {getCompactDecimalPattern() {}}
			};

			this.mock(oNumberFormat.oLocaleData).expects("getCompactDecimalPattern")
				.withExactArgs("~sStyle", "~sPowerOfTen", "~sPluralCategory")
				.returns(sPattern);

			// code under test
			assert.strictEqual(
				NumberFormat.prototype.getCompactPattern.call(oNumberFormat, "~noCurrencyType", "~sStyle", "~sPowerOfTen",
					"~sPluralCategory"),
				sResult);
		});
	});

	[
		{bIndianCurrency: false, bTrailingCurrencyCode: false, sStyle: "~sStyle"},
		{bIndianCurrency: true, bTrailingCurrencyCode: false, sStyle: "~sStyle-indian"},
		{bIndianCurrency: false, bTrailingCurrencyCode: true, sStyle: "sap-short"},
		{bIndianCurrency: true, bTrailingCurrencyCode: true, sStyle: "sap-short-indian"}
	].forEach(({bIndianCurrency, bTrailingCurrencyCode, sStyle}, i) => {
		//*********************************************************************************************
		[{
			sPattern: undefined,
			sResult: undefined
		}, {
			sPattern: "~Pattern'.'",
			bIsAlphaNextToNumber: false,
			sResult: "~Pattern."
		}, {
			sPattern: "~Pattern'.'",
			bIsAlphaNextToNumber: true,
			sAlphaNextToNumberPattern: "~AlphaNextToNumberPattern'.'",
			sResult: "~AlphaNextToNumberPattern."
		}, {
			sPattern: "~Pattern'.'",
			bIsAlphaNextToNumber: true,
			sAlphaNextToNumberPattern: undefined,
			sResult: "~Pattern."
		}].forEach(({sPattern, bIsAlphaNextToNumber, sAlphaNextToNumberPattern, sResult}, i) => {
		QUnit.test("getCompactPattern: currency case with measure; " + sStyle + "; #" + i, function (assert) {
			const oNumberFormat = {
				oLocaleData: {getCompactCurrencyPattern() {}}
			};
			const oLocaleDataMock = this.mock(oNumberFormat.oLocaleData);
			oLocaleDataMock.expects("getCompactCurrencyPattern")
				.withExactArgs(sStyle, "~sPowerOfTen", "~sPluralCategory")
				.returns(sPattern);
			this.mock(NumberFormat).expects("isAlphaNextToNumber")
				.withExactArgs(sPattern, "~sCurrency", "~bNegative")
				.returns(bIsAlphaNextToNumber);
			oLocaleDataMock.expects("getCompactCurrencyPattern")
				.withExactArgs(sStyle, "~sPowerOfTen", "~sPluralCategory", "alphaNextToNumber")
				.exactly(bIsAlphaNextToNumber ? 1 : 0)
				.returns(sAlphaNextToNumberPattern);

			// code under test
			assert.strictEqual(
				NumberFormat.prototype.getCompactPattern.call(oNumberFormat, "currency", "~sStyle", "~sPowerOfTen",
					"~sPluralCategory", bTrailingCurrencyCode, bIndianCurrency, true, "~sCurrency", "~bNegative"),
				sResult);
		});
		});

		//*********************************************************************************************
		[{
			sPattern: undefined,
			sDecimalPattern: "~DecimalPattern'.'",
			sResult: "~DecimalPattern."
		}, {
			sPattern: undefined,
			sDecimalPattern: undefined,
			sResult: undefined
		}, {
			sPattern: "~Pattern'.'",
			sResult: "~Pattern."
		}].forEach(({sPattern, sDecimalPattern, sResult}, i) => {
		QUnit.test("getCompactPattern: currency case without measure; " + sStyle + "; #" + i, function (assert) {
			const oNumberFormat = {
				oLocaleData: {
					getCompactCurrencyPattern() {},
					getCompactDecimalPattern() {}
				}
			};
			this.mock(oNumberFormat.oLocaleData).expects("getCompactCurrencyPattern")
				.withExactArgs(sStyle, "~sPowerOfTen", "~sPluralCategory", "noCurrency")
				.returns(sPattern);
			let sExpectedDecimalStyle;
			switch (sStyle) {
				case "sap-short": sExpectedDecimalStyle = "short"; break;
				case "sap-short-indian": sExpectedDecimalStyle = "short-indian"; break;
				default: sExpectedDecimalStyle = sStyle;
			}
			this.mock(oNumberFormat.oLocaleData).expects("getCompactDecimalPattern")
				.withExactArgs(sExpectedDecimalStyle, "~sPowerOfTen", "~sPluralCategory")
				.exactly(sPattern ? 0 : 1)
				.returns(sDecimalPattern);

			// code under test
			assert.strictEqual(
				NumberFormat.prototype.getCompactPattern.call(oNumberFormat, "currency", "~sStyle", "~sPowerOfTen",
					"~sPluralCategory", bTrailingCurrencyCode, bIndianCurrency, false, "~sCurrency", "~bNegative"),
				sResult);
		});
		});
	});

	//*********************************************************************************************
	QUnit.test("getShortenedFormat: calls getCompactPattern", function (assert) {
		const oNumberFormat = {getCompactPattern() {}};
		const oOptions = {
			showMeasure: "~bShowMeasure",
			style: "short",
			trailingCurrencyCode: "~bTrailingCurrencyCode",
			type: "~anyType"
		};
		this.mock(oNumberFormat).expects("getCompactPattern")
			.withExactArgs("~anyType", "short", "100", "other", "~bTrailingCurrencyCode", "~bIndianCurrency",
				"~bShowMeasure")
			.returns("0");

		// code under test
		assert.strictEqual(
			NumberFormat.prototype.getShortenedFormat.call(oNumberFormat, "100", oOptions, "~bIndianCurrency"),
			undefined);
	});

	//*********************************************************************************************
	[
		{sPattern: undefined, sCurrency: "$", bResult: false},
		{sPattern: "\xa4#,##0.00", sCurrency: undefined, bResult: false},
		{sPattern: "\xa4#,##0.00", sCurrency: "$", bResult: false},
		{sPattern: "\xa4#,##0.00", sCurrency: "USD", bResult: true},
		{sPattern: "\xa4#,##0.00", sCurrency: "RD$", bResult: false},
		{sPattern: "\xa4 #,##0.00", sCurrency: "USD", bResult: false},
		{sPattern: "#,##0.00\xa4", sCurrency: "$", bResult: false},
		{sPattern: "#,##0.00\xa4", sCurrency: "USD", bResult: true},
		{sPattern: "#,##0.00\xa4", sCurrency: "RD$", bResult: true},
		{sPattern: "#,##0.00 \xa4", sCurrency: "RD$", bResult: false},
		{sPattern: "#,##0.00\xa4", sCurrency: "$XY", bResult: false},
		{sPattern: "#,##0.00 \xa4", sCurrency: "$XY", bResult: false},
		{sPattern: "\xa4#,##0.00;(\xa4#,##0.0)", sCurrency: "USD", bNegative: true, bResult: true},
		{sPattern: "\xa4#,##0.00;(\xa4#,##0.0)", sCurrency: "$", bNegative: true, bResult: false},
		{sPattern: "\xa4#,##0.00", sCurrency: "USD", bNegative: true, bResult: false},
		{sPattern: "\xa4 #,##0.00;(\xa4#,##0.0)", sCurrency: "USD", bNegative: true, bResult: true},
		{sPattern: "\xa4#,##0.00;(\xa4 #,##0.0)", sCurrency: "USD", bNegative: true, bResult: false},
		{sPattern: "\u061c#,##0.00\u202b\xa4\u200e\u202c", sCurrency: "USD", bResult: true}
	].forEach(({sPattern, sCurrency, bNegative = false, bResult}, i) => {
		QUnit.test("isAlphaNextToNumber: #" + i, function (assert) {
			// code under test
			assert.strictEqual(NumberFormat.isAlphaNextToNumber(sPattern, sCurrency, bNegative), bResult);
		});
	});

	//*********************************************************************************************
	[{
		sCurrencyPattern: "~pattern",
		sExpectedAlternative: "noCurrency",
		sResult: "~pattern",
		bShowMeasure: false
	},{
		sCurrencyPattern: "~pattern",
		bIsAlphaNextToNumber: false,
		sResult: "~pattern",
		bShowMeasure: true
	},{
		sAlphaNextToNumberPattern: "~alpahNextToNumberPattern",
		sCurrencyPattern: "~pattern",
		bIsAlphaNextToNumber: true,
		sResult: "~alpahNextToNumberPattern",
		bShowMeasure: true
	},{
		sAlphaNextToNumberPattern: undefined,
		sCurrencyPattern: "~pattern",
		bIsAlphaNextToNumber: true,
		sResult: "~pattern",
		bShowMeasure: true
	}].forEach(({sAlphaNextToNumberPattern, sCurrencyPattern, sExpectedAlternative, bIsAlphaNextToNumber, sResult,
			bShowMeasure}, i) => {
		[true, false].forEach((bShowTrailingCurrencyCode) => {
		QUnit.test("getCurrencyPattern: #" + i + "; trailing currency: " + bShowTrailingCurrencyCode, function (assert) {
			const sContext = bShowTrailingCurrencyCode ? "sap-~sContext" : "~sContext";
			const oNumberFormat = {
				oLocaleData: {
					getCurrencyPattern() {}
				}
			};
			const oLocaleDataMock = this.mock(oNumberFormat.oLocaleData);
			oLocaleDataMock.expects("getCurrencyPattern")
				.withExactArgs(sContext, sExpectedAlternative)
				.returns(sCurrencyPattern);
			this.mock(NumberFormat).expects("isAlphaNextToNumber")
				.withExactArgs(sCurrencyPattern, "~sCurrency", "~bNegative")
				.exactly(bShowMeasure ? 1 : 0)
				.returns(bIsAlphaNextToNumber);
			oLocaleDataMock.expects("getCurrencyPattern")
				.withExactArgs(sContext, "alphaNextToNumber")
				.exactly(bIsAlphaNextToNumber ? 1 : 0)
				.returns(sAlphaNextToNumberPattern);

			// code under test
			assert.strictEqual(
				NumberFormat.prototype.getCurrencyPattern.call(oNumberFormat, "~sContext", bShowTrailingCurrencyCode,
					bShowMeasure, "~sCurrency", "~bNegative"),
				sResult);
		});
		});
	});

	//*********************************************************************************************
	[{
		sPattern: "\xa4\xa0#,##0.00;(\xa4\xa0#,##0.00)",
		sResult: "~currency\xa0~amount"
	}, {
		sAmount: "~minusSign~amount",
		sPattern: "\xa4\xa0#,##0.00;(\xa4\xa0#,##0.00)",
		bNegative: true,
		sResult: "(~currency\xa0~amount)"
	}, {
		sAmount: "-~amount",
		sPattern: "\xa4#,##0.00",
		sMinusSign: "-",
		bNegative: true,
		sResult: "~currency\ufeff-~amount"
	}, {
		sAmount: "~minusSign~amount",
		sPattern: "\u200f#,##0.00\xa0\u202b\xa4\u200e\u202c;\u200f-#,##0.00\xa0\u202b\xa4\u200e\u202c",
		bNegative: true,
		sResult: "\u200f~minusSign~amount\xa0\u202b~currency\u200e\u202c"
	}, {
		sAmount: "-~amount",
		sPattern: "\xa4\xa0#,##0.00;\xa4-#,##0.00",
		sMinusSign: "-",
		bNegative: true,
		sResult: "~currency\ufeff-~amount"
	}, {
		sAmount: "~minusSign~amount",
		sPattern: "\xa4\u061c#,##0.00",
		bNegative: true,
		sResult: "~currency\u061c~minusSign~amount"
	}].forEach(({sAmount = "~amount", sMinusSign = "~minusSign", bNegative = false, sPattern, sResult}, i) => {
		QUnit.test("_composeCurrencyResult: #" + i, function (assert) {

			// code under test
			assert.strictEqual(
				NumberFormat._composeCurrencyResult(sPattern, sAmount, "~currency", sMinusSign, bNegative),
				sResult
			);
		});
	});

	//*********************************************************************************************
	[{
		oFormatOptions: {currencyCode: false, currencyContext: "accounting"},
		sLocale: "en-US",
		sExpectedResult: "($1,234,567.89)"
	}, {
		oFormatOptions: {currencyContext: "accounting", showMeasure: false},
		sLocale: "en-US",
		sExpectedResult: "(1,234,567.89)"
	}, {
		oFormatOptions: {showMeasure: false},
		sLocale: "en-US",
		sValue: "1234567.89",
		sExpectedResult: "1,234,567.89"
	}, {
		oFormatOptions: {currencyContext: "accounting", trailingCurrencyCode: true},
		sLocale: "en-US",
		sExpectedResult: "(1,234,567.89\u00a0USD)"
	}, {
		oFormatOptions: {currencyCode: false, style: "short"},
		sExpectedResult: "$\ufeff-1.2M"
	}, {
		oFormatOptions: {currencyCode: false, style: "short"},
		sCurrency: "INR",
		sExpectedResult: "\u20b9\ufeff-12 Lk"
	}, {
		oFormatOptions: {style: "short", trailingCurrencyCode: false},
		sExpectedResult: "USD\ufeff-1.2M"
	}, {
		oFormatOptions: {style: "short", trailingCurrencyCode: false},
		sCurrency: "INR",
		sExpectedResult: "INR\ufeff-12 Lk"
	}, {
		oFormatOptions: {style: "short", trailingCurrencyCode: true},
		sExpectedResult: "-1.2M\u00a0USD"
	}, {
		oFormatOptions: {style: "short", trailingCurrencyCode: true},
		sCurrency: "INR",
		sExpectedResult: "-12 Lk\u00a0INR"
	}, {
		oFormatOptions: {currencyCode: false, currencyContext: "accounting"},
		sCurrency: "INR",
		sExpectedResult: "(\u20b91,234,567.89)"
	}, {
		oFormatOptions: {currencyContext: "accounting", trailingCurrencyCode: true},
		sExpectedResult: "(1,234,567.89\u00a0USD)"
	}, {
		oFormatOptions: {currencyContext: "accounting", trailingCurrencyCode: true},
		sCurrency: "INR",
		sExpectedResult: "(1,234,567.89\u00a0INR)"
	}].forEach(({oFormatOptions, sLocale = "en-IN", sValue = "-1234567.89", sCurrency = "USD", sExpectedResult}, i) => {
		QUnit.test("format: considering noCurrency/alphaNextToNumber alternatives - integrative; #" + i, function (assert) {
			const oFormat = NumberFormat.getCurrencyInstance(oFormatOptions, new Locale(sLocale));

			// code under test
			assert.strictEqual(oFormat.format(sValue, sCurrency), sExpectedResult);
		});
	});

	//*********************************************************************************************
	[
		{sValue: "0E-10", sResult: "0.00"}, // see DINC0325193
		{sValue: "0E+10", sResult: "0.00"},
		{sValue: "0.1E-4", sResult: "0.00001"},
		{sValue: "1.234567E+3", sResult: "1,234.567"},
		{sValue: "1.2E+3", sResult: "1,200.00"},
		{sValue: "0.1E-4", bPreserveDecimals: false, sResult: "0.00"},
		{sValue: "1.234567E+3", bPreserveDecimals: false, sResult: "1,234.57"}
	].forEach(({sValue, bPreserveDecimals = true, sResult}) => {
		QUnit.test("format: Currency wit E-notation: " + sValue, function (assert) {
			const oFormat = NumberFormat.getCurrencyInstance({preserveDecimals: bPreserveDecimals});

			// code under test
			assert.strictEqual(oFormat.format(sValue, "USD"), sResult + "\xa0USD");
		});
	});

	//*********************************************************************************************
	[
		{sValue: "0E-10", sResult: "0.000"}, // see DINC0325193
		{sValue: "0E+10", sResult: "0.000"},
		{sValue: "0.1E-4", sResult: "0.00001"},
		{sValue: "1.234567E+3", sResult: "1,234.567"},
		{sValue: "1.2E+3", sResult: "1,200.000"},
		{sValue: "0.1E-4", bPreserveDecimals: false, sResult: "0.000"},
		{sValue: "1.2345678E+3", bPreserveDecimals: false, sResult: "1,234.568"}
	].forEach(({sValue, bPreserveDecimals = true, sResult}) => {
		QUnit.test("format: Unit wit E-notation: " + sValue, function (assert) {
			const oFormat = NumberFormat.getUnitInstance({decimals: 3, preserveDecimals: bPreserveDecimals});

			// code under test
			assert.strictEqual(oFormat.format(sValue, "mass-kilogram"), sResult + " kg");
		});
	});
});<|MERGE_RESOLUTION|>--- conflicted
+++ resolved
@@ -159,74 +159,57 @@
 	});
 
 	//*********************************************************************************************
-<<<<<<< HEAD
-	[-1, 0].forEach(function (iGroupingSize) {
-		QUnit.test("invalid groupingSize: " + iGroupingSize, function(assert) {
-			this.oLogMock.expects("error")
-				.withExactArgs("Grouping requires the 'groupingSize' format option to be a positive number, but it is '"
-					+ iGroupingSize + "' instead.");
-			const oIntegerInstance = NumberFormat.getIntegerInstance({groupingEnabled: true, groupingSize: iGroupingSize});
-			assert.strictEqual(oIntegerInstance.format(12345), "", "integer with groupingSize: '" + iGroupingSize + "'");
-
-			this.oLogMock.expects("error")
-				.withExactArgs("Grouping requires the 'groupingSize' format option to be a positive number, but it is '"
-					+ iGroupingSize + "' instead.");
-			// float instance has groupingEnabled: true by default
-			const oFloatInstance = NumberFormat.getFloatInstance({groupingSize: iGroupingSize});
-			assert.strictEqual(oFloatInstance.format(12345), "", "float with groupingSize: '" + iGroupingSize + "'");
-		});
-=======
-[
-	{sFactoryMethod: "getFloatInstance", sResult: "12345"},
-	{sFactoryMethod: "getIntegerInstance", sResult: "12345"},
-	{sFactoryMethod: "getCurrencyInstance", sResult: "12345.00"},
-	{sFactoryMethod: "getUnitInstance", sResult: "12345"},
-	{sFactoryMethod: "getPercentInstance", sResult: "1234500%"}
-].forEach(({sFactoryMethod, sResult}) => {
-	QUnit.test(`checkGroupingFormatOptions for ${sFactoryMethod} leads to warning`, function(assert) {
-		this.oLogMock.expects("warning")
-			.withExactArgs("Grouping is disabled due to non-positive groupingSize set to '0'.");
-
-		// code under test
-		const oFormat = NumberFormat[sFactoryMethod]({
-			groupingEnabled: true,
-			groupingSize: 0
-		});
-
-		assert.strictEqual(oFormat.format(12345), sResult);
-		assert.strictEqual(oFormat.oFormatOptions.groupingEnabled, false);
-	});
-});
-
-	//*********************************************************************************************
-[
-	{sFactoryMethod: "getFloatInstance", sType: "float"},
-	{sFactoryMethod: "getIntegerInstance", sType: "integer"},
-	{sFactoryMethod: "getCurrencyInstance", sType: "currency"},
-	{sFactoryMethod: "getUnitInstance", sType: "unit"},
-	{sFactoryMethod: "getPercentInstance", sType: "percent"}
-].forEach(({sFactoryMethod, sType}) => {
-	QUnit.test(`${sFactoryMethod} calls checkGroupingFormatOptions`, function (assert) {
-		const oFormat = {
-			getLocaleFormatOptions() {},
-			checkGroupingFormatOptions() {},
-			...(sType === "currency" && {
-				_defineCustomCurrencySymbols() {},
-				showTrailingCurrencyCode() {}
-			})
-		};
-		this.mock(NumberFormat).expects("createInstance").withExactArgs({}, "~oLocale").returns(oFormat);
-		const oFormatMock = this.mock(oFormat);
-		oFormatMock.expects("getLocaleFormatOptions").withExactArgs(sType).returns({});
-		oFormatMock.expects("checkGroupingFormatOptions").withExactArgs();
-		if (sType === "currency") {
-			oFormatMock.expects("showTrailingCurrencyCode").withExactArgs();
-			oFormatMock.expects("_defineCustomCurrencySymbols").withExactArgs();
-		}
-
-		// code under test
-		NumberFormat[sFactoryMethod]({}, "~oLocale");
->>>>>>> 9649713a
+	[
+		{sFactoryMethod: "getFloatInstance", sResult: "12345"},
+		{sFactoryMethod: "getIntegerInstance", sResult: "12345"},
+		{sFactoryMethod: "getCurrencyInstance", sResult: "12345.00"},
+		{sFactoryMethod: "getUnitInstance", sResult: "12345"},
+		{sFactoryMethod: "getPercentInstance", sResult: "1234500%"}
+	].forEach(({sFactoryMethod, sResult}) => {
+		QUnit.test(`checkGroupingFormatOptions for ${sFactoryMethod} leads to warning`, function(assert) {
+			this.oLogMock.expects("warning")
+				.withExactArgs("Grouping is disabled due to non-positive groupingSize set to '0'.");
+
+			// code under test
+			const oFormat = NumberFormat[sFactoryMethod]({
+				groupingEnabled: true,
+				groupingSize: 0
+			});
+
+			assert.strictEqual(oFormat.format(12345), sResult);
+			assert.strictEqual(oFormat.oFormatOptions.groupingEnabled, false);
+		});
+	});
+
+	//*********************************************************************************************
+	[
+		{sFactoryMethod: "getFloatInstance", sType: "float"},
+		{sFactoryMethod: "getIntegerInstance", sType: "integer"},
+		{sFactoryMethod: "getCurrencyInstance", sType: "currency"},
+		{sFactoryMethod: "getUnitInstance", sType: "unit"},
+		{sFactoryMethod: "getPercentInstance", sType: "percent"}
+	].forEach(({sFactoryMethod, sType}) => {
+		QUnit.test(`${sFactoryMethod} calls checkGroupingFormatOptions`, function (assert) {
+			const oFormat = {
+				getLocaleFormatOptions() {},
+				checkGroupingFormatOptions() {},
+				...(sType === "currency" && {
+					_defineCustomCurrencySymbols() {},
+					showTrailingCurrencyCode() {}
+				})
+			};
+			this.mock(NumberFormat).expects("createInstance").withExactArgs({}, "~oLocale").returns(oFormat);
+			const oFormatMock = this.mock(oFormat);
+			oFormatMock.expects("getLocaleFormatOptions").withExactArgs(sType).returns({});
+			oFormatMock.expects("checkGroupingFormatOptions").withExactArgs();
+			if (sType === "currency") {
+				oFormatMock.expects("showTrailingCurrencyCode").withExactArgs();
+				oFormatMock.expects("_defineCustomCurrencySymbols").withExactArgs();
+			}
+
+			// code under test
+			NumberFormat[sFactoryMethod]({}, "~oLocale");
+		});
 	});
 
 	//*********************************************************************************************
@@ -5059,11 +5042,11 @@
 					})
 				},
 				getLocaleFormatOptions() {},
+				checkGroupingFormatOptions() {},
 				...(sGetter === "getCurrencyInstance" && {
 					_defineCustomCurrencySymbols() {},
 					showTrailingCurrencyCode() {}
 				})
-<<<<<<< HEAD
 			};
 			this.mock(NumberFormat).expects("createInstance").withExactArgs("~oOptions", "~oLocale").returns(oNumberFormat);
 			const oLocaleFormatOptions = {
@@ -5071,56 +5054,11 @@
 				maxFractionDigits: "~maxFractionDigits~fromLocaleFormatOptions"
 			};
 			this.mock(oNumberFormat).expects("getLocaleFormatOptions").withExactArgs(sType).returns(oLocaleFormatOptions);
+			this.mock(oNumberFormat).expects("checkGroupingFormatOptions").withExactArgs();
 			if (oNumberFormat._defineCustomCurrencySymbols) {
 				this.mock(oNumberFormat).expects("_defineCustomCurrencySymbols").withExactArgs();
 				this.mock(oNumberFormat).expects("showTrailingCurrencyCode").withExactArgs().returns("~trailingCurrency");
 			}
-=======
-			},
-			getLocaleFormatOptions() {},
-			checkGroupingFormatOptions() {},
-			...(sGetter === "getCurrencyInstance" && {
-				_defineCustomCurrencySymbols() {},
-				showTrailingCurrencyCode() {}
-			})
-		};
-		this.mock(NumberFormat).expects("createInstance").withExactArgs("~oOptions", "~oLocale").returns(oNumberFormat);
-		const oLocaleFormatOptions = {
-			bar: "~bar~fromLocaleFormatOptions",
-			maxFractionDigits: "~maxFractionDigits~fromLocaleFormatOptions"
-		};
-		this.mock(oNumberFormat).expects("getLocaleFormatOptions").withExactArgs(sType).returns(oLocaleFormatOptions);
-		this.mock(oNumberFormat).expects("checkGroupingFormatOptions").withExactArgs();
-		if (oNumberFormat._defineCustomCurrencySymbols) {
-			this.mock(oNumberFormat).expects("_defineCustomCurrencySymbols").withExactArgs();
-			this.mock(oNumberFormat).expects("showTrailingCurrencyCode").withExactArgs().returns("~trailingCurrency");
-		}
-
-		// code under test
-		assert.strictEqual(NumberFormat[sGetter]("~oOptions", "~oLocale"), oNumberFormat);
-
-		assert.notStrictEqual(oNumberFormat.oFormatOptions, oNumberFormat.oOriginalFormatOptions);
-		assert.notStrictEqual(oNumberFormat.oFormatOptions, oDefaultOptions);
-		assert.notStrictEqual(oNumberFormat.oFormatOptions, oLocaleFormatOptions);
-		const oExpectedFormatOptions = extend({}, oDefaultOptions);
-		oExpectedFormatOptions.foo = "~foo~fromOriginalFormatOptions";
-		oExpectedFormatOptions.bar = "~bar~fromOriginalFormatOptions";
-		oExpectedFormatOptions.maxIntegerDigits = "~maxIntegerDigits~fromOriginalFormatOptions";
-		oExpectedFormatOptions.maxFractionDigits = "~maxFractionDigits~fromLocaleFormatOptions";
-		oExpectedFormatOptions.parseAsString = oDefaultOptions.parseAsString;
-		if (oNumberFormat.showTrailingCurrencyCode) {
-			oExpectedFormatOptions.trailingCurrencyCode = "~trailingCurrency";
-		}
-		assert.deepEqual(oNumberFormat.oFormatOptions, oExpectedFormatOptions);
-	});
-
-	QUnit.test(sGetter + ": checkDecimalPadding fails", function (assert) {
-		const oError = new Error("Expected error");
-		this.mock(NumberFormat).expects("checkDecimalPadding")
-			.withExactArgs("~oFormatOptions", ...aCheckDecimalPaddingArgs)
-			.throws(oError);
-		this.mock(NumberFormat).expects("createInstance").never();
->>>>>>> 9649713a
 
 			// code under test
 			assert.strictEqual(NumberFormat[sGetter]("~oOptions", "~oLocale"), oNumberFormat);
