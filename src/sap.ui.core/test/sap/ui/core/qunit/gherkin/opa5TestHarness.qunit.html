<!DOCTYPE HTML>
<html>
	<head>
		<meta charset="utf-8">
		<title>QUnit Page for sap.ui.test.gherkin.opa5TestHarness</title>
		<script id="sap-ui-bootstrap"
				src="../../../../../../resources/sap-ui-core.js"
<<<<<<< HEAD
				data-sap-ui-async="true"
				data-sap-ui-compat-version="edge"
				data-sap-ui-on-init="fnInit"
=======
>>>>>>> 232ee389
				data-sap-ui-resource-roots='{
					"gherkin": "./"
				}'
		></script>
		<link rel="stylesheet" href="../../../../../../resources/sap/ui/thirdparty/qunit-2.css">

		<script src="../../../../../../resources/sap/ui/thirdparty/qunit-2.js"></script>
		<script src="opa5TestHarness.qunit.js"></script>
	</head>
	<body>
		<div id="qunit"></div>
	</body>
</html><|MERGE_RESOLUTION|>--- conflicted
+++ resolved
@@ -5,12 +5,7 @@
 		<title>QUnit Page for sap.ui.test.gherkin.opa5TestHarness</title>
 		<script id="sap-ui-bootstrap"
 				src="../../../../../../resources/sap-ui-core.js"
-<<<<<<< HEAD
-				data-sap-ui-async="true"
-				data-sap-ui-compat-version="edge"
 				data-sap-ui-on-init="fnInit"
-=======
->>>>>>> 232ee389
 				data-sap-ui-resource-roots='{
 					"gherkin": "./"
 				}'
