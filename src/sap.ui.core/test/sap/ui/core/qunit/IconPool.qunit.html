<!DOCTYPE HTML>
<html>
	<head>
		<meta http-equiv="X-UA-Compatible" content="IE=edge">
		<title>QUnit Page for sap.ui.core.IconPool</title>
		<script src="../shared-config.js"></script>
		<script id="sap-ui-bootstrap"
			src="../../../../../resources/sap-ui-core.js"
			data-sap-ui-noConflict="true"
			data-sap-ui-libs="sap.ui.core,sap.m">
		</script>

		<link rel="stylesheet" href="../../../../../resources/sap/ui/thirdparty/qunit.css" type="text/css" media="screen">
		<script src="../../../../../resources/sap/ui/thirdparty/qunit.js"></script>
		<script src="../../../../../resources/sap/ui/qunit/qunit-junit.js"></script>
		<script src="../../../../../resources/sap/ui/qunit/qunit-coverage.js"></script>
		<script src="../../../../../resources/sap/ui/qunit/QUnitUtils.js"></script>
		<script src="../../../../../resources/sap/ui/thirdparty/sinon.js"></script>
		<script src="../../../../../resources/sap/ui/thirdparty/sinon-ie.js"></script>
		<script src="../../../../../resources/sap/ui/thirdparty/sinon-qunit.js"></script>

		<script>

			QUnit.config.autostart = false;

			sap.ui.require([
				"sap/ui/core/IconPool",
				"sap/ui/core/Icon",
				"sap/m/Image"
			], function(IconPool, Icon, Image) {

				QUnit.module("Basic");

				QUnit.test("Constructor should throw an error", function(assert) {

					assert.throws(function() {
						new IconPool();
					}, "called with new");

					assert.throws(function() {
						IconPool();
					}, "called without new");

				});


				QUnit.module("Methods");

				QUnit.test("insertFontFaceStyle", function(assert) {
					assert.equal(jQuery("head > style[type='text/css']").get(0), null, "Style should not have been inserted.");

					// insert sap-icons font
					IconPool.insertFontFaceStyle();

					var sCss = jQuery("head > style[type='text/css']").text()
					assert.ok(sCss.indexOf("url('../../../../../resources/sap/ui/core/themes/base/fonts/SAP-icons") !== -1,
							"Font should have been included from sap.ui.core base theme folder.");
				});

				QUnit.test("createControlByURI", function(assert) {
					var oAssertStub = this.stub(jQuery.sap, "assert", function(bCondition) {
						if (!bCondition) {
							assert.ok(false, "Condition check shouldn't fail");
						}
					});

					var oFontIcon = IconPool.createControlByURI({
						src: "sap-icon://add",
						tap: function() {},
						densityAware: false,
						size: "2.5rem"
					});
					assert.equal(oFontIcon.getSrc(), "sap-icon://add", "icon: 'src' should be correct.");
					assert.equal(oFontIcon.mEventRegistry.press.length, 1, "icon: deprecated 'tap' event will be registered as 'press'.");

					var oImgIcon = IconPool.createControlByURI({
						src: "../images/help.gif",
						tap: function() {},
						densityAware: false,
						size: "2.5rem"
					}, Image);
					assert.equal(oImgIcon.getSrc(), "../images/help.gif", "img: 'src' should be correct.");

					oImgIcon = IconPool.createControlByURI("../images/help.gif", Image);
					assert.equal(oImgIcon.getSrc(), "../images/help.gif", "img: 'src' should be correct.");

					oAssertStub.restore();
				});

				QUnit.test("addIcon / getIconURI / getIconInfo", function(assert) {
					// legacy syntax
					IconPool.addIcon("legacy-syntax", "collection-1", "Arial", "beef", false, false);
					assert.equal(IconPool.getIconURI("legacy-syntax", "collection-1"), "sap-icon://collection-1/legacy-syntax", "'legacy-syntax' icon uri correct.");
					assert.deepEqual(IconPool.getIconInfo("sap-icon://collection-1/legacy-syntax"), {
						collection: "collection-1",
						content: String.fromCharCode("0xbeef"),
						fontFamily: "Arial",
						name: "legacy-syntax",
						skipMirroring: false,
						suppressMirroring: false,
						text: "",
						uri: "sap-icon://collection-1/legacy-syntax"
					}, "'legacy-syntax' icon info correct.");

					// add icon twice
					assert.equal(IconPool.addIcon("legacy-syntax", "collection-1", "Arial", "beef", false, false), undefined,
					"Adding an icon twice without override should return 'undefined' instead of the icon info object.");

					// single char
					var oIcon1 = sap.ui.core.IconPool.addIcon("test01", "test", {
						content: "0000"
					});
					var oIcon2 = sap.ui.core.IconPool.addIcon("test02", "test", {
						content: ["0000"]
					});

					var oIcon3 = sap.ui.core.IconPool.addIcon("test03", "test", {
						content: "0f0f"
					});
					var oIcon4 = sap.ui.core.IconPool.addIcon("test04", "test", {
						content: ["0f0f"]
					});

					// multi char
					var oIcon5 = sap.ui.core.IconPool.addIcon("test05", "test", {
						content: ["ffff", "dead"]
					});
					var oIcon6 = sap.ui.core.IconPool.addIcon("test06", "test", {
						content: ["f0f0", "dead"]
					});

					var oIcon7 = sap.ui.core.IconPool.addIcon("test07", "test", {
						content: "f0f0"
					});
					oIcon7.content += String.fromCharCode(0xdead);
					var oIcon8 = sap.ui.core.IconPool.getIconInfo("test07", "test");

					assert.equal(oIcon1.content, String.fromCharCode(0x0000), "0000-Icons have correct content");
					assert.equal(oIcon2.content, String.fromCharCode(0x0000), "0000-Icons have correct content");
					assert.equal(oIcon1.content, oIcon2.content, "0000-Icons match");

					assert.equal(oIcon3.content, String.fromCharCode(0x0f0f), "0000-Icons have correct content");
					assert.equal(oIcon4.content, String.fromCharCode(0x0f0f), "0000-Icons have correct content");
					assert.equal(oIcon3.content, oIcon4.content, "0f0f-Icons match");

					assert.equal(oIcon5.content, String.fromCharCode(0xffff) + String.fromCharCode(0xdead), "Multi-Icons have correct content");
					assert.equal(oIcon6.content, String.fromCharCode(0xf0f0) + String.fromCharCode(0xdead), "Multi-Icons have correct content");

					assert.equal(oIcon7.content, String.fromCharCode(0xf0f0) + String.fromCharCode(0xdead), "Multi-Icons have correct content");
					assert.equal(oIcon8.content, String.fromCharCode(0xf0f0) + String.fromCharCode(0xdead), "Multi-Icons have correct content");
					assert.equal(oIcon7, oIcon8, "Multi-Icons have correct content");

				});

				QUnit.test("getIconInfo: icons under the undefined collection", function(assert) {
					var oIconInfo = IconPool.getIconInfo("manager");

					assert.strictEqual(oIconInfo.collectionName, undefined, "The default collection name should be undefined");
					assert.equal(oIconInfo.uri, "sap-icon://manager", "The default collectionName doesn't appear in uri");
				});

				QUnit.test("addIcon: the default icons shouldn't be modified with collection name 'undefined'", function(assert) {
					var oIconInfo = IconPool.getIconInfo("manager");

					IconPool.addIcon("manager", "undefined", {
						content: oIconInfo.content.charCodeAt(0) + 0x1000,
						overWrite: true
					});

					var oNewIconInfo = IconPool.getIconInfo("manager");

					assert.equal(oNewIconInfo.content, oIconInfo.content, "the defualt collection can't be overwritten");
				});

				QUnit.test("isIconURI", function(assert) {
					assert.equal(IconPool.isIconURI(), false, "Should return 'false' when no URI is provided.");
					assert.equal(IconPool.isIconURI("sap-icon://"), false, "Should return 'false' when no hostname is provided.");
					assert.equal(IconPool.isIconURI("sap-icon://foo"), true, "Should return 'true' for valid icon URIs.");
				});

				QUnit.test("getIconCollectionNames", function(assert) {
					assert.deepEqual(IconPool.getIconCollectionNames(), [ "undefined", "collection-1", "test" ], "Correct set of collections should be returned.");
				});

				QUnit.test("getIconNames", function(assert) {

					// default collection
					assert.ok(Object.keys(IconPool.getIconNames()).length > 10, "Default collection should have more than 10 icons.");

					// custom collection
					assert.deepEqual(IconPool.getIconNames("collection-1"), [ "legacy-syntax" ], "Correct set of icons for 'collection-1' should be returned.");

				});

				QUnit.test("getIconForMimeType", function(assert) {
					assert.equal(IconPool.getIconForMimeType("image/png"), "sap-icon://attachment-photo", "Should return 'attachment-photo' icon URI for png files.");
					assert.equal(IconPool.getIconForMimeType("application/vnd.ms-excel"), "sap-icon://excel-attachment", "Should return 'excel-attachment' icon URI for xls files.");
					assert.equal(IconPool.getIconForMimeType("text/x-foo-bar"), "sap-icon://document", "Should return 'document' icon URI as fallback.");
				});

<<<<<<< HEAD
=======
				QUnit.test("getIconInfo with sap-icon://undefined/wrench", function(assert) {
					var oIconInfo = IconPool.getIconInfo("sap-icon://undefined/wrench");
					assert.strictEqual(oIconInfo.collectionName, undefined, "the string undefined is converted back");
					assert.strictEqual(oIconInfo.name, "wrench", "iconName is correctly parsed");
				});

>>>>>>> a19e7a5d
				QUnit.module("Loading of additional icon fonts");

				QUnit.test("insertFontFaceStyle", function(assert) {
					var iCountStyles = jQuery("head > style[type='text/css']").length;

					IconPool.registerFont({
						fontFamily: "SAP-icons-TNT",
						fontURI: jQuery.sap.getModulePath("sap.tnt.themes.base.fonts")
					});

					// insert sap-icons-TNT font
					IconPool.insertFontFaceStyle("SAP-icons-TNT", jQuery.sap.getModulePath("sap.tnt.themes.base.fonts", "/"));
					assert.strictEqual(jQuery("head > style[type='text/css']").length, iCountStyles + 1, "The icon font has been added to the CSS");
					var sCss = jQuery("head > style[type='text/css']").text()
					assert.ok(sCss.indexOf("url('../../../../../resources/sap/tnt/themes/base/fonts/SAP-icons-TNT") !== -1,
							"TNT Font should have been included from sap.tnt base theme folder.");

					// insert font again
					IconPool.insertFontFaceStyle("SAP-icons-TNT", jQuery.sap.getModulePath("sap.tnt.themes.base.fonts"));
					assert.strictEqual(jQuery("head > style[type='text/css']").length, iCountStyles + 1, "Fonts should only be included once");
				});

				QUnit.test("insertFontFaceStyle: insert an unregistered font logs an error", function(assert) {
					var iCountStyles = jQuery("head > style[type='text/css']").length;

					// inserting a font that is not registered must fail
					var oErrorSpy = sinon.spy(jQuery.sap.log, "error");

					IconPool.insertFontFaceStyle("unRegisteredFont", jQuery.sap.getModulePath("sap.tnt.themes.base.fonts", "/"));
					assert.strictEqual(jQuery("head > style[type='text/css']").length, iCountStyles, "Inserting a unregistered font does not insert a new style tag");
					assert.strictEqual(oErrorSpy.callCount, 1, "Inserting an unregistered font logs an error");

					oErrorSpy.restore();
				});

				QUnit.test("insertFontFaceStyle: the default font must not be overwritten", function(assert) {
					var iCountStyles = jQuery("head > style[type='text/css']").length;

					var oErrorSpy = sinon.spy(jQuery.sap.log, "error");

					IconPool.registerFont({
						fontFamily: "SAP-icons-TNT",
						collectionName: "overwriteDefaultFont",
						fontURI: jQuery.sap.getModulePath("sap.tnt.themes.base.fonts")
					});

					// overwriting SAP-icons with a different font must fail
					IconPool.insertFontFaceStyle("SAP-icons", jQuery.sap.getModulePath("sap.tnt.themes.base.fonts", "/"), "overwriteDefaultFont");
					assert.strictEqual(jQuery("head > style[type='text/css']").length, iCountStyles, "Inserting a new font as 'SAP-icons' must not insert a new style tag");
					assert.strictEqual(oErrorSpy.callCount, 1, "Inserting an unregistered font logs an error");

					oErrorSpy.restore();
				});

				QUnit.test("registerFont without fontURI", function (assert) {
					var oErrorSpy = sinon.spy(jQuery.sap.log, "error");

					var oResult = IconPool.registerFont({});
					assert.strictEqual(oErrorSpy.callCount, 1, "Registering a font without the configuration parameter fontURI throws an error");

					oErrorSpy.restore();
				});

				QUnit.test("registerFont: trying to overwrite the default font family logs an error", function (assert) {
					var oErrorSpy = sinon.spy(jQuery.sap.log, "error");

					var oResult = IconPool.registerFont({
						fontFamily: "SAP-icons",
						collectionName: "overwriteDefaultFont",
						fontURI: jQuery.sap.getModulePath("sap.tnt.themes.base.fonts")
					});
					assert.strictEqual(oErrorSpy.callCount, 1, "Re-registering the default font family logs an error");

					oErrorSpy.restore();
				});

				QUnit.test("registerFont two times throws a warning", function (assert) {
					var oWarningSpy = sinon.spy(jQuery.sap.log, "warning");

					var oResult = IconPool.registerFont({
						fontFamily: "TwoTimes",
						fontURI: jQuery.sap.getModulePath("sap.tnt.themes.base.fonts"),
						lazy: true
					});
					var oResult = IconPool.registerFont({
						fontFamily: "TwoTimes",
						fontURI: jQuery.sap.getModulePath("sap.tnt.themes.base.fonts"),
						lazy: true
					});
					assert.strictEqual(oWarningSpy.callCount, 1, "Registering a font with the same name twice throws a warning");

					oWarningSpy.restore();
				});

				QUnit.test("registerFont does not throw an error when an icon has been manually registered with the same collection name", function (assert) {
					var oErrorSpy = sinon.spy(jQuery.sap.log, "error");

					// single char
					var oIcon = sap.ui.core.IconPool.addIcon("someIcon", "testAddIcon", {
						content: "0000"
					});

					IconPool.getIconInfo("someNonExistingIcon", "testAddIcon");
					IconPool.getIconInfo("sap-icon://testAddIcon/someNonExistingIcon");

					assert.strictEqual(oErrorSpy.callCount, 0, "Fetching a manually registered icon does not throw an error");

					oErrorSpy.restore();
				});

				QUnit.test("registerFont (async metadata)", function(assert) {
					var done = assert.async();

					// stub the ajax method
					var stub = sinon.stub(jQuery, 'ajax');
					stub.yieldsTo('success', {
						"technicalsystem": "0xe000"
					});

					// register TNT icon font
					IconPool.registerFont({
						fontFamily: "SAP-icons-TNT",
						collectionName: "tntasync",
						fontURI: jQuery.sap.getModulePath("sap.tnt.themes.base.fonts"),
						lazy: true
					});

					// before the icon font metadata is loaded a Promise is returned
					var oIconInfo = IconPool.getIconInfo("sap-icon://tntasync/technicalsystem", undefined, "async");
					assert.ok(oIconInfo instanceof Promise, "getIconInfo returned a promise when trying to fetch an icon that is not loaded yet");

					// after the font is loaded the content is also resolved properly based on the metadata
					oIconInfo.then(function () {
						var oIconInfo = IconPool.getIconInfo("sap-icon://tntasync/technicalsystem", undefined, "mixed");
						assert.ok(!(oIconInfo instanceof Promise), "getIconInfo returned the info when trying to fetch an icon that is already loaded with mixed mode");
						assert.equal(oIconInfo.collection, "tntasync", "Icon collection is correct");
						assert.equal(oIconInfo.fontFamily, "SAP-icons-TNT", "Icon font family is correct");
						assert.equal(oIconInfo.content, String.fromCharCode(0xe000), "Icon content has been resolved properly");
						done();
					});

					jQuery.ajax.restore();
				});

				QUnit.test("registerFont (async metadata error)", function(assert) {
					var done = assert.async();

					// stub the ajax method
					var oErrorSpy = sinon.spy(jQuery.sap.log, "error");
					var stub = sinon.stub(jQuery, 'ajax');
					stub.yieldsTo('error', {});

					// register TNT icon font
					IconPool.registerFont({
						fontFamily: "some-wrong-font-family",
						collectionName: "wrong",
						fontURI: "some/wrong/path",
						lazy: true
					});

					IconPool._loadFontMetadata("wrong", true).then(function () {
						assert.ok(true, "The _loadFontMetadata promise failed");
						assert.strictEqual(oErrorSpy.callCount, 1, "Loading a font with wrong metadata triggers an error");

						oErrorSpy.restore();
						done();
					})

					jQuery.ajax.restore();
				});

				QUnit.test("registerFont (lazy loading)", function(assert) {
					// stub the ajax method
					var stub = sinon.stub(jQuery, 'ajax');
					stub.yieldsTo('success', {
						"technicalsystem": "0xe000"
					});

					// register TNT icon font
					IconPool.registerFont({
						fontFamily: "SAP-icons-TNT",
						collectionName: "tntlazy",
						fontURI: jQuery.sap.getModulePath("sap.tnt.themes.base.fonts"),
						lazy: true
					});

					assert.ok(stub.notCalled, "The font metadata is not loaded before an icon is queried");

					var oIconInfo = IconPool.getIconInfo("sap-icon://tntlazy/technicalsystem");
					assert.ok(stub.calledOnce, "The font metadata is loaded once");

					var oIconInfo = IconPool.getIconInfo("sap-icon://tntlazy/technicalsystem");
					assert.ok(stub.calledOnce, "The font metadata is loaded only once");

					stub.restore();
				});

				QUnit.test("registerFont (no lazy loading)", function(assert) {
					// stub the ajax method
					var stub = sinon.stub(jQuery, 'ajax');
					stub.yieldsTo('success', {
						"technicalsystem": "0xe000"
					});

					// register TNT icon font
					IconPool.registerFont({
						fontFamily: "SAP-icons-TNT",
						collectionName: "tntnolazy",
						fontURI: jQuery.sap.getModulePath("sap.tnt.themes.base.fonts")
					});

					assert.ok(stub.calledOnce, "The font metadata is loaded right away");

					var oIconInfo = IconPool.getIconInfo("sap-icon://tntnolazy/technicalsystem");
					assert.ok(stub.calledOnce, "The font metadata is loaded only once");

					stub.restore();
				});

				QUnit.test("registerFont (no metadataURI)", function(assert) {
					var done = assert.async();
					var stub = sinon.stub(jQuery, "ajax", function (sURL, oOptions) {
						// check that metadataURL is composed correctly
						if (sURL.indexOf("sap/METADATA.json") >= 0) {
							assert.ok(true, "The metadataURI parameter has been composed correctly");
							stub.restore();
							done();
						}
					});
					// register TNT icon font
					IconPool.registerFont({
						fontFamily: "METADATA",
						collectionName: "tntmetadata",
						fontURI: jQuery.sap.getModulePath("sap")
					});

					var oIconInfo = IconPool.getIconInfo("sap-icon://tntmetadata/foo");
				});

				QUnit.test("fontLoaded returns a promise", function(assert) {
					var done = assert.async();

					// register TNT icon font
					IconPool.registerFont({
						fontFamily: "SAP-icons-TNT",
						collectionName: "tntloaded",
						fontURI: jQuery.sap.getModulePath("sap.tnt.themes.base.fonts")
					});

					IconPool.fontLoaded("tntloaded").then(function () {
						assert.ok(true, "The fontLoaded promise is resolved correctly the first time");
						IconPool.fontLoaded("tntloaded").then(function () {
							assert.ok(true, "The fontLoaded promise is resolved correctly the second time");
							done();
						});
					})
				});

				QUnit.test("fontLoaded returns undefined for an invalid font", function(assert) {
					assert.strictEqual(IconPool.fontLoaded("invalid"), undefined, "fontLoaded returns undefined");
				});

				QUnit.module("Sync getIconInfo");

				QUnit.test("Calling getIconInfo with 'sync' mode on the default icon font returns the result immediately", function(assert) {
					var oIconInfo = IconPool.getIconInfo("sap-icon://card", undefined, "sync");
					assert.equal(oIconInfo.collection, undefined, "Icon collection is correct");
					assert.equal(oIconInfo.fontFamily, "SAP-icons", "Icon font family is correct");
					assert.equal(oIconInfo.content, String.fromCharCode(0xe044), "Icon content has been resolved properly");

					oIconInfo = IconPool.getIconInfo("sap-icon://card", "sync");
					assert.equal(oIconInfo.collection, undefined, "Icon collection is correct when not giving the iconCollection parameter");
					assert.equal(oIconInfo.fontFamily, "SAP-icons", "Icon font family is correct when not giving the iconCollection parameter");
					assert.equal(oIconInfo.content, String.fromCharCode(0xe044), "Icon content has been resolved properly when not giving the iconCollection parameter");
				});

				QUnit.test("Calling getIconInfo with 'sync' mode on a separate icon font returns the result immediately", function(assert) {
					// stub the ajax method
					var stub = sinon.stub(jQuery, 'ajax');
					stub.yieldsTo('success', {
						"customicon": "0xe001"
					});

					// register an additional icon font
					IconPool.registerFont({
						fontFamily: "some-font-family",
						collectionName: "somefont",
						fontURI: jQuery.sap.getModulePath("sap.tnt.themes.base.fonts"),
						lazy: true
					});

					var oIconInfo = IconPool.getIconInfo("sap-icon://somefont/customicon", undefined, "sync");
					assert.equal(oIconInfo.collection, "somefont", "Icon collection is correct");
					assert.equal(oIconInfo.fontFamily, "some-font-family", "Icon font family is correct");
					assert.equal(oIconInfo.content, String.fromCharCode(0xe001), "Icon content has been resolved properly");

					stub.restore();
				});

				QUnit.test("Calling getIconInfo with 'sync' mode on a separate icon font and without an iconCollection parameter returns the result immediately", function(assert) {
					// stub the ajax method
					var stub = sinon.stub(jQuery, 'ajax');
					stub.yieldsTo('success', {
						"customicon": "0xe001"
					});

					// register an additional icon font
					IconPool.registerFont({
						fontFamily: "some-font-family1",
						collectionName: "somefont1",
						fontURI: jQuery.sap.getModulePath("sap.tnt.themes.base.fonts"),
						lazy: true
					});

					var oIconInfo = IconPool.getIconInfo("sap-icon://somefont1/customicon", "sync");
					assert.equal(oIconInfo.collection, "somefont1", "Icon collection is correct");
					assert.equal(oIconInfo.fontFamily, "some-font-family1", "Icon font family is correct");
					assert.equal(oIconInfo.content, String.fromCharCode(0xe001), "Icon content has been resolved properly");

					stub.restore();
				});

				QUnit.module("Async getIconInfo");

				QUnit.test("Calling getIconInfo with 'async' mode on a default font icon returns a Promise", function(assert) {
					var done = assert.async();
					var oIconInfo = IconPool.getIconInfo("sap-icon://nutrition-activity", undefined, "async");
					assert.ok(oIconInfo instanceof Promise, "getIconInfo returns a promise");
					oIconInfo.then(function (oIconInfo) {
						assert.ok(oIconInfo, "The promise is resolved with the icon info");
						assert.equal(oIconInfo.fontFamily, "SAP-icons", "Icon font family is correct");
						assert.equal(oIconInfo.content, String.fromCharCode(0xe105), "Icon content has been resolved properly");
						done();
					});
				});

				QUnit.test("Calling getIconInfo with 'async' mode on a default font and without an iconCollection parameter icon returns a Promise", function(assert) {
					var done = assert.async();
					var oIconInfo = IconPool.getIconInfo("sap-icon://nutrition-activity", "async");
					assert.ok(oIconInfo instanceof Promise, "getIconInfo returns a promise");
					oIconInfo.then(function (oIconInfo) {
						assert.ok(oIconInfo, "The promise is resolved with the icon info");
						assert.equal(oIconInfo.fontFamily, "SAP-icons", "Icon font family is correct");
						assert.equal(oIconInfo.content, String.fromCharCode(0xe105), "Icon content has been resolved properly");
						done();
					});
				});

				QUnit.test("Calling getIconInfo with 'async' is successfully handled in all cases (load, pending, success)", function(assert) {
					var done = assert.async();
					// stub the ajax method
					fontLoaded = function() {
						var oIconInfo = IconPool.getIconInfo("sap-icon://tntfakeasync/python", undefined, "async");
						oIconInfo.then(function (oIconInfo) {
							assert.ok(oIconInfo, "After loading the promise is resolved with the icon info");
							assert.equal(oIconInfo.collection, "tntfakeasync", "Icon collection is correct");
							assert.equal(oIconInfo.fontFamily, "SAP-icons-TNT", "Icon font family is correct");
							assert.equal(oIconInfo.content, String.fromCharCode(0xe00f), "Icon content has been resolved properly");
							jQuery.ajax.restore();
							done();
						});
					};

					sinon.stub(jQuery, "ajax", function (sURL, oOptions) {
						// introduce the least amount of delay for this test
						setTimeout(function () {
							oOptions.success({
								"technicalsystem": "0xe000",
								"python": "0xe00f"
							});
							fontLoaded();
						}, 0);
					});

					// register TNT icon font
					IconPool.registerFont({
						fontFamily: "SAP-icons-TNT",
						collectionName: "tntfakeasync",
						fontURI: jQuery.sap.getModulePath("sap.tnt.themes.base.fonts"),
						lazy: true
					});

					var oIconInfo = IconPool.getIconInfo("sap-icon://tntfakeasync/technicalsystem", undefined, "async");
					assert.ok(oIconInfo.then, "On first load a promise is returned");

					var oIconInfo = IconPool.getIconInfo("sap-icon://tntfakeasync/python", undefined, "async");
					assert.ok(oIconInfo.then, "While loading still a promise is returned");
				});

				QUnit.test("Calling getIconInfo on a separate font first with 'async' and immediately with 'sync' afterwards returns correct results for both", function(assert) {
					var done = assert.async();
					// register an additional icon font without loading metadata immediately
					IconPool.registerFont({
						fontFamily: "SAP-icons-TNT",
						collectionName: "tntAsyncSync",
						fontURI: jQuery.sap.getModulePath("sap.tnt.themes.base.fonts"),
						lazy: true
					});

					// get icon info asynchronously
					var oIconInfoAsync = IconPool.getIconInfo("sap-icon://tntAsyncSync/arrow", "async");

					// get icon info synchronously
					var oIconInfoSync = IconPool.getIconInfo("sap-icon://tntAsyncSync/arrow", "sync");

					assert.ok(oIconInfoAsync instanceof Promise, "The asynchronous load returns a promise");
					assert.equal(oIconInfoSync.collection, "tntAsyncSync", "Icon collection from the synchronous load is correct");
					assert.equal(oIconInfoSync.fontFamily, "SAP-icons-TNT", "Font family from the synchronous load is correct");

					oIconInfoAsync.then(function (result) {
						assert.equal(result.collection, "tntAsyncSync", "Icon collection from the asynchronous load is correct");
						assert.equal(result.fontFamily, "SAP-icons-TNT", "Font family from the asynchronous load is correct");
						done();
					})
				});

				QUnit.module("Mixed getIconInfo");

				QUnit.test("Calling getIconInfo with 'mixed' mode on a default font icon returns the result immediately", function(assert) {
					var oIconInfo = IconPool.getIconInfo("sap-icon://nutrition-activity", undefined, "mixed");
					assert.equal(oIconInfo.collection, undefined, "Icon collection is correct");
					assert.equal(oIconInfo.fontFamily, "SAP-icons", "Icon font family is correct");
					assert.equal(oIconInfo.content, String.fromCharCode(0xe105), "Icon content has been resolved properly");

					oIconInfo = IconPool.getIconInfo("sap-icon://nutrition-activity", "mixed");
					assert.equal(oIconInfo.collection, undefined, "Icon collection is correct when not giving the iconCollection parameter");
					assert.equal(oIconInfo.fontFamily, "SAP-icons", "Icon font family is correct when not giving the iconCollection parameter");
					assert.equal(oIconInfo.content, String.fromCharCode(0xe105), "Icon content has been resolved properly when not giving the iconCollection parameter");
				});

				QUnit.test("Calling getIconInfo with 'mixed' is successfully handled in all cases (load, pending, success)", function(assert) {
					var done = assert.async();
					// stub the ajax method
					fontLoaded = function() {
						var oIconInfo = IconPool.getIconInfo("sap-icon://tntfakemixed/python", undefined, "mixed");
						assert.ok(oIconInfo.content, "After loading the icon information is returned immediately");
						assert.equal(oIconInfo.collection, "tntfakemixed", "Icon collection is correct");
						assert.equal(oIconInfo.fontFamily, "SAP-icons-TNT", "Icon font family is correct");
						assert.equal(oIconInfo.content, String.fromCharCode(0xe00f), "Icon content has been resolved properly");

						jQuery.ajax.restore();
						done();
					};

					var stub = sinon.stub(jQuery, "ajax", function (sURL, oOptions) {
						// introduce the least amount of delay for this test
						setTimeout(function () {
							oOptions.success({
								"technicalsystem": "0xe000",
								"python": "0xe00f"
							});
							fontLoaded();
						}, 0);
					});

					// register TNT icon font
					IconPool.registerFont({
						fontFamily: "SAP-icons-TNT",
						collectionName: "tntfakemixed",
						fontURI: jQuery.sap.getModulePath("sap.tnt.themes.base.fonts"),
						lazy: true
					});

					var oIconInfo = IconPool.getIconInfo("sap-icon://tntfakemixed/technicalsystem", undefined, "mixed");
					assert.ok(oIconInfo.then, "On first load a promise is returned");

					var oIconInfo = IconPool.getIconInfo("sap-icon://tntfakemixed/python", undefined, "mixed");
					assert.ok(oIconInfo.then, "While loading still a promise is returned");
				});

				QUnit.start();

			});

		</script>
	</head>
	<body>
		<div id="qunit"></div>
	</body>
</html><|MERGE_RESOLUTION|>--- conflicted
+++ resolved
@@ -198,15 +198,12 @@
 					assert.equal(IconPool.getIconForMimeType("text/x-foo-bar"), "sap-icon://document", "Should return 'document' icon URI as fallback.");
 				});
 
-<<<<<<< HEAD
-=======
 				QUnit.test("getIconInfo with sap-icon://undefined/wrench", function(assert) {
 					var oIconInfo = IconPool.getIconInfo("sap-icon://undefined/wrench");
 					assert.strictEqual(oIconInfo.collectionName, undefined, "the string undefined is converted back");
 					assert.strictEqual(oIconInfo.name, "wrench", "iconName is correctly parsed");
 				});
 
->>>>>>> a19e7a5d
 				QUnit.module("Loading of additional icon fonts");
 
 				QUnit.test("insertFontFaceStyle", function(assert) {
