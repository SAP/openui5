/*global QUnit */
sap.ui.define([
	"sap/base/future",
	"sap/base/Log",
	"sap/ui/core/Element",
	"sap/ui/core/library",
	"sap/ui/core/mvc/View",
	"sap/ui/model/json/JSONModel",
	"sap/m/Button",
	"sap/ui/test/utils/nextUIUpdate"
], function(future, Log, Element, library, View, JSONModel, Button, nextUIUpdate) {
	"use strict";

	var ViewType = library.mvc.ViewType;

	QUnit.module("Custom Data", {
		beforeEach: function() {
			this.element = new Element();
		},
		afterEach: function() {
			this.element.destroy();
		}
	});

	QUnit.test("New Element and its data", function(assert) {
		var element = this.element;
		assert.equal(typeof element.data, "function", "element must have a 'data' function");
		assert.deepEqual(element.data(), {}, "element data should be empty");
	});

	QUnit.test("Adding and retrieving string data", function(assert) {
		var element = this.element;
		var returnValue = element.data("test", "abc");
		assert.ok(returnValue === element, "element must be returned");

		// retrieve the data
		var data = element.data("test");
		assert.equal(data, "abc", "Value 'abc' must be returned as data");

		// change the data
		element.data("test", "def");
		data = element.data("test");
		assert.equal(data, "def", "Value 'def' must be returned as data");

		// unknown key
		data = element.data("test2");
		assert.equal(data, null, "Value 'null' must be returned as data for unknown key");
	});


	QUnit.test("Removing data", function(assert) {
		var element = this.element;
		element.data("test", "def");

		// clear the data
		var returnValue = element.data("test", null);
		assert.ok(returnValue === element, "element must be returned");

		var data = element.data("test");
		assert.equal(data, null, "Value 'null' must be returned as data");

		assert.deepEqual(element.data(), {}, "element data should be empty");
	});


	QUnit.test("Adding and retrieving function data", function(assert) {
		assert.expect(3);
		function testFunction() {
			assert.ok(true, "this test only checks whether the function is executed");
			return "success";
		}
		var element = this.element;
		element.data("test_func", testFunction);
		var data = element.data("test_func");

		assert.equal(typeof data, "function", "Value must be a function");
		assert.equal(data(), "success", "The stored function should return the string 'success'");
	});


	QUnit.test("Adding and retrieving object data", function(assert) {
		var element = this.element;
		element.data("test_json", {"two":2});
		var data = element.data("test_json");

		assert.equal(typeof data, "object", "Value must be an object");
		assert.ok(data.two, "The stored object should have a property 'two'");
		assert.equal(data.two, 2, "The stored object should have a property 'two' with value 2");

		element.data("test_win", window);
		assert.strictEqual(element.data("test_win"), window, "Value must be the window object");
	});


	QUnit.test("Retrieving all data", function(assert) {
		var element = this.element;
		function testFunction() {
			assert.ok(true, "this test only checks whether the function is executed");
			return "success";
		}
		element.data("test_func", testFunction);
		element.data("test_json", {"two":2});
		element.data("test_win", window);

		var data = element.data();
		assert.equal(typeof data, "object", "Value must be an object");
		assert.ok(data.test_func, "The stored object should have a property 'test_func'");
		assert.ok(data.test_json, "The stored object should have a property 'test_json'");
		assert.ok(data.test_win, "The stored object should have a property 'test_win'");
		assert.equal(data.test_json.two, 2, "The stored object for key 'test_json' should have a property 'two' with value 2");

		element.data("test_func", null);
		element.data("test_json", null);
		element.data("test_win", null);

		data = element.data();
		assert.deepEqual(element.data(), {}, "element data should be empty");
	});


	QUnit.test("Setting multiple data", function(assert) {
		var element = this.element;
		element.data({
			test_func: "f",
			test_json: {"two":2},
			test_win: "w"
		});
		var data = element.data();

		assert.equal(typeof data, "object", "Value must be an object");
		assert.ok(data.test_func, "The stored object should have a property 'test_func'");
		assert.ok(data.test_json, "The stored object should have a property 'test_json'");
		assert.ok(data.test_win, "The stored object should have a property 'test_win'");

		assert.equal(data.test_json.two, 2, "The stored object for key 'test_json' should have a property 'two' with value 2");

		element.data(null);

		data = element.data();
		assert.deepEqual(element.data(), {}, "element data should be empty");
	});

	QUnit.test("Negative Test: invalid arguments", function(assert) {
		var element = this.element;
		assert.throws(function() { element.data(1); }, "Getting data with a key of type number should raise an error");
		assert.throws(function() { element.data(3.14); }, "Getting data with a key of type number should raise an error");
		assert.throws(function() { element.data(true); }, "Getting data with a key of type boolean should raise an error");
		assert.throws(function() { element.data(undefined); }, "Getting data with a key of type undefined should raise an error"); // TODO why does undefined behave differently to null?
		/* TODO clarify why keys in setters are not checked
		assert.throws(function() { element.data(1, "some value"); }, "Getting data with a key of type number should raise an error");
		assert.throws(function() { element.data(3.14, "some value"); }, "Getting data with a key of type number should raise an error");
		assert.throws(function() { element.data(true, "some value"); }, "Getting data with a key of type boolean should raise an error");
		assert.throws(function() { element.data(undefined, "some value"); }, "Getting data with a key of type undefined should raise an error");
		*/
	});

	QUnit.test("Cloning elements with data", function(assert) {
		var element = this.element;
		element.data({
			string_data: "abc",
			object_data: {"two":2}
		});

		var clone = element.clone();

		var string_data = clone.data("string_data");
		assert.equal(string_data, "abc", "The string data of the cloned object should be 'abc' as well");

		var object_data = clone.data("object_data");
		assert.equal(object_data.two, 2, "The object data of the cloned object should be the same as the original");
		object_data.two = 3;

		var object_data_ori = clone.data("object_data");
		assert.equal(object_data_ori.two, 3, "The object data of the original object should be changed as well, as only the reference to it is cloned");

		clone.destroy();
	});

	QUnit.test("Calling data() after destroy (future=true)", function(assert) {
		future.active = true;
		// Setup: create an element, add some custom data and destroy it

		this.stub(Log, "error");
		var element = new Element({
			id: "myElement"
		});
		element.data("test", "value");
		element.destroy();

		// Act/Assert

		// get value for a single key
		Log.error.resetHistory();
		assert.strictEqual(element.data("test"), null, "no more custom data after destroy");
		assert.strictEqual(Log.error.callCount, 0);

		// get all key/value pairs
		Log.error.resetHistory();
		assert.deepEqual(element.data(), {}, "no more custom data after destroy");
		assert.strictEqual(Log.error.callCount, 0);

		// destroy  all
		Log.error.resetHistory();
		assert.strictEqual(element.data(null), element, "data(null) should return the element itself");
		assert.strictEqual(element.getAggregation("customData"), null, "data(null) should not have modified aggregation 'customData'");
		assert.strictEqual(Log.error.callCount, 0);

		// add single key/value pairs
		Log.error.resetHistory();
		assert.throws(() => { element.data("a", "b"); }, new Error("Cannot create custom data on an already destroyed element 'Element sap.ui.core.Element#myElement'"), "Error thrown because calling data(key,value) after destroy");

		// remove single key/value pairs
		Log.error.resetHistory();
		assert.strictEqual(element.data("a", null), element, "data(key,null) should return the element itself");
		assert.strictEqual(element.getAggregation("customData"), null, "data(key,value) should not have modified aggregation 'customData'");
		assert.strictEqual(Log.error.callCount, 0);

		// add single key/value pair with DOM
		Log.error.resetHistory();
		assert.throws(() => { element.data("a", "b", false); }, new Error("Cannot create custom data on an already destroyed element 'Element sap.ui.core.Element#myElement'"), "Error thrown because calling data(key,value,bool) after destroy");

		// add single key/value pair with DOM
		Log.error.resetHistory();
		assert.throws(() => { element.data("a", "b", true); }, new Error("Cannot create custom data on an already destroyed element 'Element sap.ui.core.Element#myElement'"), "Error thrown because calling data(key,value,bool) after destroy");

		// add multiple key/value pairs
		Log.error.resetHistory();
		assert.throws(() => { element.data({a:"b",b:"c"}); }, new Error("Cannot create custom data on an already destroyed element 'Element sap.ui.core.Element#myElement'"), "Error thrown because calling data({data}) after destroy");

		future.active = undefined;
	});

	// Data Binding

	QUnit.test("Data Binding", function(assert) {
		var element = this.element;
		var oModel = new JSONModel({
			firstName: "Peter",
			lastName: "Pan"
		});
		element.setModel(oModel);
		element.data("myKey", "{/lastName}");

		var data = element.data("myKey");
		assert.equal(data, "Pan", "The data must be the bound string 'Pan'");

		oModel.setData({
			firstName: "Hans",
			lastName: "Wurst"
		});

		data = element.data("myKey");
		assert.equal(data, "Wurst", "The data must be the bound string 'Wurst'");
	});


	/*** XMLView usage ***/

	QUnit.test("Usage in XML View declaration with binding", function(assert) {
		var xml = '<mvc:View xmlns:mvc="sap.ui.core.mvc" xmlns="sap.m" '
			+ 'xmlns:app="http://schemas.sap.com/sapui5/extension/sap.ui.core.CustomData/1">'
			+ '<Button id="myBtn" text="test" app:coords="{/data}"></Button></mvc:View>';
		// instantiate the View
		return View.create({
			type: ViewType.XML,
			definition: xml
		}).then(function(myView) {
			// create a Model with some dummy data and assign it to the View
			var oModel = new JSONModel({
				data : {
					x : 100,
					y : 250
				}
			});
			myView.setModel(oModel);

			var btn = myView.byId("myBtn");
			assert.ok(btn && btn instanceof Button, "The Button instance from the XML View should exist");

			var data = btn.data("coords");
			assert.ok(data && typeof data === "object", "Data object should be attached to the Button");
			assert.equal(data.x, 100, "Data object should contain the original data");

			myView.destroy();
		});

	});

<<<<<<< HEAD
=======
	/**
	 * @deprecated As of version 1.120
	 */
	QUnit.test("Write Data to HTML (future=false)", async function(assert) {
		future.active = false;

		var btn = new Button({text:"Hello"});

		btn.data("test", "some payload", true);
		btn.data("test2", "some other payload");
		btn.data("test3", 42, true);
		btn.data("test4", true, true);
		btn.data("test5", {"test":"nope"}, true);

		btn.placeAt("content");
		await nextUIUpdate();

		var $btn = btn.$();
		assert.equal($btn.attr("data-test"), "some payload", "the 'test' data should be written to DOM");
		assert.equal($btn.attr("data-test2"), undefined, "the 'test2' data should NOT be written to DOM");
		assert.equal($btn.attr("data-test3"), undefined, "the 'test3' data should NOT be written to DOM");
		assert.equal($btn.attr("data-test4"), undefined, "the 'test4' data should NOT be written to DOM");
		assert.equal($btn.attr("data-test5"), undefined, "the 'test5' data should NOT be written to DOM");

		future.active = undefined;
		btn.destroy();
	});

>>>>>>> 84419458
	QUnit.test("Write Data to HTML (future=true)", async function(assert) {
		future.active = true;
		var btn = new Button({text:"Hello"});

		btn.data("test", "some payload", true);
		btn.data("test2", "some other payload");
		btn.data("test3", 42, true);
		btn.data("test4", true, true);
		btn.data("test5", {"test":"nope"}, true);

		btn.placeAt("content");
		await assert.rejects(nextUIUpdate(), "nextUIUpdate rejected because no string value was provided to CustomData");

		future.active = undefined;
		btn.destroy();
	});
});<|MERGE_RESOLUTION|>--- conflicted
+++ resolved
@@ -286,14 +286,8 @@
 
 	});
 
-<<<<<<< HEAD
-=======
-	/**
-	 * @deprecated As of version 1.120
-	 */
-	QUnit.test("Write Data to HTML (future=false)", async function(assert) {
-		future.active = false;
-
+	QUnit.test("Write Data to HTML (future=true)", async function(assert) {
+		future.active = true;
 		var btn = new Button({text:"Hello"});
 
 		btn.data("test", "some payload", true);
@@ -303,34 +297,9 @@
 		btn.data("test5", {"test":"nope"}, true);
 
 		btn.placeAt("content");
-		await nextUIUpdate();
-
-		var $btn = btn.$();
-		assert.equal($btn.attr("data-test"), "some payload", "the 'test' data should be written to DOM");
-		assert.equal($btn.attr("data-test2"), undefined, "the 'test2' data should NOT be written to DOM");
-		assert.equal($btn.attr("data-test3"), undefined, "the 'test3' data should NOT be written to DOM");
-		assert.equal($btn.attr("data-test4"), undefined, "the 'test4' data should NOT be written to DOM");
-		assert.equal($btn.attr("data-test5"), undefined, "the 'test5' data should NOT be written to DOM");
+		await assert.rejects(nextUIUpdate(), "nextUIUpdate rejected because no string value was provided to CustomData");
 
 		future.active = undefined;
 		btn.destroy();
 	});
-
->>>>>>> 84419458
-	QUnit.test("Write Data to HTML (future=true)", async function(assert) {
-		future.active = true;
-		var btn = new Button({text:"Hello"});
-
-		btn.data("test", "some payload", true);
-		btn.data("test2", "some other payload");
-		btn.data("test3", 42, true);
-		btn.data("test4", true, true);
-		btn.data("test5", {"test":"nope"}, true);
-
-		btn.placeAt("content");
-		await assert.rejects(nextUIUpdate(), "nextUIUpdate rejected because no string value was provided to CustomData");
-
-		future.active = undefined;
-		btn.destroy();
-	});
 });