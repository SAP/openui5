/* global QUnit, sinon */

sap.ui.define([
	"sap/base/config",
	"sap/base/Event",
	"sap/base/Log",
	"sap/base/config/GlobalConfigurationProvider",
	"sap/base/util/Deferred",
	"sap/ui/base/OwnStatics",
	"sap/ui/base/config/URLConfigurationProvider",
	"sap/ui/core/Control",
	"sap/ui/core/Theming",
	"sap/ui/core/theming/ThemeHelper",
	"sap/ui/test/utils/waitForThemeApplied",
	"sap/ui/test/starter/QUnitConfigurationProvider"
], function (
	BaseConfig,
	BaseEvent,
	Log,
	GlobalConfigurationProvider,
	Deferred,
	OwnStatics,
	URLConfigurationProvider,
	Control,
	Theming,
	ThemeHelper,
	themeApplied,
	QUnitConfigurationProvider
) {
	"use strict";

	const { attachChange, detachChange } = OwnStatics.get(Theming);

	var oURLConfigurationProviderStub,
		oQUnitConfigurationProviderStub,
		oGlobalConfigurationProviderStub,
		mConfigStubValues,
		mEventCalls;

	function checkChange(oEvent) {
		mEventCalls.aChange.push(BaseEvent.getParameters(oEvent));
	}

	function checkApplied(oEvent) {
		mEventCalls.aApplied.push(BaseEvent.getParameters(oEvent));
	}

	function fnAssert(sTheme, aChangeEvents, aAppliedEvents) {
		// Always wait for possible themeApplied
		aChangeEvents = aChangeEvents || [];
		aAppliedEvents = aAppliedEvents || [];
		QUnit.assert.strictEqual(Theming.getTheme(), sTheme, "Theming.getTheme() should return theme '" + sTheme + "' with provider setup " + JSON.stringify(mConfigStubValues) + ".");
		return themeApplied().then(function() {
			QUnit.assert.strictEqual(mEventCalls.aChange.length, aChangeEvents.length, "There should " + aChangeEvents.length + " 'change' event(s).");
			QUnit.assert.strictEqual(mEventCalls.aApplied.length, aAppliedEvents.length, "There should " + aAppliedEvents.length + " 'applied' event(s).");

			for (var i = aChangeEvents.length - 1; i >= 0; i--) {
				QUnit.assert.deepEqual(mEventCalls.aChange[i], aChangeEvents[i], "Expected parameters in 'change' event.");
				mEventCalls.aChange.pop();
				aChangeEvents.pop();
			}

			for (var j = aAppliedEvents.length - 1; j >= 0; j--) {
				QUnit.assert.deepEqual(mEventCalls.aApplied[j], aAppliedEvents[j], "Expected parameters in 'applied' event.");
				mEventCalls.aApplied.pop();
				aAppliedEvents.pop();
			}
		});
	}

	function setupTestsBeforeEach(assert) {
		mConfigStubValues = {};
		oURLConfigurationProviderStub = sinon.stub(URLConfigurationProvider, "get");
		oURLConfigurationProviderStub.callsFake(function(sKey) {
				return mConfigStubValues.hasOwnProperty(sKey) ? mConfigStubValues[sKey] : oURLConfigurationProviderStub.wrappedMethod.call(this, sKey);
		});
		//testsuite config is now alive and "" is defaulted...
		oQUnitConfigurationProviderStub = sinon.stub(QUnitConfigurationProvider, "get");
		oQUnitConfigurationProviderStub.callsFake(function(sKey) {
				return mConfigStubValues.hasOwnProperty(sKey) ? mConfigStubValues[sKey] : oURLConfigurationProviderStub.wrappedMethod.call(this, sKey);
		});
		mEventCalls = {
			aChange: [],
			aApplied: []
		};
		attachChange(checkChange);
		Theming.attachApplied(checkApplied);
<<<<<<< HEAD

		mEventCalls = {
			aChange: [],
			aApplied: []
		};
=======
		if (bThemeManagerNotActive) {
			assert.strictEqual(mEventCalls.aApplied[0].theme, Theming.getTheme(), "In case there is no ThemeManager, the applied event should be called immediately.");
			mEventCalls.aApplied.pop();
		}
		return themeApplied().then(() => {
			mEventCalls = {
				aChange: [],
				aApplied: []
			};
		});
>>>>>>> ef439842
	}

	function setupTestsAfterEach() {
		detachChange(checkChange);
		Theming.detachApplied(checkApplied);
		oURLConfigurationProviderStub.restore();
		oQUnitConfigurationProviderStub.restore();
	}

	QUnit.module("Initial Configuration", {
		beforeEach: setupTestsBeforeEach,
		afterEach: setupTestsAfterEach
	});

	/**
	 * This is regression test for when the initial theme is an empty string ("").
	 * The empty string is given in the "testsuite.theming.qunit.js" as a bootstrap parameter.
	 *
	 * Before fixing this regression, an empty string lead to a "Maximum call stack size exceeded" error.
	 */
	QUnit.test("Initial Theme - empty string fallback", function(assert) {
		const sExpectedDefaultTheme = ThemeHelper.getDefaultThemeInfo().DEFAULT_THEME;
		assert.equal(Theming.getTheme(), sExpectedDefaultTheme, `Initial Theme after bootstrapping should be ${sExpectedDefaultTheme}`);
	});

	QUnit.test("getTheme", function (assert) {
		assert.expect(27);
		BaseConfig._.invalidate();

		const sExpectedDefaultTheme = ThemeHelper.getDefaultThemeInfo().DEFAULT_THEME;

		mConfigStubValues = {
			"sapTheme": "sap_horizon",
			"sapUiTheme": "sap_fiori_3"
		};
		// sapTheme should be first
		return fnAssert("sap_horizon").then(function() {
			BaseConfig._.invalidate();
			mConfigStubValues["sapTheme"] = undefined;
			// if there is no sapTheme sapUiTheme should be used
			return fnAssert("sap_fiori_3");
		}).then(function() {
			BaseConfig._.invalidate();
			mConfigStubValues["sapUiTheme"] = undefined;
			// internally we determine a valid default theme in case there is no theme given at all
			return fnAssert(sExpectedDefaultTheme);
		}).then(function() {
			BaseConfig._.invalidate();
			mConfigStubValues["sapTheme"] = "sap_test_theme_3@/sap/test/themeroot";
			// first call with themeroot should trigger a change event for the implicit setThemeRoot call
			return fnAssert("sap_test_theme_3", [{
				themeRoots: {
					"new": globalThis.location.origin + "/sap/test/themeroot/UI5/",
					"old": Theming.getThemeRoot("sap_test_theme_3"),
					"forceUpdate": undefined
				}
			}]);
		}).then(function() {
			// second call with identical theme and themeroot should not trigger a change event because themeroot for given theme did not change
			return fnAssert("sap_test_theme_3");
		}).then(function() {
			// third call with identical theme but different themeroot should trigger a change event for the implicit setThemeRoot call
			BaseConfig._.invalidate();
			mConfigStubValues["sapTheme"] = "sap_test_theme_3@/sap/different/test/themeroot";
			return fnAssert("sap_test_theme_3", [{
				themeRoots: {
					"new": globalThis.location.origin + "/sap/different/test/themeroot/UI5/",
					"old": Theming.getThemeRoot("sap_test_theme_3"),
					"forceUpdate": undefined
				}
			}]);
		}).then(function() {
			// sap_corbu theme should be normalized to sap_fiori_3 theme
			BaseConfig._.invalidate();
			// sap_corbu theme should be normalized to the latest default theme
			mConfigStubValues["sapTheme"] = "sap_corbu";
			return fnAssert(sExpectedDefaultTheme);
		}).then(function() {
			// sap_corbu theme with specific themeroots should not be normalized and themeroots for sap_corbu should trigger a change event
			BaseConfig._.invalidate();
			mConfigStubValues["sapTheme"] = "sap_corbu@/sap/test/themeroot";
			return fnAssert("sap_corbu", [{
				themeRoots: {
					"new": globalThis.location.origin + "/sap/test/themeroot/UI5/",
					"old": Theming.getThemeRoot("sap_corbu"),
					"forceUpdate": undefined
				}
			}]);
		});
	});

	QUnit.module("ThemeRoot Validation");

	// determine the default port depending on the protocol of the current page
	const defaultPort = window.location.protocol === "https:" ? 443 : 80;
	const origin = window.location.origin;
	const originWithoutProtocol = origin.replace(window.location.protocol, "");

	[
		{
			caption: "Relative URL, All Origins",
			theme: "custom@custom-theme/",
			allowedOrigins: "*",
			expectedThemeRoot: "custom-theme/UI5/"
		},
		{
			caption: "Relative URL, no valid origins",
			theme: "custom@custom-theme/",
			allowedOrigins: null,
			expectedThemeRoot: "custom-theme/UI5/"
		},
		{
			caption: "Relative URL, baseURI on different domain, no valid origins",
			theme: "custom@custom-theme/",
			allowedOrigins: null,
			expectedThemeRoot: "custom-theme/UI5/",
			baseURI: "http://example.org" //Check why needed
		},
		{
			caption: "Relative URL, baseURI on different domain, All origins",
			theme: "custom@custom-theme/",
			allowedOrigins: "*",
			expectedThemeRoot: "custom-theme/UI5/",
			baseURI: "http://example.org" //Check why needed
		},
		{
			caption: "Relative URL, relative baseURI",
			theme: "custom@../custom-theme",
			allowedOrigins: null,
			expectedThemeRoot: "../custom-theme/UI5/",
			baseURI: "/some/other/path/" //Check why needed
		},
		{
			caption: "Absolute URL, All Origins",
			theme: "custom@ftp://example.org/theming/custom-theme/",
			allowedOrigins: "*",
			expectedThemeRoot: "ftp://example.org/theming/custom-theme/UI5/"
		},
		{
			caption: "Absolute URL, Same Domain",
			theme: `custom@${origin}/theming/custom-theme/`,
			allowedOrigins: origin,
			expectedThemeRoot: "/theming/custom-theme/UI5/"
		},
		{
			caption: "Absolute URL, Valid, but Different Domain",
			theme: "custom@https://example.com/theming/custom-theme/",
			allowedOrigins: "https://example.com",
			expectedThemeRoot: "https://example.com/theming/custom-theme/UI5/"
		},
		{
			caption: "Absolute URL, no valid origins",
			theme: "custom@https://example.com/theming/custom-theme/",
			allowedOrigins: null,
			expectedThemeRoot: "/theming/custom-theme/UI5/"
		},
		{
			caption: "Absolute URL, empty valid origins",
			theme: "custom@https://example.com/theming/custom-theme/",
			allowedOrigins: "",
			expectedThemeRoot: "/theming/custom-theme/UI5/"
		},
		{
			caption: "Absolute URL with same protocol, Valid",
			theme: "custom@//example.com/theming/custom-theme/",
			allowedOrigins: "example.com",
			expectedThemeRoot: "//example.com/theming/custom-theme/UI5/",
			noProtocol: true
		},
		{
			caption: "Absolute URL with same protocol and themeRoot has default port, Valid",
			theme: `custom@//example.com:${defaultPort}/theming/custom-theme/`,
			allowedOrigins: "example.com",
			expectedThemeRoot: "//example.com/theming/custom-theme/UI5/",
			noProtocol: true
		},
		{
			caption: "Absolute URL with same protocol and allowedThemeOrigin has default port, Valid",
			theme: "custom@//example.com/theming/custom-theme/",
			allowedOrigins: `example.com:${defaultPort}`,
			expectedThemeRoot: "//example.com/theming/custom-theme/UI5/",
			noProtocol: true
		},
		{
			caption: "Absolute URL with same protocol and custom port, Valid",
			theme: "custom@//example.com:8080/theming/custom-theme/",
			allowedOrigins: "example.com:8080",
			expectedThemeRoot: "//example.com:8080/theming/custom-theme/UI5/",
			noProtocol: true
		},
		{
			caption: "Absolute URL with same protocol and themeRoot has custom port, not valid",
			theme: "custom@//example.com:8080/theming/custom-theme/",
			allowedOrigins: "example.com",
			expectedThemeRoot: `${originWithoutProtocol}/theming/custom-theme/UI5/`,
			noProtocol: true
		},
		{
			caption: "Absolute URL with same protocol and allowedThemeOrigin has custom port, not valid",
			theme: "custom@//example.com/theming/custom-theme/",
			allowedOrigins: "example.com:8080",
			expectedThemeRoot: `${originWithoutProtocol}/theming/custom-theme/UI5/`,
			noProtocol: true
		}
	].forEach(function(oSetup) {
		QUnit.test(oSetup.caption, function(assert) {
			BaseConfig._.invalidate();
			const oStub = sinon.stub(BaseConfig, "get");
			const fnFake = function(mParameters) {
				switch (mParameters.name) {
					case "sapAllowedThemeOrigins":
						return oSetup.allowedOrigins;
					case "sapUiTheme":
						return oSetup.theme;
					default:
						return oStub.wrappedMethod.call(this, mParameters);
				}
			};
			oStub.callsFake(fnFake);
			assert.equal(Theming.getTheme(), "custom", "Configuration 'getTheme' returns expected 'theme' " + Theming.getTheme());
			// eslint-disable-next-line no-restricted-globals
			assert.equal(Theming.getThemeRoot(), oSetup.noProtocol ? oSetup.expectedThemeRoot : new URL(oSetup.expectedThemeRoot, location.href).toString(),
				"Theming 'getThemeRoot' returns expected 'themeRoot' " + Theming.getThemeRoot());
			oStub.restore();
		});
	});

	QUnit.module("Theming runtime behavior", {
		beforeEach: async function (assert) {
			// Invalidate config to avoid using cache build up from the
			// previous test with stubs
			BaseConfig._.invalidate();
			// make sure we have a fixed theme to begin with
			Theming.setTheme("sap_horizon");
			await themeApplied();

			setupTestsBeforeEach(assert);
		},
		afterEach: setupTestsAfterEach
	});

	QUnit.test("setTheme", function(assert) {
		Theming.setTheme("sap_horizon_hcb");

		return fnAssert("sap_horizon_hcb", [{
			theme: {
				"old": ThemeHelper.getDefaultThemeInfo().DEFAULT_THEME,
				"new": "sap_horizon_hcb"
			}
		}], [{
			theme: "sap_horizon_hcb"
		}]).then(function() {
			Theming.setTheme("sap_horizon_hcb");
			return fnAssert("sap_horizon_hcb");
		}).then(function() {
			assert.throws(function() {
				Theming.setTheme("sap_fiori_3@sap/custom/themeroot");
			}, new TypeError("Providing a theme root as part of the theme parameter is not allowed."), "Providing a theme root using setTheme should throw an error.");
			// Setting theme to undefined, should not change anything
			Theming.setTheme();
			return fnAssert("sap_horizon_hcb");
		});
	});

	QUnit.test("getThemeRoot/setThemeRoot", function(assert) {
		var sOldTheme = Theming.getTheme();
		var sExpectedOldThemeRoot;
		var sExpectedNewThemeRoot;
		Theming.setTheme("my_private_theme");

		return fnAssert("my_private_theme", [{
			theme: {
				"old": sOldTheme,
				"new": "my_private_theme"
			}
		}], [{
			theme: "my_private_theme"
		}]).then(function() {
			assert.strictEqual(Theming.getThemeRoot(), sExpectedNewThemeRoot, "ThemeRoot without parameter should return the expected themeRoot '" + sExpectedNewThemeRoot + "'");
			assert.strictEqual(Theming.getThemeRoot("my_private_theme"), sExpectedNewThemeRoot, "ThemeRoot for current theme should return the expected themeRoot '" + sExpectedNewThemeRoot + "'");

			sExpectedNewThemeRoot = "sap/another/themeroot";
			Theming.setThemeRoot("my_private_theme", "sap/another/themeroot", true);
			return fnAssert("my_private_theme", [{
				themeRoots: {
					"new": sExpectedNewThemeRoot,
					"old": sExpectedOldThemeRoot,
					forceUpdate: true
				}
			}]);
		}).then(function() {
			assert.strictEqual(Theming.getThemeRoot(), sExpectedNewThemeRoot, "ThemeRoot without parameter should return the expected themeRoot '" + sExpectedNewThemeRoot + "'");
			assert.strictEqual(Theming.getThemeRoot("my_private_theme"), sExpectedNewThemeRoot, "ThemeRoot for current theme should return the expected themeRoot '" + sExpectedNewThemeRoot + "'");

			sExpectedOldThemeRoot = sExpectedNewThemeRoot;
			sExpectedNewThemeRoot = "sap/themeroot/for/libs";
			Theming.setThemeRoot("my_private_theme", "sap/themeroot/for/libs", ["sap_test_lib1", "sap_test_lib2"], true);
			return fnAssert("my_private_theme", [{
				themeRoots: {
					"old": {
						"": sExpectedOldThemeRoot
					},
					"new": {
						"": sExpectedOldThemeRoot,
						"sap_test_lib1": sExpectedNewThemeRoot,
						"sap_test_lib2": sExpectedNewThemeRoot
					},
					forceUpdate: true
				}
			}]);
		});
	});

	QUnit.test("setThemeRoot - Initial 'string' value must be overridable by API", function(assert) {
		var sThemeName = "theme_with_initial_themeRoot";
		var sInitialThemeRoot = "/somewhere/outside";

		assert.strictEqual(Theming.getThemeRoot(sThemeName), sInitialThemeRoot, "ThemeRoot for '" + sThemeName + "' should return the expected themeRoot '" + sInitialThemeRoot + "'");

		// Regression test: must not fail when initial theme-root is given only as a string, e.g.
		//                  themeRoots: {
		//                      "theme_with_initial_themeRoot": "/somewhere/outside"
		//                  }
		Theming.setThemeRoot(sThemeName, "https://back/inside");
	});

	QUnit.test("isApplied", async function(assert) {
		function isApplied() {
			var bApplied = false;
			function fnCheckApplied() {
				bApplied = true;
			}
			// if theme is applied fnCheckApplied is called sync
			Theming.attachApplied(fnCheckApplied);
			Theming.detachApplied(fnCheckApplied);
			return bApplied;
		}

		assert.ok(isApplied(), "Theming should be applied.");

		// check if isApplied flag is reset after setting a new theme
		Theming.setTheme("my_test_theme_for_applied");
		assert.strictEqual(isApplied(), false, "'true' for active ThemeManager");

		await themeApplied();

		assert.ok(isApplied(), "Theming should be applied.");
	});

	QUnit.module("others");

	/**
	 * Tests that <code>Theming.notifyContentDensityChanged()</code> calls each control's #onThemeChanged method
	 */
	QUnit.test(".notifyContentDensityChanged", function(assert) {
		const done = assert.async();
		assert.expect(4);

		const oCtrl = new Control();
		oCtrl.onThemeChanged = function(oEvent) {
			assert.ok(oEvent, "TestButton#onThemeChanged is called");
			assert.equal(oEvent.theme, Theming.getTheme(), "Current theme is passed along 'themeChanged' event");
		};

		let ignoreEvent = true;

		function handler(oEvent) {
			if ( ignoreEvent ) {
				return;
			}
			assert.ok(oEvent, "listener for 'applied' event is called");
			assert.equal(oEvent.theme, Theming.getTheme(), "Current theme is passed along 'applied' event");

			// cleanup
			Theming.detachApplied(handler);
			oCtrl.destroy();

			done();
		}
		Theming.attachApplied(handler); // immediately might call listener

		ignoreEvent = false;
		Theming.notifyContentDensityChanged();
	});

	QUnit.module("Favicon", {
		before: function() {
			Theming.setTheme("sap_horizon");
			return themeApplied();
		},
		beforeEach: function(assert) {
			const that = this;
			this.sDefaultFaviconPath = sap.ui.require.toUrl("sap/ui/core/themes/base/icons/favicon.ico");
			this.oRequireStub = sinon.stub(sap.ui, "require");
			this.parametersDeferred = new Deferred();
			this.mobileDeferred = new Deferred();
			this.oRequireStub.callsFake(function(aModules, callback) {
				let wrappedCallback;
				if (aModules[0] === "sap/ui/core/theming/Parameters" && callback) {
					wrappedCallback = function(module) {
						that.Parameters = module;
						that.sThemingServiceFaviconPath = "http://my.theming.service/my/custom/favicon.ico";
						that.oParametersGetStub ??= sinon.stub(that.Parameters, "get").returns(that.sThemingServiceFaviconPath);
						BaseConfig._.invalidate();
						that.parametersDeferred.resolve(that.Parameters);
						callback.apply(this, arguments);
					};
				} else if (aModules[0] === "sap/ui/util/Mobile" && callback) {
					wrappedCallback = function(module) {
						that.Mobile = module;
						that.oMobileSetIconsSpy ??= sinon.spy(that.Mobile, "setIcons");
						that.mobileDeferred.resolve(that.Mobile);
						callback.apply(this, arguments);
					};
				} else {
					wrappedCallback = callback;
				}
				that.oRequireStub.wrappedMethod.call(this, aModules, wrappedCallback);
			});
			mConfigStubValues = {};
			oGlobalConfigurationProviderStub = sinon.stub(GlobalConfigurationProvider, "get");
			oGlobalConfigurationProviderStub.callsFake(function(sKey) {
				return mConfigStubValues.hasOwnProperty(sKey) ? mConfigStubValues[sKey] : oGlobalConfigurationProviderStub.wrappedMethod.call(this, sKey);
			});
		},
		afterEach: function(assert) {
			oGlobalConfigurationProviderStub.restore();
			this.oRequireStub.restore();
			this.oMobileSetIconsSpy?.restore();
			this.oParametersGetStub?.restore();
		}
	});

	QUnit.test("getFavicon", async function(assert) {
		assert.expect(10);

		const oLogSpy = sinon.spy(Log, "error");

		assert.strictEqual(await Theming.getFavicon(), undefined, "getFavicon should return 'undefined' since no favicon is configured");

		mConfigStubValues = {
			"sapUiFavicon": true
		};
		BaseConfig._.invalidate();

		assert.strictEqual(await Theming.getFavicon(), this.sDefaultFaviconPath,
			`getFavicon should return path '${this.sDefaultFaviconPath}' to default favicon, since favicon is set to 'true' and the theme is a SAP standard theme`);
		assert.notOk(this.Parameters, "Parameters module should not be loaded since it's only needed in combination with custom theme");

		Theming.setTheme("my_custom_theme");

		// "sap/base/util/Mobile" is expected to be loaded after the favicon is set to a truthy value and a themeApplied event has occured
		await this.mobileDeferred.promise;

		assert.ok(!!this.Mobile, "Mobile module should be available after themeApplied, in case a favicon is configured (independed whether ThemeManager is active or not)");
		assert.strictEqual(!!this.Parameters, true, "Parameters module should be available");

		assert.strictEqual(await Theming.getFavicon(), this.sThemingServiceFaviconPath,
			`getFavicon should return path '${this.sThemingServiceFaviconPath}' to custom favicon since favicon is set to 'true' and there is an explicit favicon configured for the custom theme`);

		Theming.setTheme("sap_horizon");
		await themeApplied();

		mConfigStubValues = {
			"sapUiFavicon": true
		};
		BaseConfig._.invalidate();

		assert.strictEqual(await Theming.getFavicon(), this.sDefaultFaviconPath,
			`getFavicon should return path '${this.sDefaultFaviconPath}' to default favicon since favicon is set to 'true' and theme is a standard theme`);

		const sFaviconPath = "/path/to/my/favicon.ico";
		mConfigStubValues = {
			"sapUiFavicon": sFaviconPath
		};
		BaseConfig._.invalidate();

		assert.strictEqual(await Theming.getFavicon(), sFaviconPath, `getFavicon should return configured path '${sFaviconPath}}' for favicon`);

		mConfigStubValues = {
			"sapUiFavicon": "http://my.absolute.url/to/my/favicon.ico"
		};
		BaseConfig._.invalidate();

		assert.strictEqual(await Theming.getFavicon(), this.sDefaultFaviconPath,
			`getFavicon should return path '${this.sDefaultFaviconPath}' to default favicon since an absolute URL is configured but absolute URLs are not allowed`);
		assert.ok(oLogSpy.calledWith("Absolute URLs are not allowed for favicon. The configured favicon will be ignored.", undefined, "sap.ui.core.theming.Theming"),
			"Log should be called with the correct message");
		oLogSpy.restore();
	});

	QUnit.test("setFavicon", async function(assert) {
		assert.expect(10);
		await Theming.setFavicon();

		assert.strictEqual(await Theming.getFavicon(), undefined, "favicon should be 'undefined' when 'setFavicon' is called with 'undefined'");
		assert.notOk(this.Mobile, "'sap/base/util/Mobile' should not be loaded when 'setFavicon' is called with a falsy value");

		Theming.setFavicon(true);

		// "sap/base/util/Mobile" is expected to be loaded after the favicon is set to a truthy value
		await this.mobileDeferred.promise;

		assert.notOk(this.Parameters, "Parameters module should not be loaded because it's only needed in combination with custom theme");
		assert.ok(!!this.Mobile, "Mobile module should be available after themeApplied, in case a favicon is configured (independed whether ThemeManager is active or not)");
		assert.ok(this.oMobileSetIconsSpy.calledWith({ favicon: this.sDefaultFaviconPath }),
			`setIcons should be called with '${this.sDefaultFaviconPath}' because there is no favicon derived from Parameters module`);

		// Set a custom theme and wait for parameterswhich should be loaded to check for favicon from custom theme
		Theming.setTheme("my_custom_theme");
		await this.parametersDeferred.promise;

		assert.strictEqual(!!this.Parameters, true, "Parameters module should be available");

		await Theming.setFavicon(true);
		assert.ok(this.oMobileSetIconsSpy.calledWith({ favicon: this.sThemingServiceFaviconPath }),
			`setIcons should be called with '${this.sThemingServiceFaviconPath}' from custom theme`);

		await Theming.setFavicon("/path/to/my/favicon.ico");
		assert.ok(this.oMobileSetIconsSpy.calledWith({ favicon: "/path/to/my/favicon.ico" }), "setIcons should not be called when 'setFavicon' is called with a falsy value");

		await Theming.setFavicon("http://my.absolute.url/to/my/favicon.ico").catch((error) => {
			assert.ok(error instanceof TypeError, "TypeError should be thrown when trying to set an absolute URL as favicon");
			assert.strictEqual(error.message, "Path to favicon must be relative to the current origin", "Error message should be correct");
		});
	});
});<|MERGE_RESOLUTION|>--- conflicted
+++ resolved
@@ -85,24 +85,13 @@
 		};
 		attachChange(checkChange);
 		Theming.attachApplied(checkApplied);
-<<<<<<< HEAD
-
-		mEventCalls = {
-			aChange: [],
-			aApplied: []
-		};
-=======
-		if (bThemeManagerNotActive) {
-			assert.strictEqual(mEventCalls.aApplied[0].theme, Theming.getTheme(), "In case there is no ThemeManager, the applied event should be called immediately.");
-			mEventCalls.aApplied.pop();
-		}
+
 		return themeApplied().then(() => {
 			mEventCalls = {
 				aChange: [],
 				aApplied: []
 			};
 		});
->>>>>>> ef439842
 	}
 
 	function setupTestsAfterEach() {
