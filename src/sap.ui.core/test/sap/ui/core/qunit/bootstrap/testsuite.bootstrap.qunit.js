sap.ui.define(function() {

	"use strict";
	return {
		name: "TestSuite for sap.ui.core: GTP testcase CORE/BOOTSTRAP",
		defaults: {
			loader:{
				paths:{
					"polyfill": "test-resources/sap/ui/core/qunit/polyfill"
				}
			},
			qunit: {
				version: 2
			},
			coverage: {
				instrumenter: "istanbul"
			},
			sinon: {
				version: 4,
				qunitBridge: true,
				useFakeServer: false,
				useFakeTimers: false
			}
		},
		tests: {
			/*
			 * DebugModeAsync.qunit.html is still an HTML page of its own as the debug mode code
			 * wouldn't recognize the bootstrap script in the (dynamically enriched) Test.qunit.html
			 */
			"DebugMode (off, async)": {
				group: "DebugMode",
				page: "test-resources/sap/ui/core/qunit/bootstrap/DebugModeAsync.qunit.html?sap-ui-debug=false",
				title: "Test Page for Debug Mode ({{mode}}, async)",
				ui5: {
					libs: "sap.m"
				},
				qunit: {
					reorder: false
				}
			},

			"DebugMode (partial, async)": {
				group: "DebugMode",
				page: "test-resources/sap/ui/core/qunit/bootstrap/DebugModeAsync.qunit.html?sap-ui-debug=sap%2Fm%2FListBase,fixture%2Fdebug-mode%2F",
				title: "Test Page for Debug Mode ({{mode}}, async)",
				ui5: {
					libs: "sap.m"
				},
				qunit: {
					reorder: false
				}
			},

			"DebugMode (full, async)": {
				group: "DebugMode",
				page: "test-resources/sap/ui/core/qunit/bootstrap/DebugModeAsync.qunit.html?sap-ui-debug=true",
				title: "Test Page for Debug Mode ({{mode}}, async)",
				ui5: {
					libs: "sap.m"
				},
				qunit: {
					reorder: false
				}
			},

			"BootstrapCustomBootTaskPreloadCss": {
				group: "Bootstrap",
				title: "Test Page for the SAPUI5 Bootstrap functionality with custom boot task and preload lib css",
				qunit: {
					version: 2,
					reorder: false
				},
				loader: {
					paths: {
						"fantasyLib": "test-resources/sap/ui/core/qunit/bootstrap/preloadedCss"
					}
				},
				beforeBootstrap: "./BootstrapCustomBootTaskPreloadCss.beforeBootstrap.qunit"
			},

			"BootstrapMainModule": {
				group: "Bootstrap",
				title: "Test Page for Bootstrap within Head",
				bootCore: false,
				ui5: {
					onInit: "module:test-resources/sap/ui/core/qunit/bootstrap/BootstrapMainModule"
				},
				beforeBootstrap: "./BootstrapMainModule.beforeBootstrap"
			},

			"BootstrapMinimal": {
				group: "Bootstrap",
				page: "test-resources/sap/ui/core/qunit/bootstrap/BootstrapMinimal.qunit.html",
				title: "Minimal Bootstrap Code",
				ui5: {
					libs: "sap.m,sap.ui.layout"
				}
			},

			"BootstrapPreloadAsync": {
				group: "Bootstrap",
				title: "Test Page for Bootstrap with preload=async",
				ui5: {
					libs: ["sap.ui.layout", "sap.m", "sap.ui.table"]
				},
				qunit: {
					reorder: false
				},
				module: "./BootstrapPreload.qunit"
			},

			"BootstrapPreloadAuto": {
				group: "Bootstrap",
				title: "Test Page for Bootstrap with preload=auto",
				ui5: {
					libs: ["sap.ui.layout", "sap.m", "sap.ui.table"]
				},
				qunit: {
					reorder: false
				},
				beforeBootstrap: "./BootstrapPreloadAuto.beforeBootstrap.qunit",
				module: "./BootstrapPreload.qunit"
			},

			"BootstrapWithCustomBootTask": {
				group: "Bootstrap",
				title: "Test Page for Bootstrap with a Custom Boot Task",
				ui5: {
					theme: "SapSampleTheme1",
					libs: "sap.ui.core"
				},
				beforeBootstrap: "./BootstrapWithCustomBootTask.beforeBootstrap.qunit"
			},

			"BootstrapWithNoJQuery-without-jquery-ui-position": {
				group: "Bootstrap",
				page: "test-resources/sap/ui/core/qunit/bootstrap/BootstrapWithNoJQuery-without-jquery-ui-position.qunit.html",
				title: "Custom Bootstrap Code",
				ui5: {
					libs: "sap.m,sap.ui.layout"
				}
			},

			"BootstrapWithNoJQuery": {
				group: "Bootstrap",
				page: "test-resources/sap/ui/core/qunit/bootstrap/BootstrapWithNoJQuery.qunit.html",
				title: "Custom Bootstrap Code",
				ui5: {
					libs: "sap.m,sap.ui.layout"
				}
			},

			"BootstrapWithinBody": {
				group: "Bootstrap",
				page: "test-resources/sap/ui/core/qunit/bootstrap/BootstrapWithinBody.qunit.html",
				title: "Test Page for Bootstrap within Body",
				ui5: {
					libs: "sap.m"
				}
			},

			"BootstrapWithinHead": {
				group: "Bootstrap",
				page: "test-resources/sap/ui/core/qunit/bootstrap/BootstrapWithinHead.qunit.html",
				title: "Test Page for Bootstrap within Head",
				ui5: {
					libs: "sap.m"
				}
			},

			"CalendarClassLoading": {
				group: "Calendar Class",
				ui5: {
					language: "en",
					calendarType: "islamic",
					logLevel: "WARNING",
					libs: "sap.ui.core"
				}
			},

			"CalendarClassLoadingWithCustomBootTask": {
				group: "Calendar Class",
				title: "Test Page for Bootstrap with a Custom Boot Task",
				ui5: {
					libs: "sap.ui.core"
				},
				beforeBootstrap: "./CalendarClassLoadingWithCustomBootTask.beforeBootstrap.qunit"
			},

			"CalendarClassLoadingWithCustomBootTaskAndPreload": {
				group: "Calendar Class",
				title: "Test Page for Bootstrap with a Custom Boot Task",
				ui5: {
					libs: "sap.ui.core",
					preload: "async"
				},
				beforeBootstrap: "./CalendarClassLoadingWithCustomBootTask.beforeBootstrap.qunit"
			},

			"ControlBehavior": {
				title: "Test Page for ControlBehavior",
				group: "Configuration",
				coverage: {
					only: ["sap/ui/core/ControlBehavior"]
				}
			},

			"PreloadCfg-optimized-ui5loader-async": {
				group: "Configuration",
				loader: {
					async: true
				},
				ui5: {

				},
				beforeBootstrap: "./PreloadCfg.beforeBootstrap.qunit",
				module: "./PreloadCfg.qunit"
			},

			"PreloadCfg-debug-ui5loader-async": {
				group: "Configuration",
				loader: {
					async: true
				},
				ui5: {
					debug: true
				},
				module: "./PreloadCfg.qunit"
			},

			"ResourceRoot_ResourcesURL_ResOnly": {
				group: "Resource Root Determination",
				page: "test-resources/sap/ui/core/qunit/bootstrap/ResourceRoot_ResourcesURL_ResOnly.qunit.html",
				title: "Test Page for Resource Root when 'src' starts with 'resources/'"
			},

			"ResourceRoot_ResourcesURL_Standard": {
				group: "Resource Root Determination",
				page: "test-resources/sap/ui/core/qunit/bootstrap/ResourceRoot_ResourcesURL_Standard.qunit.html",
				title: "Test Page for Resource Root when 'src' starts with 'resources/'"
			},

			"ResourceRoot_SapUiBootURL": {
				group: "Resource Root Determination",
				page: "test-resources/sap/ui/core/qunit/bootstrap/ResourceRoot_SapUiBootURL.qunit.html",
				title: "Test Page for Resource Root when 'src' contains 'sap-ui-boot.js' but no 'resources/'"
			},

			"ResourceRoot_SapUiBootWithExtURL": {
				group: "Resource Root Determination",
				page: "test-resources/sap/ui/core/qunit/bootstrap/ResourceRoot_SapUiBootWithExtURL.qunit.html",
				title: "Test Page for Resource Root when 'src' contains 'sap-ui-boot-some-ext.js' but no 'resources/'"
			},

			"ResourceRoot_SapUiCoreURL": {
				group: "Resource Root Determination",
				page: "test-resources/sap/ui/core/qunit/bootstrap/ResourceRoot_SapUiCoreURL.qunit.html",
				title: "Test Page for Resource Root when 'src' contains 'sap-ui-core.js' but no 'resources/'"
			},

			"ResourceRoot_SapUiCoreWithExtURL": {
				group: "Resource Root Determination",
				page: "test-resources/sap/ui/core/qunit/bootstrap/ResourceRoot_SapUiCoreWithExtURL.qunit.html",
				title: "Test Page for Resource Root when 'src' contains 'sap-ui-core-some-ext.js' but no 'resources/'"
			},

			"ResourceRoot_SapUiCustomURL": {
				group: "Resource Root Determination",
				page: "test-resources/sap/ui/core/qunit/bootstrap/ResourceRoot_SapUiCustomURL.qunit.html",
				title: "Test Page for Resource Root when 'src' contains 'sap-ui-custom.js' but no 'resources/'"
			},

			"ResourceRoot_SapUiCustomWithExtURL": {
				group: "Resource Root Determination",
				page: "test-resources/sap/ui/core/qunit/bootstrap/ResourceRoot_SapUiCustomWithExtURL.qunit.html",
				title: "Test Page for Resource Root when 'src' contains 'sap-ui-custom-some-ext.js' but no 'resources/'"
			},
<<<<<<< HEAD

			"ThemeVersion-off-async": {
				group: "Theme Versioning",
				title: "QUnit Page for Theme Version Parameter - off - async",
				ui5: {
					libs: ["sap.ui.core"],
					language: "en",
					preload: "async",
					theme: "base",
					versionedLibCss: false,
					XxWaitForTheme: "init"
				},
				beforeBootstrap: "./ThemeVersion.beforeBootstrap.qunit",
				module: "./ThemeVersion.qunit"
			},

=======
			"SyncBootstrapWithCustomBootTask_unavoidablySync": {
				page: "test-resources/sap/ui/core/qunit/bootstrap/SyncBootstrapWithCustomBootTask_unavoidablySync.qunit.html",
				group: "Bootstrap",
				bootCore: false
			},
>>>>>>> ce0b9aa4
			"ThemeVersion-on-async-customcss": {
				group: "Theme Versioning",
				title: "QUnit Page for Theme Version Parameter - on - async (with custom.css)",
				ui5: {
					libs: ["sap.ui.core"],
					language: "en",
					preload: "async",
					theme: "customcss",
					themeRoots: {
						"customcss": {
							"sap.ui.core": "test-resources/sap/ui/core/qunit/testdata/customcss/"
						}
					},
					versionedLibCss: true,
					XxWaitForTheme: "init"
				},
				beforeBootstrap: "./ThemeVersion.beforeBootstrap.qunit",
				module: "./ThemeVersion.qunit",
				qunit: {
					reorder: false
				}
			},

			"ThemeVersion-on-async": {
				group: "Theme Versioning",
				title: "QUnit Page for Theme Version Parameter - on - async",
				ui5: {
					libs: ["sap.ui.core"],
					language: "en",
					theme: "base",
					preload: "async",
					versionedLibCss: true,
					XxWaitForTheme: "init"
				},
				beforeBootstrap: "./ThemeVersion.beforeBootstrap.qunit",
				module: "./ThemeVersion.qunit"
			},

			"polyfill/ComputedStyle": {
				group: "Polyfills",
				title: "Test Page for the getComputedStyle polyfill functionality",
				module: "polyfill/ComputedStyle.qunit"
			}
		}
	};
});<|MERGE_RESOLUTION|>--- conflicted
+++ resolved
@@ -275,30 +275,7 @@
 				page: "test-resources/sap/ui/core/qunit/bootstrap/ResourceRoot_SapUiCustomWithExtURL.qunit.html",
 				title: "Test Page for Resource Root when 'src' contains 'sap-ui-custom-some-ext.js' but no 'resources/'"
 			},
-<<<<<<< HEAD
-
-			"ThemeVersion-off-async": {
-				group: "Theme Versioning",
-				title: "QUnit Page for Theme Version Parameter - off - async",
-				ui5: {
-					libs: ["sap.ui.core"],
-					language: "en",
-					preload: "async",
-					theme: "base",
-					versionedLibCss: false,
-					XxWaitForTheme: "init"
-				},
-				beforeBootstrap: "./ThemeVersion.beforeBootstrap.qunit",
-				module: "./ThemeVersion.qunit"
-			},
-
-=======
-			"SyncBootstrapWithCustomBootTask_unavoidablySync": {
-				page: "test-resources/sap/ui/core/qunit/bootstrap/SyncBootstrapWithCustomBootTask_unavoidablySync.qunit.html",
-				group: "Bootstrap",
-				bootCore: false
-			},
->>>>>>> ce0b9aa4
+
 			"ThemeVersion-on-async-customcss": {
 				group: "Theme Versioning",
 				title: "QUnit Page for Theme Version Parameter - on - async (with custom.css)",
