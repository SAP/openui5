<!DOCTYPE html>
<html>
<<<<<<< HEAD
<head><meta charset="utf-8">
	<base href="../../../../../../">
	<title>TestSuite for sap.ui.core: GTP testcase CORE/DESIGNTIME</title>
	<script src="resources/sap/ui/test/starter/createSuite.js"></script>
</head>
<body>
</body>
=======
	<head>
		<meta charset="utf-8">
		<base href="../../../../../../">
		<title>TestSuite for sap.ui.core: GTP testcase CORE/DESIGNTIME</title>
		<script src="resources/sap/ui/test/starter/createSuite.js" data-sap-ui-delay="2"></script>
	</head>
	<body>
	</body>
>>>>>>> 511cf329
</html><|MERGE_RESOLUTION|>--- conflicted
+++ resolved
@@ -1,14 +1,5 @@
 <!DOCTYPE html>
 <html>
-<<<<<<< HEAD
-<head><meta charset="utf-8">
-	<base href="../../../../../../">
-	<title>TestSuite for sap.ui.core: GTP testcase CORE/DESIGNTIME</title>
-	<script src="resources/sap/ui/test/starter/createSuite.js"></script>
-</head>
-<body>
-</body>
-=======
 	<head>
 		<meta charset="utf-8">
 		<base href="../../../../../../">
@@ -17,5 +8,4 @@
 	</head>
 	<body>
 	</body>
->>>>>>> 511cf329
 </html>