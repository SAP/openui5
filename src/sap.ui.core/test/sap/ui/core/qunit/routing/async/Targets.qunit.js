/*global QUnit, sinon */
sap.ui.define([
	"sap/base/future",
	"sap/ui/core/mvc/XMLView",
	"sap/ui/core/routing/Targets",
	"sap/ui/core/routing/Views",
	"sap/ui/core/routing/Router",
	"sap/base/Log",
	"sap/base/util/deepExtend",
	"./AsyncViewModuleHook",
	"sap/m/App",
	"sap/m/Panel",
	"sap/ui/model/json/JSONModel"
], function(future, XMLView, Targets, Views, Router, Log, deepExtend, ModuleHook, App, Panel, JSONModel){
	"use strict";

	// use sap.m.Panel as a lightweight drop-in replacement for the ux3.Shell
	var ShellSubstitute = Panel;

	QUnit.module("Connect Targets with a router", {
		beforeEach: function() {
			// System under test + Arrange
			this.oViews = new Views({async: true});
			this.oTargets = new Targets({
				targets: {
					myTarget: {
						viewName: "myView"
					},
					myParent : {
						viewName: "myParentView"
					},
					myChild : {
						parent: "myParent",
						viewName: "myChildView"
					}
				},
				config: {
					async: true
				},
				views: this.oViews
			});
		},
		afterEach: function() {
			this.oTargets.destroy();
		}
	});

	QUnit.test("First call of setting router is accepted", function(assert) {
		var oRouter = new Router({}, {async: true}, null, {});
		this.oTargets._setRouter(oRouter);

		assert.strictEqual(this.oTargets._oRouter, oRouter, "The router is set into the Targets");
	});

	QUnit.test("Further call of setting router is ignored", function(assert) {
		var oRouter = new Router({}, {async: true}, null, {}),
			oRouter1 = new Router({}, {async: true}, null, {});

		this.oTargets._setRouter(oRouter);
		this.oTargets._setRouter(oRouter1);

		assert.strictEqual(this.oTargets._oRouter, oRouter, "The router is still the same one as before the second call");
	});

	QUnit.module("getTarget and target names", {
		beforeEach: function () {
			// System under test + Arrange
			this.oViews = new Views({async: true});
			this.oTargets = new Targets({
				targets: {
					myTarget: {
						viewName: "myView"
					},
					myParent : {
						viewName: "myParentView"
					},
					myChild : {
						parent: "myParent",
						viewName: "myChildView"
					}
				},
				config: {
					async: true
				},
				views: this.oViews
			});
		},
		afterEach: function () {
			this.oTargets.destroy();
		}
	});

	QUnit.test("Should be able to get an existing target by key", function (assert) {
		// Act
		var oTarget = this.oTargets.getTarget("myTarget");

		// Assert
		assert.strictEqual(oTarget._oRawOptions.viewName, "myView", "Did retrieve the correct Target");
		assert.strictEqual(oTarget._oOptions.name, "myView", "config is converted to the new format");
		assert.strictEqual(oTarget._oOptions.type, "View", "config is converted to the new format");
		assert.notOk(oTarget._oOptions.viewName, "config is converted to the new format");
		assert.strictEqual(oTarget._oCache, this.oViews, "Did pass the views instance");
	});

	QUnit.test("Should be able to get an existing target by key which is set in an object", function (assert) {
		// Act
		var oTarget = this.oTargets.getTarget({name: "myTarget"});

		// Assert
		assert.strictEqual(oTarget._oRawOptions.viewName, "myView", "Did retrieve the correct Target");
		assert.strictEqual(oTarget._oOptions.name, "myView", "config is converted to the new format");
		assert.strictEqual(oTarget._oOptions.type, "View", "config is converted to the new format");
		assert.notOk(oTarget._oOptions.viewName, "config is converted to the new format");
		assert.strictEqual(oTarget._oCache, this.oViews, "Did pass the views instance");
	});

	QUnit.test("Should return undefined if a target does not exist", function (assert) {
		// Act
		var oTarget = this.oTargets.getTarget("foo");

		// Assert
		assert.strictEqual(oTarget, undefined, "Did not find such a target");
	});

	QUnit.test("Should return undefined if the given target name is invalid (false, undefined)", function (assert) {
		// Act
		var oTarget = this.oTargets.getTarget(undefined);
		// Assert
		assert.strictEqual(oTarget, undefined, "Did not find such a target");

		oTarget = this.oTargets.getTarget(false);
		// Assert
		assert.strictEqual(oTarget, undefined, "Did not find such a target");

	});

	QUnit.test("Should be able to get a child target", function (assert) {
		// Act
		var oChild = this.oTargets.getTarget("myChild");

		// Assert
		assert.strictEqual(oChild._oRawOptions.viewName, "myChildView", "Did retrieve the correct Target");
		assert.strictEqual(oChild._oOptions.name, "myChildView", "config is converted to the new format");
		assert.strictEqual(oChild._oOptions.type, "View", "config is converted to the new format");
		assert.notOk(oChild._oOptions.viewName, "config is converted to the new format");
		assert.strictEqual(oChild._oParent, this.oTargets.getTarget("myParent"), "The parent was correctly passed to the target");
	});

	QUnit.test("Should be able to get multiple targets", function (assert) {
		// Arrange
		var oErrorSpy = this.spy(Log, "error");

		// Act
		var aTargets = this.oTargets.getTarget(["myTarget",  "foo", "myParent"]);

		// Assert
		assert.strictEqual(aTargets.length, 2, "Should return two targets");
		assert.strictEqual(aTargets[0], this.oTargets.getTarget("myTarget"), "The first target should be myTarget");
		assert.strictEqual(aTargets[1], this.oTargets.getTarget("myParent"), "The second target should be myParent");
		// check if error for non-existing target "foo" is thrown
		sinon.assert.calledWith(oErrorSpy, sinon.match(/"foo" does not exist/), sinon.match(this.oTargets));

		// Act
		aTargets = this.oTargets.getTarget([undefined, "myTarget", false, {name: "myParent"}, "foo", {name: "myTarget"}]);
		// Assert
		assert.strictEqual(aTargets.length, 3, "Should return three targets");
		assert.strictEqual(aTargets[0], this.oTargets.getTarget("myTarget"), "The first target should be myTarget");
		assert.strictEqual(aTargets[1], this.oTargets.getTarget("myParent"), "The second target should be myParent");
		assert.strictEqual(aTargets[2], this.oTargets.getTarget("myTarget"), "The third target should be myTarget");
	});

	QUnit.test("Should be able to add a new target", function (assert) {
		var oErrorSpy = this.spy(Log, "error");
		this.oTargets.addTarget("newTarget", {
			viewName: "newView",
			parent: "myParent"
		});

		assert.ok(oErrorSpy.notCalled, "no error is logged");

		var oTarget = this.oTargets.getTarget("newTarget");
		assert.ok(oTarget, "new target object is created");
		assert.strictEqual(oTarget._oOptions._name, "newTarget", "target name should be correct");
		assert.strictEqual(oTarget._oParent, this.oTargets.getTarget("myParent"), "correct parent should be set");
	});

<<<<<<< HEAD
=======
	/**
	 * @deprecated As of version 1.120
	 */
	QUnit.test("Should kept the existing target and log an error message if 'addTarget' is called with the same name (future=false)", function (assert) {
		future.active = false;
		// Arrange
		var oStub = this.stub(Log, "error");

		// Act
		this.oTargets.addTarget("myParent", {
			viewName: "myNewParentView"
		});
		var oParent = this.oTargets.getTarget("myParent");

		// Assert
		assert.strictEqual(oParent._oRawOptions.viewName, "myParentView", "options stay the same");
		assert.strictEqual(oParent._oOptions.name, "myParentView", "config is converted to the new format");
		assert.strictEqual(oParent._oOptions.type, "View", "config is converted to the new format");
		assert.notOk(oParent._oOptions.viewName, "config is converted to the new format");
		// Check whether the error message is thrown
		sinon.assert.calledWith(oStub, sinon.match(/myParent/) && sinon.match(this.oTargets.toString()));
		future.active = undefined;
	});

>>>>>>> 1c50554f
	QUnit.test("Throw Error if 'addTarget' is called with the same name (future=true)", function (assert) {
		future.active = true;

		// Act
		assert.throws(() => {
			this.oTargets.addTarget("myParent", {
				viewName: "myNewParentView"
			});
		}, new Error("EventProvider sap.ui.core.routing.Targets: Target with name \"myParent\" already exists"), "");

		future.active = undefined;
	});

	QUnit.module("config - defaults and additional values", {
		beforeEach: function () {
			var oTargetConfig = {
				controlAggregation: "foo",
				someThingCustom: "bar",
				someThingToBeReplaced: "baz",
				async: true
			};
			// System under test + Arrange
			this.oTargets = new Targets({
				targets: {
					myView: {
						someThingToBeReplaced: "replaced",
						viewLevel: 5
					}
				},
				config: oTargetConfig
			});
		},
		afterEach: function () {
			this.oTargets.destroy();
		}
	});

	QUnit.test("Should be able to get an existing target if no key was specified - view should be the key", function (assert) {
		// Act
		var oOptions = this.oTargets.getTarget("myView")._oOptions;

		// Assert
		assert.strictEqual(oOptions.viewLevel, 5, "Did use the view level");
		assert.strictEqual(oOptions.controlAggregation, "foo", "Did pass one of the routing api values from the config");
		assert.strictEqual(oOptions.someThingToBeReplaced, "replaced", "Did overwrite ");
	});

	QUnit.test("Should propergate changes in the rootView to the targets", function (assert) {
		// Arrange
		this.oTargets._setRootViewId("changed");

		// Act
		var oOptions = this.oTargets.getTarget("myView")._oOptions;

		assert.strictEqual(oOptions.rootView, "changed", "Did pass one of the routing api values from the config");
	});

	QUnit.module("config - invalid parent");

<<<<<<< HEAD
=======
	/**
	 * @deprecated As of version 1.120
	 */
	QUnit.test("Should complain about an non existing parent (future=false)", function (assert) {
		future.active = false;
		// Arrange
		var oIncorrectConfig = {
			targets: {
				myChildWithoutParent: {
					parent: "foo"
				}
			}
		},
			oErrorStub = this.stub(Log, "error");

		// System under test + Act
		const oTargets = new Targets(oIncorrectConfig);

		// Assert
		sinon.assert.calledWith(oErrorStub, sinon.match(/was not found/) && sinon.match(oTargets.toString()));

		oTargets.destroy();
		future.active = undefined;
	});

>>>>>>> 1c50554f
	QUnit.test("Should complain about an non existing parent (future=true)", function (assert) {
		future.active = true;
		// Arrange
		var oIncorrectConfig = {
				targets: {
					myChildWithoutParent: {
						parent:"foo"
					}
				}
			};

		// System under test + Act
		assert.throws(() => { this.oTargets = new Targets(oIncorrectConfig); },
			new Error("EventProvider sap.ui.core.routing.Targets: The target \"myChildWithoutParent\" has a parent \"foo\" defined, but it was not found in the other targets"), "Throws an error because parent doesn't exist.");

		future.active = undefined;
	});

	QUnit.module("display", {
		beforeEach: function () {
			// System under test + Arrange
			this.oTargets = new Targets({
				targets: {
					firstTarget: {
					},
					secondTarget: {
					}
				},
				config: {
					async: true
				}
			});
		},
		afterEach: function () {
			this.oTargets.destroy();
		}
	});

	QUnit.test("Should display one target", function (assert) {
		// Arrange
		var sName = "firstTarget";
		// Replace display with an empty fn
		var fnFirstDisplayStub = this.stub(this.oTargets.getTarget(sName), "_display").callsFake(function() {
			return Promise.resolve({name:sName});
		});
		var fnSecondDisplayStub = this.stub(this.oTargets.getTarget("secondTarget"), "_display");

		// Act
		return this.oTargets.display("firstTarget").then(function(oViewInfo) {
			// Assert
			assert.strictEqual(fnFirstDisplayStub.callCount, 1, "Did invoke display on the first target");
			assert.strictEqual(fnSecondDisplayStub.callCount, 0, "Did not invoke display on the second target");
			assert.strictEqual(oViewInfo[0].name, sName, "Did resolve with the correct view info");
		});

	});

	QUnit.test("Should display multiple targets", function (assert) {
		// Arrange
		// Set the parentInfo to a non-undefined value because it will be set to undefined later and checked with undefined in an assertion
		var oParentInfo = {};
		// Replace display with an empty fn
		var fnFirstDisplayStub = this.stub(this.oTargets.getTarget("firstTarget"), "_display").callsFake(function(vData, oSequencePromise) {
			return oSequencePromise.then(function() {
				return {
					name: "firstTarget",
					view: "firstView",
					control: "firstControl"
				};
			});
		});
		var fnSecondDisplayStub = this.stub(this.oTargets.getTarget("secondTarget"), "_display").callsFake(function(vData, oSequencePromise) {
			return oSequencePromise.then(function(oInfo) {
				oParentInfo = oInfo;
				return {
					name: "secondTarget",
					view: "secondView",
					control: "secondControl"
				};
			});
		});

		// Act
		return this.oTargets.display(["firstTarget", "secondTarget"]).then(function(aViewInfos) {
			// Assert
			assert.strictEqual(fnFirstDisplayStub.callCount, 1, "Did invoke display on the first target");
			assert.strictEqual(fnSecondDisplayStub.callCount, 1, "Did invoke display on the second target");
			assert.ok(Array.isArray(aViewInfos), "Did resolve with an array of the view infos");
			assert.strictEqual(aViewInfos.length, 2, "Did resolve with two viewinfos");
			assert.strictEqual(aViewInfos[0].name, "firstTarget", "Did resolve with first target as first");
			assert.strictEqual(aViewInfos[1].name, "secondTarget", "Did resolve with second target as second");
			assert.strictEqual(oParentInfo, undefined, "No info should be passed among sibling targets being displayed");
		});

	});

<<<<<<< HEAD
=======
	/**
	 * @deprecated As of version 1.120
	 */
	QUnit.test("Should log an error if user tries to display a non existing Target (future=false)", function (assert) {
		future.active = false;
		// Assert
		var oErrorStub = this.stub(Log, "error");

		// Act
		return this.oTargets.display("foo").then(function(aViewInfos) {
			assert.strictEqual(aViewInfos[0].name, "foo", "Matching target info is returned");
			assert.ok(aViewInfos[0].error.includes("The target with the name \"foo\" does not exist!"), "Matching error message is returned");
			// Assert
			sinon.assert.calledWith(oErrorStub, sinon.match(/does not exist/) && sinon.match(this.oTargets.toString()));
			future.active = undefined;
		}.bind(this));
	});

>>>>>>> 1c50554f
	QUnit.test("Should throw an error if user tries to display a non existing Target (future=true)", function (assert) {
		future.active = true;
		assert.throws(() => { this.oTargets.display("foo"); }, new Error("EventProvider sap.ui.core.routing.Targets: The target with the name \"foo\" does not exist!"), "Promise rejects because target does not exist");
		future.active = undefined;
	});

	function createView (aContent, sId) {
		var sXmlViewContent = aContent.join(''),
			oViewOptions = {
				id : sId,
				definition: sXmlViewContent
			};

		return XMLView.create(oViewOptions);
	}

	QUnit.module("display event", {
		beforeEach: function () {
			this.oShell = new ShellSubstitute();

			this.oDefaultConfig = {
				viewName: "foo",
				viewPath: "bar",
				controlAggregation: "content",
				viewType: "XML",
				controlId: this.oShell.getId(),
				async: true
			};

			this.oTargetsConfig = {
				myTarget: {
				},
				mySecondTarget: {
				},
				myChild: {
					parent : "myTarget"
				}
			};

			this.oViews = new Views({async: true});
			// System under test + Arrange
			this.oTargets = new Targets({
				targets: this.oTargetsConfig,
				views: this.oViews,
				config: this.oDefaultConfig
			});

			return createView([
				'<View xmlns="sap.ui.core.mvc">',
				'</View>'
			]).then(function(oView) {
				this.oView = oView;
			}.bind(this));
		},
		afterEach: function () {
			this.oShell.destroy();
			this.oTargets.destroy();
			this.oViews.destroy();
			this.oView.destroy();
		}
	});


	QUnit.test("should be able to fire/attach/detach the display event", function(assert) {
		// Arrange
		var oParameters = { foo : "bar" },
			oListener = {},
			oData = { some : "data" },
			fnEventSpy = this.spy(function(oEvent, oActualData) {
				assert.strictEqual(oActualData, oData, "the data is correct");
				assert.strictEqual(oEvent.getParameters(), oParameters, "the parameters are correct");
				assert.strictEqual(this, oListener, "the this pointer is correct");
			}),
			oFireReturnValue,
			oDetachReturnValue,
			oAttachReturnValue = this.oTargets.attachDisplay(oData, fnEventSpy, oListener);

		// Act
		oFireReturnValue = this.oTargets.fireDisplay(oParameters);
		oDetachReturnValue = this.oTargets.detachDisplay(fnEventSpy, oListener);
		this.oTargets.fireDisplay();

		// Assert
		assert.strictEqual(fnEventSpy.callCount, 1, "did call the attach spy only once");
		assert.strictEqual(oAttachReturnValue, this.oTargets, "did return this for chaining for attach");
		assert.strictEqual(oDetachReturnValue, this.oTargets, "did return this for chaining for detach");
		assert.strictEqual(oFireReturnValue, this.oTargets, "did return this for chaining for fire");
	});

	QUnit.test("Should fire the display event", function (assert) {
		// Arrange
		var that = this,
			oParameters = null,
			fnEventSpy = this.spy(function (oEvent) {
				oParameters = oEvent.getParameters();
			}),
			oData = {some : "data"};

		this.stub(this.oViews, "_getView").callsFake(function () {
			return that.oView;
		});

		var oExtendedConfig = deepExtend({ _name: "myTarget" }, this.oTargetsConfig.myTarget, this.oDefaultConfig);

		this.oTargets.attachDisplay(fnEventSpy);

		// Act
		var oDisplayed = this.oTargets.display("myTarget", oData);
		return oDisplayed.then(function(aViews) {
			// Assert
			assert.strictEqual(fnEventSpy.callCount, 1, "the event got fired");
			assert.strictEqual(oParameters.view, this.oView, "view got passed to the event");
			assert.strictEqual(oParameters.control, this.oShell, "control was the shell");
			assert.strictEqual(oParameters.data, oData, "data was passed");
			assert.strictEqual(oParameters.name, "myTarget", "name was passed");

			Object.keys(oExtendedConfig).forEach(function (sKey) {
				var vValue = oExtendedConfig[sKey];
				if (typeof vValue === "object") {
					assert.propEqual(oExtendedConfig[sKey], oParameters.config[sKey], sKey + "should be passed into the parameter");
				} else {
					assert.strictEqual(oExtendedConfig[sKey], oParameters.config[sKey], sKey + "should be passed into the parameter");
				}
			});
		}.bind(this));
	});

	QUnit.test("Should fire the display event for multiple targets and children", function (assert) {
		// Arrange
		var aTargetNames = [],
			that = this,
			oParameters = null,
			oData = {some : "data"},
			fnEventSpy = this.spy(function (oEvent) {
				oParameters = oEvent.getParameters();
				aTargetNames.push(oParameters.name);
				assert.propEqual(oParameters.config, that.oTargets.getTarget(oParameters.name)._oRawOptions, "configuration should have been merged");
				assert.strictEqual(oParameters.view, that.oView, "view got passed to the event");
				assert.strictEqual(oParameters.control, that.oShell, "control got passed to the event");
				assert.strictEqual(oParameters.data, oData, "data was passed");
			});

		this.stub(this.oViews, "_getView").callsFake(function () {
			return that.oView;
		});

		this.oTargets.attachDisplay(fnEventSpy);

		// Act
		var oDisplayed = this.oTargets.display(["myChild", "mySecondTarget"], oData);

		return oDisplayed.then(function(aViews) {
			// Assert
			assert.strictEqual(fnEventSpy.callCount, 3, "the event got fired");
			assert.strictEqual(aTargetNames.shift(), "myTarget", "the parent got fired first");
			assert.strictEqual(aTargetNames.shift(), "myChild", "the child got fired after the parent");
			assert.strictEqual(aTargetNames.shift(), "mySecondTarget", "the second target got fired last");
		});
	});

	QUnit.module("Typed View", {
		beforeEach: function() {
			this.oShell = new ShellSubstitute();

			this.oTargetsConfig = {
				typedView: {
					type: "View",
					viewName: "module:test/routing/target/TypedView",
					controlId: this.oShell.getId(),
					controlAggregation: "content",
					id: "myView"
				}
			};

			this.oViews = new Views({async: true});
			// System under test + Arrange
			this.oTargets = new Targets({
				targets: this.oTargetsConfig,
				views: this.oViews,
				config: {
					async: true
				}
			});
		},
		afterEach: function() {
			this.oViews.destroy();
			this.oTargets.destroy();
			this.oShell.destroy();
		}
	});

	QUnit.test("Display Typed View", function(assert) {
		return this.oTargets.display("typedView").then(function(aDisplayed) {
			assert.equal(aDisplayed.length, 1, "One target is displayed");

			var oView = aDisplayed[0].view;
			assert.equal(oView.getId(), "myView", "View has the correct id set");

			var oPanel = oView.byId("myPanel");
			assert.ok(oPanel.isA("sap.m.Panel"), "The view's content is created");
		});
	});

	QUnit.module("suspend", {
		beforeEach: function () {
			// System under test + Arrange
			this.oTargets = new Targets({
				targets: {
					firstTarget: {
					},
					secondTarget: {
					},
					thirdTarget: {
					}
				},
				config: {
					async: true
				}
			});
		},
		afterEach: function () {
			this.oTargets.destroy();
		}
	});

	QUnit.test("Should suspend the specified target", function(assert) {
		var oTarget = this.oTargets.getTarget("firstTarget");
		var oSpy = this.spy(oTarget, "suspend");

		var oUnrelatedTarget = this.oTargets.getTarget("secondTarget");
		var oUnrelatedTargetSpy = this.spy(oUnrelatedTarget, "suspend");

		this.oTargets.suspend("firstTarget");

		assert.equal(oSpy.callCount, 1, "suspend is called on the target");
		assert.ok(oUnrelatedTargetSpy.notCalled, "suspend isn't called on the other target");
	});

	QUnit.test("Should suspend the specified targets", function(assert) {
		var oTarget1 = this.oTargets.getTarget("firstTarget");
		var oTarget1Spy = this.spy(oTarget1, "suspend");

		var oTarget2 = this.oTargets.getTarget("secondTarget");
		var oTarget2Spy = this.spy(oTarget2, "suspend");

		var oTarget3 = this.oTargets.getTarget("thirdTarget");
		var oTarget3Spy = this.spy(oTarget3, "suspend");

		this.oTargets.suspend(["firstTarget", "secondTarget"]);

		assert.equal(oTarget1Spy.callCount, 1, "suspend is called on the target");
		assert.equal(oTarget2Spy.callCount, 1, "suspend is called on the target");
		assert.ok(oTarget3Spy.notCalled, "suspend isn't called on the other target");
	});

	QUnit.test("Should suspend the specified targets with different type of parameter", function(assert) {
		var oTarget1 = this.oTargets.getTarget("firstTarget");
		var oTarget1Spy = this.spy(oTarget1, "suspend");

		var oTarget2 = this.oTargets.getTarget("secondTarget");
		var oTarget2Spy = this.spy(oTarget2, "suspend");

		var oTarget3 = this.oTargets.getTarget("thirdTarget");
		var oTarget3Spy = this.spy(oTarget3, "suspend");

		this.oTargets.suspend(["firstTarget", { name: "secondTarget" }]);

		assert.equal(oTarget1Spy.callCount, 1, "suspend is called on the target");
		assert.equal(oTarget2Spy.callCount, 1, "suspend is called on the target");
		assert.ok(oTarget3Spy.notCalled, "suspend isn't called on the other target");
	});

	QUnit.module("Component Target", {
		beforeEach: function () {
			this.oShell = new ShellSubstitute();

			// System under test + Arrange
			this.oViews = new Views({async: true});
			this.oTargets = new Targets({
				targets: {
					myTarget : {
						path: "test.routing.target",
						name: "routingConfig",
						controlAggregation: "content",
						controlId: this.oShell.getId(),
						type: "Component"
					}
				},
				config: {
					async: true
				},
				views: this.oViews
			});
			this.sandbox = sinon.sandbox.create();
		},
		afterEach: function () {
			this.oTargets.destroy();
			this.sandbox.restore();
		}
	});

	QUnit.test("Display a component target", function(assert) {
		var oTarget = this.oTargets.getTarget("myTarget"),
			oTargetDisplaySpy = this.sandbox.spy(oTarget, "_display"),
			oInitializeSpy = this.sandbox.spy(Router.prototype, "initialize");

		return this.oTargets.display("myTarget")
			.then(function() {
				assert.ok(oTargetDisplaySpy.calledOnce, "The target is displayed");

				var oComponentContainer = this.oShell.getContent()[0];
				assert.ok(oComponentContainer.isA("sap.ui.core.ComponentContainer"), "The parent target is added to the target control");

				var oRouter = oComponentContainer.getComponentInstance().getRouter();
				assert.equal(oInitializeSpy.callCount, 1, "router is initialized");

				var oCall = oInitializeSpy.getCall(0);
				assert.ok(oCall.calledOn(oRouter), "the initialize call is called on the correct router");
				assert.strictEqual(oCall.args[0], undefined, "initialize call is called with the correct parameter");
			}.bind(this))
			.then(function() {
				oTarget.suspend();

				return this.oTargets.display("myTarget");
			}.bind(this))
			.then(function() {
				var oComponentContainer = this.oShell.getContent()[0];
				assert.ok(oComponentContainer.isA("sap.ui.core.ComponentContainer"), "The parent target is added to the target control");

				var oRouter = oComponentContainer.getComponentInstance().getRouter();
				assert.equal(oInitializeSpy.callCount, 2, "router is initialized again");
				var oCall = oInitializeSpy.getCall(1);
				assert.ok(oCall.calledOn(oRouter), "the initialize call is called on the correct router");
				assert.strictEqual(oCall.args[0], undefined, "initialize call is called with the correct parameter");
			}.bind(this));
	});

	QUnit.test("Display a component target with ignoreInitialHash=true", function(assert) {
		var oTarget = this.oTargets.getTarget("myTarget"),
			oTargetDisplaySpy = this.sandbox.spy(oTarget, "_display"),
			oInitializeSpy = this.sandbox.spy(Router.prototype, "initialize");

		// act
		return this.oTargets.display("myTarget")
			.then(function() {
				assert.ok(oTargetDisplaySpy.calledOnce, "The target is displayed");

				var oComponentContainer = this.oShell.getContent()[0];
				assert.ok(oComponentContainer.isA("sap.ui.core.ComponentContainer"), "The parent target is added to the target control");

				var oRouter = oComponentContainer.getComponentInstance().getRouter();
				assert.equal(oInitializeSpy.callCount, 1, "router is initialized");

				var oCall = oInitializeSpy.getCall(0);
				assert.ok(oCall.calledOn(oRouter), "the initialize call is called on the correct router");
				assert.strictEqual(oCall.args[0], undefined, "initialize call is called with the correct parameter");
			}.bind(this))
			.then(function() {
				oTarget.suspend();

				return this.oTargets.display({
					name: "myTarget",
					ignoreInitialHash: true
				});
			}.bind(this))
			.then(function() {
				var oComponentContainer = this.oShell.getContent()[0];
				assert.ok(oComponentContainer.isA("sap.ui.core.ComponentContainer"), "The parent target is added to the target control");

				var oRouter = oComponentContainer.getComponentInstance().getRouter();
				assert.equal(oInitializeSpy.callCount, 2, "router is initialized again");
				var oCall = oInitializeSpy.getCall(1);
				assert.ok(oCall.calledOn(oRouter), "the initialize call is called on the correct router");
				assert.strictEqual(oCall.args[0], true, "initialize call is called with the correct parameter");
			}.bind(this));
	});

	QUnit.module("Component Targets parent/child", {
		beforeEach: function () {
			this.oShell = new ShellSubstitute();

			// System under test + Arrange
			this.oViews = new Views({async: true});
			this.oTargets = new Targets({
				targets: {
					myTarget: {
						path: "test.routing",
						name: "target",
						type: "Component",
						parent: "myParent",
						controlAggregation: "content",
						controlId: "panel",
						id: "baz",
						options: {
							manifest: false
						}
					},
					myParent : {
						path: "test.routing.target",
						name: "parent",
						controlAggregation: "content",
						controlId: this.oShell.getId(),
						type: "Component",
						id: "parent",
						options: {
							manifest: false
						}
					}
				},
				config: {
					async: true
				},
				views: this.oViews
			});
			this.sandbox = sinon.sandbox.create();
		},
		afterEach: function () {
			this.oTargets.destroy();
		}
	});

	QUnit.test("Display a component target which has a parent set with another component target", function(assert) {
		var oTarget = this.oTargets.getTarget("myTarget"),
			oParentTarget = this.oTargets.getTarget("myParent"),
			oTargetDisplaySpy = this.sandbox.spy(oTarget, "_display"),
			oParentTargetDisplaySpy = this.sandbox.spy(oParentTarget, "_display");

		// act
		var pDisplay = this.oTargets.display("myTarget");

		return pDisplay.then(function() {
			assert.ok(oParentTargetDisplaySpy.calledOnce, "The parent target is displayed");
			assert.ok(oTargetDisplaySpy.calledOnce, "The target is displayed");

			var oParentComponentContainer = this.oShell.getContent()[0];
			assert.ok(oParentComponentContainer.isA("sap.ui.core.ComponentContainer"), "The parent target is added to the target control");

			var oParentView = oParentComponentContainer.getComponentInstance().getRootControl();
			assert.ok(oParentView.isA("sap.ui.core.mvc.View"), "The view from parent target is there");

			var oPanel = oParentView.byId("panel");
			assert.ok(oPanel.isA("sap.m.Panel"), "The target control for the child target can be found");

			var aPanelContent = oPanel.getContent();
			var oLastChildInPanel = aPanelContent[aPanelContent.length - 1];
			assert.ok(oLastChildInPanel.isA("sap.ui.core.ComponentContainer"), "The child target's component container is added to the target control");

			var oChildView = oLastChildInPanel.getComponentInstance().getRootControl();
			assert.ok(oChildView.isA("sap.ui.core.mvc.View"), "The child view can be found");
			assert.strictEqual(oChildView.getViewName(), "test.routing.target.Async1", "The correct view is loaded");
		}.bind(this));
	});

	QUnit.module("titleChanged event", {
		beforeEach: function () {
			this.oApp = new App();

			this.oDefaultConfig = {
				viewPath: "bar",
				viewName: "foo",
				controlAggregation: "pages",
				viewType: "XML",
				controlId: this.oApp.getId(),
				async: true
			};

			this.oTargetsConfig = {
				myTarget: {
					title: "myTitle"
				},
				mySecondTarget: {
					title: "mySecondTitle"
				},
				myNoTitleTarget: {
				},
				myChild: {
					parent : "myTarget",
					title: "myChildTarget"
				},
				myNoTitleGrandChild: {
					parent: "myChild"
				},
				myNoTitleChild: {
					parent : "myTarget"
				}
			};

			this.oViews = new Views({async: true});
			// System under test + Arrange
			this.oTargets = new Targets({
				targets: this.oTargetsConfig,
				views: this.oViews,
				config: this.oDefaultConfig
			});

			return createView([
				'<View xmlns="sap.ui.core.mvc">',
				'</View>'
			]).then(function(oView) {
				this.oView = oView;
			}.bind(this));
		},
		afterEach: function () {
			this.oApp.destroy();
			this.oTargets.destroy();
			this.oViews.destroy();
			this.oView.destroy();
		}
	});


	QUnit.test("fire/attach/detach", function(assert) {
		// Arrange
		var oParameters = { title : "bar" },
			oListener = {},
			oData = { some : "data" },
			fnEventSpy = this.spy(function(oEvent, oActualData) {
				assert.strictEqual(oActualData, oData, "the data is correct");
				assert.strictEqual(oEvent.getParameters(), oParameters, "the parameters are correct");
				assert.strictEqual(this, oListener, "the this pointer is correct");
			}),
			oFireReturnValue,
			oDetachReturnValue,
			oAttachReturnValue = this.oTargets.attachTitleChanged(oData, fnEventSpy, oListener);

		// Act
		oFireReturnValue = this.oTargets.fireTitleChanged(oParameters);
		oDetachReturnValue = this.oTargets.detachTitleChanged(fnEventSpy, oListener);
		this.oTargets.fireTitleChanged(oParameters);

		// Assert
		assert.strictEqual(fnEventSpy.callCount, 1, "did call the attach spy only once");
		assert.strictEqual(oAttachReturnValue, this.oTargets, "did return this for chaining for attach");
		assert.strictEqual(oDetachReturnValue, this.oTargets, "did return this for chaining for detach");
		assert.strictEqual(oFireReturnValue, this.oTargets, "did return this for chaining for fire");
	});

	QUnit.test("single target", function (assert) {
		// Arrange
		var that = this,
			oParameters = null,
			fnEventSpy = this.spy(function (oEvent) {
				oParameters = oEvent.getParameters();
			}),
			oData = {some : "data"};

		this.stub(this.oViews, "_getView").callsFake(function () {
			return that.oView;
		});

		this.oTargets.attachTitleChanged(fnEventSpy);

		// Act
		var oDisplayed = this.oTargets.display("myTarget", oData);

		// Assert
		return oDisplayed.then(function() {
			assert.strictEqual(fnEventSpy.callCount, 1, "the event got fired");
			assert.strictEqual(oParameters.name, "myTarget", "parameter 'name' is set");
			assert.strictEqual(oParameters.title, "myTitle", "parameter 'title' is set");
		});
	});

	QUnit.test("multiple targets - default title", function (assert) {
		// Arrange
		var that = this,
			oParameters = null,
			oData = {some : "data"},
			fnEventSpy = this.spy(function (oEvent) {
				oParameters = oEvent.getParameters();
				assert.strictEqual(oParameters.name, "myTarget", "target got passed to the event");
				assert.strictEqual(oParameters.title, "myTitle", "title got passed to the event");
			});

		this.stub(this.oViews, "_getView").callsFake(function () {
			return that.oView;
		});

		this.oTargets.attachTitleChanged(fnEventSpy);

		// Act
		var oDisplayed = this.oTargets.display(["myNoTitleTarget", "myTarget", "mySecondTarget"], oData);

		// Assert
		return oDisplayed.then(function() {
			assert.strictEqual(fnEventSpy.callCount, 1, "the event got fired");
		});
	});

	QUnit.test("multiple targets - provided TitleTarget", function (assert) {
		// Arrange
		var that = this,
			oParameters = null,
			oData = {some : "data"},
			fnEventSpy = this.spy(function (oEvent) {
				oParameters = oEvent.getParameters();
				assert.strictEqual(oParameters.name, "mySecondTarget", "target got passed to the event");
				assert.strictEqual(oParameters.title, "mySecondTitle", "title got passed to the event");
			});

		this.stub(this.oViews, "_getView").callsFake(function () {
			return that.oView;
		});

		this.oTargets.attachTitleChanged(fnEventSpy);

		// Act
		var oDisplayed = this.oTargets.display(["myNoTitleTarget", "myTarget", "mySecondTarget"], oData, "mySecondTarget");

		// Assert
		return oDisplayed.then(function() {
			assert.strictEqual(fnEventSpy.callCount, 1, "the event got fired");
		});
	});

	QUnit.test("multiple targets - provided TitleTarget pointing to target without title (future=true)", function (assert) {
		future.active = true;
		// Arrange
		const that = this,
			oData = { some: "data" },
			fnEventSpy = this.spy();

		this.stub(this.oViews, "_getView").callsFake(function () {
			return that.oView;
		});

		this.oTargets.attachTitleChanged(fnEventSpy);

		// Act
		const myAssertFn = () => {
			this.oTargets.display(["myNoTitleTarget", "myTarget", "mySecondTarget"], oData, "myNoTitleTarget");
		};

		// Assert
		assert.throws(myAssertFn, new Error("EventProvider sap.ui.core.routing.Targets: The target with the name \"myNoTitleTarget\" where the titleChanged event should be fired does not exist!"),
			"Throws an error because target does not exist.");
		assert.ok(fnEventSpy.notCalled, "the event isn't fired");
		future.active = undefined;
	});

	QUnit.test("provided invalid TitleTarget (future=true)", function (assert) {
		future.active = true;
		// Arrange
		var that = this,
			oData = { some: "data" },
			fnEventSpy = this.spy();

		this.stub(this.oViews, "_getView").callsFake(function () {
			return that.oView;
		});

		this.oTargets.attachTitleChanged(fnEventSpy);

		// Act
		const myAssertFn = () => {
			this.oTargets.display(["myTarget"], oData, "foo");
		};
		assert.throws(myAssertFn, new Error("EventProvider sap.ui.core.routing.Targets: The target with the name \"foo\" where the titleChanged event should be fired does not exist!"),
			"Throws an error because TitleTarget is invalid.");
		assert.ok(fnEventSpy.notCalled, "the event isn't fired");

		future.active = undefined;
	});

	QUnit.test("single target which has its own title with parent", function (assert) {
		// Arrange
		var that = this,
			oParameters = null,
			oData = {some : "data"},
			fnEventSpy = this.spy(function (oEvent) {
				oParameters = oEvent.getParameters();
				assert.strictEqual(oParameters.name, "myChild", "name from itself is taken");
				assert.strictEqual(oParameters.title, "myChildTarget", "title from itself is taken");
			});

		this.stub(this.oViews, "_getView").callsFake(function () {
			return that.oView;
		});

		this.oTargets.attachTitleChanged(fnEventSpy);

		// Act
		var oDisplayed = this.oTargets.display(["myChild"], oData);

		// Assert
		return oDisplayed.then(function() {
			assert.strictEqual(fnEventSpy.callCount, 1, "the event got fired");
		});
	});

	QUnit.test("single target which doesn't have title with parent", function (assert) {
		// Arrange
		var that = this,
			oParameters = null,
			oData = {some : "data"},
			fnEventSpy = this.spy(function (oEvent) {
				oParameters = oEvent.getParameters();
				assert.strictEqual(oParameters.name, "myTarget", "name from parent is taken");
				assert.strictEqual(oParameters.title, "myTitle", "title from parent is taken");
			});

		this.stub(this.oViews, "_getView").callsFake(function () {
			return that.oView;
		});

		this.oTargets.attachTitleChanged(fnEventSpy);

		// Act
		var oDisplayed = this.oTargets.display(["myNoTitleChild"], oData);

		// Assert
		return oDisplayed.then(function() {
			assert.strictEqual(fnEventSpy.callCount, 1, "the event got fired");
		});
	});


	QUnit.test("single target with multiple ancestors", function (assert) {
		// Arrange
		var that = this,
			oParameters = null,
			oData = {some : "data"},
			fnEventSpy = this.spy(function (oEvent) {
				oParameters = oEvent.getParameters();
				assert.strictEqual(oParameters.name, "myChild", "name from nearest parent target is taken");
				assert.strictEqual(oParameters.title, "myChildTarget", "title from nearest parent target is taken");
			});

		this.stub(this.oViews, "_getView").callsFake(function () {
			return that.oView;
		});

		this.oTargets.attachTitleChanged(fnEventSpy);

		// Act
		var oDisplayed = this.oTargets.display(["myNoTitleGrandChild"], oData);

		// Assert
		return oDisplayed.then(function() {
			assert.strictEqual(fnEventSpy.callCount, 1, "the event got fired");
		});
	});

	QUnit.test("multiple targets with children", function (assert) {
		// Arrange
		var aTargetNames = [],
			that = this,
			oParameters = null,
			oData = {some : "data"},
			fnEventSpy = this.spy(function (oEvent) {
				oParameters = oEvent.getParameters();
				aTargetNames.push(oParameters.name);
				assert.propEqual(oParameters.config, that.oTargets.getTarget(oParameters.name)._oRawOptions, "configuration should have been merged");
				assert.strictEqual(oParameters.view, that.oView, "view got passed to the event");
				assert.strictEqual(oParameters.control, that.oApp, "control got passed to the event");
				assert.strictEqual(oParameters.data, oData, "data was passed");
			});

		this.stub(this.oViews, "_getView").callsFake(function () {
			return that.oView;
		});

		this.oTargets.attachDisplay(fnEventSpy);

		// Act
		var oDisplayed = this.oTargets.display(["myChild", "mySecondTarget"], oData);

		return oDisplayed.then(function() {
			// Assert
			assert.strictEqual(fnEventSpy.callCount, 3, "the event got fired");
			assert.strictEqual(aTargetNames.shift(), "myTarget", "the parent got fired first");
			assert.strictEqual(aTargetNames.shift(), "myChild", "the child got fired after the parent");
			assert.strictEqual(aTargetNames.shift(), "mySecondTarget", "the second target got fired last");
		});
	});

	QUnit.module("titleChanged with binding and context change", {
		beforeEach: function () {
			this.oApp = new App();

			this.oDefaultConfig = {
				viewPath: "bar",
				viewName: "foo",
				controlAggregation: "pages",
				viewType: "XML",
				controlId: this.oApp.getId(),
				async: true
			};

			this.oTargetsConfig = {
				target1: {
					title: "{name}"
				}
			};

			this.oViews = new Views({async: true});

			// System under test + Arrange
			this.oTargets = new Targets({
				targets: this.oTargetsConfig,
				views: this.oViews,
				config: this.oDefaultConfig
			});

			this.oModel = new JSONModel({
				cheese: {
					name: "cheese"
				},
				joghurt: {
					name: "joghurt"
				}
			});

			this.oApp.setModel(this.oModel);

			return createView([
				'<View xmlns="sap.ui.core.mvc">',
				'</View>'
			]).then(function(oView) {
				this.oView = oView;

				this.stub(this.oViews, "_getView").callsFake(function () {
					return this.oView;
				}.bind(this));
			}.bind(this));
		},
		afterEach: function () {
			this.oApp.destroy();
			this.oTargets.destroy();
			this.oViews.destroy();
			this.oView.destroy();
			this.oModel.destroy();
		}
	});

	QUnit.test("titleChanged event should be fired once the binding context is available", function(assert) {
		var aEventParams = [];
		var fnEventSpy = this.spy(function (oEvent) {
			aEventParams.push(oEvent.getParameters());
		});

		this.oTargets.attachTitleChanged(fnEventSpy);
		var pDisplayed = this.oTargets.display("target1");
		return pDisplayed.then(function() {
			assert.equal(fnEventSpy.callCount, 0, "titleChanged event isn't fired yet");
			this.oView.bindObject("/cheese");
			assert.equal(fnEventSpy.callCount, 1, "titleChanged event is fired after binding context is available");
			assert.equal(aEventParams[0].title, "cheese", "title property is correct");
		}.bind(this));
	});

	QUnit.test("The same titleChanged event shouldn't be fired again when the target is displayed with the same binding context", function(assert) {
		var aEventParams = [];
		var fnEventSpy = this.spy(function (oEvent) {
			aEventParams.push(oEvent.getParameters());
		});

		this.oView.bindObject("/cheese");
		this.oTargets.attachTitleChanged(fnEventSpy);
		var pDisplayed = this.oTargets.display("target1");
		return pDisplayed.then(function() {
			assert.equal(fnEventSpy.callCount, 1, "titleChanged event is fired after binding context is available");
			assert.equal(aEventParams[0].title, "cheese", "title property is correct");

			// display the same target again
			return this.oTargets.display("target1").then(function() {
				assert.equal(fnEventSpy.callCount, 1, "titleChanged event isn't fired again because the binding context isn't changed");
			});
		}.bind(this));
	});

	QUnit.test("titleChanged event is fired again when new binding context is set", function(assert) {
		var aEventParams = [];
		var fnEventSpy = this.spy(function (oEvent) {
			aEventParams.push(oEvent.getParameters());
		});

		this.oView.bindObject("/cheese");
		this.oTargets.attachTitleChanged(fnEventSpy);
		var pDisplayed = this.oTargets.display("target1");
		return pDisplayed.then(function() {
			assert.equal(fnEventSpy.callCount, 1, "titleChanged event is fired after binding context is available");
			assert.equal(aEventParams[0].title, "cheese", "title property is correct");

			// display the same target again
			return this.oTargets.display("target1").then(function() {
				assert.equal(fnEventSpy.callCount, 1, "titleChanged event isn't fired again because the binding context isn't changed");

				this.oView.bindObject("/joghurt");
				assert.equal(fnEventSpy.callCount, 2, "titleChanged event is fired again because a new binding context is set");
				assert.equal(aEventParams[1].title, "joghurt", "title property is correct");
			}.bind(this));
		}.bind(this));
	});

	QUnit.module("destruction");

	QUnit.test("Should destroy all dependencies", function (assert) {
		// Arrange
		var oViews = new Views({async: true}),
			oFirstTarget,
			oSecondTarget;

		// System under test
		var oTargets = new Targets(
			{
				targets: {
					foo: {
					},
					bar: {
					}
				},
				config: {
					async: true
				},
				views : oViews
			}
		);

		oFirstTarget = oTargets.getTarget("foo");
		oSecondTarget = oTargets.getTarget("bar");

		// Act
		oTargets.destroy();

		// Assert
		assert.ok(oTargets.bIsDestroyed, "Did flag the targets as destroyed");
		assert.ok(oFirstTarget.bIsDestroyed, "Did destroy the first target");
		assert.ok(oSecondTarget.bIsDestroyed, "Did destroy the second target");
		assert.strictEqual(oTargets._oCache, null, "Did free the views reference");
		assert.strictEqual(oTargets._mTargets, null, "Did free the targets map reference");
		assert.strictEqual(oTargets._oConfig, null, "Did free the config reference");
		assert.ok(!oViews.bIsDestroyed, "Did not destroy the views instance");

		// Cleanup
		oViews.destroy();
	});
});<|MERGE_RESOLUTION|>--- conflicted
+++ resolved
@@ -184,33 +184,6 @@
 		assert.strictEqual(oTarget._oParent, this.oTargets.getTarget("myParent"), "correct parent should be set");
 	});
 
-<<<<<<< HEAD
-=======
-	/**
-	 * @deprecated As of version 1.120
-	 */
-	QUnit.test("Should kept the existing target and log an error message if 'addTarget' is called with the same name (future=false)", function (assert) {
-		future.active = false;
-		// Arrange
-		var oStub = this.stub(Log, "error");
-
-		// Act
-		this.oTargets.addTarget("myParent", {
-			viewName: "myNewParentView"
-		});
-		var oParent = this.oTargets.getTarget("myParent");
-
-		// Assert
-		assert.strictEqual(oParent._oRawOptions.viewName, "myParentView", "options stay the same");
-		assert.strictEqual(oParent._oOptions.name, "myParentView", "config is converted to the new format");
-		assert.strictEqual(oParent._oOptions.type, "View", "config is converted to the new format");
-		assert.notOk(oParent._oOptions.viewName, "config is converted to the new format");
-		// Check whether the error message is thrown
-		sinon.assert.calledWith(oStub, sinon.match(/myParent/) && sinon.match(this.oTargets.toString()));
-		future.active = undefined;
-	});
-
->>>>>>> 1c50554f
 	QUnit.test("Throw Error if 'addTarget' is called with the same name (future=true)", function (assert) {
 		future.active = true;
 
@@ -270,34 +243,6 @@
 
 	QUnit.module("config - invalid parent");
 
-<<<<<<< HEAD
-=======
-	/**
-	 * @deprecated As of version 1.120
-	 */
-	QUnit.test("Should complain about an non existing parent (future=false)", function (assert) {
-		future.active = false;
-		// Arrange
-		var oIncorrectConfig = {
-			targets: {
-				myChildWithoutParent: {
-					parent: "foo"
-				}
-			}
-		},
-			oErrorStub = this.stub(Log, "error");
-
-		// System under test + Act
-		const oTargets = new Targets(oIncorrectConfig);
-
-		// Assert
-		sinon.assert.calledWith(oErrorStub, sinon.match(/was not found/) && sinon.match(oTargets.toString()));
-
-		oTargets.destroy();
-		future.active = undefined;
-	});
-
->>>>>>> 1c50554f
 	QUnit.test("Should complain about an non existing parent (future=true)", function (assert) {
 		future.active = true;
 		// Arrange
@@ -394,27 +339,6 @@
 
 	});
 
-<<<<<<< HEAD
-=======
-	/**
-	 * @deprecated As of version 1.120
-	 */
-	QUnit.test("Should log an error if user tries to display a non existing Target (future=false)", function (assert) {
-		future.active = false;
-		// Assert
-		var oErrorStub = this.stub(Log, "error");
-
-		// Act
-		return this.oTargets.display("foo").then(function(aViewInfos) {
-			assert.strictEqual(aViewInfos[0].name, "foo", "Matching target info is returned");
-			assert.ok(aViewInfos[0].error.includes("The target with the name \"foo\" does not exist!"), "Matching error message is returned");
-			// Assert
-			sinon.assert.calledWith(oErrorStub, sinon.match(/does not exist/) && sinon.match(this.oTargets.toString()));
-			future.active = undefined;
-		}.bind(this));
-	});
-
->>>>>>> 1c50554f
 	QUnit.test("Should throw an error if user tries to display a non existing Target (future=true)", function (assert) {
 		future.active = true;
 		assert.throws(() => { this.oTargets.display("foo"); }, new Error("EventProvider sap.ui.core.routing.Targets: The target with the name \"foo\" does not exist!"), "Promise rejects because target does not exist");
