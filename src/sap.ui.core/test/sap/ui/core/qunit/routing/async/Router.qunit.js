--- conflicted
+++ resolved
@@ -329,48 +329,6 @@
 
 	});
 
-<<<<<<< HEAD
-=======
-	/**
-	 * @deprecated As of version 1.120
-	 */
-	QUnit.test("Should log a warning if a router gets destroyed while the hash changes (future=false)", function (assert) {
-		future.active = false;
-		// Arrange
-		var oWarningSpy = this.stub(Log, "warning"),
-			oFirstRouter = fnCreateRouter({
-				"matchingRoute" : {
-					pattern: "matches"
-				}
-			}),
-			oRouterToBeDestroyed = fnCreateRouter({
-				"matchingRoute" : {
-					pattern: "matches"
-				}
-			});
-
-		// first router has to init first it is the first registered router on the hashchanger
-		oFirstRouter.initialize();
-		oRouterToBeDestroyed.initialize();
-
-		this.stub(oFirstRouter, "parse").callsFake(function() {
-			Router.prototype.parse.apply(this, arguments);
-			oRouterToBeDestroyed.destroy();
-		});
-
-		// Act - trigger both routers
-		hasher.setHash("matches");
-
-		// Assert
-		assert.equal(oWarningSpy.callCount, 1, "");
-		assert.ok(oWarningSpy.args[0][0].indexOf("destroyed") !== -1, oRouterToBeDestroyed.toString() + ": The message contains the correct keyword");
-		oFirstRouter.destroy();
-
-		future.active = undefined;
-		hasher.setHash("");
-	});
-
->>>>>>> 1c50554f
 	QUnit.test("Should throw an error if a router gets destroyed while the hash changes (future=true)", function (assert) {
 		future.active = true;
 		// Arrange
