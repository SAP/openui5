/*global QUnit, sinon, hasher */
sap.ui.define([
	"sap/base/future",
	"sap/base/Log",
	"sap/base/util/deepExtend",
	"sap/ui/core/UIComponent",
	"sap/ui/core/mvc/View",
<<<<<<< HEAD
=======
	"sap/ui/core/mvc/ViewType",
	"sap/ui/core/mvc/_ViewFactory",
>>>>>>> a8ba3737
	"sap/ui/core/routing/HashChanger",
	"sap/ui/core/routing/Router",
	"sap/ui/core/routing/Views",
	"sap/m/App",
	"sap/m/NavContainer",
	"sap/m/Panel",
	"./AsyncViewModuleHook",
	"sap/ui/core/Component",
	"sap/ui/core/ComponentContainer"
<<<<<<< HEAD
], function(future, Log, deepExtend, UIComponent, View, HashChanger, Router, Views, App, NavContainer, Panel, ModuleHook, Component, ComponentContainer) {
=======
], function (future, Log, deepExtend, UIComponent, View, ViewType, _ViewFactory, HashChanger, Router, Views, App, NavContainer, Panel, ModuleHook, Component, ComponentContainer) {
>>>>>>> a8ba3737
	"use strict";

	// This global namespace is used for creating custom component classes.
	// It is set early here so that QUnit doesn't report it when using its 'noglobals' option
	window.namespace = undefined;
	window.namespace1 = undefined;

	// use sap.m.Panel as a lightweight drop-in replacement for the ux3.Shell
	var ShellSubstitute = Panel;

	var fnCreateRouter = function() {
		var args = Array.prototype.slice.call(arguments);

		args.unshift(Router);

		if (args.length < 3) {
			args[2] = {};
		}
		args[2].async = true;

		return new (Function.prototype.bind.apply(Router, args))();
	};

	QUnit.module("State: initial, initialized and stopped", {
		beforeEach: function(assert) {
			this.oRouter = new Router({}, {async: true}, null, {});
		},
		afterEach: function(assert) {
			this.oRouter.destroy();
		}
	});

	QUnit.test("The router is neither initialized nor stopped after construction", function(assert) {
		assert.equal(this.oRouter.isInitialized(), false, "The router isn't initialized");
		assert.equal(this.oRouter.isStopped(), false, "The router isn't stopped");
	});

	QUnit.test("The router is initialized after calling initialize", function(assert) {
		this.oRouter.initialize();

		assert.equal(this.oRouter.isInitialized(), true, "The router is initialized");
		assert.equal(this.oRouter.isStopped(), false, "The router isn't stopped");
	});

	QUnit.test("The router is stopped after calling stop", function(assert) {
		var oTargetsDetachTitleChangedSpy = sinon.spy(this.oRouter.getTargets(), "detachTitleChanged");
		this.oRouter.stop();

		assert.equal(this.oRouter.isInitialized(), false, "The router isn't initialized");
		assert.equal(this.oRouter.isStopped(), true, "The router is stopped");
		assert.equal(oTargetsDetachTitleChangedSpy.callCount, 1, "detachTitleChanged should be called");

		oTargetsDetachTitleChangedSpy.restore();
	});

	QUnit.test("The router is neither initialized nor stopped after destroyed", function(assert) {
		this.oRouter.destroy();
		assert.equal(this.oRouter.isInitialized(), false, "The router isn't initialized");
		assert.equal(this.oRouter.isStopped(), false, "The router isn't stopped");
	});

	QUnit.test("Calling 'navTo' method does not trigger any hash change when the router is stopped", function(assert) {
		HashChanger.getInstance().setHash("");
		assert.expect(4);
		var oSetHashSpy = this.spy(HashChanger.getInstance(), "setHash"),
			done = assert.async(),
			oApp = new App(),
			oRouter = fnCreateRouter([
				{
					name: "home",
					pattern:  "",
					targetControl: oApp.getId()
				},
				{
					name : "second",
					pattern : "second",
					targetControl: oApp.getId()
				}
			]);

		oRouter.getRoute("second").attachPatternMatched(function(oEvent){
			assert.notOk(true, "The route 'second' should not be matched because router is stopped");
		});

		oRouter.initialize();

		assert.equal(oRouter.isStopped(), false, "The router isn't stopped");

		oRouter.stop();

		setTimeout(function(){
			oRouter.navTo("second");
			setTimeout(function(){
				assert.equal(oRouter.isStopped(), true, "The router is stopped");
				assert.strictEqual(HashChanger.getInstance().getHash(), "", "The hash is still empty");
				assert.equal(oSetHashSpy.callCount, 0, "The method 'setHash' was never called after stopping the router instance");
				done();
			});
		});
	});


	QUnit.module("get/setHashChanger");

	QUnit.test("getHashChanger", function(assert) {
		var oRouter = new Router({}, {async: true}, null, {});

		assert.ok(oRouter.getHashChanger().isA("sap.ui.core.routing.RouterHashChanger"), "The router has default hashchanger created in the constructor");
		oRouter.destroy();
	});

	QUnit.test("setHashChanger", function(assert) {
		var oRouter = new Router({}, {async: true}, null, {});
		var oRouterHashChanger = oRouter.getHashChanger();

		var oWarningSpy = sinon.spy(Log, "warning");
		oRouter.setHashChanger({});
		assert.equal(oWarningSpy.callCount, 1, "A warning is written");
		assert.strictEqual(oRouter.getHashChanger(), oRouterHashChanger, "The RouterHashChanger is still the one which is set by the first setter call");

		oWarningSpy.restore();
		oRouter.destroy();
	});

	QUnit.module("construction");

	QUnit.test("constructor with RouterHashChanger", function(assert) {
		var oRouterHashChanger = HashChanger.getInstance().createRouterHashChanger();
		var oRouter = new Router({}, {async: true}, null, {}, oRouterHashChanger);

		assert.strictEqual(oRouter.getHashChanger(), oRouterHashChanger, "The hash changer is assigned to the router");
		oRouterHashChanger.destroy();
		oRouter.destroy();
	});

	QUnit.test("constructor without RouterHashChanger", function(assert) {
		var oRouter = new Router({}, {async: true}, null, {});

		assert.ok(oRouter.getHashChanger().isA("sap.ui.core.routing.RouterHashChanger"), "A hash changer is created by default");
		oRouter.destroy();
	});

	QUnit.module("initialization");

	QUnit.test("Should initialize the router instance", function(assert) {
		//Arrange
		var parseSpy,
		//System under Test
			router = fnCreateRouter();

		parseSpy = this.spy(router, "parse");

		hasher.setHash("");

		//Act
		router.initialize();

		//Assert
		assert.strictEqual(parseSpy.callCount, 1, "did notify for initial hash");

		hasher.setHash("foo");

		assert.strictEqual(parseSpy.callCount, 2, "did notify for hashChanged");

		//Cleanup
		router.destroy();
	});

	QUnit.test("Should stop the router instance", function(assert) {
		//Arrange
		var parseSpy,
		//System under Test
			router = fnCreateRouter();

		parseSpy = this.spy(router, "parse");

		hasher.setHash("");

		//Act
		router.initialize();

		//Assert
		assert.strictEqual(parseSpy.callCount, 1, "did notify for initial hash");

		router.stop();
		hasher.setHash("foo");

		assert.strictEqual(parseSpy.callCount, 1, "did not notify for hashChanged");

		router.initialize();
		assert.strictEqual(parseSpy.callCount, 2, "did notify again and parse the current hash");

		//Cleanup
		router.destroy();
	});

	QUnit.test("Should fire switched event on the last matched route when stopping the router instance", function(assert) {
		//Arrange
		var router = fnCreateRouter({
				home: {
					pattern: ""
				}
			}),
			oRoute = router.getRoute("home"),
			oSwitchedSpy = this.spy();

		oRoute.attachEvent("switched", oSwitchedSpy);

		hasher.setHash("");

		//Act
		router.initialize();
		router.stop();

		//Assert
		assert.equal(oSwitchedSpy.callCount, 1, "The switched event is fired on the last matched route");

		router.initialize();
		assert.equal(oSwitchedSpy.callCount, 1, "No further switched event is fired by initialize");

		//Cleanup
		router.destroy();
	});

	QUnit.test("Should not raise any exeception when stop is called before initialize", function(assert) {
		assert.expect(0);
		var router = fnCreateRouter();

		// call stop shouldn't raise any exception
		router.stop();

		//Cleanup
		router.destroy();
	});

	QUnit.test("Should parse the hash again when second initialize doesn't suppress hash parsing", function(assert) {
		var router = fnCreateRouter();
		var parseSpy = this.spy(router, "parse");

		hasher.setHash("");

		router.initialize();

		assert.equal(parseSpy.callCount, 1, "did notify for initial hash");
		router.stop();

		router.initialize();
		assert.equal(parseSpy.callCount, 2, "did notify when initialized with the same hash again");

		router.destroy();
	});

	QUnit.test("Shouldn't parse the hash again when second initialize does suppress hash parsing", function(assert) {
		var router = fnCreateRouter();
		var parseSpy = this.spy(router, "parse");

		hasher.setHash("");

		router.initialize();

		assert.equal(parseSpy.callCount, 1, "did notify for initial hash");
		router.stop();

		router.initialize(true /*suppress hash parsing*/);
		assert.equal(parseSpy.callCount, 1, "did not notify when initialized with the same hash again");

		router.destroy();
	});

	QUnit.test("Should destroy the router instance", function(assert) {
		//Arrange
		var parseSpy,
		//System under Test
			router = fnCreateRouter();

		parseSpy = this.spy(router, "parse");

		hasher.setHash("");

		//Act
		router.initialize();
		router.initialize();
		router.destroy();
		hasher.setHash("foo");

		//Assert
		assert.strictEqual(parseSpy.callCount, 1, "did notify for initial hash but did not dispatch change after destroy");

	});

	QUnit.test("Should destroy the routers dependencies", function(assert) {
		// System under test + Arrange
		var oRouter = fnCreateRouter([ { name : "myRoute", pattern : "foo" } ], {}, null, {myTarget : {}});

		var oTargets = oRouter.getTargets(),
			oViews = oRouter.getViews(),
			oRoute = oRouter.getRoute("myRoute");

		//Act
		oRouter.destroy();

		//Assert
		assert.ok(oRouter.bIsDestroyed, "did set the destroy flag");
		assert.ok(oTargets.bIsDestroyed, "did destroy the targets");
		assert.ok(oRoute.bIsDestroyed, "did destroy the route");
		assert.ok(oViews.bIsDestroyed, "did destroy the views");
		assert.strictEqual(oRouter._oRouter, null, "did free the crossroads router");
		assert.strictEqual(oRouter._oRoutes, null, "did free the UI5 routes");
		assert.strictEqual(oRouter._oTargets, null, "did free the UI5 targets");
		assert.strictEqual(oRouter._oConfig, null, "did free the config");
		assert.strictEqual(oRouter._oViews, null, "did free the view cache");

	});

	QUnit.test("Should throw an error if a router gets destroyed while the hash changes (future=true)", function (assert) {
		future.active = true;
		// Arrange
		const oFirstRouter = fnCreateRouter({
			"matchingRoute": {
				pattern: "matches"
			}
		}),
		oRouterToBeDestroyed = fnCreateRouter({
			"matchingRoute": {
				pattern: "matches"
			}
		});

		// first router has to init first it is the first registered router on the hashchanger
		oFirstRouter.initialize();
		oRouterToBeDestroyed.initialize();

		this.stub(oFirstRouter, "parse").callsFake(function () {
			Router.prototype.parse.apply(this, arguments);
			oRouterToBeDestroyed.destroy();
		});

		// Act - trigger both routers
		assert.throws(() => { hasher.setHash("matches"); }, new Error(oFirstRouter.toString() + ": This router has been destroyed while the hash changed. No routing events where fired by the destroyed instance."), "Error thrown because router has been destroyed while the hash changed.");

		future.active = undefined;
	});

	QUnit.module("config", {
		beforeEach : function() {
			//make sure to start with an empty hash
			hasher.setHash("");
		}
	});

	QUnit.test("Should not match the undefined pattern", function(assert) {
		//Arrange
		var callCount = 0,
			matched = function(oEvent) {
				if (oEvent.getParameter("name") === "child") {
					callCount++;
				}
				if (oEvent.getParameter("name") === "parent") {
					assert.ok(false, "did hit the parent route");
				}
			},
			//System under Test
			router = fnCreateRouter({
				"parent" : {
					subroutes : {
						"child" : {
							pattern : "foo"
						}
					}
				}
			});

		var oParentRouteMatchedSpy = this.spy(router.getRoute("parent"), "_routeMatched");
		var oChildRouteMatchedSpy = this.spy(router.getRoute("child"), "_routeMatched");

		router.attachRoutePatternMatched(matched);
		hasher.setHash("");

		//Act
		router.initialize();
		hasher.setHash("foo");
		hasher.setHash("");

		assert.strictEqual(oParentRouteMatchedSpy.callCount, 1, "Parent _routeMatched is called");
		assert.ok(oParentRouteMatchedSpy.args[0][1] instanceof Promise, "Parent _routeMatched is called with second parameter Promise");
		assert.strictEqual(oChildRouteMatchedSpy.callCount, 1, "Child _routeMatched is called");
		assert.strictEqual(oChildRouteMatchedSpy.args[0][1], true, "Child _routeMatched is called with second parameter true");

		return oChildRouteMatchedSpy.returnValues[0].then(function() {
			//Assert
			assert.strictEqual(callCount, 1,"did notify the child");
			router.destroy();
		});
	});

	QUnit.test("Throw Error when setting invalid option 'viewName' in route (future=true)", function (assert) {
		future.active = true;
		//Arrange System under Test
		assert.throws(() => {
				fnCreateRouter({
				name: {
					// This is a wrong usage, the option "view" should be set
					// instead of "viewName"
					// We should still support the usage but log an error to
					// let the app be aware of the wrong usage
					viewName: "myView",
					viewType: "JS",
					pattern: "view1"
				}
			});
		}, new Error("EventProvider sap.ui.core.routing.Route: The 'viewName' option shouldn't be used in Route. please use 'view' instead"), "Error thrown because invalid option 'viewName' is set for route.");

		future.active = undefined;
	});

	QUnit.test("subroute handling", function(assert) {

		//Arrange System under Test
		var router = fnCreateRouter({
			name: {
				view : "myView",
				viewType: "JS",
				pattern : "view1",
				subroutes: {
					subpage: {
						targetControl: "navContainer",
						targetAggregation: "pages",
						view : "subView",
						viewType: "JS",
						pattern: "view1/view2",
						subroutes: {
							subsubpage: {
								targetControl: "navContainer2",
								targetAggregation: "pages",
								view : "subView2",
								viewType: "JS",
								pattern: "foo"
							}
						}
					}
				}
			}
		});

		var aRoutes = router._oRoutes;

		assert.ok(aRoutes.name);
		assert.ok(aRoutes.subpage);
		assert.ok(aRoutes.subsubpage);

		var route1 = aRoutes.name;
		assert.strictEqual(route1._oConfig.name, "name", "Route has correct name");
		assert.strictEqual(route1._oParent, undefined, "Route has no parent");

		var route2 = aRoutes.subpage;
		assert.strictEqual(route2._oConfig.name, "subpage", "Route has correct name");
		assert.strictEqual(route2._oParent, route1, "Route has correct parent");

		var route3 = aRoutes.subsubpage;
		assert.strictEqual(route3._oConfig.name, "subsubpage", "Route has correct name");
		assert.strictEqual(route3._oParent, route2, "Route has correct parent");

		router = fnCreateRouter([
			{
				name : "name",
				view : "myView",
				viewType: "JS",
				pattern : "view1",
				subroutes: [
					{
						targetControl: "navContainer",
						targetAggregation: "pages",
						name: "subpage",
						view : "subView",
						viewType: "JS",
						pattern: "view1/view2",
						subroutes: [
							{
								targetControl: "navContainer2",
								targetAggregation: "pages",
								name: "subsubpage",
								view : "subView2",
								viewType: "JS",
								pattern: "foo"
							}
						]
					}
				]
			}
		]);

		aRoutes = router._oRoutes;

		assert.ok(aRoutes.name);
		assert.ok(aRoutes.subpage);
		assert.ok(aRoutes.subsubpage);

		route1 = aRoutes.name;
		assert.strictEqual(route1._oConfig.name, "name", "Route has correct name");
		assert.strictEqual(route1._oParent, undefined, "Route has no parent");

		route2 = aRoutes.subpage;
		assert.strictEqual(route2._oConfig.name, "subpage", "Route has correct name");
		assert.strictEqual(route2._oParent, route1, "Route has correct parent");

		route3 = aRoutes.subsubpage;
		assert.strictEqual(route3._oConfig.name, "subsubpage", "Route has correct name");
		assert.strictEqual(route3._oParent, route2, "Route has correct parent");

	});

	QUnit.test("Should not crash if viewName is not defined, but controlId and aggregation are defaulted but no view is given", function (assert) {
		var oNavContainer = new NavContainer();

		//Arrange System under Test
		var oRouter = fnCreateRouter({
			routeWithoutView: {
				pattern : "view1"
			}
		},
		{
			targetControl: oNavContainer.getId(),
			targetAggregation: "pages"
		});

		oRouter.parse("view1");

		assert.ok(true, "Did not crash");

		oNavContainer.destroy();
		oRouter.destroy();
	});

	QUnit.module("greedy");

	QUnit.test("Should create a greedy route", function (assert) {
		// Arrange + System under test
		var sPattern = "product",
			oRouter = fnCreateRouter([
			{
				name: "first",
				pattern: sPattern
			},
			{
				name : "parent",
				pattern : sPattern,
				greedy : true,
				subroutes: [
					{
						name : "child",
						pattern : sPattern
					}
				]
			}
		]);

		var aRoutes = [oRouter.getRoute("first"), oRouter.getRoute("parent"), oRouter.getRoute("child")],
			aListenerSpies = [this.spy(), this.spy(), this.spy()],
			aRouteMatchedSpies = [];

		aRoutes.forEach(function(oRoute, i) {
			oRoute.attachPatternMatched(aListenerSpies[i]);
			aRouteMatchedSpies.push(this.spy(oRoute, "_routeMatched"));
		}, this);

		// Act
		oRouter.parse(sPattern);

		assert.strictEqual(aRouteMatchedSpies[0].callCount, 1, "first route is matched");
		assert.strictEqual(aRouteMatchedSpies[1].callCount, 1, "parent route is matched");
		assert.strictEqual(aRouteMatchedSpies[2].callCount, 0, "child route is not matched");

		return Promise.all([aRouteMatchedSpies[0].returnValues[0], aRouteMatchedSpies[1].returnValues[0]]).then(function() {
			assert.strictEqual(aListenerSpies[0].callCount, 1, "first route gets pattern matched");
			assert.strictEqual(aListenerSpies[1].callCount, 1, "parent does also get pattern matched because of greedyness");
			assert.strictEqual(aListenerSpies[2].callCount, 0, "child gets not pattern matched");

			oRouter.destroy();
		});
	});

	QUnit.test("Should create a greedy route", function (assert) {
		// Arrange + System under test
		var sPattern = "product",
			oRouter = fnCreateRouter([
				{
					name: "first",
					pattern: sPattern
				},
				{
					name : "second",
					pattern : sPattern
				},
				{
					name: "last",
					pattern: sPattern,
					greedy : true
				}
			]);

		var aRoutes = [oRouter.getRoute("first"), oRouter.getRoute("second"), oRouter.getRoute("last")],
			aListenerSpies = [this.spy(), this.spy(), this.spy()],
			aRouteMatchedSpies = [];

		aRoutes.forEach(function(oRoute, i) {
			oRoute.attachPatternMatched(aListenerSpies[i]);
			aRouteMatchedSpies.push(this.spy(oRoute, "_routeMatched"));
		}, this);

		// Act
		oRouter.parse(sPattern);

		assert.strictEqual(aRouteMatchedSpies[0].callCount, 1, "first route is matched");
		assert.strictEqual(aRouteMatchedSpies[1].callCount, 0, "second route is not matched");
		assert.strictEqual(aRouteMatchedSpies[2].callCount, 1, "last route is matched");

		return Promise.all([aRouteMatchedSpies[0].returnValues[0], aRouteMatchedSpies[2].returnValues[0]]).then(function() {
			assert.strictEqual(aListenerSpies[0].callCount, 1, "first route gets pattern matched");
			assert.strictEqual(aListenerSpies[1].callCount, 0, "second doesn't get matched");
			assert.strictEqual(aListenerSpies[2].callCount, 1, "last gets pattern matched");

			oRouter.destroy();
		});
	});

	QUnit.module("routing", {
		beforeEach : function() {
			//make sure to start with an empty hash
			hasher.setHash("");
		}
	});

	QUnit.test("Should attach to a route", function(assert) {
		//Arrange
		var spy = this.spy(),
		//System under Test
			router = fnCreateRouter([ {
				name : "name",
				pattern : ""
			} ]);

		var oRoute = router.getRoute("name"),
			oSpy = sinon.spy(oRoute, "_routeMatched");

		//Act
		router.attachRouteMatched(spy);
		router.initialize();

		assert.strictEqual(oSpy.callCount, 1, "_routeMatched is called once");

		return oSpy.returnValues[0].then(function() {
			//Assert
			assert.strictEqual(spy.callCount, 1, "Did call the callback function once");

			//Cleanup
			oSpy.restore();
			router.destroy();
		});
	});

	QUnit.test("Should attach to a route using getRoute", function(assert) {
		//Arrange
		var spy = this.spy(),
			//System under Test
			oRouter = fnCreateRouter([ {
				name : "name",
				pattern : ""
			} ]),
			oRoute = oRouter.getRoute("name");

		var oSpy = sinon.spy(oRoute, "_routeMatched");

		//Act
		oRoute.attachMatched(spy);
		oRouter.initialize();

		assert.strictEqual(oSpy.callCount, 1, "_routeMatched is called once");

		return oSpy.returnValues[0].then(function() {
			//Assert
			assert.strictEqual(spy.callCount, 1, "Did call the callback function once");

			//Cleanup
			oSpy.restore();
			oRouter.destroy();
		});
	});

	QUnit.test("Should go to a route", function(assert) {
		//Arrange
		var callCount = 0,
			aArguments = [],
			matched = function(oEvent) {
				if (oEvent.getParameter("name") === "name") {
					callCount++;
					aArguments = oEvent.getParameter("arguments");
				}
			},
			//System under Test
			router = fnCreateRouter([ {
				name : "name",
				pattern : "{foo}/{bar}"
			} ]);

		var oRouteMatchedSpy = this.spy(router.getRoute("name"), "_routeMatched");

		router.initialize();
		router.attachRouteMatched(matched);

		//Act
		var url = router.getURL("name", {
			bar : "bar",
			foo : "foo"
		});
		HashChanger.getInstance().setHash(url);

		assert.strictEqual(oRouteMatchedSpy.callCount, 1, "_routeMatched is called");

		return oRouteMatchedSpy.returnValues[0].then(function() {
			//Assert
			assert.strictEqual(callCount, 1, "Did call the callback function once");
			assert.strictEqual(aArguments.foo, "foo", "parameter foo is passed");
			assert.strictEqual(aArguments.bar, "bar", "parameter bar is passed");

			//Cleanup
			router.destroy();
		});
	});

	QUnit.test("Should go to a route", function(assert) {
		//Arrange
		var beforeCallCount = 0,
			callCount = 0,
			patternCallCount = 0,
			aArguments = [],
			bParentCallFirst = false,
			beforeMatched = function(oEvent) {
				beforeCallCount++;
			},
			matched = function(oEvent) {
				callCount++;
				if (oEvent.getParameter("name") === "name") {
					if (callCount === 1) {
						bParentCallFirst = true;
					}
					aArguments = oEvent.getParameter("arguments");
				}
			},
			patternMatched = function(oEvent) {
				patternCallCount++;
				if (oEvent.getParameter("name") === "name") {
					assert.ok(false, "the parent route should not be hit");
				}
			},
			//System under Test
			router = fnCreateRouter([ {
				name : "name",
				pattern : "{foo}",
				subroutes: [
					{
						name: "subroute",
						pattern: "{foo}/{bar}"
					}
				]
			} ]);

		router.initialize();
		router.attachBeforeRouteMatched(beforeMatched);
		router.attachRouteMatched(matched);
		router.attachRoutePatternMatched(patternMatched);

		// var oParentRouteMatchedSpy = this.spy(router.getRoute("name"), "_routeMatched");
		var oChildRouteMatchedSpy = this.spy(router.getRoute("subroute"), "_routeMatched");

		//Act
		var url = router.getURL("subroute", {
			bar : "bar",
			foo : "foo"
		});
		HashChanger.getInstance().setHash(url);

		assert.strictEqual(oChildRouteMatchedSpy.callCount, 1, "Child _routeMatched is called once");

		return oChildRouteMatchedSpy.returnValues[0].then(function() {
			//Assert
			assert.strictEqual(beforeCallCount, 2, "Did call the callback function twice");
			assert.strictEqual(callCount, 2, "Did call the callback function twice");
			assert.strictEqual(patternCallCount, 1, "Did call the patternMatched function once");
			assert.deepEqual(aArguments.foo, "foo", "Did pass foo as parameter it was: " + aArguments.foo);
			assert.ok(bParentCallFirst, "Parent route was called first");

			//Cleanup
			router.destroy();
		});
	});

	QUnit.test("Should go to a route with target set to empty array", function(assert) {
		//System under Test
		var oRouter = fnCreateRouter([ {
			name : "name",
			pattern : "{foo}",
			target: []
		} ], {async: true}, null, {});

		var oRoute = oRouter.getRoute("name");

		var oRouteMatchedEventSpy = sinon.spy(),
			oMatchedEventSpy = sinon.spy(),
			oRouteMatchedSpy = sinon.spy(oRoute, "_routeMatched");

		oRouter.attachRouteMatched(oRouteMatchedEventSpy);
		oRoute.attachMatched(oMatchedEventSpy);

		HashChanger.getInstance().setHash("abc");

		oRouter.initialize();

		assert.equal(oRouteMatchedSpy.callCount, 1, "The route is matched");

		return oRouteMatchedSpy.getCall(0).returnValue.then(function() {
			assert.equal(oRouteMatchedEventSpy.callCount, 1, "routeMatched event is fired on the router");
			assert.equal(oMatchedEventSpy.callCount, 1, "matched event is fired on the route");

			oRouter.destroy();
		});
	});


	//there was a bug that an empty route would catch all the requests
	QUnit.test("Should route to a route after an emptyHash", function(assert) {
		//Arrange
		var callCount = 0,
			matched = function(oEvent) {
				if (oEvent.getParameter("name") === "name") {
					callCount++;
				}
			},
			//System under Test
			router = fnCreateRouter([ {
				name : "emty",
				pattern : ""
			}, {
				name : "name",
				pattern : "foo/"
			} ]);

		router.initialize();
		router.attachRouteMatched(matched);

		var oRoute = router.getRoute("name"),
			oSpy = sinon.spy(oRoute, "_routeMatched");


		//Act
		HashChanger.getInstance().setHash("foo/");

		assert.strictEqual(oSpy.callCount, 1, "_routeMatched of name route is called");

		return oSpy.returnValues[0].then(function() {
			//Assert
			assert.strictEqual(callCount, 1, "Did call the callback function once");

			//Cleanup
			oSpy.restore();
			router.destroy();
		});
	});

	QUnit.module("hrefGeneration");

	QUnit.test("Should create an URL for a route", function(assert) {
		//Arrange
		var //System under Test
			router = fnCreateRouter([ {
				name : "name",
				pattern : "{foo}/{bar}"
			} ]);

		router.initialize();

		//Act
		var result = router.getURL("name", {
			bar : "bar",
			foo : "foo"
		});

		//Assert
		assert.strictEqual(result, "foo/bar", "Did pass foo bar as parameter");

		//Cleanup
		router.destroy();
	});

	QUnit.module("test a hash");

	QUnit.test("test whether a hash can be matched by the router", function(assert) {
		var oRouter = fnCreateRouter([{
			name: "fixedPattern",
			pattern: "foo/bar"
		}, {
			name: "withSingleParameter",
			pattern: "bar/{foo}"
		}, {
			name: "withMultipleParameter",
			pattern: "products/{productId}/{supplerId}"
		},{
			name: "withOptionalParameter",
			pattern: "people/{peopleId}/:year:"
		}, {
			name: "withQueryParameter",
			pattern: "employees/{employeeId}{?query}"
		}, {
			name: "withOptionalQueryParameter",
			pattern: "suppliers/{supplierId}:?query:"
		}, {
			name: "emptyPattern",
			pattern: ""
		}]);

		var aHashAndResults = [{
			hash: "foo/bar",
			match: true,
			name: "fixedPattern",
			info: {
				name: "fixedPattern",
				arguments: {}
			}
		}, {
			hash: "foo/bar1",
			match: false,
			name: undefined,
			info: undefined
		}, {
			hash: "foo",
			match: false,
			name: undefined,
			info: undefined

		}, {
			hash: "bar/foo",
			match: true,
			name: "withSingleParameter",
			info: {
				name: "withSingleParameter",
				arguments: {foo: "foo"}
			}
		}, {
			hash: "bar",
			match: false,
			name: undefined,
			info: undefined
		}, {
			hash: "bar/a",
			match: true,
			name: "withSingleParameter",
			info: {
				name: "withSingleParameter",
				arguments: {foo: "a"}
			}
		}, {
			hash: "bar/a/b",
			match: false,
			name: undefined,
			info: undefined
		}, {
			hash: "",
			match: true,
			name: "emptyPattern",
			info: {
				name: "emptyPattern",
				arguments: {}
			  }
		}, {
			hash: null,
			match: true,
			name: "emptyPattern",
			info: {
				name: "emptyPattern",
				arguments: {}
			  }
		}, {
			hash: undefined,
			match: true,
			name: "emptyPattern",
			info: {
				name: "emptyPattern",
				arguments: {}
			  }
		}, {
			hash: "products/P1/S1",
			match: true,
			name: "withMultipleParameter",
			info: {
				name: "withMultipleParameter",
				arguments: {productId: "P1", supplerId: "S1"}
			}
		}, {
			hash: "people/0",
			match: true,
			name: "withOptionalParameter",
			info: {
				name: "withOptionalParameter",
				arguments: {peopleId: "0", year: undefined}
			}
		}, {
			hash: "people/0/2019",
			match: true,
			name: "withOptionalParameter",
			info: {
				name: "withOptionalParameter",
				arguments: {peopleId: "0", year: "2019"}
			}
		}, {
			hash: "employees/123?company=sap",
			match: true,
			name: "withQueryParameter",
			info: {
				name: "withQueryParameter",
				arguments: {employeeId: "123", "?query": {company: "sap"}}
			}
		}, {
			hash: "suppliers/678?company=sap",
			match: true,
			name: "withOptionalQueryParameter",
			info: {
				name: "withOptionalQueryParameter",
				arguments: {supplierId: "678", "?query": {company: "sap"}}
			}
		}, {
			hash: "suppliers/678?company=sap&region=asia",
			match: true,
			name: "withOptionalQueryParameter",
			info: {
				name: "withOptionalQueryParameter",
				arguments: {supplierId: "678", "?query": {company: "sap", region: "asia"}}
			}
		}, {
			hash: "suppliers/678",
			match: true,
			name: "withOptionalQueryParameter",
			info: {
				name: "withOptionalQueryParameter",
				arguments: {supplierId: "678", "?query": undefined}
			}
		}];

		var oRouteByHash, oRouteInfo, sHash;
		aHashAndResults.forEach(function (oHashAndResult) {
			sHash = oHashAndResult.hash;
			oRouteByHash = oRouter.getRouteByHash(sHash);
			oRouteInfo = oRouter.getRouteInfoByHash(sHash);

			assert.strictEqual(oRouter.match(sHash), oHashAndResult.match, JSON.stringify(oHashAndResult, true) + " can" + (oHashAndResult.match ? "" : "'t") + " be matched by the router");
			assert.strictEqual(oRouteByHash ? oRouteByHash._oConfig.name : undefined, oHashAndResult.name, oHashAndResult.name + " can" + (oHashAndResult.hash ? "" : "'t") + " be matched by the hash");
			assert.deepEqual(oRouteInfo, oHashAndResult.info, "Route info object should be correct");
		});
	});

	QUnit.module("navTo", {});


	QUnit.test("Throw Error when route doesn't exist (future=true)", function(assert) {
		future.active = true;
		const oRouter = fnCreateRouter();

		assert.throws(() => oRouter.navTo("home"), new Error(oRouter.toString() + ": Route with name \"home\" does not exist"), "Error thrown because route does not exist.");
		future.active = undefined;
	});

	QUnit.test("Should be able to chain NavTo", function (assert) {
		const oRouter = fnCreateRouter([
			{
				name: "home",
				pattern: ""
			}
		]);
		oRouter.oHashChanger = {
			setHash: function () { }
		};
		// Act
		var oReturnValue = oRouter.navTo("home");

		// Assert
		assert.strictEqual(oReturnValue, oRouter, "able to chain navTo");
	});

	QUnit.test("Should be able to use navTo with query parameters", function (assert) {
		// Prepare
		var done = assert.async();
		var iCounter = 0;
		HashChanger.getInstance().setHash("");
		var oApp = new App();

		var oRouter = fnCreateRouter([
			{
				name: "start",
				pattern:  "",
				targetControl: oApp.getId()
			},
			{
				name : "startWithQueryParameter",
				pattern : "start:?query:",
				targetControl: oApp.getId()
			}
		]);
		oRouter.getRoute("start").attachPatternMatched(function(oEvent){
			assert.strictEqual(oEvent.getParameter("name"), "start", "The 'start' route is matched correctly");
			oRouter.navTo("startWithQueryParameter");
		});
		oRouter.getRoute("startWithQueryParameter").attachPatternMatched(function(oEvent){
			var oParameters = oEvent.getParameters();
			var sRouteName = oParameters.name;
			var oRouteArguments = oParameters.arguments;
			assert.strictEqual(sRouteName, "startWithQueryParameter", "The 'startWithQueryParameter' route is matched correctly");
			if (iCounter === 0) {
				assert.deepEqual(oRouteArguments, {"?query": undefined}, "The route arguments are empty." );
				iCounter++;
				oRouter.navTo("startWithQueryParameter", {query: {region: "asia"}});
			} else if (iCounter === 1){
				assert.deepEqual(oRouteArguments, {"?query": {region: "asia"}}, "The route arguments correct." );
				iCounter++;
				oRouter.navTo("startWithQueryParameter", {"?query": {region: "europe"}});
			} else {
				assert.deepEqual(oRouteArguments, {"?query": {region: "europe"}}, "The route arguments correct." );
				oRouter.destroy();
				done();
			}
		});
		oRouter.initialize();
	});

	QUnit.test("Should throw an exception if route placeholder are not unique", function(assert){
		assert.throws(function(){
			fnCreateRouter([
				{
					name: "notValid",
					pattern: "{products}{?products}"
				}]);
			}, new Error("The config of route 'notValid' contains standard parameter and query parameter with the same name: 'products'. The name of the routing parameters and query parameter have to differentiate."));
		assert.ok(
			fnCreateRouter([
				{
					name: "valid",
					pattern: "{products}/{products}"
				}]),
				"The router configuration is correct."
		);
		assert.ok(
			fnCreateRouter([
				{
					name: "valid",
					pattern: "products"
				}]),
				"The router configuration is correct."
		);
		assert.ok(
			fnCreateRouter([
				{
					name: "valid",
					pattern: "{products}/:products:"
				}]),
				"The router configuration is correct."
		);
		assert.throws(function(){
			fnCreateRouter([
				{
					name: "notValid",
					pattern: "{products}:?products:"
				}]);
		}, new Error("The config of route 'notValid' contains standard parameter and query parameter with the same name: 'products'. The name of the routing parameters and query parameter have to differentiate."));
		assert.throws(function(){
			fnCreateRouter([
				{
					name: "notValid",
					pattern: ":products::?products:"
				}
			]);
		}, new Error("The config of route 'notValid' contains standard parameter and query parameter with the same name: 'products'. The name of the routing parameters and query parameter have to differentiate."));
		assert.throws(function(){
			fnCreateRouter([
				{
					name: "notValid",
					pattern: "{id}/{products}/{id}{?products}"
				}
			]);
		}, new Error("The config of route 'notValid' contains standard parameter and query parameter with the same name: 'products'. The name of the routing parameters and query parameter have to differentiate."));
	});

	QUnit.module("View generation", ModuleHook.create());

	QUnit.test("View initialization", function(assert) {

		var oShell = new ShellSubstitute();

		//Arrange System under Test
		var router = fnCreateRouter([
			{
				targetControl: oShell.getId(),
				targetAggregation: "content",
				name: "name",
				view: "Async1",
				viewPath: "qunit.view",
				viewType: "XML",
				pattern : "view1",
				viewId: "view"
			}
		]);

		var fnCreateViewSpy = sinon.spy(View, "create");
		var fnGenericCreateViewSpy = sinon.spy(_ViewFactory, "create");
		var oRouteMatchedSpy = sinon.spy(router.getRoute("name"), "_routeMatched");

		router.initialize();

		//Act
		HashChanger.getInstance().setHash("view1");

		assert.strictEqual(oRouteMatchedSpy.callCount, 1, "_routeMatched has been called");

		return oRouteMatchedSpy.returnValues[0].then(function(oResult) {
			//Assert
			assert.strictEqual(oShell.getContent()[0].getId(), oResult.view.getId(), "View is first content element");
			assert.strictEqual(fnCreateViewSpy.callCount, 1, "Only one view is created. The 'View.create' factory is called");
			assert.equal(fnGenericCreateViewSpy.getCall(0).args[1].async, true, "The '_ViewFactory.create' factory is called async.");

			//Cleanup
			fnCreateViewSpy.restore();
			fnGenericCreateViewSpy.restore();
			oRouteMatchedSpy.restore();
			router.destroy();
			oShell.destroy();
		});

	});

	QUnit.test("Should set a view to the cache", function (assert) {
		var oShell = new ShellSubstitute();

		//Arrange System under Test
		var router = fnCreateRouter([
			{
				targetControl: oShell.getId(),
				targetAggregation: "content",
				name : "name",
				view : "qunit/view/Async1",
				viewType: "XML",
				pattern : "view1"
			}
		]);

		var oRouteMatchedSpy = this.spy(router.getRoute("name"), "_routeMatched");

		HashChanger.getInstance().setHash("view1");
		oShell.placeAt("qunit-fixture");

		//Act
		router.initialize();

		assert.strictEqual(oRouteMatchedSpy.callCount, 1, "_routeMatched has been called");

		return oRouteMatchedSpy.returnValues[0].then(function(oResult) {
			//Assert
			assert.strictEqual(oShell.getContent()[0].getId(), oResult.view.getId(), "a created view was placed");

			//Cleanup
			router.destroy();
			oShell.destroy();
		});
	});

	QUnit.test("Nested View initialization", function(assert) {

		HashChanger.getInstance().setHash("");

		var oApp = new App();
		var sId = "navContainer",
			sId2 = "navContainer2",
			sId3 = "navContainer3";

		//Arrange System under Test
		var router = fnCreateRouter([
			{
				targetControl: oApp.getId(),
				targetAggregation: "pages",
				name : "name",
				view : "qunit.router.view.MyView",
				viewType: "XML",
				pattern : "view1",
				subroutes: [
					{
						targetControl: sId,
						targetAggregation: "pages",
						name : "subpage",
						view : "qunit.router.view.SubView",
						viewType: "XML",
						pattern: "view1/view2",
						subroutes: [
							{
								targetControl: sId2,
								targetAggregation: "pages",
								name : "subsubpage",
								view : "qunit.router.view.SubView2",
								viewType: "XML",
								pattern: "foo"
							}
						]
					}
				]
			}
		]);


		var oRouteMatchedSpy = this.spy(router.getRoute("subsubpage"), "_routeMatched");
		router.initialize();
		oApp.placeAt("qunit-fixture");

		//Act
		HashChanger.getInstance().setHash("foo");

		assert.strictEqual(oRouteMatchedSpy.callCount, 1, "_routeMatched has been called");
		return oRouteMatchedSpy.returnValues[0].then(function() {
			//Assert
			var oView = oApp.getPages()[0];
			var oNavContainer = oView.getContent()[0];
			assert.strictEqual(oNavContainer.getId(), oView.createId(sId), "oNavContainer is first page element in app");

			oView = oNavContainer.getPages()[0];
			var oNavContainer2 = oView.getContent()[0];
			assert.strictEqual(oNavContainer2.getId(), oView.createId(sId2), "oNavContainer2 is first page element in oNavContainer");

			oView = oNavContainer2.getPages()[0];
			assert.strictEqual(oView.getContent()[0].getId(), oView.createId(sId3), "oNavContainer3 is first page element in oNavContainer2");

			//Cleanup
			router.destroy();
			oApp.destroy();
		});
	});

	QUnit.test("Nested target parents", function(assert) {

		HashChanger.getInstance().setHash("");

		var oApp = new App();

		//Arrange System under Test
		var router = fnCreateRouter([
			{
				targetControl: oApp.getId(),
				targetAggregation: "pages",
				name : "splitContainerView",
				view : "qunit.router.view.SplitContainerView",
				viewType: "XML",
				subroutes: [
					{
						targetControl: "splitContainer",
						targetAggregation: "masterPages",
						name : "master",
						view : "qunit.router.view.MasterView",
						viewType: "XML",
						pattern: "master",
						subroutes: [
							{
								targetControl: undefined,
								targetAggregation: "detailPages",
								name : "detail",
								view : "qunit.router.view.DetailView",
								viewType: "XML",
								pattern: "detail"
							}
						]
					}
				]
			},
			{
				targetControl: oApp.getId(),
				targetAggregation: "pages",
				name : "navContainerView",
				view : "qunit.router.view.NavContainerView",
				viewType: "XML",
				subroutes: [
					{
						targetControl: "navContainer",
						targetAggregation: "pages",
						name : "fullScreenPage",
						view : "qunit.router.view.FullScreenView",
						viewType: "XML",
						pattern: "fullScreen"
					}
				]
			}
		]);

		var oDetailRouteMatchedSpy = this.spy(router.getRoute("detail"), "_routeMatched");
		var oFullScreenRouteMatchedSpy = this.spy(router.getRoute("fullScreenPage"), "_routeMatched");

		router.initialize();

		//Act
		HashChanger.getInstance().setHash("detail");

		return oDetailRouteMatchedSpy.returnValues[0].then(function() {
			HashChanger.getInstance().setHash("fullScreen");

			assert.strictEqual(oDetailRouteMatchedSpy.callCount, 1, "_routeMatched has been called");
			return oFullScreenRouteMatchedSpy.returnValues[0];
		}).then(function() {
			//Assert
			assert.strictEqual(oApp.getPages().length, 2, "splitContainer and navContainer are added to App");

			var oView = oApp.getPages()[0];
			var oSplitContainer = oView.getContent()[0];
			assert.strictEqual(oSplitContainer.getId(), oView.createId("splitContainer"), "splitContainer is first page element in oApp");

			oView = oApp.getPages()[1];
			var oNavContainer = oView.getContent()[0];
			assert.strictEqual(oNavContainer.getId(), oView.createId("navContainer"), "navContainer is second page element in oApp");

			oView = oNavContainer.getPages()[0];
			assert.strictEqual(oView.getContent()[0].getId(), oView.createId("fullscreen"), "FullScreenContent is first page element in oNavContainer");

			oView = oSplitContainer.getMasterPages()[0];
			assert.strictEqual(oView.getContent()[0].getId(), oView.createId("master"), "Master is first master-page element in oSplitContainer");

			oView = oSplitContainer.getDetailPages()[0];
			assert.strictEqual(oView.getContent()[0].getId(), oView.createId("detail"), "Detail is first detail-page element in oSplitContainer");

			//Cleanup
			router.destroy();
			oApp.destroy();
		});
	});

	QUnit.test("Fixed id", function(assert) {

		var oShell = new ShellSubstitute();

		//Arrange System under Test
		var router = fnCreateRouter([
			{
				targetControl: oShell.getId(),
				targetAggregation: "content",
				name : "name",
				viewId: "test-view",
				view : "qunit.router.view.FullScreenView",
				pattern : "view1"
			}
		],{
			viewType: "XML"
		});

		var oRouteMatchedSpy = this.spy(router.getRoute("name"), "_routeMatched");

		router.initialize();

		oShell.placeAt("qunit-fixture");

		//Act
		HashChanger.getInstance().setHash("view1");

		assert.strictEqual(oRouteMatchedSpy.callCount, 1, "_routeMatched has been called");

		return oRouteMatchedSpy.returnValues[0].then(function() {
			//Assert
			assert.strictEqual(oShell.getContent()[0].getId(), "test-view", "View has correct id");

			//Cleanup
			router.destroy();
			oShell.destroy();
		});

	});

	function createXmlView () {
		var sXmlViewContent = [
			'<View xmlns="sap.ui.core.mvc">',
			'</View>'
		].join('');

		var oViewOptions = {
			definition: sXmlViewContent,
			type: "XML"
		};

		return View.create(oViewOptions);
	}

<<<<<<< HEAD
=======
	/**
	 * @deprecated As of version 1.28
	 */
	QUnit.module("views - creation and caching", {
		beforeEach: function () {
			// System under test + Arrange
			this.oRouter = fnCreateRouter();

			return createXmlView().then(function(oView){
				this.oView = oView;
				this.fnLegayCreateViewStub = this.stub(_ViewFactory, "create").callsFake(function (oViewOptions) {
					return oView;
				});

			}.bind(this));
		},
		afterEach: function () {
			this.oRouter.destroy();
		}
	});

	QUnit.test("Should create a view", function (assert) {
		// Act
		var oExpectedView = this.oRouter.getView("foo", ViewType.XML, "baz");

		// Assert
		assert.deepEqual(oExpectedView.getContent(), this.oView.getContent(), "the view was created");
		assert.strictEqual(this.fnLegayCreateViewStub.callCount, 1, "the stub was invoked");
		var oCallArguments = this.fnLegayCreateViewStub.getCall(0).args[0];
		assert.strictEqual(oCallArguments.viewName, "foo", "Did pass the viewname");
		assert.strictEqual(oCallArguments.type, ViewType.XML, "Did pass the type");
		assert.strictEqual(oCallArguments.id, "baz", "Did pass the id");
	});


	QUnit.test("Should set a view to the cache", function (assert) {
		// Act
		var oExpectedRouter = this.oRouter.setView("foo.bar", this.oView);
		var oRetrievedView = this.oRouter.getView("foo.bar", "bar");

		// Assert
		assert.strictEqual(oRetrievedView, this.oView, "the view was returned");
		assert.strictEqual(oExpectedRouter, this.oRouter, "able to chain this function");
		assert.strictEqual(this.fnLegayCreateViewStub.callCount, 0, "the stub not invoked - view was loaded from the cache");
	});

	/**
	 * @deprecated As of version 1.28
	 */
	QUnit.module("View events", {
		beforeEach: function () {
			// System under test + Arrange
			this.oRouter = fnCreateRouter();
		},
		afterEach: function () {
			this.oRouter.destroy();
		}
	});

	QUnit.test("should be able to fire/attach/detach the created event", function(assert) {
		// Arrange
		var oParameters = { foo : "bar" },
			oListener = {},
			oData = { some : "data" },
			fnEventSpy = this.spy(function(oEvent, oActualData) {
				assert.strictEqual(oActualData, oData, "the data is correct");
				assert.strictEqual(oEvent.getParameters(), oParameters, "the parameters are correct");
				assert.strictEqual(this, oListener, "the this pointer is correct");
			}),
			oFireReturnValue,
			oDetachReturnValue,
			oAttachReturnValue = this.oRouter.attachViewCreated(oData, fnEventSpy, oListener);

		// Act
		oFireReturnValue = this.oRouter.fireViewCreated(oParameters);
		oDetachReturnValue = this.oRouter.detachViewCreated(fnEventSpy, oListener);
		this.oRouter.fireViewCreated();

		// Assert
		assert.strictEqual(fnEventSpy.callCount, 1, "did call the attach spy only once");
		assert.strictEqual(oAttachReturnValue, this.oRouter, "did return this for chaining for attach");
		assert.strictEqual(oDetachReturnValue, this.oRouter, "did return this for chaining for detach");
		assert.strictEqual(oFireReturnValue, this.oRouter, "did return this for chaining for fire");
	});

	QUnit.test("Should fire the view created event if a view is created", function (assert) {
		// Arrange
		var sViewType = ViewType.XML,
			sViewName = "foo",
			oParameters,
			fnEventSpy = this.spy(function (oEvent) {
				oParameters = oEvent.getParameters();
			});

		return createXmlView().then(function (oView) {
			this.stub(_ViewFactory, "create").callsFake(function () {
				return oView;
			});

			this.oRouter.attachViewCreated(fnEventSpy);

			// Act
			this.oRouter.getView(sViewName, sViewType);

			// Assert
			assert.strictEqual(fnEventSpy.callCount, 1, "The view created event was fired");
			assert.strictEqual(oParameters.view, oView, "Did pass the view to the event parameters");
			assert.strictEqual(oParameters.viewName, sViewName, "Did pass the viewName to the event parameters");
			assert.strictEqual(oParameters.type, sViewType, "Did pass the viewType to the event parameters");
		}.bind(this));
	});

>>>>>>> a8ba3737
	QUnit.module("titleChanged event", {
		beforeEach: function() {
			hasher.setHash("");
			this.oApp = new App();
			this.sPattern = "anything";
			this.sTitle = "myTitle";
			this.oDefaults = {
				// only shells will be used
				controlAggregation: "pages",
				viewName: "foo",
				controlId: this.oApp.getId(),
				async: true
			};
			return createXmlView().then(function(oView){
				this.fnCreateViewStub = this.stub(View, "create").callsFake(function () {
					return Promise.resolve(oView);
				});
			}.bind(this));
		},
		afterEach: function() {
			this.oRouter.destroy();
		}
	});

	QUnit.test("should be able to fire/attach/detach the titleChanged event", function(assert) {
		// Arrange
		var oParameters = { foo : "bar" },
			oListener = {},
			oData = { some : "data" },
			fnEventSpy = this.spy(function(oEvent, oActualData) {
				assert.strictEqual(oActualData, oData, "the data is correct");
				assert.strictEqual(oEvent.getParameters(), oParameters, "the parameters are correct");
				assert.strictEqual(this, oListener, "the this pointer is correct");
			}),
			oFireReturnValue,
			oDetachReturnValue,
			oAttachReturnValue;

		this.oRouterConfig = {
			routeName : {
				pattern : this.sPattern,
				target: "home"
			}
		};

		this.oTargetConfig = {
			home: {
				title: this.sTitle
			}
		};
		this.oRouter = new Router(this.oRouterConfig, this.oDefaults, null, this.oTargetConfig);
		this.oRouter.initialize();
		oAttachReturnValue = this.oRouter.attachTitleChanged(oData, fnEventSpy, oListener);

		// Act
		oFireReturnValue = this.oRouter.fireTitleChanged(oParameters);
		oDetachReturnValue = this.oRouter.detachTitleChanged(fnEventSpy, oListener);
		this.oRouter.fireTitleChanged(oParameters);

		// Assert
		assert.strictEqual(fnEventSpy.callCount, 1, "did call the attach spy only once");
		assert.strictEqual(oAttachReturnValue, this.oRouter, "did return this for chaining for attach");
		assert.strictEqual(oDetachReturnValue, this.oRouter, "did return this for chaining for detach");
		assert.strictEqual(oFireReturnValue, this.oRouter, "did return this for chaining for fire");
	});

	QUnit.test("Should fire the titleChanged event if the matched route has a target with title defined", function (assert) {
		// Arrange
		var oParameters,
			fnEventSpy = this.spy(function (oEvent) {
				oParameters = oEvent.getParameters();
			}),
			oRouteMatchedSpy;

		this.oRouterConfig = {
			routeName : {
				pattern : this.sPattern,
				target: "home"
			}
		};

		this.oTargetConfig = {
			home: {
				title: this.sTitle
			}
		};
		this.oRouter = new Router(this.oRouterConfig, this.oDefaults, null, this.oTargetConfig);

		oRouteMatchedSpy = this.spy(this.oRouter.getRoute("routeName"), "_routeMatched");

		this.oRouter.initialize();

		this.oRouter.attachTitleChanged(fnEventSpy);

		// Act
		this.oRouter.oHashChanger.setHash(this.sPattern);

		sinon.assert.called(oRouteMatchedSpy);
		return oRouteMatchedSpy.returnValues[0].then(function() {
			// Assert
			assert.strictEqual(fnEventSpy.callCount, 1, "The titleChanged event was fired");
			assert.strictEqual(oParameters.title, this.sTitle, "Did pass title value to the event parameters");
		}.bind(this));
	});

	QUnit.test("Should fire the titleChanged event if the matched route has a title defined", function (assert) {
		// Arrange
		var oParameters,
			fnEventSpy = this.spy(function (oEvent) {
				oParameters = oEvent.getParameters();
			}), oRouteMatchedSpy;

		this.oRouterConfig = {
			routeName : {
				pattern : this.sPattern,
				target: ["home", "titleTarget"],
				titleTarget: "titleTarget"
			}
		};

		this.oTargetConfig = {
			home: {
				title: "foo"
			},
			titleTarget: {
				title: this.sTitle
			}
		};
		this.oRouter = new Router(this.oRouterConfig, this.oDefaults, null, this.oTargetConfig);

		oRouteMatchedSpy = this.spy(this.oRouter.getRoute("routeName"), "_routeMatched");

		this.oRouter.initialize();

		this.oRouter.attachTitleChanged(fnEventSpy);

		// Act
		this.oRouter.oHashChanger.setHash(this.sPattern);

		sinon.assert.called(oRouteMatchedSpy);
		return oRouteMatchedSpy.returnValues[0].then(function() {
			// Assert
			assert.strictEqual(fnEventSpy.callCount, 1, "The titleChanged event was fired");
			assert.strictEqual(oParameters.title, this.sTitle, "Did pass title value to the event parameters");
		}.bind(this));
	});

	QUnit.test("Should fire the titleChanged only on the active route", function (assert) {
		// Arrange
		var oParameters,
			fnEventSpy = this.spy(function (oEvent) {
				oParameters = oEvent.getParameters();
			}),
			sTitle = "title",
			sTitle1 = "title1",
			sPattern = "pattern",
			sPattern1 = "pattern1",
			oTarget,
			oRouteMatchedSpy,
			oSequencePromise;

		this.oRouterConfig = {
			route1 : {
				pattern : sPattern,
				target: "target"
			},
			route2 : {
				pattern : sPattern1,
				target: "target1"
			}
		};

		this.oTargetConfig = {
			target: {
				title: sTitle
			},
			target1: {
				title: sTitle1
			}
		};
		this.oRouter = new Router(this.oRouterConfig, this.oDefaults, null, this.oTargetConfig);
		oRouteMatchedSpy = this.spy(this.oRouter.getRoute("route1"), "_routeMatched");
		this.oRouter.initialize();

		this.oRouter.attachTitleChanged(fnEventSpy);

		// Act
		this.oRouter.oHashChanger.setHash(sPattern);

		sinon.assert.called(oRouteMatchedSpy);
		oSequencePromise = oRouteMatchedSpy.returnValues[0].then(function() {
			// Assert
			assert.strictEqual(fnEventSpy.callCount, 1, "The titleChanged event was fired");
			assert.strictEqual(oParameters.title, sTitle, "Did pass title value to the event parameters");
		});

		return oSequencePromise.then(function() {
			oRouteMatchedSpy = this.spy(this.oRouter.getRoute("route2"), "_routeMatched");
			// Act
			this.oRouter.oHashChanger.setHash(sPattern1);
			sinon.assert.called(oRouteMatchedSpy);

			return oRouteMatchedSpy.returnValues[0].then(function() {
				// Assert
				assert.strictEqual(fnEventSpy.callCount, 2, "The titleChanged event was fired on the matched route");
				assert.strictEqual(oParameters.title, sTitle1, "Did pass title value to the event parameters");

				oTarget = this.oRouter.getTarget("target");
				oTarget.fireTitleChanged({title: "foo"});
				assert.strictEqual(fnEventSpy.callCount, 2, "The titleChanged event wasn't fired again");
			}.bind(this));
		}.bind(this));
	});

	QUnit.module("titleChanged event with binding information", {
		beforeEach: function(){
			hasher.setHash("");
		}
	});

	QUnit.test("TitleChanged event should be fired only once if title has binding", function(assert){
		return Component.create({
				name: "qunit.router.component.titleChanged.Parent"
			})
			.then(function(oComponent) {
				this.oComponent = oComponent;
				this.oRouter = oComponent.getRouter();
				var oHomeRouteMatchedSpy = sinon.spy(this.oRouter.getRoute("home"), "_routeMatched");
				this.oRouter.initialize();

				return oHomeRouteMatchedSpy.getCall(0).returnValue;
			}.bind(this))
			.then(function(){
				this.oTitleChangedSpy = sinon.spy();
				this.oRouter.attachTitleChanged(this.oTitleChangedSpy);

				var oSecondRouteMatchedSpy = sinon.spy(this.oRouter.getRoute("second"), "_routeMatched");
				this.oRouter.navTo("second");

				return oSecondRouteMatchedSpy.getCall(0).returnValue;
			}.bind(this))
			.then(function () {
				assert.strictEqual(this.oTitleChangedSpy.callCount, 0, "The title change event shouldn't fired, as title isn't resolved");

				this.oComponent.getModel().setProperty("/secondViewTitle", "Foo");
				assert.strictEqual(this.oTitleChangedSpy.callCount, 1, "The title change event should be fired the first time");
				assert.strictEqual(this.oTitleChangedSpy.getCall(0).args[0].getParameter("title"), "Foo", "The title 'Foo' should be correct");

				var oThirdRouteMatchedSpy = sinon.spy(this.oRouter.getRoute("third"), "_routeMatched");
				this.oRouter.navTo("third");
				return oThirdRouteMatchedSpy.getCall(0).returnValue;
			}.bind(this))
			.then(function (oObject) {
				assert.strictEqual(this.oTitleChangedSpy.callCount, 2, "The title change event should be fired the second time");
				assert.strictEqual(this.oTitleChangedSpy.getCall(1).args[0].getParameter("title"), "TitleView1", "The title 'TitleView1' should be correct");

				var oChildComponent = oObject.view.getComponentInstance();
				var oChildRouter = oChildComponent.getRouter();
				var oView1RouteMatchedSpy = sinon.spy(oChildRouter.getRoute("view2"), "_routeMatched");

				oChildRouter.navTo("view2");
				return oView1RouteMatchedSpy.getCall(0).returnValue;
			}.bind(this))
			.then(function (oObject) {
				assert.strictEqual(this.oTitleChangedSpy.callCount, 2, "The title change event shouldn't fired, as title isn't resolved");

				this.oGrandChildComponent = oObject.view.getComponentInstance();

				var oGrandChildRouter = this.oGrandChildComponent.getRouter();
				var oGrandChildView2RouteMatchedSpy = sinon.spy(oGrandChildRouter.getRoute("view2"), "_routeMatched");

				oGrandChildRouter.navTo("view2");
				return oGrandChildView2RouteMatchedSpy.getCall(0).returnValue;
			}.bind(this))
			.then(function(oObject) {
				assert.strictEqual(this.oTitleChangedSpy.callCount, 3, "The title change event should be the third time");
				assert.strictEqual(this.oTitleChangedSpy.getCall(2).args[0].getParameter("title"), "MyGrandChildView2Title", "The title 'MyGrandChildView2Title' should be correct");

				this.oGrandChildComponent.getModel().setProperty("/GrandChildComponentViewTitle", "Bar");
				return new Promise(function(resolve, reject) {
					setTimeout(function() {
						assert.strictEqual(this.oTitleChangedSpy.callCount, 3, "The title change event shouldn't be fired as Router has navigated to a different route");

						this.oComponent.destroy();
						resolve();
					}.bind(this), 0);
				}.bind(this));
			}.bind(this));
	});

	QUnit.module("TitleChanged with 'homeRoute'", {
		beforeEach: function() {
			hasher.setHash("");
		}
	});

	QUnit.test("App title should be inserted into the title history", async function(assert) {
		const oComponent = await Component.create({
			name: "qunit.router.component.titleChanged.homeRoute",
			manifest: true
		});

		const oRouter = oComponent.getRouter();
		const oHomeRoute = oRouter.getRoute("home");
		const oRouteMatchedSpy = this.spy(oHomeRoute, "_routeMatched");

		oRouter.initialize();

		assert.equal(oRouteMatchedSpy.callCount, 1, "home route is matched");

		await oRouteMatchedSpy.getCall(0).returnValue;

		const aTitleHistory = oRouter.getTitleHistory();
		assert.equal(aTitleHistory.length, 1, "Title of home route is inserted to history by default");
		assert.equal(aTitleHistory[0].title, "App Title in homeRoute Component", "Title of home route is fetched from manifest.json");

		oComponent.destroy();
	});

<<<<<<< HEAD
=======
	/**
	 * @deprecated As of version 1.28
	 */
	QUnit.module("component", {
		beforeEach: function () {
			return createXmlView().then(function (oView) {
				this.oView = oView;
				this.fnGenericCreateViewStub = this.stub(_ViewFactory, "create").callsFake(function () {
					return oView;
				});
			}.bind(this));
		}
	});

	QUnit.test("Should create a view with an component", function (assert) {
		// Arrange
		var oUIComponent = new UIComponent({}),
			fnOwnerSpy = this.spy(oUIComponent, "runAsOwner"),
			oRouter = fnCreateRouter({}, {}, oUIComponent);

		// Act
		oRouter.getView("foo", ViewType.XML);

		// Assert
		assert.strictEqual(fnOwnerSpy.callCount, 1, "Did run with owner");
		assert.ok(fnOwnerSpy.calledBefore(this.fnGenericCreateViewStub), "Did invoke the owner function before creating the view");

		// Cleanup
		oRouter.destroy();
	});

>>>>>>> a8ba3737
	QUnit.module("targets", {
		beforeEach: function () {
			this.oShell = new ShellSubstitute();
			this.oChildShell = new ShellSubstitute();
			this.oSecondShell = new ShellSubstitute();
			this.sPattern = "anything";

			this.oDefaults = {
				viewType: "XML",
				// we stub the view creation
				viewPath: "bar",
				viewName: "foo",
				// only shells will be used
				controlAggregation: "content"
			};

			this.oRouterConfig = {
				routeName : {
					pattern : this.sPattern
				}
			};

			return createXmlView().then(function(oView){
				this.oView = oView;
			}.bind(this));
		},
		afterEach: function () {
			this.oRouter.destroy();
			this.oShell.destroy();
			this.oChildShell.destroy();
			this.oSecondShell.destroy();
		}
	});

	QUnit.test("Should display a target referenced by a route", function (assert) {
		// Arrange
		this.stub(Views.prototype, "_getView").callsFake(function () {
			return Promise.resolve(this.oView);
		}.bind(this));

		var oTargetConfig = {
			myTarget : {
				controlId: this.oShell.getId()
			}
		};
		this.oRouterConfig.routeName.target = "myTarget";

		// System under test
		this.oRouter = fnCreateRouter(this.oRouterConfig, this.oDefaults, null, oTargetConfig);
		var oTarget = this.oRouter.getTarget("myTarget");
		var oPlaceSpy = this.spy(oTarget, "_place");
		var oRouteMatchedSpy = this.spy(this.oRouter.getRoute("routeName"), "_routeMatched");
		var oDisplayEventSpy = this.spy();

		oTarget.attachDisplay(oDisplayEventSpy);

		// Act
		this.oRouter.parse(this.sPattern);

		return oRouteMatchedSpy.returnValues[0].then(function() {
			// Assert
			assert.strictEqual(this.oRouter._oTargets._oCache, this.oRouter._oViews, "Targets are using the same view repository");
			assert.strictEqual(this.oRouter._oTargets._oConfig, this.oDefaults, "Targets are using the same defaults as the router");

			assert.equal(oDisplayEventSpy.callCount, 1, "The display event hander is called");
			assert.equal(oDisplayEventSpy.getCall(0).args[0].getParameter("routeRelevant"), true, "The routeRelevant parameter is set with true for static target");

			assert.strictEqual(oPlaceSpy.callCount, 1, "Did place myTarget");
			sinon.assert.calledOn(oPlaceSpy, this.oRouter.getTarget("myTarget"));

			assert.strictEqual(this.oShell.getContent().length, 1, "Did place the view in the shell");
		}.bind(this));

	});

	QUnit.test("Should display multiple targets referenced by a route", function (assert) {
		// Arrange
		this.stub(Views.prototype, "_getView").callsFake(function () {
			return createXmlView();
		});

		var oTargetConfig = {
			myTarget : {
				controlId: this.oShell.getId()
			},
			secondTarget: {
				controlId: this.oSecondShell.getId()
			}
		};
		this.oRouterConfig.routeName.target = ["myTarget", "secondTarget"];

		// System under test
		this.oRouter = fnCreateRouter(this.oRouterConfig, this.oDefaults, null, oTargetConfig);
		var oPlaceMyTargetSpy = this.spy(this.oRouter.getTarget("myTarget"), "_place");
		var oPlaceSecondTargetSpy = this.spy(this.oRouter.getTarget("secondTarget"), "_place");
		var oRouteMatchedSpy = this.spy(this.oRouter.getRoute("routeName"), "_routeMatched");

		// Act
		this.oRouter.parse(this.sPattern);

		return oRouteMatchedSpy.returnValues[0].then(function() {
			// Assert
			assert.strictEqual(oPlaceMyTargetSpy.callCount, 1, "Did place first target");
			assert.strictEqual(oPlaceSecondTargetSpy.callCount, 1, "Did place second target");

			sinon.assert.calledOn(oPlaceMyTargetSpy, this.oRouter.getTarget("myTarget"));
			sinon.assert.calledOn(oPlaceSecondTargetSpy, this.oRouter.getTarget("secondTarget"));

			assert.strictEqual(this.oShell.getContent().length, 1, "Did place the view in the shell");
			assert.strictEqual(this.oSecondShell.getContent().length, 1, "Did place the view in the second shell");
		}.bind(this));
	});

	QUnit.test("Should display child targets referenced by a route", function (assert) {
		// Arrange
		this.stub(Views.prototype, "_getView").callsFake(function () {
			return createXmlView();
		});

		var oTargetConfig = {
			myTarget : {
				controlId: this.oShell.getId()
			},
			myChild : {
				parent: "myTarget",
				controlId: this.oSecondShell.getId()
			}
		};
		this.oRouterConfig.routeName.target = ["myChild"];

		// System under test
		this.oRouter = fnCreateRouter(this.oRouterConfig, this.oDefaults, null, oTargetConfig);
		// need to use sinon.spy instead of this.spy because this.spy is restored synchronously but this test
		// has timeout in it.
		var oPlaceSpy = this.spy(this.oRouter.getTarget("myChild"), "_place");
		var oPlaceParentSpy = this.spy(this.oRouter.getTarget("myTarget"), "_place");
		var oRouteMatchedSpy = this.spy(this.oRouter.getRoute("routeName"), "_routeMatched");

		// Act
		this.oRouter.parse(this.sPattern);

		assert.strictEqual(oRouteMatchedSpy.callCount, 1, "route is matched");

		return oRouteMatchedSpy.returnValues[0].then(function() {
			// Assert
			assert.strictEqual(this.oRouter._oTargets._oCache, this.oRouter._oViews, "Targets are using the same view repository");
			assert.strictEqual(this.oRouter._oTargets._oConfig, this.oDefaults, "Targets are using the same defaults as the router");

			assert.strictEqual(oPlaceSpy.callCount, 1, "Did place myChild");
			assert.strictEqual(oPlaceParentSpy.callCount, 1, "Did place myTarget");

			oPlaceParentSpy.returnValues[0].then(function(oViewInfo) {
				assert.strictEqual(oViewInfo.name, "myTarget");
			});

			oPlaceSpy.returnValues[0].then(function(oViewInfo) {
				assert.strictEqual(oViewInfo.name, "myChild");
			});

			sinon.assert.calledOn(oPlaceParentSpy, this.oRouter.getTarget("myTarget"));
			sinon.assert.calledOn(oPlaceSpy, this.oRouter.getTarget("myChild"));

			assert.strictEqual(this.oShell.getContent().length, 1, "Did place the view in the shell");
			assert.strictEqual(this.oSecondShell.getContent().length, 1, "Did place the view in the shell");
		}.bind(this));

	});

	QUnit.test("'resetHash' should be done only for the active router after a target is manually displayed", function(assert) {
		var that = this;
		// Arrange
		this.stub(Views.prototype, "_getView").callsFake(function () {
			return Promise.resolve(this.oView);
		}.bind(this));

		var oTargetConfig = {
			myTarget : {
				controlId: this.oShell.getId()
			}
		};

		// System under test
		this.oRouter = fnCreateRouter(this.oRouterConfig, this.oDefaults, null, oTargetConfig);
		var oSecondRouter = fnCreateRouter(this.oRouterConfig, this.oDefaults, null, oTargetConfig);

		// initialize the secondRouter first and then the this.oRouter
		// this.oRouter should be the current active router
		oSecondRouter.initialize();
		this.oRouter.initialize();


		assert.strictEqual(this.oRouter.getHashChanger(), oSecondRouter.getHashChanger(), "Both router share the same hash changer");

		// display a target with the secondRouter manually
		return oSecondRouter.getTargets().display("myTarget").then(function() {
			var sHash = oSecondRouter.getHashChanger().getHash();
			assert.notOk(sHash === undefined, "The hash in the HashChanger shouldn't be reset");
		}).then(function() {
			// display a target with this.oRouter manually
			return that.oRouter.getTargets().display("myTarget");
		}).then(function() {
			var sHash = that.oRouter.getHashChanger().getHash();
			assert.ok(sHash === undefined, "The hash in the HashChanger should be reset");
			oSecondRouter.destroy();
		});
	});

	QUnit.module("getTargets");

	QUnit.test("Should get the created targets instance", function (assert) {
		// System under test + arrange
		var oRouter = fnCreateRouter({}, {}, null, {});

		assert.strictEqual(oRouter.getTargets(), oRouter._oTargets, "Did return the Targets instance");
	});

	QUnit.test("Should return undefined if no targets where defined", function (assert) {

		// System under test + arrange
		var oRouter = fnCreateRouter();

		assert.strictEqual(oRouter.getTargets(), undefined, "Did not create a Targets instance");
	});

	QUnit.module("bypassed", {
		beforeEach: function () {
			HashChanger.getInstance().replaceHash("test");
		},
		afterEach: function () {
			this.oRouter.destroy();
			HashChanger.getInstance().replaceHash("");
		}
	});

	QUnit.test("Should attach and detach the bypassed event", function (assert) {
		// Arrange + System under test
		var oListener = {},
			oData = {},
			fnBypassed = this.spy(function (oEvent, oDataInner) {
				var oParameters = oEvent.getParameters();

				assert.strictEqual(this, oListener, "this pointer is correct");
				assert.strictEqual(oData, oDataInner, "the data was passed");
				assert.strictEqual(oParameters.hash, "test","the hash was passed");
			});

		this.oRouter = fnCreateRouter([
			{
				name: "bar",
				pattern: "bar"
			}
		]);

		// Act router does not have a route that matches the pattern set in the setup
		var oReturnValue = this.oRouter.attachBypassed(oData, fnBypassed, oListener);
		this.oRouter.initialize();

		//Assert
		assert.strictEqual(fnBypassed.callCount, 1, "Did call the callback function once");
		assert.strictEqual(this.oRouter, oReturnValue, "Able to chain attach");

		// Act no bypass
		this.oRouter.parse("bar");
		assert.strictEqual(fnBypassed.callCount, 1, "Did not call the callback function for no bypass");

		// Act detach
		oReturnValue = this.oRouter.detachBypassed(fnBypassed, oListener);
		this.oRouter.parse("foo");

		// Assert detach
		assert.strictEqual(fnBypassed.callCount, 1, "The function is still invoked once");
		assert.strictEqual(this.oRouter, oReturnValue, "Able to chain detach");
	});

	QUnit.test("Should create targets in the bypassed event", function (assert) {
		// Arrange
		this.oRouter = fnCreateRouter([], {
				viewType: "JS",
				view : "nonExistingView",
				bypassed : {
					target: ["foo", "bar"]
				}
			},
			null,
			{
				foo: {
				},
				bar: {
				}
			});

		var done = assert.async(),
			fnBypassed = this.spy(function() {
				assert.ok(true, "bypass event is fired");
				done();
			});

		this.oRouter.attachBypassed(fnBypassed);

		var fnDisplayFooStub = this.stub(this.oRouter.getTarget("foo"), "_display").callsFake(function() {
				return Promise.resolve();
			}),
			fnDisplayBarStub = this.stub(this.oRouter.getTarget("bar"), "_display").callsFake(function() {
				return Promise.resolve().then(function() {
					assert.strictEqual(fnBypassed.callCount, 0, "bypass event isn't fired yet");
				});
			});

		// Act
		this.oRouter.initialize();

		// Assert
		assert.strictEqual(fnDisplayFooStub.callCount, 1, "The foo target is displayed");
		assert.strictEqual(fnDisplayBarStub.callCount, 1, "The bar target is displayed");
		sinon.assert.calledWith(fnDisplayFooStub, sinon.match({ hash: "test"}));
		sinon.assert.calledWith(fnDisplayBarStub, sinon.match({ hash: "test"}));
	});

	QUnit.module("Bug fix in Crossroads");

	QUnit.test("slash should be optional when it's between ')' and ':'", function (assert) {
		var callCount = 0,
			fnMatched = function (oEvent) {
				if (oEvent.getParameter("name") === "test") {
					callCount++;
				}
			};

		var oRouter = fnCreateRouter([{
			name: "test",
			pattern: "product({id1})/:id2:"
		}]);

		var oRoute = oRouter.getRoute("test");
		var oRouteMatchedSpy = this.spy(oRoute, "_routeMatched");

		oRouter.attachRoutePatternMatched(fnMatched);

		// Act
		oRouter.initialize();
		oRouter.parse("product(1)");

		assert.strictEqual(oRouteMatchedSpy.callCount, 1, "_routeMatched is called");
		return oRouteMatchedSpy.returnValues[0].then(function() {
			// Assert
			assert.strictEqual(callCount, 1, "The route pattern matched handler should be called once");
			oRouter.destroy();
		});
	});

	QUnit.test("Hash 'page12' shouldn't match pattern 'page1/:context:'", function(assert) {
		var oRouter = fnCreateRouter([{
				name: "page1",
				pattern: "page1/:context:"
			}, {
				name: "page12",
				pattern: "page12/:context:"
			}]);

		var oRoute = oRouter.getRoute("page12");
		var oRouteMatchedSpy = this.spy(oRoute, "_routeMatched");

		// Act
		oRouter.initialize();
		oRouter.parse("page12");

		// Assert
		assert.strictEqual(oRouteMatchedSpy.callCount, 1, "_routeMatched is called");

		return oRouteMatchedSpy.returnValues[0].then(function() {
			oRouter.destroy();
		});
	});

	QUnit.test("Interpolate on pattern with multiple optional params", function(assert) {
		var oRouter = new Router([{
				name: "page1",
				pattern: "page1/:context:/:context1:"
			}]),
			sUrl;

		//Act
		sUrl = oRouter.getURL("page1", {
			context1: "context1"
		});

		assert.equal(sUrl, "page1//context1", "the URL should be correctly calculated");
	});

	QUnit.test("Correctly parse the hash with skipped optional params", function(assert) {
		var oRouter = fnCreateRouter([{
			name: "testWithOptionalParams",
			pattern: "test/:a:/:b:/:c:/:d:"
		}]);

		var oRoute = oRouter.getRoute("testWithOptionalParams");
		var oRouteMatchedSpy = this.spy(oRoute, "_routeMatched");

		// Act
		oRouter.initialize();
		oRouter.parse("test/1//3"); // {a: "1", c: "3"}
		oRouter.parse("test//2//4"); // {b: "2", d: "4"}
		oRouter.parse("test///3"); // {c: "3"}
		oRouter.parse("test/1///4"); // {a: "1", d: "4"}
		oRouter.parse("test////4"); // {d: "4"}

		// Assert
		assert.strictEqual(oRouteMatchedSpy.callCount, 5, "_routeMatched is called");
		var aExpected = [
			{a: "1", c: "3"},
			{b: "2", d: "4"},
			{c: "3"},
			{a: "1", d: "4"},
			{d: "4"}
		];
		var aCalls = oRouteMatchedSpy.getCalls();
		aCalls.forEach(function(oCall, index) {
			var oParam = oCall.args[0];
			// remove properties which are set with undefined
			// to easily compare it with the value in aExpected
			Object.keys(oParam).forEach(function(sKey) {
				if (oParam[sKey] === undefined) {
					delete oParam[sKey];
				}
			});
			assert.deepEqual(oParam, aExpected[index], "results parsed correctly");
		});

		return oRouteMatchedSpy.returnValues[aCalls.length - 1].then(function() {
			oRouter.destroy();
		});
	});

	QUnit.test("Interpolate query parameter with '#' sign", function(assert) {
		var oRouter = fnCreateRouter([{
			name: "queryParamWithPound",
			pattern: "{?query}"
		}]);


		// Act
		var sHash = oRouter.getURL("queryParamWithPound", {
			"?query": {
				"a": "#b#c#",
				"#d#e#f": "g"
			}
		});

		// assert
		assert.equal(sHash, "?a=#b#c#&#d#e#f=g", "Hash can be constructed correctly");

		oRouter.destroy();
	});

	QUnit.test("Interpolate mandatory parameter with empty string should throw meaningful error", function(assert) {
		assert.expect(1);
		var oRouter = fnCreateRouter([{
			name: "route1",
			pattern: "test/{p1}/{p2}"
		}]);

		try {
			// Act
			oRouter.getURL("route1", {
				p1: 1,
				p2: ""
			});
		} catch (error) {
			assert.ok(error.message.match(/\{p2\}.+empty string/), "Error message contains meaningful information");
			oRouter.destroy();
		}
	});

	QUnit.module("Typed View", {
		beforeEach: function() {
			hasher.setHash("");
			this.oShell = new ShellSubstitute();
			this.oRouter = fnCreateRouter([{
				name: "typed",
				pattern: "typedView",
				target: "typedView"
			}], {
				async: true,
				/* simulate a typical usage that 'viewType' and 'path' are set */
				viewType: "XML",
				path: "abc",
				type: "View"
			}, null, {
				typedView: {
					name: "module:test/routing/target/TypedView",
					id: "myView",
					controlId: this.oShell.getId(),
					controlAggregation: "content"
				}
			});
		},
		afterEach: function() {
			this.oRouter.destroy();
			this.oShell.destroy();
		}
	});

	QUnit.test("navTo a route that displays a Typed View target", function(assert) {
		var oRoute = this.oRouter.getRoute("typed");
		var oRouteMatchedSpy = sinon.spy(oRoute, "_routeMatched");
		this.oRouter.initialize();
		this.oRouter.navTo("typed");

		assert.equal(oRouteMatchedSpy.callCount, 1, "The route is matched");
		return oRouteMatchedSpy.getCall(0).returnValue.then(function(oRouteMatchedInfo) {
			var oView = oRouteMatchedInfo.view;
			assert.equal(oView.getId(), "myView", "The view is created with the given Id");

			var oPanel = oView.byId("myPanel");
			assert.ok(oPanel.isA("sap.m.Panel"), "The view's content is created");

			oRouteMatchedSpy.restore();
		});
	});

	QUnit.module("nested components", {
		beforeEach: function() {
			hasher.setHash("");

			this.createComponent = function(sComponentName) {
				return Component.create({
					name: sComponentName,
					id: "parent"
				}).then(function(oComponent) {
					var that = this;
					this.oParentComponent = oComponent;
					this.oParentComponent.getRouter().initialize();

					this.oRootView = oComponent.getRootControl();
					var oComponentContainer = that.oRootView.byId("container");

					return new Promise(function(resolve, reject) {
						that.oRootView.placeAt("qunit-fixture");
						oComponentContainer.attachComponentCreated(function(oEvent) {
							that.oChildComponent = oEvent.getParameter("component");
							resolve();
						});
					});
				}.bind(this));
			};
		},
		afterEach: function () {
			this.oRootView.destroy();
			this.oParentComponent.destroy();
			this.oChildComponent.destroy();
		}
	});

	QUnit.test("fire events", function(assert) {
		return this.createComponent("qunit.router.component.parentRoute.Parent")
			.then(function() {
				// Arrange
				var oParentRouteMatchedEvent,
					oParentRouteMatchedEventSpy = this.spy(function(oEvent) {
						// save the oEvent because EventProvider will overwrite it otherwise
						oParentRouteMatchedEvent = deepExtend({}, oEvent);
					}),
					oParentRoutePatternMatchedEventSpy = this.spy(),
					oChildRouteMatchedEvent,
					oChildRouteMatchedEventSpy = this.spy(function(oEvent) {
						oChildRouteMatchedEvent = deepExtend({}, oEvent);
					}),
					oChildRoutePatternMatchedEventSpy = this.spy(),
					oParentRoute = this.oParentComponent.getRouter().getRoute("category"),
					oChildRoute = this.oChildComponent.getRouter().getRoute("product"),
					oParentRouteMatchedSpy = this.spy(oParentRoute, "_routeMatched"),
					oChildRouteMatchedSpy = this.spy(oChildRoute, "_routeMatched");

				oParentRoute.attachMatched(oParentRouteMatchedEventSpy);
				oParentRoute.attachPatternMatched(oParentRoutePatternMatchedEventSpy);
				oChildRoute.attachMatched(oChildRouteMatchedEventSpy);
				oChildRoute.attachPatternMatched(oChildRoutePatternMatchedEventSpy);

				// Act
				hasher.setHash("category/0/product/0");

				// Assert
				assert.strictEqual(oParentRouteMatchedSpy.callCount, 1, "Parent should be matched");
				assert.strictEqual(oChildRouteMatchedSpy.callCount, 1, "Child is matched");

				return Promise.all([oParentRouteMatchedSpy.returnValues[0], oChildRouteMatchedSpy.returnValues[0]]).then(function() {
					assert.strictEqual(oParentRouteMatchedEventSpy.callCount, 1, "routeMatched fired for parent route");
					assert.strictEqual(oParentRoutePatternMatchedEventSpy.callCount, 0, "routePatternMatched not fired for parent route");
					assert.strictEqual(oParentRouteMatchedEvent.getParameter("nestedRoute"), oChildRoute, "childRoute is passed to event listeners");
					assert.strictEqual(oChildRouteMatchedEventSpy.callCount, 1, "routeMatched fired for child route");
					assert.strictEqual(oChildRoutePatternMatchedEventSpy.callCount, 1, "routePatternMatched fired for child route");
					assert.strictEqual(oChildRouteMatchedEvent.getParameter("nestedRoute"), undefined, "no route is passed to event listeners");
				});
			}.bind(this));
	});

	QUnit.test("fire events with extended parent component", function(assert) {
		return this.createComponent("qunit.router.component.parentRoute.ParentExtended")
			.then(function() {
				// Arrange
				var oParentRouteMatchedEvent,
					oParentRouteMatchedEventSpy = this.spy(function(oEvent) {
						// save the oEvent because EventProvider will overwrite it otherwise
						oParentRouteMatchedEvent = deepExtend({}, oEvent);
					}),
					oParentRoutePatternMatchedEventSpy = this.spy(),
					oChildRouteMatchedEvent,
					oChildRouteMatchedEventSpy = this.spy(function(oEvent) {
						oChildRouteMatchedEvent = deepExtend({}, oEvent);
					}),
					oChildRoutePatternMatchedEventSpy = this.spy(),
					oParentRoute = this.oParentComponent.getRouter().getRoute("category"),
					oChildRoute = this.oChildComponent.getRouter().getRoute("product"),
					oParentRouteMatchedSpy = this.spy(oParentRoute, "_routeMatched"),
					oChildRouteMatchedSpy = this.spy(oChildRoute, "_routeMatched");

				oParentRoute.attachMatched(oParentRouteMatchedEventSpy);
				oParentRoute.attachPatternMatched(oParentRoutePatternMatchedEventSpy);
				oChildRoute.attachMatched(oChildRouteMatchedEventSpy);
				oChildRoute.attachPatternMatched(oChildRoutePatternMatchedEventSpy);

				// Act
				hasher.setHash("category/0/product/0");

				// Assert
				assert.strictEqual(oParentRouteMatchedSpy.callCount, 1, "Parent should be matched");
				assert.strictEqual(oChildRouteMatchedSpy.callCount, 1, "Child is matched");

				return Promise.all([oParentRouteMatchedSpy.returnValues[0], oChildRouteMatchedSpy.returnValues[0]]).then(function() {
					assert.strictEqual(oParentRouteMatchedEventSpy.callCount, 1, "routeMatched fired for parent route");
					assert.strictEqual(oParentRoutePatternMatchedEventSpy.callCount, 0, "routePatternMatched not fired for parent route");
					assert.strictEqual(oParentRouteMatchedEvent.getParameter("nestedRoute"), oChildRoute, "childRoute is passed to event listeners");
					assert.strictEqual(oChildRouteMatchedEventSpy.callCount, 1, "routeMatched fired for child route");
					assert.strictEqual(oChildRoutePatternMatchedEventSpy.callCount, 1, "routePatternMatched fired for child route");
					assert.strictEqual(oChildRouteMatchedEvent.getParameter("nestedRoute"), undefined, "no route is passed to event listeners");
				});
			}.bind(this));
	});

	function resetBrowserHash() {
		HashChanger.getInstance().fireHashChanged("");
		hasher.setHash("");
	}

	function waitTillRouteMatched(oRouter, sRoute) {
		var oRoute = oRouter.getRoute(sRoute),
			fnRouteMatched;
		if (oRoute) {
			return new Promise(function(resolve, reject) {
				fnRouteMatched = function(oEvent) {
					oRoute.detachMatched(fnRouteMatched);
					resolve(oEvent.getParameters());
				};
				oRoute.attachMatched(fnRouteMatched);
			});
		} else {
			return Promise.reject("Route " + sRoute + " can't be found");
		}
	}

	QUnit.module("Router in nested component", {
		beforeEach: function() {
			resetBrowserHash();

			return Component.create({
				name: "qunit.router.component.nestedComponent.Parent"
			}).then(function(oComponent) {
				this.oParentComponent = oComponent;
			}.bind(this));
		},
		afterEach: function () {
			this.oParentComponent.destroy();
		}
	});

	QUnit.test("Should load and instantiate the nested component when the home route is matched", function(assert) {
		var that = this,
			oRouter = this.oParentComponent.getRouter();

		return new Promise(function(resolve, reject) {
			oRouter.getRoute("home").attachMatched(function() {
				var oContainer = that.oParentComponent.getRootControl(),
					oShell = oContainer.byId("shell");
				assert.equal(oShell.getContent().length, 1, "The nested component is loaded and placed into the aggregation");
				assert.ok(oShell.getContent()[0] instanceof ComponentContainer, "A component container is added to the target aggregation");

				var oNestedComponent = oShell.getContent()[0].getComponentInstance();
				assert.equal(oNestedComponent.getMetadata().getName(), "qunit.router.component.nestedComponent.Child.Component", "The correct component is loaded and instantiated");

				oNestedComponent.destroy();
				resolve();
			});

			oRouter.initialize();
		});
	});

	QUnit.test("Should stop the router in nested component when another route in the parent router is matched", function(assert) {
		var that = this,
			oRouter = this.oParentComponent.getRouter();

		return new Promise(function(resolve, reject) {
			oRouter.getRoute("home").attachMatched(function() {
				var oContainer = that.oParentComponent.getRootControl(),
					oShell = oContainer.byId("shell");

				var oNestedComponent = oShell.getContent()[0].getComponentInstance();

				resolve(oNestedComponent);
			});
			oRouter.initialize();
		}).then(function(oNestedComponent) {
			var oNestedRouter = oNestedComponent.getRouter();
			var oNestedHomeRoute = oNestedRouter.getRoute("nestedHome");
			var oNestedRouteMatchedSpy = sinon.spy(oNestedHomeRoute, "_routeMatched");
			var oNestedRouterStopSpy = sinon.spy(oNestedRouter, "stop");
			var oPromise = new Promise(function(resolve, reject) {
				oRouter.getRoute("category").attachMatched(function() {
					assert.equal(oNestedRouteMatchedSpy.callCount, 0, "The home route in nested router shouldn't be matched again");
					assert.equal(oNestedRouterStopSpy.callCount, 1, "The Router in nested component is stopped");
					oNestedComponent.destroy();
					resolve();
				});
				oRouter.navTo("category");
			});
			return oPromise;
		});
	});

	QUnit.test("Should initialize the router in nested component again once the route is matched again which has loaded the nested component", function(assert) {
		var that = this,
			oRouter = this.oParentComponent.getRouter();

		return new Promise(function(resolve, reject) {
			var fnHomeMatched = function() {
				oRouter.getRoute("home").detachEvent("matched", fnHomeMatched);
				var oContainer = that.oParentComponent.getRootControl(),
					oShell = oContainer.byId("shell");

				var oNestedComponent = oShell.getContent()[0].getComponentInstance();

				resolve(oNestedComponent);
			};

			oRouter.getRoute("home").attachMatched(fnHomeMatched);
			oRouter.initialize();
		}).then(function(oNestedComponent) {
			var oNestedRouter = oNestedComponent.getRouter();
			var oNestedRouterStopSpy = sinon.spy(oNestedRouter, "stop");
			var oPromise = new Promise(function(resolve, reject) {
				oRouter.getRoute("category").attachMatched(function() {
					assert.equal(oNestedRouterStopSpy.callCount, 1, "The Router in nested component is stopped");
					resolve(oNestedComponent);
				});
			});
			oRouter.navTo("category");
			return oPromise;
		}).then(function(oNestedComponent) {
			var oNestedRouter = oNestedComponent.getRouter();
			var oNestedRouterInitSpy = sinon.spy(oNestedRouter, "initialize");
			var oNestedRouteMatchedSpy = sinon.spy();

			oNestedRouter.getRoute("nestedHome").attachMatched(oNestedRouteMatchedSpy);
			var oPromise = new Promise(function(resolve, reject) {
				oRouter.getRoute("home").attachMatched(function() {
					assert.equal(oNestedRouterInitSpy.callCount, 1, "The Router in nested component is initialized again");
					assert.equal(oNestedRouteMatchedSpy.callCount, 1, "Another routeMatched event is fired in the nested router");
					oNestedComponent.destroy();
					resolve();
				});
			});
			oRouter.navTo("home");
			return oPromise;
		});
	});

	QUnit.test("Should suspend a dynamic displayed target when router navigates away from it - routeRelevant: true", function(assert) {
		var that = this,
			oRouter = this.oParentComponent.getRouter(),
			sDynamicComponentName = "DynamicChildComponent";

		var oResetHashSpy = sinon.spy(oRouter.getHashChanger(), "resetHash");

		oRouter.initialize();

		return waitTillRouteMatched(oRouter, "home").then(function(oParams) {
			var oContainer = that.oParentComponent.getRootControl(),
				oShell = oContainer.byId("shell");
			assert.equal(oShell.getContent().length, 1, "The nested component is loaded and placed into the aggregation");
			assert.ok(oShell.getContent()[0] instanceof ComponentContainer, "A component container is added to the target aggregation");

			var oNestedComponent = oShell.getContent()[0].getComponentInstance();
			assert.equal(oNestedComponent.getMetadata().getName(), "qunit.router.component.nestedComponent.Child.Component", "The correct component is loaded and instantiated");
		})
		// Step1: display dynamic component target
		.then(function() {
			// Add dynamic component target
			oRouter.getTargets().addTarget(sDynamicComponentName, {
				name: "qunit.router.component.nestedComponent.Child",
				type: "Component",
				controlId: "shell",
				controlAggregation: "content"
			});

			var fnDisplayed1 = function (oEvent) {
				oRouter.getTargets().detachDisplay(fnDisplayed1);
				assert.equal(oEvent.getParameter("name"), sDynamicComponentName, "correct target is displayed");
			};
			oRouter.getTargets().attachDisplay(fnDisplayed1);

			return oRouter.getTargets().display({
				name: sDynamicComponentName,
				prefix: "dynamic",
				routeRelevant: true
			}).then(function(oTargetInfo) {
				assert.equal(oResetHashSpy.callCount, 0, "resetHash shouldn't be called");
				assert.equal(oRouter.getHashChanger().getHash(), "", "hash should be correct");

				var oControl = oTargetInfo[0].control;
				return Component.getOwnerComponentFor(oControl);
			});
		})
		// Step2: navigate to another route and check whether the dynamic target is suspended
		.then(function(oComponent) {
			var oTarget = oRouter.getTarget(sDynamicComponentName);
			var oTargetSuspendSpy = that.spy(oTarget, "suspend");

			assert.ok(oComponent, "Component should be loaded");

			oRouter.navTo("category");
			return waitTillRouteMatched(oRouter, "category").then(function() {
				assert.equal(oTargetSuspendSpy.callCount, 1, "dynamic displayed target is suspended");
				return {
					targetSuspendSpy: oTargetSuspendSpy
				};
			});
		})
		// Step3: navigate back to home
		.then(function(mParam) {
			var oDisplayEventSpy = that.spy();
			oRouter.getTargets().attachDisplay(oDisplayEventSpy);

			oRouter.navTo("home");

			return waitTillRouteMatched(oRouter, "home").then(function() {
				assert.ok(oDisplayEventSpy.callCount > 0, "Display event handler is called");
				assert.equal(oDisplayEventSpy.getCall(0).args[0].getParameter("name"), "home", "Correct target is displayed");
				var oContainer = that.oParentComponent.getRootControl(),
					oShell = oContainer.byId("shell");
				assert.equal(oShell.getContent().length, 1, "The nested component is loaded and placed into the aggregation");
				assert.ok(oShell.getContent()[0] instanceof ComponentContainer, "A component container is added to the target aggregation");

				var oNestedComponent = oShell.getContent()[0].getComponentInstance();
				assert.equal(oNestedComponent.getMetadata().getName(), "qunit.router.component.nestedComponent.Child.Component", "The correct component is loaded and instantiated");
				assert.equal(mParam.targetSuspendSpy.callCount, 1, "Target#suspend shouldn't be called again");

				oResetHashSpy.restore();
				mParam.targetSuspendSpy.restore();
			});
		});
	});

	QUnit.test("Should suspend a dynamic displayed target and its parent when router navigates away from it - routeRelevant: true", function(assert) {
		var that = this,
			oRouter = this.oParentComponent.getRouter(),
			sDynamicComponentName = "DynamicChildComponent",
			sParentTarget = sDynamicComponentName + "Parent";

		var oResetHashSpy = sinon.spy(oRouter.getHashChanger(), "resetHash");

		oRouter.initialize();
		return waitTillRouteMatched(oRouter, "home").then(function(oParams) {
			var oContainer = that.oParentComponent.getRootControl(),
				oShell = oContainer.byId("shell");
			assert.equal(oShell.getContent().length, 1, "The nested component is loaded and placed into the aggregation");
			assert.ok(oShell.getContent()[0] instanceof ComponentContainer, "A component container is added to the target aggregation");

			var oNestedComponent = oShell.getContent()[0].getComponentInstance();
			assert.equal(oNestedComponent.getMetadata().getName(), "qunit.router.component.nestedComponent.Child.Component", "The correct component is loaded and instantiated");
		})
		// Step1: display dynamic component target
		.then(function() {
			oRouter.getTargets().addTarget(sParentTarget, {
				name: "qunit.router.component.nestedComponent.Parent.view.DynamicComponentTargetContainer",
				type: "View",
				viewType: "XML",
				controlId: "shell",
				controlAggregation: "content"
			});

			// Add dynamic component target
			oRouter.getTargets().addTarget(sDynamicComponentName, {
				name: "qunit.router.component.nestedComponent.Child",
				type: "Component",
				parent: sParentTarget,
				controlId: "box",
				controlAggregation: "items"
			});

			var aDisplayedTargets = [];

			var fnDisplayed1 = function (oEvent) {
				var sName = oEvent.getParameter("name");
				if (sName === sDynamicComponentName) {
					oRouter.getTargets().detachDisplay(fnDisplayed1);
				}
				aDisplayedTargets.push(sName);
			};
			oRouter.getTargets().attachDisplay(fnDisplayed1);

			return oRouter.getTargets().display({
				name: sDynamicComponentName,
				prefix: "dynamic",
				routeRelevant: true
			}).then(function(oTargetInfo) {
				assert.equal(oResetHashSpy.callCount, 0, "resetHash shouldn't be called");
				assert.equal(oRouter.getHashChanger().getHash(), "", "hash should be correct");
				assert.deepEqual(aDisplayedTargets, [sParentTarget, sDynamicComponentName], "Both parent and dynamic targets are displayed in the correct order");

				var oControl = oTargetInfo[0].control;
				return Component.getOwnerComponentFor(oControl);
			});
		})
		// Step2: navigate to another route and check whether the dynamic target and its parent are suspended
		.then(function(oComponent) {
			var oDynmaicTarget = oRouter.getTarget(sDynamicComponentName);
			var oDynamicTargetSuspendSpy = that.spy(oDynmaicTarget, "suspend");

			var oParentTarget = oRouter.getTarget(sParentTarget);
			var oParentTargetSuspendSpy = that.spy(oParentTarget, "suspend");

			assert.ok(oComponent, "Component should be loaded");

			oRouter.navTo("category");
			return waitTillRouteMatched(oRouter, "category").then(function() {
				assert.equal(oDynamicTargetSuspendSpy.callCount, 1, "dynamic displayed target is suspended");
				assert.equal(oParentTargetSuspendSpy.callCount, 1, "dynamic displayed target's parent is suspended");
				oDynamicTargetSuspendSpy.restore();
				oParentTargetSuspendSpy.restore();
			});
		})
		// Step3: navigate back to home
		.then(function() {
			var oDisplayEventSpy = that.spy();
			oRouter.getTargets().attachDisplay(oDisplayEventSpy);

			oRouter.navTo("home");

			return waitTillRouteMatched(oRouter, "home").then(function() {
				assert.ok(oDisplayEventSpy.callCount > 0, "Display event handler is called");
				assert.equal(oDisplayEventSpy.getCall(0).args[0].getParameter("name"), "home", "Correct target is displayed");
				var oContainer = that.oParentComponent.getRootControl(),
					oShell = oContainer.byId("shell");
				assert.equal(oShell.getContent().length, 1, "The nested component is loaded and placed into the aggregation");
				assert.ok(oShell.getContent()[0] instanceof ComponentContainer, "A component container is added to the target aggregation");

				var oNestedComponent = oShell.getContent()[0].getComponentInstance();
				assert.equal(oNestedComponent.getMetadata().getName(), "qunit.router.component.nestedComponent.Child.Component", "The correct component is loaded and instantiated");

				oResetHashSpy.restore();
			});
		});
	});

	QUnit.test("Should not suspend a dynamic displayed target when router navigates away from it - routeRelevant: false", function(assert) {
		var that = this,
			oRouter = this.oParentComponent.getRouter(),
			sDynamicComponentName = "DynamicChildComponent";

		var oResetHashSpy = sinon.spy(oRouter.getHashChanger(), "resetHash");

		var oDisplayEventSpy = that.spy();
		oRouter.getTargets().attachDisplay(oDisplayEventSpy);

		oRouter.initialize();

		return waitTillRouteMatched(oRouter, "home").then(function(oParameters) {
			var oContainer = that.oParentComponent.getRootControl(),
				oShell = oContainer.byId("shell");
			assert.equal(oShell.getContent().length, 1, "The nested component is loaded and placed into the aggregation");
			assert.ok(oShell.getContent()[0] instanceof ComponentContainer, "A component container is added to the target aggregation");

			var oNestedComponent = oShell.getContent()[0].getComponentInstance();
			assert.equal(oNestedComponent.getMetadata().getName(), "qunit.router.component.nestedComponent.Child.Component", "The correct component is loaded and instantiated");
		})
		// Step1: display dynamic component target
		.then(function() {
			// Add dynamic component target
			oRouter.getTargets().addTarget(sDynamicComponentName, {
				name: "qunit.router.component.nestedComponent.Child",
				type: "Component",
				controlId: "shell",
				controlAggregation: "content"
			});

			oDisplayEventSpy.resetHistory();

			return oRouter.getTargets().display({
				name: sDynamicComponentName,
				prefix: "dynamic",
				routeRelevant: false
			}).then(function (oTargetInfo) {
				assert.equal(oDisplayEventSpy.callCount, 1, "The event handler is called");
				assert.equal(oDisplayEventSpy.getCall(0).args[0].getParameter("name"), sDynamicComponentName, "Correct target is displayed");

				assert.equal(oResetHashSpy.callCount, 1, "resetHash should be called once");
				assert.equal(oRouter.getHashChanger().getHash(), undefined, "hash should be reset");

				var oControl = oTargetInfo[0].control;
				return Component.getOwnerComponentFor(oControl);
			});
		})
		// Step2: navigate away from home
		.then(function(oComponent) {
			var oTarget = oRouter.getTarget(sDynamicComponentName);
			var oTargetSuspendSpy = that.spy(oTarget, "suspend");

			assert.ok(oComponent, "Component should be loaded");

			oRouter.navTo("category");
			return waitTillRouteMatched(oRouter, "category").then(function() {
				assert.equal(oTargetSuspendSpy.callCount, 0, "dynamic displayed shouldn't be suspended");
				oTargetSuspendSpy.restore();
			});
		})
		// Step3: navigate back to home
		.then(function() {
			oDisplayEventSpy.resetHistory();
			oRouter.navTo("home");

			return waitTillRouteMatched(oRouter, "home").then(function() {
				var oContainer = that.oParentComponent.getRootControl(),
					oShell = oContainer.byId("shell");
				assert.equal(oShell.getContent().length, 1, "The nested component is loaded and placed into the aggregation");
				assert.ok(oShell.getContent()[0] instanceof ComponentContainer, "A component container is added to the target aggregation");

				var oNestedComponent = oShell.getContent()[0].getComponentInstance();
				assert.equal(oNestedComponent.getMetadata().getName(), "qunit.router.component.nestedComponent.Child.Component", "The correct component is loaded and instantiated");

				assert.ok(oDisplayEventSpy.callCount > 0, "The event handler is called");
				assert.equal(oDisplayEventSpy.getCall(0).args[0].getParameter("name"), "home", "Correct target is displayed");

				oResetHashSpy.restore();
			});
		});
	});

	QUnit.test("Should suspend a dynamic displayed target when router navigates away from it - routeRelevant: true, then routeRelevant: false", function (assert) {
		var that = this,
			oRouter = this.oParentComponent.getRouter(),
			sDynamicComponentName = "DynamicChildComponent";

		var oResetHashSpy = sinon.spy(oRouter.getHashChanger(), "resetHash");

		var oDisplayEventSpy = that.spy();
		oRouter.getTargets().attachDisplay(oDisplayEventSpy);

		oRouter.initialize();

		return waitTillRouteMatched(oRouter, "home").then(function() {
			var oContainer = that.oParentComponent.getRootControl(),
				oShell = oContainer.byId("shell");
			assert.equal(oShell.getContent().length, 1, "The nested component is loaded and placed into the aggregation");
			assert.ok(oShell.getContent()[0] instanceof ComponentContainer, "A component container is added to the target aggregation");

			var oNestedComponent = oShell.getContent()[0].getComponentInstance();
			assert.equal(oNestedComponent.getMetadata().getName(), "qunit.router.component.nestedComponent.Child.Component", "The correct component is loaded and instantiated");
		})
		// Step1: Display dynamic component target
		.then(function() {
			// Add dynamic component target
			oRouter.getTargets().addTarget(sDynamicComponentName, {
				name: "qunit.router.component.nestedComponent.Child",
				type: "Component",
				controlId: "shell",
				controlAggregation: "content",
				options: {
					manifest: false
				}
			});

			oDisplayEventSpy.resetHistory();

			return oRouter.getTargets().display({
				name: sDynamicComponentName,
				prefix: "dynamic",
				routeRelevant: true
			}).then(function (oTargetInfo) {
				assert.equal(oDisplayEventSpy.callCount, 1, "The event handler is called");
				assert.equal(oDisplayEventSpy.getCall(0).args[0].getParameter("name"), sDynamicComponentName, "Correct target is displayed");

				assert.equal(oResetHashSpy.callCount, 0, "resetHash shouldn't be called");
				assert.equal(oRouter.getHashChanger().getHash(), "", "hash should be correct");

				var oControl = oTargetInfo[0].control;
				return Component.getOwnerComponentFor(oControl);
			});
		})
		// Step2: navTo "category" route
		.then(function(oComponent) {
			var oTarget = oRouter.getTarget(sDynamicComponentName);
			var oTargetSuspendSpy = that.spy(oTarget, "suspend");

			assert.ok(oComponent, "Component should be loaded");

			oRouter.navTo("category");
			return waitTillRouteMatched(oRouter, "category").then(function() {
				assert.equal(oTargetSuspendSpy.callCount, 1, "dynamic displayed target is suspended");
				oTargetSuspendSpy.restore();
			});
		})
		// Step3: navTo "home" route
		.then(function() {
			oDisplayEventSpy.resetHistory();

			oRouter.navTo("home");

			return waitTillRouteMatched(oRouter, "home").then(function() {
				assert.ok(oDisplayEventSpy.callCount > 0, "The event handler is called");
				assert.equal(oDisplayEventSpy.getCall(0).args[0].getParameter("name"), "home", "Correct target is displayed");

				assert.ok(oRouter.getTargets().getTarget(sDynamicComponentName), "dynamic component target should be available.");
			});

		})
		// Step4: display dynamic target again
		.then(function() {
			oDisplayEventSpy.resetHistory();

			return oRouter.getTargets().display({
				name: sDynamicComponentName,
				prefix: "dynamic"
			}).then(function() {
				assert.equal(oDisplayEventSpy.callCount, 1, "The event handler is called");
				assert.equal(oDisplayEventSpy.getCall(0).args[0].getParameter("name"), sDynamicComponentName, "Correct target is displayed");
				assert.strictEqual(oDisplayEventSpy.getCall(0).args[0].getParameter("routeRelevant"), false, "'routeRelevant' is defaulted to false");

				assert.equal(oResetHashSpy.callCount, 1, "resetHash should be called");
				assert.equal(oRouter.getHashChanger().getHash(), undefined, "hash should be undefined");

				oResetHashSpy.restore();
			});
		});
	});

	QUnit.test("Should initialize a dynamic displayed target when parent router is initialized without parsing the current hash", function(assert) {
		var that = this,
			oRouter = this.oParentComponent.getRouter(),
			sDynamicComponentName = "DynamicChildComponent";

		oRouter.initialize();

		return waitTillRouteMatched(oRouter, "home").then(function(oParams) {
			var oContainer = that.oParentComponent.getRootControl(),
				oShell = oContainer.byId("shell");
			assert.equal(oShell.getContent().length, 1, "The nested component is loaded and placed into the aggregation");
			assert.ok(oShell.getContent()[0] instanceof ComponentContainer, "A component container is added to the target aggregation");

			var oNestedComponent = oShell.getContent()[0].getComponentInstance();
			assert.equal(oNestedComponent.getMetadata().getName(), "qunit.router.component.nestedComponent.Child.Component", "The correct component is loaded and instantiated");
		})
		// Step1: display dynamic component target
		.then(function() {
			// Add dynamic component target
			oRouter.getTargets().addTarget(sDynamicComponentName, {
				name: "qunit.router.component.nestedComponent.Child",
				type: "Component",
				controlId: "shell",
				controlAggregation: "content"
			});

			var fnDisplayed1 = function (oEvent) {
				oRouter.getTargets().detachDisplay(fnDisplayed1);
				assert.equal(oEvent.getParameter("name"), sDynamicComponentName, "correct target is displayed");
			};
			oRouter.getTargets().attachDisplay(fnDisplayed1);

			return oRouter.getTargets().display({
				name: sDynamicComponentName,
				prefix: "dynamic",
				routeRelevant: true
			});
		})
		// Step2: stop the router and check whether the dynamic target is suspended
		.then(function(aTargetInfos) {
			var oTarget = oRouter.getTarget(sDynamicComponentName);
			var oTargetSuspendSpy = that.spy(oTarget, "suspend");

			var oNestedComponent = aTargetInfos[0].view.getComponentInstance();
			var oNestedRouter = oNestedComponent.getRouter();

			oRouter.stop();

			assert.equal(oTargetSuspendSpy.callCount, 1, "dynamic displayed target is suspended");
			assert.ok(oNestedRouter.isStopped, "nested router is also stopped");

			return oNestedRouter;
		})
		// Step3: initialize the router without parsing the hash and check the status of the nested router
		.then(function(oNestedRouter) {
			var oNestedInitializeSpy = that.spy(oNestedRouter, "initialize");
			oRouter.initialize(true);

			assert.ok(oNestedRouter.isInitialized(), "nested router is initialized");
			assert.equal(oNestedInitializeSpy.callCount, 1, "the 'initialize' method is called once");
			assert.equal(oNestedInitializeSpy.getCall(0).args[0], true, "The method is called with parameter 'true'");

			oNestedInitializeSpy.restore();
		});
	});

	QUnit.module("Router in nested component (edge cases)");


	QUnit.module("Router in IAsyncContentCreation with nested component", {
		beforeEach: function() {
			resetBrowserHash();
			var that = this;

			return Component.create({
				name: "qunit.router.component.asyncContentCreation.Parent"
			}).then(function(oComponent) {
				that.oParentComponent = oComponent;
			});
		},
		afterEach: function () {
			this.oParentComponent.destroy();
		}
	});

	QUnit.test("Should load and instantiate the nested component when the home route is matched", function(assert) {
		var that = this,
			oRouter = this.oParentComponent.getRouter();

		oRouter.initialize();

		return new Promise(function(resolve, reject) {
			oRouter.getRoute("home").attachMatched(function() {
				var oContainer = that.oParentComponent.getRootControl(),
					oShell = oContainer.byId("shell");
				assert.equal(oShell.getContent().length, 1, "The nested component is loaded and placed into the aggregation");
				assert.ok(oShell.getContent()[0] instanceof ComponentContainer, "A component container is added to the target aggregation");

				var oNestedComponent = oShell.getContent()[0].getComponentInstance();
				assert.equal(oNestedComponent.getMetadata().getName(), "qunit.router.component.asyncContentCreation.Child.Component", "The correct component is loaded and instantiated");

				oNestedComponent.destroy();
				resolve();
			});
		});
	});

	QUnit.module("navTo with nested components", {
		beforeEach: function() {
			hasher.setHash("");
			HashChanger.getInstance().fireHashChanged("");
		},
		afterEach: function() {
			this.oParentComponent.destroy();
		}
	});

	QUnit.test("Call navTo with specific route and parameter for nested component", function(assert) {
		return Component.create({
			name: "qunit.router.component.2Levels.Parent"
		}).then(function(oComponent) {
			this.oParentComponent = oComponent;

			var oRouter = this.oParentComponent.getRouter(),
				iHomeRouteMatchCount = 0,
				sId = "productA",
				oNestedRouteInfo = {
					home: {
						route: "product",
						parameters: {
							id: sId
						}
					}
				},
				oComponentContainer;

			var pHomeRouteMatched = new Promise(function(resolve, reject) {
				var fnMatched = function(oEvent) {
					this.detachMatched(fnMatched);

					iHomeRouteMatchCount++;
					var oControl = oEvent.getParameter("view");

					if (oControl instanceof ComponentContainer) {
						oComponentContainer = oControl;
						resolve(oControl.getComponentInstance());
					}
				};
				oRouter.getRoute("home").attachMatched(fnMatched);
			});

			function navToRoute(oRouter, sRouteName, oData, oNestedData) {
				return new Promise(function(resolve, reject) {
					var fnMatched = function(oEvent) {
						this.detachMatched(fnMatched);

						resolve(oEvent.getParameters());
					};

					oRouter.getRoute(sRouteName).attachMatched(fnMatched);
					oRouter.navTo(sRouteName, oData, oNestedData);
				});
			}

			oRouter.initialize();

			return pHomeRouteMatched.then(function(oNestedComponent) {
				assert.equal(iHomeRouteMatchCount, 1, "home route is matched once");
				var oNestedRouter = oNestedComponent.getRouter();

				oRouter.navTo("home", {}, oNestedRouteInfo);

				function homeRouteMatchedOnRouter() {
					assert.ok(false, "The home route shouldn't be matched again");
				}

				oRouter.getRoute("home").attachMatched(homeRouteMatchedOnRouter);

				return new Promise(function(resolve, reject) {
					oNestedRouter.getRoute("product").attachMatched(function(oEvent) {
						assert.equal(iHomeRouteMatchCount, 1, "home route is still matched only once");

						var oParameters = oEvent.getParameter("arguments");
						assert.equal(oParameters.id, sId, "correct route is matched with parameter");

						// wait 100ms since the matched event from oRouter is fired after this call stack
						// to guarantee that no further matched event is fired on the home route in oRouter
						setTimeout(function() {
							oRouter.getRoute("home").detachMatched(homeRouteMatchedOnRouter);
							resolve();
						}, 100);
					});
				});
			}).then(function() {
				return navToRoute(oRouter, "category");
			}).then(function() {
				return navToRoute(oRouter, "home", oNestedRouteInfo);
			}).then(function(oParameters) {
				assert.strictEqual(oParameters.view, oComponentContainer, "The same component container is reused");
			});
		}.bind(this));
	});

	QUnit.test("Call navTo multiple times with specific route and parameter for nested component", function(assert) {
		return Component.create({
			name: "qunit.router.component.2LevelsMultiNavTo.Parent"
		}).then(function(oComponent) {
			this.oParentComponent = oComponent;

			var oRouter = this.oParentComponent.getRouter(),
				sId = "productA",
				oNestedRouteInfo = {
					home: {
						route: "product",
						parameters: {
							id: sId
						}
					}
				};

			var pCategoryRouteMatched = new Promise(function(resolve, reject) {
				var fnMatched = function(oEvent) {
					this.detachMatched(fnMatched);
					resolve();
				};
				oRouter.getRoute("category").attachMatched(fnMatched);
			});


			HashChanger.getInstance().setHash("category");

			oRouter.initialize();

			return pCategoryRouteMatched.then(function() {
				oRouter.navTo("home", {}, oNestedRouteInfo);

				return new Promise(function(resolve, reject) {
					var fnMatched = function(oEvent) {
						this.detachMatched(fnMatched);

						var oControl = oEvent.getParameter("view");

						if (oControl instanceof ComponentContainer) {
							resolve(oControl.getComponentInstance());
						}
					};

					oRouter.getRoute("home").attachMatched(fnMatched);
				});
			}).then(function(oNestedComponent) {
				assert.ok(oNestedComponent, "nested component is loaded");
				var oNestedRouter = oNestedComponent.getRouter();
				var oNestedHashChanger = oNestedRouter.getHashChanger();

				assert.equal(oNestedHashChanger.getHash(), oNestedRouter.getURL("product", {id: sId}));

			});
		}.bind(this));
	});

	QUnit.test("Call navTo with specific route and parameter for deep nested component", function(assert) {
		return Component.create({
			name: "qunit.router.component.3Levels.Parent"
		}).then(function(oComponent) {
			this.oParentComponent = oComponent;

			var that = this,
				oRouter = this.oParentComponent.getRouter(),
				iHomeRouteMatchCount = 0;

			var pHomeRouteMatched = new Promise(function(resolve, reject) {
				oRouter.getRoute("home").attachMatched(function() {
					iHomeRouteMatchCount++;
					var oContainer = that.oParentComponent.getRootControl(),
						oShell = oContainer.byId("shell"),
						oNestedComponent = oShell.getContent()[0].getComponentInstance();

					resolve(oNestedComponent);
				});
			});

			oRouter.initialize();

			return pHomeRouteMatched.then(function(oNestedComponent) {
				assert.equal(iHomeRouteMatchCount, 1, "home route is matched once");
				var oNestedRouter = oNestedComponent.getRouter(),
					sId = "productA";

				return new Promise(function(resolve, reject) {
					oNestedRouter.getRoute("product").attachMatched(function(oEvent) {
						assert.equal(iHomeRouteMatchCount, 1, "home route is still matched only once");
						var oParameters = oEvent.getParameter("arguments"),
							aViews = oEvent.getParameter("views");

						assert.equal(oParameters.id, sId, "correct route is matched with parameter");

						assert.equal(aViews.length, 1, "A target instance is created");
						assert.ok(aViews[0] instanceof ComponentContainer, "The target instance is an ComponentContainer");

						var oNestedComponent = aViews[0].getComponentInstance(),
							oRouter = oNestedComponent.getRouter();


						assert.ok(oRouter.isInitialized(), "The router in nested component is started");
						assert.equal(oRouter._getLastMatchedRouteName(), "product", "The correct route is matched");

						resolve();
					});
					oRouter.navTo("home", {}, {
						home: {
							route: "product",
							parameters: {
								id: sId
							},
							componentTargetInfo: {
								nestedComp: {
									route: "product",
									parameters: {
										id: sId + "-nested"
									}
								}
							}
						}
					});
				});
			});
		}.bind(this));
	});

	QUnit.test("navTo the same route after a manual Targets.display with a component should trigger routeMatched event", function(assert) {
		return Component.create({
			name: "qunit.router.component.2Levels.Parent"
		}).then(function(oComponent) {
			this.oParentComponent = oComponent;

			var that = this,
				oRouter = this.oParentComponent.getRouter(),
				iHomeRouteMatchCount = 0;

			var pHomeRouteMatched = new Promise(function(resolve, reject) {
				var fnMatched = function() {
					this.detachMatched(fnMatched);

					iHomeRouteMatchCount++;
					var oContainer = that.oParentComponent.getRootControl(),
						oShell = oContainer.byId("shell"),
						oControl = oShell.getContent()[0];

					if (oControl instanceof ComponentContainer) {
						resolve(oControl.getComponentInstance());
					}
				};
				oRouter.getRoute("home").attachMatched(fnMatched);
			});

			oRouter.initialize();

			return pHomeRouteMatched.then(function(oNestedComponent) {
				assert.equal(iHomeRouteMatchCount, 1, "home route is matched once");

				// display another target with in the top level router
				// this should reset the hash in its RouterHashChanger in order to allow
				// a navTo to the same route which is matched before displaying the notFound
				return oRouter.getTargets().display("notFound").then(function() {
					return oNestedComponent;
				});
			}).then(function(oNestedComponent) {
				var oNestedRouter = oNestedComponent.getRouter(),
					sId = "productA";

				var oNestedRouterMatched = new Promise(function(resolve, reject) {
					oNestedRouter.getRoute("product").attachMatched(function(oEvent) {
						var oParameters = oEvent.getParameter("arguments");
						assert.equal(oParameters.id, sId, "correct route is matched with parameter");

						resolve();
					});
				});

				var oRouterMatched = new Promise(function(resolve, reject) {
					oRouter.getRoute("home").attachMatched(function() {
						assert.ok(true, "home route is matched again");
						resolve();
					});
				});

				oRouter.navTo("home", {}, {
					home: {
						route: "product",
						parameters: {
							id: sId
						}
					}
				});

				return Promise.all([oRouterMatched, oNestedRouterMatched]);
			});
		}.bind(this));
	});

	QUnit.test("Suspend nested routers after switch to other route", function(assert) {
		return Component.create({
			name: "qunit.router.component.3Levels.Parent"
		}).then(function(oComponent) {
			this.oParentComponent = oComponent;

			var that = this,
				oRouter = this.oParentComponent.getRouter(),
				iHomeRouteMatchCount = 0;

			this.aNestedRouteMatchedSpies = [];

			var pHomeRouteMatched = new Promise(function(resolve, reject) {
				oRouter.getRoute("home").attachMatched(function() {
					iHomeRouteMatchCount++;
					var oContainer = that.oParentComponent.getRootControl(),
						oShell = oContainer.byId("shell"),
						oNestedComponent = oShell.getContent()[0].getComponentInstance();

					resolve(oNestedComponent);
				});
			});

			oRouter.initialize();

			return pHomeRouteMatched.then(function(oNestedComponent) {
				assert.equal(iHomeRouteMatchCount, 1, "home route is matched once");
				var oNestedRouter = oNestedComponent.getRouter(),
					sId = "productA";

				var oRouteMatchedSpy = sinon.spy();
				oNestedRouter.attachRouteMatched(oRouteMatchedSpy);
				that.aNestedRouteMatchedSpies.push(oRouteMatchedSpy);

				return new Promise(function(resolve, reject) {
					oNestedRouter.getRoute("product").attachMatched(function(oEvent) {
						assert.equal(iHomeRouteMatchCount, 1, "home route is still matched only once");
						var oParameters = oEvent.getParameter("arguments"),
							aViews = oEvent.getParameter("views");

						assert.equal(oParameters.id, sId, "correct route is matched with parameter");

						assert.equal(aViews.length, 1, "A target instance is created");
						assert.ok(aViews[0] instanceof ComponentContainer, "The target instance is an ComponentContainer");

						var oNestedComponent = aViews[0].getComponentInstance(),
							oRouter = oNestedComponent.getRouter();

						var oRouteMatchedSpy = sinon.spy();
						oRouter.attachRouteMatched(oRouteMatchedSpy);
						that.aNestedRouteMatchedSpies.push(oRouteMatchedSpy);

						assert.ok(oRouter.isInitialized(), "The router in nested component is started");
						assert.equal(oRouter._getLastMatchedRouteName(), "product", "The correct route is matched");

						resolve();
					});
					oRouter.navTo("home", {}, {
						home: {
							route: "product",
							parameters: {
								id: sId
							},
							componentTargetInfo: {
								nestedComp: {
									route: "product",
									parameters: {
										id: sId + "-nested"
									}
								}
							}
						}
					});
				});
			}).then(function() {
				return new Promise(function(resolve, reject) {
					// switch to another route in the top level router
					oRouter.getRoute("category").attachMatched(function(oEvent) {
						that.aNestedRouteMatchedSpies.forEach(function(oSpy) {
							assert.equal(oSpy.callCount, 0, "The nested routers are not matched again");
						});
						resolve();
					});
					// reset the call history of the routeMatched spies on the nested Routers
					that.aNestedRouteMatchedSpies.forEach(function(oSpy) {
						oSpy.resetHistory();
					});
					oRouter.navTo("category");
				});
			});
		}.bind(this));

	});

	QUnit.test("Suspend nested routers after parent Router stops, initialize the nested routers after parent router initlaizes without parsing the current hash", function(assert) {
		return Component.create({
			name: "qunit.router.component.3Levels.Parent"
		}).then(function(oComponent) {
			this.oParentComponent = oComponent;

			var that = this,
				oRouter = this.oParentComponent.getRouter(),
				iHomeRouteMatchCount = 0;

			var pHomeRouteMatched = new Promise(function(resolve, reject) {
				oRouter.getRoute("home").attachMatched(function() {
					iHomeRouteMatchCount++;
					var oContainer = that.oParentComponent.getRootControl(),
						oShell = oContainer.byId("shell"),
						oNestedComponent = oShell.getContent()[0].getComponentInstance();

					resolve(oNestedComponent);
				});
			});

			oRouter.initialize();

			return pHomeRouteMatched.then(function(oNestedComponent) {
				assert.equal(iHomeRouteMatchCount, 1, "home route is matched once");
				var oNestedRouter = oNestedComponent.getRouter(),
					sId = "productA";

				return new Promise(function(resolve, reject) {
					oNestedRouter.getRoute("product").attachMatched(function(oEvent) {
						assert.equal(iHomeRouteMatchCount, 1, "home route is still matched only once");
						var oParameters = oEvent.getParameter("arguments"),
							aViews = oEvent.getParameter("views");

						assert.equal(oParameters.id, sId, "correct route is matched with parameter");

						assert.equal(aViews.length, 1, "A target instance is created");
						assert.ok(aViews[0] instanceof ComponentContainer, "The target instance is an ComponentContainer");

						var oDeepNestedComponent = aViews[0].getComponentInstance(),
							oDeepNestedRouter = oDeepNestedComponent.getRouter();

						assert.ok(oDeepNestedRouter.isInitialized(), "The router in nested component is started");
						assert.equal(oDeepNestedRouter._getLastMatchedRouteName(), "product", "The correct route is matched");

						resolve([oRouter, oNestedRouter, oDeepNestedRouter]);
					});
					oRouter.navTo("home", {}, {
						home: {
							route: "product",
							parameters: {
								id: sId
							},
							componentTargetInfo: {
								nestedComp: {
									route: "product",
									parameters: {
										id: sId + "-nested"
									}
								}
							}
						}
					});
				});
			}).then(function(aRouterHierarchy) {
				aRouterHierarchy[0].stop();

				assert.ok(aRouterHierarchy[0].isStopped(), "top level router is stopped");
				assert.ok(aRouterHierarchy[1].isStopped(), "nested router is stopped");
				assert.ok(aRouterHierarchy[2].isStopped(), "deeply nested router is stopped");

				var oNestedRouterInitializeSpy = that.spy(aRouterHierarchy[1], "initialize");
				var oDeepNestedRouterInitializeSpy = that.spy(aRouterHierarchy[2], "initialize");

				aRouterHierarchy[0].initialize(true);

				assert.ok(aRouterHierarchy[0].isInitialized(), "top level router is initialized");
				assert.ok(aRouterHierarchy[1].isInitialized(), "nested router is initialized");
				assert.ok(aRouterHierarchy[2].isInitialized(), "deeply nested router is initialized");

				assert.equal(oNestedRouterInitializeSpy.callCount, 1, "the method 'initialize' is called once");
				assert.equal(oDeepNestedRouterInitializeSpy.callCount, 1, "the method 'initialize' is called once");

				assert.equal(oNestedRouterInitializeSpy.getCall(0).args[0], true, "the method 'initialize' is called with parameter true");
				assert.equal(oDeepNestedRouterInitializeSpy.getCall(0).args[0], true, "the method 'initialize' is called with parameter true");
			});
		}.bind(this));
	});

	QUnit.module("Loading nested components through routing's targets with componentUsage settings", {
		beforeEach: function() {
			hasher.setHash("");
		}
	});

	// scenario1
	QUnit.test("Nested component is loaded when the corresponding route is matched", function(assert) {
		var pCreated = Component.create({
			name: "routing.scenario1"
		});

		return pCreated.then(function(oComponent) {
			assert.ok(oComponent, "Component instance is successfully created");

			var oRouter = oComponent.getRouter();

			assert.ok(oRouter, "Router in component is available");

			var oHomeRoute = oRouter.getRoute("home");
			var oRouteMatchedSpy = this.spy(oHomeRoute, "_routeMatched");
			var oCreateComponentSpy = this.spy(oComponent, "createComponent");

			oRouter.initialize();
			assert.equal(oRouteMatchedSpy.callCount, 1, "Home route should be matched");

			var oCall = oRouteMatchedSpy.getCall(0);
			return oCall.returnValue.then(function() {
				assert.equal(oCreateComponentSpy.callCount, 1, "createComponent is called once");

				var oArg = oCreateComponentSpy.getCall(0).args[0];
				assert.equal(oArg.usage, "child", "usage is given");
				assert.equal(oArg.id, oComponent.createId("childComponent"), "id option is given");
				assert.ok(oArg.settings, "The settings are given");
				assert.equal(oArg.settings.nickname, "Fancy Child Component", "The settings property 'nickname' is given");
				assert.ok(oArg.settings._routerHashChanger, "RouterHashChanger is given");
				assert.deepEqual(oArg.componentData, { foo: "bar" }, "componentData is given");

				var oRootView = oComponent.getRootControl();
				var aContent = oRootView.byId("page").getContent();
				assert.equal(aContent.length, 1, "The target is created and added to the aggregation");
				assert.ok(aContent[0] instanceof ComponentContainer, "The nested component is added to the aggregation");

				var oNestedComponent = aContent[0].getComponentInstance();
				var oNestedRouter = oNestedComponent.getRouter();
				assert.ok(oNestedRouter, "Router is created in nested component");
				assert.equal(oNestedRouter.isInitialized(), false, "The nested router isn't initialized yet");

				assert.equal(oNestedRouter.getHashChanger().parent, oRouter.getHashChanger(), "The hash changer is chained with the parent router's");
			}).finally(function(){
				oComponent.destroy();
			});

		}.bind(this));
	});

	QUnit.module("Routing Nested Components", {
		beforeEach: function() {
			this.oTitleChangedSpy = sinon.spy();
			hasher.setHash("");

			return Component.create({
				name: "qunit.router.component.eventOrder.Parent",
				id: "parent"
			}).then(function(oComponent) {
				this.oParentComponent = oComponent;
			}.bind(this));
		},
		afterEach: function() {
			this.oParentComponent.destroy();
			this.oTitleChangedSpy.resetHistory();
		}
	});

	QUnit.test("Order of routeMatched events in nested components", function(assert) {
		var done = assert.async(),
			oParentRouter = this.oParentComponent.getRouter();

		var oHomeRoute = oParentRouter.getRoute("home");
		var oHomeRouteMatchedSpy = sinon.spy(oHomeRoute, "_routeMatched");
		oParentRouter.initialize();

		var oRouterRouteMatchedSpy = sinon.spy(Router.prototype, "fireRouteMatched");

		oHomeRouteMatchedSpy.getCall(0).returnValue.then(function() {
			assert.equal(oRouterRouteMatchedSpy.callCount, 2, "fireRouteMatched should be called twice");
			assert.strictEqual(oRouterRouteMatchedSpy.getCall(1).thisValue, oParentRouter, "Should be the correct ");
			oRouterRouteMatchedSpy.restore();
			oRouterRouteMatchedSpy.resetHistory();
			done();
		});
	});

	QUnit.test("Propagate titleChange event from nested component", function(assert) {
		var that = this,
			oParentRouter = this.oParentComponent.getRouter();

		// Expected results
		var oExpected1 = {
			"history": [],
			"nestedHistory": [{
					"history": [{
						"hash": "",
						"title": "Title defined in model"
					}],
					"ownerComponentId": "parent"
				},
				{
					"history": [{
						"hash": "",
						"title": "TitleNestedView1"
					}],
					"ownerComponentId": "parent---component1"
				}
			],
			"propagated": true,
			"title": "TitleNestedView1"
		},
		oExpected2 = {
			"history": [{
				"hash": "",
				"title": "TitleNestedView1"
			}],
			"nestedHistory": [{
					"history": [{
						"hash": "",
						"title": "Title defined in model"
					}],
					"ownerComponentId": "parent"
				},
				{
					"history": [{
							"hash": "",
							"title": "TitleNestedView1"
						},
						{
							"hash": "view2",
							"title": "TitleNestedView2"
						}
					],
					"ownerComponentId": "parent---component1"
				}
			],
			"propagated": true,
			"title": "TitleNestedView2"
		},
		oExpected3 = {
			"history": [{
				"hash": "",
				"title": "Title defined in model"
			}],
			"nestedHistory": [{
					"history": [{
							"hash": "",
							"title": "Title defined in model"
						},
						{
							"hash": "second",
							"title": "TitleComponent2"
						}
					],
					"ownerComponentId": "parent"
				},
				{
					"history": [{
						"hash": "",
						"title": "TitleNestedView3"
					}],
					"ownerComponentId": "parent---component2"
				}
			],
			"propagated": true,
			"title": "TitleNestedView3"
		};

		oParentRouter.attachTitleChanged(this.oTitleChangedSpy);

		var oHomeRoute = oParentRouter.getRoute("home");
		var oHomeRouteMatchedSpy = sinon.spy(oHomeRoute, "_routeMatched");

		oParentRouter.initialize();

		return oHomeRouteMatchedSpy.getCall(0).returnValue.then(function(oObject) {
			assert.equal(that.oTitleChangedSpy.callCount, 1, "initialize(): fireTitleChange should be called the first time");
			assert.deepEqual(that.oTitleChangedSpy.getCall(0).args[0].getParameters(), oExpected1, "initialize(): titleChange event object should be correct");

			var oNestedComponent1 = oObject.view.getComponentInstance(),
				oNestedComponent1Router = oNestedComponent1.getRouter();

			var oRoute = oNestedComponent1Router.getRoute("nestedView2");
			var oRouteMatchedSpy = sinon.spy(oRoute, "_routeMatched");
			oNestedComponent1Router.navTo("nestedView2");

			return oRouteMatchedSpy.getCall(0).returnValue;
		}).then(function() {
			assert.equal(that.oTitleChangedSpy.callCount, 2, "navTo('nestedView2'): fireTitleChange should be called the two times");
			assert.ok(that.oTitleChangedSpy.getCall(1).args[0].getParameters().propagated, "Navigation triggered by nested component, marked as propagated");
			assert.deepEqual(that.oTitleChangedSpy.getCall(1).args[0].getParameters(), oExpected2, "navTo('nestedView2'): titleChange event object should be correct");

			var oSecondRoute = oParentRouter.getRoute("second");
			var oSecondRouteMatchedSpy = sinon.spy(oSecondRoute, "_routeMatched");

			oParentRouter.navTo("second");
			return oSecondRouteMatchedSpy.getCall(0).returnValue.then(function() {
				assert.equal(that.oTitleChangedSpy.callCount, 3, "navTo('second'): fireTitleChange should be called the three times");
				assert.deepEqual(that.oTitleChangedSpy.getCall(2).args[0].getParameters(), oExpected3, "navTo('second'): titleChange event object should be correct");
				var oParentView1Route = oParentRouter.getRoute("parentView1");
				var oParentView1RouteMatchedSpy = sinon.spy(oParentView1Route, "_routeMatched");

				oParentRouter.navTo("parentView1");
				return oParentView1RouteMatchedSpy.getCall(0).returnValue.then(function() {
					assert.equal(oParentRouter.getTitleHistory().length, 3, "The number of history entries should be correct");
				});
			});
		});
	});

	QUnit.module("Routing Nested Components with shared router", {
		beforeEach: function () {
			hasher.setHash("");

			return Component.create({
				name: "qunit.router.component.sharedRouter.Parent",
				id: "parent"
			}).then(function(oComponent) {
				this.oParentComponent = oComponent;
			}.bind(this));

		},
		afterEach: function () {
			this.oParentComponent.destroy();
		}
	});

	QUnit.test("NestedComponent has no routing enabled", function(assert){
		var oParentRouter = this.oParentComponent.getRouter(),
		oRouterInitializeSpy = sinon.spy(Router.prototype, "initialize");

		var oHomeRoute = oParentRouter.getRoute("home");
		var oHomeRouteMatchedSpy = sinon.spy(oHomeRoute, "_routeMatched");

		oParentRouter.initialize();
		assert.strictEqual(oHomeRouteMatchedSpy.callCount, 1, "The home route is matched once.");
		return oHomeRouteMatchedSpy.getCall(0).returnValue.then(function(){
			assert.equal(oRouterInitializeSpy.callCount, 1, "The initialize() method was called only once.");
			assert.strictEqual(oRouterInitializeSpy.getCall(0).thisValue._oOwner.getId(), "parent", "The initialize() method was called by the parent component.");
			oRouterInitializeSpy.resetHistory();
			oRouterInitializeSpy.restore();
		});
	});

	QUnit.test("NestedComponent is using router another router", function(assert){
		var oParentRouter = this.oParentComponent.getRouter(),
		oParentRouterInitializeSpy = sinon.spy(oParentRouter, "initialize"),
		oParentRouterStopSpy = sinon.spy(oParentRouter, "stop"),
		oGetRouterStub = sinon.stub(UIComponent.prototype, "getRouter").callsFake(function(){
			return oParentRouter;
		});

		var oHomeRoute = oParentRouter.getRoute("home");
		var oHomeRouteMatchedSpy = sinon.spy(oHomeRoute, "_routeMatched");

		var oSecondRoute = oParentRouter.getRoute("second");
		var oSecondRouteMatchedSpy = sinon.spy(oSecondRoute, "_routeMatched");

		oParentRouter.initialize();

		return oHomeRouteMatchedSpy.getCall(0).returnValue.then(function(oObject){
			var oRouter = oObject.view.getComponentInstance().getRouter();
			assert.equal(oParentRouterInitializeSpy.callCount, 1, "The initialize() method was called only once.");
			assert.strictEqual(oRouter, oParentRouter, "The router of the child component is correctly the parent router.");

			oParentRouterInitializeSpy.resetHistory();

			oRouter.navTo("second");

			assert.equal(oSecondRouteMatchedSpy.callCount, 1, "The second route is matched.");

			return oSecondRouteMatchedSpy.getCall(0).returnValue;
		}).then(function(){
			assert.equal(oParentRouterStopSpy.callCount, 0, "The router was not stopped.");
			oParentRouter.navTo("home");

			return oHomeRouteMatchedSpy.getCall(1).returnValue;

		}).then(function(){
			assert.equal(oParentRouterInitializeSpy.callCount, 0, "The initialize() method was not again.");

			oGetRouterStub.restore();
			oParentRouterInitializeSpy.restore();
			oParentRouterStopSpy.restore();
		});
	});

	QUnit.module("Configuration of title propagation", {
		beforeEach: function() {
			hasher.setHash("");
		}
	});

	QUnit.test("Configuration of title propagation - Scenario 1", function(assert) {
		return Component.create({
			name: "qunit.router.component.titlePropagation.scenario1.Parent",
			id: "parent"
		}).then(function(oLevel0Component) {
			var oLevel0Router = oLevel0Component.getRouter();
			var oLevel0TitleChangedSpy = sinon.spy();

			oLevel0Router.attachTitleChanged(oLevel0TitleChangedSpy);

			var oLevel0HomeRouteMatchedSpy = sinon.spy(oLevel0Router.getRoute("home"), "_routeMatched");
			oLevel0Router.initialize();

			return oLevel0HomeRouteMatchedSpy.getCall(0).returnValue.then(function () {
				var oTitleChangedEvent = oLevel0TitleChangedSpy.getCall(0).args[0];
				assert.equal(oLevel0TitleChangedSpy.callCount, 1, "initialize(): fireTitleChange should be called the first time - Component title");
				assert.equal(oTitleChangedEvent.getParameter("title"), "TitleComponent1", "initialize(): title 'TitleComponent1' should be correct");
				assert.equal(oTitleChangedEvent.getParameter("propagated"), false, "initialize(): titleChanged event isn't propagated from nested router");
				assert.equal(oTitleChangedEvent.getParameter("history").length, 0, "initialize(): The history shouldn't have any entries");
				assert.ok(oTitleChangedEvent.getParameter("nestedHistory"), "initialize(): The nested history should be available");
				assert.equal(oTitleChangedEvent.getParameter("nestedHistory").length, 1, "initialize(): The nested history should have one entry");
				assert.equal(oTitleChangedEvent.getParameter("nestedHistory")[0].ownerComponentId, "parent", "initialize(): The first nested history entry should be correct");
				assert.equal(oTitleChangedEvent.getParameter("nestedHistory")[0].history.length, 1, "initialize(): The history of the nested history entry should have one entry");
				assert.deepEqual(oTitleChangedEvent.getParameter("nestedHistory")[0].history[0], {
					title: "TitleComponent1",
					hash: ""
				}, "initialize(): The history of the nested history entry should be correct");

				var oLevel0SecondRouteMatchedSpy = sinon.spy(oLevel0Router.getRoute("second"), "_routeMatched");
				oLevel0Router.navTo("second");
				return oLevel0SecondRouteMatchedSpy.getCall(0).returnValue.then(function (oObject) {
					oTitleChangedEvent = oLevel0TitleChangedSpy.getCall(1).args[0];
					assert.equal(oLevel0TitleChangedSpy.callCount, 2, "navTo('second'): fireTitleChange should be called the three times");
					assert.equal(oTitleChangedEvent.getParameter("title"), "TitleNestedView1", "navTo('second'): title 'TitleNestedView1' should be correct");
					assert.equal(oTitleChangedEvent.getParameter("propagated"), true, "navTo('second'): titleChanged event isn't propagated from nested router");
					assert.equal(oTitleChangedEvent.getParameter("history").length, 1, "navTo('second'): The history should have one entry");
					assert.ok(oTitleChangedEvent.getParameter("nestedHistory"), "navTo('second'): The nested history should be available");
					assert.equal(oTitleChangedEvent.getParameter("nestedHistory").length, 2, "navTo('second'): The nested history should have two entries");
					assert.equal(oTitleChangedEvent.getParameter("nestedHistory")[0].ownerComponentId, "parent", "navTo('second'): The first entry should be correct");
					assert.equal(oTitleChangedEvent.getParameter("nestedHistory")[0].history.length, 2, "navTo('second'): The history of the nested history entry should have one entry");
					assert.deepEqual(oTitleChangedEvent.getParameter("nestedHistory")[0].history, [{
						title: "TitleComponent1",
						hash: ""
					},
						{
							title: "TitleComponent2",
							hash: "second"
						}], "navTo('second'): The nested history entries should be correct");
					assert.equal(oTitleChangedEvent.getParameter("nestedHistory")[1].history.length, 1, "navTo('second'): The history of the nested history entry should have one entry");
					assert.equal(oTitleChangedEvent.getParameter("nestedHistory")[1].ownerComponentId, "parent---component2", "navTo('second'): The second nested history entry should be correct");
					assert.deepEqual(oTitleChangedEvent.getParameter("nestedHistory")[1].history[0], {
						title: "TitleNestedView1",
						hash: ""
					}, "navTo('second'): The history of the nested history entry should be correct");

					var oLevel1Component = oObject.view.getComponentInstance(),
						oLevel1Router = oLevel1Component.getRouter();
					var oLevel1ViewRouteMatchedSpy = sinon.spy(oLevel1Router.getRoute("nestedView2"), "_routeMatched");

					oLevel1Component.getRouter().navTo("nestedView2");
					return oLevel1ViewRouteMatchedSpy.getCall(0).returnValue.then(function () {
						oTitleChangedEvent = oLevel0TitleChangedSpy.getCall(2).args[0];
						assert.equal(oLevel0TitleChangedSpy.callCount, 3, "navTo('nestedView2'): fireTitleChange should be called the two times");
						assert.equal(oTitleChangedEvent.getParameter("title"), "TitleNestedView2", "navTo('nestedView2'): title 'TitleNestedView2' should be correct");
						assert.equal(oTitleChangedEvent.getParameter("propagated"), true, "navTo('nestedView2'): titleChanged event is propagated from nested router");
						assert.equal(oTitleChangedEvent.getParameter("history").length, 1, "navTo('nestedView2'): The history should have one entry");
						assert.ok(oTitleChangedEvent.getParameter("nestedHistory"), "navTo('nestedView2'): The nested history should be available");
						assert.equal(oTitleChangedEvent.getParameter("nestedHistory").length, 2, "navTo('nestedView2'): The nested history should have two entries");
						assert.equal(oTitleChangedEvent.getParameter("nestedHistory")[0].ownerComponentId, "parent", "navTo('nestedView2'): The first nested history entry should be correct");
						assert.equal(oTitleChangedEvent.getParameter("nestedHistory")[0].history.length, 2, "navTo('nestedView2'): The history of the nested history entry should have two entries");
						assert.deepEqual(oTitleChangedEvent.getParameter("nestedHistory")[0].history, [{
							title: "TitleComponent1",
							hash: ""
						},
							{
								title: "TitleComponent2",
								hash: "second"
							}], "navTo('nestedView2'): The nested history entries should be correct");
						assert.equal(oTitleChangedEvent.getParameter("nestedHistory")[1].ownerComponentId, "parent---component2", "navTo('nestedView2'): The second nested history entry should be correct");
						assert.equal(oTitleChangedEvent.getParameter("nestedHistory")[1].history.length, 2, "navTo('nestedView2'): The history of the nested history entry should have two entries");
						assert.deepEqual(oTitleChangedEvent.getParameter("nestedHistory")[1].history, [{
							title: "TitleNestedView1",
							hash: ""
						},
							{
								title: "TitleNestedView2",
								hash: "view2"
							}], "navTo('nestedView2'): The history of the nested history entry should be correct");

						oLevel0Component.destroy();
						oLevel0HomeRouteMatchedSpy.restore();
						oLevel1ViewRouteMatchedSpy.restore();
					});
				});
			});
		});
	});

	QUnit.test("Configuration of title propagation - Scenario 2", function(assert) {
		return Component.create({
			name: "qunit.router.component.titlePropagation.scenario2.Parent",
			id: "parent"
		}).then(function(oLevel0Component) {
			var oLevel0Router = oLevel0Component.getRouter();
			var oLevel0TitleChangedSpy = sinon.spy();
			var oLevel0HomeRouteMatchedSpy = sinon.spy(oLevel0Router.getRoute("home"), "_routeMatched");

			oLevel0Router.attachTitleChanged(oLevel0TitleChangedSpy);
			oLevel0Router.initialize();

			return oLevel0HomeRouteMatchedSpy.getCall(0).returnValue.then(function (oObject) {
				assert.equal(oLevel0TitleChangedSpy.callCount, 1, "initialize(): fireTitleChange should be called the first time - Component title");

				var oTitleChangedEvent = oLevel0TitleChangedSpy.getCall(0).args[0];
				assert.equal(oTitleChangedEvent.getParameter("title"), "TitleNestedView1", "initialize(): The title information should be correct");
				assert.equal(oTitleChangedEvent.getParameter("propagated"), true, "initialize(): titleChanged event isn't propagated");
				assert.equal(oTitleChangedEvent.getParameter("history").length, 0, "initialize(): The history shouldn't have any entries");
				assert.ok(oTitleChangedEvent.getParameter("nestedHistory"), "initialize(): The nested history information should be available");
				assert.equal(oTitleChangedEvent.getParameter("nestedHistory").length, 2, "initialize(): The nested history should two one entry");
				assert.equal(oTitleChangedEvent.getParameter("nestedHistory")[0].ownerComponentId, "parent", "initialize(): The first nested history entry has the correct owner");
				assert.equal(oTitleChangedEvent.getParameter("nestedHistory")[1].ownerComponentId, "parent---component3", "initialize(): The second nested history entry has the correct owner");
				assert.equal(oTitleChangedEvent.getParameter("nestedHistory")[0].history.length, 1, "initialize(): The history of the nested history entry should have one entry");
				assert.deepEqual(oTitleChangedEvent.getParameter("nestedHistory")[0].history[0], {
					title: "TitleComponent3",
					hash: ""
				}, "initialize(): The nested history entries should be correct");
				assert.equal(oTitleChangedEvent.getParameter("nestedHistory")[1].history.length, 1, "initialize(): The history of the nested history entry should have one entry");
				assert.deepEqual(oTitleChangedEvent.getParameter("nestedHistory")[1].history[0], {
					title: "TitleNestedView1",
					hash: ""
				}, "initialize(): The nested history entries should be correct");

				var oLevel1Component = oObject.view.getComponentInstance();
				var oLevel1Router = oLevel1Component.getRouter();
				var oLevel1ViewRouteMatchedSpy = sinon.spy(oLevel1Router.getRoute("nestedView2"), "_routeMatched");
				var oLevel1ComponentRouteMatchedSpy = sinon.spy(oLevel1Router.getRoute("nestedComponent"), "_routeMatched");
				var oLevel1ComponentTitleChangedSpy = sinon.spy();
				oLevel1Router.attachTitleChanged(oLevel1ComponentTitleChangedSpy);

				oLevel1Router.navTo("nestedView2");
				return oLevel1ViewRouteMatchedSpy.getCall(0).returnValue.then(function () {
					assert.equal(oLevel0TitleChangedSpy.callCount, 2, "navTo('nestedView2'): fireTitleChange should be called once");

					oTitleChangedEvent = oLevel0TitleChangedSpy.getCall(1).args[0];
					assert.equal(oTitleChangedEvent.getParameter("title"), "TitleNestedView2", "navTo('nestedView2'): The title information should be correct");
					assert.equal(oTitleChangedEvent.getParameter("propagated"), true, "navTo('nestedView2'):titleChanged event should be propagated");
					assert.equal(oTitleChangedEvent.getParameter("history").length, 1, "navTo('nestedView2'): The history should have one entry");
					assert.ok(oTitleChangedEvent.getParameter("nestedHistory"), "navTo('nestedView2'): The nested history should be available");
					assert.equal(oTitleChangedEvent.getParameter("nestedHistory").length, 2, "navTo('nestedView2'): The nested history should have two entries");
					assert.equal(oTitleChangedEvent.getParameter("nestedHistory")[0].ownerComponentId, "parent", "navTo('nestedView2'): The first nested history entry has the correct owner");
					assert.equal(oTitleChangedEvent.getParameter("nestedHistory")[0].history.length, 1, "navTo('nestedView2'): The history of the nested history entry should have one entry");
					assert.deepEqual(oTitleChangedEvent.getParameter("nestedHistory")[0].history[0], {
						title: "TitleComponent3",
						hash: ""
					}, "navTo('nestedView2'): The nested history entries should be correct");
					assert.equal(oTitleChangedEvent.getParameter("nestedHistory")[1].ownerComponentId, "parent---component3", "navTo('nestedView2'): The second nested history entry has the correct owner");
					assert.equal(oTitleChangedEvent.getParameter("nestedHistory")[1].history.length, 2, "navTo('nestedView2'): The history of the nested history entry should have two entries");
					assert.deepEqual(oTitleChangedEvent.getParameter("nestedHistory")[1].history, [{
						title: "TitleNestedView1",
						hash: ""
					},
						{
							title: "TitleNestedView2",
							hash: "view2"
						}], "navTo('nestedView2'): The nested history entries should be correct");

					oLevel1Router.navTo("nestedComponent");
					return oLevel1ComponentRouteMatchedSpy.getCall(0).returnValue.then(function (oObject) {
						// router of component at level 0 should not be triggered
						assert.equal(oLevel0TitleChangedSpy.callCount, 3, "navTo('nestedComponent'): fireTitleChange should still be called once");

						// router of component at level 1 should be triggered
						assert.equal(oLevel1ComponentTitleChangedSpy.callCount, 2, "navTo('nestedComponent'): fireTitleChange should be called once");
						var oLevel1TitleChangedEvent = oLevel1ComponentTitleChangedSpy.getCall(1).args[0];

						assert.equal(oLevel1TitleChangedEvent.getParameter("title"), "TitleNestedView1", "navTo('nestedComponent'): The title information should be correct");
						assert.equal(oLevel1TitleChangedEvent.getParameter("propagated"), true, "navTo('nestedComponent'): titleChanged event isn't propagated from nested router");
						assert.equal(oLevel1TitleChangedEvent.getParameter("history").length, 2, "navTo('nestedComponent'): The history should have two entries");
						assert.ok(oLevel1TitleChangedEvent.getParameter("nestedHistory"), "navTo('nestedComponent'): The nested history should be available");
						assert.equal(oLevel1TitleChangedEvent.getParameter("nestedHistory").length, 2, "navTo('nestedComponent'): The nested history should have two entries");
						assert.equal(oLevel1TitleChangedEvent.getParameter("nestedHistory")[0].ownerComponentId, "parent---component3", "navTo('nestedComponent'): The first nested history entry has the correct owner");
						assert.equal(oLevel1TitleChangedEvent.getParameter("nestedHistory")[0].history.length, 3, "navTo('nestedComponent'): The history of the nested history entry should have two entries");
						assert.deepEqual(oLevel1TitleChangedEvent.getParameter("nestedHistory")[0].history, [{
							title: "TitleNestedView1",
							hash: ""
						},
							{
								title: "TitleNestedView2",
								hash: "view2"
							},
							{
								title: "TitleComponentNested",
								hash: "component"
							}], "navTo('nestedComponent'): The nested history entries should be correct");
						assert.equal(oLevel1TitleChangedEvent.getParameter("nestedHistory")[1].ownerComponentId, "parent---component3---componentNested", "navTo('nestedComponent'): The second nested history entry has the correct owner");
						assert.equal(oLevel1TitleChangedEvent.getParameter("nestedHistory")[1].history.length, 1, "navTo('nestedComponent'): The history of the nested history entry should have one entry");
						assert.deepEqual(oLevel1TitleChangedEvent.getParameter("nestedHistory")[1].history[0], {
							title: "TitleNestedView1",
							hash: ""
						}, "navTo('nestedComponent'): The nested history entries should be correct");

						var oLevel2Component = oObject.view.getComponentInstance();
						var oLevel2Router = oLevel2Component.getRouter();
						var oLevel2RouteMatchedSpy = sinon.spy(oLevel2Router.getRoute("nestedView2"), "_routeMatched");

						oLevel2Router.navTo("nestedView2");
						return oLevel2RouteMatchedSpy.getCall(0).returnValue.then(function () {

							// router of component at level 0 should not be triggered
							assert.equal(oLevel0TitleChangedSpy.callCount, 4, "fireTitleChange should still be called four times");

							// router of component at level 1 should be triggered
							var oLevel1TitleChangedEvent = oLevel1ComponentTitleChangedSpy.getCall(2).args[0];
							assert.equal(oLevel1ComponentTitleChangedSpy.callCount, 3, "navTo('nestedView2'): fireTitleChange should be called once");
							assert.equal(oLevel1TitleChangedEvent.getParameter("propagated"), true, "navTo('nestedView2'): titleChanged event is propagated from nested router");
							assert.equal(oLevel1TitleChangedEvent.getParameter("title"), "TitleNestedView2", "navTo('nestedView2'): titleChanged event is propagated from nested router");
							assert.equal(oLevel1TitleChangedEvent.getParameter("history").length, 1, "navTo('nestedView2'): The history should have one entry");
							assert.ok(oLevel1TitleChangedEvent.getParameter("nestedHistory"), "navTo('nestedView2'): The nested history should be available");
							assert.equal(oLevel1TitleChangedEvent.getParameter("nestedHistory").length, 2, "navTo('nestedView2'): The nested history should have two entries");
							assert.equal(oLevel1TitleChangedEvent.getParameter("nestedHistory")[0].ownerComponentId, "parent---component3", "navTo('nestedView2'): The first nested history entry has the correct owner");
							assert.equal(oLevel1TitleChangedEvent.getParameter("nestedHistory")[0].history.length, 3, "navTo('nestedView2'): The history of the nested history entry should have three entries");
							assert.deepEqual(oLevel1TitleChangedEvent.getParameter("nestedHistory")[0].history, [{
								title: "TitleNestedView1",
								hash: ""
							},
								{
									title: "TitleNestedView2",
									hash: "view2"
								},
								{
									title: "TitleComponentNested",
									hash: "component"
								}], "navTo('nestedView2'): The nested history entries should be correct");
							assert.equal(oLevel1TitleChangedEvent.getParameter("nestedHistory")[1].ownerComponentId, "parent---component3---componentNested", "navTo('nestedView2'): The second nested history entry has the correct owner");
							assert.equal(oLevel1TitleChangedEvent.getParameter("nestedHistory")[1].history.length, 2, "navTo('nestedView2'): The history of the nested history entry should have two entries");
							assert.deepEqual(oLevel1TitleChangedEvent.getParameter("nestedHistory")[1].history, [{
								title: "TitleNestedView1",
								hash: ""
							},
								{
									title: "TitleNestedView2",
									hash: "view2"
								}], "navTo('nestedView2'): The nested history entries should be correct");

							oLevel0Component.destroy();
							oLevel0HomeRouteMatchedSpy.restore();
							oLevel1ViewRouteMatchedSpy.restore();
							oLevel2RouteMatchedSpy.restore();
						});
					});
				});
			});
		});
	});

	QUnit.test("Configuration of title propagation - Scenario 3", function(assert) {
		return Component.create({
			name: "qunit.router.component.titlePropagation.scenario3.Parent",
			id: "parent"
		}).then(function(oLevel0Component) {
			var oLevel0Router = oLevel0Component.getRouter();
			var oLevel0TitleChangedSpy = sinon.spy();

			oLevel0Router.attachTitleChanged(oLevel0TitleChangedSpy);

			var oLevel0HomeRouteMatchedSpy = sinon.spy(oLevel0Router.getRoute("home"), "_routeMatched");
			var oLevel0ThirdRouteMatchedSpy = sinon.spy(oLevel0Router.getRoute("third"), "_routeMatched");

			oLevel0Router.initialize();

			return oLevel0HomeRouteMatchedSpy.getCall(0).returnValue.then(function(oObject) {
				var oTitleChangedEvent = oLevel0TitleChangedSpy.getCall(0).args[0];
				assert.equal(oLevel0TitleChangedSpy.callCount, 1, "initialize(): fireTitleChange should be called the first time - Component title");
				assert.equal(oTitleChangedEvent.getParameter("title"), "TitleNestedView1", "initialize(): title 'TitleNestedView1' should be correct");
				assert.equal(oTitleChangedEvent.getParameter("history").length, 0, "initialize(): The history shouldn't have any entries");
				assert.equal(oTitleChangedEvent.getParameter("propagated"), true, "initialize(): titleChanged event isn't propagated from nested router");
				assert.ok(oTitleChangedEvent.getParameter("nestedHistory"), "initialize(): The nested history should be available");
				assert.equal(oTitleChangedEvent.getParameter("nestedHistory").length, 2, "initialize(): The nested history should have two entries");
				assert.equal(oTitleChangedEvent.getParameter("nestedHistory")[0].ownerComponentId, "parent", "initialize(): The first nested history entry should be correct");
				assert.equal(oTitleChangedEvent.getParameter("nestedHistory")[0].history.length, 1, "initialize(): The history of the nested history entry should have one entry");
				assert.deepEqual(oTitleChangedEvent.getParameter("nestedHistory")[0].history[0], {
					title: "TitleComponent5",
					hash: ""
				}, "initialize(): The nested history entries should be correct");
				assert.equal(oTitleChangedEvent.getParameter("nestedHistory")[1].ownerComponentId, "parent---component5", "initialize(): The first nested history entry should be correct");
				assert.equal(oTitleChangedEvent.getParameter("nestedHistory")[1].history.length, 1, "initialize(): The history of the nested history entry should have one entry");
				assert.deepEqual(oTitleChangedEvent.getParameter("nestedHistory")[1].history[0], {
					title: "TitleNestedView1",
					hash: ""
				}, "initialize(): The nested history entries should be correct");

				var oLevel1Component = oObject.view.getComponentInstance();
				var oLevel1Router = oLevel1Component.getRouter();
				var oLevel1View2RouteMatchedSpy = sinon.spy(oLevel1Router.getRoute("nestedView2"), "_routeMatched");

				oLevel1Router.navTo("nestedView2");

				return oLevel1View2RouteMatchedSpy.getCall(0).returnValue.then(function(){
					oTitleChangedEvent = oLevel0TitleChangedSpy.getCall(1).args[0];
					assert.equal(oLevel0TitleChangedSpy.callCount, 2, "navTo('nestedView2'): fireTitleChange should be called the first time - Component title");
					assert.equal(oTitleChangedEvent.getParameter("title"), "TitleNestedView2", "navTo('nestedView2'): title 'TitleNestedView2' should be correct");
					assert.equal(oTitleChangedEvent.getParameter("propagated"), true, "navTo('nestedView2'): titleChanged event isn't propagated from nested router");
					assert.equal(oTitleChangedEvent.getParameter("history").length, 1, "navTo('nestedView2'): The history should have one entry");
					assert.ok(oTitleChangedEvent.getParameter("nestedHistory"), "navTo('nestedView2'): The nested history should be available");
					assert.equal(oTitleChangedEvent.getParameter("nestedHistory").length, 2, "navTo('nestedView2'): The nested history should have two entries");
					assert.equal(oTitleChangedEvent.getParameter("nestedHistory")[0].ownerComponentId, "parent", "navTo('nestedView2'): The first nested history entry should be correct");
					assert.equal(oTitleChangedEvent.getParameter("nestedHistory")[0].history.length, 1, "navTo('nestedView2'): The history of the nested history entry should have one entry");
					assert.deepEqual(oTitleChangedEvent.getParameter("nestedHistory")[0].history[0], {
						title: "TitleComponent5",
						hash: ""
					}, "navTo('nestedView2'): The nested history entries should be correct");
					assert.equal(oTitleChangedEvent.getParameter("nestedHistory")[1].ownerComponentId, "parent---component5", "navTo('nestedView2'): The first nested history entry should be correct");
					assert.equal(oTitleChangedEvent.getParameter("nestedHistory")[1].history.length, 2, "navTo('nestedView2'): The history of the nested history entry should have two entries");
					assert.deepEqual(oTitleChangedEvent.getParameter("nestedHistory")[1].history, [{
						title: "TitleNestedView1",
						hash: ""
					},
						{
							title: "TitleNestedView2",
							hash: "view2"
						}], "navTo('nestedView2'): The nested history entries should be correct");

					oLevel0Router.navTo("third");
					return oLevel0ThirdRouteMatchedSpy.getCall(0).returnValue.then(function(){
						assert.equal(oLevel0TitleChangedSpy.callCount, 2, "navTo('third'): fireTitleChange shouldn't be called again");

						var oRouterHashChanger = oLevel0Router.getHashChanger();
						var oSetHashSpy = sinon.spy(oRouterHashChanger, "setHash");

						oLevel0Router.navTo("home", {}, {
							home: {
								route: "nestedView1"
							}
						});
						return oSetHashSpy.getCall(0).returnValue.then(function() {
							return oLevel0HomeRouteMatchedSpy.getCall(1).returnValue.then(function(){
								return new Promise(function(resolve, reject) {
									setTimeout(function(){
										assert.equal(oLevel0TitleChangedSpy.callCount, 3, "navTo('home') and route 'nestedView1' on level 1: fireTitleChange should be called again");

										oTitleChangedEvent = oLevel0TitleChangedSpy.getCall(2).args[0];
										assert.equal(oTitleChangedEvent.getParameter("propagated"), true, "navTo('home'): titleChanged event is propagated from nested router");
										assert.equal(oTitleChangedEvent.getParameter("title"), "TitleNestedView1", "navTo('home'): title property should be set correctly");
										assert.equal(oTitleChangedEvent.getParameter("history").length, 0, "navTo('home'): The history should have two entries");
										assert.ok(oTitleChangedEvent.getParameter("nestedHistory"), "navTo('home'): The nested history should be available");
										assert.equal(oTitleChangedEvent.getParameter("nestedHistory").length, 2, "navTo('home'): The nested history should have two entries");
										assert.equal(oTitleChangedEvent.getParameter("nestedHistory")[0].ownerComponentId, "parent", "navTo('home'): The first nested history entry should be correct");
										assert.equal(oTitleChangedEvent.getParameter("nestedHistory")[0].history.length, 1, "navTo('home'): The history of the nested history entry should have one entry");
										assert.deepEqual(oTitleChangedEvent.getParameter("nestedHistory")[0].history, [{
											title: "TitleComponent5",
											hash: ""
										}], "navTo('home'): The nested history entries should be correct");
										assert.equal(oTitleChangedEvent.getParameter("nestedHistory")[1].ownerComponentId, "parent---component5", "navTo('home'): The first nested history entry should be correct");
										assert.equal(oTitleChangedEvent.getParameter("nestedHistory")[1].history.length, 1, "navTo('home'): The history of the nested history entry should have two entries");
										assert.deepEqual(oTitleChangedEvent.getParameter("nestedHistory")[1].history, [{
											title: "TitleNestedView1",
											hash: ""
										}], "navTo('home'): The nested history entries should be correct");

										oLevel0Component.destroy();
										oLevel0HomeRouteMatchedSpy.restore();
										resolve();
									}, 0);
								});
							});
						});

					});
				});
			});
		});
	});

	QUnit.test("Configuration of title propagation - Scenario 4: multiple targets with the same title", function(assert) {
		return Component.create({
			name: "qunit.router.component.titlePropagation.scenario4.Parent",
			id: "parent"
		}).then(function(oLevel0Component) {
			var oLevel0Router = oLevel0Component.getRouter();
			var oLevel0TitleChangedSpy = sinon.spy();

			oLevel0Router.attachTitleChanged(oLevel0TitleChangedSpy);

			var oLevel0HomeRouteMatchedSpy = sinon.spy(oLevel0Router.getRoute("home"), "_routeMatched");
			var oLevel0SecondRouteMatchedSpy = sinon.spy(oLevel0Router.getRoute("second"), "_routeMatched");

			oLevel0Router.initialize();

			return oLevel0HomeRouteMatchedSpy.getCall(0).returnValue.then(function(oObject) {
				assert.equal(oLevel0TitleChangedSpy.callCount, 1, "initialize(): fireTitleChange should be called the first time - Component title");
				var oTitleChangedEvent = oLevel0TitleChangedSpy.getCall(0).args[0];
				assert.equal(oTitleChangedEvent.getParameter("title"), "TitleNestedView1", "initialize(): title 'TitleNestedView1' should be correct");
				assert.equal(oTitleChangedEvent.getParameter("history").length, 0, "initialize(): The history shouldn't have any entries");
				assert.equal(oTitleChangedEvent.getParameter("propagated"), true, "initialize(): titleChanged event is propagated from nested router");
				assert.ok(oTitleChangedEvent.getParameter("nestedHistory"), "initialize(): The nested history should be available");
				assert.equal(oTitleChangedEvent.getParameter("nestedHistory").length, 2, "initialize(): The nested history should have two entries");
				assert.equal(oTitleChangedEvent.getParameter("nestedHistory")[0].ownerComponentId, "parent", "initialize(): The first nested history entry should be correct");
				assert.equal(oTitleChangedEvent.getParameter("nestedHistory")[0].history.length, 1, "initialize(): The history of the nested history entry should have one entry");
				assert.deepEqual(oTitleChangedEvent.getParameter("nestedHistory")[0].history[0], {
					title: "MyTargetTitle",
					hash: ""
				}, "initialize(): The nested history entries should be correct");
				assert.equal(oTitleChangedEvent.getParameter("nestedHistory")[1].ownerComponentId, "parent---component6", "initialize(): The first nested history entry should be correct");
				assert.equal(oTitleChangedEvent.getParameter("nestedHistory")[1].history.length, 1, "initialize(): The history of the nested history entry should have one entry");
				assert.deepEqual(oTitleChangedEvent.getParameter("nestedHistory")[1].history[0], {
					title: "TitleNestedView1",
					hash: ""
				}, "initialize(): The nested history entries should be correct");

				oLevel0Router.navTo("second");
				return oLevel0SecondRouteMatchedSpy.getCall(0).returnValue.then(function(oObject) {
					assert.equal(oLevel0TitleChangedSpy.callCount, 2, "navTo('second'): fireTitleChange should be called the second time - Component title");
					try {
						oTitleChangedEvent = oLevel0TitleChangedSpy.getCall(1).args[0];
						assert.equal(oTitleChangedEvent.getParameter("title"), "TitleNestedView1", "navTo('second'): title 'TitleNestedView1' should be correct");
						assert.equal(oTitleChangedEvent.getParameter("history").length, 1, "navTo('second'): The history should have one entry");
						assert.strictEqual(oTitleChangedEvent.getParameter("history")[0].title, "MyTargetTitle", "navTo('second'): The title of the first history entry should be 'MyTargetTitle'");
						assert.strictEqual(oTitleChangedEvent.getParameter("history")[0].hash, "", "navTo('second'): The hash of the first history entry should be empty");
						assert.equal(oTitleChangedEvent.getParameter("propagated"), true, "navTo('second'): titleChanged event is propagated from nested router");
						assert.ok(oTitleChangedEvent.getParameter("nestedHistory"), "navTo('second'): The nested history should be available");
						assert.equal(oTitleChangedEvent.getParameter("nestedHistory").length, 2, "navTo('second'): The nested history should have two entries");
						assert.equal(oTitleChangedEvent.getParameter("nestedHistory")[0].ownerComponentId, "parent", "navTo('second'): The first nested history entry should be correct");
						assert.equal(oTitleChangedEvent.getParameter("nestedHistory")[0].history.length, 2, "navTo('second'): The history of the nested history entry should have one entry");
						assert.strictEqual(oTitleChangedEvent.getParameter("nestedHistory")[0].history[0].title, "MyTargetTitle", "navTo('second'): The title of the first history entry of the first nested history entry should be 'MyTargetTitle'");
						assert.strictEqual(oTitleChangedEvent.getParameter("nestedHistory")[0].history[0].hash, "", "navTo('second'): The hash of the first history entry of the first nested history entry should be empty");
						assert.strictEqual(oTitleChangedEvent.getParameter("nestedHistory")[0].history[1].title, "MyTargetTitle", "navTo('second'): The title of the second history entry of the first nested history entry should be 'MyTargetTitle'");
						assert.strictEqual(oTitleChangedEvent.getParameter("nestedHistory")[0].history[1].hash, "second", "navTo('second'): The hash of the second history entry of the first nested history entry should be empty");
					} finally {
						oLevel0Component.destroy();
						oLevel0HomeRouteMatchedSpy.restore();
					}
				});
			});
		});

	});

	QUnit.test("Configuration of title propagation - Scenario 5: parent target has no title but nested component target - attach to event after initialize of the router", function(assert) {
		return Component.create({
			name: "qunit.router.component.titlePropagation.scenario5.Parent",
			id: "parent"
		}).then(function(oLevel0Component) {
			var oLevel0Router = oLevel0Component.getRouter();
			var oLevel0TitleChangedSpy = sinon.spy();

			var oLevel0HomeRouteMatchedSpy = sinon.spy(oLevel0Router.getRoute("home"), "_routeMatched");
			var oFireTitleChangedSpy = sinon.spy(Router.prototype, "fireTitleChanged");
			var oFireRouteMatchedSpy = sinon.spy(Router.prototype, "fireRouteMatched");
			oLevel0Router.initialize();

			oLevel0Router.attachTitleChanged(oLevel0TitleChangedSpy);

			return oLevel0HomeRouteMatchedSpy.getCall(0).returnValue.then(function(oObject) {
				assert.equal(oFireRouteMatchedSpy.callCount, 2, "The method 'fireRouteMatched' is called twice");
				assert.equal(oFireTitleChangedSpy.callCount, 2, "The method 'fireTitleChanged' is called twice");
				assert.ok(oFireRouteMatchedSpy.getCall(1).calledBefore(oLevel0TitleChangedSpy.getCall(0)), "The route matched event is called before the title changed event");
				assert.equal(oLevel0TitleChangedSpy.callCount, 1, "initialize(): fireTitleChange should be called the first time - Component title");
				var oTitleChangedEvent = oLevel0TitleChangedSpy.getCall(0).args[0];
				assert.equal(oTitleChangedEvent.getParameter("title"), "TitleNestedView1", "initialize(): title 'TitleNestedView1' should be correct");
				assert.equal(oTitleChangedEvent.getParameter("history").length, 0, "initialize(): The history shouldn't have any entries");
				assert.equal(oTitleChangedEvent.getParameter("propagated"), true, "initialize(): titleChanged event is propagated from nested router");
				assert.ok(oTitleChangedEvent.getParameter("nestedHistory"), "initialize(): The nested history should be available");
				assert.equal(oTitleChangedEvent.getParameter("nestedHistory").length, 2, "initialize(): The nested history should have two entries");
				assert.equal(oTitleChangedEvent.getParameter("nestedHistory")[0].ownerComponentId, "parent", "initialize(): The first nested history entry should be correct");
				assert.equal(oTitleChangedEvent.getParameter("nestedHistory")[0].history.length, 0, "The history of the first nested history entry should have no entries");
				assert.equal(oTitleChangedEvent.getParameter("nestedHistory")[1].ownerComponentId, "parent---component8", "initialize(): The second nested history entry should be correct");
				assert.equal(oTitleChangedEvent.getParameter("nestedHistory")[1].history.length, 1, "initialize(): The history of the second nested history entry should have one entry");
				assert.deepEqual(oTitleChangedEvent.getParameter("nestedHistory")[1].history[0], {
					title: "TitleNestedView1",
					hash: ""
				}, "initialize(): The nested history entries should be correct");

				oLevel0Component.destroy();
				oLevel0HomeRouteMatchedSpy.restore();
				oFireTitleChangedSpy.restore();
				oFireRouteMatchedSpy.restore();
			});
		});
	});

	QUnit.module("Target option validation for manifest 2", {
		beforeEach: function() {
			hasher.setHash("");
		}
	});

	QUnit.test("Deprecated option (viewName) in common config should lead to an error", function(assert) {
		return Component.create({
			name: "test.routing.target.manifest2commonconfig",
			manifest: false
		}).then((oComponent) => {
			assert.ok(false, "component should not be created");
		}, (oError) => {
			assert.ok(oError, "Error is thrown");
			assert.ok(oError.message.includes("viewName is deprecated"), "Error message points out the deprecated property name");
			assert.ok(oError.message.includes("'name' instead"), "Error message points the alternative");
			assert.ok(oError.message.includes("manifest2commonconfig"), "Error message contains the component information");
		});
	});

	QUnit.test("Deprecated option (viewId) target config should lead to an error", function(assert) {
		return Component.create({
			name: "test.routing.target.manifest2target",
			manifest: false
		}).then((oComponent) => {
			assert.ok(false, "component should not be created");
		}, (oError) => {
			assert.ok(oError, "Error is thrown");
			assert.ok(oError.message.includes("viewId is deprecated"), "Error message points out the deprecated property name");
			assert.ok(oError.message.includes("'id' instead"), "Error message points the alternative");
			assert.ok(oError.message.includes("manifest2target"), "Error message contains the component information");
		});
	});
});
<|MERGE_RESOLUTION|>--- conflicted
+++ resolved
@@ -5,11 +5,7 @@
 	"sap/base/util/deepExtend",
 	"sap/ui/core/UIComponent",
 	"sap/ui/core/mvc/View",
-<<<<<<< HEAD
-=======
-	"sap/ui/core/mvc/ViewType",
 	"sap/ui/core/mvc/_ViewFactory",
->>>>>>> a8ba3737
 	"sap/ui/core/routing/HashChanger",
 	"sap/ui/core/routing/Router",
 	"sap/ui/core/routing/Views",
@@ -19,11 +15,7 @@
 	"./AsyncViewModuleHook",
 	"sap/ui/core/Component",
 	"sap/ui/core/ComponentContainer"
-<<<<<<< HEAD
-], function(future, Log, deepExtend, UIComponent, View, HashChanger, Router, Views, App, NavContainer, Panel, ModuleHook, Component, ComponentContainer) {
-=======
-], function (future, Log, deepExtend, UIComponent, View, ViewType, _ViewFactory, HashChanger, Router, Views, App, NavContainer, Panel, ModuleHook, Component, ComponentContainer) {
->>>>>>> a8ba3737
+], function(future, Log, deepExtend, UIComponent, View, _ViewFactory, HashChanger, Router, Views, App, NavContainer, Panel, ModuleHook, Component, ComponentContainer) {
 	"use strict";
 
 	// This global namespace is used for creating custom component classes.
@@ -1511,121 +1503,6 @@
 		return View.create(oViewOptions);
 	}
 
-<<<<<<< HEAD
-=======
-	/**
-	 * @deprecated As of version 1.28
-	 */
-	QUnit.module("views - creation and caching", {
-		beforeEach: function () {
-			// System under test + Arrange
-			this.oRouter = fnCreateRouter();
-
-			return createXmlView().then(function(oView){
-				this.oView = oView;
-				this.fnLegayCreateViewStub = this.stub(_ViewFactory, "create").callsFake(function (oViewOptions) {
-					return oView;
-				});
-
-			}.bind(this));
-		},
-		afterEach: function () {
-			this.oRouter.destroy();
-		}
-	});
-
-	QUnit.test("Should create a view", function (assert) {
-		// Act
-		var oExpectedView = this.oRouter.getView("foo", ViewType.XML, "baz");
-
-		// Assert
-		assert.deepEqual(oExpectedView.getContent(), this.oView.getContent(), "the view was created");
-		assert.strictEqual(this.fnLegayCreateViewStub.callCount, 1, "the stub was invoked");
-		var oCallArguments = this.fnLegayCreateViewStub.getCall(0).args[0];
-		assert.strictEqual(oCallArguments.viewName, "foo", "Did pass the viewname");
-		assert.strictEqual(oCallArguments.type, ViewType.XML, "Did pass the type");
-		assert.strictEqual(oCallArguments.id, "baz", "Did pass the id");
-	});
-
-
-	QUnit.test("Should set a view to the cache", function (assert) {
-		// Act
-		var oExpectedRouter = this.oRouter.setView("foo.bar", this.oView);
-		var oRetrievedView = this.oRouter.getView("foo.bar", "bar");
-
-		// Assert
-		assert.strictEqual(oRetrievedView, this.oView, "the view was returned");
-		assert.strictEqual(oExpectedRouter, this.oRouter, "able to chain this function");
-		assert.strictEqual(this.fnLegayCreateViewStub.callCount, 0, "the stub not invoked - view was loaded from the cache");
-	});
-
-	/**
-	 * @deprecated As of version 1.28
-	 */
-	QUnit.module("View events", {
-		beforeEach: function () {
-			// System under test + Arrange
-			this.oRouter = fnCreateRouter();
-		},
-		afterEach: function () {
-			this.oRouter.destroy();
-		}
-	});
-
-	QUnit.test("should be able to fire/attach/detach the created event", function(assert) {
-		// Arrange
-		var oParameters = { foo : "bar" },
-			oListener = {},
-			oData = { some : "data" },
-			fnEventSpy = this.spy(function(oEvent, oActualData) {
-				assert.strictEqual(oActualData, oData, "the data is correct");
-				assert.strictEqual(oEvent.getParameters(), oParameters, "the parameters are correct");
-				assert.strictEqual(this, oListener, "the this pointer is correct");
-			}),
-			oFireReturnValue,
-			oDetachReturnValue,
-			oAttachReturnValue = this.oRouter.attachViewCreated(oData, fnEventSpy, oListener);
-
-		// Act
-		oFireReturnValue = this.oRouter.fireViewCreated(oParameters);
-		oDetachReturnValue = this.oRouter.detachViewCreated(fnEventSpy, oListener);
-		this.oRouter.fireViewCreated();
-
-		// Assert
-		assert.strictEqual(fnEventSpy.callCount, 1, "did call the attach spy only once");
-		assert.strictEqual(oAttachReturnValue, this.oRouter, "did return this for chaining for attach");
-		assert.strictEqual(oDetachReturnValue, this.oRouter, "did return this for chaining for detach");
-		assert.strictEqual(oFireReturnValue, this.oRouter, "did return this for chaining for fire");
-	});
-
-	QUnit.test("Should fire the view created event if a view is created", function (assert) {
-		// Arrange
-		var sViewType = ViewType.XML,
-			sViewName = "foo",
-			oParameters,
-			fnEventSpy = this.spy(function (oEvent) {
-				oParameters = oEvent.getParameters();
-			});
-
-		return createXmlView().then(function (oView) {
-			this.stub(_ViewFactory, "create").callsFake(function () {
-				return oView;
-			});
-
-			this.oRouter.attachViewCreated(fnEventSpy);
-
-			// Act
-			this.oRouter.getView(sViewName, sViewType);
-
-			// Assert
-			assert.strictEqual(fnEventSpy.callCount, 1, "The view created event was fired");
-			assert.strictEqual(oParameters.view, oView, "Did pass the view to the event parameters");
-			assert.strictEqual(oParameters.viewName, sViewName, "Did pass the viewName to the event parameters");
-			assert.strictEqual(oParameters.type, sViewType, "Did pass the viewType to the event parameters");
-		}.bind(this));
-	});
-
->>>>>>> a8ba3737
 	QUnit.module("titleChanged event", {
 		beforeEach: function() {
 			hasher.setHash("");
@@ -1945,40 +1822,6 @@
 		oComponent.destroy();
 	});
 
-<<<<<<< HEAD
-=======
-	/**
-	 * @deprecated As of version 1.28
-	 */
-	QUnit.module("component", {
-		beforeEach: function () {
-			return createXmlView().then(function (oView) {
-				this.oView = oView;
-				this.fnGenericCreateViewStub = this.stub(_ViewFactory, "create").callsFake(function () {
-					return oView;
-				});
-			}.bind(this));
-		}
-	});
-
-	QUnit.test("Should create a view with an component", function (assert) {
-		// Arrange
-		var oUIComponent = new UIComponent({}),
-			fnOwnerSpy = this.spy(oUIComponent, "runAsOwner"),
-			oRouter = fnCreateRouter({}, {}, oUIComponent);
-
-		// Act
-		oRouter.getView("foo", ViewType.XML);
-
-		// Assert
-		assert.strictEqual(fnOwnerSpy.callCount, 1, "Did run with owner");
-		assert.ok(fnOwnerSpy.calledBefore(this.fnGenericCreateViewStub), "Did invoke the owner function before creating the view");
-
-		// Cleanup
-		oRouter.destroy();
-	});
-
->>>>>>> a8ba3737
 	QUnit.module("targets", {
 		beforeEach: function () {
 			this.oShell = new ShellSubstitute();
