--- conflicted
+++ resolved
@@ -54,13 +54,11 @@
 			"base/util/array/uniqueSort": {
 				title: "QUnit Page for uniqueSort"
 			},
-<<<<<<< HEAD
 
-=======
 			"base/util/clamp": {
 				title: "QUnit Page for clamp"
 			},
->>>>>>> e1802dc9
+
 			"base/util/deepClone": {
 				title: "QUnit Page for deepClone"
 			},
