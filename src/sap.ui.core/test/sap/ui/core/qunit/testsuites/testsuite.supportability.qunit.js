--- conflicted
+++ resolved
@@ -13,30 +13,6 @@
 			module: "test-resources/sap/ui/core/qunit/{name}.qunit"
 		},
 		tests: {
-<<<<<<< HEAD
-=======
-			/**
-			 * @deprecated since 1.58
-			 */
-			"util/jQuery.sap.measure": {
-				loader: {
-					map: {
-						"*": {
-							"sap/ui/thirdparty/sinon": "sap/ui/thirdparty/sinon-4",
-							"sap/ui/thirdparty/sinon-qunit": "sap/ui/qunit/sinon-qunit-bridge"
-						}
-					}
-				},
-				title: "jQuery.sap.measure"
-			},
-			/**
-			 * @deprecated since 1.58
-			 */
-			"util/jquery.sap.trace": {
-				title: "jQuery.sap.trace",
-				page: "test-resources/sap/ui/core/qunit/util/jquery.sap.trace.qunit.html"
-			},
->>>>>>> bec5fb61
 			AppCacheBuster: {
 				/**
 				 * Page kept because test assumes a specific baseURI
