 /*global QUnit, sinon */
sap.ui.define([
	"sap/base/i18n/Localization",
	"sap/ui/base/OwnStatics",
	"sap/ui/core/Lib",
	"sap/ui/core/Theming",
	"sap/ui/core/theming/ThemeManager",
	"sap/ui/test/utils/waitForThemeApplied"
], function(
	Localization,
	OwnStatics,
	Library,
	Theming,
	ThemeManager,
	themeApplied
) {
	"use strict";

	const { includeLibraryTheme, attachChange } = OwnStatics.get(Theming);
	const { getAllLibraryInfoObjects } = OwnStatics.get(ThemeManager);
	const mAllRequiredLibCss = new Set();

	attachChange((oEvent) => {
		if (oEvent.library) {
			mAllRequiredLibCss.add(oEvent.library.libName);
		}
	});

	function getSheetHref(oLink) {
		if (oLink.sheet) {
			return oLink.sheet.href;
		} else if (oLink.styleSheet) {
			return oLink.styleSheet.href;
		}
		return undefined;
	}

	const sCoreVersion = Library.all()["sap.ui.core"].version;

	function testApplyTheme(assert, sTheme) {
		const allLibInfoObjects = getAllLibraryInfoObjects();
		const observer = new MutationObserver((mutations) => {
			// still an array even if we filter only for one attribute (see "attributeFilter" in the observer options);
			for (const mu of mutations) {
				if (mu.type === "attributes" && mu.attributeName === "id") {
					assert.strictEqual(mu.target.getAttribute("id"), null, `The ID '${mu.oldValue}' has been removed from the link element.`);
					assert.strictEqual(mu.target.getAttribute("data-sap-ui-foucmarker"), mu.oldValue, `The previous ID '${mu.oldValue}' has been added as attribute 'data-sap-ui-foucmarker' to the link element.`);
					const newLinkElement = document.getElementById(mu.oldValue);
					assert.ok(newLinkElement && newLinkElement !== mu.target, `New element with ID '${mu.oldValue}' has been added to the DOM.`);
				}
			}
		});
		allLibInfoObjects.forEach((oLibInfo) => {
			observer.observe(oLibInfo.cssLinkElement, { attributes: true, attributeOldValue: true, attributeFilter: ["id"] });
		});

		if (sTheme) {
			Theming.setTheme(sTheme);
		}
	}

	function testThemeLoaded(assert) {
		getAllLibraryInfoObjects().forEach(function(lib) {
			const sSheetHref = getSheetHref(lib.cssLinkElement);
			assert.equal(sSheetHref, lib.cssLinkElement.href, `href of loaded ${lib.id} stylesheet should be equal with link href.`);
		});
	}

	function testThemeManagerCleanup(assert) {
		getAllLibraryInfoObjects().forEach(function(lib) {
			const oOldLibraryCss = document.querySelectorAll(`link[data-sap-ui-foucmarker='${lib.linkId}']`);
			assert.equal(oOldLibraryCss && oOldLibraryCss.length || 0, 0, `Old stylesheet for library ${lib.id} has been removed.`);
		});
	}

	function checkCssAddedInCorrectOrder(assert) {
		const aAllCssElements = document.querySelectorAll("link[id^=sap-ui-theme-]");
		assert.ok([...mAllRequiredLibCss].every((id, idx, allLibs) => {
			if (allLibs[idx + 1]) {
				return document.getElementById(`sap-ui-theme-${id}`).compareDocumentPosition(document.getElementById(`sap-ui-theme-${allLibs[idx + 1]}`)) === Node.DOCUMENT_POSITION_FOLLOWING;
			} else {
				return aAllCssElements[aAllCssElements.length - 1].getAttribute("id").replace("sap-ui-theme-", "") === id;
			}
		}), `Link tags for libraries: '${[...mAllRequiredLibCss].join("', '")}' have been added in the expected order.`);
	}

	QUnit.module("Basic", {
		beforeEach: themeApplied,
		afterEach: checkCssAddedInCorrectOrder
	});

	QUnit.test("Initial theme check", function(assert) {
		// Expect 1 assert for each library from testThemeLoaded
		// Expect 1 assert from checkCssAddedInCorrectOrder
		assert.expect(getAllLibraryInfoObjects().size + 1);
		// Check if the declared library stylesheets have been fully loaded
		testThemeLoaded(assert);
	});

	QUnit.test("After theme change with legacy custom.css", function(assert) {
		// Expect 3 assert for each library from testApplyTheme
		// Expect 1 assert for each library from testThemeLoaded
		// Expect 1 assert for each library from testThemeManagerCleanup
		// Expect 1 assert from the test
		// Expect 1 assert from checkCssAddedInCorrectOrder
		assert.expect((getAllLibraryInfoObjects().size * 5) + 2);
		testApplyTheme(assert, "legacy");

		return themeApplied().then(function() {

			// Check if the declared library stylesheets have been fully loaded
			testThemeLoaded(assert);

			// Check if the old stylesheets have been removed again
			testThemeManagerCleanup(assert);

			// Check if the custom.css has been included
			const oCustomCss = document.getElementById("sap-ui-core-customcss");
			if (!oCustomCss) {
				assert.ok(false, "Custom CSS file hasn't been included");
			} else {
				const oCustomCssHref = oCustomCss.getAttribute("href");
				const sExpectedCustomCssPath = new URL(`test-resources/sap/ui/core/qunit/testdata/customcss/sap/ui/core/themes/legacy/custom.css?sap-ui-dist-version=${sCoreVersion}`, document.baseURI).toString();
				assert.equal(oCustomCssHref, sExpectedCustomCssPath, "Custom CSS file gets loaded from the correct location.");
			}
		});
	});

	QUnit.test("After theme change with custom.css", function(assert) {
		// Expect 3 assert for each library from testApplyTheme
		// Expect 1 assert for each library from testThemeLoaded
		// Expect 1 assert for each library from testThemeManagerCleanup
		// Expect 1 assert from the test
		// Expect 1 assert from checkCssAddedInCorrectOrder
		assert.expect((getAllLibraryInfoObjects().size * 5) + 2);
		testApplyTheme(assert, "customcss");

		return themeApplied().then(function() {

			// Check if the declared library stylesheets have been fully loaded
			testThemeLoaded(assert);

			// Check if the old stylesheets have been removed again
			testThemeManagerCleanup(assert);

			// Check if the custom.css has been included
			const oCustomCss = document.getElementById("sap-ui-core-customcss");
			if (!oCustomCss) {
				assert.ok(false, "Custom CSS file hasn't been included");
			} else {
				const oCustomCssHref = oCustomCss.getAttribute("href");
				const sExpectedCustomCssPath = new URL(`test-resources/sap/ui/core/qunit/testdata/customcss/sap/ui/core/themes/customcss/custom.css?sap-ui-dist-version=${sCoreVersion}`, document.baseURI).toString();
				assert.equal(oCustomCssHref, sExpectedCustomCssPath, "Custom CSS file gets loaded from the correct location.");
			}
		});
	});

	QUnit.test("After theme change without custom.css", function(assert) {
		// Expect 3 assert for each library from testApplyTheme
		// Expect 1 assert for each library from testThemeLoaded
		// Expect 1 assert for each library from testThemeManagerCleanup
		// Expect 1 assert from the test
		// Expect 1 assert from checkCssAddedInCorrectOrder
		assert.expect((getAllLibraryInfoObjects().size * 5) + 2);
		testApplyTheme(assert, "sap_hcb");

		return themeApplied().then(function() {

			// Check if the declared library stylesheets have been fully loaded
			testThemeLoaded(assert);

			// Check if the old stylesheets have been removed again
			testThemeManagerCleanup(assert);

			// Check if the custom.css has been included
			const oCustomCss = document.getElementById("sap-ui-core-customcss");
			assert.strictEqual(oCustomCss, null, "Custom CSS file should not be included.");
		});
	});

	QUnit.test("Provide custom css using metadata of custom lib after core was booted and theme fully applied", function(assert) {
		// Expect 6 assert from the test
		// Expect 1 assert from checkCssAddedInCorrectOrder
		assert.expect(7);
		const mExpectedLinkURIs = {
			"sap-ui-theme-sap.ui.core": `/sap/ui/core/themes/sap_hcb/library.css?sap-ui-dist-version=${sCoreVersion}`, // Fallback to sap_hcb for core lib because of theme metadata
			"sap-ui-theme-testlibs.customCss.lib1": `/libraries/customCss/lib1/themes/customTheme/library.css?sap-ui-dist-version=${sCoreVersion}`,
			"sap-ui-theme-testlibs.customCss.lib2": `/libraries/customCss/lib2/themes/sap_hcb/library.css?sap-ui-dist-version=${sCoreVersion}`
		};
		const checkLoadedCss = function () {
			const aAllThemeLinksForLibs = document.querySelectorAll("link[id^=sap-ui-theme]");
			const aCustomCssLink = document.querySelectorAll("link[id=sap-ui-core-customcss]");
			let oLib2CssLink;
			aAllThemeLinksForLibs.forEach(function ($link) {
				// Depending on order of test execution there could be more link tags as expected by this test
				// Only do asserts here for the expected link tags and check for complete test execution by assert.expect
				if (mExpectedLinkURIs[$link.id]) {
					assert.ok($link.getAttribute("href").endsWith(mExpectedLinkURIs[$link.id]), "URI of library.css link tag is correct");
				}
				if ($link.id === "sap-ui-theme-testlibs.customCss.lib2") {
					oLib2CssLink = $link;
				}
			});

			assert.ok(performance.getEntriesByType("resource").filter(function (oResource) {
				return oResource.name === oLib2CssLink.getAttribute("href") && oResource.initiatorType === "link";
			}).length <= 1, "No CSS request for custom theme and custom library which is not part of DIST layer");

			assert.ok(oLib2CssLink.sheet.href === oLib2CssLink.href && oLib2CssLink.href.includes("sap_hcb"));
			assert.ok(aCustomCssLink[0].getAttribute("href")
				.endsWith(`/libraries/customCss/sap/ui/core/themes/customTheme/custom.css?sap-ui-dist-version=${sCoreVersion}`), "URI of custom.css link tag is correct");
		};
		Theming.setTheme("customTheme");

		return themeApplied().then(function () {
			return Promise.all([
				Library.load("testlibs.customCss.lib1"),
				Library.load("testlibs.customCss.lib2")
			]).then(function () {
				return themeApplied().then(checkLoadedCss);
			});
		});
	});

	QUnit.test("RTL switch doesn't use suppress FOUC feature", async function(assert) {
		// Expect 1 assert for each library from the test
		// Expect 1 assert from checkCssAddedInCorrectOrder
		const allLibInfoObjects = getAllLibraryInfoObjects();
		const allOldCssLinkElements = Array.from(allLibInfoObjects.values()).map((libInfoObject) => libInfoObject.cssLinkElement);
		assert.expect(allLibInfoObjects.size + 1);

		// testApplyTheme should NOT trigger any asserts, since there should be no change of the existing link attributes
		// the existing link attributes should be replaced which is check by the asserts after the await Promise.all
		testApplyTheme(assert);

		Localization.setRTL(true);

		// we can't wait for the RTL changes using themeApplied since RTL should not trigger themeApplied
		// therefore we chain manually to the requests and wait for them
		// We also can't check synchronous anymore since the CSS are exchanged async
		await Promise.all(Array.from(allLibInfoObjects.values()).map((libInfoObject) => libInfoObject.cssLoaded));

		allOldCssLinkElements.forEach((oldLinkElement) => {
			const newLinkElement = document.getElementById(oldLinkElement.getAttribute("id"));
			assert.ok(newLinkElement && newLinkElement !== oldLinkElement, `The link element for lib ${oldLinkElement.getAttribute("id")} should have been replaced`);
		});

		Localization.setRTL(false);
	});

	QUnit.test("Check link tags modified by defineProperty (e.g. AppCacheBuster) are handled correctly", function (assert) {
		const done = assert.async();
		// Expect 5 assert from the test
		// Expect 1 assert from checkCssAddedInCorrectOrder
		assert.expect(6);

		const oDescriptor = Object.getOwnPropertyDescriptor(HTMLLinkElement.prototype, "href");

		Object.defineProperty(HTMLLinkElement.prototype, "href", {
			get: oDescriptor.get,
			set: function(val) {
				if (!val.endsWith("-qunit")) {
					val = val + "-qunit";
				}
				oDescriptor.set.call(this, val);
			}
		});

		assert.notOk(document.getElementById("sap-ui-theme-sap.ui.fakeLib"), "Link element for FakeLib should not be available because library theme was not included yet");
		assert.notOk(getAllLibraryInfoObjects().has("sap.ui.fakeLib"), "FakeLib should not be available because library theme was not included yet");
		includeLibraryTheme({libName: "sap.ui.fakeLib"});

		themeApplied().then(function () {
			const oFakeLibLibraryInfo = getAllLibraryInfoObjects("sap.ui.fakeLib");
			assert.ok(document.getElementById("sap-ui-theme-sap.ui.fakeLib").href.endsWith("-qunit"), "Library CSS for 'sap.ui.fakeLib' should be added and end with '-qunit'");
			assert.ok(oFakeLibLibraryInfo, "Library info for FakeLib should exist because a library theme was added");

			includeLibraryTheme({libName: "sap.ui.fakeLib"});


<<<<<<< HEAD
			themeApplied().then(function () {
=======
			themeApplied().then(() => {
>>>>>>> 83a486c4
				assert.deepEqual(oFakeLibLibraryInfo, getAllLibraryInfoObjects("sap.ui.fakeLib"), "Library info object should not have changed since no link tag changed");

				Object.defineProperty(HTMLLinkElement.prototype, "href", oDescriptor);
				done();
			});
		});

	});


	QUnit.module("Library Loading", {
		beforeEach: themeApplied,
		afterEach: checkCssAddedInCorrectOrder
	});

	QUnit.test("Library.load()", async function(assert) {
		// Expect 1 assert from the test
		// Expect 1 assert from checkCssAddedInCorrectOrder
		assert.expect(2);
		await Library.load("sap.ui.customthemefallback.testlib");

		return themeApplied().then(function() {
			assert.ok(true, "Applied event has been fired");
		});
	});

	QUnit.test("require without Library.load/Core.loadLibraries", function(assert) {
		// Expect 1 assert from the test
		// Expect 1 assert from checkCssAddedInCorrectOrder
		assert.expect(2);
		// Fake direct require to a library.js module by just calling initLibrary
		Library.init({
			name : "sap.ui.fake.testlib",
			apiVersion: 2,
			version: "1.0.0",
			dependencies : ["sap.ui.core"],
			types: [],
			controls: [],
			elements: []
		});

		return themeApplied().then(function() {
			assert.ok(true, "Applied event has been fired");
		});
	});


	QUnit.module("CORS", {
		beforeEach: function(assert) {

			this.descLinkSheet = Object.getOwnPropertyDescriptor(HTMLLinkElement.prototype, "sheet");

			Object.defineProperty(HTMLLinkElement.prototype, "sheet", {
				get: function() {
					const obj = {
						href: this.href
					};
					Object.defineProperty(obj, "cssRules", {
						get: function() {
							throw new Error();
						},
						set: function() {}
					});
					return obj;
				},
				set: function() {},
				configurable: true
			});
			const Log = sap.ui.require("sap/base/Log");
			assert.ok(Log, "Log module should be available");
			sinon.spy(Log, "error");
			return themeApplied();
		},
		afterEach: function(assert) {
			checkCssAddedInCorrectOrder(assert);
			Object.defineProperty(HTMLLinkElement.prototype, "sheet", this.descLinkSheet);
			const Log = sap.ui.require("sap/base/Log");
			assert.ok(Log, "Log module should be available");
			Log.error.restore();
		}
	});

	QUnit.test("Accessing HTMLLinkElement#sheet.cssRules throws exception", function(assert) {
		// Expect 3 assert for each library from testApplyTheme
		// Expect 1 assert for each library from testThemeLoaded
		// Expect 1 assert for each library from testThemeManagerCleanup
		// Expect 1 assert from beforeEach of the module
		// Expect 1 assert from afterEach of the module
		// Expect 1 assert from the test
		// Expect 1 assert from checkCssAddedInCorrectOrder
		assert.expect((getAllLibraryInfoObjects().size * 5) + 4);
		testApplyTheme(assert, "customcss");

		return themeApplied().then(function() {

			// Check if the declared library stylesheets have been fully loaded
			testThemeLoaded(assert);

			// Check if the old stylesheets have been removed again
			testThemeManagerCleanup(assert);


			const Log = sap.ui.require("sap/base/Log");
			sinon.assert.neverCalledWithMatch(Log.error, sinon.match("Error during check styles"));
		});
	});
});<|MERGE_RESOLUTION|>--- conflicted
+++ resolved
@@ -277,12 +277,7 @@
 
 			includeLibraryTheme({libName: "sap.ui.fakeLib"});
 
-
-<<<<<<< HEAD
-			themeApplied().then(function () {
-=======
 			themeApplied().then(() => {
->>>>>>> 83a486c4
 				assert.deepEqual(oFakeLibLibraryInfo, getAllLibraryInfoObjects("sap.ui.fakeLib"), "Library info object should not have changed since no link tag changed");
 
 				Object.defineProperty(HTMLLinkElement.prototype, "href", oDescriptor);
