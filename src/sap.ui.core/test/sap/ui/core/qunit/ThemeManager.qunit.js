 /*global QUnit, sinon */
sap.ui.define([
	"sap/base/i18n/Localization",
	"sap/ui/base/OwnStatics",
	"sap/ui/core/Lib",
	"sap/ui/core/Theming",
	"sap/ui/core/theming/ThemeManager",
	"sap/ui/test/utils/waitForThemeApplied"
], function(Localization, OwnStatics, Library, Theming, ThemeManager, themeApplied) {
	"use strict";

	const { includeLibraryTheme, attachChange } = OwnStatics.get(Theming);
	const { getAllLibraryInfoObjects } = OwnStatics.get(ThemeManager);
	const mAllRequiredLibCss = new Set();

	attachChange((oEvent) => {
		if (oEvent.library) {
			mAllRequiredLibCss.add(oEvent.library.libName);
		}
	});

	function getSheetHref(oLink) {
		if (oLink.sheet) {
			return oLink.sheet.href;
		} else if (oLink.styleSheet) {
			return oLink.styleSheet.href;
		}
		return undefined;
	}


	var aLibraries = ["sap.ui.core", "sap.ui.testlib"];
	const sCoreVersion = Library.all()["sap.ui.core"].version;

	function testApplyTheme(assert, sTheme) {

		var aLibraryCss = aLibraries.map(function(lib) {
			return {
				name: lib,
				domRef: document.getElementById("sap-ui-theme-" + lib)
			};
		});

		// for the test we need to delay the theme changed event to avoid the cleanup
		// of the old stylesheet which will be performed by the ThemeManager
		var fncheckApplied = ThemeManager.checkApplied;
		ThemeManager.checkApplied = function(bOnlyOnInitFail) {
			aLibraryCss.forEach(function(lib) {
				assert.equal(lib.domRef.parentNode, document.head, "Old stylesheet for library " + lib.name + " still exits in the DOM.");
				assert.equal(lib.domRef.getAttribute("data-sap-ui-foucmarker"), "sap-ui-theme-" + lib.name, "Attribute for ThemeManager has been added to old stylesheet.");
			});

			setTimeout(fncheckApplied.bind(this, bOnlyOnInitFail), 0);
		};

		Theming.setTheme(sTheme);

		ThemeManager.checkApplied = fncheckApplied;

	}

	function testThemeLoaded(assert) {
		aLibraries.forEach(function(lib) {
			var oLibraryCss = document.getElementById("sap-ui-theme-" + lib);
			var sSheetHref = getSheetHref(oLibraryCss);
			assert.equal(sSheetHref, oLibraryCss.href, "href of loaded " + lib + " stylesheet should be equal with link href.");
		});
	}

	function testThemeManagerCleanup(assert) {
		aLibraries.forEach(function(lib) {
			var oOldLibraryCss = document.querySelectorAll("link[data-sap-ui-foucmarker='sap-ui-theme-" + lib + "']");
			assert.equal(oOldLibraryCss && oOldLibraryCss.length || 0, 0, "Old stylesheet for library " + lib + " has been removed.");
		});
	}

	function checkCssAddedInCorrectOrder(assert) {
		const aAllCssElements = document.querySelectorAll("link[id^=sap-ui-theme-]");
		assert.ok([...mAllRequiredLibCss].every((id, idx, allLibs) => {
			if (allLibs[idx + 1]) {
				return document.getElementById(`sap-ui-theme-${id}`).compareDocumentPosition(document.getElementById(`sap-ui-theme-${allLibs[idx + 1]}`)) === Node.DOCUMENT_POSITION_FOLLOWING;
			} else {
				return aAllCssElements[aAllCssElements.length - 1].getAttribute("id").replace("sap-ui-theme-", "") === id;
			}
		}), `Link tags for libraries: '${[...mAllRequiredLibCss].join("', '")}' have been added in the expected order.`);
	}

	QUnit.module("Basic", {
		before: () => {
			return themeApplied();
		},
		afterEach: checkCssAddedInCorrectOrder
	});

	QUnit.test("Initial theme check", function(assert) {
		// Check if the declared library stylesheets have been fully loaded
		testThemeLoaded(assert);
	});

	QUnit.test("After theme change with legacy custom.css", function(assert) {
		testApplyTheme(assert, "legacy");

		return themeApplied().then(function() {

			// Check if the declared library stylesheets have been fully loaded
			testThemeLoaded(assert);

			// Check if the old stylesheets have been removed again
			testThemeManagerCleanup(assert);

			// Check if the custom.css has been included
			var oCustomCss = document.getElementById("sap-ui-core-customcss");
			if (!oCustomCss) {
				assert.ok(false, "Custom CSS file hasn't been included");
			} else {
				var oCustomCssHref = oCustomCss.getAttribute("href");
				var sExpectedCustomCssPath = new URL(`test-resources/sap/ui/core/qunit/testdata/customcss/sap/ui/core/themes/legacy/custom.css?sap-ui-dist-version=${sCoreVersion}`, document.baseURI).toString();
				assert.equal(oCustomCssHref, sExpectedCustomCssPath, "Custom CSS file gets loaded from the correct location.");
			}
		});
	});

	QUnit.test("After theme change with custom.css", function(assert) {
		testApplyTheme(assert, "customcss");

		return themeApplied().then(function() {

			// Check if the declared library stylesheets have been fully loaded
			testThemeLoaded(assert);

			// Check if the old stylesheets have been removed again
			testThemeManagerCleanup(assert);

			// Check if the custom.css has been included
			var oCustomCss = document.getElementById("sap-ui-core-customcss");
			if (!oCustomCss) {
				assert.ok(false, "Custom CSS file hasn't been included");
			} else {
				var oCustomCssHref = oCustomCss.getAttribute("href");
				var sExpectedCustomCssPath = new URL(`test-resources/sap/ui/core/qunit/testdata/customcss/sap/ui/core/themes/customcss/custom.css?sap-ui-dist-version=${sCoreVersion}`, document.baseURI).toString();
				assert.equal(oCustomCssHref, sExpectedCustomCssPath, "Custom CSS file gets loaded from the correct location.");
			}
		});
	});

	QUnit.test("After theme change without custom.css", function(assert) {
		testApplyTheme(assert, "sap_hcb");

		return themeApplied().then(function() {

			// Check if the declared library stylesheets have been fully loaded
			testThemeLoaded(assert);

			// Check if the old stylesheets have been removed again
			testThemeManagerCleanup(assert);

			// Check if the custom.css has been included
			var oCustomCss = document.getElementById("sap-ui-core-customcss");
			assert.strictEqual(oCustomCss, null, "Custom CSS file should not be included.");
		});
	});

	QUnit.test("Provide custom css using metadata of custom lib after core was booted and theme fully applied", function(assert) {
		// Also need to expect the assert from afterEach
		assert.expect(6);
		var mExpectedLinkURIs = {
			"sap-ui-theme-sap.ui.core": `/sap/ui/core/themes/sap_hcb/library.css?sap-ui-dist-version=${sCoreVersion}`, // Fallback to sap_hcb for core lib because of theme metadata
			"sap-ui-theme-testlibs.customCss.lib1": `/libraries/customCss/lib1/themes/customTheme/library.css?sap-ui-dist-version=${sCoreVersion}`,
			"sap-ui-theme-testlibs.customCss.lib2": `/libraries/customCss/lib2/themes/sap_hcb/library.css?sap-ui-dist-version=${sCoreVersion}`
		};
		var checkLoadedCss = function () {
			var aAllThemeLinksForLibs = document.querySelectorAll("link[id^=sap-ui-theme]");
			var aCustomCssLink = document.querySelectorAll("link[id=sap-ui-core-customcss]");
			aAllThemeLinksForLibs.forEach(function ($link) {
				// Depending on order of test execution there could be more link tags as expected by this test
				// Only do asserts here for the expected link tags and check for complete test execution by assert.expect
				if (mExpectedLinkURIs[$link.id]) {
					assert.ok($link.getAttribute("href").endsWith(mExpectedLinkURIs[$link.id]), "URI of library.css link tag is correct");
				}
			});

			assert.strictEqual(performance.getEntriesByType("resource").filter(function (oResource) {
				return oResource.name.includes(`/libraries/customCss/lib2/`) && oResource.initiatorType === "link";
			}).length, 1, "No CSS request for custom theme and custom library which is not part of DIST layer");

			assert.ok(aCustomCssLink[0].getAttribute("href")
				.endsWith(`/libraries/customCss/sap/ui/core/themes/customTheme/custom.css?sap-ui-dist-version=${sCoreVersion}`), "URI of custom.css link tag is correct");
		};
		Theming.setTheme("customTheme");

		return themeApplied().then(function () {
			return Promise.all([
				Library.load("testlibs.customCss.lib1"),
				Library.load("testlibs.customCss.lib2")
			]).then(function () {
				return themeApplied().then(checkLoadedCss);
			});
		});
	});

	QUnit.test("RTL switch doesn't use suppress FOUC feature", function(assert) {
		Localization.setRTL(true);
		aLibraries.forEach(function(lib) {
			var oLibraryCss = document.getElementById("sap-ui-theme-" + lib);
			assert.ok(oLibraryCss, "Link for " + lib + " stylesheet should be available.");
			var oOldLibraryCss = document.querySelectorAll("link[data-sap-ui-foucmarker='sap-ui-theme-" + lib + "']");
			assert.equal(oOldLibraryCss && oOldLibraryCss.length || 0, 0, "Old stylesheet for library " + lib + " has been removed.");
		});
		Localization.setRTL(false);

	});

	QUnit.test("Check link tags modified by defineProperty (e.g. AppCacheBuster) are handled correctly", function (assert) {
		var done = assert.async();
		// Also need to expect the assert from afterEach
		assert.expect(6);

		var oDescriptor = Object.getOwnPropertyDescriptor(HTMLLinkElement.prototype, "href");

		Object.defineProperty(HTMLLinkElement.prototype, "href", {
			get: oDescriptor.get,
			set: function(val) {
				if (!val.endsWith("-qunit")) {
					val = val + "-qunit";
				}
				oDescriptor.set.call(this, val);
			}
		});

<<<<<<< HEAD
		assert.notOk(document.getElementById("sap-ui-theme-sap.ui.fakeLib"), "FakeLib should not be available because library theme was not included yet");
		ThemeManager.includeLibraryTheme("sap.ui.fakeLib");

		themeApplied().then(function () {
			assert.ok(oCheckThemeSpy.calledOnce, "checkThemeApplied was called once because a link tag was modified by '-qunit' suffix.");
			assert.ok(document.getElementById("sap-ui-theme-sap.ui.fakeLib").href.endsWith("-qunit"), "Library CSS for 'sap.ui.fakeLib' should be added and end with '-qunit'");
			oCheckThemeSpy.reset();
=======
		// setTimeout is only relevant in single test execution
		// Core is not attached to Applied event of ThemeManager in case the core did not call _getThemeManager yet
		// but the ThemeManager was already loaded from somewhere else. Because attachEvent("Applied") by core is done within
		// an (immediately resolved) promise, the handler will be attached async within the next stack execution
		// Because the library loaded by includeLibraryTheme does not exist the Applied event is fired sync
		setTimeout(function () {
			assert.notOk(document.getElementById("sap-ui-theme-sap.ui.fakeLib"), "Link element for FakeLib should not be available because library theme was not included yet");
			assert.notOk(getAllLibraryInfoObjects().has("sap.ui.fakeLib"), "FakeLib should not be available because library theme was not included yet");
			includeLibraryTheme({libName: "sap.ui.fakeLib"});
>>>>>>> ef439842

			themeApplied().then(function () {
				const oFakeLibLibraryInfo = getAllLibraryInfoObjects("sap.ui.fakeLib");
				assert.ok(document.getElementById("sap-ui-theme-sap.ui.fakeLib").href.endsWith("-qunit"), "Library CSS for 'sap.ui.fakeLib' should be added and end with '-qunit'");
				assert.ok(oFakeLibLibraryInfo, "Library info for FakeLib should exist because a library theme was added");

				includeLibraryTheme({libName: "sap.ui.fakeLib"});


				themeApplied().then(() => {
					assert.deepEqual(oFakeLibLibraryInfo, getAllLibraryInfoObjects("sap.ui.fakeLib"), "Library info object should not have changed since no link tag changed");

					Object.defineProperty(HTMLLinkElement.prototype, "href", oDescriptor);
					done();
				});
			});
		});

	});


	QUnit.module("Library Loading", {
		afterEach: checkCssAddedInCorrectOrder
	});

	QUnit.test("Library.load()", function(assert) {
		Library.load("sap.ui.customthemefallback.testlib");

		return themeApplied().then(function() {
			assert.ok(true, "Applied event has been fired");
		});
	});

	QUnit.test("require without Library.load/Core.loadLibraries", function(assert) {
		// Fake direct require to a library.js module by just calling initLibrary
		Library.init({
			name : "sap.ui.fake.testlib",
			apiVersion: 2,
			version: "1.0.0",
			dependencies : ["sap.ui.core"],
			types: [],
			controls: [],
			elements: []
		});

		return themeApplied().then(function() {
			assert.ok(true, "Applied event has been fired");
		});
	});


	QUnit.module("CORS", {
		beforeEach: function(assert) {

			this.descLinkSheet = Object.getOwnPropertyDescriptor(HTMLLinkElement.prototype, "sheet");

			Object.defineProperty(HTMLLinkElement.prototype, "sheet", {
				get: function() {
					var obj = {
						href: this.href
					};
					Object.defineProperty(obj, "cssRules", {
						get: function() {
							throw new Error();
						},
						set: function() {}
					});
					return obj;
				},
				set: function() {},
				configurable: true
			});
			var Log = sap.ui.require("sap/base/Log");
			assert.ok(Log, "Log module should be available");
			sinon.spy(Log, "error");
		},
		afterEach: function(assert) {
			checkCssAddedInCorrectOrder(assert);
			Object.defineProperty(HTMLLinkElement.prototype, "sheet", this.descLinkSheet);
			var Log = sap.ui.require("sap/base/Log");
			assert.ok(Log, "Log module should be available");
			Log.error.restore();
		}
	});

	QUnit.test("Accessing HTMLLinkElement#sheet.cssRules throws exception", function(assert) {
		testApplyTheme(assert, "customcss");

		var Log = sap.ui.require("sap/base/Log");
		assert.ok(Log, "Log module should be available");

		return themeApplied().then(function() {

			// Check if the declared library stylesheets have been fully loaded
			testThemeLoaded(assert);

			// Check if the old stylesheets have been removed again
			testThemeManagerCleanup(assert);

			sinon.assert.neverCalledWithMatch(Log.error, sinon.match("Error during check styles"));
		});
	});
});<|MERGE_RESOLUTION|>--- conflicted
+++ resolved
@@ -227,40 +227,23 @@
 			}
 		});
 
-<<<<<<< HEAD
-		assert.notOk(document.getElementById("sap-ui-theme-sap.ui.fakeLib"), "FakeLib should not be available because library theme was not included yet");
-		ThemeManager.includeLibraryTheme("sap.ui.fakeLib");
+		assert.notOk(document.getElementById("sap-ui-theme-sap.ui.fakeLib"), "Link element for FakeLib should not be available because library theme was not included yet");
+		assert.notOk(getAllLibraryInfoObjects().has("sap.ui.fakeLib"), "FakeLib should not be available because library theme was not included yet");
+		includeLibraryTheme({libName: "sap.ui.fakeLib"});
 
 		themeApplied().then(function () {
-			assert.ok(oCheckThemeSpy.calledOnce, "checkThemeApplied was called once because a link tag was modified by '-qunit' suffix.");
+			const oFakeLibLibraryInfo = getAllLibraryInfoObjects("sap.ui.fakeLib");
 			assert.ok(document.getElementById("sap-ui-theme-sap.ui.fakeLib").href.endsWith("-qunit"), "Library CSS for 'sap.ui.fakeLib' should be added and end with '-qunit'");
-			oCheckThemeSpy.reset();
-=======
-		// setTimeout is only relevant in single test execution
-		// Core is not attached to Applied event of ThemeManager in case the core did not call _getThemeManager yet
-		// but the ThemeManager was already loaded from somewhere else. Because attachEvent("Applied") by core is done within
-		// an (immediately resolved) promise, the handler will be attached async within the next stack execution
-		// Because the library loaded by includeLibraryTheme does not exist the Applied event is fired sync
-		setTimeout(function () {
-			assert.notOk(document.getElementById("sap-ui-theme-sap.ui.fakeLib"), "Link element for FakeLib should not be available because library theme was not included yet");
-			assert.notOk(getAllLibraryInfoObjects().has("sap.ui.fakeLib"), "FakeLib should not be available because library theme was not included yet");
+			assert.ok(oFakeLibLibraryInfo, "Library info for FakeLib should exist because a library theme was added");
+
 			includeLibraryTheme({libName: "sap.ui.fakeLib"});
->>>>>>> ef439842
+
 
 			themeApplied().then(function () {
-				const oFakeLibLibraryInfo = getAllLibraryInfoObjects("sap.ui.fakeLib");
-				assert.ok(document.getElementById("sap-ui-theme-sap.ui.fakeLib").href.endsWith("-qunit"), "Library CSS for 'sap.ui.fakeLib' should be added and end with '-qunit'");
-				assert.ok(oFakeLibLibraryInfo, "Library info for FakeLib should exist because a library theme was added");
-
-				includeLibraryTheme({libName: "sap.ui.fakeLib"});
-
-
-				themeApplied().then(() => {
-					assert.deepEqual(oFakeLibLibraryInfo, getAllLibraryInfoObjects("sap.ui.fakeLib"), "Library info object should not have changed since no link tag changed");
-
-					Object.defineProperty(HTMLLinkElement.prototype, "href", oDescriptor);
-					done();
-				});
+				assert.deepEqual(oFakeLibLibraryInfo, getAllLibraryInfoObjects("sap.ui.fakeLib"), "Library info object should not have changed since no link tag changed");
+
+				Object.defineProperty(HTMLLinkElement.prototype, "href", oDescriptor);
+				done();
 			});
 		});
 
