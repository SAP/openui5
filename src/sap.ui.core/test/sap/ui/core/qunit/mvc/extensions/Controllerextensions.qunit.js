/*global QUnit */
sap.ui.define([
	"sap/ui/core/mvc/Controller",
	"sap/ui/core/mvc/XMLView",
	"sap/ui/core/mvc/ControllerExtension",
	"sap/ui/core/mvc/ControllerExtensionProvider",
	"sap/ui/core/mvc/OverrideExecution",
	"sap/base/util/deepEqual"
], function(Controller, XMLView, ControllerExtension, ControllerExtensionProvider, OverrideExecution, deepEqual) {
	"use strict";

	const oParams = new URLSearchParams(window.location.search);
	const NAME_OF_OVERRIDES_PROPERTY = oParams.has("useLegacyTermOverride") ? "override" : "overrides";

	var mAllPublicMethods = {
		"byId":{"public":true, "final":true, "reloadNeeded": false},
		"getMetadata":{"public":true, "final":true, "reloadNeeded": false},
		"isA":{"public":true, "final":true, "reloadNeeded": false},
		"callbackMethod":{"public":true, "final":false, "reloadNeeded": false},
		"getLifecycleCalls":{"public":true, "final":false, "reloadNeeded": false},
		"getLifecycleCallsFromArray":{"public":true, "final":false, "reloadNeeded": false},
		"getView":{"public":true, "final":true, "reloadNeeded": false},
		"publicMethod":{"public":true, "final":false, "reloadNeeded": false},
		"publicWithCallbackMethod":{"public":true, "final":false, "reloadNeeded": false},
		"extension1.byId":{"public":true,"final":true,"reloadNeeded":true},
		"extension1.getMetadata":{"public":true, "final":true, "reloadNeeded": true},
		"extension1.isA":{"public":true, "final":true, "reloadNeeded": true},
		"extension1.onInit":{"public":true,"final":false,"reloadNeeded":true},
		"extension1.onExit":{"public":true,"final":false,"reloadNeeded":true},
		"extension1.onBeforeRendering":{"public":true,"final":false,"reloadNeeded":true},
		"extension1.onAfterRendering":{"public":true,"final":false,"reloadNeeded":true},
		"extension1.callingPublicAndPrivateMethod":{"public":true,"final":false,"reloadNeeded":true},
		"extension1.finalMethod":{"public":true,"final":true,"reloadNeeded":true},
		"extension1.checkInterface":{"public":true,"final":false,"reloadNeeded":true},
		"extension1.getBase":{"public":true,"final":false,"reloadNeeded":true},
		"extension1.getLifecycleCalls":{"public":true,"final":false,"reloadNeeded":true},
		"extension1.getLifecycleCallsFromArray":{"public":true,"final":false,"reloadNeeded":true},
		"extension1.getView":{"public":true,"final":true,"reloadNeeded":true},
		"extension1.myAfter":{"public":true,"final":false,"overrideExecution":"After","reloadNeeded":true},
		"extension1.myBefore":{"public":true,"final":false,"overrideExecution":"Before","reloadNeeded":true},
		"extension1.publicMethod":{"public":true,"final":false,"reloadNeeded":true},
		"extension1.publicMethodToOverride":{"public":true,"final":false,"reloadNeeded":true},
		"extension2.byId":{"public":true,"final":true,"reloadNeeded":true},
		"extension2.getMetadata":{"public":true, "final":true, "reloadNeeded": true},
		"extension2.isA":{"public":true, "final":true, "reloadNeeded": true},
		"extension2.onInit":{"public":true,"final":false,"reloadNeeded":true},
		"extension2.onExit":{"public":true,"final":false,"reloadNeeded":true},
		"extension2.onBeforeRendering":{"public":true,"final":false,"reloadNeeded":true},
		"extension2.onAfterRendering":{"public":true,"final":false,"reloadNeeded":true},
		"extension2.callingPublicAndPrivateMethod":{"public":true,"final":false,"reloadNeeded":true},
		"extension2.finalMethod":{"public":true,"final":true,"reloadNeeded":true},
		"extension2.checkInterface":{"public":true,"final":false,"reloadNeeded":true},
		"extension2.getBase":{"public":true,"final":false,"reloadNeeded":true},
		"extension2.getLifecycleCalls":{"public":true,"final":false,"reloadNeeded":true},
		"extension2.getLifecycleCallsFromArray":{"public":true,"final":false,"reloadNeeded":true},
		"extension2.getView":{"public":true,"final":true,"reloadNeeded":true},
		"extension2.myAfter":{"public":true,"final":false,"overrideExecution":"After","reloadNeeded":true},
		"extension2.myBefore":{"public":true,"final":false,"overrideExecution":"Before","reloadNeeded":true},
		"extension2.publicMethod":{"public":true,"final":false,"reloadNeeded":true},
		"extension2.publicMethodToOverride":{"public":true,"final":false,"reloadNeeded":true},
		"extension.example.ProviderExt1.byId":{"public":true,"final":true,"reloadNeeded":true},
		"extension.example.ProviderExt1.getMetadata":{"public":true, "final":true, "reloadNeeded": true},
		"extension.example.ProviderExt1.isA":{"public":true, "final":true, "reloadNeeded": true},
		"extension.example.ProviderExt1.onInit":{"public":true,"final":false,"reloadNeeded":true},
		"extension.example.ProviderExt1.onExit":{"public":true,"final":false,"reloadNeeded":true},
		"extension.example.ProviderExt1.onBeforeRendering":{"public":true,"final":false,"reloadNeeded":true},
		"extension.example.ProviderExt1.onAfterRendering":{"public":true,"final":false,"reloadNeeded":true},
		"extension.example.ProviderExt1.publicMethod":{"public":true,"final":false,"reloadNeeded":true},
		"extension.example.ProviderExt1.publicMethodToOverride":{"public":true,"final":false,"reloadNeeded":true},
		"extension.example.ProviderExt1.callingPublicAndPrivateMethod":{"public":true,"final":false,"reloadNeeded":true},
		"extension.example.ProviderExt1.finalMethod":{"public":true,"final":true,"reloadNeeded":true},
		"extension.example.ProviderExt1.checkInterface":{"public":true,"final":false,"reloadNeeded":true},
		"extension.example.ProviderExt1.getBase":{"public":true,"final":false,"reloadNeeded":true},
		"extension.example.ProviderExt1.getLifecycleCalls":{"public":true,"final":false,"reloadNeeded":true},
		"extension.example.ProviderExt1.getLifecycleCallsFromArray":{"public":true,"final":false,"reloadNeeded":true},
		"extension.example.ProviderExt1.getView":{"public":true,"final":true,"reloadNeeded":true},
		"extension.example.ProviderExt1.myAfter":{"public":true,"final":false,"reloadNeeded":true},
		"extension.example.ProviderExt1.myBefore":{"public":true,"final":false,"reloadNeeded":true},
		"extension.example.ProviderExt2.byId":{"public":true,"final":true,"reloadNeeded":true},
		"extension.example.ProviderExt2.getMetadata":{"public":true, "final":true, "reloadNeeded": true},
		"extension.example.ProviderExt2.isA":{"public":true, "final":true, "reloadNeeded": true},
		"extension.example.ProviderExt2.onInit":{"public":true,"final":false,"reloadNeeded":true},
		"extension.example.ProviderExt2.onExit":{"public":true,"final":false,"reloadNeeded":true},
		"extension.example.ProviderExt2.onBeforeRendering":{"public":true,"final":false,"reloadNeeded":true},
		"extension.example.ProviderExt2.onAfterRendering":{"public":true,"final":false,"reloadNeeded":true},
		"extension.example.ProviderExt2.publicMethod":{"public":true,"final":false,"reloadNeeded":true},
		"extension.example.ProviderExt2.publicMethodToOverride":{"public":true,"final":false,"reloadNeeded":true},
		"extension.example.ProviderExt2.callingPublicAndPrivateMethod":{"public":true,"final":false,"reloadNeeded":true},
		"extension.example.ProviderExt2.finalMethod":{"public":true,"final":true,"reloadNeeded":true},
		"extension.example.ProviderExt2.checkInterface":{"public":true,"final":false,"reloadNeeded":true},
		"extension.example.ProviderExt2.getBase":{"public":true,"final":false,"reloadNeeded":true},
		"extension.example.ProviderExt2.getLifecycleCalls":{"public":true,"final":false,"reloadNeeded":true},
		"extension.example.ProviderExt2.getLifecycleCallsFromArray":{"public":true,"final":false,"reloadNeeded":true},
		"extension.example.ProviderExt2.getView":{"public":true,"final":true,"reloadNeeded":true},
		"extension.example.ProviderExt2.myAfter":{"public":true,"final":false,"reloadNeeded":true},
		"extension.example.ProviderExt2.myBefore":{"public":true,"final":false,"reloadNeeded":true}

	};

	//all methods available
	var aPublicExpected = [
		"getLifecycleCalls",
		"getLifecycleCallsFromArray",
		"publicMethod",
		"publicMethodToOverride",
		"finalMethod",
		"checkInterface",
		"callingPublicAndPrivateMethod",
		"byId",
		"getView",
		"getMetadata",
		"isA",
		"getBase",
		"myBefore",
		"myAfter",
		"onInit",
		"onExit",
		"onBeforeRendering",
		"onAfterRendering"
	];

	//controller extension
	var ControllerExt1 = ControllerExtension.extend("example.ControllerExt1", {
		metadata: {
			methods: {
				"finalMethod" : {"public": true, "final" : true},
				"myBefore" : {"public": true, "final" : false, overrideExecution: OverrideExecution.Before},
				"myAfter" : {"public": true, "final" : false, overrideExecution: OverrideExecution.After}
			}
		},
		mLifecycle: {init:0, exit: 0, beforeRendering: 0, afterRendering: 0},
		aLifecycle: [0,0,0,0],
		_increaseLifecycleCall: function(sName) {
			this.mLifecycle[sName]++;
			this.aLifecycle[Object.keys(this.mLifecycle).indexOf(sName)]++;
		},
		onInit: function() {
			this._increaseLifecycleCall("init");
		},
		onExit: function() {
			this._increaseLifecycleCall("exit");
		},
		onBeforeRendering: function() {
			this._increaseLifecycleCall("beforeRendering");
		},
		onAfterRendering: function() {
			this._increaseLifecycleCall("afterRendering");
		},
		getLifecycleCalls: function(sName) {
			return this.mLifecycle[sName];
		},
		getLifecycleCallsFromArray: function(sName) {
			return this.aLifecycle[Object.keys(this.mLifecycle).indexOf(sName)];
		},
		publicMethod: function() {
			return "publicMethodOnExtension";
		},
		publicMethodToOverride: function() {
			return "To override";
		},
		_privateMethod: function() {
			return "privateMethodOnExtension";
		},
		callingPublicAndPrivateMethod: function() {
			return this.publicMethod() + this._privateMethod();
		},
		getBase: function() {
			return this.base;
		},
		finalMethod: function() {
			return "I am final";
		},
		checkInterface: function() {
			return this;
		},
		myBefore: function() {
			return this.base.overrideCalledBefore;
		},
		myAfter: function() {
			this.base.overrideCalledAfter = true;
		},
		[NAME_OF_OVERRIDES_PROPERTY]: {
			callbackMethod: function() {
				return "callbackOfControllerExt1";
			}
		}
	});

	//base controller
	var BaseController = Controller.extend("example.BaseController", {
		metadata: {
			/*methods: {

			}*/
		},
		mLifecycle: {init:0, exit: 0, beforeRendering: 0, afterRendering: 0},
		aLifecycle: [0,0,0,0],
		_increaseLifecycleCall: function(sName) {
			this.mLifecycle[sName]++;
			this.aLifecycle[Object.keys(this.mLifecycle).indexOf(sName)]++;
		},
		onInit: function() {
			this._increaseLifecycleCall("init");
		},
		onExit: function() {
			this._increaseLifecycleCall("exit");
		},
		onBeforeRendering: function() {
			this._increaseLifecycleCall("beforeRendering");
		},
		onAfterRendering: function() {
			this._increaseLifecycleCall("afterRendering");
		},
		getLifecycleCalls: function(sName) {
			return this.mLifecycle[sName];
		},
		getLifecycleCallsFromArray: function(sName) {
			return this.aLifecycle[Object.keys(this.mLifecycle).indexOf(sName)];
		},
		publicMethod: function() {
			return "publicMethodOnBase";
		},
		_privateMethod: function() {
			return "privateMethodOnBase";
		},
		publicWithCallbackMethod: function() {
			return this.callbackMethod();
		},
		callbackMethod: function() {
			return "callbackOfBase";
		},
		extHookLegacy: null,
		extension1: ControllerExt1,
		extension2: ControllerExt1.override({
			myBefore: function() {
				this.base.overrideCalledBefore = true;
			},
			myAfter: function() {
				return this.base.overrideCalledAfter;
			}
		})
	});
	sap.ui.define("example/BaseController.controller", [], function() {
		return BaseController;
	});

	//Provider extensions
	sap.ui.define("example/ProviderExt1",
		["sap/ui/core/mvc/ControllerExtension"], function(ControllerExtension) {

		return ControllerExtension.extend("example.ProviderExt1", {
			metadata: {
				methods: {
					finalMethod: {"public": true, "final": true}
				}
			},
			mLifecycle: {init:0, exit: 0, beforeRendering: 0, afterRendering: 0},
			aLifecycle: [0,0,0,0],
			_increaseLifecycleCall: function(sName) {
				this.mLifecycle[sName]++;
				this.aLifecycle[Object.keys(this.mLifecycle).indexOf(sName)]++;
			},
			onInit: function() {
				this._increaseLifecycleCall("init");
			},
			onExit: function() {
				this._increaseLifecycleCall("exit");
			},
			onBeforeRendering: function() {
				this._increaseLifecycleCall("beforeRendering");
			},
			onAfterRendering: function() {
				this._increaseLifecycleCall("afterRendering");
			},
			getLifecycleCalls: function(sName) {
				return this.mLifecycle[sName];
			},
			getLifecycleCallsFromArray: function(sName) {
				return this.aLifecycle[Object.keys(this.mLifecycle).indexOf(sName)];
			},
			publicMethod: function() {
				return "publicMethodOnExtension";
			},
			_privateMethod: function() {
				return "privateMethodOnExtension";
			},
			callingPublicAndPrivateMethod: function() {
				return this.publicMethod() + this._privateMethod();
			},
			getBase: function() {
				return this.base;
			},
			publicMethodToOverride: function() {
				return "If you see this text the method is not overidden correctly";
			},
			finalMethod: function() {
				return "I am final";
			},
			checkInterface: function() {
				return this;
			},
			myBefore: function() {
			},
			myAfter: function() {
			},
			[NAME_OF_OVERRIDES_PROPERTY]: {
				extHookLegacy: function() {
					return "extHookLegacy App implementation";
				},
				callbackMethod: function() {
					return "callbackOfProviderExt1";
				},
				"extension1": {
					publicMethodToOverride: function() {
						QUnit.config.current.assert.strictEqual(this.getMetadata().getName(), "example.ProviderExt1", "Context of override function set to ProviderExt1 extension");
						return "overridden by ProviderExt1";
					}
				}
			}
		});
	});
	sap.ui.define("example/ProviderExt2",
		["sap/ui/core/mvc/ControllerExtension"], function(ControllerExtension) {

		return ControllerExtension.extend("example.ProviderExt2", {
			metadata: {
				methods: {
					finalMethod: {"public": true, "final": true}
				}
			},
			mLifecycle: {init:0, exit: 0, beforeRendering: 0, afterRendering: 0},
			aLifecycle: [0,0,0,0],
			_increaseLifecycleCall: function(sName) {
				this.mLifecycle[sName]++;
				this.aLifecycle[Object.keys(this.mLifecycle).indexOf(sName)]++;
			},
			onInit: function() {
				this._increaseLifecycleCall("init");
			},
			onExit: function() {
				this._increaseLifecycleCall("exit");
			},
			onBeforeRendering: function() {
				this._increaseLifecycleCall("beforeRendering");
			},
			onAfterRendering: function() {
				this._increaseLifecycleCall("afterRendering");
			},
			getLifecycleCalls: function(sName) {
				return this.mLifecycle[sName];
			},
			getLifecycleCallsFromArray: function(sName) {
				return this.aLifecycle[Object.keys(this.mLifecycle).indexOf(sName)];
			},
			publicMethod: function() {
				return "publicMethodOnExtension";
			},
			_privateMethod: function() {
				return "privateMethodOnExtension";
			},
			callingPublicAndPrivateMethod: function() {
				return this.publicMethod() + this._privateMethod();
			},
			getBase: function() {
				return this.base;
			},
			publicMethodToOverride: function() {
				return "for the public method check";
			},
			finalMethod: function() {
				return "I am final";
			},
			checkInterface: function() {
				return this;
			},
			myBefore: function() {
			},
			myAfter: function() {
			},
			[NAME_OF_OVERRIDES_PROPERTY]: {
				extension: {
					"example.ProviderExt1": {
						publicMethodToOverride: function() {
							QUnit.config.current.assert.strictEqual(this.getMetadata().getName(), "example.ProviderExt2", "Context of override function set to ProviderExt2 extension");
							return "overridden by ProviderExt2";
						}
					}
				},
				callbackMethod: function() {
					return "callbackOfProviderExt2";
				}
			}
		});
	});
	//create an ExtensionProvider
	sap.ui.define("example/ExtensionProvider",
		["sap/ui/core/mvc/ControllerExtension"], function(ControllerExtension) {

		//this is just an example, normally they would be a lookup in the component settings and flex changes for the component
		//ideally the code of the controller would be outsourced to
		var ExtensionProvider = function() {};
		/**
				 * @param {string} sControllerName Name of the controller
				 * @param {string} sComponentId Name of the compoonent
				 */
		ExtensionProvider.prototype.getControllerExtensions = function(sControllerName, sComponentId) {
			if (sControllerName == "example.BaseController") {
				return new Promise(function(fnResolve, fnReject) {
					sap.ui.require(["example/ProviderExt1", "example/ProviderExt2"], function(Ext1, Ext2) {
						fnResolve([
							Ext1,
							Ext2
						]);
					});
				});
			}
		};
		return ExtensionProvider;
	}, true);

<<<<<<< HEAD
=======
	ControllerExtensionProvider.registerExtensionProvider("example.ExtensionProvider");

>>>>>>> 683a1f90
	/* ------------------------------------------------------------------------------------------------- */
	QUnit.module("Basic Class Building");

	QUnit.test("Special handling of 'override'", function(assert) {
		assert.strictEqual(ControllerExt1.prototype.override, undefined, "override member of class info must not be copied to prototype");
	});

	/* ------------------------------------------------------------------------------------------------- */
	QUnit.module("Direct Member Extension", {
		beforeEach: function() {
			var oXMLContent = [
				'<mvc:View xmlns:mvc="sap.ui.core.mvc" xmlns="sap.m" controllerName="example.BaseController">',
				'  <Button id="btn1"></Button>',
				'  <Button id="example.btn2"></Button>',
				'</mvc:View>'
			].join('');

			return XMLView.create({
				definition: oXMLContent
			}).then(function(oView) {
				this.view = oView;
			}.bind(this));
		},
		afterEach: function() {
			this.view.destroy();
			this.view = null;
		}
	});

	QUnit.test("Public private checks", function(assert) {
		var oController = this.view.getController(),
			oExtension = oController.extension1;

		//check publicMethod is available and accessible
		assert.strictEqual(typeof oExtension.publicMethod, "function", "extension1.publicMethod is a function");
		assert.strictEqual(oExtension.publicMethod(), "publicMethodOnExtension", "extension1.publicMethod can be called without error");

		//base not in public scope
		assert.strictEqual(oExtension.base, undefined, "extension1.base is not in public scope");

		//check calling private and public method from a public method
		assert.strictEqual(typeof oExtension.callingPublicAndPrivateMethod, "function", "extension1.callingPublicAndPrivateMethod is a function");
		assert.strictEqual(oExtension.callingPublicAndPrivateMethod(),"publicMethodOnExtensionprivateMethodOnExtension", "extension.callingPublicAndPrivateMethod can be called");

		//check calling base object within a public method
		assert.strictEqual(typeof oExtension.getBase, "function", "extension1.getBase is a function");
		assert.strictEqual(oExtension.getBase().onInit, undefined, "extension.getBase returns the public interface of the controller, lifecycle init not available");
		assert.strictEqual(oExtension.getBase().onExit, undefined, "extension.getBase returns the public interface of the controller, lifecycle exit not available");
		assert.strictEqual(oExtension.getBase().onBeforeRendering, undefined, "extension.getBase returns the public interface of the controller, lifecycle beforerendering not available");
		assert.strictEqual(oExtension.getBase().onAfterRendering, undefined, "extension.getBase returns the public interface of the controller, lifecycle afterrendering not available");

		//private methods not exposed
		assert.ok(!oExtension.getBase()._increaseLifecycleCall, "extension1.getBase()._increaseLifecycleCall cannot be accessed");

		aPublicExpected.forEach(
			function(sName) {
				assert.strictEqual(typeof oExtension[sName], "function", "extension: function " + sName + " available");
			}
		);
		assert.strictEqual(aPublicExpected.length, Object.keys(oExtension).length, "extension: has the right amount of public functions");
		//check method returning this: Should be the interface
		assert.ok(deepEqual(Object.keys(oExtension), Object.keys(oExtension.checkInterface())), "If method returns 'this' we should also return the interface");


		//methods with _ throw private error if called
		assert.ok(!oExtension._privateMethod, "extension1._privateMethod cannot be accessed");
		assert.ok(!oExtension._increaseLifecycleCall, "extension1._increaseLifecycleCall cannot be accessed");

	});

	QUnit.test("Extension byId check", function(assert) {
		var oController = this.view.getController(),
			oExtension = oController.extension1;
		assert.ok(oExtension.byId("btn2"), "button defined by extension returned");
		assert.ok(!oExtension.byId("btn1"), "button defined by view not returned");
	});

	QUnit.test("override execution checks", function(assert) {
		var oController = this.view.getController(),
			oExtension = oController.extension2;
		assert.ok(oExtension.myAfter(), "Override called after orig function");
		assert.ok(oExtension.myBefore(), "Override called before orig function");
	});

	QUnit.test("Override checks", function(assert) {
		var oController = this.view.getController(),
			oExtension = oController.extension1;
		assert.strictEqual(oController.publicWithCallbackMethod(), "callbackOfProviderExt2", "controller.publicWithCallbackMethod returns 'callbackOfProviderExt2'");
		assert.strictEqual(oExtension.getBase().publicWithCallbackMethod(), "callbackOfProviderExt2", "extension.getBase().publicWithCallbackMethod returns 'callbackOfProviderExt2'");
		assert.strictEqual(oExtension.finalMethod(), "I am final", "Shouldn't be overridden by extension2");
	});

	/* ------------------------------------------------------------------------------------------------- */
	QUnit.module("Direct Member Extension + 2 Provider Extension", {
		beforeEach: function() {
<<<<<<< HEAD
=======
			ControllerExtensionProvider.registerExtensionProvider("example.ExtensionProvider");

>>>>>>> 683a1f90
			var oXMLContent = [
				'<mvc:View xmlns:mvc="sap.ui.core.mvc" xmlns="sap.m">',
				'  <Button id="btn1"></Button>',
				'</mvc:View>'
			].join('');

			return XMLView.create({
				definition: oXMLContent,
				controller: new BaseController()
			}).then(function(oView) {
				this.view = oView;
			}.bind(this));
		},
		afterEach: function() {
			//ObjectPath.set("sample.ExtensionProvider", null);
			this.view.destroy();
			this.view = null;
		}
	});
	QUnit.test("Public private checks", function(assert) {
		var oController = this.view.getController(),
			oExtension = oController.extension1,
			oProviderExt1 = oController.extension.example.ProviderExt1,
			oProviderExt2 = oController.extension.example.ProviderExt2;


		//check publicMethod is available and accessible
		assert.strictEqual(typeof oExtension.publicMethod, "function", "extension1.publicMethod is a function");
		assert.strictEqual(typeof oProviderExt1.publicMethod, "function", "ext.example.ProviderExt1.publicMethod is a function");
		assert.strictEqual(typeof oProviderExt2.publicMethod, "function", "ext.example.ProviderExt2.publicMethod is a function");
		assert.strictEqual(oExtension.publicMethod(), "publicMethodOnExtension", "extension1.publicMethod can be called without error");
		assert.strictEqual(oProviderExt1.publicMethod(), "publicMethodOnExtension", "ext.example.ProviderExt1.publicMethod can be called without error");
		assert.strictEqual(oProviderExt2.publicMethod(), "publicMethodOnExtension", "ext.example.ProviderExt2.publicMethod can be called without error");

		//base not in public scope
		assert.strictEqual(oExtension.base, undefined, "extension1.base is not in public scope");
		assert.strictEqual(oProviderExt1.base, undefined, "ext.example.ProviderExt1.base is not in public scope");
		assert.strictEqual(oProviderExt2.base, undefined, "ext.example.ProviderExt2.base is not in public scope");

		//check calling private and public method from a public method
		assert.strictEqual(typeof oExtension.callingPublicAndPrivateMethod, "function", "extension1.callingPublicAndPrivateMethod is a function");
		assert.strictEqual(typeof oProviderExt1.callingPublicAndPrivateMethod, "function", "ext.example.ProviderExt1.callingPublicAndPrivateMethod is a function");
		assert.strictEqual(typeof oProviderExt2.callingPublicAndPrivateMethod, "function", "ext.example.ProviderExt2.callingPublicAndPrivateMethod is a function");
		assert.strictEqual(oExtension.callingPublicAndPrivateMethod(),"publicMethodOnExtensionprivateMethodOnExtension", "extension.callingPublicAndPrivateMethod can be called");
		assert.strictEqual(oProviderExt1.callingPublicAndPrivateMethod(),"publicMethodOnExtensionprivateMethodOnExtension", "ext.example.ProviderExt1.callingPublicAndPrivateMethod can be called");
		assert.strictEqual(oProviderExt2.callingPublicAndPrivateMethod(),"publicMethodOnExtensionprivateMethodOnExtension", "ext.example.ProviderExt2.callingPublicAndPrivateMethod can be called");

		//check calling base object within a public method
		assert.strictEqual(typeof oExtension.getBase, "function", "extension1.getBase is a function");
		assert.strictEqual(typeof oProviderExt1.getBase, "function", "ext.example.ProviderExt1.getBase is a function");
		assert.strictEqual(typeof oProviderExt2.getBase, "function", "ext.example.ProviderExt2.getBase is a function");
		//lifecycle
		assert.strictEqual(oExtension.getBase().onInit, undefined, "extension.getBase returns the public interface of the controller, lifecycle init not available");
		assert.strictEqual(oExtension.getBase().onExit, undefined, "extension.getBase returns the public interface of the controller, lifecycle exit not available");
		assert.strictEqual(oExtension.getBase().onBeforeRendering, undefined, "extension.getBase returns the public interface of the controller, lifecycle beforerendering not available");
		assert.strictEqual(oExtension.getBase().onAfterRendering, undefined, "extension.getBase returns the public interface of the controller, lifecycle afterrendering not available");
		assert.strictEqual(oProviderExt1.getBase().onInit, undefined, "ext.example.ProviderExt1.getBase returns the public interface of the controller, lifecycle init not available");
		assert.strictEqual(oProviderExt1.getBase().onExit, undefined, "ext.example.ProviderExt1.getBase returns the public interface of the controller, lifecycle exit not available");
		assert.strictEqual(oProviderExt1.getBase().onBeforeRendering, undefined, "ext.example.ProviderExt1.getBase returns the public interface of the controller, lifecycle beforerendering not available");
		assert.strictEqual(oProviderExt1.getBase().onAfterRendering, undefined, "ext.example.ProviderExt1.getBase returns the public interface of the controller, lifecycle afterrendering not available");
		assert.strictEqual(oProviderExt2.getBase().onInit, undefined, "ext.example.ProviderExt2.getBase returns the public interface of the controller, lifecycle init not available");
		assert.strictEqual(oProviderExt2.getBase().onExit, undefined, "ext.example.ProviderExt2.getBase returns the public interface of the controller, lifecycle exit not available");
		assert.strictEqual(oProviderExt2.getBase().onBeforeRendering, undefined, "ext.example.ProviderExt2.getBase returns the public interface of the controller, lifecycle beforerendering not available");
		assert.strictEqual(oProviderExt2.getBase().onAfterRendering, undefined, "ext.example.ProviderExt2.getBase returns the public interface of the controller, lifecycle afterrendering not available");
		//private
		assert.ok(!oExtension.getBase()._increaseLifecycleCall, "extension1.getBase()._increaseLifecycleCall cannot be accessed");
		assert.ok(!oProviderExt1.getBase()._increaseLifecycleCall, "ext.example.ProviderExt1.getBase()._increaseLifecycleCall cannot be accessed");
		assert.ok(!oProviderExt2.getBase()._increaseLifecycleCall, "ext.example.ProviderExt2.getBase()._increaseLifecycleCall cannot be accessed");

		aPublicExpected.forEach(
			function(sName) {
				assert.strictEqual(typeof oExtension[sName], "function", "extension: function " + sName + " available");
				assert.strictEqual(typeof oProviderExt1[sName], "function", "ext.example.ProviderExt1: function " + sName + " available");
				assert.strictEqual(typeof oProviderExt2[sName], "function", "ext.example.ProviderExt2: function " + sName + " available");
			}
		);

		assert.strictEqual(aPublicExpected.length, Object.keys(oExtension).length, "extension: has the right amount of public functions");
		assert.strictEqual(aPublicExpected.length, Object.keys(oProviderExt1).length, "ext.example.ProviderExt1: has the right amount of public functions");
		assert.strictEqual(aPublicExpected.length, Object.keys(oProviderExt2).length, "ext.example.ProviderExt2: has the right amount of public functions");


		//methods with _ throw private error if called
		assert.ok(!oExtension._privateMethod, "extension1._privateMethod cannot be accessed");
		assert.ok(!oExtension._increaseLifecycleCall, "extension1._increaseLifecycleCall cannot be accessed");
		//oProviderExt1
		assert.ok(!oProviderExt1._privateMethod, "ext.example.ProviderExt1._privateMethod cannot be accessed");
		assert.ok(!oProviderExt1._increaseLifecycleCall, "ext.example.ProviderExt1._increaseLifecycleCall cannot be accessed");
		//oProviderExt2
		assert.ok(!oProviderExt2._privateMethod, "ext.example.ProviderExt2._privateMethod cannot be accessed");
		assert.ok(!oProviderExt2._increaseLifecycleCall, "ext.example.ProviderExt2._increaseLifecycleCall cannot be accessed");
	});

	QUnit.test("Override checks", function(assert) {
		var oController = this.view.getController(),
			oExtension = oController.extension1,
			oProviderExt1 = oController.extension.example.ProviderExt1;

		assert.strictEqual(oController.publicWithCallbackMethod(), "callbackOfProviderExt2", "controller.publicWithCallbackMethod returns 'callbackOfProviderExt2'");
		assert.strictEqual(oExtension.getBase().publicWithCallbackMethod(), "callbackOfProviderExt2", "extension.getBase().publicWithCallbackMethod returns 'callbackOfProviderExt2'");
		assert.strictEqual(oProviderExt1.publicMethodToOverride(), "overridden by ProviderExt2", "ProviderExt1.publicMethodToOverride overidden by ProviderExt2");
		assert.strictEqual(oExtension.publicMethodToOverride(), "overridden by ProviderExt1", "extension1.publicMethodToOverride overidden by ProviderExt1");
	});

	QUnit.test("public methods checks", function(assert) {
		var oController = this.view.getController();
		assert.deepEqual(oController.getPublicMethods(), mAllPublicMethods, "Public Methods exposed correctly");
	});

	/* ------------------------------------------------------------------------------------------------- */
	QUnit.module("Direct Member Extension: async", {
		beforeEach: function() {
<<<<<<< HEAD
=======
			ControllerExtensionProvider.registerExtensionProvider("example.ExtensionProvider");
>>>>>>> 683a1f90
			var oXMLContent = [
				'<mvc:View xmlns:mvc="sap.ui.core.mvc" controllerName="example.BaseController" xmlns="sap.m">',
				'  <Button id="btn1"></Button>',
				'</mvc:View>'
			].join('');

			this.view = XMLView.create({
				definition: oXMLContent
			});
		},
		afterEach: function() {
			this.view.destroy();
			this.view = null;
		}
	});

	QUnit.test("Public private checks", function(assert) {
		var done = assert.async();
		this.view
			.then(function(oView) {
				this.view = oView;
				var oController = this.view.getController(),
					oExtension = oController.extension1;

				//check publicMethod is available and accessible
				assert.strictEqual(typeof oExtension.publicMethod, "function", "extension1.publicMethod is a function");
				assert.strictEqual(oExtension.publicMethod(), "publicMethodOnExtension", "extension1.publicMethod can be called without error");

				//base not in public scope
				assert.strictEqual(oExtension.base, undefined, "extension1.base is not in public scope");

				//check calling private and public method from a public method
				assert.strictEqual(typeof oExtension.callingPublicAndPrivateMethod, "function", "extension1.callingPublicAndPrivateMethod is a function");
				assert.strictEqual(oExtension.callingPublicAndPrivateMethod(),"publicMethodOnExtensionprivateMethodOnExtension", "extension.callingPublicAndPrivateMethod can be called");

				//check calling base object within a public method
				assert.strictEqual(typeof oExtension.getBase, "function", "extension1.getBase is a function");
				assert.strictEqual(oExtension.getBase().onInit, undefined, "extension.getBase returns the public interface of the controller, lifecycle init not available");
				assert.strictEqual(oExtension.getBase().onExit, undefined, "extension.getBase returns the public interface of the controller, lifecycle exit not available");
				assert.strictEqual(oExtension.getBase().onBeforeRendering, undefined, "extension.getBase returns the public interface of the controller, lifecycle beforerendering not available");
				assert.strictEqual(oExtension.getBase().onAfterRendering, undefined, "extension.getBase returns the public interface of the controller, lifecycle afterrendering not available");

				//private methods not exposed
				assert.ok(!oExtension.getBase()._increaseLifecycleCall, "extension1.getBase()._increaseLifecycleCall cannot be accessed");

				aPublicExpected.forEach(
					function(sName) {
						assert.strictEqual(typeof oExtension[sName], "function", "extension: function " + sName + " available");
					}
				);
				assert.strictEqual(aPublicExpected.length, Object.keys(oExtension).length, "extension: has the right amount of public functions");


				//methods with _ throw private error if called
				assert.ok(!oExtension._privateMethod, "extension1._privateMethod cannot be accessed");
				assert.ok(!oExtension._increaseLifecycleCall, "extension1._increaseLifecycleCall cannot be accessed");
				done();
			}.bind(this));
	});
	QUnit.test("Override checks", function(assert) {
		var done = assert.async();
		this.view
			.then(function(oView) {
				this.view = oView;
				var oController = this.view.getController(),
					oExtension = oController.extension1;
				assert.strictEqual(oController.publicWithCallbackMethod(), "callbackOfProviderExt2", "controller.publicWithCallbackMethod returns 'callbackOfProviderExt2'");
				assert.strictEqual(oExtension.getBase().publicWithCallbackMethod(), "callbackOfProviderExt2", "extension.getBase().publicWithCallbackMethod returns 'callbackOfProviderExt2'");
				done();
			}.bind(this));
	});

	/* ------------------------------------------------------------------------------------------------- */
	QUnit.module("Direct Member Extension + 2 Provider Extension: async", {
		beforeEach: function() {
<<<<<<< HEAD
=======
			ControllerExtensionProvider.registerExtensionProvider("example.ExtensionProvider");

>>>>>>> 683a1f90
			var oXMLContent = [
				'<mvc:View xmlns:mvc="sap.ui.core.mvc" controllerName="example.BaseController" xmlns="sap.m">',
				'  <Button id="btn1"></Button>',
				'</mvc:View>'
			].join('');

			this.view = XMLView.create({
				definition: oXMLContent
			});
		},
		afterEach: function() {
<<<<<<< HEAD
=======
			//ObjectPath.set("sample.ExtensionProvider", null);
			ControllerExtensionProvider.registerExtensionProvider(null);
>>>>>>> 683a1f90
			this.view.destroy();
			this.view = null;
		}
	});
	QUnit.test("Public private checks", function(assert) {
		var done = assert.async();
		this.view
			.then(function(oView) {
				this.view = oView;
				var oController = this.view.getController(),
					oExtension = oController.extension1,
					oProviderExt1 = oController.extension.example.ProviderExt1,
					oProviderExt2 = oController.extension.example.ProviderExt2;


				//check publicMethod is available and accessible
				assert.strictEqual(typeof oExtension.publicMethod, "function", "extension1.publicMethod is a function");
				assert.strictEqual(typeof oProviderExt1.publicMethod, "function", "ext.example.ProviderExt1.publicMethod is a function");
				assert.strictEqual(typeof oProviderExt2.publicMethod, "function", "ext.example.ProviderExt2.publicMethod is a function");
				assert.strictEqual(oExtension.publicMethod(), "publicMethodOnExtension", "extension1.publicMethod can be called without error");
				assert.strictEqual(oProviderExt1.publicMethod(), "publicMethodOnExtension", "ext.example.ProviderExt1.publicMethod can be called without error");
				assert.strictEqual(oProviderExt2.publicMethod(), "publicMethodOnExtension", "ext.example.ProviderExt2.publicMethod can be called without error");

				//base not in public scope
				assert.strictEqual(oExtension.base, undefined, "extension1.base is not in public scope");
				assert.strictEqual(oProviderExt1.base, undefined, "ext.example.ProviderExt1.base is not in public scope");
				assert.strictEqual(oProviderExt2.base, undefined, "ext.example.ProviderExt2.base is not in public scope");

				//check calling private and public method from a public method
				assert.strictEqual(typeof oExtension.callingPublicAndPrivateMethod, "function", "extension1.callingPublicAndPrivateMethod is a function");
				assert.strictEqual(typeof oProviderExt1.callingPublicAndPrivateMethod, "function", "ext.example.ProviderExt1.callingPublicAndPrivateMethod is a function");
				assert.strictEqual(typeof oProviderExt2.callingPublicAndPrivateMethod, "function", "ext.example.ProviderExt2.callingPublicAndPrivateMethod is a function");
				assert.strictEqual(oExtension.callingPublicAndPrivateMethod(),"publicMethodOnExtensionprivateMethodOnExtension", "extension.callingPublicAndPrivateMethod can be called");
				assert.strictEqual(oProviderExt1.callingPublicAndPrivateMethod(),"publicMethodOnExtensionprivateMethodOnExtension", "ext.example.ProviderExt1.callingPublicAndPrivateMethod can be called");
				assert.strictEqual(oProviderExt2.callingPublicAndPrivateMethod(),"publicMethodOnExtensionprivateMethodOnExtension", "ext.example.ProviderExt2.callingPublicAndPrivateMethod can be called");

				//check calling base object within a public method
				assert.strictEqual(typeof oExtension.getBase, "function", "extension1.getBase is a function");
				assert.strictEqual(typeof oProviderExt1.getBase, "function", "ext.example.ProviderExt1.getBase is a function");
				assert.strictEqual(typeof oProviderExt2.getBase, "function", "ext.example.ProviderExt2.getBase is a function");
				//lifecycle
				assert.strictEqual(oExtension.getBase().onInit, undefined, "extension.getBase returns the public interface of the controller, lifecycle init not available");
				assert.strictEqual(oExtension.getBase().onExit, undefined, "extension.getBase returns the public interface of the controller, lifecycle exit not available");
				assert.strictEqual(oExtension.getBase().onBeforeRendering, undefined, "extension.getBase returns the public interface of the controller, lifecycle beforerendering not available");
				assert.strictEqual(oExtension.getBase().onAfterRendering, undefined, "extension.getBase returns the public interface of the controller, lifecycle afterrendering not available");
				assert.strictEqual(oProviderExt1.getBase().onInit, undefined, "ext.example.ProviderExt1.getBase returns the public interface of the controller, lifecycle init not available");
				assert.strictEqual(oProviderExt1.getBase().onExit, undefined, "ext.example.ProviderExt1.getBase returns the public interface of the controller, lifecycle exit not available");
				assert.strictEqual(oProviderExt1.getBase().onBeforeRendering, undefined, "ext.example.ProviderExt1.getBase returns the public interface of the controller, lifecycle beforerendering not available");
				assert.strictEqual(oProviderExt1.getBase().onAfterRendering, undefined, "ext.example.ProviderExt1.getBase returns the public interface of the controller, lifecycle afterrendering not available");
				assert.strictEqual(oProviderExt2.getBase().onInit, undefined, "ext.example.ProviderExt2.getBase returns the public interface of the controller, lifecycle init not available");
				assert.strictEqual(oProviderExt2.getBase().onExit, undefined, "ext.example.ProviderExt2.getBase returns the public interface of the controller, lifecycle exit not available");
				assert.strictEqual(oProviderExt2.getBase().onBeforeRendering, undefined, "ext.example.ProviderExt2.getBase returns the public interface of the controller, lifecycle beforerendering not available");
				assert.strictEqual(oProviderExt2.getBase().onAfterRendering, undefined, "ext.example.ProviderExt2.getBase returns the public interface of the controller, lifecycle afterrendering not available");
				//private
				assert.ok(!oExtension.getBase()._increaseLifecycleCall, "extension1.getBase()._increaseLifecycleCall cannot be accessed");
				assert.ok(!oProviderExt1.getBase()._increaseLifecycleCall, "ext.example.ProviderExt1.getBase()._increaseLifecycleCall cannot be accessed");
				assert.ok(!oProviderExt2.getBase()._increaseLifecycleCall, "ext.example.ProviderExt2.getBase()._increaseLifecycleCall cannot be accessed");

				aPublicExpected.forEach(
					function(sName) {
						assert.strictEqual(typeof oExtension[sName], "function", "extension: function " + sName + " available");
						assert.strictEqual(typeof oProviderExt1[sName], "function", "ext.example.ProviderExt1: function " + sName + " available");
						assert.strictEqual(typeof oProviderExt2[sName], "function", "ext.example.ProviderExt2: function " + sName + " available");
					}
				);

				assert.strictEqual(aPublicExpected.length, Object.keys(oExtension).length, "extension: has the right amount of public functions");
				assert.strictEqual(aPublicExpected.length, Object.keys(oProviderExt1).length, "ext.example.ProviderExt1: has the right amount of public functions");
				assert.strictEqual(aPublicExpected.length, Object.keys(oProviderExt2).length, "ext.example.ProviderExt2: has the right amount of public functions");


				//methods with _ throw private error if called
				assert.ok(!oExtension._privateMethod, "extension1._privateMethod cannot be accessed");
				assert.ok(!oExtension._increaseLifecycleCall, "extension1._increaseLifecycleCall cannot be accessed");
				//oProviderExt1
				assert.ok(!oProviderExt1._privateMethod, "ext.example.ProviderExt1._privateMethod cannot be accessed");
				assert.ok(!oProviderExt1._increaseLifecycleCall, "ext.example.ProviderExt1._increaseLifecycleCall cannot be accessed");
				//oProviderExt2
				assert.ok(!oProviderExt2._privateMethod, "ext.example.ProviderExt2._privateMethod cannot be accessed");
				assert.ok(!oProviderExt2._increaseLifecycleCall, "ext.example.ProviderExt2._increaseLifecycleCall cannot be accessed");
				done();
			}.bind(this));
		});

	QUnit.test("Override checks", function(assert) {
		var done = assert.async();
		this.view
			.then(function(oView) {
				this.view = oView;
				var oController = this.view.getController(),
					oExtension = oController.extension1;
				assert.strictEqual(oController.publicWithCallbackMethod(), "callbackOfProviderExt2", "controller.publicWithCallbackMethod returns 'callbackOfProviderExt2'");
				assert.strictEqual(oController.extHookLegacy(), "extHookLegacy App implementation", "extHookLegacy correctly extended");
				assert.strictEqual(oExtension.getBase().publicWithCallbackMethod(), "callbackOfProviderExt2", "extension.getBase().publicWithCallbackMethod returns 'callbackOfProviderExt2'");
				done();
			}.bind(this));
	});

	//TODO: Test to bind event and formatter from view to public methods of extension
	//TODO: Test to bind event and formatter from view to private methods of extension (do we allow this?)
});<|MERGE_RESOLUTION|>--- conflicted
+++ resolved
@@ -418,11 +418,8 @@
 		return ExtensionProvider;
 	}, true);
 
-<<<<<<< HEAD
-=======
 	ControllerExtensionProvider.registerExtensionProvider("example.ExtensionProvider");
 
->>>>>>> 683a1f90
 	/* ------------------------------------------------------------------------------------------------- */
 	QUnit.module("Basic Class Building");
 
@@ -518,11 +515,8 @@
 	/* ------------------------------------------------------------------------------------------------- */
 	QUnit.module("Direct Member Extension + 2 Provider Extension", {
 		beforeEach: function() {
-<<<<<<< HEAD
-=======
 			ControllerExtensionProvider.registerExtensionProvider("example.ExtensionProvider");
 
->>>>>>> 683a1f90
 			var oXMLContent = [
 				'<mvc:View xmlns:mvc="sap.ui.core.mvc" xmlns="sap.m">',
 				'  <Button id="btn1"></Button>',
@@ -635,10 +629,7 @@
 	/* ------------------------------------------------------------------------------------------------- */
 	QUnit.module("Direct Member Extension: async", {
 		beforeEach: function() {
-<<<<<<< HEAD
-=======
 			ControllerExtensionProvider.registerExtensionProvider("example.ExtensionProvider");
->>>>>>> 683a1f90
 			var oXMLContent = [
 				'<mvc:View xmlns:mvc="sap.ui.core.mvc" controllerName="example.BaseController" xmlns="sap.m">',
 				'  <Button id="btn1"></Button>',
@@ -714,11 +705,8 @@
 	/* ------------------------------------------------------------------------------------------------- */
 	QUnit.module("Direct Member Extension + 2 Provider Extension: async", {
 		beforeEach: function() {
-<<<<<<< HEAD
-=======
 			ControllerExtensionProvider.registerExtensionProvider("example.ExtensionProvider");
 
->>>>>>> 683a1f90
 			var oXMLContent = [
 				'<mvc:View xmlns:mvc="sap.ui.core.mvc" controllerName="example.BaseController" xmlns="sap.m">',
 				'  <Button id="btn1"></Button>',
@@ -728,13 +716,11 @@
 			this.view = XMLView.create({
 				definition: oXMLContent
 			});
+
 		},
 		afterEach: function() {
-<<<<<<< HEAD
-=======
 			//ObjectPath.set("sample.ExtensionProvider", null);
 			ControllerExtensionProvider.registerExtensionProvider(null);
->>>>>>> 683a1f90
 			this.view.destroy();
 			this.view = null;
 		}
@@ -835,4 +821,5 @@
 
 	//TODO: Test to bind event and formatter from view to public methods of extension
 	//TODO: Test to bind event and formatter from view to private methods of extension (do we allow this?)
+
 });