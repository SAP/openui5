--- conflicted
+++ resolved
@@ -451,122 +451,7 @@
 		runAssertions: function (oView, mSpies, assert, bAsync) {
 
 		}
-<<<<<<< HEAD
-	}, {
-=======
-	},
-
-	/**
-	 * @deprecated
-	 */
-	{
-		testDescription: "Parsing core:require in ExpressionBinding (future=false)",
-		viewName: ".view.XMLTemplateProcessorAsync_require_expressionFaulty",
-		settings: {
-			async: {
-				create: createView,
-				spies: {
-					/**
-					 * @deprecated As of version 1.120
-					 */
-					requireSync: [sap.ui, "requireSync"]
-				}
-			}
-		},
-		future: false,
-		runAssertions: function (oView, mSpies, assert, bAsync) {
-
-			var oModel = new JSONModel({
-				amount: 1001,
-				foobar: "bar",
-				test: "test",
-				begin: false,
-				exist: false,
-				text1: "text1",
-				text2: "text2",
-				number: 123.45678,
-				items: [{
-					title: "item1"
-				}, {
-					title: "item2"
-				}, {
-					title: "item3"
-				}, {
-					title: "item4"
-				}],
-				date: 1697125987000
-			});
-
-			oView.setModel(oModel);
-
-			var oList = oView.byId("list");
-			assert.equal(oList.getItems().length, 4, "The Aggregation binding factory works as expected");
-			assert.strictEqual(oList.getItems()[0].getTitle(), "item1", "The title is set in list item");
-
-			assert.strictEqual(oView.byId("foo").getText(), "foo", "foo is set");
-			assert.strictEqual(oView.byId("bar").getVisible(), false, "visible is set");
-			assert.strictEqual(oView.byId("formatter").getText(), "test", "text is set");
-			assert.strictEqual(oView.byId("formatterGlobal").getText(), "test", "text is set");
-			assert.strictEqual(oView.byId("formatterLocal").getText(), "TEST", "text is set");
-			assert.strictEqual(oView.byId("text").getText(), "text2", "text2 is set");
-			assert.strictEqual(oView.byId("type").getText(), "123.45678", "text is formatted with correct type");
-
-			var oController = oView.getController();
-			var oButtonPressSpy = this.spy(oController, "onButtonPress");
-
-			var oButton = oView.byId("button");
-			oButton.firePress();
-
-			assert.equal(oButtonPressSpy.callCount, 1, "Button's press handler is called");
-			sinon.assert.calledWith(oButtonPressSpy, "2023-10");
-
-			oButtonPressSpy.resetHistory();
-
-			var oButton1 = oView.byId("button1");
-			oButton1.firePress();
-
-			assert.equal(oButtonPressSpy.callCount, 1, "Button's press handler is called");
-			sinon.assert.calledWith(oButtonPressSpy, "2023");
-			/**
-			 * @deprecated As of version 1.120
-			 */
-			sinon.assert.notCalled(mSpies.requireSync);
-		}
-	},
-		/**
-		 * @deprecated
-		 */
-		{
->>>>>>> 7b06c318
-			testDescription: "core:require in XMLView with binding ($control, $controller) contexts in formatter functions - (future = false)",
-			viewName: ".view.XMLTemplateProcessorAsync_require_bind_formatter",
-			settings: {
-				async: {
-					create: createView,
-					spies: {
-						error: [Log, "error"],
-						fatal: [Log, "fatal"]
-					}
-				}
-			},
-			future: false,
-			runAssertions: async function (oView, mSpies, assert, bAsync) {
-				const oErrorSpy = mSpies.error;
-				const oFatalSpy = mSpies.fatal;
-				oView.placeAt("qunit-fixture");
-				await nextUIUpdate();
-
-				const oButton1 = oView.byId("btn_1");
-				oButton1.firePress();
-
-				const oButton2 = oView.byId("btn_2");
-				assert.equal(oButton2.getText(), "$controller", "'$controller' shouldn't be resolved without a binding.");
-				assert.equal(oErrorSpy.getCall(0).args[0], "[FUTURE FATAL] formatter function $controller.formatter not found!", "'$controller.formatter': Correct Error Log shown.");
-				assert.equal(oFatalSpy.getCall(0).args[0], "[FUTURE FATAL] core:require in XMLView contains an invalid identifier: '$InvalidAlias' on Node: App. Keys that begin with '$' are reserved by the framework.", "'core:require': Correct Error Log shown when invalid alias is defined.");
-
-				oView.destroy();
-			}
-		}, {
+	}, {
 		testDescription: "Error-Handling: core:require in XMLView with binding formatter functions - invalid $controller usage in XML view (future=true)",
 		viewName: ".view.XMLTemplateProcessorAsync_require_bind_formatter_invalid$controllerUsage",
 		settings: {
