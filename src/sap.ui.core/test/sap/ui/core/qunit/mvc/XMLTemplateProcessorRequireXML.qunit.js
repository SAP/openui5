/*global QUnit, sinon */
sap.ui.define([
	'sap/ui/core/Component',
	"sap/ui/core/mvc/View",
	"sap/m/InstanceManager",
	"sap/base/future",
	"sap/base/Log",
	"sap/base/util/merge",
	"sap/ui/model/json/JSONModel",
	"sap/ui/core/mvc/XMLView",
	"sap/ui/core/routing/HashChanger",
	"sap/ui/test/utils/nextUIUpdate"
], function(Component, View,
	InstanceManager, future, Log, merge, JSONModel, XMLView, HashChanger, nextUIUpdate) {
	"use strict";

	var TESTDATA_PREFIX = "testdata.xml-require";

	var createView = function (sViewName, additionalViewSettings) {
		var oSettings = {
			viewName: TESTDATA_PREFIX + sViewName,
			type: "XML"
		};

		if (additionalViewSettings) {
			merge(oSettings, additionalViewSettings);
		}

		return View.create(oSettings);
	};

	function createSpies(mSpies, oScope) {
		return Object.keys(mSpies).reduce(function(oSpyObject, sName) {
			oSpyObject[sName] = oScope.spy.apply(oScope, mSpies[sName]);
			return oSpyObject;
		}, {});
	}

	QUnit.module("core:require validation");

	QUnit.test("Throw error if core:require is defined with non-object", function(assert) {
		var sView =
			'<mvc:View xmlns="sap.m" xmlns:mvc="sap.ui.core.mvc" xmlns:core="sap.ui.core">' +
				'<Panel id="panel" core:require="true">' +
				'</Panel>' +
			'</mvc:View>';

		return XMLView.create({
			definition: sView
		}).catch(function(oError) {
			assert.equal(oError.message, "core:require in XMLView can't be parsed to a valid object on Node: Panel");
		});
	});

	QUnit.test("Throw error if core:require contains invalid identifier", function(assert) {
		var aViews = [
			'<mvc:View xmlns="sap.m" xmlns:mvc="sap.ui.core.mvc" xmlns:core="sap.ui.core">' +
				'<Panel id="panel" core:require="{\'nested.name\': \'some/nested/path\'}">' +
				'</Panel>' +
			'</mvc:View>',
			'<mvc:View xmlns="sap.m" xmlns:mvc="sap.ui.core.mvc" xmlns:core="sap.ui.core">' +
				'<Panel id="panel" core:require="{\'nested/name\': \'some/nested/path\'}">' +
				'</Panel>' +
			'</mvc:View>',
			'<mvc:View xmlns="sap.m" xmlns:mvc="sap.ui.core.mvc" xmlns:core="sap.ui.core">' +
				'<Panel id="panel" core:require="{\'nested;name\': \'some/nested/path\'}">' +
				'</Panel>' +
			'</mvc:View>'
		];

		return aViews.reduce(function(oChain, sView) {
			return oChain.then(function() {
				return XMLView.create({
					definition: sView
				}).catch(function(oError) {
					assert.ok(/^core:require in XMLView contains an invalid identifier: 'nested[./;]name' on Node: Panel$/.test(oError.message));
				});
			});
		}, Promise.resolve());
	});

	QUnit.test("Throw error if core:require contains non-string value", function(assert) {
		var sView =
			'<mvc:View xmlns="sap.m" xmlns:mvc="sap.ui.core.mvc" xmlns:core="sap.ui.core">' +
				'<Panel id="panel" core:require="{\'module\': {path: \'some/good/path\'}}">' +
				'</Panel>' +
			'</mvc:View>';

		return XMLView.create({
			definition: sView
		}).catch(function(oError) {
			assert.equal(oError.message, "core:require in XMLView contains an invalid value '[object Object]' under key 'module' on Node: Panel");
		});
	});

	QUnit.module("core:require in XMLView");

	[{
		testDescription: "Parsing core:require in XMLView",
		viewName: ".view.XMLTemplateProcessorAsync_require",
		settings: {
			async: {
				create: createView,
				spies: {
					getInstance: [HashChanger, "getInstance"]
				}
			}
		},
		runAssertions: function (oView, mSpies, assert, bAsync) {
			var AnnotationHelper = sap.ui.require("sap/ui/model/odata/AnnotationHelper");
			var MessageBox = sap.ui.require("sap/m/MessageBox");
			var BusyIndicator = sap.ui.require("sap/ui/core/BusyIndicator");
			var MessageToast = sap.ui.require("sap/m/MessageToast");
			var Helper = sap.ui.require("testdata/xml-require/helper/Formatter");

			assert.ok(AnnotationHelper, "Class is loaded");
			assert.ok(MessageToast, "Class is loaded");
			assert.ok(MessageBox, "Class is loaded");
			assert.ok(BusyIndicator, "Class is loaded");
			assert.ok(Helper, "Class is loaded");

			assert.equal(mSpies.getInstance.callCount, 1, "event handler on view instance is called");

			var oPage = oView.byId("page");
			var oBoxButton = oView.byId("boxButton");
			var oToastButton = oView.byId("toastButton");
			var oOuterButton = oView.byId("outerButton");
			var oHelperButton = oView.byId("helperButton");
			var oNewButton = oView.byId("newBoxButton");
			var oFunctionControl = oView.byId("functionControl");

			var oBoxShowSpy = this.spy(MessageBox, "show");
			var oToastShowSpy = this.spy(MessageToast, "show");
			var oBusyIndicatorShowSpy = this.spy(BusyIndicator, "show");
			var oHelperSpy = this.spy(Helper.groupA, "upperCase");

			assert.equal(oPage.data("data1"), "abc", "core:require module in custom data is resolved correctly");
			assert.equal(oPage.data("data2"), "foo", "core:require module in custom data is resolved correctly");

			assert.strictEqual(oFunctionControl.getHandler().toString(),
				Helper.groupA.lowerCase.bind(Helper.groupA).toString(), "The function property is resolved correctly");

			oBoxButton.fireEvent("press");
			assert.ok(oBoxShowSpy.calledOnce, "show method is called once");
			assert.ok(oBusyIndicatorShowSpy.notCalled, "show method from other require isn't called");
			assert.equal(oBoxShowSpy.getCall(0).args[0], "Boxed", "The method is called with correct argument");

			oToastButton.fireEvent("press");
			assert.ok(oToastShowSpy.calledOnce, "show method is called once");
			assert.equal(oToastShowSpy.getCall(0).args[0], "Show Toast", "The method is called with correct argument");

			oOuterButton.fireEvent("press");
			assert.ok(oBoxShowSpy.calledOnce, "show method from other require isn't called");
			assert.ok(oBusyIndicatorShowSpy.calledOnce, "show method is called");
			assert.equal(oBusyIndicatorShowSpy.getCall(0).args[0], "100", "The method is called with correct argument");

			oHelperButton.fireEvent("press");
			assert.ok(oHelperSpy.calledOnce, "The helper function is called");

			oBoxShowSpy.resetHistory();
			oNewButton.fireEvent("press");
			assert.ok(oBoxShowSpy.calledOnce, "show method is called once");
			assert.equal(oBoxShowSpy.getCall(0).args[0], "Boxed", "The method is called with correct argument");

			return new Promise(function(resolve, reject) {
				BusyIndicator.attachOpen(function() {
					InstanceManager.closeAllDialogs();
					InstanceManager.closeAllPopovers();
					BusyIndicator.hide();
					resolve();
				});
			});
		}
	}, {
		testDescription: "Parsing core:require in XMLView where required module is used in the bound 'content' aggregation",
		viewName: ".view.XMLTemplateProcessorAsync_require_bind_content",
		settings: {
			async: {
				create: createView
			}
		},
		runAssertions: async function (oView, mSpies, assert, bAsync) {
			oView.placeAt("qunit-fixture");
			await nextUIUpdate();

			var aContent = oView.getContent();
			var aDependents = oView.getDependents();
			var oBindingTemplate = oView.byId("template");

			assert.equal(aContent.length, 0, "No content exists before model is available");
			assert.equal(aDependents.length, 1, "The dependent control is created");
			assert.ok(oBindingTemplate, "Binding template instance is created");
			assert.notOk(oBindingTemplate.getDomRef(), "Binding template isn't rendered");

			var oModel = new JSONModel({
				names: [{
					name: "name1"
				}, {
					name: "name2"
				}]
			});

			oView.setModel(oModel);
			await nextUIUpdate();

			aContent = oView.getContent();
			assert.equal(aContent.length, 2, "content under binding is created");
			assert.equal(aContent[0].getText(), "NAME1", "The bound value is formatted by the given formatter");
			assert.ok(aContent[0].hasListeners("press"), "The 'press' event handler is resolved correctly");

			assert.ok(aContent[0].getDomRef(), "The control created from binding template should be rendered");
			assert.ok(aContent[1].getDomRef(), "The control created from binding template should be rendered");

			assert.notOk(oView.getDomRef().hasAttribute("data-sap-ui-preserve"),
				"The rendering is done by using 'renderControl' with the content aggregation, " +
				"the view itself shouldn't have the preserve attribute set.");

			oModel.setData({
				names: [{
					name: "name1"
				}, {
					name: "name2"
				}, {
					name: "name3"
				}]
			});

			aContent = oView.getContent();
			assert.equal(aContent.length, 3, "content under binding is created");
			assert.equal(aContent[2].getText(), "NAME3", "The bound value is formatted by the given formatter");
			await nextUIUpdate();

			assert.ok(aContent[0].getDomRef(), "The control created from binding template should be rendered");
			assert.ok(aContent[1].getDomRef(), "The control created from binding template should be rendered");
			assert.ok(aContent[2].getDomRef(), "The control created from binding template should be rendered");

			assert.notOk(oView.getDomRef().hasAttribute("data-sap-ui-preserve"),
				"The rendering is done by using 'renderControl' with the content aggregation, " +
				"the view itself shouldn't have the preserve attribute set.");
		}
	}, {
		testDescription: "Parsing core:require in fragment",
		viewName: ".view.XMLTemplateProcessorAsync_fragment_require",
		settings: {
			async: {
				create: createView
			}
		},
		runAssertions: function (oView, mSpies, assert, bAsync) {
			var MessageBox = sap.ui.require("sap/m/MessageBox");
			var MessageToast = sap.ui.require("sap/m/MessageToast");

			assert.ok(MessageBox, "Class is loaded");
			assert.ok(MessageToast, "Class is loaded");

			var oButton1 = oView.byId("button1");
			var oButton2 = oView.byId("button2");

			var oBoxShowSpy = this.spy(MessageBox, "show");
			var oToastShowSpy = this.spy(MessageToast, "show");

			assert.equal(oButton1.data("data1"), "abc", "core:require is resolved correctly in custom data");
			assert.equal(oButton1.data("data2"), "foo", "core:require is resolved correctly in custom data");

			oButton1.fireEvent("press");
			assert.ok(oBoxShowSpy.calledOnce, "show method is called once");
			assert.ok(oToastShowSpy.notCalled, "show method from other require isn't called");
			assert.equal(oBoxShowSpy.getCall(0).args[0], "Do you really want to close?", "The method is called with correct argument");

			oButton2.fireEvent("press");
			assert.ok(oBoxShowSpy.calledOnce, "show method is still called once");
			assert.ok(oToastShowSpy.calledOnce, "show method from MessageToast is called once");
			assert.equal(oToastShowSpy.getCall(0).args[0], "This is a toast", "The method is called with correct argument");

			InstanceManager.closeAllDialogs();
			InstanceManager.closeAllPopovers();
		}
	}, {
		testDescription: "Parsing core:require in fragment without fragment node",
		viewName: ".view.XMLTemplateProcessorAsync_fragment_require_control_root",
		settings: {
			async: {
				create: createView
			}
		},
		runAssertions: function (oView, mSpies, assert, bAsync) {
			var MessageBox = sap.ui.require("sap/m/MessageBox");
			var MessageToast = sap.ui.require("sap/m/MessageToast");

			assert.ok(MessageBox, "Class is loaded");
			assert.ok(MessageToast, "Class is loaded");

			var oButton1 = oView.byId("button1");
			var oButton2 = oView.byId("button2");

			var oBoxShowSpy = this.spy(MessageBox, "show");
			var oToastShowSpy = this.spy(MessageToast, "show");

			oButton1.fireEvent("press");
			assert.ok(oBoxShowSpy.calledOnce, "show method is called once");
			assert.ok(oToastShowSpy.notCalled, "show method from other require isn't called");
			assert.equal(oBoxShowSpy.getCall(0).args[0], "Do you really want to close?", "The method is called with correct argument");

			oButton2.fireEvent("press");
			assert.ok(oBoxShowSpy.calledOnce, "show method is still called once");
			assert.ok(oToastShowSpy.calledOnce, "show method from MessageToast is called once");
			assert.equal(oToastShowSpy.getCall(0).args[0], "This is a toast", "The method is called with correct argument");

			InstanceManager.closeAllDialogs();
			InstanceManager.closeAllPopovers();
		}
	}, {
		testDescription: "Parsing core:require in fragment with preprocessor enabled",
		viewName: ".view.XMLTemplateProcessorAsync_fragment_require_control_root",
		settings: {
			async: {
				create: createView,
				additionalViewSettings: {
					preprocessors: {
						xml: {}
					}
				}
			}
		},
		runAssertions: function (oView, mSpies, assert, bAsync) {
			var MessageBox = sap.ui.require("sap/m/MessageBox");
			var MessageToast = sap.ui.require("sap/m/MessageToast");

			assert.ok(MessageBox, "Class is loaded");
			assert.ok(MessageToast, "Class is loaded");

			var oButton1 = oView.byId("button1");
			var oButton2 = oView.byId("button2");

			var oBoxShowSpy = this.spy(MessageBox, "show");
			var oToastShowSpy = this.spy(MessageToast, "show");

			oButton1.fireEvent("press");
			assert.ok(oBoxShowSpy.calledOnce, "show method is called once");
			assert.ok(oToastShowSpy.notCalled, "show method from other require isn't called");
			assert.equal(oBoxShowSpy.getCall(0).args[0], "Do you really want to close?", "The method is called with correct argument");

			oButton2.fireEvent("press");
			assert.ok(oBoxShowSpy.calledOnce, "show method is still called once");
			assert.ok(oToastShowSpy.calledOnce, "show method from MessageToast is called once");
			assert.equal(oToastShowSpy.getCall(0).args[0], "This is a toast", "The method is called with correct argument");

			InstanceManager.closeAllDialogs();
			InstanceManager.closeAllPopovers();
		}
	}, {
		testDescription: "Parsing core:require in XMLView with fragment with missing definition in require context (future=true)",
		viewName: ".view.XMLTemplateProcessorAsync_fragment_insufficient_require",
		settings: {
			async: {
				create: async (name, setting, assert) => {
					const oView = createView(name, setting);
					assert.rejects(oView);
					await oView.catch((err) => {
							assert.ok(err.message.includes("Event handler name 'Toast.show('This is a toast')' could not be resolved to an event handler function"),
							"View creation rejects with correct error");
						});
				}
			}
		},
		future: true,
		runAssertions: function (oView, mSpies, assert, bAsync) {

		}
	}, {
		testDescription: "Parsing core:require in XMLView with fragment with missing definition in require context with preprocessors enabled",
		viewName: ".view.XMLTemplateProcessorAsync_fragment_insufficient_require",
		settings: {
			async: {
				create: createView,
				additionalViewSettings: {
					preprocessors: {
						xml: {}
					}
				},
				spies: {
					warning: [Log, "warning"]
				}
			}
		},
		runAssertions: function (oView, mSpies, assert, bAsync) {
			var oWarningSpy = mSpies.warning;
			sinon.assert.neverCalledWith(oWarningSpy, "Variable: Toast isn't defined in the require context of the current XMLView/Fragment");
			assert.ok(oWarningSpy.neverCalledWith(sinon.match(/Event handler name 'Toast.show\('This is a toast'\)' could not be resolved to an event handler function/)));
		}
	}, {
		testDescription: "Parsing core:require in XMLView with fragment w/o require context (future=true)",
		viewName: ".view.XMLTemplateProcessorAsync_fragment_require_noRequire",
		settings: {
			async: {
				create: async (name, setting, assert) => {
					const oView = createView(name, setting);
					assert.rejects(oView);
					await oView.catch((err) => {
							assert.ok(err.message.includes("Event handler name 'Toast.show('Problem occurred')' could not be resolved to an event handler function"),
							"View creation rejects with correct error");
						});
				}
			}
		},
		future: true,
		runAssertions: function (oView, mSpies, assert, bAsync) {

		}
	}, {
		testDescription: "Parsing core:require in XMLView with nested view and the require context isn't forwarded to nested view (future=true)",
		viewName: ".view.XMLTemplateProcessorAsync_require_nested",
		settings: {
			async: {
				create: async (name, setting, assert) => {
					const oView = createView(name, setting)
						.then((oView) => {
							return oView.getContent()[0].loaded();
						});
					assert.rejects(oView);
					await oView.catch((err) => {
						assert.ok(err.message.includes("Event handler name 'Box.show('MessageBox')' could not be resolved to an event handler function"),
						"View creation rejects with correct error");
					});
				}
			}
		},
		future: true,
		runAssertions: function (oView, mSpies, assert, bAsync) {

		}
	}, {
		testDescription: "Parsing core:require in ExtensionPoint (future=true)",
		settings: {
			async: {
				create: async (name, settings, assert) => {
					const oComponent = Component.create({
						name: TESTDATA_PREFIX + ".extension-points.Child"
					}).then(function (oComponent) {
						return oComponent.getRootControl().loaded();
					});
					assert.rejects(oComponent);
					await oComponent.catch((err) => {
						assert.ok(err.message.includes("Event handler name 'Toast.show('Do you really want to close?')' could not be resolved to an event handler function"),
						"View creation rejects with correct error");
					});
				}
			}
		},
		future: true,
		runAssertions: function (oView, mSpies, assert, bAsync) {

		}
<<<<<<< HEAD
	}].forEach(function (oConfig) {
=======
	},

	/**
	 * @deprecated
	 */
	{
		testDescription: "Parsing core:require in ExpressionBinding (future=false)",
		viewName: ".view.XMLTemplateProcessorAsync_require_expressionFaulty",
		settings: {
			async: {
				create: createView,
				spies: {
					/**
					 * @deprecated As of version 1.120
					 */
					requireSync: [sap.ui, "requireSync"]
				}
			}
		},
		future: false,
		runAssertions: function (oView, mSpies, assert, bAsync) {

			var oModel = new JSONModel({
				amount: 1001,
				foobar: "bar",
				test: "test",
				begin: false,
				exist: false,
				text1: "text1",
				text2: "text2",
				number: 123.45678,
				items: [{
					title: "item1"
				}, {
					title: "item2"
				}, {
					title: "item3"
				}, {
					title: "item4"
				}],
				date: 1697125987000
			});

			oView.setModel(oModel);

			var oList = oView.byId("list");
			assert.equal(oList.getItems().length, 4, "The Aggregation binding factory works as expected");
			assert.strictEqual(oList.getItems()[0].getTitle(), "item1", "The title is set in list item");

			assert.strictEqual(oView.byId("foo").getText(), "foo", "foo is set");
			assert.strictEqual(oView.byId("bar").getVisible(), false, "visible is set");
			assert.strictEqual(oView.byId("formatter").getText(), "test", "text is set");
			assert.strictEqual(oView.byId("formatterGlobal").getText(), "test", "text is set");
			assert.strictEqual(oView.byId("formatterLocal").getText(), "TEST", "text is set");
			assert.strictEqual(oView.byId("text").getText(), "text2", "text2 is set");
			assert.strictEqual(oView.byId("type").getText(), "123.45678", "text is formatted with correct type");

			var oController = oView.getController();
			var oButtonPressSpy = this.spy(oController, "onButtonPress");

			var oButton = oView.byId("button");
			oButton.firePress();

			assert.equal(oButtonPressSpy.callCount, 1, "Button's press handler is called");
			sinon.assert.calledWith(oButtonPressSpy, "2023-10");

			oButtonPressSpy.resetHistory();

			var oButton1 = oView.byId("button1");
			oButton1.firePress();

			assert.equal(oButtonPressSpy.callCount, 1, "Button's press handler is called");
			sinon.assert.calledWith(oButtonPressSpy, "2023");
			/**
			 * @deprecated As of version 1.120
			 */
			sinon.assert.notCalled(mSpies.requireSync);
		}
	}, {
			testDescription: "core:require in XMLView with binding ($control, $controller) contexts in formatter functions - (future = false)",
			viewName: ".view.XMLTemplateProcessorAsync_require_bind_formatter",
			settings: {
				async: {
					create: createView,
					spies: {
						error: [Log, "error"],
						fatal: [Log, "fatal"]
					}
				}
			},
			future: false,
			runAssertions: async function (oView, mSpies, assert, bAsync) {
				const oErrorSpy = mSpies.error;
				const oFatalSpy = mSpies.fatal;
				oView.placeAt("qunit-fixture");
				await nextUIUpdate();

				const oButton1 = oView.byId("btn_1");
				oButton1.firePress();

				const oButton2 = oView.byId("btn_2");
				assert.equal(oButton2.getText(), "$controller", "'$controller' shouldn't be resolved without a binding.");
				assert.equal(oErrorSpy.getCall(0).args[0], "[FUTURE FATAL] formatter function $controller.formatter not found!", "'$controller.formatter': Correct Error Log shown.");
				assert.equal(oFatalSpy.getCall(0).args[0], "[FUTURE FATAL] core:require in XMLView contains an invalid identifier: '$InvalidAlias' on Node: App. Keys that begin with '$' are reserved by the framework.", "'core:require': Correct Error Log shown when invalid alias is defined.");

				oView.destroy();
			}
		},
		{
			testDescription: "Error-Handling: core:require in XMLView with binding formatter functions - invalid $controller usage in XML view (future=true)",
			viewName: ".view.XMLTemplateProcessorAsync_require_bind_formatter_invalid$controllerUsage",
			settings: {
				async: {
					create: createView
				}
			},
			future: true,
			onRejection: function (assert, oError) {
				assert.ok(oError.message.includes("formatter function $controller.formatter not found!"), "Correct error message is shown.");
			}
		},

		{
			testDescription: "Error-Handling: core:require in XMLView with binding formatter functions - invalid alias defined (future=true)",
			viewName: ".view.XMLTemplateProcessorAsync_require_bind_formatter_invalidAlias",
			settings: {
				async: {
					create: createView
				}
			},
			future: true,
			onRejection: function (assert, oError) {
				assert.ok(oError.message.includes("core:require in XMLView contains an invalid identifier: '$invalidAlias' on Node: App. Keys that begin with '$' are reserved by the framework."), "Correct error message is shown.");
			}
		},
		{
			testDescription: "Error-Handling: core:require in XMLView with binding formatter functions - invalid argument provided to .bind()",
			viewName: ".view.XMLTemplateProcessorAsync_require_bind_formatter_invalidArgument",
			settings: {
				async: {
					create: createView
				}
			},
			onRejection: function (assert, oError) {
				assert.ok(oError, "Invalid arguments provided to '.bind()' should throw an Error.");
				assert.ok(oError.message.includes("Error in formatter 'Helper.formatter': Unknown argument 'invalidArgument' passed to '.bind()' call."), "Correct error message is shown.");
			}
		},
		{
			testDescription: "Error-Handling: core:require in XMLView with binding formatter functions - invalid argument with leading '$' provided to .bind()",
			viewName: ".view.XMLTemplateProcessorAsync_require_bind_formatter_invalid$Argument",
			settings: {
				async: {
					create: createView
				}
			},
			onRejection: function (assert, oError) {
				assert.ok(oError, "Invalid arguments provided to '.bind()' should throw an Error.");
				assert.ok(oError.message.includes("Error in formatter 'Helper.formatter.bind($invalidArgument)': The argument '$invalidArgument' used in the '.bind()' call starts with '$', which is only allowed for framework-reserved variables. Please rename the variable so that it doesn't start with '$'."), "Correct error message is shown.");
			}
		}].forEach(function (oConfig) {
>>>>>>> 2be08df8
		// Run async variant
		QUnit.test(oConfig.testDescription + " - async", function(assert) {
			var that = this,
				bAsync = true,
				mSpies;

			future.active = oConfig.future;

			if (oConfig.settings.async.spies) {
				mSpies = createSpies(oConfig.settings.async.spies, this);
			}

			return oConfig.settings.async.create(oConfig.viewName, oConfig.settings.async.additionalViewSettings, assert)
				.then(function (oView) {
					return oConfig.runAssertions.call(that, oView, mSpies, assert, bAsync);
				}, function(oError) {
					if (oConfig.onRejection) {
						oConfig.onRejection(assert, oError);
					} else {
						throw oError;
					}
				}).then(() => {
					future.active = undefined;
				});
		});
	});

	QUnit.test("core:require no async require for loaded modules", function(assert) {
		// setup
		sap.ui.define("test/never-seen-before", [], function() { return "module1"; });
		var oRequireSpy = this.spy(sap.ui, "require"),
			sXML =
				'<mvc:View xmlns="sap.m" xmlns:mvc="sap.ui.core.mvc" xmlns:core="sap.ui.core">' +
					'<Panel id="panel" core:require="{' +
						'\'mod1\': \'sap/ui/model/FilterOperator\',' +
							'\'mod2\': \'test/never-seen-before\',' +
								'\'mod3\': \'sap/ui/core/Core\'' +
						'}" />' +
				'</mvc:View>';

		// act
		return XMLView.create({
			definition: sXML
		}).then(function(oViewInstance1) {
			// assert
			assert.ok(oRequireSpy.calledWithExactly("sap/ui/model/FilterOperator"));
			assert.ok(oRequireSpy.calledWithExactly("test/never-seen-before"));
			assert.ok(oRequireSpy.calledWithExactly("sap/ui/core/Core"));
			assert.ok(oRequireSpy.calledWith(["sap/ui/model/FilterOperator", "test/never-seen-before", "sap/ui/core/Core"]));

			// cleanup
			oViewInstance1.destroy();
			oRequireSpy.resetHistory();

			// act again
			return XMLView.create({
				definition: sXML
			});
		}).then(function(oViewInstance2) {
			// assert again
			assert.ok(oRequireSpy.calledWithExactly("sap/ui/model/FilterOperator"));
			assert.ok(oRequireSpy.calledWithExactly("test/never-seen-before"));
			assert.ok(oRequireSpy.calledWithExactly("sap/ui/core/Core"));
			assert.ok(oRequireSpy.neverCalledWith(["sap/ui/model/FilterOperator", "test/never-seen-before", "sap/ui/core/Core"]));

			// cleanup
			oViewInstance2.destroy();
		});
	});
});<|MERGE_RESOLUTION|>--- conflicted
+++ resolved
@@ -451,87 +451,6 @@
 		runAssertions: function (oView, mSpies, assert, bAsync) {
 
 		}
-<<<<<<< HEAD
-	}].forEach(function (oConfig) {
-=======
-	},
-
-	/**
-	 * @deprecated
-	 */
-	{
-		testDescription: "Parsing core:require in ExpressionBinding (future=false)",
-		viewName: ".view.XMLTemplateProcessorAsync_require_expressionFaulty",
-		settings: {
-			async: {
-				create: createView,
-				spies: {
-					/**
-					 * @deprecated As of version 1.120
-					 */
-					requireSync: [sap.ui, "requireSync"]
-				}
-			}
-		},
-		future: false,
-		runAssertions: function (oView, mSpies, assert, bAsync) {
-
-			var oModel = new JSONModel({
-				amount: 1001,
-				foobar: "bar",
-				test: "test",
-				begin: false,
-				exist: false,
-				text1: "text1",
-				text2: "text2",
-				number: 123.45678,
-				items: [{
-					title: "item1"
-				}, {
-					title: "item2"
-				}, {
-					title: "item3"
-				}, {
-					title: "item4"
-				}],
-				date: 1697125987000
-			});
-
-			oView.setModel(oModel);
-
-			var oList = oView.byId("list");
-			assert.equal(oList.getItems().length, 4, "The Aggregation binding factory works as expected");
-			assert.strictEqual(oList.getItems()[0].getTitle(), "item1", "The title is set in list item");
-
-			assert.strictEqual(oView.byId("foo").getText(), "foo", "foo is set");
-			assert.strictEqual(oView.byId("bar").getVisible(), false, "visible is set");
-			assert.strictEqual(oView.byId("formatter").getText(), "test", "text is set");
-			assert.strictEqual(oView.byId("formatterGlobal").getText(), "test", "text is set");
-			assert.strictEqual(oView.byId("formatterLocal").getText(), "TEST", "text is set");
-			assert.strictEqual(oView.byId("text").getText(), "text2", "text2 is set");
-			assert.strictEqual(oView.byId("type").getText(), "123.45678", "text is formatted with correct type");
-
-			var oController = oView.getController();
-			var oButtonPressSpy = this.spy(oController, "onButtonPress");
-
-			var oButton = oView.byId("button");
-			oButton.firePress();
-
-			assert.equal(oButtonPressSpy.callCount, 1, "Button's press handler is called");
-			sinon.assert.calledWith(oButtonPressSpy, "2023-10");
-
-			oButtonPressSpy.resetHistory();
-
-			var oButton1 = oView.byId("button1");
-			oButton1.firePress();
-
-			assert.equal(oButtonPressSpy.callCount, 1, "Button's press handler is called");
-			sinon.assert.calledWith(oButtonPressSpy, "2023");
-			/**
-			 * @deprecated As of version 1.120
-			 */
-			sinon.assert.notCalled(mSpies.requireSync);
-		}
 	}, {
 			testDescription: "core:require in XMLView with binding ($control, $controller) contexts in formatter functions - (future = false)",
 			viewName: ".view.XMLTemplateProcessorAsync_require_bind_formatter",
@@ -561,61 +480,55 @@
 
 				oView.destroy();
 			}
-		},
-		{
-			testDescription: "Error-Handling: core:require in XMLView with binding formatter functions - invalid $controller usage in XML view (future=true)",
-			viewName: ".view.XMLTemplateProcessorAsync_require_bind_formatter_invalid$controllerUsage",
-			settings: {
-				async: {
-					create: createView
-				}
-			},
-			future: true,
-			onRejection: function (assert, oError) {
-				assert.ok(oError.message.includes("formatter function $controller.formatter not found!"), "Correct error message is shown.");
-			}
-		},
-
-		{
-			testDescription: "Error-Handling: core:require in XMLView with binding formatter functions - invalid alias defined (future=true)",
-			viewName: ".view.XMLTemplateProcessorAsync_require_bind_formatter_invalidAlias",
-			settings: {
-				async: {
-					create: createView
-				}
-			},
-			future: true,
-			onRejection: function (assert, oError) {
-				assert.ok(oError.message.includes("core:require in XMLView contains an invalid identifier: '$invalidAlias' on Node: App. Keys that begin with '$' are reserved by the framework."), "Correct error message is shown.");
-			}
-		},
-		{
-			testDescription: "Error-Handling: core:require in XMLView with binding formatter functions - invalid argument provided to .bind()",
-			viewName: ".view.XMLTemplateProcessorAsync_require_bind_formatter_invalidArgument",
-			settings: {
-				async: {
-					create: createView
-				}
-			},
-			onRejection: function (assert, oError) {
-				assert.ok(oError, "Invalid arguments provided to '.bind()' should throw an Error.");
-				assert.ok(oError.message.includes("Error in formatter 'Helper.formatter': Unknown argument 'invalidArgument' passed to '.bind()' call."), "Correct error message is shown.");
-			}
-		},
-		{
-			testDescription: "Error-Handling: core:require in XMLView with binding formatter functions - invalid argument with leading '$' provided to .bind()",
-			viewName: ".view.XMLTemplateProcessorAsync_require_bind_formatter_invalid$Argument",
-			settings: {
-				async: {
-					create: createView
-				}
-			},
-			onRejection: function (assert, oError) {
-				assert.ok(oError, "Invalid arguments provided to '.bind()' should throw an Error.");
-				assert.ok(oError.message.includes("Error in formatter 'Helper.formatter.bind($invalidArgument)': The argument '$invalidArgument' used in the '.bind()' call starts with '$', which is only allowed for framework-reserved variables. Please rename the variable so that it doesn't start with '$'."), "Correct error message is shown.");
-			}
-		}].forEach(function (oConfig) {
->>>>>>> 2be08df8
+		}, {
+		testDescription: "Error-Handling: core:require in XMLView with binding formatter functions - invalid $controller usage in XML view (future=true)",
+		viewName: ".view.XMLTemplateProcessorAsync_require_bind_formatter_invalid$controllerUsage",
+		settings: {
+			async: {
+				create: createView
+			}
+		},
+		future: true,
+		onRejection: function (assert, oError) {
+			assert.ok(oError.message.includes("formatter function $controller.formatter not found!"), "Correct error message is shown.");
+		}
+	}, {
+		testDescription: "Error-Handling: core:require in XMLView with binding formatter functions - invalid alias defined (future=true)",
+		viewName: ".view.XMLTemplateProcessorAsync_require_bind_formatter_invalidAlias",
+		settings: {
+			async: {
+				create: createView
+			}
+		},
+		future: true,
+		onRejection: function (assert, oError) {
+			assert.ok(oError.message.includes("core:require in XMLView contains an invalid identifier: '$invalidAlias' on Node: App. Keys that begin with '$' are reserved by the framework."), "Correct error message is shown.");
+		}
+	}, {
+		testDescription: "Error-Handling: core:require in XMLView with binding formatter functions - invalid argument provided to .bind()",
+		viewName: ".view.XMLTemplateProcessorAsync_require_bind_formatter_invalidArgument",
+		settings: {
+			async: {
+				create: createView
+			}
+		},
+		onRejection: function (assert, oError) {
+			assert.ok(oError, "Invalid arguments provided to '.bind()' should throw an Error.");
+			assert.ok(oError.message.includes("Error in formatter 'Helper.formatter': Unknown argument 'invalidArgument' passed to '.bind()' call."), "Correct error message is shown.");
+		}
+	}, {
+		testDescription: "Error-Handling: core:require in XMLView with binding formatter functions - invalid argument with leading '$' provided to .bind()",
+		viewName: ".view.XMLTemplateProcessorAsync_require_bind_formatter_invalid$Argument",
+		settings: {
+			async: {
+				create: createView
+			}
+		},
+		onRejection: function (assert, oError) {
+			assert.ok(oError, "Invalid arguments provided to '.bind()' should throw an Error.");
+			assert.ok(oError.message.includes("Error in formatter 'Helper.formatter.bind($invalidArgument)': The argument '$invalidArgument' used in the '.bind()' call starts with '$', which is only allowed for framework-reserved variables. Please rename the variable so that it doesn't start with '$'."), "Correct error message is shown.");
+		}
+	}].forEach(function (oConfig) {
 		// Run async variant
 		QUnit.test(oConfig.testDescription + " - async", function(assert) {
 			var that = this,
