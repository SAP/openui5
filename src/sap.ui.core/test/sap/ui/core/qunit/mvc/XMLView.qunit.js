--- conflicted
+++ resolved
@@ -229,8 +229,6 @@
 		});
 	});
 
-<<<<<<< HEAD
-=======
 	QUnit.module("Unsupported: Promises as module content", {
 		before: function() {
 			this.errorSpy = sinon.spy(Log, "error");
@@ -265,331 +263,6 @@
 		}
 	});
 
-	/**
-	 * @deprecated
-	 */
-	QUnit.test("Promise where a control class is expected (SYNC)", function(assert) {
-		try {
-			sap.ui.xmlview({
-				viewContent:
-				`<mvc:View
-					xmlns:core="sap.ui.core"
-					xmlns:mvc="sap.ui.core.mvc"
-					xmlns:td="testdata.mvc.controls">
-					<td:RegularControl />
-					<td:ModuleWithPromiseExport />
-				</mvc:View>`
-			});
-			assert.ok(false, "View Factory should throw an error in 'future=true' mode.");
-		} catch (err) {
-			assert.ok(
-				err.message.match(this.rExpectedClassError),
-			"Error message contains information about the unsupported Promise as module content.");
-		}
-	});
-
-    /**
-     * @deprecated As of version 1.120
-     *
-     * Preserve DOM is tested with a XMLView where HTML tags are used. Since
-     * the support of HTML tags in XMLView is deprecated, those tests are
-     * deprecated as well.
-     */
-	QUnit.module("Preserve DOM");
-
-	QUnit.test("async loading", function(assert) {
-		var done = assert.async();
-
-		// load and place view, force rendering
-		var oView = View._create({
-			viewName: 'example.mvc.legacy.test',
-			type: ViewType.XML,
-			async: true
-		}).placeAt('content');
-
-		oView.onControllerConnected = async () => {
-			await nextUIUpdate();
-
-			// check that placeholder DOM is not marked for preservation
-			var oElemView = oView.getDomRef();
-			assert.ok(oElemView, "DOM for view must exist");
-			assert.ok(oElemView.getAttribute("data-sap-ui-preserve") == null, "DOM must not be marked as 'to be preserved' after construction but before afterInit");
-			return XMLView.prototype.onControllerConnected.apply(oView, arguments);
-		};
-
-		// wait for the async load to complete
-		oView.attachAfterInit(async function() {
-
-			// ensure rendering
-			await nextUIUpdate();
-
-			// check that DOm now exists and that it is correctly marked for preservation
-			var oElemView = oView.getDomRef();
-			assert.ok(oElemView, "DOM for view must exist");
-			assert.ok(oElemView.getAttribute("data-sap-ui-preserve"), "DOM must be marked as 'to be preserved' after init");
-
-			// check DOM of controls
-			var oElemPanel1 = oView.byId("myPanel").getDomRef();
-			var oElemTable1 = document.getElementById(oView.createId("localTableId"));
-			assert.ok(oElemPanel1, "DOM for myPanel should exist");
-			assert.ok(oElemTable1, "DOM for localTableId should exist");
-
-			// force a rerendering
-			oView.invalidate();
-			await nextUIUpdate();
-
-			// check that DOM has been preserved
-			var oPanel = oView.byId("myPanel");
-			var oElemPanel2 = oPanel.getDomRef();
-			var oElemTable2 = document.getElementById(oView.createId("localTableId"));
-			assert.ok(oElemPanel2, "DOM for myPanel should exist after rerendering");
-			assert.ok(oElemTable2, "DOM for localTableId should exist after rerendering");
-			assert.ok(oElemPanel1 !== oElemPanel2, "DOM for panel should differ"); // Note: this will fail if DOM patching becomes the default
-			assert.ok(oElemTable1 === oElemTable2, "DOM for table must not differ");
-
-			// check the preserved data attribute on the HTML nodes
-			var oSubView1 = oPanel.getContent()[2];
-			var oSubViewDomRef = oSubView1.getDomRef();
-			assert.ok(oSubViewDomRef, "SubView for HTML nodes is rendered");
-			assert.ok(oSubViewDomRef.hasAttribute("data-sap-ui-preserve"), "Dom Element has the preserve attribute set");
-
-			// complete execution only in next tick as the controller code will execute further QUnit asserts in the current tick
-			setTimeout(async function() {
-				oView.destroy();
-				await nextUIUpdate();
-				done();
-			});
-		});
-	});
-
-	QUnit.test("with custom RenderManager", function(assert) {
-
-		// load view, embed it in a Panel and force rendering
-		return XMLView.create({
-			viewName: 'example.mvc.legacy.test'
-		}).then(async function(oView) {
-			var oPanel = new Panel({
-				text: "My View",
-				content: [oView]
-			}).placeAt('content');
-			await nextUIUpdate();
-
-			// check that DOM exists
-			var oElemViewBefore = oView.getDomRef();
-			assert.ok(oElemViewBefore, "DOM for view should exist");
-
-			// simulate a rendering with a custom RenderManager
-			var oPanelContent = oPanel.getDomRef("content");
-			var rm = new RenderManager().getInterface();
-			rm.renderControl(oView);
-			rm.flush(oPanelContent);
-
-			// check that DOM has been preserved
-			var oElemViewAfter = oView.getDomRef();
-			assert.ok(oElemViewBefore, "DOM for view should exist after rerendering");
-			assert.ok(oElemViewBefore === oElemViewAfter, "DOM must be the same");
-
-			oPanel.destroy();
-		});
-	});
-
-	QUnit.test("visible property", function(assert) {
-		var xmlview;
-
-		function check(bVisible, sMsgSuffix) {
-			var vLayoutNode = document.getElementById('vLayout');
-			var btnBeforeNode = document.getElementById('btnBefore');
-			var xmlviewNode = document.getElementById('xmlview');
-			var xmlviewPlaceholderNode = document.getElementById('sap-ui-invisible-xmlview');
-			var btnAfterNode = document.getElementById('btnAfter');
-
-			assert.ok(vLayoutNode, "vLayout be rendered");
-			assert.ok(btnBeforeNode, "btnBefore should be rendered");
-			assert.ok(btnAfterNode, "btnBefore should be rendered");
-			assert.ok(xmlviewNode, "xmlview should be rendered");
-			if ( bVisible ) {
-				assert.ok(!xmlviewPlaceholderNode, "there should be no invisible placeholder for the xmlview");
-			} else {
-				assert.ok(xmlviewPlaceholderNode, "xmlview placeholder should be rendered");
-				assert.ok(RenderManager.isPreservedContent(xmlviewNode), "xmlview should be part of the preserved area");
-			}
-
-			if ( bVisible ) {
-				assert.ok(vLayoutNode.compareDocumentPosition(xmlviewNode) & Node.DOCUMENT_POSITION_CONTAINED_BY, "xmlview should be a descendant of vLayout" + sMsgSuffix);
-				assert.ok(btnBeforeNode.compareDocumentPosition(xmlviewNode) & Node.DOCUMENT_POSITION_FOLLOWING, "xmlview should follow the btnBeforeNode" + sMsgSuffix);
-				assert.ok(btnAfterNode.compareDocumentPosition(xmlviewNode) & Node.DOCUMENT_POSITION_PRECEDING, "xmlview should preced the btnAfterNode" + sMsgSuffix);
-			} else {
-				assert.ok(!(vLayoutNode.compareDocumentPosition(xmlviewNode) & Node.DOCUMENT_POSITION_CONTAINED_BY), "xmlview should not be a descendant of vLayout" + sMsgSuffix);
-				assert.ok(vLayoutNode.compareDocumentPosition(xmlviewPlaceholderNode) & Node.DOCUMENT_POSITION_CONTAINED_BY, "xmlview placeholder should be a descendant of vLayout" + sMsgSuffix);
-				assert.ok(btnBeforeNode.compareDocumentPosition(xmlviewPlaceholderNode) & Node.DOCUMENT_POSITION_FOLLOWING, "xmlview placeholder should follow the btnBeforeNode" + sMsgSuffix);
-				assert.ok(btnAfterNode.compareDocumentPosition(xmlviewPlaceholderNode) & Node.DOCUMENT_POSITION_PRECEDING, "xmlview placeholder should preced the btnAfterNode" + sMsgSuffix);
-			}
-
-			// check children of xmlview
-			var xmlviewChildHTMLNode = document.getElementById(xmlview.createId('localTableId'));
-			var xmlviewChildButton3Node = document.getElementById(xmlview.createId('Button3'));
-			assert.ok(xmlviewChildHTMLNode, "xmlview child DOM should be rendered");
-			assert.ok(xmlviewChildButton3Node, "xmlview child control should be rendered");
-			assert.ok(xmlviewNode.compareDocumentPosition(xmlviewChildHTMLNode) & Node.DOCUMENT_POSITION_CONTAINED_BY, "xmlview DOM should contain child DOM" + sMsgSuffix);
-			assert.ok(xmlviewNode.compareDocumentPosition(xmlviewChildButton3Node) & Node.DOCUMENT_POSITION_CONTAINED_BY, "xmlview DOM should contain child control DOM" + sMsgSuffix);
-			if ( xmlviewPlaceholderNode ) {
-				assert.ok(!(xmlviewPlaceholderNode.compareDocumentPosition(xmlviewChildHTMLNode) & Node.DOCUMENT_POSITION_CONTAINED_BY), "xmlview placeholder should not contain child DOM of xmlview" + sMsgSuffix);
-				assert.ok(!(xmlviewPlaceholderNode.compareDocumentPosition(xmlviewChildButton3Node) & Node.DOCUMENT_POSITION_CONTAINED_BY), "xmlview placeholder should not contain child control DOM of xmlview" + sMsgSuffix);
-			}
-
-		}
-
-		return XMLView.create({
-			id: "xmlview",
-			viewName: 'example.mvc.legacy.test'
-		}).then(async function(oView) {
-			xmlview = oView;
-
-			var iLayoutRendered = 0;
-			var oLayout = new VerticalLayout({
-				id: 'vLayout',
-				content: [
-					new Button({ id: 'btnBefore', text: 'Button Before' }),
-					xmlview,
-					new Button({ id: 'btnAfter', text: 'Button After' })
-				]
-			});
-			oLayout.addEventDelegate({
-				onAfterRendering: function () {
-					iLayoutRendered++;
-				}
-			});
-			oLayout.placeAt('content');
-
-			await nextUIUpdate();
-			check(true, " (after initial rendering)");
-			assert.equal(1, iLayoutRendered, "layout initially should have been rendered once");
-
-			xmlview.setVisible(false);
-			await nextUIUpdate();
-			check(false, " (after becoming invisible)");
-			assert.equal(1, iLayoutRendered, "layout still should have been rendered only once (after making the xmlview invisible)");
-
-			xmlview.setVisible(true);
-			await nextUIUpdate();
-			check(true, " (after becoming visible again)");
-			assert.equal(1, iLayoutRendered, "layout still should have been rendered only once (after making the xmlview visible again)");
-
-			oLayout.destroy();
-		});
-	});
-
-	QUnit.test("invisible child", function(assert) {
-
-		// load and place view, force rendering
-		return XMLView.create({
-			viewName: 'example.mvc.legacy.test'
-		}).then(async function(oView) {
-			oView.placeAt("content");
-			var oPanel = oView.byId("myPanel");
-			await nextUIUpdate();
-
-			// panel should be visible and have normal control DOM
-			assert.ok(oPanel.getDomRef() && !isInPreservedArea(oPanel.getDomRef()), "panel rendered (and not part of the preserve area())");
-
-			// make only the panel invisible, force rendering
-			oPanel.setVisible(false);
-			await nextUIUpdate();
-
-			// there should be no more DOM for the panel, but an invisible placeholder
-			assert.notOk(oPanel.getDomRef(), "panel should be hidden");
-			assert.ok(invisiblePlaceholder(oPanel), "invisible placeholder should exist for the panel");
-
-			// hide the view
-			oView.setVisible(false);
-			await nextUIUpdate();
-
-			// this should move it to the preserve area with all child controls incl. the invisible placeholder
-			assert.ok(oView.getDomRef() && isPreserved(oView.getDomRef()), "view has DOM and DOM is in preserved area");
-			assert.ok(invisiblePlaceholder(oPanel), "invisible placeholder still should exist for panel");
-			assert.ok(isInPreservedArea(invisiblePlaceholder(oPanel)), "invisible placeholder should be part of the preserve area");
-
-			// restore both, view and child control
-			oView.setVisible(true);
-			oPanel.setVisible(true);
-			await nextUIUpdate();
-
-			// both view and child should have DOM, should not be in the preserve area and should have no placeholders
-			assert.ok(oView.getDomRef() && !isPreserved(oView.getDomRef()), "view has DOM and DOM is no longer in preserved area");
-			assert.notOk(dummyPlaceholder(oView), "view should have no more dummy placeholder");
-			assert.notOk(invisiblePlaceholder(oView), "view should have no more invisible placeholder");
-			assert.ok(oPanel.getDomRef() && !isInPreservedArea(oPanel.getDomRef()), "panel rendered after making it visible");
-			assert.notOk(dummyPlaceholder(oPanel), "panel should have no more dummy placeholder");
-			assert.notOk(invisiblePlaceholder(oPanel), "panel should have no more invisible placeholder");
-
-			// now make view and child visible in two different renderings
-			oView.setVisible(false);
-			oPanel.setVisible(false);
-			await nextUIUpdate();
-			oView.setVisible(true);
-			await nextUIUpdate();
-
-			// invisible control should still be invisible and invisible placeholder still should exist
-			assert.ok(oView.getDomRef() && !isPreserved(oView.getDomRef()), "view has DOM and DOM is no longer in preserved area");
-			assert.notOk(oPanel.getDomRef(), "panel not rendered");
-			assert.ok(invisiblePlaceholder(oPanel), "invisible placeholder should exist for invisible panel");
-			assert.notOk(dummyPlaceholder(oPanel), "dummy placeholder must not exists for invisible panel");
-
-			// making the panel visible should also work
-			oPanel.setVisible(true);
-			await nextUIUpdate();
-			assert.ok(oPanel.getDomRef(), "panel rendered after making it visible");
-			assert.notOk(invisiblePlaceholder(oPanel), "invisible placeholder must not exist for visible panel");
-			assert.notOk(dummyPlaceholder(oPanel), "dummy placeholder must not exists for visible panel");
-
-			oView.destroy();
-		});
-	});
-
-	QUnit.test("Destroy removes preserved content from DOM", function(assert) {
-		// Because nobody else would do it
-
-		// load and place view, force rendering
-		return XMLView.create({
-			viewName: 'example.mvc.legacy.test'
-		}).then(async function(oView) {
-			oView.placeAt("content");
-			await nextUIUpdate();
-
-			var oDomRef = oView.getDomRef();
-			RenderManager.preserveContent(oDomRef, true);
-
-			oView.destroy();
-
-			assert.ok(!RenderManager.getPreserveAreaRef().hasChildNodes(), "Preserve area is empty");
-		});
-
-	});
-
-	QUnit.test("Destroy with 'KeepDom'-mode removes preservable flag from DOM ref", function(assert) {
-		// Otherwise view content of already destroyed views might get preserve and never destroyed
-
-		// load and place view, force rendering
-		return XMLView.create({
-			viewName: 'example.mvc.legacy.test'
-		}).then(async function(oView) {
-			oView.placeAt("content");
-			await nextUIUpdate();
-
-			var oDomRef = oView.getDomRef();
-
-			oView.destroy("KeepDom");
-			RenderManager.preserveContent(oDomRef, true);
-
-			assert.ok(!RenderManager.getPreserveAreaRef().hasChildNodes(), "Nothing got preserved");
-
-			// Cleanup
-			oDomRef = oView.getDomRef();
-			oDomRef.parentElement.removeChild(oDomRef);
-		});
-	});
-
->>>>>>> 5f5eb9a9
 	QUnit.module("Nested XMLViews");
 
 	QUnit.test("Directly Nested XMLViews (async)", function(assert) {
