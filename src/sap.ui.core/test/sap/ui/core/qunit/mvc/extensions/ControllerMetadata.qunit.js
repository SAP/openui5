--- conflicted
+++ resolved
@@ -265,10 +265,7 @@
 
 	QUnit.module("Context checks", {
 		beforeEach: function() {
-<<<<<<< HEAD
-=======
 			ControllerExtensionProvider.registerExtensionProvider("my.test.ExtensionProvider");
->>>>>>> 5511cd34
 			this.pView = Controller.create({name:"my.test.MainContext"}).then(function(oController) {
 				return XMLView.create({
 					viewName: "my.test.Main",
@@ -301,10 +298,7 @@
 	QUnit.module("Controller final checks", {
 		beforeEach: function() {
 			future.active = true;
-<<<<<<< HEAD
-=======
 			ControllerExtensionProvider.registerExtensionProvider("");
->>>>>>> 5511cd34
 			this.pView = Controller.create({name:"my.test.ExtendMain"}).then(function(oController) {
 				return XMLView.create({
 					viewName: "my.test.Main",
@@ -324,37 +318,4 @@
 			assert.equal(err.message, "failed to execute module factory for ''my/test/ExtendMain.controller.js'': Method: 'myFinalMethod' of controller 'my.test.Main' is final and cannot be overridden by controller 'my.test.ExtendMain'");
 		});
 	});
-<<<<<<< HEAD
-=======
-
-	/**
-	 * @deprecated
-	 */
-	QUnit.module("Controller final checks", {
-		beforeEach: function() {
-			future.active = false;
-			ControllerExtensionProvider.registerExtensionProvider("");
-			this.pView = Controller.create({name:"my.test.ExtendMainLegacy"}).then(function(oController) {
-				return XMLView.create({
-					viewName: "my.test.Main",
-					controller: oController
-				});
-			});
-		},
-		afterEach: function() {
-			future.active = undefined;
-		}
-	});
-
-	QUnit.test("override final metadata/function (future=false)", function(assert) {
-		var done = assert.async();
-		assert.expect(2);
-		this.pView.then(function(oView) {
-			var oController = oView.getController();
-			assert.equal(oController.myFinalMethod(), "final method could not be overidden", "final method not overridden by controller extend");
-			assert.equal(oController.getMetadata().isMethodFinal("myFinalMethod"), true, "metadata not changed");
-			done();
-		});
-	});
->>>>>>> 5511cd34
 });