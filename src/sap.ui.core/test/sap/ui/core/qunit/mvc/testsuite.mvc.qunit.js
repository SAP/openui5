--- conflicted
+++ resolved
@@ -159,14 +159,12 @@
 				},
 				module: "test-resources/sap/ui/core/qunit/ShortcutHints.qunit"
 			},
-<<<<<<< HEAD
 
-=======
 			KeyboardInteractionDisplay: {
 				title: "sap.ui.core.interaction.KeyboardInteractionDisplay",
 				module: "test-resources/sap/ui/core/qunit/interaction/KeyboardInteractionDisplay.qunit"
 			},
->>>>>>> f15b7a07
+
 			XMLHelper: {
 				title: "sap.ui.core.util.XMLHelper",
 				module: "test-resources/sap/ui/core/qunit/util/XMLHelper.qunit"
