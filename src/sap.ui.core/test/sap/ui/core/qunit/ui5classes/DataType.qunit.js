--- conflicted
+++ resolved
@@ -349,88 +349,6 @@
 		assert.ok(DataType.getType("sap.test.RegisteredColor") === type, "multiple calls should return same type object");
 	});
 
-<<<<<<< HEAD
-	QUnit.test("Auto-registered (top-level) Enum via Lib Proxy", async function (assert) {
-		sap.ui.define("sap/test/enumlib/library", [
-			"sap/ui/core/Lib"
-		], function(Library) {
-			// ui5lint-disable-next-line no-deprecated-api
-			const thisLib = Library.init({
-				name: "sap.test.enumlib"
-				// apiVersion: 1 - legacy scenario
-			});
-			thisLib.LibColor = {
-				Red: "Red",
-				Yellow: "Yellow",
-				Blue: "Blue"
-			};
-			return thisLib;
-		});
-		sap.ui.require.preload({"sap/test/enumlib/manifest.json":"{\n\t\"sap.ui5\": {\n\t\t\"dependencies\": {\n\t\t\t\"libs\": {}\n\t\t}\n\t}\n}"});
-
-		await Library.load("sap.test.enumlib");
-		const oColorEnum = sap.ui.require("sap/test/enumlib/library").LibColor;
-
-		const type = DataType.getType("sap.test.enumlib.LibColor");
-		assert.ok(type instanceof DataType, "type 'sap.test.enumlib.LibColor' is a DataType");
-		assert.equal(type.getName(), 'sap.test.enumlib.LibColor', "type name");
-		assert.equal(type.getDefaultValue(), "Red", "default value");
-		assert.equal(type.getBaseType().getName(), "string", "base type is string");
-		assert.equal(type.getPrimitiveType().getName(), "string", "primitive type is string");
-		assert.ok(type.isEnumType(), "type should be marked as enum");
-		assert.strictEqual(type.getEnumValues(), oColorEnum, "type should return the original enum object with keys and values");
-
-		Object.entries(oColorEnum).forEach(([name, value]) => {
-			assert.equal(type.isValid(value), true, "accepts value " + value);
-			assert.equal(type.parseValue(name), value, "'" + name + "' should be parsed as '" + value + "'");
-		});
-		assert.equal(type.isValid("something"), false, "should not accept 'something'");
-		assert.ok(DataType.getType("sap.test.enumlib.LibColor") === type, "multiple calls should return same type object");
-	});
-
-	QUnit.test("Auto-registered (deeply nested) Enum via Lib Proxy", async function (assert) {
-		sap.ui.define("sap/test/otherlib/library", [
-			"sap/ui/core/Lib"
-		], function(Library) {
-			// ui5lint-disable-next-line no-deprecated-api
-			const thisLib = Library.init({
-				name: "sap.test.otherlib"
-				// apiVersion: 1 - legacy scenario
-			});
-			thisLib.deeply ??= {};
-			thisLib.deeply.nested ??= {};
-			thisLib.deeply.nested.LibColor = {
-				Red: "Red",
-				Yellow: "Yellow",
-				Blue: "Blue"
-			};
-			return thisLib;
-		});
-		sap.ui.require.preload({"sap/test/otherlib/manifest.json":"{\n\t\"sap.ui5\": {\n\t\t\"dependencies\": {\n\t\t\t\"libs\": {}\n\t\t}\n\t}\n}"});
-
-		await Library.load("sap.test.otherlib");
-		const oColorEnum = sap.ui.require("sap/test/otherlib/library").deeply.nested.LibColor;
-
-		const type = DataType.getType("sap.test.otherlib.deeply.nested.LibColor");
-		assert.ok(type instanceof DataType, "type 'sap.test.otherlib.deeply.nested.LibColor' is a DataType");
-		assert.equal(type.getName(), 'sap.test.otherlib.deeply.nested.LibColor', "type name");
-		assert.equal(type.getDefaultValue(), "Red", "default value");
-		assert.equal(type.getBaseType().getName(), "string", "base type is string");
-		assert.equal(type.getPrimitiveType().getName(), "string", "primitive type is string");
-		assert.ok(type.isEnumType(), "type should be marked as enum");
-		assert.strictEqual(type.getEnumValues(), oColorEnum, "type should return the original enum object with keys and values");
-
-		Object.entries(oColorEnum).forEach(([name, value]) => {
-			assert.equal(type.isValid(value), true, "accepts value " + value);
-			assert.equal(type.parseValue(name), value, "'" + name + "' should be parsed as '" + value + "'");
-		});
-		assert.equal(type.isValid("something"), false, "should not accept 'something'");
-		assert.ok(DataType.getType("sap.test.otherlib.deeply.nested.LibColor") === type, "multiple calls should return same type object");
-	});
-
-=======
->>>>>>> 42039234
-
 
 	QUnit.module("Type Lookup");
 
