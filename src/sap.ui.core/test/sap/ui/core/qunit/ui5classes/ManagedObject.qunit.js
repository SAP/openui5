--- conflicted
+++ resolved
@@ -3372,64 +3372,6 @@
 
 	QUnit.module("init/exit");
 
-<<<<<<< HEAD
-=======
-	/**
-	 * @deprecated As of version 1.120
-	 */
-	QUnit.test("Ensure that hooks do not return a value (future=false)", async function(assert) {
-		future.active = false;
-		const oFutureFatalSpy = sinon.spy(Log, "fatal");
-		const aPromises = [];
-
-		const MySampleManagedObject = ManagedObject.extend("sap.ui.core.MySampleManagedObject", {
-			metadata: {
-				properties: {
-					name: { type: "string", defaultValue: "hello" }
-				}
-			},
-			init: function() {
-				return "init() shouldn't return a value.";
-			},
-			exit: function() {
-				const oPromise = Promise.reject(new Error("exit() failed."));
-				aPromises.push(oPromise);
-				return oPromise;
-			}
-		});
-
-		// init
-		const oMySample = new MySampleManagedObject({
-			id: "sample1"
-		});
-		assert.ok(oFutureFatalSpy.getCall(0).calledWith("[FUTURE FATAL] sample1: The registered Event Listener 'init' must not have a return value."), "init() should be logged correctly.");
-
-		/**
-		 * @deprecated
-		 */
-		const oErrorLogSpy = sinon.spy(Log, "error");
-
-		// exit
-		oMySample.destroy();
-
-		await Promise.allSettled(aPromises);
-		assert.ok(oFutureFatalSpy.getCall(1).calledWith("[FUTURE FATAL] sample1: The registered Event Listener 'exit' must not have a return value."), "exit() should be logged correctly.");
-
-		/**
-		 * @deprecated
-	     */
-		await (async () => {
-			await Promise.allSettled(aPromises);
-			assert.ok(oErrorLogSpy.getCall(0).calledWith("The registered Event Listener 'exit' of 'sample1' failed."), "Promise rejection caught successfully.");
-			oErrorLogSpy.restore();
-		})();
-
-		oFutureFatalSpy.restore();
-
-		future.active = undefined;
-	});
-
->>>>>>> 1c50554f
 	QUnit.test("Ensure that hooks do not return a value - init (future=true)", function(assert) {
 		future.active = true;
 
