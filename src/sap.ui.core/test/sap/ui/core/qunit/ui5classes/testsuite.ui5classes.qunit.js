--- conflicted
+++ resolved
@@ -75,18 +75,10 @@
 
 			Object: {
 				title: "sap.ui.base.Object"
-<<<<<<< HEAD
-=======
 			},
-			/**
-			 * @deprecated As of version 1.111
-			 */
-			Object_legacyAPIs: {
-				title: "sap.ui.base.Object (legacy APIs)"
-			},
+
 			OwnStatics: {
 				title: "sap.ui.base.OwnStatics"
->>>>>>> f3627b5b
 			}
 		}
 	};
