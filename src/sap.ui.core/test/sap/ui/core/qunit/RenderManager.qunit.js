
/* global QUnit, TestControlRenderer */
sap.ui.define([
	"sap/ui/Device",
	"sap/ui/core/Control",
	"sap/ui/core/RenderManager",
	"sap/ui/core/Element",
	"sap/ui/core/HTML",
	"sap/ui/core/IconPool",
	"sap/ui/core/UIArea",
	"sap/ui/thirdparty/jquery",
	"sap/base/security/encodeXML",
	"sap/ui/qunit/utils/createAndAppendDiv",
	"sap/ui/test/utils/nextUIUpdate",
	"sap/base/Log"
], function(
	Device,
	Control,
	RenderManager,
	Element,
	HTML,
	IconPool,
	UIArea,
	jQuery,
	encodeXML,
	createAndAppendDiv,
	nextUIUpdate,
	Log
) {
	"use strict";

	// prepare DOM
	createAndAppendDiv(["area1", "area2", "area3", "area4", "area5", "area6", "area7", "area8"], createAndAppendDiv("testArea"));
	createAndAppendDiv("area9");


	var fnCheckRendererInterface = null;

	function jQueryById(id) {
		return new jQuery(document.getElementById(id));
	}

	/**
	 * @deprecated As of 1.92 (String based rendering is replaced with the Semantic Rendering)
	 */
	var TestControl = Control.extend("TestControl", { //Declare a simple test controls
		renderer: {
			render: function(oRM, oControl) {
				oRM.write("<div");
				TestControlRenderer.doAdditionalThings(oRM, oControl);
				oRM.write(">[" + oControl.getId() + "]</div>");

				if (fnCheckRendererInterface) {
					fnCheckRendererInterface(oRM);
				}
			},
			doAdditionalThings: function(oRM, oControl) {}
		},

		onBeforeRendering: function() {
			if (this.doBeforeRendering) {
				this.doBeforeRendering();
			}
		},

		onAfterRendering: function() {
			if (this.doAfterRendering) {
				this.doAfterRendering();
			}
		}
	});

	/**
	 * @deprecated As of 1.92 (String based rendering is replaced with the Semantic Rendering)
	 */
	var ACCTestControl = TestControl.extend("ACCTestControl", {
		metadata: {
			properties: {
				"editable": {
					type: "boolean",
					defaultValue: true
				},
				"enabled": {
					type: "boolean",
					defaultValue: true
				},
				"visible": {
					type: "boolean",
					defaultValue: true
				},
				"required": {
					type: "boolean",
					defaultValue: false
				},
				"selected": {
					type: "boolean",
					defaultValue: false
				},
				"checked": {
					type: "boolean",
					defaultValue: false
				},
				"other": {
					type: "string",
					defaultValue: "Value"
				}
			},
			associations: {
				"ariaDescribedBy": {
					type: "sap.ui.core.Element",
					multiple: true
				},
				"ariaLabelledBy": {
					type: "sap.ui.core.Element",
					multiple: true
				}
			}
		},

		renderer: "TestControlRenderer"
	});

	//Test helper functions

	function checkRendering(assert, aControls, sTargetId, bExpectExisting, fnActionCallBack, sOldParentId) {
		return new Promise(function(done) {
			var iBeforeCounter = 0;
			var iAfterCounter = 0;

			var fBefore = function() {
				iBeforeCounter++;
			};

			var fAfter = function() {
				iAfterCounter++;
			};

			for (var i = 0; i < aControls.length; i++) {
				aControls[i].doBeforeRendering = fBefore;
				aControls[i].doAfterRendering = fAfter;
			}

			checkControlsInDom(assert, aControls, sOldParentId ? sOldParentId : sTargetId, bExpectExisting);

			fnActionCallBack(jQueryById(sTargetId).get(0), aControls);

			assert.equal(iBeforeCounter, aControls.length, "onBeforeRendering should be called");

			checkControlsInDom(assert, aControls, sTargetId, true);

			if (Device.browser.safari) {
				//in safari async because onAfterRendering ist called with delay
				var delayedCall = function() {
					assert.equal(iAfterCounter, aControls.length, "onAfterRendering should be called");
					for (var i = 0; i < aControls.length; i++) {
						aControls[i].doBeforeRendering = null;
						aControls[i].doAfterRendering = null;
					}
					done();
				};
				setTimeout(delayedCall, 500);
			} else {
				assert.equal(iAfterCounter, aControls.length, "onAfterRendering should be called");
				for (var i = 0; i < aControls.length; i++) {
					aControls[i].doBeforeRendering = null;
					aControls[i].doAfterRendering = null;
				}
				done();
			}

		});

	}

	function checkControlsInDom(assert, aControls, sTargetId, bExpectExisting) {
		for (var i = 0; i < aControls.length; i++) {
			var $ControlRef = aControls[i].$();
			if (bExpectExisting) {
				assert.equal($ControlRef.length, 1, "Control is rendered already");
				assert.equal($ControlRef.parent().attr("id"), sTargetId, "Control is child of Dom Ref with ID '" + sTargetId + "'");
			} else {
				assert.equal($ControlRef.length, 0, "Control is not rendered yet");
			}
		}
	}

	function checkChildOrder(assert, sParentId, aChildIds) {
		var $Children = jQueryById(sParentId).children();
		assert.equal(aChildIds.length, $Children.length, "Number of children of DOM node '" + sParentId + "'");
		for (var i = 0; i < aChildIds.length; i++) {
			assert.equal(aChildIds[i], jQuery($Children.get(i)).attr("id"), "DOM node '" + aChildIds[i] + "' is at position " + i);
		}
	}

	function checkRMWriter(assert, sExpectedResult, bExpectReturnsRM, iExpectedNumberOfControls, fnActionCallback, fnCheckCallBack) {
		var rm = new RenderManager();
		var oCheckFunctionResult = fnActionCallback(rm);
		assert.equal(rm.aBuffer.join(""), sExpectedResult, "Writer function produce expected output.");
		if (bExpectReturnsRM) {
			assert.ok(rm === oCheckFunctionResult, "Writer function returns RenderManager again for chaining.");
		} else {
			assert.ok(rm != oCheckFunctionResult, "Writer function does not return RenderManager for chaining.");
		}
		assert.equal(rm.aRenderedControls.length, iExpectedNumberOfControls, "Writer function rendered expected number of controls.");
		if (fnCheckCallBack){
			fnCheckCallBack(rm);
		}
	}


	QUnit.module("Core API");

	QUnit.test("Core.createRenderManager", function(assert) {
		assert.notStrictEqual(new RenderManager().getInterface(), new RenderManager().getInterface(), "Core.createRenderManager should always return a new RenderManager instance");
	});

	var aCommonMethods = ["renderControl", "cleanupControlWithoutRendering"];

	var aStringRendererMethods = ["write", "writeEscaped", "writeAcceleratorKey", "writeControlData", "writeElementData",
		"writeAttribute", "writeAttributeEscaped", "addClass", "writeClasses", "addStyle", "writeStyles",
		"writeAccessibilityState", "writeIcon", "translate", "getConfiguration", "getHTML"];

	var aDomRendererMethods = ["openStart", "openEnd", "close", "voidStart", "voidEnd", "text", "attr", "class", "style",
		"accessibilityState", "icon", "unsafeHtml"];

	aCommonMethods.concat(aStringRendererMethods, aDomRendererMethods);

	/**
	 * Although the tests in this module uses the semantic syntax, it still
	 * falls back to the string based rendering because no 'apiVersion: 2' is
	 * set and it renders with a manually created RenderManager instance.
	 *
	 * @deprecated As of 1.92
	 */
	QUnit.module("Writer API: Semantic Syntax (DOM) Rendering Methods");

	QUnit.test("RenderManager.openStart", function (assert) {
		checkRMWriter(assert, "<span", true, 0, function(rm) {
			return rm.openStart("span");
		});
	});

	QUnit.test("RenderManager.openEnd", function (assert) {
		checkRMWriter(assert, "<span>", true, 0, function(rm) {
			return rm.openStart("span").openEnd();
		});
	});

	QUnit.test("RenderManager.close", function (assert) {
		checkRMWriter(assert, "</span>", true, 0, function(rm) {
			return rm.close("span");
		});
	});

	QUnit.test("RenderManager.voidStart", function (assert) {
		checkRMWriter(assert, "<img", true, 0, function(rm) {
			return rm.voidStart("img");
		});
	});

	QUnit.test("RenderManager.voidEnd", function (assert) {
		checkRMWriter(assert, "<img>", true, 0, function(rm) {
			return rm.voidStart("img").voidEnd();
		});
	});

	QUnit.test("RenderManager.text", function (assert) {
		checkRMWriter(assert, "Hello,&#x20;how&#x20;are&#x20;you&#x3f;", true, 0, function(rm) {
			return rm.text("Hello, how are you?");
		});
	});

	QUnit.test("RenderManager.attr", function (assert) {
		checkRMWriter(assert, " attrName=\"attr&#x20;value&#x20;&amp;&lt;&quot;&#x27;&#x5c;\"", true, 0, function(rm) {
			return rm.attr("attrName", "attr value &<\"\'\\");
		});
	});

	QUnit.test("RenderManager.class", function (assert) {
		checkRMWriter(assert, "", true, 0, function(rm) {
			rm.class("sampleClassName");
			assert.equal(rm.aStyleStack[rm.aStyleStack.length - 1].aClasses[rm.aStyleStack[rm.aStyleStack.length - 1].aClasses.length - 1], "sampleClassName", "Class added to list of styles");
			return rm.class("");
		});
	});

	QUnit.test("RenderManager.style", function(assert) {
		checkRMWriter(assert, "", true, 0, function(rm) {
			rm.style("att1", "val1");
			assert.equal(rm.aStyleStack[rm.aStyleStack.length - 1].aStyle[rm.aStyleStack[rm.aStyleStack.length - 1].aStyle.length - 1], "att1: val1;", "Style added to list of styles");
			return rm.style("att2", "val2");
		});
	});

	QUnit.test("Semantic Syntax Combined", function(assert) {
		checkRMWriter(assert, "" +
		"<span id=\"sampleId\" class=\"sampleClassName\">some&#x20;text<img src=\"..&#x2f;img.jpg\">some&#x20;more&#x20;text</span>" +
		"", true, 0, function(rm) {

			rm.openStart("span");
			rm.class("sampleClassName");
			rm.attr("id", "sampleId");
			rm.openEnd();
			rm.text("some text");
			rm.voidStart("img");
			rm.attr("src", "../img.jpg");
			rm.voidEnd();
			rm.text("some more text");
			rm.close("span");
			return rm.text();
		});
	});

	QUnit.test("RenderManager.openStart with controlData", function(assert) {
		checkRMWriter(assert, "<div id=\"TestElem123\" data-sap-ui=\"TestElem123\" data-sap-ui-render=\"\"", true, 0, function(rm) {
			return rm.openStart("div", new Control("TestElem123"));
		});
	});

	QUnit.test("RenderManager.openStart with elementData", function(assert) {
		checkRMWriter(assert, "<div id=\"TestElem1234\" data-sap-ui=\"TestElem1234\"", true, 0, function(rm) {
			return rm.openStart("div", new Element("TestElem1234"));
		});
	});

	QUnit.test("RenderManager.accessibilityState", function(assert) {
		var oControl1 = new ACCTestControl("TestACCContr123");
		var oControl2 = new ACCTestControl("TestACCContr234", {
			"editable": false, //readonly
			"enabled": false, //disabled
			"visible": false, //hidden
			"required": true, //required
			"selected": true, //selected
			"checked": true, //checked
			"ariaDescribedBy": [oControl1, "test123"],
			"ariaLabelledBy": [oControl1, "test234"]
		});

		function checkACCOutput(sOutput, sValue) {
			assert.ok(sOutput.indexOf(sValue) >= 0, "Output contains " + sValue + " ('" + sOutput + "')");
		}

		//Check defaults
		var rm = new RenderManager();
		assert.ok(rm === rm.accessibilityState(oControl1), "Writer function returns RenderManager again for chaining.");
		var sOutput = rm.aBuffer.join("");
		assert.ok(sOutput.length === 0, "No output for defaults: " + sOutput);

		//Check auto-generation
		rm = new RenderManager();
		rm.accessibilityState(oControl2);
		sOutput = rm.aBuffer.join("");
		checkACCOutput(sOutput, "aria-readonly=\"true\"");
		checkACCOutput(sOutput, "aria-disabled=\"true\"");
		checkACCOutput(sOutput, "aria-hidden=\"true\"");
		checkACCOutput(sOutput, "aria-required=\"true\"");
		checkACCOutput(sOutput, "aria-selected=\"true\"");
		checkACCOutput(sOutput, "aria-checked=\"true\"");
		// escape it because attributes' values are escaped since 1.19.0 & 1.18.5 & 1.16.10
		var sText = encodeXML("TestACCContr123 test123");
		checkACCOutput(sOutput, "aria-describedby=\"" + sText + "\"");
		sText = encodeXML("TestACCContr123 test234");
		checkACCOutput(sOutput, "aria-labelledby=\"" + sText + "\"");

		//Check reset
		rm = new RenderManager();
		rm.accessibilityState(oControl2, {
			"readonly": null,
			"disabled": null,
			"hidden": null,
			"required": null,
			"selected": null,
			"checked": null,
			"describedby": null,
			"labelledby": null
		});
		sOutput = rm.aBuffer.join("");
		assert.ok(sOutput.length == 0, "No output for reset values: " + sOutput);

		//Check custom attributes only
		rm = new RenderManager();
		rm.accessibilityState({
			"hello1": "hello2"
		});
		sOutput = rm.aBuffer.join("");
		checkACCOutput(sOutput, "aria-hello1=\"hello2\"");

		//Check control and custom attributes
		rm = new RenderManager();
		rm.accessibilityState(oControl2, {
			"hello1": "hello2"
		});
		sOutput = rm.aBuffer.join("");
		checkACCOutput(sOutput, "aria-readonly=\"true\"");
		checkACCOutput(sOutput, "aria-disabled=\"true\"");
		checkACCOutput(sOutput, "aria-hidden=\"true\"");
		checkACCOutput(sOutput, "aria-required=\"true\"");
		checkACCOutput(sOutput, "aria-selected=\"true\"");
		checkACCOutput(sOutput, "aria-checked=\"true\"");
		// escape it because attributes' values are escaped since 1.19.0 & 1.18.5 & 1.16.10
		sText = encodeXML("TestACCContr123 test123");
		checkACCOutput(sOutput, "aria-describedby=\"" + sText + "\"");
		sText = encodeXML("TestACCContr123 test234");
		checkACCOutput(sOutput, "aria-labelledby=\"" + sText + "\"");
		checkACCOutput(sOutput, "aria-hello1=\"hello2\"");

		//Check append for describedby and labelledby
		rm = new RenderManager();
		rm.accessibilityState(oControl2, {
			"readonly": {
				value: false,
				append: true
			},
			"describedby": {
				value: "hello1",
				append: true
			},
			"labelledby": {
				value: "hello2",
				append: true
			}
		});
		sOutput = rm.aBuffer.join("");
		checkACCOutput(sOutput, "aria-readonly=\"false\"");
		// escape it because attributes' values are escaped since 1.19.0 & 1.18.5 & 1.16.10
		sText = encodeXML("TestACCContr123 test123 hello1");
		checkACCOutput(sOutput, "aria-describedby=\"" + sText + "\"");
		sText = encodeXML("TestACCContr123 test234 hello2");
		checkACCOutput(sOutput, "aria-labelledby=\"" + sText + "\"");
	});

	QUnit.module("Writer API: Semantic Syntax (DOM) Assertions", {
		beforeEach: function() {
			this.oRM = new RenderManager().getInterface();
			this.oAssertionSpy = this.spy(console, "assert");
		},
		afterEach: function() {
			this.oRM.destroy();
		}
	});

	QUnit.test("RenderManager.openStart - empty tag", function (assert) {
		this.oRM.openStart();
		assert.equal(this.oAssertionSpy.callCount, 1);
	});

	QUnit.test("RenderManager.openStart - invalid tag", function (assert) {
		this.oRM.openStart("1");
		assert.equal(this.oAssertionSpy.callCount, 1);
	});

	QUnit.test("RenderManager.openStart - nested", function (assert) {
		this.oRM.openStart("div").openStart("div");
		assert.equal(this.oAssertionSpy.callCount, 1);
	});

	QUnit.test("RenderManager.openStart - invalid tag upper case", function (assert) {
		this.oRM.openStart("H1");
		assert.equal(this.oAssertionSpy.callCount, 1);
	});

	QUnit.test("RenderManager.openStart - voidStart", function (assert) {
		this.oRM.openStart("div").voidStart("img");
		assert.equal(this.oAssertionSpy.callCount, 1);
	});

	QUnit.test("RenderManager.voidStart - empty tag", function (assert) {
		this.oRM.voidStart();
		assert.equal(this.oAssertionSpy.callCount, 1);
	});

	QUnit.test("RenderManager.voidStart - invalid tag", function (assert) {
		this.oRM.voidStart("?");
		assert.equal(this.oAssertionSpy.callCount, 1);
	});

	QUnit.test("RenderManager.voidStart - nested", function (assert) {
		this.oRM.voidStart("img").voidStart("input");
		assert.equal(this.oAssertionSpy.callCount, 1);
	});

	QUnit.test("RenderManager.voidStart - invalid tag upper case", function (assert) {
		this.oRM.voidStart("INPUT");
		assert.equal(this.oAssertionSpy.callCount, 1);
	});

	QUnit.test("RenderManager.voidStart - openStart", function (assert) {
		this.oRM.voidStart("img").openStart("div");
		assert.equal(this.oAssertionSpy.callCount, 1);
	});

	QUnit.test("RenderManager.openEnd - without openStart", function (assert) {
		this.oRM.openEnd();
		assert.equal(this.oAssertionSpy.callCount, 1);
	});

	QUnit.test("RenderManager.openEnd - voidStart", function (assert) {
		this.oRM.voidStart("div").openEnd();
		assert.equal(this.oAssertionSpy.callCount, 1);
	});

	QUnit.test("RenderManager.openEnd - valid", function (assert) {
		this.oRM.openStart("div").openEnd();
		assert.equal(this.oAssertionSpy.callCount, 0);
	});

	QUnit.test("RenderManager.voidEnd - without voidStart", function (assert) {
		this.oRM.voidEnd();
		assert.equal(this.oAssertionSpy.callCount, 1);
	});

	QUnit.test("RenderManager.voidEnd - openStart", function (assert) {
		this.oRM.openStart("div").voidEnd();
		assert.equal(this.oAssertionSpy.callCount, 1);
	});

	QUnit.test("RenderManager.voidEnd - valid", function (assert) {
		this.oRM.voidStart("br").voidEnd();
		assert.equal(this.oAssertionSpy.callCount, 0);
	});

	QUnit.test("RenderManager.close - no tag name", function (assert) {
		this.oRM.openStart("div").openEnd().close();
		assert.equal(this.oAssertionSpy.callCount, 1);
	});

	QUnit.test("RenderManager.close - open tag", function (assert) {
		this.oRM.openStart("div").close("div");
		assert.equal(this.oAssertionSpy.callCount, 1);
	});

	QUnit.test("RenderManager.close - open void tag", function (assert) {
		this.oRM.voidStart("img").close("img");
		assert.equal(this.oAssertionSpy.callCount, 1);
	});

	QUnit.test("RenderManager.unsafeHTML", function (assert) {
		this.oRM.voidStart("img").unsafeHtml(" tabindex='0'");
		assert.equal(this.oAssertionSpy.callCount, 1);
	});

	QUnit.test("RenderManager.text", function (assert) {
		this.oRM.openStart("div").text("text");
		assert.equal(this.oAssertionSpy.callCount, 1);
	});

	QUnit.test("RenderManager.class('a b')", function (assert) {
		this.oRM.openStart("div").class("class1 class2");
		assert.equal(this.oAssertionSpy.callCount, 1, "writing multiple classes should fail assertion");
	});

	QUnit.test("RenderManager.class('a', 'b')", function (assert) {
		this.oRM.openStart("div").class("class1", "class2");
		assert.equal(this.oAssertionSpy.callCount, 1, "writing multiple classes with one call should fail assertion");
	});

	QUnit.test("RenderManager.attr('class', ...)", function (assert) {
		this.oRM.openStart("div").attr("class");
		assert.equal(this.oAssertionSpy.callCount, 0, "writing class attribute alone should be fine");
	});

	QUnit.test("RenderManager.class(...).attr('class', ...)", function (assert) {
		this.oRM.openStart("div").class("class1").attr("class", "class2");
		assert.equal(this.oAssertionSpy.callCount, 1, "writing class attribute after calling class() should fail assertion");
	});

	QUnit.test("RenderManager.attr('class', ...).class(...)", function (assert) {
		this.oRM.openStart("div").attr("class", "class2").class("class1");
		assert.equal(this.oAssertionSpy.callCount, 1, "calling class() after writing class attribute should fail assertion");
	});

	QUnit.test("RenderManager.class(...).openEnd().openStart().attr('class',...)", function (assert) {
		this.oRM.openStart("div").class("class1").openEnd().openStart("div").attr("class", "class2");
		assert.equal(this.oAssertionSpy.callCount, 0, "writing class attribute in new tag should pass assertion");
	});

	QUnit.test("RenderManager.attr('class',...).openEnd().openStart().class(...)", function (assert) {
		this.oRM.openStart("div").attr("class", "class1").openEnd().openStart("div").class("class2");
		assert.equal(this.oAssertionSpy.callCount, 0, "adding a class in new tag should pass assertion");
	});

	QUnit.test("RenderManager.class(...).openEnd().voidStart().attr('class',...)", function (assert) {
		this.oRM.openStart("div").class("class1").openEnd().voidStart("div").attr("class", "class2");
		assert.equal(this.oAssertionSpy.callCount, 0, "writing class attribute in new void tag should pass assertion");
	});

	QUnit.test("RenderManager.attr('class',...).openEnd().voidStart().class(...)", function (assert) {
		this.oRM.openStart("div").attr("class", "class1").openEnd().voidStart("div").class("class2");
		assert.equal(this.oAssertionSpy.callCount, 0, "adding a class in new void tag should pass assertion");
	});

	QUnit.test("RenderManager.style (no style prop name)", function (assert) {
		this.oRM.openStart("div").style("", "100px");
		assert.equal(this.oAssertionSpy.callCount, 1);
	});

	QUnit.test("RenderManager.attr('style')", function (assert) {
		this.oRM.openStart("div").attr("style", "width: 100%");
		assert.equal(this.oAssertionSpy.callCount, 0, "writing style attribute alone should be fine");
	});

	QUnit.test("RenderManager.style(...).attr('style',...)", function (assert) {
		this.oRM.openStart("div").style("width", "100%").attr("style", "height: 100%");
		assert.equal(this.oAssertionSpy.callCount, 1, "writing style attribute after style prop should fail assertion");
	});

	QUnit.test("RenderManager.attr('style',...).style(...)", function (assert) {
		this.oRM.openStart("div").attr("style", "height: 100%").style("width", "100%");
		assert.equal(this.oAssertionSpy.callCount, 1, "setting style property after style attribute should fail assertion");
	});

	QUnit.test("RenderManager.style(...).openEnd().openStart().attr('style',...)", function (assert) {
		this.oRM.openStart("div").style("width", "100%").openEnd().openStart("div").attr("style", "height: 100%");
		assert.equal(this.oAssertionSpy.callCount, 0, "writing style attribute in new tag should pass assertion");
	});

	QUnit.test("RenderManager.attr('style',...).openEnd().openStart().style(...)", function (assert) {
		this.oRM.openStart("div").attr("style", "height: 100%").openEnd().openStart("div").style("width", "100%");
		assert.equal(this.oAssertionSpy.callCount, 0, "setting style property in new tag should pass assertion");
	});

	QUnit.test("RenderManager.style(...).openEnd().voidStart().attr('style',...)", function (assert) {
		this.oRM.openStart("div").style("width", "100%").openEnd().voidStart("input").attr("style", "height: 100%");
		assert.equal(this.oAssertionSpy.callCount, 0, "writing style attribute in new void tag should pass assertion");
	});

	QUnit.test("RenderManager.attr('style',...).openEnd().voidStart().style(...)", function (assert) {
		this.oRM.openStart("div").attr("style", "height: 100%").openEnd().voidStart("input").style("width", "100%");
		assert.equal(this.oAssertionSpy.callCount, 0, "setting style property in new void tag should pass assertion");
	});

	QUnit.test("Valid syntax No API assertion", function (assert) {
		this.oRM.
		openStart("div").attr("id", "x").style("width", "100%").class("x").openEnd().
			voidStart("img").attr("id", "y").style("width", "100px").class("y").class().class(false).class(null).voidEnd().
			openStart("so-me_Tag1").attr("some-3Attri_bute", "x").class(undefined).class("").openEnd().close("so-me_Tag1").
			voidStart("so-me_Void5Tag").voidEnd().
		close("div");

		// nested
		this.oRM.openStart("div");
			var oRM = new RenderManager().getInterface();
			oRM.voidStart("img").voidEnd();
			oRM.destroy();
		this.oRM.openEnd();

		assert.equal(this.oAssertionSpy.callCount, 0);
	});

<<<<<<< HEAD
	var TestControlSemanticRendering = Control.extend("TestControlSemanticRendering", {
		renderer: {
			render: function(rm, oControl) {
				rm.openStart("div", oControl);
				rm.openEnd();
				rm.text("[" + oControl.getId() + "]");
				rm.close("div");
			}
		},
		onBeforeRendering: function() {
			if (this.doBeforeRendering) {
				this.doBeforeRendering();
			}
		},
		onAfterRendering: function() {
			if (this.doAfterRendering) {
				this.doAfterRendering();
			}
		}
	});


	QUnit.module("Non Renderer Functions - Semantic Rendering", {
		before: function() {
			var aSemanticRenderingControls = [];
			for (var i = 0; i < 8; i++) {
				aSemanticRenderingControls.push(new TestControlSemanticRendering("SRControl" + i));
			}
			this.controls = aSemanticRenderingControls;
=======
	/**
	 * @deprecated As of 1.92
	 */
	QUnit.module("Non Renderer Functions - String based rendering", {
		before: function() {
			//Control initialization
			var aControls = [];
			for (var i = 0; i < 8; i++) {
				aControls.push(new TestControl("control" + i));
			}
			this.controls = aControls;
>>>>>>> 8e4afafe
		},
		after: function() {
			this.controls.forEach(function(oControl) {
				oControl.destroy();
			});
		}
	});

<<<<<<< HEAD

	QUnit.test("RenderManager.destroy", function(assert) {
		var rm = new RenderManager();
		var oControl5 = new TestControlSemanticRendering("TestContr5");
		rm.renderControl(oControl5);
=======
	QUnit.test("RenderManager.destroy", function(assert) {
		var rm = new RenderManager();
		var oControl4 = new TestControl("TestContr4");
		rm.renderControl(oControl4);
>>>>>>> 8e4afafe
		assert.ok(rm.aBuffer.length != 0, "HTML Buffer is filled after some writing");
		assert.ok(rm.aRenderedControls != 0, "Rendered Control Buffer is filled after some writing");
		rm.destroy();
		assert.ok(rm.aBuffer.length == 0, "HTML Buffer cleared after destroy");
		assert.ok(rm.aRenderedControls == 0, "Rendered Control Buffer cleared after destroy");
	});

<<<<<<< HEAD

=======
>>>>>>> 8e4afafe
	QUnit.test("RenderManager.render (Initial Rendering)", function(assert) {
		var rm = new RenderManager().getInterface(),
			aControls = this.controls,
			pDone;

		//Initial Rendering
		pDone = checkRendering(assert, [aControls[0], aControls[1], aControls[2]], "area1", false, function(oTargetDomNode, aCtrls) {
			rm.render(aCtrls[0], oTargetDomNode);
			rm.render(aCtrls[1], oTargetDomNode);
			rm.render(aCtrls[2], oTargetDomNode);
		});

		checkChildOrder(assert, "area1", [aControls[0].getId(), aControls[1].getId(), aControls[2].getId()]);
		return pDone;
	});

	QUnit.test("RenderManager.render (Rerendering to same parent DOM node)", function(assert) {
		var rm = new RenderManager().getInterface(),
			aControls = this.controls,
			pDone;

		//Rerendering to same parent DOM node
		pDone = checkRendering(assert, [aControls[1]], "area1", true, function(oTargetDomNode, aCtrls) {
			rm.render(aCtrls[0], oTargetDomNode);
		});

		checkChildOrder(assert, "area1", [aControls[0].getId(), aControls[1].getId(), aControls[2].getId()]);
		return pDone;
	});

	QUnit.test("RenderManager.render (Move to different parent DOM node)", function(assert) {
		var rm = new RenderManager().getInterface(),
			aControls = this.controls,
			pDone;

		//Move to different parent DOM node
		pDone = checkRendering(assert, [aControls[1]], "area3", true, function(oTargetDomNode, aCtrls) {
			rm.render(aCtrls[0], oTargetDomNode);
		}, "area1");

		checkChildOrder(assert, "area1", [aControls[0].getId(), aControls[2].getId()]);
		checkChildOrder(assert, "area3", [aControls[1].getId()]);
		return pDone;
	});

	QUnit.test("RenderManager.flush(Initial Rendering)", function(assert) {
		var rm = new RenderManager().getInterface(),
			aControls = this.controls,
			pDone;

		//Initial Rendering
		pDone = checkRendering(assert, [aControls[3], aControls[4]], "area2", false, function(oTargetDomNode, aCtrls) {
			rm.renderControl(aCtrls[0]);
<<<<<<< HEAD
			rm.openStart("div");
			rm.attr("id", "divider");
			rm.openEnd();
			rm.text("|");
			rm.close("div");
=======
			rm.write("<div");
			rm.writeAttribute("id", "divider");
			rm.write(">|</div>");
>>>>>>> 8e4afafe
			rm.renderControl(aCtrls[1]);
			rm.flush(oTargetDomNode);
		});

		checkChildOrder(assert, "area2", [aControls[3].getId(), "divider", aControls[4].getId()]);
		return pDone;
	});

	QUnit.test("RenderManager.flush(Rerendering to same parent DOM node)", function(assert) {
		var rm = new RenderManager().getInterface(),
			aControls = this.controls,
			pDone;

		//Rerendering to same parent DOM node
		pDone = checkRendering(assert, [aControls[3], aControls[4]], "area2", true, function(oTargetDomNode, aCtrls) {
			rm.renderControl(aCtrls[1]);
<<<<<<< HEAD
			rm.openStart("div");
			rm.attr("id", "divider");
			rm.openEnd();
			rm.text("|");
			rm.close("div");
=======
			rm.write("<div");
			rm.writeAttribute("id", "divider");
			rm.write(">|</div>");
>>>>>>> 8e4afafe
			rm.renderControl(aCtrls[0]);
			rm.flush(oTargetDomNode);
		});

		checkChildOrder(assert, "area2", [aControls[4].getId(), "divider", aControls[3].getId()]);
		return pDone;
	});

	QUnit.test("RenderManager.flush(Move to different parent DOM node)", function(assert) {
		var rm = new RenderManager().getInterface(),
			aControls = this.controls,
			pDone;

		//Move to different parent DOM node
		pDone = checkRendering(assert, [aControls[3]], "area4", true, function(oTargetDomNode, aCtrls) {
			rm.renderControl(aCtrls[0]);
<<<<<<< HEAD
			rm.openStart("div");
			rm.attr("id", "divider2");
			rm.openEnd();
			rm.text("|");
			rm.close("div");
=======
			rm.write("<div");
			rm.writeAttribute("id", "divider2");
			rm.write(">|</div>");
>>>>>>> 8e4afafe
			rm.flush(oTargetDomNode);
		}, "area2");

		checkChildOrder(assert, "area2", [aControls[4].getId(), "divider"]);
		checkChildOrder(assert, "area4", [aControls[3].getId(), "divider2"]);
		return pDone;
	});

	QUnit.test("RenderManager.flush(insert at certain position)", function(assert) {
		var rm = new RenderManager().getInterface(),
			aControls = this.controls,
			done = assert.async();

		rm.renderControl(aControls[5]);
		rm.flush(document.getElementById("area2"), false, 1);
		rm.destroy();

		window.setTimeout(function() { // for delayed rendering in Safari
			checkChildOrder(assert, "area2", [aControls[4].getId(), aControls[5].getId(), "divider"]);
			done();
		}, Device.browser.safari ? 500 : 0);
	});

	QUnit.test("RenderManager.flush(insert at certain position < 0)", function(assert) {
		var rm = new RenderManager().getInterface(),
			aControls = this.controls,
			done = assert.async();

		rm.renderControl(aControls[6]);
		rm.flush(document.getElementById("area2"), false, -1);
		rm.destroy();

		window.setTimeout(function() { // for delayed rendering in Safari
			checkChildOrder(assert, "area2", [aControls[6].getId(), aControls[4].getId(), aControls[5].getId(), "divider"]);
			done();
		}, Device.browser.safari ? 500 : 0);
	});

	QUnit.test("RenderManager.flush(insert at certain position > #items)", function(assert) {
		var rm = new RenderManager().getInterface(),
			aControls = this.controls,
			done = assert.async();

		rm.renderControl(aControls[7]);
		rm.flush(document.getElementById("area2"), false, 42);
		rm.destroy();

		window.setTimeout(function() { // for delayed rendering in Safari
			checkChildOrder(assert, "area2", [aControls[6].getId(), aControls[4].getId(), aControls[5].getId(), "divider", aControls[7].getId()]);
			done();
		}, Device.browser.safari ? 500 : 0);
	});

	QUnit.test("RenderManager lock", async function(assert) {
<<<<<<< HEAD
		var oCtrl1 = new TestControlSemanticRendering();
		var oCtrl2 = new TestControlSemanticRendering();
=======
		var oCtrl1 = new TestControl();
		var oCtrl2 = new TestControl();
>>>>>>> 8e4afafe

		oCtrl1.placeAt("area5");
		oCtrl2.placeAt("area5");
		await nextUIUpdate();

		oCtrl1.doBeforeRendering = function() {
			UIArea.rerenderControl(oCtrl2);
		};

		oCtrl1.doAfterRendering = function() {
			UIArea.rerenderControl(oCtrl2);
		};

		var iCounter = 0;

		oCtrl2.doAfterRendering = function() {
			iCounter++;
		};

		oCtrl1.invalidate();
		await nextUIUpdate();

		assert.equal(iCounter, 0, "Number of rerenderings of Ctrl2");
	});
<<<<<<< HEAD
=======

	QUnit.module("RenderManager.prototype.icon");
>>>>>>> 8e4afafe

	QUnit.test("RenderManager.prototype.icon with Icon URL", function(assert) {
		var rm = new RenderManager().getInterface();
		var oIconInfo = IconPool.getIconInfo("wrench");
		rm.icon(oIconInfo.uri, ["classA", "classB"], {
			id: "icon1",
			propertyA: "valueA",
			propertyB: "valueB"
		});
		rm.flush(document.getElementById("area6"));
		rm.destroy();

		var icon1 = document.getElementById("icon1");
		assert.ok(icon1, "icon should be rendered");
		assert.equal(icon1.tagName.toLowerCase(), "span", "Icon URI should be rendered as a span");
		assert.equal(icon1.style["fontFamily"].replace(/"|'/g, ""), oIconInfo.fontFamily, "Icon's font family is rendered");
		assert.equal(icon1.getAttribute("data-sap-ui-icon-content"), oIconInfo.content, "Icon content is rendered as attribute");
		assert.ok(icon1.classList.contains("classA"), "icon has classA as a CSS class");
		assert.ok(icon1.classList.contains("classB"), "icon has classB as a CSS class");
		assert.ok(icon1.classList.contains("sapUiIcon"), "icon has sapUiIcon as a CSS class");
		assert.ok(icon1.classList.contains("sapUiIconMirrorInRTL"), "icon has sapUiIconMirrorInRTL as a CSS class");
		assert.equal(icon1.getAttribute("propertyA"), "valueA", "Attribute should be set");
		assert.equal(icon1.getAttribute("propertyB"), "valueB", "Attribute should be set");
		assert.equal(icon1.getAttribute("aria-hidden"), "true", "Attribute 'aria-hidden' should be set");
		assert.notEqual(icon1.getAttribute("aria-label"), undefined, "Attribute aria-label should be set");

		document.getElementById("area6").innerHTML = "";

		rm = new RenderManager().getInterface();
		oIconInfo = IconPool.getIconInfo("calendar");
		rm.icon(oIconInfo.uri, ["classA", "classB"], {
			id: "icon1",
			propertyA: "valueA",
			propertyB: "valueB"
		});
		rm.flush(document.getElementById("area6"));
		rm.destroy();

		icon1 = document.getElementById("icon1");
		assert.ok(icon1, "icon should be rendered");
		assert.equal(icon1.tagName.toLowerCase(), "span", "Icon URI should be rendered as a span");
		assert.equal(icon1.style["fontFamily"].replace(/"|'/g, ""), oIconInfo.fontFamily, "Icon's font family is rendered");
		assert.equal(icon1.getAttribute("data-sap-ui-icon-content"), oIconInfo.content, "Icon content is rendered as attribute");
		assert.ok(icon1.classList.contains("classA"), "icon has classA as a CSS class");
		assert.ok(icon1.classList.contains("classB"), "icon has classB as a CSS class");
		assert.ok(icon1.classList.contains("sapUiIcon"), "icon has sapUiIcon as a CSS class");
		assert.ok(!icon1.classList.contains("sapUiIconMirrorInRTL"), "icon has sapUiIconMirrorInRTL as a CSS class");
		assert.equal(icon1.getAttribute("propertyA"), "valueA", "Attribute should be set");
		assert.equal(icon1.getAttribute("propertyB"), "valueB", "Attribute should be set");
		assert.notEqual(icon1.getAttribute("aria-label"), undefined, "Attribute aria-label should be set");

		document.getElementById("area6").innerHTML = "";
	});

	QUnit.test("RenderManager.prototype.icon with Icon URL. aria-label and aria-labelledby are set to null", function(assert) {
		var rm = new RenderManager().getInterface();
		var oIconInfo = IconPool.getIconInfo("wrench");
		rm.icon(oIconInfo.uri, [], {
			id: "icon1",
			"aria-label": null,
			"aria-labelledby": null,
			"role": "button"
		});
		rm.flush(document.getElementById("area6"));
		rm.destroy();

		var icon1 = document.getElementById("icon1"),
			invisibleText = document.getElementById("icon1-label");

		assert.ok(icon1, "icon should be rendered");
		assert.equal(icon1.getAttribute("aria-label"), undefined, "Attribute aria-label should not be set");
		assert.equal(icon1.getAttribute("aria-labelledby"), undefined, "Attribute aria-labelledby should not be set");
		assert.notOk(icon1.hasAttribute("aria-hidden"), "'aria-hidden' should not be set when role isn't 'presentation'");
		assert.notOk(invisibleText, "No invisible text is rendered");

		document.getElementById("area6").innerHTML = "";
	});

	QUnit.test("RenderManager.prototype.icon with Icon URL and aria-labelledby", function(assert) {
		var rm = new RenderManager().getInterface();
		var oIconInfo = IconPool.getIconInfo("wrench");
		rm.icon(oIconInfo.uri, [], {
			id: "icon1",
			"aria-labelledby": "foo",
			alt: "abc"
		});
		rm.flush(document.getElementById("area6"));
		rm.destroy();

		var icon1 = document.getElementById("icon1"),
			invisibleText = document.getElementById("icon1-label"),
			sText = invisibleText.textContent;
		assert.ok(icon1, "icon should be rendered");

		assert.equal(icon1.getAttribute("aria-label"), undefined, "Attribute aria-label should not be set");
		assert.equal(icon1.getAttribute("aria-labelledby"), "foo icon1-label", "Attribute aria-labelledby should contain both the given id and the id of the invisible text");
		assert.equal(sText, "abc", "The content of invisible text should be set");

		document.getElementById("area6").innerHTML = "";
	});

	QUnit.test("RenderManager.prototype.icon with font-family which has space inside", function(assert) {
		var fnOrigGetIconInfo = IconPool.getIconInfo,
			sFontFamily = "fontfamily which has space inside";

		this.stub(IconPool, "getIconInfo").callsFake(function (sIconName) {
			var oRes = fnOrigGetIconInfo(sIconName);
			oRes.fontFamily = sFontFamily;
			return oRes;
		});

		var rm = new RenderManager().getInterface();
		var oIconInfo = IconPool.getIconInfo("wrench");
		rm.icon(oIconInfo.uri, [], {
			id: "icon1"
		});
		rm.flush(document.getElementById("area6"));
		rm.destroy();

		var icon1 = document.getElementById("icon1");

		assert.ok(icon1, "icon should be rendered");
		assert.equal(icon1.tagName.toLowerCase(), "span", "Icon URI should be rendered as a span");
		assert.equal(icon1.style["fontFamily"], "\"" + sFontFamily + "\"", "Icon's font family is rendered");
		assert.equal(icon1.getAttribute("data-sap-ui-icon-content"), oIconInfo.content, "Icon content is rendered as attribute");
		assert.ok(icon1.classList.contains("sapUiIcon"), "icon has sapUiIcon as a CSS class");
		assert.ok(icon1.classList.contains("sapUiIconMirrorInRTL"), "icon has sapUiIconMirrorInRTL as a CSS class");
		assert.notEqual(icon1.getAttribute("aria-label"), undefined, "Attribute aria-label should be set");

		document.getElementById("area6").innerHTML = "";
	});

	QUnit.test("RenderManager.prototype.icon with Image URL", function(assert) {
		var rm = new RenderManager().getInterface(),
			sImgURL = sap.ui.require.toUrl("sap/ui/core/themes/base/img/Busy.gif");

		rm.icon(sImgURL, ["classA", "classB"], {
			id: "img1",
			propertyA: "valueA",
			propertyB: "valueB"
		});
		rm.flush(document.getElementById("area7"));
		rm.destroy();

		var img1 = document.getElementById("img1");
		assert.ok(img1, "icon should be rendered");
		assert.equal(img1.tagName.toLowerCase(), "img", "Image URI should be rendered as a img");
		assert.ok(img1.classList.contains("classA"), "img has classA as a CSS class");
		assert.ok(img1.classList.contains("classB"), "img has classB as a CSS class");
		assert.equal(img1.getAttribute("propertyA"), "valueA", "Attribute should be set");
		assert.equal(img1.getAttribute("propertyB"), "valueB", "Attribute should be set");
		assert.equal(img1.getAttribute("role"), "presentation", "Default attribute should be set");
		assert.equal(img1.getAttribute("alt"), "", "Default attribute should be set");

		document.getElementById("area7").innerHTML = "";

		rm = new RenderManager().getInterface();
		rm.icon(sImgURL, ["classA", "classB"], {
			id: "img1",
			role: "",
			alt: "test alt message"
		});
		rm.flush(document.getElementById("area7"));
		rm.destroy();

		img1 = document.getElementById("img1");
		assert.ok(img1, "icon should be rendered");
		assert.equal(img1.tagName.toLowerCase(), "img", "Image URI should be rendered as a img");
		assert.ok(img1.classList.contains("classA"), "img has classA as a CSS class");
		assert.ok(img1.classList.contains("classB"), "img has classB as a CSS class");
		assert.equal(img1.getAttribute("role"), "", "Attribute should be changed");
		assert.equal(img1.getAttribute("alt"), "test alt message", "Attribute should be changed");

		document.getElementById("area7").innerHTML = "";
	});

	QUnit.module("Edge cases");

	QUnit.test("RenderManager should not break for controls with invalid renderer", async function(assert) {

		var Log = sap.ui.require("sap/base/Log");
		assert.ok(Log, "Log module should be available");

		// define a control without an invalid renderer
		var my = {};
		my.InvalidRendererControl = Control.extend("my.InvalidRendererControl", {
			renderer: {}
		});

		// create a new instance of the control
		var oControl = new my.InvalidRendererControl();
		var oMetadata = oControl.getMetadata();
		var oRenderer = oControl.getRenderer();

		// check for an invalid renderer (preconditions)
		assert.ok(!!oRenderer, "A renderer object should be provided");
		assert.ok(!oRenderer.render, "Invalid renderer should not provide a render function");

		// spy the Log.error function
		var oSpy = this.spy(Log, "error");

		// rendering should not lead to an error
		oControl.placeAt("area8");
		await nextUIUpdate();
		oControl.destroy();

		// check the error message
		assert.equal("The renderer for class " + oMetadata.getName() + " is not defined or does not define a render function! Rendering of " + oControl.getId() + " will be skipped!", oSpy.getCall(0).args[0], "Error should be reported in the console!");
	});


	QUnit.module("Events", {
		beforeEach: function() {
			this.oElement = document.createElement("div");
			this.oSpy = this.spy();
			this.oContext = {};
		},
		afterEach: function() {
			RenderManager.detachPreserveContent(this.oSpy);
		}
	});

	QUnit.test("preserveContent", function(assert) {
		RenderManager.attachPreserveContent(this.oSpy);
		RenderManager.preserveContent(this.oElement);
		assert.ok(this.oSpy.calledOnce);
		assert.ok(this.oSpy.calledWith({
			domNode: this.oElement
		}));
		assert.ok(this.oSpy.calledOn(RenderManager));
		this.oSpy.resetHistory();

		RenderManager.detachPreserveContent(this.oSpy);
		RenderManager.preserveContent(this.oElement);
		assert.ok(this.oSpy.notCalled);
	});

	QUnit.test("preserveContent with context", function(assert) {
		RenderManager.attachPreserveContent(this.oSpy, this.oContext);
		RenderManager.preserveContent(this.oElement);
		assert.ok(this.oSpy.calledOnce);
		assert.ok(this.oSpy.calledWith({
			domNode: this.oElement
		}));
		assert.ok(this.oSpy.calledOn(this.oContext));
	});

	QUnit.test("preserveContent duplicate listener", function(assert) {
		RenderManager.attachPreserveContent(this.oSpy);
		RenderManager.preserveContent(this.oElement);
		assert.ok(this.oSpy.calledOnce);
		this.oSpy.resetHistory();

		RenderManager.attachPreserveContent(this.oSpy, this.oContext);
		RenderManager.preserveContent(this.oElement);
		assert.ok(this.oSpy.calledOnce);
		assert.ok(this.oSpy.calledOn(this.oContext));
	});

<<<<<<< HEAD
=======
	/**
	 * @deprecated As of 1.92
	 */
	QUnit.module("Invisible - String based rendering");

	QUnit.test("Render visible control", async function(assert) {
		var oControl = new TestControl("testVisible");
		oControl.placeAt("testArea");
		await nextUIUpdate();

		var oDomRef = document.getElementById("testVisible"),
			oInvisbleRef = document.getElementById("sap-ui-invisible-testVisible");
		assert.ok(oDomRef, "DOM reference exists");
		assert.ok(oDomRef instanceof HTMLElement, "DOM reference is an HTML element");

		assert.ok(!oInvisbleRef, "Invisible DOM reference doesn't exist");

		oControl.destroy();
		await nextUIUpdate();
	});

	QUnit.test("Render invisible control", async function(assert) {
		var oControl = new TestControl("testVisible", {visible: false});
		oControl.placeAt("testArea");
		await nextUIUpdate();

		var oDomRef = document.getElementById("testVisible"),
			oInvisbleRef = document.getElementById("sap-ui-invisible-testVisible");
		assert.ok(!oDomRef, "DOM reference does not exist");

		assert.ok(oInvisbleRef, "Invisible DOM reference exists");
		assert.ok(oInvisbleRef instanceof HTMLElement, "Invisible DOM reference is an HTML element");

		oControl.destroy();
		await nextUIUpdate();
	});

	QUnit.test("Render control made visible in onBeforeRendering", async function(assert) {
		var oControl = new TestControl("testVisible", {visible: false});
		oControl.placeAt("testArea");
		await nextUIUpdate();

		oControl.doBeforeRendering = function() {
			this.setVisible(true);
		};
		oControl.invalidate();
		await nextUIUpdate();

		var oDomRef = document.getElementById("testVisible"),
			oInvisbleRef = document.getElementById("sap-ui-invisible-testVisible");
		assert.ok(oDomRef, "DOM reference exists");
		assert.ok(oDomRef instanceof HTMLElement, "DOM reference is an HTML element");

		assert.ok(!oInvisbleRef, "Invisible DOM reference doesn't exist");

		oControl.destroy();
		await nextUIUpdate();
	});

	QUnit.test("Render control made invisible in onBeforeRendering", async function(assert) {
		var oControl = new TestControl("testVisible", {visible: true});
		oControl.placeAt("testArea");
		await nextUIUpdate();

		oControl.doBeforeRendering = function() {
			this.setVisible(false);
		};
		oControl.invalidate();
		await nextUIUpdate();

		var oDomRef = document.getElementById("testVisible"),
			oInvisbleRef = document.getElementById("sap-ui-invisible-testVisible");
		assert.ok(!oDomRef, "DOM reference does not exist");

		assert.ok(oInvisbleRef, "Invisible DOM reference exists");
		assert.ok(oInvisbleRef instanceof HTMLElement, "Invisible DOM reference is an HTML element");

		oControl.destroy();
		await nextUIUpdate();
	});

	var TestControlSemanticRendering = Control.extend("TestControlSemanticRendering", {
		renderer: {
			apiVersion: 2,
			render: function(rm, oControl) {
				rm.openStart("div", oControl);
				rm.openEnd();
				rm.text("[" + oControl.getId() + "]");
				rm.close("div");
			}
		},
		onBeforeRendering: function() {
			if (this.doBeforeRendering) {
				this.doBeforeRendering();
			}
		},
		onAfterRendering: function() {
			if (this.doAfterRendering) {
				this.doAfterRendering();
			}
		}
	});

>>>>>>> 8e4afafe
	QUnit.module("Invisible - Semantic Rendering");

	QUnit.test("Render visible control", async function(assert) {
		var oControl = new TestControlSemanticRendering("testVisible");
		oControl.placeAt("testArea");
		await nextUIUpdate();

		var oDomRef = document.getElementById("testVisible"),
			oInvisbleRef = document.getElementById("sap-ui-invisible-testVisible");
		assert.ok(oDomRef, "DOM reference exists");
		assert.ok(oDomRef instanceof HTMLElement, "DOM reference is an HTML element");

		assert.ok(!oInvisbleRef, "Invisible DOM reference doesn't exist");

		oControl.destroy();
		await nextUIUpdate();
	});

	QUnit.test("Render invisible control", async function(assert) {
		var oControl = new TestControlSemanticRendering("testVisible", {visible: false});
		oControl.placeAt("testArea");
		await nextUIUpdate();

		var oDomRef = document.getElementById("testVisible"),
			oInvisbleRef = document.getElementById("sap-ui-invisible-testVisible");
		assert.ok(!oDomRef, "DOM reference does not exist");

		assert.ok(oInvisbleRef, "Invisible DOM reference exists");
		assert.ok(oInvisbleRef instanceof HTMLElement, "Invisible DOM reference is an HTML element");

		oControl.destroy();
		await nextUIUpdate();
	});

	QUnit.test("Render control made visible in onBeforeRendering", async function(assert) {
		var oControl = new TestControlSemanticRendering("testVisible", {visible: false});
		oControl.doBeforeRendering = function() {
			this.setVisible(true);
		};
		oControl.placeAt("testArea");
		await nextUIUpdate();

		var oDomRef = document.getElementById("testVisible"),
			oInvisbleRef = document.getElementById("sap-ui-invisible-testVisible");
		assert.ok(oDomRef, "DOM reference exists");
		assert.ok(oDomRef instanceof HTMLElement, "DOM reference is an HTML element");

		assert.ok(!oInvisbleRef, "Invisible DOM reference doesn't exist");

		oControl.destroy();
		await nextUIUpdate();
	});

	QUnit.test("Render control made invisible in onBeforeRendering", async function(assert) {
		var oControl = new TestControlSemanticRendering("testVisible", {visible: true});
		oControl.doBeforeRendering = function() {
			this.setVisible(false);
		};
		oControl.placeAt("testArea");
		await nextUIUpdate();

		var oDomRef = document.getElementById("testVisible"),
			oInvisbleRef = document.getElementById("sap-ui-invisible-testVisible");
		assert.ok(!oDomRef, "DOM reference does not exist");

		assert.ok(oInvisbleRef, "Invisible DOM reference exists");
		assert.ok(oInvisbleRef instanceof HTMLElement, "Invisible DOM reference is an HTML element");

		oControl.destroy();
		await nextUIUpdate();
	});

	/**
	 * Sample container which renders exactly one of its children and calls
	 * cleanupControlWithoutRendering for all others.
	 *
	 * Method 'setTheLuckyOneAndRender' synchronously renders the content aggregation.
	 * This mimics the behavior of controls that try to optimize rendering.
	 */
	var TestContainer = Control.extend("TestContainer", {
		metadata: {
			properties: {
				theLuckyOne: "int"
			},
			aggregations: {
				"content": {}
			},
			defaultAggregation: "content"
		},
		renderer: {
			apiVersion: 2,
			render: function(oRm, oControl) {
				oRm.openStart("div", oControl);
				oRm.openEnd();
				oRm.openStart("div", oControl.getId() + "-content");
				oRm.openEnd();
				this.renderContent(oRm, oControl);
				oRm.close("div");
				oRm.close("div");
			},
			renderContent: function(oRm, oControl) {
				var theLuckyOne = oControl.getTheLuckyOne();
				Log.info("begin");
				oControl.getContent().forEach(function(oChild, idx) {
					if ( idx === theLuckyOne ) {
						Log.info("rendering ", idx);
						oRm.renderControl(oChild);
					} else {
						Log.info("cleaning up ", idx);
						oRm.cleanupControlWithoutRendering(oChild);
					}
				});
				Log.info("done");
			}
		},
		setTheLuckyOneAndRender: function(value) {
			this.setProperty("theLuckyOne", value, true);
			var oRM = new RenderManager().getInterface();
			this.getMetadata().getRenderer().renderContent(oRM, this);
			oRM.flush(this.getDomRef("content"));
			oRM.destroy();
		}
	});

	QUnit.module("cleanupControlWithoutRendering and DOM preservation", {
		beforeEach: function() {
			this.oView1 = new HTML({ content: "<span>view1</span>" });
			this.oView2 = new HTML({ content: "<span>view2</span>" });
			this.oContainer = new TestContainer({
				theLuckyOne: 0,
				content: [ this.oView1, this.oView2 ]
			});
		},
		afterEach: function() {
			this.oView1 = null;
			this.oView2 = null;
			this.oContainer = null;
		},

		executeTest: async function (assert, fnApplyLuckyOne) {
			var oView1 = this.oView1;
			var oView2 = this.oView2;
			var oContainer = this.oContainer;
			// initially show view 1. view 2 has not been rendered yet
			oContainer.placeAt("area9");
			await nextUIUpdate();
			assert.ok(oView1.getDomRef(), "view1 should have DOM");
			assert.ok(oView1.bOutput, "view1 should be marked with bOutput");
			assert.notOk(RenderManager.isPreservedContent(oView1.getDomRef()), "DOM of view1 should not be in preserve area");
			assert.notOk(oView2.getDomRef(), "view2 should not have DOM");
			assert.notOk(oView2.bOutput, "view2 should not be marked with bOutput");

			// show view 2. view 1 will be moved to preserve area
			await fnApplyLuckyOne(1);
			assert.ok(oView1.getDomRef(), "view1 still should have DOM");
			assert.ok(RenderManager.isPreservedContent(oView1.getDomRef()), "DOM of view1 should be in preserve area");
			assert.ok(oView1.bOutput, "view1 should be marked with bOutput");
			assert.ok(oView2.getDomRef(), "view2 also should have DOM");
			assert.ok(oView2.bOutput, "view2 should be marked with bOutput");
			assert.notOk(RenderManager.isPreservedContent(oView2.getDomRef()), "DOM of view2 should not be in preserve area");

			// show view 1 again (includes restore from preserve area
			await fnApplyLuckyOne(0);
			assert.ok(oView1.getDomRef(), "view1 still should have DOM");
			assert.ok(oView1.bOutput, "view1 should be marked with bOutput");
			assert.notOk(RenderManager.isPreservedContent(oView1.getDomRef()), "DOM of view1 should not be in preserve area");
			assert.ok(oView2.getDomRef(), "view2 still should have DOM");
			assert.ok(oView2.bOutput, "view2 should be marked with bOutput");
			assert.ok(RenderManager.isPreservedContent(oView2.getDomRef()), "DOM of view2 should be in preserve area");

			// show view 3 (which does not exists). view 1 & 2 are moved to the preserve area
			await fnApplyLuckyOne(2);
			assert.ok(oView1.getDomRef(), "view1 still should have DOM");
			assert.ok(oView1.bOutput, "view1 should be marked with bOutput");
			assert.ok(RenderManager.isPreservedContent(oView1.getDomRef()), "DOM of view1 should be in preserve area");
			assert.ok(oView2.getDomRef(), "view2 still should have DOM");
			assert.ok(oView2.bOutput, "view2 should be marked with bOutput");
			assert.ok(RenderManager.isPreservedContent(oView2.getDomRef()), "DOM of view2 should be in preserve area");

			// destroy, DOM should disappear (bOutput is no longer relevant)
			oContainer.destroy();
			assert.notOk(oView1.getDomRef(), "view1 no longer should have DOM");
			assert.notOk(oView2.getDomRef(), "view2 no longer should have DOM");
		}
	});

	/**
	 * @deprecated As of 1.92 (String based rendering is replaced with the Semantic Rendering)
	 */
	QUnit.test("default rendering (string)", async function(assert) {
		TestContainer.getMetadata().getRenderer().apiVersion = 1;
		await this.executeTest(assert, async function(value) {
			// use normal invalidation
			this.oContainer.setTheLuckyOne(value);
			// and force re-rendering
			await nextUIUpdate();
		}.bind(this));
	});

	/**
	 * @deprecated As of 1.92 (String based rendering is replaced with the Semantic Rendering)
	 */
	QUnit.test("custom rendering (string)", async function(assert) {
		TestContainer.getMetadata().getRenderer().apiVersion = 1;
		await this.executeTest(assert, function(value) {
			// use custom rendering (leaves the preservation to the flush call)
			this.oContainer.setTheLuckyOneAndRender(value);
		}.bind(this));
	});

	QUnit.test("default rendering (patcher)", async function(assert) {
		TestContainer.getMetadata().getRenderer().apiVersion = 2;
		await this.executeTest(assert, async function(value) {
			// use normal invalidation
			this.oContainer.setTheLuckyOne(value);
			// and force re-rendering
			await nextUIUpdate();
		}.bind(this));
	});

	QUnit.test("custom rendering (patcher)", async function(assert) {
		TestContainer.getMetadata().getRenderer().apiVersion = 2;
		await this.executeTest(assert, function(value) {
			// use custom rendering (leaves the preservation to the flush call)
			this.oContainer.setTheLuckyOneAndRender(value);
		}.bind(this));
	});

	QUnit.test("preservation of not-rendered, indirect descendants (grand children etc.)", async function(assert) {
		TestContainer.getMetadata().getRenderer().apiVersion = 2;
		var oHtml1 = new HTML({content: "<div></div>"}),
			oHtml2 = new HTML({content: "<div></div>"}),
			oContainer = new TestContainer({
			theLuckyOne: 0,
			content: [
				oHtml1,
				new TestContainer({
					theLuckyOne: 0,
					content: [ oHtml2 ]
				})
			]
		});

		// act 1: initial rendering
		oContainer.placeAt("area9");
		await nextUIUpdate();

		// assert 1: HTML1 rendered, HTML2 not yet rendered
		assert.ok(oHtml1.getDomRef() && !RenderManager.isPreservedContent(oHtml1.getDomRef()),
			"HTML1 has DOM and is not preserved");
		assert.notOk(oHtml2.getDomRef(),
			"HTML2 has not been rendered yet");

		// act 2: switch rendered control
		oContainer.setTheLuckyOne(1);
		await nextUIUpdate();
		oHtml2.$().append("<span></span>");
		oHtml2.$().append("<span></span>");
		oHtml2.$().append("<span></span>");
		oHtml2.$().append("<span></span>");

		// assert 2: HTML1 not visible, but preserved, HTML2 rendered
		assert.ok(oHtml1.getDomRef() && RenderManager.isPreservedContent(oHtml1.getDomRef()),
			"HTML1 has DOM but has been preserved");
		assert.ok(oHtml2.getDomRef() && !RenderManager.isPreservedContent(oHtml2.getDomRef()),
			"HTML2 has DOM and is not preserved");
		assert.equal(oHtml2.$().children().length, 4,
			"HTML2 should have the expected children");

		// act 3: switch again
		oContainer.setTheLuckyOne(0);
		await nextUIUpdate();

		// assert 3: HTML1 rendered, HTML2 not rendered, but preserved
		assert.ok(oHtml1.getDomRef() && !RenderManager.isPreservedContent(oHtml1.getDomRef()),
			"HTML1 has DOM and is not preserved");
		assert.ok(oHtml2.getDomRef() && RenderManager.isPreservedContent(oHtml2.getDomRef()),
			"HTML2 has DOM, but has been preserved");
		assert.equal(oHtml2.$().children().length, 4,
			"Modifications to HTML2 still should be present");

		// act 4: switch again
		oContainer.setTheLuckyOne(1);
		await nextUIUpdate();

		// assert 3: HTML1 not rendered but preserved, HTML2 rendered incl. dynamic modifications
		assert.ok(oHtml1.getDomRef() && RenderManager.isPreservedContent(oHtml1.getDomRef()),
			"HTML1 has DOM and is preserved");
		assert.ok(oHtml2.getDomRef() && !RenderManager.isPreservedContent(oHtml2.getDomRef()),
			"HTML2 has DOM, and is not preserved");
		assert.equal(oHtml2.$().children().length, 4,
			"Modifications to HTML2 still are present");
	});
});<|MERGE_RESOLUTION|>--- conflicted
+++ resolved
@@ -1,28 +1,18 @@
 
-/* global QUnit, TestControlRenderer */
+/* global QUnit */
 sap.ui.define([
-	"sap/ui/Device",
 	"sap/ui/core/Control",
 	"sap/ui/core/RenderManager",
-	"sap/ui/core/Element",
 	"sap/ui/core/HTML",
 	"sap/ui/core/IconPool",
-	"sap/ui/core/UIArea",
-	"sap/ui/thirdparty/jquery",
-	"sap/base/security/encodeXML",
 	"sap/ui/qunit/utils/createAndAppendDiv",
 	"sap/ui/test/utils/nextUIUpdate",
 	"sap/base/Log"
 ], function(
-	Device,
 	Control,
 	RenderManager,
-	Element,
 	HTML,
 	IconPool,
-	UIArea,
-	jQuery,
-	encodeXML,
 	createAndAppendDiv,
 	nextUIUpdate,
 	Log
@@ -34,180 +24,6 @@
 	createAndAppendDiv("area9");
 
 
-	var fnCheckRendererInterface = null;
-
-	function jQueryById(id) {
-		return new jQuery(document.getElementById(id));
-	}
-
-	/**
-	 * @deprecated As of 1.92 (String based rendering is replaced with the Semantic Rendering)
-	 */
-	var TestControl = Control.extend("TestControl", { //Declare a simple test controls
-		renderer: {
-			render: function(oRM, oControl) {
-				oRM.write("<div");
-				TestControlRenderer.doAdditionalThings(oRM, oControl);
-				oRM.write(">[" + oControl.getId() + "]</div>");
-
-				if (fnCheckRendererInterface) {
-					fnCheckRendererInterface(oRM);
-				}
-			},
-			doAdditionalThings: function(oRM, oControl) {}
-		},
-
-		onBeforeRendering: function() {
-			if (this.doBeforeRendering) {
-				this.doBeforeRendering();
-			}
-		},
-
-		onAfterRendering: function() {
-			if (this.doAfterRendering) {
-				this.doAfterRendering();
-			}
-		}
-	});
-
-	/**
-	 * @deprecated As of 1.92 (String based rendering is replaced with the Semantic Rendering)
-	 */
-	var ACCTestControl = TestControl.extend("ACCTestControl", {
-		metadata: {
-			properties: {
-				"editable": {
-					type: "boolean",
-					defaultValue: true
-				},
-				"enabled": {
-					type: "boolean",
-					defaultValue: true
-				},
-				"visible": {
-					type: "boolean",
-					defaultValue: true
-				},
-				"required": {
-					type: "boolean",
-					defaultValue: false
-				},
-				"selected": {
-					type: "boolean",
-					defaultValue: false
-				},
-				"checked": {
-					type: "boolean",
-					defaultValue: false
-				},
-				"other": {
-					type: "string",
-					defaultValue: "Value"
-				}
-			},
-			associations: {
-				"ariaDescribedBy": {
-					type: "sap.ui.core.Element",
-					multiple: true
-				},
-				"ariaLabelledBy": {
-					type: "sap.ui.core.Element",
-					multiple: true
-				}
-			}
-		},
-
-		renderer: "TestControlRenderer"
-	});
-
-	//Test helper functions
-
-	function checkRendering(assert, aControls, sTargetId, bExpectExisting, fnActionCallBack, sOldParentId) {
-		return new Promise(function(done) {
-			var iBeforeCounter = 0;
-			var iAfterCounter = 0;
-
-			var fBefore = function() {
-				iBeforeCounter++;
-			};
-
-			var fAfter = function() {
-				iAfterCounter++;
-			};
-
-			for (var i = 0; i < aControls.length; i++) {
-				aControls[i].doBeforeRendering = fBefore;
-				aControls[i].doAfterRendering = fAfter;
-			}
-
-			checkControlsInDom(assert, aControls, sOldParentId ? sOldParentId : sTargetId, bExpectExisting);
-
-			fnActionCallBack(jQueryById(sTargetId).get(0), aControls);
-
-			assert.equal(iBeforeCounter, aControls.length, "onBeforeRendering should be called");
-
-			checkControlsInDom(assert, aControls, sTargetId, true);
-
-			if (Device.browser.safari) {
-				//in safari async because onAfterRendering ist called with delay
-				var delayedCall = function() {
-					assert.equal(iAfterCounter, aControls.length, "onAfterRendering should be called");
-					for (var i = 0; i < aControls.length; i++) {
-						aControls[i].doBeforeRendering = null;
-						aControls[i].doAfterRendering = null;
-					}
-					done();
-				};
-				setTimeout(delayedCall, 500);
-			} else {
-				assert.equal(iAfterCounter, aControls.length, "onAfterRendering should be called");
-				for (var i = 0; i < aControls.length; i++) {
-					aControls[i].doBeforeRendering = null;
-					aControls[i].doAfterRendering = null;
-				}
-				done();
-			}
-
-		});
-
-	}
-
-	function checkControlsInDom(assert, aControls, sTargetId, bExpectExisting) {
-		for (var i = 0; i < aControls.length; i++) {
-			var $ControlRef = aControls[i].$();
-			if (bExpectExisting) {
-				assert.equal($ControlRef.length, 1, "Control is rendered already");
-				assert.equal($ControlRef.parent().attr("id"), sTargetId, "Control is child of Dom Ref with ID '" + sTargetId + "'");
-			} else {
-				assert.equal($ControlRef.length, 0, "Control is not rendered yet");
-			}
-		}
-	}
-
-	function checkChildOrder(assert, sParentId, aChildIds) {
-		var $Children = jQueryById(sParentId).children();
-		assert.equal(aChildIds.length, $Children.length, "Number of children of DOM node '" + sParentId + "'");
-		for (var i = 0; i < aChildIds.length; i++) {
-			assert.equal(aChildIds[i], jQuery($Children.get(i)).attr("id"), "DOM node '" + aChildIds[i] + "' is at position " + i);
-		}
-	}
-
-	function checkRMWriter(assert, sExpectedResult, bExpectReturnsRM, iExpectedNumberOfControls, fnActionCallback, fnCheckCallBack) {
-		var rm = new RenderManager();
-		var oCheckFunctionResult = fnActionCallback(rm);
-		assert.equal(rm.aBuffer.join(""), sExpectedResult, "Writer function produce expected output.");
-		if (bExpectReturnsRM) {
-			assert.ok(rm === oCheckFunctionResult, "Writer function returns RenderManager again for chaining.");
-		} else {
-			assert.ok(rm != oCheckFunctionResult, "Writer function does not return RenderManager for chaining.");
-		}
-		assert.equal(rm.aRenderedControls.length, iExpectedNumberOfControls, "Writer function rendered expected number of controls.");
-		if (fnCheckCallBack){
-			fnCheckCallBack(rm);
-		}
-	}
-
-
 	QUnit.module("Core API");
 
 	QUnit.test("Core.createRenderManager", function(assert) {
@@ -224,210 +40,6 @@
 		"accessibilityState", "icon", "unsafeHtml"];
 
 	aCommonMethods.concat(aStringRendererMethods, aDomRendererMethods);
-
-	/**
-	 * Although the tests in this module uses the semantic syntax, it still
-	 * falls back to the string based rendering because no 'apiVersion: 2' is
-	 * set and it renders with a manually created RenderManager instance.
-	 *
-	 * @deprecated As of 1.92
-	 */
-	QUnit.module("Writer API: Semantic Syntax (DOM) Rendering Methods");
-
-	QUnit.test("RenderManager.openStart", function (assert) {
-		checkRMWriter(assert, "<span", true, 0, function(rm) {
-			return rm.openStart("span");
-		});
-	});
-
-	QUnit.test("RenderManager.openEnd", function (assert) {
-		checkRMWriter(assert, "<span>", true, 0, function(rm) {
-			return rm.openStart("span").openEnd();
-		});
-	});
-
-	QUnit.test("RenderManager.close", function (assert) {
-		checkRMWriter(assert, "</span>", true, 0, function(rm) {
-			return rm.close("span");
-		});
-	});
-
-	QUnit.test("RenderManager.voidStart", function (assert) {
-		checkRMWriter(assert, "<img", true, 0, function(rm) {
-			return rm.voidStart("img");
-		});
-	});
-
-	QUnit.test("RenderManager.voidEnd", function (assert) {
-		checkRMWriter(assert, "<img>", true, 0, function(rm) {
-			return rm.voidStart("img").voidEnd();
-		});
-	});
-
-	QUnit.test("RenderManager.text", function (assert) {
-		checkRMWriter(assert, "Hello,&#x20;how&#x20;are&#x20;you&#x3f;", true, 0, function(rm) {
-			return rm.text("Hello, how are you?");
-		});
-	});
-
-	QUnit.test("RenderManager.attr", function (assert) {
-		checkRMWriter(assert, " attrName=\"attr&#x20;value&#x20;&amp;&lt;&quot;&#x27;&#x5c;\"", true, 0, function(rm) {
-			return rm.attr("attrName", "attr value &<\"\'\\");
-		});
-	});
-
-	QUnit.test("RenderManager.class", function (assert) {
-		checkRMWriter(assert, "", true, 0, function(rm) {
-			rm.class("sampleClassName");
-			assert.equal(rm.aStyleStack[rm.aStyleStack.length - 1].aClasses[rm.aStyleStack[rm.aStyleStack.length - 1].aClasses.length - 1], "sampleClassName", "Class added to list of styles");
-			return rm.class("");
-		});
-	});
-
-	QUnit.test("RenderManager.style", function(assert) {
-		checkRMWriter(assert, "", true, 0, function(rm) {
-			rm.style("att1", "val1");
-			assert.equal(rm.aStyleStack[rm.aStyleStack.length - 1].aStyle[rm.aStyleStack[rm.aStyleStack.length - 1].aStyle.length - 1], "att1: val1;", "Style added to list of styles");
-			return rm.style("att2", "val2");
-		});
-	});
-
-	QUnit.test("Semantic Syntax Combined", function(assert) {
-		checkRMWriter(assert, "" +
-		"<span id=\"sampleId\" class=\"sampleClassName\">some&#x20;text<img src=\"..&#x2f;img.jpg\">some&#x20;more&#x20;text</span>" +
-		"", true, 0, function(rm) {
-
-			rm.openStart("span");
-			rm.class("sampleClassName");
-			rm.attr("id", "sampleId");
-			rm.openEnd();
-			rm.text("some text");
-			rm.voidStart("img");
-			rm.attr("src", "../img.jpg");
-			rm.voidEnd();
-			rm.text("some more text");
-			rm.close("span");
-			return rm.text();
-		});
-	});
-
-	QUnit.test("RenderManager.openStart with controlData", function(assert) {
-		checkRMWriter(assert, "<div id=\"TestElem123\" data-sap-ui=\"TestElem123\" data-sap-ui-render=\"\"", true, 0, function(rm) {
-			return rm.openStart("div", new Control("TestElem123"));
-		});
-	});
-
-	QUnit.test("RenderManager.openStart with elementData", function(assert) {
-		checkRMWriter(assert, "<div id=\"TestElem1234\" data-sap-ui=\"TestElem1234\"", true, 0, function(rm) {
-			return rm.openStart("div", new Element("TestElem1234"));
-		});
-	});
-
-	QUnit.test("RenderManager.accessibilityState", function(assert) {
-		var oControl1 = new ACCTestControl("TestACCContr123");
-		var oControl2 = new ACCTestControl("TestACCContr234", {
-			"editable": false, //readonly
-			"enabled": false, //disabled
-			"visible": false, //hidden
-			"required": true, //required
-			"selected": true, //selected
-			"checked": true, //checked
-			"ariaDescribedBy": [oControl1, "test123"],
-			"ariaLabelledBy": [oControl1, "test234"]
-		});
-
-		function checkACCOutput(sOutput, sValue) {
-			assert.ok(sOutput.indexOf(sValue) >= 0, "Output contains " + sValue + " ('" + sOutput + "')");
-		}
-
-		//Check defaults
-		var rm = new RenderManager();
-		assert.ok(rm === rm.accessibilityState(oControl1), "Writer function returns RenderManager again for chaining.");
-		var sOutput = rm.aBuffer.join("");
-		assert.ok(sOutput.length === 0, "No output for defaults: " + sOutput);
-
-		//Check auto-generation
-		rm = new RenderManager();
-		rm.accessibilityState(oControl2);
-		sOutput = rm.aBuffer.join("");
-		checkACCOutput(sOutput, "aria-readonly=\"true\"");
-		checkACCOutput(sOutput, "aria-disabled=\"true\"");
-		checkACCOutput(sOutput, "aria-hidden=\"true\"");
-		checkACCOutput(sOutput, "aria-required=\"true\"");
-		checkACCOutput(sOutput, "aria-selected=\"true\"");
-		checkACCOutput(sOutput, "aria-checked=\"true\"");
-		// escape it because attributes' values are escaped since 1.19.0 & 1.18.5 & 1.16.10
-		var sText = encodeXML("TestACCContr123 test123");
-		checkACCOutput(sOutput, "aria-describedby=\"" + sText + "\"");
-		sText = encodeXML("TestACCContr123 test234");
-		checkACCOutput(sOutput, "aria-labelledby=\"" + sText + "\"");
-
-		//Check reset
-		rm = new RenderManager();
-		rm.accessibilityState(oControl2, {
-			"readonly": null,
-			"disabled": null,
-			"hidden": null,
-			"required": null,
-			"selected": null,
-			"checked": null,
-			"describedby": null,
-			"labelledby": null
-		});
-		sOutput = rm.aBuffer.join("");
-		assert.ok(sOutput.length == 0, "No output for reset values: " + sOutput);
-
-		//Check custom attributes only
-		rm = new RenderManager();
-		rm.accessibilityState({
-			"hello1": "hello2"
-		});
-		sOutput = rm.aBuffer.join("");
-		checkACCOutput(sOutput, "aria-hello1=\"hello2\"");
-
-		//Check control and custom attributes
-		rm = new RenderManager();
-		rm.accessibilityState(oControl2, {
-			"hello1": "hello2"
-		});
-		sOutput = rm.aBuffer.join("");
-		checkACCOutput(sOutput, "aria-readonly=\"true\"");
-		checkACCOutput(sOutput, "aria-disabled=\"true\"");
-		checkACCOutput(sOutput, "aria-hidden=\"true\"");
-		checkACCOutput(sOutput, "aria-required=\"true\"");
-		checkACCOutput(sOutput, "aria-selected=\"true\"");
-		checkACCOutput(sOutput, "aria-checked=\"true\"");
-		// escape it because attributes' values are escaped since 1.19.0 & 1.18.5 & 1.16.10
-		sText = encodeXML("TestACCContr123 test123");
-		checkACCOutput(sOutput, "aria-describedby=\"" + sText + "\"");
-		sText = encodeXML("TestACCContr123 test234");
-		checkACCOutput(sOutput, "aria-labelledby=\"" + sText + "\"");
-		checkACCOutput(sOutput, "aria-hello1=\"hello2\"");
-
-		//Check append for describedby and labelledby
-		rm = new RenderManager();
-		rm.accessibilityState(oControl2, {
-			"readonly": {
-				value: false,
-				append: true
-			},
-			"describedby": {
-				value: "hello1",
-				append: true
-			},
-			"labelledby": {
-				value: "hello2",
-				append: true
-			}
-		});
-		sOutput = rm.aBuffer.join("");
-		checkACCOutput(sOutput, "aria-readonly=\"false\"");
-		// escape it because attributes' values are escaped since 1.19.0 & 1.18.5 & 1.16.10
-		sText = encodeXML("TestACCContr123 test123 hello1");
-		checkACCOutput(sOutput, "aria-describedby=\"" + sText + "\"");
-		sText = encodeXML("TestACCContr123 test234 hello2");
-		checkACCOutput(sOutput, "aria-labelledby=\"" + sText + "\"");
-	});
 
 	QUnit.module("Writer API: Semantic Syntax (DOM) Assertions", {
 		beforeEach: function() {
@@ -647,288 +259,7 @@
 		assert.equal(this.oAssertionSpy.callCount, 0);
 	});
 
-<<<<<<< HEAD
-	var TestControlSemanticRendering = Control.extend("TestControlSemanticRendering", {
-		renderer: {
-			render: function(rm, oControl) {
-				rm.openStart("div", oControl);
-				rm.openEnd();
-				rm.text("[" + oControl.getId() + "]");
-				rm.close("div");
-			}
-		},
-		onBeforeRendering: function() {
-			if (this.doBeforeRendering) {
-				this.doBeforeRendering();
-			}
-		},
-		onAfterRendering: function() {
-			if (this.doAfterRendering) {
-				this.doAfterRendering();
-			}
-		}
-	});
-
-
-	QUnit.module("Non Renderer Functions - Semantic Rendering", {
-		before: function() {
-			var aSemanticRenderingControls = [];
-			for (var i = 0; i < 8; i++) {
-				aSemanticRenderingControls.push(new TestControlSemanticRendering("SRControl" + i));
-			}
-			this.controls = aSemanticRenderingControls;
-=======
-	/**
-	 * @deprecated As of 1.92
-	 */
-	QUnit.module("Non Renderer Functions - String based rendering", {
-		before: function() {
-			//Control initialization
-			var aControls = [];
-			for (var i = 0; i < 8; i++) {
-				aControls.push(new TestControl("control" + i));
-			}
-			this.controls = aControls;
->>>>>>> 8e4afafe
-		},
-		after: function() {
-			this.controls.forEach(function(oControl) {
-				oControl.destroy();
-			});
-		}
-	});
-
-<<<<<<< HEAD
-
-	QUnit.test("RenderManager.destroy", function(assert) {
-		var rm = new RenderManager();
-		var oControl5 = new TestControlSemanticRendering("TestContr5");
-		rm.renderControl(oControl5);
-=======
-	QUnit.test("RenderManager.destroy", function(assert) {
-		var rm = new RenderManager();
-		var oControl4 = new TestControl("TestContr4");
-		rm.renderControl(oControl4);
->>>>>>> 8e4afafe
-		assert.ok(rm.aBuffer.length != 0, "HTML Buffer is filled after some writing");
-		assert.ok(rm.aRenderedControls != 0, "Rendered Control Buffer is filled after some writing");
-		rm.destroy();
-		assert.ok(rm.aBuffer.length == 0, "HTML Buffer cleared after destroy");
-		assert.ok(rm.aRenderedControls == 0, "Rendered Control Buffer cleared after destroy");
-	});
-
-<<<<<<< HEAD
-
-=======
->>>>>>> 8e4afafe
-	QUnit.test("RenderManager.render (Initial Rendering)", function(assert) {
-		var rm = new RenderManager().getInterface(),
-			aControls = this.controls,
-			pDone;
-
-		//Initial Rendering
-		pDone = checkRendering(assert, [aControls[0], aControls[1], aControls[2]], "area1", false, function(oTargetDomNode, aCtrls) {
-			rm.render(aCtrls[0], oTargetDomNode);
-			rm.render(aCtrls[1], oTargetDomNode);
-			rm.render(aCtrls[2], oTargetDomNode);
-		});
-
-		checkChildOrder(assert, "area1", [aControls[0].getId(), aControls[1].getId(), aControls[2].getId()]);
-		return pDone;
-	});
-
-	QUnit.test("RenderManager.render (Rerendering to same parent DOM node)", function(assert) {
-		var rm = new RenderManager().getInterface(),
-			aControls = this.controls,
-			pDone;
-
-		//Rerendering to same parent DOM node
-		pDone = checkRendering(assert, [aControls[1]], "area1", true, function(oTargetDomNode, aCtrls) {
-			rm.render(aCtrls[0], oTargetDomNode);
-		});
-
-		checkChildOrder(assert, "area1", [aControls[0].getId(), aControls[1].getId(), aControls[2].getId()]);
-		return pDone;
-	});
-
-	QUnit.test("RenderManager.render (Move to different parent DOM node)", function(assert) {
-		var rm = new RenderManager().getInterface(),
-			aControls = this.controls,
-			pDone;
-
-		//Move to different parent DOM node
-		pDone = checkRendering(assert, [aControls[1]], "area3", true, function(oTargetDomNode, aCtrls) {
-			rm.render(aCtrls[0], oTargetDomNode);
-		}, "area1");
-
-		checkChildOrder(assert, "area1", [aControls[0].getId(), aControls[2].getId()]);
-		checkChildOrder(assert, "area3", [aControls[1].getId()]);
-		return pDone;
-	});
-
-	QUnit.test("RenderManager.flush(Initial Rendering)", function(assert) {
-		var rm = new RenderManager().getInterface(),
-			aControls = this.controls,
-			pDone;
-
-		//Initial Rendering
-		pDone = checkRendering(assert, [aControls[3], aControls[4]], "area2", false, function(oTargetDomNode, aCtrls) {
-			rm.renderControl(aCtrls[0]);
-<<<<<<< HEAD
-			rm.openStart("div");
-			rm.attr("id", "divider");
-			rm.openEnd();
-			rm.text("|");
-			rm.close("div");
-=======
-			rm.write("<div");
-			rm.writeAttribute("id", "divider");
-			rm.write(">|</div>");
->>>>>>> 8e4afafe
-			rm.renderControl(aCtrls[1]);
-			rm.flush(oTargetDomNode);
-		});
-
-		checkChildOrder(assert, "area2", [aControls[3].getId(), "divider", aControls[4].getId()]);
-		return pDone;
-	});
-
-	QUnit.test("RenderManager.flush(Rerendering to same parent DOM node)", function(assert) {
-		var rm = new RenderManager().getInterface(),
-			aControls = this.controls,
-			pDone;
-
-		//Rerendering to same parent DOM node
-		pDone = checkRendering(assert, [aControls[3], aControls[4]], "area2", true, function(oTargetDomNode, aCtrls) {
-			rm.renderControl(aCtrls[1]);
-<<<<<<< HEAD
-			rm.openStart("div");
-			rm.attr("id", "divider");
-			rm.openEnd();
-			rm.text("|");
-			rm.close("div");
-=======
-			rm.write("<div");
-			rm.writeAttribute("id", "divider");
-			rm.write(">|</div>");
->>>>>>> 8e4afafe
-			rm.renderControl(aCtrls[0]);
-			rm.flush(oTargetDomNode);
-		});
-
-		checkChildOrder(assert, "area2", [aControls[4].getId(), "divider", aControls[3].getId()]);
-		return pDone;
-	});
-
-	QUnit.test("RenderManager.flush(Move to different parent DOM node)", function(assert) {
-		var rm = new RenderManager().getInterface(),
-			aControls = this.controls,
-			pDone;
-
-		//Move to different parent DOM node
-		pDone = checkRendering(assert, [aControls[3]], "area4", true, function(oTargetDomNode, aCtrls) {
-			rm.renderControl(aCtrls[0]);
-<<<<<<< HEAD
-			rm.openStart("div");
-			rm.attr("id", "divider2");
-			rm.openEnd();
-			rm.text("|");
-			rm.close("div");
-=======
-			rm.write("<div");
-			rm.writeAttribute("id", "divider2");
-			rm.write(">|</div>");
->>>>>>> 8e4afafe
-			rm.flush(oTargetDomNode);
-		}, "area2");
-
-		checkChildOrder(assert, "area2", [aControls[4].getId(), "divider"]);
-		checkChildOrder(assert, "area4", [aControls[3].getId(), "divider2"]);
-		return pDone;
-	});
-
-	QUnit.test("RenderManager.flush(insert at certain position)", function(assert) {
-		var rm = new RenderManager().getInterface(),
-			aControls = this.controls,
-			done = assert.async();
-
-		rm.renderControl(aControls[5]);
-		rm.flush(document.getElementById("area2"), false, 1);
-		rm.destroy();
-
-		window.setTimeout(function() { // for delayed rendering in Safari
-			checkChildOrder(assert, "area2", [aControls[4].getId(), aControls[5].getId(), "divider"]);
-			done();
-		}, Device.browser.safari ? 500 : 0);
-	});
-
-	QUnit.test("RenderManager.flush(insert at certain position < 0)", function(assert) {
-		var rm = new RenderManager().getInterface(),
-			aControls = this.controls,
-			done = assert.async();
-
-		rm.renderControl(aControls[6]);
-		rm.flush(document.getElementById("area2"), false, -1);
-		rm.destroy();
-
-		window.setTimeout(function() { // for delayed rendering in Safari
-			checkChildOrder(assert, "area2", [aControls[6].getId(), aControls[4].getId(), aControls[5].getId(), "divider"]);
-			done();
-		}, Device.browser.safari ? 500 : 0);
-	});
-
-	QUnit.test("RenderManager.flush(insert at certain position > #items)", function(assert) {
-		var rm = new RenderManager().getInterface(),
-			aControls = this.controls,
-			done = assert.async();
-
-		rm.renderControl(aControls[7]);
-		rm.flush(document.getElementById("area2"), false, 42);
-		rm.destroy();
-
-		window.setTimeout(function() { // for delayed rendering in Safari
-			checkChildOrder(assert, "area2", [aControls[6].getId(), aControls[4].getId(), aControls[5].getId(), "divider", aControls[7].getId()]);
-			done();
-		}, Device.browser.safari ? 500 : 0);
-	});
-
-	QUnit.test("RenderManager lock", async function(assert) {
-<<<<<<< HEAD
-		var oCtrl1 = new TestControlSemanticRendering();
-		var oCtrl2 = new TestControlSemanticRendering();
-=======
-		var oCtrl1 = new TestControl();
-		var oCtrl2 = new TestControl();
->>>>>>> 8e4afafe
-
-		oCtrl1.placeAt("area5");
-		oCtrl2.placeAt("area5");
-		await nextUIUpdate();
-
-		oCtrl1.doBeforeRendering = function() {
-			UIArea.rerenderControl(oCtrl2);
-		};
-
-		oCtrl1.doAfterRendering = function() {
-			UIArea.rerenderControl(oCtrl2);
-		};
-
-		var iCounter = 0;
-
-		oCtrl2.doAfterRendering = function() {
-			iCounter++;
-		};
-
-		oCtrl1.invalidate();
-		await nextUIUpdate();
-
-		assert.equal(iCounter, 0, "Number of rerenderings of Ctrl2");
-	});
-<<<<<<< HEAD
-=======
-
 	QUnit.module("RenderManager.prototype.icon");
->>>>>>> 8e4afafe
 
 	QUnit.test("RenderManager.prototype.icon with Icon URL", function(assert) {
 		var rm = new RenderManager().getInterface();
@@ -1186,89 +517,6 @@
 		RenderManager.preserveContent(this.oElement);
 		assert.ok(this.oSpy.calledOnce);
 		assert.ok(this.oSpy.calledOn(this.oContext));
-	});
-
-<<<<<<< HEAD
-=======
-	/**
-	 * @deprecated As of 1.92
-	 */
-	QUnit.module("Invisible - String based rendering");
-
-	QUnit.test("Render visible control", async function(assert) {
-		var oControl = new TestControl("testVisible");
-		oControl.placeAt("testArea");
-		await nextUIUpdate();
-
-		var oDomRef = document.getElementById("testVisible"),
-			oInvisbleRef = document.getElementById("sap-ui-invisible-testVisible");
-		assert.ok(oDomRef, "DOM reference exists");
-		assert.ok(oDomRef instanceof HTMLElement, "DOM reference is an HTML element");
-
-		assert.ok(!oInvisbleRef, "Invisible DOM reference doesn't exist");
-
-		oControl.destroy();
-		await nextUIUpdate();
-	});
-
-	QUnit.test("Render invisible control", async function(assert) {
-		var oControl = new TestControl("testVisible", {visible: false});
-		oControl.placeAt("testArea");
-		await nextUIUpdate();
-
-		var oDomRef = document.getElementById("testVisible"),
-			oInvisbleRef = document.getElementById("sap-ui-invisible-testVisible");
-		assert.ok(!oDomRef, "DOM reference does not exist");
-
-		assert.ok(oInvisbleRef, "Invisible DOM reference exists");
-		assert.ok(oInvisbleRef instanceof HTMLElement, "Invisible DOM reference is an HTML element");
-
-		oControl.destroy();
-		await nextUIUpdate();
-	});
-
-	QUnit.test("Render control made visible in onBeforeRendering", async function(assert) {
-		var oControl = new TestControl("testVisible", {visible: false});
-		oControl.placeAt("testArea");
-		await nextUIUpdate();
-
-		oControl.doBeforeRendering = function() {
-			this.setVisible(true);
-		};
-		oControl.invalidate();
-		await nextUIUpdate();
-
-		var oDomRef = document.getElementById("testVisible"),
-			oInvisbleRef = document.getElementById("sap-ui-invisible-testVisible");
-		assert.ok(oDomRef, "DOM reference exists");
-		assert.ok(oDomRef instanceof HTMLElement, "DOM reference is an HTML element");
-
-		assert.ok(!oInvisbleRef, "Invisible DOM reference doesn't exist");
-
-		oControl.destroy();
-		await nextUIUpdate();
-	});
-
-	QUnit.test("Render control made invisible in onBeforeRendering", async function(assert) {
-		var oControl = new TestControl("testVisible", {visible: true});
-		oControl.placeAt("testArea");
-		await nextUIUpdate();
-
-		oControl.doBeforeRendering = function() {
-			this.setVisible(false);
-		};
-		oControl.invalidate();
-		await nextUIUpdate();
-
-		var oDomRef = document.getElementById("testVisible"),
-			oInvisbleRef = document.getElementById("sap-ui-invisible-testVisible");
-		assert.ok(!oDomRef, "DOM reference does not exist");
-
-		assert.ok(oInvisbleRef, "Invisible DOM reference exists");
-		assert.ok(oInvisbleRef instanceof HTMLElement, "Invisible DOM reference is an HTML element");
-
-		oControl.destroy();
-		await nextUIUpdate();
 	});
 
 	var TestControlSemanticRendering = Control.extend("TestControlSemanticRendering", {
@@ -1293,7 +541,6 @@
 		}
 	});
 
->>>>>>> 8e4afafe
 	QUnit.module("Invisible - Semantic Rendering");
 
 	QUnit.test("Render visible control", async function(assert) {
@@ -1480,30 +727,6 @@
 		}
 	});
 
-	/**
-	 * @deprecated As of 1.92 (String based rendering is replaced with the Semantic Rendering)
-	 */
-	QUnit.test("default rendering (string)", async function(assert) {
-		TestContainer.getMetadata().getRenderer().apiVersion = 1;
-		await this.executeTest(assert, async function(value) {
-			// use normal invalidation
-			this.oContainer.setTheLuckyOne(value);
-			// and force re-rendering
-			await nextUIUpdate();
-		}.bind(this));
-	});
-
-	/**
-	 * @deprecated As of 1.92 (String based rendering is replaced with the Semantic Rendering)
-	 */
-	QUnit.test("custom rendering (string)", async function(assert) {
-		TestContainer.getMetadata().getRenderer().apiVersion = 1;
-		await this.executeTest(assert, function(value) {
-			// use custom rendering (leaves the preservation to the flush call)
-			this.oContainer.setTheLuckyOneAndRender(value);
-		}.bind(this));
-	});
-
 	QUnit.test("default rendering (patcher)", async function(assert) {
 		TestContainer.getMetadata().getRenderer().apiVersion = 2;
 		await this.executeTest(assert, async function(value) {
