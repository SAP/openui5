sap.ui.define(["sap/ui/core/UIComponent"],
	function( UIComponent) {
	"use strict";

	var Component = UIComponent.extend("testdata.v2asyncRootView.Component", {

		metadata: {
<<<<<<< HEAD
=======
			"interfaces": ["sap.ui.core.IAsyncContentCreation"],

>>>>>>> 4400aa6f
			"properties": {},
			"aggregations": {},
			"associations": {},
			"events": {},
			"manifest": "json",

			"custom.entry": {
				"key1": "value1",
				"key2": "value2",
				"key3": {
					"subkey1": "subvalue1",
					"subkey2": "subvalue2"
				},
				"key4": ["value1", "value2"]
			}
		}

	});

	return Component;
});<|MERGE_RESOLUTION|>--- conflicted
+++ resolved
@@ -5,11 +5,7 @@
 	var Component = UIComponent.extend("testdata.v2asyncRootView.Component", {
 
 		metadata: {
-<<<<<<< HEAD
-=======
 			"interfaces": ["sap.ui.core.IAsyncContentCreation"],
-
->>>>>>> 4400aa6f
 			"properties": {},
 			"aggregations": {},
 			"associations": {},
