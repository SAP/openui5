sap.ui.define([
	'sap/ui/qunit/utils/createAndAppendDiv',
	"sap/ui/test/utils/nextUIUpdate",
	'sap/ui/core/Component',
	'sap/ui/core/ComponentHooks',
	'sap/ui/core/Supportability',
	'sap/ui/core/ComponentContainer',
	'sap/ui/core/ComponentRegistry',
	'sap/ui/core/Messaging',
	'sap/ui/core/UIComponentMetadata',
	'sap/ui/core/mvc/View',
	'sap/ui/core/mvc/_ViewFactory',
	'testdata/routing/Component',
	'testdata/routing/RouterExtension',
	'sap/base/Log',
	'sap/base/util/deepExtend',
	'sap/base/util/LoaderExtensions',
	'sap/ui/core/Manifest',
	'sap/base/i18n/ResourceBundle'
], function (
	createAndAppendDiv,
	nextUIUpdate,
	Component,
	ComponentHooks,
	Supportability,
	ComponentContainer,
	ComponentRegistry,
	Messaging,
	UIComponentMetadata,
	View,
	_ViewFactory,
	SamplesRoutingComponent,
	SamplesRouterExtension,
	Log,
	deepExtend,
	LoaderExtensions,
	Manifest,
	ResourceBundle
) {
	"use strict";
	/*global sinon, QUnit*/

	function cleanUpRegistry() {
		ComponentRegistry.forEach(function(oComponent) {
			oComponent.destroy();
		});
	}

	createAndAppendDiv(["comparea1", "comparea2"]);

	//******************************************************
	//Test preparation for custom component configuration
	var TestComp1 = Component.extend("test.comp1.Component", {
		metadata: {
			"version": "1.0",
			"properties" : {
				"test" : "string"
			},
			"my.custom.config" : {
				"property1" : "value1",
				"property2" : "value2"
			}
		}
	});
	//******************************************************


	QUnit.module("Basic Components", {
		beforeEach: function(assert) {
			var that = this;
			var doneComp1 = assert.async();
			this.oCompCont1 = new ComponentContainer("CompCont1", {
				name: "samples.components.button",
				id: "myButton",
				async:true,
				settings: {
					id: "buttonComponent",
					text: "Text changed through settings",
					componentData: {
						"foo": "bar"
					}
				},
				componentCreated: function() {
					doneComp1();
				}
			}).placeAt("comparea1");
			return Component.create({
				name: "testdata.verticalLayout",
				id: "vLayout",
				componentData: {
					"foo": "bar"
				}
			}).then(function(oComp) {
				that.oComp = oComp;
				that.oCompCont = new ComponentContainer("ContVLayout", {
					component : oComp
				}).placeAt("comparea2");
			});
		},
		afterEach: function() {
			this.oCompCont1.destroy();
			this.oCompCont.destroy();
		}
	});

	QUnit.test("Simple Component Instance", async function(assert){
		await nextUIUpdate();
		assert.ok(document.getElementById("CompCont1"));
		var elem = document.getElementById("buttonComponent---mybutn");
		assert.equal(elem.textContent, "Text changed through settings", "Settings applied");
	});

	QUnit.test("Nested Components", function(assert){
		assert.ok(document.getElementById("ContVLayout"));
		//check for ids of nested elements
		assert.ok(document.getElementById("vLayout---myLayout"));
		assert.ok(document.getElementById("vLayout---toolbar"));
		assert.ok(document.getElementById("vLayout---myText"));
		assert.ok(document.getElementById("vLayout---ContButton"));
		assert.ok(document.getElementById("vLayout---ContButton-uiarea"));
		assert.ok(document.getElementById("vLayout---comp_button---mybutn"));
	});

	QUnit.test("Components Metadata", function(assert){
		var resources = {
			css: [{ uri: "css/vlayout.css" }],
			js: [{ uri: "/js/includeme.js" }]
		};
		var components =  {
			"samples.components.styledbutton" : {}
		};
		var oComp = this.oComp;
		assert.equal(oComp.getManifestEntry("/sap.app/applicationVersion/version"), "1.0", "Version retrieved");
		assert.deepEqual(oComp.getManifestEntry("/sap.ui5/resources"), resources, "Resources retrieved");
		assert.notEqual(oComp.getManifestEntry("/sap.ui5/dependencies"), null, "Dependencies retrieved");
		assert.deepEqual(oComp.getManifestEntry("/sap.ui5/dependencies/components"), components, "Child components retrieved");
		assert.equal(oComp.getManifestEntry("/sap.ui5/dependencies/minUI5Version"), "1.13.0", "UI5 Version retrieved");
	});

	QUnit.test("Components Includes", function(assert){
		var oLink = document.querySelector(
			"link[data-sap-ui-manifest-uid='" + this.oComp.getManifestObject()._uid + "']"
		);
		assert.ok(oLink, "Stylsheet from include has been inserted");
		assert.equal(oLink.getAttribute("href"),
			"test-resources/sap/ui/core/qunit/component/testdata/verticalLayout/css/vlayout.css",
			"Stylesheet with correct href has been inserted"
		);
	});

	QUnit.test("Factory Function", function(assert){
		var oComp = this.oComp;
		var oComponent = Component.getComponentById(oComp.getId());
		assert.equal(oComponent, oComp, "Factory function returns the same instance!");

		return Component.create({
			name: "testdata.verticalLayout",
			id: "factoryVLayout"
		}).then(function() {
			assert.ok(!!oComponent, "Component has been created!");
			assert.equal(oComponent.getMetadata(), oComp.getMetadata(), "Component is equal!");
		});
	});

	QUnit.test("Component Data", function(assert){
		var oComp = this.oComp;
		var oCompCont1 = this.oCompCont1;
		assert.ok(!!oComp.getComponentData(), "Component has component data");
		assert.equal(oComp.getComponentData().foo, "bar", "Component data is correct");
		var oComponent = ComponentRegistry.get(oCompCont1.getComponent());
		assert.ok(!!oComponent.getComponentData(), "Component has component data");
		assert.equal(oComponent.getComponentData().foo, "bar", "Component data is correct");
	});

	QUnit.test("Create instance without factory", function(assert) {

		var oComponent = new TestComp1();

		assert.equal(oComponent.getMetadata(), TestComp1.getMetadata(), "getMetadata returns static Metadata");
		assert.deepEqual(oComponent.getManifest(), TestComp1.getMetadata()._getManifest(), "_getManifest() returns static Metadata manifest");

		oComponent.destroy();
	});

	QUnit.test("getEventBus", function(assert) {

		var oComponent = new TestComp1();

		assert.equal(oComponent._oEventBus, undefined, "No EventBus available by default");

		var oEventBus = oComponent.getEventBus();
		assert.ok(oEventBus.isA("sap.ui.core.EventBus"), "getEventBus returns an EventBus instance");
		assert.equal(oComponent._oEventBus, oComponent.getEventBus(), "EventBus instance is stored as private property");

		oComponent.destroy();
	});

	QUnit.module("Routing classes: Loading behavior", {});

	QUnit.test("[Router] manifest = false", async function(assert) {
		const oComp = await Component.create({
			name: "testdata.routerPreloading",
			manifest: false
		});

		assert.ok(oComp.getRouter().isA("sap.m.routing.Router"), "sap.m.routing.Router was correctly instantiated");

		oComp.destroy();
	});

	QUnit.test("[Router] manifest = true", async function(assert) {
		const oComp = await Component.create({
			name: "testdata.routerPreloading"
			// manifest: true // implicitly set
		});

		assert.ok(oComp.getRouter().isA("sap.m.routing.Router"), "sap.m.routing.Router was correctly instantiated");

		oComp.destroy();
	});

	QUnit.test("[Targets] manifest = false", async function(assert) {
		const oComp = await Component.create({
			name: "testdata.targetsPreloading",
			manifest: false
		});

		assert.ok(oComp.getTargets().isA("sap.m.routing.Targets"), "sap.m.routing.Router was correctly instantiated");

		oComp.destroy();
	});

	QUnit.test("[Targets] manifest = true", async function(assert) {
		const oComp = await Component.create({
			name: "testdata.targetsPreloading",
			manifest: false
		});

		assert.ok(oComp.getTargets().isA("sap.m.routing.Targets"), "sap.m.routing.Router was correctly instantiated");

		oComp.destroy();
	});

	QUnit.module("Special Cases & Compatibility Check", {
		before: function() {
			// Root View
			sap.ui.define("sap/test/HandleValidationRootView", ["sap/ui/core/mvc/View", "sap/m/Button"], function(View, Button) {
				return View.extend("sap.test.HandleValidationRootView", {
					createContent: function() {
						return Promise.resolve(new Button());
					}
				});
			});

			// Component Class
			sap.ui.define("sap/test/handleValidation/Component", ["sap/ui/core/UIComponent"], function(UIComponent) {
				return UIComponent.extend("sap.test.handleValidation.Component", {
					metadata: {
						manifest: {
							"sap.ui5": {
								"dependencies": {
									"libs": {
										"sap.ui.core": {},
										"sap.m": {}
									}
								},
								"handleValidation": false,
								"rootView": {
									"viewName": "module:sap/test/HandleValidationRootView",
									"async": true
								}
							}
						}
					}
				});
			});
		},
		afterEach: function() {
			// Clear all messages so the tests don't interfere with eachother
			Messaging.removeAllMessages();
		}
	});

	QUnit.test("handleValidation - Standard Component Manifest", function(assert) {
		var oComponentGeneric;

		return Component.create({
			name: "sap.test.handleValidation",
			id: "componentGeneric"
		}).then(function(oComp) {
			oComponentGeneric = oComp;
			assert.ok(oComp, "Component created.");
			assert.strictEqual(false, oComp.getManifestEntry("/sap.ui5/handleValidation"), "Correct handleValidation value was returned on instance: false");

			// fire a validation error -> should NOT create a Message via Messaging
			// the Component has set "handleValidation" to <false> and thus is not registered to the
			// Messaging
			oComp.fireValidationError({
				element: oComp,
				property: "handleValidationTest",
				newValue: false
			});

			var aMessages = Messaging.getMessageModel().getData();

			assert.equal(aMessages.length, 0, "No messages must be created. The Component should not be registered to the Messaging.");

		}).finally(function() {
			oComponentGeneric.destroy();
		});
	});

	QUnit.test("handleValidation - Instance-Specific Manifest", function(assert) {
		var oComponentInstanceSpecific;

		return Component.create({
			id: "componentSpecific",
			manifest: {
				"sap.app": {
					id: "sap.test.handleValidation",
					type: "application"
				},
				"sap.ui5": {
					"dependencies": {
						"libs": {
							"sap.ui.core": {},
							"sap.m": {}
						}
					},
					"handleValidation": true,
					"rootView": {
						"viewName": "module:sap/test/HandleValidationRootView",
						"async": true
					}
				}
			}
		}).then(function(oComp) {
			oComponentInstanceSpecific = oComp;
			assert.ok(oComp, "Component created.");
			assert.strictEqual(true, oComp.getManifestEntry("/sap.ui5/handleValidation"), "Correct handleValidation value was returned on instance: true");

			// fire a validation error -> should create a Message via the Messaging
			// the Component has set "handleValidation" to <true> and thus is automatically registered to the
			// Messaging
			oComp.fireValidationError({
				element: oComp,
				property: "handleValidationTest",
				newValue: true
			});

			var aMessages = Messaging.getMessageModel().getData();

			assert.equal(aMessages.length, 1, "One messages must be created. The Component is automatically registered to the Messaging.");

		}).finally(function() {
			oComponentInstanceSpecific.destroy();
		});
	});

	QUnit.module("Factory Error Handling");

	QUnit.test("Component.js error handling (manifestFirst)", function(assert) {

		// Register manifest.json
		sap.ui.require.preload({
			"test/inline/errorHandling1/manifest.json": JSON.stringify({
				"sap.app": {
					"id": "test.inline.errorHandling1"
				}
			})
		});

		// Define failing component
		sap.ui.define("test/inline/errorHandling1/Component", ["sap/ui/core/Component"], function(Component) {
			throw new Error("Error from test/inline/errorHandling1/Component");
		});

		return Component.load({
			name: "test.inline.errorHandling1"
		}).then(function(oComponent) {
			assert.notOk(true, "Component should not be created");
		}, function(oError) {
			assert.ok(/Error from test\/inline\/errorHandling1\/Component/.test(oError.message),
				"Error from Component.js should be propagated");
		});

	});

	QUnit.test("Component.js error handling (no manifestFirst)", function(assert) {

		// Define failing component
		sap.ui.define("test/inline/errorHandling2/Component", ["sap/ui/core/Component"], function(Component) {
			throw new Error("Error from test/inline/errorHandling2/Component");
		});

		return Component.load({
			name: "test.inline.errorHandling2",
			manifest: false
		}).then(function(oComponent) {
			assert.notOk(true, "Component should not be created");
		}, function(oError) {
			assert.ok(/Error from test\/inline\/errorHandling2\/Component/.test(oError.message),
				"Error from Component.js should be propagated");
		});

	});

	QUnit.module("Creation Context", {
		beforeEach: function() {
			return Component.create({
				name: "testdata.verticalLayout",
				id: "vLayout",
				componentData: {
					"foo": "bar"
				}
			}).then(function(oComp) {
				this.oComp = oComp;
			}.bind(this));
		},
		afterEach: function() {
			this.oComp.destroy();
		}
	});

	QUnit.test("Basic Test", function(assert){
		// check that the layout has the reference to the component
		var oLayout = this.oComp.byId("myLayout");
		var sRefComponentId = Component.getOwnerIdFor(oLayout);
		assert.equal(this.oComp.getId(), sRefComponentId, "The nested control has the correct component context");
		// check the nested component having the ID of the parent component
		var oNestedComponentContainer = this.oComp.byId("ContButton");
		var sNestedComponentId = oNestedComponentContainer.getComponent();
		var oNestedComponent = Component.getComponentById(sNestedComponentId);
		assert.equal(sRefComponentId, Component.getOwnerIdFor(oNestedComponent), "The nested component has the correct component context");
		// check the control in the nested component to have the correct component context
		var oNestedControl = oNestedComponent.byId("mybutn");
		assert.equal(sNestedComponentId, Component.getOwnerIdFor(oNestedControl), "The nested control has the correct component context");
	});

	QUnit.module("Destruction");

	QUnit.test("Should destroy dependencies when the constructor is throwing an error", function (assert) {
		var fnDestroySpy;

		var FailingComponent = SamplesRoutingComponent.extend("sample.components.ComponentThatThrows", {
			init: function () {
				SamplesRoutingComponent.prototype.init.apply(this, arguments);

				fnDestroySpy = sinon.spy(this._oRouter, "destroy");

				throw new Error();
			}
		});

		assert.throws(function () {
			new FailingComponent();
		});
		sinon.assert.calledOnce(fnDestroySpy);
	});

	QUnit.module("Routing - General", {
		beforeEach : function () {
			// System under test
			return Component.create({
				name: "testdata.routing"
			}).then(function(oComponent) {
				this.oComponent = oComponent;
			}.bind(this));
		},
		afterEach: function() {
			this.oComponent.destroy();
		}
	});

	QUnit.test("Should create a custom router class", function(assert) {
		var oRouter = this.oComponent.getRouter();
		var pTargetParentId = oRouter._oConfig.targetParent;
		var oView = this.oComponent.getRootControl();

		return pTargetParentId.then(function(sId) {
			//Assert
			assert.ok(oRouter instanceof SamplesRouterExtension, "the created router was an extension");
			assert.strictEqual(sId, oView.getId(), "the viewid is the targetParent");

			//Cleanup
			this.oComponent.destroy();
			assert.ok(oRouter.bIsDestroyed, "Router got destroyed when the component is destroyed");
		}.bind(this));
	});

	QUnit.test("Should return the targets instance of the router", function (assert) {
		//Act - initialize the component to create the router
		var oTargets = this.oComponent.getTargets();
		var oTarget = oTargets.getTarget("myTarget");
		var pTargetRootViewId = oTarget._oOptions.rootView;
		var oView = this.oComponent.getRootControl();

		return pTargetRootViewId.then(function(sId) {
			//Assert
			assert.ok(oTargets, "the component created targets");
			assert.ok(oTarget, "the component created a target instance");
			assert.strictEqual(sId, oView.getId(), "the viewid is the rootView");

			//Cleanup
			this.oComponent.destroy();
			assert.ok(oTargets.bIsDestroyed, "Targets got destroyed when the component is destroyed");
		}.bind(this));
	});

	QUnit.module("Routing - Targets", {
		beforeEach : function (assert) {
			var done = assert.async();
			var that = this;
			sap.ui.require(["sap/m/routing/Targets"], function() {
				// System under test
				Component.create({
					name: "testdata.routing.targets",
					async: true
				}).then(function(oComponent) {
					that.oComponent = oComponent;
					done();
				});
			});
		},
		afterEach: function() {
			this.oComponent.destroy();
		}
	});

	QUnit.test("Should create the targets instance standalone", function (assert) {
		//Act - initialize the component to create the router
		var oTargets = this.oComponent.getTargets();
		var oViews = this.oComponent._oViews;
		var oTarget = oTargets.getTarget("myTarget");

		var pTargetRootViewId = oTarget._oOptions.rootView;

		return pTargetRootViewId.then(function(sId) {
			var oView = this.oComponent.getRootControl();
			//Assert
			assert.ok(oTargets, "the component created targets");
			assert.ok(oTarget, "the component created a target instance");
			assert.strictEqual(sId, oView.getId(), "the viewid is the rootView");
			assert.strictEqual(oViews._oComponent, this.oComponent, "the views instance knows its component");

			//Cleanup
			this.oComponent.destroy();
			assert.ok(oTargets.bIsDestroyed, "Targets got destroyed when the component is destroyed");
			assert.ok(oViews.bIsDestroyed, "Views created by the component got destroyed");
		}.bind(this));
	});

	QUnit.module("Root control", {
		beforeEach : function () {
			// System under test
			return Component.create({
				name: "testdata.routing"
			}).then(function(oComponent) {
				this.oComponent = oComponent;
			}.bind(this));
		},
		afterEach: function() {
			this.oComponent.destroy();
		}
	});

	QUnit.test("Should get the root control", function (assert) {
		//Act
		var oRootControl = this.oComponent.getRootControl();
		//Assert
		assert.ok(oRootControl, "the returned control is the rootView");
		assert.strictEqual(this.oComponent._oViewWhileCreateContent, null, "in the create content the control is still null");

		//Cleanup
		this.oComponent.destroy();
		assert.ok(oRootControl.bIsDestroyed, "Root control got destroyed when the component is destroyed");
	});


	QUnit.module("Manifest First", {
		beforeEach : function() {

			//setup fake server
			var oManifest = this.oManifest = {
				"sap.app" : {
					"id" : "samples.components.button",
					"title": "{{title}}"
				}
			};
			var oAltManifest1 = this.oAltManifest1 = {
				"sap.app" : {
					"id" : "samples.components.config",
					"title": "{{title}}"
				}
			};

			var oAltManifest2 = this.oAltManifest2 = {
				"sap.app" : {
					"id" : "samples.components.oneview",
					"i18n": "someFolder/messagebundle.properties",
					"title": "{{title}}"
				}
			};
			var oAppVariantManifest = {
				"sap.app" : {
					"id" : "app.variant.id",
					"title": "{{title}}"
				},
				"sap.ui5": {
					"componentName": "samples.components.button"
				}
			};

			// workaround sinon gh #1534
			this._oSandbox.serverPrototype = null;
			var oServer = this.oServer = this._oSandbox.useFakeServer();

			oServer.xhr.useFilters = true;
			oServer.xhr.filters = [];
			oServer.xhr.addFilter(function(method, url) {
				return (
					url !== "anylocation/manifest.json?sap-language=EN"
					&& url !== "anyotherlocation1/manifest.json?sap-language=EN"
					&& url !== "anyotherlocation2/manifest.json?sap-language=EN"
					& url !== "anyappvariantlocation/manifest.json?sap-language=EN"

					&& !/anylocation\/i18n\/i18n_en\.properties$/.test(url)
					&& !/anyotherlocation2\/someFolder\/messagebundle_en\.properties$/.test(url)
				);
			});

			oServer.autoRespond = true;
			oServer.respondWith("GET", "anylocation/manifest.json?sap-language=EN", [
				200,
				{
					"Content-Type": "application/json"
				},
				JSON.stringify(oManifest)
			]);
			oServer.respondWith("GET", "anyotherlocation1/manifest.json?sap-language=EN", [
				200,
				{
					"Content-Type": "application/json"
				},
				JSON.stringify(oAltManifest1)
			]);
			oServer.respondWith("GET", "anyotherlocation2/manifest.json?sap-language=EN", [
				200,
				{
					"Content-Type": "application/json"
				},
				JSON.stringify(oAltManifest2)
			]);
			oServer.respondWith("GET", "anyappvariantlocation/manifest.json?sap-language=EN", [
				200,
				{
					"Content-Type": "application/json"
				},
				JSON.stringify(oAppVariantManifest)
			]);

			oServer.respondWith("GET", /anylocation\/i18n\/i18n_en\.properties$/, [
				200,
				{
					"Content-Type": "text/plain; charset=ISO-8859-1"
				},
				"title=Title anylocation"
			]);
			oServer.respondWith("GET", /anyotherlocation2\/someFolder\/messagebundle_en\.properties$/, [
				200,
				{
					"Content-Type": "text/plain; charset=ISO-8859-1"
				},
				"title=Title anyotherlocation2"
			]);
			oServer.respondWith("GET", /anyappvariantlocation\/someFolder\/messagebundle_en\.properties$/, [
				200,
				{
					"Content-Type": "text/plain; charset=ISO-8859-1"
				},
				"title=Title anyotherlocation2"
			]);

		},
		afterEach : function() {
			ComponentHooks.onInstanceCreated.deregister();
		}
	});

	QUnit.test("Component.create - manifest with URL", function(assert) {

		return Component.create({
			manifest: "anylocation/manifest.json"
		}).then(function(oComponent) {
			assert.ok(true, "Component is loaded properly!");
		}, function(oError) {
			assert.ok(false, "Component should be loaded!");
		});
	});

	QUnit.test("Component.create - manifest with URL and App Variant", function(assert) {
		var configSpy = this.spy(sap.ui.loader, "config");
		var sComponentUrl = "test-resources/sap/ui/core/samples/components/button/";

		return Component.create({
			manifest: "anyappvariantlocation/manifest.json",
			url: sComponentUrl
		}).then(function(oComponent) {
			assert.equal(2, configSpy.callCount, "sap.ui.loader.config was called twice");

			var mPathsOfFirstCall = configSpy.getCall(0).args[0].paths;
			var aKeysOfFirstCall = Object.keys(mPathsOfFirstCall);
			assert.equal(aKeysOfFirstCall.length, 1, "one path is registered");
			var sComponentName = oComponent.getManifestEntry("/sap.ui5/componentName");
			var sCompopnentModulePath = sComponentName.replace(/\./g, "/");
			var sPathKeyOfFirstCall = aKeysOfFirstCall[0];
			assert.equal(sPathKeyOfFirstCall, sCompopnentModulePath, "the component module path was registered");
			assert.equal(mPathsOfFirstCall[sPathKeyOfFirstCall], sComponentUrl, "the component module uri is correct");

			var mPathsOfSecondCall = configSpy.getCall(1).args[0].paths;
			var aKeysOfSecondCall = Object.keys(mPathsOfSecondCall);
			assert.equal(1, aKeysOfSecondCall.length, "one path is registered");
			var sAppVariantId = oComponent.getManifestEntry("/sap.app/id");
			var sAppVariantModulePath = sAppVariantId.replace(/\./g, "/");
			var sPathKeyOfSecondCall = aKeysOfSecondCall[0];
			assert.equal(sPathKeyOfSecondCall, sAppVariantModulePath, "the app variant module path was registered");
			assert.equal(mPathsOfSecondCall[sPathKeyOfSecondCall], "anyappvariantlocation/", "the component module uri is correct");
		});
	});

	QUnit.test("Component.get - manifest with URL", function(assert) {

		return Component.create({
			id: "myTestComp",
			manifest: "anylocation/manifest.json"
		}).then(function(oComponent) {
			assert.ok(true, "Component is loaded properly!");
			assert.equal(oComponent, Component.getComponentById("myTestComp"), "Component.get returns right component");
		}, function(oError) {
			assert.ok(false, "Component should be loaded!");
		});

	});


	QUnit.test("Component.load - manifest with URL", function(assert) {

		return Component.load({
			manifest: "anylocation/manifest.json"
		}).then(function(ComponentClass) {
			assert.ok(true, "Component is loaded properly!");
			assert.ok(ComponentClass.constructor && !(ComponentClass instanceof Component), "Component class loaded");
		}, function(oError) {
			assert.ok(false, "Component should be loaded!");
		});

	});

	QUnit.test("Component.create - manifest as object", function(assert) {

		return Component.create({
			manifest: {
				"sap.app" : {
					"id" : "samples.components.oneview"
				}
			}
		}).then(function(oComponent) {
			assert.equal(oComponent.getManifestObject().getComponentName(), "samples.components.oneview", "The proper component has been loaded!");
		}, function(oError) {
			assert.ok(false, "Component should be loaded!");
		});

	});

	QUnit.test("Manifest delegation to component instance (async)", function(assert) {

		var oServer = this.oServer;
		var oExpectedManifest = {
			"sap.app" : {
				"id" : "samples.components.button",
				// Note: Placeholders (e.g. {{title}}) are only replaced in "manifest first" + async mode (not sync!)
				// The corresponding i18n bundle is loaded relative to the manifest.json (manifestUrl)
				"title": "Title anylocation"
			}
		};

		//start test
		var done = assert.async();
		Component.create({
			manifest: "anylocation/manifest.json"
		}).then(function(oComponent) {

			assert.ok(oComponent.getMetadata() instanceof UIComponentMetadata, "The metadata is instance of UIComponentMetadata");
			assert.ok(oComponent.getManifest(), "Manifest is available");
			assert.deepEqual(oComponent.getManifest(), oExpectedManifest, "Manifest matches the manifest behind manifestUrl with processed placeholders");

			var sAcceptLanguage = oServer.requests && oServer.requests[0] && oServer.requests[0].requestHeaders && oServer.requests[0].requestHeaders["Accept-Language"];
			assert.equal(sAcceptLanguage, "en", "Manifest was requested with proper language");

			done();

		});

	});

	QUnit.test("Manifest delegation to component instance (async, delayed instantiation)", function(assert) {

		var oServer = this.oServer;
		var oExpectedManifest = {
			"sap.app" : {
				"id" : "samples.components.button",
				// Note: Placeholders (e.g. {{title}}) are only replaced in "manifest first" + async mode (not sync!)
				// The corresponding i18n bundle is loaded relative to the manifest.json (manifestUrl)
				"title": "Title anylocation"
			}
		};

		//start test
		var done = assert.async();
		Component.load({
			manifest: "anylocation/manifest.json"
		}).then(function(fnComponentClass) {

			assert.ok(fnComponentClass.getMetadata() instanceof UIComponentMetadata, "The metadata is instance of UIComponentMetadata");
			assert.throws(function() {
				fnComponentClass.extend("new.Component", {});
			}, new Error("Extending Components created by Manifest is not supported!"), "Extend should raise an exception");

			var oComponent = new fnComponentClass();

			assert.ok(oComponent.getMetadata() instanceof UIComponentMetadata, "The metadata is instance of UIComponentMetadata");
			assert.ok(oComponent.getManifest(), "Manifest is available");
			assert.deepEqual(oComponent.getManifest(), oExpectedManifest, "Manifest matches the manifest behind manifestUrl");

			var sAcceptLanguage = oServer.requests && oServer.requests[0] && oServer.requests[0].requestHeaders && oServer.requests[0].requestHeaders["Accept-Language"];
			assert.equal(sAcceptLanguage, "en", "Manifest was requested with proper language");

			done();

		});

	});

	QUnit.test("Alternate URL for component (async)", function(assert) {

		var oServer = this.oServer;
		var oExpectedManifest = {
			"sap.app" : {
				"id" : "samples.components.oneview",
				"i18n": "someFolder/messagebundle.properties",
				// Note: Placeholders (e.g. {{title}}) are only replaced in "manifest first" + async mode (not sync!)
				// The corresponding i18n bundle is loaded relative to the manifest.json (manifestUrl)
				"title": "Title anyotherlocation2"
			}
		};

		// create an invalid registration for samples.components.config to see that the "url" parameter works
		sap.ui.loader.config({paths:{"samples/components/oneview":"test-resources/invalid/"}});

		//start test
		var done = assert.async();
		Component.load({
			manifest: "anyotherlocation2/manifest.json",
			url : "test-resources/sap/ui/core/samples/components/oneview/"
		}).then(function(fnComponentClass) {

			assert.ok(fnComponentClass.getMetadata() instanceof UIComponentMetadata, "The metadata is instance of UIComponentMetadata");
			assert.throws(function() {
				fnComponentClass.extend("new.Component", {});
			}, new Error("Extending Components created by Manifest is not supported!"), "Extend should raise an exception");

			var oComponent = new fnComponentClass();

			assert.ok(oComponent.getMetadata() instanceof UIComponentMetadata, "The metadata is instance of UIComponentMetadata");
			assert.ok(oComponent.getManifest(), "Manifest is available");
			assert.deepEqual(oComponent.getManifest(), oExpectedManifest, "Manifest matches the manifest behind manifestUrl");

			var sAcceptLanguage = oServer.requests && oServer.requests[0] && oServer.requests[0].requestHeaders && oServer.requests[0].requestHeaders["Accept-Language"];
			assert.equal(sAcceptLanguage, "en", "Manifest was requested with proper language");

			done();

		});

	});

	QUnit.test("On instance created callback / hook (async, no promise)", function(assert) {

		var oCallbackComponent;
		var oConfig = {
			manifest: "anylocation/manifest.json",
			async: true
		};

		// set the instance created callback hook
		ComponentHooks.onInstanceCreated.register(function(oComponent, vCallbackConfig) {
			oCallbackComponent = oComponent;

			assert.ok(true, "sap.ui.core.Component: 'onInstanceCreated' handler called!");
			assert.ok(oComponent.getMetadata() instanceof UIComponentMetadata, "The metadata is instance of UIComponentMetadata");
			assert.deepEqual(vCallbackConfig, oConfig, "sap.ui.core.Component: oConfig passed to the 'onInstanceCreated' handler!");

			// All return values other than promises should be ignored
			return 123;
		});

		return Component.create({
			manifest: "anylocation/manifest.json"
		}).then(function(oComponent) {
			assert.equal(oComponent, oCallbackComponent, "Returned component instances should be the same as within callback.");
		});
	});

	QUnit.test("On instance created callback / hook (async, no promise, error)", function(assert) {

		// set the instance created callback hook
		ComponentHooks.onInstanceCreated.register(function(oComponent, vCallbackConfig) {
			throw new Error("Error from 'onInstanceCreated' handler");
		});

		return Component.create({
			manifest: "anylocation/manifest.json"
		}).then(function(oComponent) {
			assert.ok(false, "Promise should not resolve");
		}, function(oError) {
			assert.equal(oError.message, "Error from 'onInstanceCreated' handler", "Promise should reject with error from hook");
		});
	});

	QUnit.test("On instance created callback / hook (async, with promise)", function(assert) {

		var oCallbackComponent;
		var oConfig = {
			manifest: "anylocation/manifest.json",
			async: true
		};

		// set the instance created callback hook
		ComponentHooks.onInstanceCreated.register(function(oComponent, vCallbackConfig) {

			assert.ok(true, "sap.ui.core.Component: 'onInstanceCreated' handler called!");
			assert.ok(oComponent.getMetadata() instanceof UIComponentMetadata, "The metadata is instance of UIComponentMetadata");
			assert.deepEqual(vCallbackConfig, oConfig, "sap.ui.core.Component: oConfig passed to the 'onInstanceCreated' handler!");

			return new Promise(function(resolve, reject) {
				setTimeout(function() {
					// Delay setting reference to test is provided promise gets chained
					oCallbackComponent = oComponent;
					resolve();
				}, 0);
			});
		});

		return Component.create({
			manifest: "anylocation/manifest.json"
		}).then(function(oComponent) {
			assert.equal(oCallbackComponent, oComponent, "Returned component instances should be the same as within callback.");
		});
	});

	QUnit.test("On instance created callback / hook (async, with promise, error)", function(assert) {

		// set the instance created callback hook
		ComponentHooks.onInstanceCreated.register(function(oComponent, vCallbackConfig) {
			return new Promise(function(resolve, reject) {
				setTimeout(function() {
					reject(new Error("Error from 'onInstanceCreated' handler"));
				}, 0);
			});
		});

		return Component.create({
			manifest: "anylocation/manifest.json"
		}).then(function(oComponent) {
			assert.ok(false, "Promise should not resolve");
		}, function(oError) {
			assert.equal(oError.message, "Error from 'onInstanceCreated' handler", "Promise should reject with error from hook");
		});
	});

	QUnit.test("On instance created callback / hook called before view init", function(assert) {
		assert.expect(3);

		var bAfterInitCalled = false;

		sap.ui.define("sap/test/myView", ["sap/ui/core/mvc/View", "sap/m/Button"], function(View, Button) {
			return View.extend("sap.test.myView", {
				createContent: function() {
					this.attachAfterInit(function() {
						bAfterInitCalled = true;
						assert.ok(bAfterInitCalled, "AfterInit called");

					});
					return Promise.resolve(new Button());
				}
			});
		});

		sap.ui.define("sap/test/myComponent/Component", ["sap/ui/core/UIComponent"], function(UIComponent) {
			return UIComponent.extend("sap.test.myComponent", {
				metadata: {
					manifest: {
						"dependencies": {
							"libs": {
								"sap.ui.core": {},
								"sap.m": {}
							}
						},
						"sap.ui5": {
							"rootView": {
								"viewName": "module:sap/test/myView",
								"async": true
							}
						}
					}
				}
			});
		});

		// set the instance created callback hook
		ComponentHooks.onInstanceCreated.register(function(oComponent, vCallbackConfig) {
			assert.equal(bAfterInitCalled, false, "'onInstanceCreated' handler should be called before view init");
			return Promise.resolve();
		});

		return Component.create({
			name: "sap.test.myComponent"
		}).then(function(oComponent) {
			assert.ok(oComponent, "Component created");
		});
	});

	QUnit.test("Usage of manifest property in component configuration for URL", function(assert) {

		return Component.create({
			manifest: "anylocation/manifest.json"
		}).then(function(oComponent) {
			assert.ok(true, "Component is loaded properly!");
		}, function(oError) {
			assert.ok(false, "Component should be loaded!");
		});

	});

	QUnit.test("Usage of manifest property in component configuration for manifest object", function(assert) {

		return Component.create({
			manifest: {
				"sap.app" : {
					"id" : "samples.components.oneview"
				}
			}
		}).then(function(oComponent) {
			assert.equal(oComponent.getManifestObject().getComponentName(), "samples.components.oneview", "The proper component has been loaded!");
		}, function(oError) {
			assert.ok(false, "Component should be loaded!");
		});

	});

	QUnit.test("Usage of manifest property in component configuration for manifest object + resourceRoot url", function(assert) {

		sap.ui.define("samples/components/oneview2/Component", ["sap/ui/core/UIComponent"], function(UIComponent) {
			return UIComponent.extend("samples.components.oneview2.Component", {
				metadata: {
					manifest: {
						"sap.app" : {
							"id" : "samples.components.oneview2"
						}
					}
				}
			});
		});

		return Component.create({
			name: "samples.components.oneview2",
			url: "/someUrl/oneview2",
			manifest: {
				"sap.app" : {
					"id" : "samples.components.oneview2"
				}
			}
		}).then(function(oComponent) {
			assert.equal(oComponent.getManifestObject().getComponentName(), "samples.components.oneview2", "The proper component has been loaded!");
			assert.equal(oComponent.getManifestObject()._oBaseUri.path(), "/someUrl/oneview2/", "Manifest baseURI is set correctly");
		}, function(oError) {
			assert.ok(false, "Component should be loaded!");
		});

	});

	QUnit.module("Component Usage", {
		beforeEach : function() {

			// setup fake server
			var oManifest = this.oManifest = {
					"sap.app" : {
						"id" : "my.preloadusage"
					},
					"sap.ui5" : {
						"dependencies": {
							"components": {
								"my.used": {}
							}
						},
						"componentUsages": {
							"defaultUsage": {
								"name": "defaultUsage"
							},
							"lazyUsage": {
								"name": "lazyUsage",
								"lazy": true
							},
							"nonLazyUsage": {
								"name": "nonLazyUsage",
								"lazy": false
							},
							"nonLazyUsageNowLazy": {
								"name": "nonLazyUsage",
								"lazy": true
							},
							"nonLazyUsageAgain": {
								"name": "nonLazyUsage",
								"lazy": false
							}
						}
					}
			};

			// workaround sinon gh #1534
			this._oSandbox.serverPrototype = null;
			var oServer = this.oServer = this._oSandbox.useFakeServer();

			oServer.xhr.useFilters = true;
			oServer.xhr.filters = [];
			oServer.xhr.addFilter(function(method, url) {
				return url !== "anylocation/manifest.json?sap-language=EN";
			});

			oServer.autoRespond = true;
			oServer.respondWith("GET", "anylocation/manifest.json?sap-language=EN", [
				200,
				{
					"Content-Type": "application/json"
				},
				JSON.stringify(oManifest)
			]);

		},
		afterEach : function() {}
	});

	sap.ui.define("my/used/Component", ["sap/ui/core/UIComponent"], function(UIComponent) {
		return UIComponent.extend("my.used.Component", {
			metadata: {
				manifest: {
					"sap.app" : {
						"id" : "my.used"
					},
					"sap.ui5" : {
						"componentUsages": {
							"mySubSubUsage": {
								"manifest": false,
								"name": "my.used"
							}
						}
					}
				},
				properties: {
					key1: { type: "string" }
				}
			},
			constructor: function(mSettings) {
				UIComponent.apply(this, arguments);
				this._mSettings = mSettings;
			}
		});
	});

	sap.ui.define("my/changed/constructor/Component", ["sap/ui/core/UIComponent"], function(UIComponent) {
		return UIComponent.extend("my.used.Component", {
			metadata: {
				manifest: {
					"sap.app" : {
						"id" : "my.changed.constructor"
					},
					"sap.ui5" : {

					}
				}
			},
			constructor: function(mSettings) {
				mSettings._cacheTokens.manipulatedTokens = {};
				UIComponent.apply(this, arguments);
			}
		});
	});

	sap.ui.define("my/usage/Component", ["sap/ui/core/UIComponent"], function(UIComponent) {
		return UIComponent.extend("my.usage.Component", {
			metadata: {
				manifest: {
					"sap.app" : {
						"id" : "my.usage"
					},
					"sap.ui5" : {
						"dependencies": {
							"components": {
								"my.used": {},
								"my.changed.constructor": {}
							}
						},
						"componentUsages": {
							"myUsage": {
								"name": "my.used"
							},
							"mySubUsage": {
								"manifest": false,
								"name": "my.used"
							},
							"myConstructorUsage": {
								"manifest": false,
								"name": "my.changed.constructor"
							}
						}
					}
				}
			}
		});
	});

	sap.ui.define("my/preloadusage/Component", ["sap/ui/core/UIComponent"], function(UIComponent) {
		return UIComponent.extend("my.preloadusage.Component", {
			metadata: {
				manifest: "json"
			}
		});
	});

	sap.ui.define("my/command/base/Component", ["sap/ui/core/UIComponent"], function(UIComponent) {
		return UIComponent.extend("my.command.base.Component", {
			metadata: {
				manifest: {
					"sap.app" : {
						"id" : "my.command.base.constructor"
					},
					"sap.ui5" : {
						"commands": {
							"Save": {
								"shortcut": "Ctrl+S"
							},
							"Cancel": {
								"shortcut": "Ctrl+C"
							}
						}
					}
				}
			}
		});
	});

	sap.ui.define("my/command/Component", ["my/command/base/Component"], function(oBaseComponent) {
		return oBaseComponent.extend("my.command.Component", {
			metadata: {
				manifest: {
					"sap.app" : {
						"id" : "my.command.constructor"
					},
					"sap.ui5" : {
					}
				}
			}
		});
	});
	QUnit.test("Async creation of component usage", function(assert) {

		var pComponent = Component.create({
			name : "my.usage"
		});
		var oSpy = sinon.spy(Component, "create");

		return pComponent.then(function(oComponent) {
			return new Promise(function(resolve, reject) {
				sap.ui.require([
					"my/used/Component"
				], function(UsedComponent) {
					var mConfig = {
						usage: "myUsage",
						settings: {
							"key1": "value1"
						},
						componentData: {
							"key2": "value2"
						},
						async: true,
						asyncHints: {},
						anything: "else"
					};

					var mSettings = deepExtend({}, mConfig.settings, { componentData: mConfig.componentData });
					oComponent.createComponent(mConfig).then(function(oComponentUsage) {
						assert.ok(oComponentUsage instanceof Component, "ComponentUsage must be type of sap.ui.core.Component");
						assert.ok(oComponentUsage instanceof UsedComponent, "ComponentUsage must be type of my.used.Component");
						assert.equal(oComponent.getId(), Component.getOwnerIdFor(oComponentUsage), "ComponentUsage must be created with the creator Component as owner");
						assert.equal(1, oSpy.callCount, "Nested component created with instance factory function");
						assert.equal(true, oSpy.args[0][0].async, "Nested component created with config 'async: true'");
						assert.deepEqual(mConfig.settings, oSpy.args[0][0].settings, "ComponentUsage must receive the correct settings");
						assert.deepEqual(mSettings, oComponentUsage._mSettings, "ComponentUsage must receive the correct settings");
						assert.deepEqual(mConfig.componentData, oSpy.args[0][0].componentData, "ComponentUsage must receive the correct componentData");
						assert.equal(undefined, oSpy.args[0][0].asyncHints, "ComponentUsage must not receive \"asyncHints\"");
						assert.equal(undefined, oSpy.args[0][0].anything, "ComponentUsage must not receive \"anything\"");
					}).catch(function(oError) {
						assert.ok(false, "createComponent must not be failing!");
					}).then(function() {
						oSpy.restore();
						oComponent.destroy();
						resolve();
					});
				});
			});
		});

	});

	QUnit.test("Propagate cacheTokens: Async creation of sub component via createComponent()", function(assert) {
		return Component.create({
			name : "my.usage",
			manifest: false,
			asyncHints: {
				cacheTokens: {
					someToken: {}
				}
			}
		}).then(function(oComponent) {
			assert.ok(oComponent instanceof Component, "Component should be created");
			assert.ok(oComponent._mCacheTokens, "_mCacheTokens should be available");
			assert.deepEqual(oComponent._mCacheTokens.someToken, {}, "_mCacheTokens.someToken should be available");

			return oComponent.createComponent({
				usage: "mySubUsage",
				async: true,
				anything: "else"
			}).then(function(oSubComponent) {
				assert.ok(oSubComponent instanceof Component, "SubComponent should be created");
				assert.deepEqual(oSubComponent._mCacheTokens, {someToken: {}}, "_mCacheTokens of the SubComponent should be equal to the parent component (content-wise)");

				return oSubComponent.createComponent({
					usage: "mySubSubUsage",
					async: true,
					anything: "else"
				}).then(function(oSubSubComponent) {
					assert.ok(oSubSubComponent instanceof Component, "oSubSubComponent should be created");
					assert.deepEqual(oSubSubComponent._mCacheTokens, {someToken: {}}, "_mCacheTokens of the oSubSubComponent should be equal to the parent component (content-wise)");

					oComponent.destroy();
					oSubComponent.destroy();
					oSubSubComponent.destroy();
				});
			});
		});
	});

	QUnit.test("Propagate cacheTokens: Async creation of sub component via Component.create()", function(assert) {
		return Component.create({
			name : "my.usage",
			asyncHints: {
				cacheTokens: {
					someToken: {}
				}
			}
		}).then(function(oRootComponent) {
			assert.ok(oRootComponent instanceof Component, "oRootComponent should be created");
			assert.ok(oRootComponent._mCacheTokens, "_mCacheTokens should be available");
			assert.deepEqual(oRootComponent._mCacheTokens.someToken, {}, "_mCacheTokens.someToken should be available");

			return oRootComponent.runAsOwner(function() {
				return Component.create({
					name: "my.used",
					asyncHints: {
						cacheTokens: {
							myOwnTokens: {}
						}
					}
				}).then(function(oSubComponent1) {
					assert.ok(oSubComponent1 instanceof Component, "oSubComponent1 should be created");
					assert.deepEqual(oSubComponent1._mCacheTokens, {myOwnTokens: {}}, "_mCacheTokens of the oSubComponent1 shouldn't be propagated from parent component oRootComponent");

					return oSubComponent1.runAsOwner(function() {
						return Component.create({
							name: "my.used"
						}).then(function(oSubComponent1_1) {
							assert.ok(oSubComponent1_1 instanceof Component, "oSubComponent1_1 should be created");
							assert.deepEqual(oSubComponent1_1._mCacheTokens, {myOwnTokens: {}}, "_mCacheTokens of the oSubComponent1_1 should be equal to parent component oSubComponent1");

							oRootComponent.destroy();
							oSubComponent1.destroy();
							oSubComponent1_1.destroy();
						});
					});
				});
			});
		});
	});

	QUnit.test("Propagate cacheTokens: Async creation of sub component via runAsOwner()", function(assert) {
		return Component.create({
			name : "my.usage",
			manifest: false,
			asyncHints: {
				cacheTokens: {
					someToken: {}
				}
			}
		}).then(function(oComponent) {
			assert.ok(oComponent instanceof Component, "Component should be created");
			assert.ok(oComponent._mCacheTokens, "_mCacheTokens should be available");
			assert.deepEqual(oComponent._mCacheTokens.someToken, {}, "_mCacheTokens.someToken should be available");

			return oComponent.runAsOwner(function() {
				return Component.create({
					name: "my.used"
				}).then(function(oSubComponent) {
					assert.ok(oSubComponent instanceof Component, "SubComponent should be created");
					assert.deepEqual(oSubComponent._mCacheTokens, {someToken: {}}, "_mCacheTokens of the SubComponent should be equal to the parent component (content-wise)");
					oComponent.destroy();
					oSubComponent.destroy();
				});
			});
		});
	});

	QUnit.test("Component.create - Async creation of component usage", function(assert) {

		var done = (function() {
			var asyncDone = assert.async();
			return function cleanup(oComponent, oSpy) {
				oSpy.restore();
				oComponent.destroy();
				asyncDone();
			};
		})();

		Component.create({
			name : "my.usage",
			manifest: false
		}).then(function (oComponent) {
			var oSpy = sinon.spy(Component, "create");

			sap.ui.require([
				"my/used/Component"
			], function(UsedComponent) {

				var mConfig = {
					usage: "myUsage",
					settings: {
						"key1": "value1"
					},
					componentData: {
						"key2": "value2"
					},
					asyncHints: {},
					anything: "else"
				};
				var mSettings = deepExtend({}, mConfig.settings, { componentData: mConfig.componentData });
				oComponent.createComponent(mConfig).then(function(oComponentUsage) {
					assert.ok(oComponentUsage instanceof Component, "ComponentUsage must be type of sap.ui.core.Component");
					assert.ok(oComponentUsage instanceof UsedComponent, "ComponentUsage must be type of my.used.Component");
					assert.equal(oComponent.getId(), Component.getOwnerIdFor(oComponentUsage), "ComponentUsage must be created with the creator Component as owner");
					assert.equal(1, oSpy.callCount, "Nested component created with instance factory function");
					assert.equal(true, oSpy.args[0][0].async, "Nested component created with config 'async: true'");
					assert.deepEqual(mConfig.settings, oSpy.args[0][0].settings, "ComponentUsage must receive the correct settings");
					assert.deepEqual(mSettings, oComponentUsage._mSettings, "ComponentUsage must receive the correct settings");
					assert.deepEqual(mConfig.componentData, oSpy.args[0][0].componentData, "ComponentUsage must receive the correct componentData");
					assert.equal(undefined, oSpy.args[0][0].asyncHints, "ComponentUsage must not receive \"asyncHints\"");
					assert.equal(undefined, oSpy.args[0][0].anything, "ComponentUsage must not receive \"anything\"");
					done(oComponent, oSpy);
				}).catch(function(oError) {
					assert.ok(false, "createComponent must not be failing!");
					done(oComponent, oSpy);
				});

			});
		});

	});

	QUnit.test("Component.create - Async creation of component usage via usageId", function(assert) {

		var done = (function() {
			var asyncDone = assert.async();
			return function cleanup(oComponent, oSpy) {
				oSpy.restore();
				oComponent.destroy();
				asyncDone();
			};
		})();

		Component.create({
			name : "my.usage",
			manifest: false
		}).then(function (oComponent) {
			var oSpy = sinon.spy(Component, "create");

			sap.ui.require([
				"my/used/Component"
			], function(UsedComponent) {

				oComponent.createComponent("myUsage").then(function(oComponentUsage) {
					assert.ok(oComponentUsage instanceof Component, "ComponentUsage must be type of sap.ui.core.Component");
					assert.ok(oComponentUsage instanceof UsedComponent, "ComponentUsage must be type of my.used.Component");
					assert.equal(Component.getOwnerIdFor(oComponentUsage), oComponent.getId(), "ComponentUsage must be created with the creator Component as owner");
					assert.equal(oSpy.callCount, 1, "Nested component created with instance factory function");
					assert.equal(oSpy.args[0][0].async, true, "Nested component created with config 'async: true'");
					done(oComponent, oSpy);
				}).catch(function(oError) {
					assert.ok(false, "createComponent must not be failing!");
					done(oComponent, oSpy);
				});

			});
		});

	});

	QUnit.test("Preload non-lazy component usages", function(assert) {

		var oSpy = sinon.spy(sap.ui.loader._, "loadJSResourceAsync");

		return Component.create({
			name : "my.preloadusage",
			manifest: "anylocation/manifest.json"
		}).then(function(oPreloadComponent) {
			assert.ok(oSpy.calledOnceWithExactly("nonLazyUsage/Component-preload.js"), "Only the non-lazy component usage should be preloaded!");
			oSpy.restore();
			oPreloadComponent.destroy();
		});

	});

	QUnit.test("Component.create with loaded manifest content", function(assert) {
		var oProcessI18nSpy = this.spy(Manifest.prototype, "_processI18n");

		return LoaderExtensions.loadResource(
			"testdata/mixed/manifest.json",
			{async: true}
		).then(function(oManifest) {
			return Component.create({
				manifest: oManifest
			});
		}).then(function(oComponent) {
			assert.ok(oComponent, "Component instance is created");
			var iSyncCall = oProcessI18nSpy.getCalls().reduce(function(acc, oCall) {
				if (oCall.args.length === 0 || !oCall.args[0]) {
					acc++;
				}
				return acc;
			}, 0);
			assert.equal(iSyncCall, 0, "No sync loading of i18n is done");
		});
	});

	QUnit.test("Check the loading of i18n of a component and its inheriting parent", function(assert) {
		var oProcessI18nSpy = this.spy(Manifest.prototype, "_processI18n");

		return Component.create({
			name: "testdata.inheritAsync"
		}).then(function(oComponent) {
			assert.ok(oComponent, "Component instance is created");

			// _processI18n are called 4 times:
			//  1. for the oComponent instance itself
			//  2. for the testdata.inheritAsync ComponentMetadata
			//  3. for the inheriting parent testdata.inheritAsync.parentB ComponentMetadata
			//  4. for the inheriting parent testdata.inheritAsync.parentA ComponentMetadata
			assert.equal(oProcessI18nSpy.callCount, 4, "_processI18n is called for the expected times");

			var iSyncCall = oProcessI18nSpy.getCalls().reduce(function(acc, oCall) {
				if (oCall.args.length === 0 || !oCall.args[0]) {
					acc++;
				}
				return acc;
			}, 0);

			assert.equal(iSyncCall, 0, "No sync loading of i18n is done");
		});
	});

	QUnit.module("Models", {
		beforeEach : function() {

			//setup fake server
			var oManifest = this.oManifest = {
				"sap.app" : {
					"id" : "samples.components.button"
				},
				"sap.ui5": {
					"models": {
						"": {
							"type": "sap.ui.model.json.JSONModel"
						},
						"i18n-component": {
							"type": "sap.ui.model.resource.ResourceModel",
							"settings": {
								"bundleUrl": "i18n/i18n.properties",
								"enhanceWith": [
									{
										"bundleUrl": "custom/i18n.properties"
									},
									{
										"bundleUrl": "other/i18n.properties",
										"bundleUrlRelativeTo": "manifest"
									}
								]
							}
						},
						"i18n-manifest": {
							"type": "sap.ui.model.resource.ResourceModel",
							"settings": {
								"bundleUrl": "i18n/i18n.properties",
								"enhanceWith": [
									{
										"bundleUrl": "custom/i18n.properties",
										"bundleUrlRelativeTo": "manifest"
									},
									{
										"bundleUrl": "other/i18n.properties"
									}
								]
							}
						}
					}
				}
			};

			// workaround sinon gh #1534
			this._oSandbox.serverPrototype = null;
			var oServer = this.oServer = this._oSandbox.useFakeServer();

			oServer.xhr.useFilters = true;
			oServer.xhr.filters = [];
			oServer.xhr.addFilter(function(method, url) {
				return (
					url !== "anylocation/manifest.json?sap-language=EN" &&
					!/\.properties(\?.*)?$/.test(url)
				);
			});

			oServer.autoRespond = true;
			oServer.respondWith("GET", "anylocation/manifest.json?sap-language=EN", [
				200,
				{
					"Content-Type": "application/json"
				},
				JSON.stringify(oManifest)
			]);
			oServer.respondWith("GET", /\.properties(\?.*)?$/, [
				200,
				{
					"Content-Type": "text/plain"
				},
				""
			]);

		},
		afterEach : function() {}
	});

	QUnit.test("Component.getOwnModels", function(assert) {
		return Component.create({
			manifest: this.oManifest
		}).then(function(oComponent) {
			var oOwnModels = oComponent.getOwnModels();

			assert.ok(oOwnModels, "Manifest models should be returned.");
			assert.equal(Object.keys(oOwnModels).length, 3, "The correct number of models should be returned.");

			assert.notOk(oOwnModels.hasOwnProperty(""), "Empty string as key shouldn't be available.");

			assert.ok(oOwnModels.hasOwnProperty("undefined"), "Default model should be available.");
			assert.ok(oOwnModels.hasOwnProperty("i18n-component"), "i18n-component model should be available");
			assert.ok(oOwnModels.hasOwnProperty("i18n-manifest"), "i18n-manifest model should be available");

			assert.ok(oOwnModels.undefined.isA("sap.ui.model.json.JSONModel"), "Correct model instance should be returned.");
			assert.ok(oOwnModels["i18n-component"].isA("sap.ui.model.resource.ResourceModel"), "Correct model instance should be returned.");
			assert.ok(oOwnModels["i18n-manifest"].isA("sap.ui.model.resource.ResourceModel"), "Correct model instance should be returned.");
		});
	});

	QUnit.test("Hook 'onModelCreated'", function(assert) {
		const oManifest = {
			"sap.app": {
				"id": "testdata.other",
				"type": "application",
				"applicationVersion": {
					"version": "1.0.0"
				}
			},
			"sap.ui5": {
				"resources": {
					"css": [
						{
							"uri": "style3.css"
						}
					]
				},
				"models": {
					"": {
						"type": "sap.ui.model.json.JSONModel"
					},
					"myV2Model": {
						"type": "sap.ui.model.odata.v2.ODataModel",
						"uri": "./some/odata/service/"
					},
					"myV4Model": {
						"type": "sap.ui.model.odata.v4.ODataModel",
						"uri": "./some/odata/service/"
					}

				}
			}
		};

		const oConfig = {
			async: true,
			manifest: oManifest,
			asyncHints: {
				components: [
					{
						"name": "my.async.hints"
					}
				]
			}
		};

		const oSpy = sinon.spy();
		ComponentHooks.onModelCreated.register(oSpy);

		return Component.create(oConfig).then(function(oComponent) {
			assert.equal(oSpy.callCount, 2, "'onModelCreated' hook should be called two times");
			assert.ok(oSpy.calledWithMatch({ modelId: "myV2Model", factoryConfig: oConfig }), "hook called with correct model name 'myV2Model' and config object");
			assert.ok(oSpy.calledWithMatch({ modelId: "myV4Model", factoryConfig: oConfig }), "hook called with correct model name 'myV4Model' and config object");

			ComponentHooks.onModelCreated.deregister();
			oComponent.destroy();
		});
	});

	QUnit.test("Hook 'onModelCreated' with Reuse Component", function(assert) {
		const oManifest = {
			"sap.app": {
				"id": "testdata.other",
				"type": "application",
				"applicationVersion": {
					"version": "1.0.0"
				}
			},
			"sap.ui5": {
				"componentUsages": {
					"myReuse": {
						"name": "testdata.other.reuse"
					}
				},
				"resources": {
					"css": [
						{
							"uri": "style3.css"
						}
					]
				},
				"models": {
					"": {
						"type": "sap.ui.model.json.JSONModel"
					},
					"myV2Model": {
						"type": "sap.ui.model.odata.v2.ODataModel",
						"uri": "./some/odata/service/"
					},
					"myV4Model": {
						"type": "sap.ui.model.odata.v4.ODataModel",
						"uri": "./some/odata/service/"
					}

				}
			}
		};

		const oConfig = {
			id: "myComponent",
			async: true,
			manifest: oManifest,
			asyncHints: {
				components: [
					{
						"name": "my.async.hints"
					}
				]
			}
		};

		const oUsage = {
			usage: "myReuse"
		};

		const oReuseConfig = {
			async: true,
			name: "testdata.other.reuse",
			manifest: true
		};

		const oSpy = sinon.spy();
		ComponentHooks.onModelCreated.register(oSpy);

		return Component.create(oConfig).then(function(oComponent) {
			assert.equal(oSpy.callCount, 2, "'onModelCreated' hook should be called two times");
			assert.ok(oSpy.calledWithMatch({ modelId: "myV2Model", factoryConfig: oConfig }), "hook called with correct model name 'myV2Model' and config object");
			assert.ok(oSpy.calledWithMatch({ modelId: "myV4Model", factoryConfig: oConfig }), "hook called with correct model name 'myV4Model' and config object");

			ComponentHooks.onModelCreated.deregister();

			const oSpy2 = sinon.spy();
			ComponentHooks.onModelCreated.register(oSpy2);

			return oComponent.createComponent(oUsage).then(function() {
				assert.equal(oSpy2.callCount, 2, "'onModelCreated' hook should be called two times");
				assert.ok(oSpy2.calledWithMatch({ modelId: "myV2Model", factoryConfig: oReuseConfig, owner: { id: "myComponent", config: oConfig} }), "hook called with correct model name 'myV2Model' and config object");
				assert.ok(oSpy2.calledWithMatch({ modelId: "myV4Model", factoryConfig: oReuseConfig, owner: { id: "myComponent", config: oConfig} }), "hook called with correct model name 'myV4Model' and config object");
				oComponent.destroy();
			});
		});
	});

	QUnit.test("Relative URLs for ResourceModel (enhanceWith)", function(assert) {

		var oResourceBundleCreateSpy = this.spy(ResourceBundle, "create");

		// load the test component
		return Component.create({
			manifest : "anylocation/manifest.json"
		}).then(function(oComponent) {

			var aI18NCmpEnhanceWith = oResourceBundleCreateSpy.getCall(0).args[0].enhanceWith;
			assert.strictEqual(aI18NCmpEnhanceWith[0].bundleUrl, "test-resources/sap/ui/core/samples/components/button/custom/i18n.properties", "Bundle URL of enhancing model must not be modified!");
			assert.strictEqual(aI18NCmpEnhanceWith[1].bundleUrlRelativeTo, "manifest", "Bundle URL should be relative to manifest!");
			assert.strictEqual(aI18NCmpEnhanceWith[1].bundleUrl, "anylocation/other/i18n.properties", "Bundle URL of enhancing model must not be modified!");

			var aI18NMFEnhanceWith = oResourceBundleCreateSpy.getCall(1).args[0].enhanceWith;
			assert.strictEqual(aI18NMFEnhanceWith[0].bundleUrlRelativeTo, "manifest", "Bundle URL should be relative to manifest!");
			assert.strictEqual(aI18NMFEnhanceWith[0].bundleUrl, "anylocation/custom/i18n.properties", "Bundle URL of enhancing model must be adopted relative to manifest!");
			assert.strictEqual(aI18NMFEnhanceWith[1].bundleUrl, "test-resources/sap/ui/core/samples/components/button/other/i18n.properties", "Bundle URL of enhancing model must not be modified!");

			oComponent.destroy();
			oResourceBundleCreateSpy.restore();
		});
	});

	QUnit.test("Relative URLs for Manifest object", function(assert) {

		// load the test component
		return Component.create({
			manifest : this.oManifest,
			altManifestUrl : "manifest/from/lrep/manifest.json"
		}).then(function(oComponent) {

			assert.strictEqual(oComponent.getManifestObject().resolveUri("test"), "test-resources/sap/ui/core/samples/components/button/test", "URL is properly resolved to Component!");
			assert.strictEqual(oComponent.getManifestObject().resolveUri("test", "manifest"), "manifest/from/lrep/test", "URL is properly resolved to Manifest!");

			oComponent.destroy();
		});
	});

	QUnit.module("Register Module Paths");

	QUnit.test("Component.load with URL should not override final resource paths", function(assert) {

		// Prepare
		sap.ui.require.preload({
			"test/resourceRoots/component1/manifest.json": JSON.stringify({
				"sap.app": {
					"id": "test.resourceRoots.component1"
				}
			})
		});
		sap.ui.define("test/resourceRoots/component1/Component", ["sap/ui/core/Component"], function(Component) {
			return Component.extend("test.resourceRoots.component1.Component", {
				metadata: {
					manifest: "json"
				}
			});
		});

		// Register final resourceRoot
		LoaderExtensions.registerResourcePath("test/resourceRoots/component1", {
			"url": "/final/test/resourceRoots/component1",
			"final": true
		});

		// load the component and pass new URL
		return Component.load({
			name: "test.resourceRoots.component1",
			url: "/new/test/resourceRoots/component1"
		}).then(function() {

			assert.equal(sap.ui.require.toUrl("test/resourceRoots/component1"), "/final/test/resourceRoots/component1",
				"Passing an URL should not override final resourceRoots");

		});
	});

	QUnit.test("Component.create with URL should not override final resource paths", function(assert) {

		// Prepare
		sap.ui.require.preload({
			"test/resourceRoots/component2/manifest.json": JSON.stringify({
				"sap.app": {
					"id": "test.resourceRoots.component2"
				}
			})
		});
		sap.ui.define("test/resourceRoots/component2/Component", ["sap/ui/core/Component"], function(Component) {
			return Component.extend("test.resourceRoots.component2.Component", {
				metadata: {
					manifest: "json"
				}
			});
		});

		// Register final resourceRoot
		LoaderExtensions.registerResourcePath("test/resourceRoots/component2", {
			"url": "/final/test/resourceRoots/component2",
			"final": true
		});

		// load the component and pass new URL
		return Component.create({
			name: "test.resourceRoots.component2",
			url: "/new/test/resourceRoots/component2"
		}).then(function() {

			assert.equal(sap.ui.require.toUrl("test/resourceRoots/component2"), "/final/test/resourceRoots/component2",
				"Passing an URL should not override final resourceRoots");

		});
	});

	QUnit.test("Component.create with asyncHints.components should respect final URL flag (legacy scenario)", function(assert) {

		sap.ui.require.preload({
			"test/resourceRoots/parentcomponent1/manifest.json": JSON.stringify({
				"sap.app": {
					"id": "test.resourceRoots.parentcomponent1"
				}
			})
		});
		sap.ui.define("test/resourceRoots/parentcomponent1/Component", ["sap/ui/core/Component"], function(Component) {
			return Component.extend("test.resourceRoots.parentcomponent1.Component", {
				metadata: {
					manifest: "json"
				}
			});
		});

		sap.ui.require.preload({
			"test/resourceRoots/component3/manifest.json": JSON.stringify({
				"sap.app": {
					"id": "test.resourceRoots.component3"
				}
			})
		});
		sap.ui.define("test/resourceRoots/component3/Component", ["test/resourceRoots/parentcomponent1/Component"], function(Component) {
			return Component.extend("test.resourceRoots.component3.Component", {
				metadata: {
					manifest: "json"
				}
			});
		});

		return Component.create({
			name: "test.resourceRoots.component3",
			asyncHints: {
				components: [
					{
						"name": "test.resourceRoots.parentcomponent1",
						"lazy": false,
						"url": {
							"url": "/final/test/resourceRoots/parentcomponent1",
							"final": true
						}
					}
				]
			}
		}).then(function() {

			assert.equal(sap.ui.require.toUrl("test/resourceRoots/parentcomponent1"), "/final/test/resourceRoots/parentcomponent1",
				"Passing asyncHints with final URL should register final resourceRoot");

		});
	});


	QUnit.module("Component Registry", {
		beforeEach: function () {
			cleanUpRegistry();
		},
		afterEach: function() {
			cleanUpRegistry();
		}
	});

	QUnit.test("Component registry access", function(assert) {
		var oFooA = new Component("A");
		var oFooB = new Component("B");
		var oFooC = new Component("C");
		var fnCallbackSpy = this.spy(function() {});
		var aFilteredComponents = [];

		assert.equal(ComponentRegistry.size, 3, "Return number of registered component instances");
		assert.deepEqual(Object.keys(ComponentRegistry.all()).sort(), ["A", "B", "C"], "Return all registered component instances");
		assert.ok(ComponentRegistry.get("B") === oFooB, "Return reference of component B from registry by ID");

		ComponentRegistry.forEach(fnCallbackSpy);
		assert.ok(fnCallbackSpy.calledThrice, "Callback was executed 3 times");

		aFilteredComponents = ComponentRegistry.filter(function(oComponent) {
			return ["B", "C"].indexOf(oComponent.getId()) > -1;
		});

		assert.equal(aFilteredComponents.length, 2, "Return 2 components matching the filter criteria");

		oFooA.destroy();
		oFooB.destroy();
		oFooC.destroy();
	});

	QUnit.module("Hook 'onPreprocessManifest'", {
		afterEach: function() {
			ComponentHooks.onPreprocessManifest.deregister();
		}
	});

	QUnit.test("Hook is called when manifest is given in config object (Hook modifies the manifest)", function(assert) {
		var oManifestJSON = {
			"sap.app": {
				"id": "testdata.other",
				"type": "application",
				"applicationVersion": {
					"version": "1.0.0"
				}
			},
			"sap.ui5": {
				"resources": {
					"css": [
						{
							"uri": "style3.css"
						}
					]
				},
				"models": {
					"myModel": {
						"type": "sap.ui.model.odata.v2.ODataModel",
						"uri": "./some/odata/service/"
					}
				}
			}
		};

		ComponentHooks.onPreprocessManifest.register(function(oManifestJSON) {
			// To test if the modification is correctly passed back to the
			// Component's manifest processing, we just change the class of a given model v2 -> v4
			oManifestJSON["sap.ui5"]["models"]["myModel"].type = "sap.ui.model.odata.v4.ODataModel";

			return Promise.resolve(oManifestJSON);
		});

		return Component.create({
			name: "testdata.other",
			manifest: oManifestJSON
		}).then(function(oComponent) {
			// check if the modification was correctly taken over
			var oModel = oComponent.getModel("myModel");
			assert.ok(oModel.isA("sap.ui.model.odata.v4.ODataModel"), "Manifest was modified to use v4 instead of v2 ODataModel.");
		});
	});

	QUnit.test("Hook is called when manifest is given in config object and there is one new library dependency (Hook modifies the manifest)", function(assert) {
		var oManifestJSON = {
			"sap.app": {
				"id": "testdata.other",
				"type": "application",
				"applicationVersion": {
					"version": "1.0.0"
				}
			},
			"sap.ui5": {
				"dependencies": {
					"minUI5Version": "1.71.0",
					"libs": {
						"sap.m": {
							"minVersion": "1.72"
						}
					}
				}
			}
		};

		var oManifestJSONCopy;
		ComponentHooks.onPreprocessManifest.register(function(oManifestJSON) {
			// Copy is required to check if this method is called with the correct raw manifest but not the modified one
			oManifestJSONCopy = deepExtend({}, oManifestJSON);

			// To test if the new app desc change is correctly passed back to the
			// Component's manifest processing, we just add a new library as a new application dependency
			oManifestJSONCopy["sap.ui5"].dependencies.libs["sap.uxap"] = {
				minVersion: "1.72",
				lazy: true
			};

			assert.ok(true, "then the hook is called");
			return Promise.resolve(oManifestJSONCopy);
		});

		return Component.create({
			name: "testdata.other",
			manifest: oManifestJSON
		}).then(function(oComponent) {
			// check if the new dependency is correctly taken over
			var oSapUi5Property = oComponent.getManifestEntry("sap.ui5");
			var oSapUxapLib = oSapUi5Property["dependencies"]["libs"]["sap.uxap"];
			var oExpectedSapUxapLib = {minVersion: "1.72", lazy: true};
			assert.equal(oSapUxapLib.minVersion, oExpectedSapUxapLib.minVersion, "minVersion is correct");
			assert.equal(oSapUxapLib.lazy, oExpectedSapUxapLib.lazy, "lazy is correct");
			assert.notDeepEqual(oManifestJSON, oManifestJSONCopy, "then the objects containing manifest info are not equal");
		});
	});

	QUnit.test("Hook is called when manifest is loaded from the default location (Hook modifies the manifest)", function(assert) {
		// register hook and modify the manifest
		ComponentHooks.onPreprocessManifest.register(function(oManifestJSON) {
			// To test if the modification is correctly passed back to the
			// Component's manifest processing, we just change the class of a given model v2 -> v4
			oManifestJSON["sap.ui5"]["models"]["sfapi"].type = "sap.ui.model.odata.v4.ODataModel";

			return Promise.resolve(oManifestJSON);
		});

		// loading manifest from default location
		return Component.create({
			name: "testdata.v2asyncRootView"
		}).then(function(oComponent) {
			// check if the modification was correctly taken over
			var oModel = oComponent.getModel("sfapi");
			assert.ok(oModel.isA("sap.ui.model.odata.v4.ODataModel"), "Manifest was modified to use v4 instead of v2 ODataModel.");
		});
	});

	QUnit.test("Hook is called when manifest is loaded from the default location and there is one new library dependency (Hook modifies the manifest)", function(assert) {
		var oManifestJSONCopy;
		var oManifestJSONClosure;
		// register hook and modify the manifest
		ComponentHooks.onPreprocessManifest.register(function(oManifestJSON) {
			// Copy is required to check if it is called with the correct manifest but not the modified one
			oManifestJSONCopy = deepExtend({}, oManifestJSON);

			oManifestJSONClosure = oManifestJSON;

			// To test if the new app desc change is correctly passed back to the
			// Component's manifest processing, we just add a new library as a new application dependency
			oManifestJSONCopy["sap.ui5"].dependencies.libs["sap.uxap"] = {
				minVersion: "1.72",
				lazy: true
			};

			assert.ok(true, "then the hook is called");
			return Promise.resolve(oManifestJSONCopy);
		});

		// loading manifest from default location
		return Component.create({
			name: "testdata.v2"
		}).then(function(oComponent) {
			// check if the new dependency is correctly taken over
			var oSapUi5Property = oComponent.getManifestEntry("sap.ui5");
			var oSapUxapLib = oSapUi5Property["dependencies"]["libs"]["sap.uxap"];
			var oExpectedSapUxapLib = {minVersion: "1.72", lazy: true};
			assert.equal(oSapUxapLib.minVersion, oExpectedSapUxapLib.minVersion, "minVersion is correct");
			assert.equal(oSapUxapLib.lazy, oExpectedSapUxapLib.lazy, "lazy is correct");
			assert.notDeepEqual(oManifestJSONClosure, oManifestJSONCopy, "then the objects containing manifest info are not equal");
		});
	});

	QUnit.test("Hook is called when manifest is loaded from the given manifest URL", function(assert) {
		var sManifestUrl = sap.ui.require.toUrl("testdata/v2/manifest.json");

		// register hook and modify the manifest
		ComponentHooks.onPreprocessManifest.register(function(oManifestJSON) {
			// To test if the modification is correctly passed back to the
			// Component's manifest processing, we just change the class of a given model v2 -> v4
			oManifestJSON["sap.ui5"]["models"]["sfapi"].type = "sap.ui.model.odata.v4.ODataModel";

			return Promise.resolve(oManifestJSON);
		});

		return Component.create({
			name: "testdata.v2asyncRootView",
			manifest: sManifestUrl
		}).then(function(oComponent) {
			// check if the modification was correctly taken over
			var oModel = oComponent.getModel("sfapi");
			assert.ok(oModel.isA("sap.ui.model.odata.v4.ODataModel"), "Manifest was modified to use v4 instead of v2 ODataModel.");
		});
	});

	QUnit.test("Hook is called when manifest is loaded from the given manifest URL and and there is one new library dependency (Hook modifies the manifest)", function(assert) {
		var sManifestUrl = sap.ui.require.toUrl("testdata/v2/manifest.json");
		var oManifestJSONCopy;
		var oManifestJSONClosure;

		// register hook and modify the manifest
		ComponentHooks.onPreprocessManifest.register(function(oManifestJSON) {
			// Copy is required to check if it is called with the correct manifest but not the modified one
			var oManifestJSONCopy = deepExtend({}, oManifestJSON);

			oManifestJSONClosure = oManifestJSON;

			// To test if the new app desc change is correctly passed back to the
			// Component's manifest processing, we just add a new library as a new application dependency
			oManifestJSONCopy["sap.ui5"].dependencies.libs["sap.uxap"] = {
				minVersion: "1.72",
				lazy: true
			};

			assert.ok(true, "then the hook is called once");
			return Promise.resolve(oManifestJSONCopy);
		});

		return Component.create({
			name: "testdata.v2asyncRootView",
			manifest: sManifestUrl
		}).then(function(oComponent) {
			// check if the new dependency is correctly taken over
			var oSapUi5Property = oComponent.getManifestEntry("sap.ui5");
			var oSapUxapLib = oSapUi5Property["dependencies"]["libs"]["sap.uxap"];
			var oExpectedSapUxapLib = {minVersion: "1.72", lazy: true};
			assert.equal(oSapUxapLib.minVersion, oExpectedSapUxapLib.minVersion, "minVersion is correct");
			assert.equal(oSapUxapLib.lazy, oExpectedSapUxapLib.lazy, "lazy is correct");
			assert.notDeepEqual(oManifestJSONClosure, oManifestJSONCopy, "then the objects containing manifest info are not equal");
		});
	});

	QUnit.test("When hook returns a rejected promise, it should also reject the Component.create with same reason", function(assert) {
		var sRejectReason = "Rejected from preprocess manifest";

		ComponentHooks.onPreprocessManifest.register(function() {
			assert.ok(true, "then the hook is called once");
			return Promise.reject(sRejectReason);
		});

		return Component.create({
			name: "testdata.v2empty"
		}).then(function() {
			assert.ok(false, "shouldn't reach here");
		}, function(sReason) {
			assert.equal(sReason, sRejectReason, "Promise is rejected with the correct reason");
		});
	});

	QUnit.test("When hook causes unhandled errors, it should also reject the Component.create", function(assert) {
		var sErrorText = "Uncaught TypeError: o.x is not a function";

		ComponentHooks.onPreprocessManifest.register(function() {
			// provoke unhandled error
			throw new Error(sErrorText);
		});

		// spy to check if we logged the error for debugging
		var oLogStub = this.stub(Log, "error");

		return Component.create({
			name: "testdata.v2empty"
		}).then(function() {
			assert.ok(false, "shouldn't reach here");
		}).catch(function(oError) {
			assert.equal(oError.message, sErrorText, "Error was thrown, and Promise is rejected with the correct reason");
			assert.ok(oLogStub.calledWithExactly("Failed to execute flexibility hook for manifest preprocessing.", oError), "Correct Error was logged for supportability");
		});
	});

	QUnit.test("When Manifest-Loading fails (404), the hook should not be called", function(assert) {
		ComponentHooks.onPreprocessManifest.register(function() {
			assert.ok(false, "Should not be called when Manifest Request failed.");
		});

		// create a legacy Component without a manifest.json
		// Manifest-first loading fails with 404, but is ignored, since the component controller contains metadata.
		return Component.create({
			name: "testdata.other"
		}).then(function(oComponent) {
			assert.ok(oComponent, "Component was created.");
		}).catch(function() {
			assert.ok(false, "Should not be called. Hook should not be called (fail) when no manifest exists.");
		});
	});

	QUnit.module("Commands in manifest", {
		beforeEach: function () {
			cleanUpRegistry();
		},
		afterEach: function() {
			cleanUpRegistry();
		}
	});

	QUnit.test("getCommand", function(assert) {
		assert.expect(3);
		var done = assert.async();
		// load the test component
		return Component.create({
			name: "my.command",
			manifest: false
		}).then(function(oComponent) {
			assert.equal(Object.keys(oComponent.getCommand()).length, 2, "Two commands found");
			assert.equal(oComponent.getCommand("Save").shortcut, "Ctrl+S", "Save command found");
			assert.equal(oComponent.getCommand("Cancel").shortcut, "Ctrl+C", "Cancel command found");
			done();
		});
	});

	QUnit.test("$cmd model", function(assert) {
		assert.expect(1);
		var done = assert.async();
		// load the test component
		return Component.create({
			name: "my.command",
			manifest: false
		}).then(function(oComponent) {
			assert.ok(oComponent.getModel("$cmd"), "$cmd model created successfully");
			done();
		});
	});

	QUnit.module("Text Verticalization", {
		beforeEach: function() {
		},
		afterEach: function() {
			this.oComponent.destroy();
		}
	});

	QUnit.test("Component0 with Terminologies defined in Component Metadata", function (assert) {
		return Component.create({
			name: "testdata.terminologies",
			manifest: false,
			activeTerminologies: ["oil", "retail"]
		}).then(function (oComponent) {
			this.oComponent = oComponent;

			// Check Resource Model creation
			const oSettings = this.oComponent.getOwnModels()?.i18n?.oData;
			assert.equal(oSettings.bundleUrl, "test-resources/sap/ui/core/qunit/component/testdata/terminologies/i18n/i18n.properties", "The bundleUrl should be resolved correctly");
			assert.equal(oSettings.terminologies.oil.bundleUrl, "test-resources/sap/ui/core/qunit/component/testdata/terminologies/i18n/terminologies.oil.i18n.properties", "The bundleUrl should be resolved correctly");
			assert.equal(oSettings.terminologies.retail.bundleUrl, "test-resources/sap/ui/core/qunit/component/testdata/terminologies/i18n/terminologies.retail.i18n.properties", "The bundleUrl should be resolved correctly");
			assert.ok(oSettings.hasOwnProperty("supportedLocales"), "The property 'supportedLocales' should be available");
			assert.ok(oSettings.hasOwnProperty("fallbackLocale"), "The property 'fallbackLocale' should be available");

			// resolve bundle urls
			var oEnhanceWith0 = oSettings.enhanceWith[0];
			assert.equal(oEnhanceWith0.bundleUrl, "test-resources/sap/ui/core/qunit/component/testdata/appvar1path/i18n/i18n.properties", "The bundleUrl should be resolved correctly");
			assert.equal(oEnhanceWith0.terminologies.oil.bundleUrl, "test-resources/sap/ui/core/qunit/component/testdata/appvar1path/i18n.terminologies.oil.i18n.properties", "The bundleUrl should be resolved correctly");
			assert.equal(oEnhanceWith0.terminologies.retail.bundleUrl, "test-resources/sap/ui/core/qunit/component/testdata/appvar1path/i18n.terminologies.retail.i18n.properties", "The bundleUrl should be resolved correctly");
			assert.ok(oEnhanceWith0.hasOwnProperty("supportedLocales"), "The property 'supportedLocales' should be available");
			assert.ok(oEnhanceWith0.hasOwnProperty("fallbackLocale"), "The property 'fallbackLocale' should be available");

			// bundle names shouldn't be resolved
			var oEnhanceWith1 = oSettings.enhanceWith[1];
			assert.equal(oEnhanceWith1.bundleName, "appvar2.i18n.i18n.properties", "The bundleName should be correct");
			assert.equal(oEnhanceWith1.terminologies.oil.bundleName, "appvar2.i18n.terminologies.oil.i18n", "The bundleName should be correct");
			assert.equal(oEnhanceWith1.terminologies.retail.bundleName, "appvar2.i18n.terminologies.retail.i18n", "The bundleName should be correct");
			assert.ok(oEnhanceWith1.hasOwnProperty("supportedLocales"), "The property 'supportedLocales' should be available");
			assert.ok(oEnhanceWith1.hasOwnProperty("fallbackLocale"), "The property 'fallbackLocale' should be available");

			assert.deepEqual(this.oComponent.getActiveTerminologies(), ["oil", "retail"], "The list of terminologies should be correct");
		}.bind(this));
	});

	QUnit.test("Component0 - Propagate Terminologies via owner component", function (assert) {
		return Component.create({
			name: "testdata.terminologies",
			manifest: false,
			activeTerminologies: ["oil", "retail"]
		}).then(function (oComponent) {
			this.oComponent = oComponent;

			assert.ok(this.oComponent.getActiveTerminologies(), "Active terminologies should be available");

			return this.oComponent.createComponent("myReusedTerminologies").then(function (oReuseComponent) {
				assert.ok(oReuseComponent, "Component should be loaded");
				assert.ok(oReuseComponent.getActiveTerminologies(), "The list of terminologies should be available on the reuse component");
				assert.deepEqual(oReuseComponent.getActiveTerminologies(), this.oComponent.getActiveTerminologies(), "The list of terminologies should be correct");
				return oReuseComponent;
			}.bind(this)).then(function (oReuseComponent) {
				oReuseComponent.destroy();
			});
		}.bind(this));
	});

	QUnit.test("Component0 - Propagate Terminologies via Configuration", function (assert) {
		return Component.create({
			name: "testdata.terminologies",
			manifest: false,
			activeTerminologies: ["oil", "retail"]
		}).then(function (oComponent) {
			this.oComponent = oComponent;

			var oUsage = {
				usage: "myReusedTerminologies"
			};

			return this.oComponent.createComponent(oUsage).then(function (oReuseComponent) {
				assert.ok(oReuseComponent, "Component should be loaded");
				assert.ok(oReuseComponent.getActiveTerminologies(), "The list of terminologies should be available on the reuse component");
				assert.deepEqual(oReuseComponent.getActiveTerminologies(), ["oil", "retail"], "The list of terminologies should be correct");
				return oReuseComponent;
			}).then(function (oReuseComponent) {
				oReuseComponent.destroy();
			});
		}.bind(this));
	});

	QUnit.test("Component0 - Propagate Terminologies via API with ignoring the usage parameters", function (assert) {
		return Component.create({
			name: "testdata.terminologies",
			manifest: false,
			activeTerminologies: ["oil", "retail"]
		}).then(function (oComponent) {
			this.oComponent = oComponent;

			var oUsage = {
				usage: "myReusedTerminologies",
				activeTerminologies: ["fashion"]
			};
			return this.oComponent.createComponent(oUsage).then(function(oComponent) {
				assert.ok(oComponent, "Component should be loaded");
				assert.deepEqual(oComponent.getActiveTerminologies(), ["oil", "retail"], "The list of terminologies should be correct");
				oComponent.destroy();
			});
		}.bind(this));
	});

	QUnit.test("Component0 - Check if activeTerminologies are defined in the manifest in component usage", function (assert) {
		return Component.create({
			name: "testdata.terminologies",
			manifest: false,
			activeTerminologies: ["oil", "retail"]
		}).then(function (oComponent) {
			this.oComponent = oComponent;

			var oUsage = {
				usage: "myReusedTerminologies2"
			};

			assert.throws(function() {
				this.oComponent.createComponent(oUsage);
			}, new Error("Terminologies vector can't be used in component usages"), "Error should be thrown");
		}.bind(this));
	});

	QUnit.test("Component1 with Terminologies defined in manifest.json file", function (assert) {
		var oResourceBundleCreateSpy = sinon.spy(ResourceBundle, "create");

		return Component.create({
			name: "testdata.terminologies.component1",
			manifest: true,
			activeTerminologies: ["oil", "retail"]
		}).then(function (oComponent) {
			this.oComponent = oComponent;

			var oSettingsBeforeLoad = oResourceBundleCreateSpy.getCall(0).args[0];
			assert.equal(oSettingsBeforeLoad.bundleUrl, "test-resources/sap/ui/core/qunit/component/testdata/terminologies/component1/i18n/i18n.properties", "The bundleUrl should be resolved correctly");
			assert.ok(oSettingsBeforeLoad.hasOwnProperty("supportedLocales"), "The property 'supportedLocales' should be available");
			assert.ok(oSettingsBeforeLoad.hasOwnProperty("fallbackLocale"), "The property 'fallbackLocale' should be available");

			// resolve bundle urls
			var oEnhanceWith0 = oSettingsBeforeLoad.enhanceWith[0];
			assert.equal(oEnhanceWith0.bundleUrl, "test-resources/sap/ui/core/qunit/component/testdata/appvar1path/i18n/i18n.properties", "The bundleUrl should be resolved correctly");
			assert.equal(oEnhanceWith0.terminologies.oil.bundleUrl, "test-resources/sap/ui/core/qunit/component/testdata/appvar1path/i18n.terminologies.oil.i18n.properties", "The bundleUrl should be resolved correctly");
			assert.equal(oEnhanceWith0.terminologies.retail.bundleUrl, "test-resources/sap/ui/core/qunit/component/testdata/appvar1path/i18n.terminologies.retail.i18n.properties", "The bundleUrl should be resolved correctly");
			assert.ok(oEnhanceWith0.hasOwnProperty("supportedLocales"), "The property 'supportedLocales' should be available");
			assert.ok(oEnhanceWith0.hasOwnProperty("fallbackLocale"), "The property 'fallbackLocale' should be available");

			// bundle names shouldn't be resolved
			var oEnhanceWith1 = oSettingsBeforeLoad.enhanceWith[1];
			assert.equal(oEnhanceWith1.bundleName, "appvar2.i18n.i18n.properties", "The bundleName should be correct");
			assert.equal(oEnhanceWith1.terminologies.oil.bundleName, "appvar2.i18n.terminologies.oil.i18n", "The bundleName should be correct");
			assert.equal(oEnhanceWith1.terminologies.retail.bundleName, "appvar2.i18n.terminologies.retail.i18n", "The bundleName should be correct");
			assert.ok(oEnhanceWith1.hasOwnProperty("supportedLocales"), "The property 'supportedLocales' should be available");
			assert.ok(oEnhanceWith1.hasOwnProperty("fallbackLocale"), "The property 'fallbackLocale' should be available");

			// check if already processed properties have been removed when the ResourceModel constructor is called
			var oSettingsAfterLoad = oComponent.getOwnModels()?.i18n?.oData;
			assert.notOk(oSettingsAfterLoad.enhanceWith, "enhanceWith was removed");
			assert.notOk(oSettingsAfterLoad.terminologies, "terminologies was removed");
			assert.notOk(oSettingsAfterLoad.activeTerminologies, "terminologies was removed");

			assert.deepEqual(this.oComponent.getActiveTerminologies(), ["oil", "retail"], "The list of terminologies should be correct");

			oResourceBundleCreateSpy.restore();
		}.bind(this));
	});

	QUnit.test("Component2 - Pass Terminologies from 'sap.app.i18n' via ComponentMetadata to ResourceBundle", function (assert) {
		var oExpected = {
			bundleUrl: "test-resources/sap/ui/core/qunit/component/testdata/terminologies/component2/i18n/i18n.properties",
			async: true,
			activeTerminologies: ["oil", "retail"],
			supportedLocales: ["en", "de"],
			fallbackLocale: "en",
			terminologies: {
				oil: {
					bundleUrl: "test-resources/sap/ui/core/qunit/component/testdata/terminologies/component2/i18n/terminologies.oil.i18n.properties",
					supportedLocales: ["en"]
				},
				retail: {
					bundleUrl: "test-resources/sap/ui/core/qunit/component/testdata/terminologies/component2/i18n/terminologies.retail.i18n.properties",
					supportedLocales: ["de"]
				}
			},
			enhanceWith: [
				{
					bundleUrl: "test-resources/sap/ui/core/qunit/component/testdata/terminologies/appvar1path/i18n/i18n.properties",
					bundleUrlRelativeTo: "manifest",
					supportedLocales: ["en", "de"],
					fallbackLocale: "en",
					terminologies: {
						oil: {
							bundleUrl: "test-resources/sap/ui/core/qunit/component/testdata/terminologies/appvar1path/i18n.terminologies.oil.i18n.properties",
							supportedLocales: ["en"]
						},
						retail: {
							bundleUrl: "test-resources/sap/ui/core/qunit/component/testdata/terminologies/appvar1path/i18n.terminologies.retail.i18n.properties",
							supportedLocales: ["de"],
							bundleUrlRelativeTo: "manifest"
						}
					}
				},
				{
					bundleName: "appvar2.i18n.i18n.properties",
					supportedLocales: ["en", "de"],
					fallbackLocale: "en",
					terminologies: {
						oil: {
							bundleName: "appvar2.i18n.terminologies.oil.i18n",
							supportedLocales: ["en"]
						},
						retail: {
							bundleName: "appvar2.i18n.terminologies.retail.i18n",
							supportedLocales: ["de"]
						}
					}
				}
			]
		};
		var oResourceBundleCreateStub = sinon.stub(ResourceBundle, "create").callsFake(function (mParams) {
			if (mParams.async) {
				assert.deepEqual(mParams, oExpected, "ResourceBundle.create should be called with the correct arguments");
				return Promise.resolve({
					getText: function () { assert.ok(true, "ResourceBundle was stubbed successfully"); }
				});
			}
			return {
				getText: function () { assert.ok(true, "ResourceBundle was stubbed successfully"); }
			};
		});
		return Component.create({
			name: "testdata.terminologies.component2",
			manifest: false,
			activeTerminologies: ["oil", "retail"]
		}).then(function (oComponent) {
			this.oComponent = oComponent;
			assert.ok(true, "assertions have been successful");
			oResourceBundleCreateStub.restore();
		}.bind(this));
	});

	QUnit.test("Component3 - Pass Terminologies from 'sap.app.i18n' to ResourceBundle (with manifest.json)", function (assert) {
		var oExpected = {
			bundleUrl: "test-resources/sap/ui/core/qunit/component/testdata/terminologies/component3/i18n/i18n.properties",
			async: true,
			activeTerminologies: ["oil", "retail"],
			supportedLocales: ["en", "de"],
			terminologies: {
				oil: {
					bundleUrl: "test-resources/sap/ui/core/qunit/component/testdata/terminologies/component3/i18n/terminologies.oil.i18n.properties",
					supportedLocales: ["en"]
				},
				retail: {
					bundleUrl: "test-resources/sap/ui/core/qunit/component/testdata/terminologies/component3/i18n/terminologies.retail.i18n.properties",
					supportedLocales: ["de"]
				}
			},
			enhanceWith: [
				{
					bundleUrl: "test-resources/sap/ui/core/qunit/component/testdata/terminologies/appvar1path/i18n/i18n.properties",
					bundleUrlRelativeTo: "manifest",
					supportedLocales: ["en", "de"],
					terminologies: {
						oil: {
							bundleUrl: "test-resources/sap/ui/core/qunit/component/testdata/terminologies/appvar1path/i18n.terminologies.oil.i18n.properties",
							supportedLocales: ["en"]
						},
						retail: {
							bundleUrl: "test-resources/sap/ui/core/qunit/component/testdata/terminologies/appvar1path/i18n.terminologies.retail.i18n.properties",
							supportedLocales: ["de"],
							bundleUrlRelativeTo: "manifest"
						}
					}
				},
				{
					bundleName: "appvar2.i18n.i18n.properties",
					supportedLocales: ["en", "de"],
					terminologies: {
						oil: {
							bundleName: "appvar2.i18n.terminologies.oil.i18n",
							supportedLocales: ["en"]
						},
						retail: {
							bundleName: "appvar2.i18n.terminologies.retail.i18n",
							supportedLocales: ["de"]
						}
					}
				}
			]
		};

		var oResourceBundleCreateSpy = this.spy(ResourceBundle, "create");
		var oManifestI18nSpy = sinon.spy(Manifest.prototype, "_loadI18n");

		return Component.create({
			name: "testdata.terminologies.component3",
			activeTerminologies: ["oil", "retail"]
		}).then(function (oComponent) {
			this.oComponent = oComponent;
			assert.ok(true, "assertions have been successful");

			assert.equal(oResourceBundleCreateSpy.callCount, 2, "ResourceBundle.create is call twice");
			assert.deepEqual(oResourceBundleCreateSpy.getCall(0).args[0], oExpected, "ResourceBundle.create should be called with the correct arguments");

			// check how many "data-loading" calls are made from the Manifest
			// TODO: The number of loading calls will sink down to 1 with an additional optimization on ComponentMetadata.prototype._applyManifest
			assert.equal(oManifestI18nSpy.callCount, 2, "Only two calls made to Manifest.prototype._loadI18n");
			assert.ok(oManifestI18nSpy.getCall(0).args[0], "Manifest.prototype._loadI18n: 1st time called with async=true, after Component preload");
			assert.ok(oManifestI18nSpy.getCall(1).args[0], "Manifest.prototype._loadI18n: 2nd time called with async=true");

			oManifestI18nSpy.restore();
			oResourceBundleCreateSpy.restore();
		}.bind(this));
	});

	QUnit.test("Component4 - Pass Terminologies from 'sap.app.i18n' to ResourceBundle (with manifest.json from a different location)", function (assert) {
		var oExpected = {
			bundleUrl: "test-resources/sap/ui/core/qunit/component/testdata/terminologies/i18n/i18n.properties",
			async: true,
			activeTerminologies: ["oil", "retail"],
			supportedLocales: ["en", "de"],
			fallbackLocale: "en",
			terminologies: {
				oil: {
					bundleUrl: "test-resources/sap/ui/core/qunit/component/testdata/terminologies/i18n/terminologies.oil.i18n.properties",
					supportedLocales: ["en"]
				},
				retail: {
					bundleUrl: "test-resources/sap/ui/core/qunit/component/testdata/terminologies/i18n/terminologies.retail.i18n.properties",
					supportedLocales: ["de"]
				}
			},
			enhanceWith: [
				{
					bundleUrl: "test-resources/sap/ui/core/qunit/component/testdata/appvar1path/i18n/i18n.properties",
					supportedLocales: ["en", "de"],
					fallbackLocale: "en",
					terminologies: {
						oil: {
							bundleUrl: "test-resources/sap/ui/core/qunit/component/testdata/appvar1path/i18n.terminologies.oil.i18n.properties",
							supportedLocales: ["en"]
						},
						retail: {
							bundleUrl: "test-resources/sap/ui/core/qunit/component/testdata/appvar1path/i18n.terminologies.retail.i18n.properties",
							supportedLocales: ["de"]
						}
					}
				},
				{
					bundleName: "appvar2.i18n.i18n.properties",
					supportedLocales: ["en", "de"],
					fallbackLocale: "en",
					terminologies: {
						oil: {
							bundleName: "appvar2.i18n.terminologies.oil.i18n",
							supportedLocales: ["en"]
						},
						retail: {
							bundleName: "appvar2.i18n.terminologies.retail.i18n",
							supportedLocales: ["de"]
						}
					}
				}
			]
		};
		var oResourceBundleCreateStub = sinon.stub(ResourceBundle, "create").callsFake(function (mParams) {
			if (mParams.async) {
				assert.deepEqual(mParams, oExpected, "ResourceBundle.create should be called with the correct arguments");
				return Promise.resolve({
					getText: function () { assert.ok(true, "ResourceBundle was stubbed successfully"); }
				});
			}
			return {
				getText: function () { assert.ok(true, "ResourceBundle was stubbed successfully"); }
			};
		});
		return Component.create({
			name: "testdata.terminologies.component4",
			manifest: "test-resources/sap/ui/core/qunit/component/testdata/terminologies/manifest.json",
			activeTerminologies: ["oil", "retail"]
		}).then(function (oComponent) {
			this.oComponent = oComponent;
			assert.ok(true, "assertions have been successful");
			oResourceBundleCreateStub.restore();
		}.bind(this));
	});

	QUnit.test("Component5 - Map i18n.uri to i18n.settings.bundleUrl and pass correctly", function (assert) {
		// Example: uri defined instead of bundleUrl
		//
		// "models": {
		// 	"i18n": {
		// 		"type": "sap.ui.model.resource.ResourceModel",
		//		"uri": "i18n/i18n.properties",
		//			"settings": {
		// 				[...]
		return Component.create({
			name: "testdata.terminologies.component5",
			manifest: true,
			activeTerminologies: ["oil", "retail"]
		}).then(function (oComponent) {
			this.oComponent = oComponent;

			var oSettings = this.oComponent.getOwnModels()?.i18n?.oData;
			assert.ok(oSettings.hasOwnProperty("bundleUrl"), "Property 'bundleUrl' should be available");
			assert.equal(oSettings.bundleUrl, "test-resources/sap/ui/core/qunit/component/testdata/terminologies/component5/i18n/i18n.properties", "The bundleUrl should be resolved correctly");
		}.bind(this));
	});

	QUnit.module("Multiple minUI5Version");

	QUnit.test("Ensure that each major version can only be included once", async function (assert) {
		assert.expect(1);
		const oStub = sinon.stub(Supportability, "isDebugModeEnabled").callsFake(() => { return true; });
	    const oLogStub = sinon.stub(Log, "isLoggable").callsFake(() => { return true; });

		await Component.create({
			name: "testdata.minUI5Version"
		}).catch((error) => {
			assert.equal(error.message, "The minimal UI5 versions defined in the manifest must not include multiple versions with the same major version, Component: testdata.minUI5Version.", "Error thrown because manifest contains multiple minUI5Versions with the same major version");
			oStub.restore();
			oLogStub.restore();
		});
	});

	QUnit.module("Manifest 2.0");

<<<<<<< HEAD
=======
	/**
	 * Only relevant for testing if root view is created asynchronously with Manifest 2.0 in UI5 1.x.
	 * @deprecated
	 */
	QUnit.test("Manifest 2.0 is supported", async function(assert) {
		const oViewCreateSpy = sinon.spy(_ViewFactory, "create");
		const oComponent = await Component.create({
			name: "testdata.manifest2.basic"
		}).catch((error) => {
			assert.notOk(error, "An error occurred while creating the component");
		});

		assert.ok(oComponent, "Component created successfully");

		// check if we correctly identified the manifest version
		assert.ok(oComponent.getManifestObject()._getSchemaVersion() === 2, "Manifest version is 2");

		assert.ok(oComponent.getRootControl().isA("sap.ui.core.mvc.XMLView"), "Root control is XMLView");

		assert.ok(oViewCreateSpy.calledWithExactly({viewName: "testdata.manifest2.basic.views.Main", type: "XML", async: true, processingMode: "Sequential"}), "_ViewFactory.create called with correct parameters");

		oComponent.destroy();
		oViewCreateSpy.restore();
	});

>>>>>>> a8ba3737
	QUnit.test("Manifest 2.0 is supported (typed view)", async function(assert) {
		const oViewCreateSpy = sinon.spy(_ViewFactory, "create");
		const oComponent = await Component.create({
			manifest: sap.ui.require.toUrl("testdata/manifest2/basic/manifest_variant.json")
		}).catch((error) => {
			assert.notOk(error, "An error occurred while creating the component");
		});

		assert.ok(oComponent, "Component created successfully");

		// check if we correctly identified the manifest version
		assert.ok(oComponent.getManifestObject()._getSchemaVersion() === 2, "Manifest version is 2");

		// check view typing
		const TypedMain = sap.ui.require("testdata/manifest2/basic/views/TypedMain");
		assert.ok(oComponent.getRootControl() instanceof TypedMain, "Root control is TypedMain");

		assert.ok(oViewCreateSpy.calledWithExactly({viewName: "module:testdata/manifest2/basic/views/TypedMain", async: true}), "_ViewFactory.create called with correct parameters");

		oComponent.destroy();
		oViewCreateSpy.restore();
	});
});<|MERGE_RESOLUTION|>--- conflicted
+++ resolved
@@ -2766,34 +2766,6 @@
 
 	QUnit.module("Manifest 2.0");
 
-<<<<<<< HEAD
-=======
-	/**
-	 * Only relevant for testing if root view is created asynchronously with Manifest 2.0 in UI5 1.x.
-	 * @deprecated
-	 */
-	QUnit.test("Manifest 2.0 is supported", async function(assert) {
-		const oViewCreateSpy = sinon.spy(_ViewFactory, "create");
-		const oComponent = await Component.create({
-			name: "testdata.manifest2.basic"
-		}).catch((error) => {
-			assert.notOk(error, "An error occurred while creating the component");
-		});
-
-		assert.ok(oComponent, "Component created successfully");
-
-		// check if we correctly identified the manifest version
-		assert.ok(oComponent.getManifestObject()._getSchemaVersion() === 2, "Manifest version is 2");
-
-		assert.ok(oComponent.getRootControl().isA("sap.ui.core.mvc.XMLView"), "Root control is XMLView");
-
-		assert.ok(oViewCreateSpy.calledWithExactly({viewName: "testdata.manifest2.basic.views.Main", type: "XML", async: true, processingMode: "Sequential"}), "_ViewFactory.create called with correct parameters");
-
-		oComponent.destroy();
-		oViewCreateSpy.restore();
-	});
-
->>>>>>> a8ba3737
 	QUnit.test("Manifest 2.0 is supported (typed view)", async function(assert) {
 		const oViewCreateSpy = sinon.spy(_ViewFactory, "create");
 		const oComponent = await Component.create({
