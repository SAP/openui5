--- conflicted
+++ resolved
@@ -2302,25 +2302,16 @@
 
 			this.oLogErrorSpy = sinon.spy(Log, "error");
 			this.oLogWarningSpy = sinon.spy(Log, "warning");
-<<<<<<< HEAD
-=======
 
 			this.xhrSpy = sinon.spy(XMLHttpRequest.prototype, "open");
->>>>>>> a8ba3737
 		},
 		afterEach: function(assert) {
 			this.oComponent?.destroy();
 			this.oLogErrorSpy.restore();
 			this.oLogWarningSpy.restore();
-<<<<<<< HEAD
-=======
 
 			this.xhrSpy.restore();
 			this.restoreModels();
-
-			/** @deprecated */
-			noSyncTest_afterEach.call(this, assert);
->>>>>>> a8ba3737
 		}
 	});
 
@@ -2560,14 +2551,8 @@
 			this.xhrSpy.restore();
 
 			this.restoreGetUriParameters();
-<<<<<<< HEAD
-=======
 
 			this.restoreModels();
-
-			/** @deprecated */
-			noSyncTest_afterEach.call(this, assert);
->>>>>>> a8ba3737
 		}
 	});
 
@@ -2791,16 +2776,10 @@
 		afterEach: function(assert) {
 			this.oLogErrorSpy.restore();
 			this.oLogWarningSpy.restore();
-<<<<<<< HEAD
-=======
 
 			this.xhrSpy.restore();
 
 			this.restoreModels();
-
-			/** @deprecated */
-			noSyncTest_afterEach.call(this, assert);
->>>>>>> a8ba3737
 		}
 	});
 
@@ -2962,16 +2941,10 @@
 			this.oLogErrorSpy.restore();
 			this.oLogWarningSpy.restore();
 			this.restoreGetUriParameters();
-<<<<<<< HEAD
-=======
 
 			this.xhrSpy.restore();
 
 			this.restoreModels();
-
-			/** @deprecated */
-			noSyncTest_afterEach.call(this, assert);
->>>>>>> a8ba3737
 		}
 	});
 
