--- conflicted
+++ resolved
@@ -4,12 +4,7 @@
 	'sap/ui/core/Lib',
 	'sap/ui/core/Manifest',
 	'sap/ui/core/_CommandPool'
-<<<<<<< HEAD
-], function(future, Localization, Manifest, _CommandPool) {
-=======
 ], function(future, Localization, Library, Manifest, _CommandPool) {
-
->>>>>>> a8ba3737
 	"use strict";
 	/*global QUnit */
 
