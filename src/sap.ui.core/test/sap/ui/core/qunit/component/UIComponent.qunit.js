sap.ui.define([
	"sap/base/future",
	"sap/base/Log",
	"sap/m/Button",
	"sap/ui/base/ManagedObject",
	"sap/ui/core/Component",
	"sap/ui/core/ComponentHooks",
	"sap/ui/core/ComponentContainer",
	"sap/ui/core/Element",
	"sap/ui/core/UIComponent",
	"sap/ui/core/mvc/View",
	"sap/ui/test/utils/nextUIUpdate"
<<<<<<< HEAD
], function(future, Log, Button, ManagedObject, Component, ComponentContainer, Element, UIComponent, View, nextUIUpdate) {
=======
], function(future, Log, Button, ManagedObject, Component, ComponentHooks, ComponentContainer, Element, UIComponent, View, nextUIUpdate) {

>>>>>>> 9a2fc21a
	"use strict";
	/*global sinon, QUnit*/

	// create content div
	var oDIV = document.createElement("div");
	oDIV.id = "content";
	document.body.appendChild(oDIV);

	QUnit.module("Basic UIComponent", {
		beforeEach: function() {

			// define the Component
			sap.ui.define("my/test/Component", ["sap/ui/core/UIComponent", "sap/m/Button"], function(UIComponent, Button) {

				return UIComponent.extend("my.test.Component", {

					createContent: function() {
						return new Button("theButton", {
							"text": "The Button"
						});
					}

				});

			});

			// define the Manifest
			this.oManifest = {
				"sap.app" : {
					"id" : "my.test"
				},
				"sap.ui5" : {}
			};

			// create the MockServer
			var oServer = this.oServer = sinon.fakeServer.create();
			oServer.xhr.supportCORS = true;
			oServer.xhr.useFilters = true;
			oServer.xhr.filters = [];
			oServer.xhr.addFilter(function(method, url) {
				return url !== "/anylocation/manifest.json?sap-language=EN";
			});
			oServer.autoRespond = true;

			// define a shorthand function to respond with a JSON object
			oServer.respondWithJSONContent = function(oContent) {
				this.respondWith("GET", "/anylocation/manifest.json?sap-language=EN", [
					200,
					{
						"Content-Type": "application/json"
					},
					JSON.stringify(oContent)
				]);
			};

		},

		afterEach: function() {

			this.oServer.restore();

		}

	});

	QUnit.test("UIComponent ID handling", function (assert) {

		this.oServer.respondWithJSONContent(this.oManifest);

		return Component.create({
			id : "dummy",
			manifest : "/anylocation/manifest.json"
		}).then(function (oComponent) {
			var sPrefixedId = oComponent.createId("anyid");
			var sLocalId = oComponent.getLocalId(sPrefixedId);
			var sOtherId = oComponent.getLocalId("anyview---anyid");
			assert.equal(sPrefixedId, "dummy---anyid");
			assert.equal(sLocalId, "anyid");
			assert.equal(sOtherId, null);
			assert.ok(oComponent.isPrefixedId(sPrefixedId));
			assert.notOk(oComponent.isPrefixedId(sLocalId));

			oComponent.destroy();
		});
	});

	QUnit.test("UIComponent initialization callback hook", function(assert) {
		this.oServer.respondWithJSONContent(this.oManifest);

		const oSpy = sinon.spy();
		ComponentHooks.onUIComponentInstanceInitialized.register(oSpy);
		UIComponent._fnOnInstanceInitialized = function(oComponent) {
			assert.equal(oComponent.getId(), "myComponent", "Initialization hook was called!");
		};

		return Component.create({
			id : "myComponent",
			manifest : "/anylocation/manifest.json"
		}).then(function (oComponent) {
			assert.equal(oSpy.callCount, 1, "'onUIComponentInstanceInitialized' hook should be called.");
			assert.ok(oSpy.calledWith(oComponent), "Hook should be called with the correct component instance.");
			delete UIComponent._fnOnInstanceInitialized;

			oComponent.destroy();
			ComponentHooks.onUIComponentInstanceInitialized.deregister();
		});
	});

	QUnit.test("UIComponent destruction callback hook", function(assert) {

		this.oServer.respondWithJSONContent(this.oManifest);

		return Component.create({
			id : "myComponent",
			manifest : "/anylocation/manifest.json"
		}).then(function (oComponent) {
			const oSpy = sinon.spy(() => {
				assert.equal(oSpy.callCount, 1, "'onUIComponentInstanceDestroy' hook should be called.");
				assert.ok(oSpy.calledWith(oComponent), "Hook should be called with the correct component instance.");
			});
			ComponentHooks.onUIComponentInstanceDestroy.register(oSpy);
			UIComponent._fnOnInstanceDestroy = function(oComponent) {
				assert.equal(oComponent.getId(), "myComponent", "Destruction hook was called!");
			};

			oComponent.destroy();

			delete UIComponent._fnOnInstanceDestroy;
			ComponentHooks.onUIComponentInstanceDestroy.deregister();
		});
	});

	QUnit.test("UIComponent check for no autoPrefixId", function(assert) {

		this.oServer.respondWithJSONContent(this.oManifest);

		return Component.create({
			manifest : "/anylocation/manifest.json"
		}).then(async function (oComponent) {
			var oComponentContainer = new ComponentContainer({
				component: oComponent
			}).placeAt("content");

			await nextUIUpdate();

			assert.equal(oComponent.getAutoPrefixId(), false, "AutoPrefixId is false!");

			var oButton = Element.getElementById("theButton");
			assert.ok(!!oButton, "Button was prefixed with Component id!");

			oComponentContainer.destroy();
			oComponent.destroy();
		});
	});

	QUnit.test("UIComponent check for autoPrefixId=true", function(assert) {

		this.oManifest["sap.ui5"]["autoPrefixId"] = true;
		this.oServer.respondWithJSONContent(this.oManifest);

		return Component.create({
			manifest : "/anylocation/manifest.json"
		}).then(async function (oComponent) {
			var oComponentContainer = new ComponentContainer({
				component: oComponent
			}).placeAt("content");

			await nextUIUpdate();

			assert.equal(oComponent.getAutoPrefixId(), true, "AutoPrefixId is true!");

			var oButton = Element.getElementById(oComponent.createId("theButton"));
			assert.ok(!!oButton, "Button was prefixed with Component id!");

			oComponentContainer.destroy();
			oComponent.destroy();
		});
	});

	QUnit.test("UIComponent check for autoPrefixId=false", function(assert) {

		this.oManifest["sap.ui5"]["autoPrefixId"] = false;
		this.oServer.respondWithJSONContent(this.oManifest);

		return Component.create({
			manifest : "/anylocation/manifest.json"
		}).then(async function (oComponent) {
			var oComponentContainer = new ComponentContainer({
				component: oComponent
			}).placeAt("content");

			await nextUIUpdate();

			assert.equal(oComponent.getAutoPrefixId(), false, "AutoPrefixId is false!");

			var oButton = Element.getElementById("theButton");
			assert.ok(!!oButton, "Button was not prefixed with Component id!");

			oComponentContainer.destroy();
			oComponent.destroy();
		});
	});

	QUnit.test("forwarding RouterHashChanger to the creation of Router", function(assert) {
		this.oManifest["sap.ui5"]["routing"] = {
			routes: {
			}
		};
		this.oServer.respondWithJSONContent(this.oManifest);

		var oComponentConstructorSpy = sinon.spy(ManagedObject.prototype, "applySettings");

		// scenario 1 - "_routerHashChanger"-property is being defined - via component load
		// the "_routerHashChanger"-property is being removed from the component settings
		var oRouterHashChanger = {};
		return Component.create({
			manifest : "/anylocation/manifest.json",
			settings: {
				_routerHashChanger: oRouterHashChanger
			}
		}).then(function (oComponent1) {

			var oRouter1 = oComponent1.getRouter();
			assert.strictEqual(oComponentConstructorSpy.callCount, 2, "The constructor was called");
			assert.deepEqual(oComponentConstructorSpy.getCall(1).args[0], {}, "The settings object of the constructor is empty");
			assert.deepEqual(oRouter1.getHashChanger(), oRouterHashChanger, "The RouterHashChanger is forwarded to the created Router");

			// destroy the component
			oComponent1.destroy();

			// scenario 2 - "_routerHashChanger"-property is set but with value undefined
			// the "_routerHashChanger"-property is being removed from the component settings
			var oComponent2 = new UIComponent("component1", {
				_routerHashChanger: undefined
			});

			var oRouter2 = oComponent2.getRouter();
			assert.strictEqual(oComponentConstructorSpy.callCount, 3, "The constructor was called");
			assert.deepEqual(oComponentConstructorSpy.getCall(2).args[0], {}, "The settings object of the constructor is empty");
			assert.strictEqual(oRouter2, undefined, "The router is undefined");

			// destroy the component
			oComponent2.destroy();

			// scenario 3 - "_routerHashChanger"-property is set but with value undefined - via component load
			// the "_routerHashChanger"-property is being removed however a new RouterHashChanger is being created
			return Component.create({
				manifest : "/anylocation/manifest.json",
				settings: {
					_routerHashChanger: undefined
				}
			}).then(function (oComponent3) {
				var oRouter3 = oComponent3.getRouter();
				assert.strictEqual(oComponentConstructorSpy.callCount, 5, "The constructor was called");
				assert.deepEqual(oComponentConstructorSpy.getCall(2).args[0], {}, "The settings object of the constructor is empty");
				assert.strictEqual(oRouter3.getHashChanger().getMetadata().getName(), "sap.ui.core.routing.RouterHashChanger","The RouterHashChanger is created by the Router");

				// destroy the component
				oComponent3.destroy();

				// remove the spy
				oComponentConstructorSpy.restore();
			});
		});
	});

	QUnit.test("forwarding propagateTitle to the creation of Router", function(assert) {
		this.oManifest["sap.ui5"]["routing"] = {
			routes: {
			}
		};
		this.oServer.respondWithJSONContent(this.oManifest);

		var oComponentConstructorSpy = sinon.spy(ManagedObject.prototype, "applySettings");

		// _propagateTitle is true
		var oComponent1 = new UIComponent("component1", {
			_propagateTitle: true
		});

		// _propagateTitle is false
		var oComponent2 = new UIComponent("component2", {
			_propagateTitle: false
		});

		// _propagateTitle is undefined
		var oComponent3 = new UIComponent("component3", {
			_propagateTitle: undefined
		});

		assert.strictEqual(oComponentConstructorSpy.callCount, 3, "The constructor should be called three times");
		assert.strictEqual(oComponent1._bRoutingPropagateTitle, true, "The propagateTitle flag should be stored successfully in the component");
		assert.deepEqual(oComponentConstructorSpy.getCall(0).args[0], {}, "The settings object of the constructor should be empty");
		assert.strictEqual(oComponent2._bRoutingPropagateTitle, false, "The propagateTitle flag should be stored successfully in the component");
		assert.deepEqual(oComponentConstructorSpy.getCall(1).args[0], {}, "The settings object of the constructor should be empty");
		assert.strictEqual(oComponent3._bRoutingPropagateTitle, undefined, "The propagateTitle flag should be stored successfully in the component");
		assert.deepEqual(oComponentConstructorSpy.getCall(2).args[0], {}, "The settings object of the constructor should be empty");

		// destroy the components
		oComponent1.destroy();
		oComponent2.destroy();
		oComponent3.destroy();

		oComponentConstructorSpy.resetHistory();

		// _propagateTitle is true - via component load
		return Component.create({
			id: "component1b",
			manifest : "/anylocation/manifest.json",
			settings: {
				_propagateTitle: true
			}
		}).then(function(oComponent){
			assert.strictEqual(oComponentConstructorSpy.callCount, 2, "The component constructor and the button constructor should be called once");
			assert.strictEqual(oComponent._bRoutingPropagateTitle, true, "The propagateTitle flag should be stored successfully in the component");
			assert.deepEqual(oComponentConstructorSpy.getCall(1).args[0], {id: "component1b"}, "The settings object of the constructor should contains only the id, the propagateTitle flag should be removed from the settings");

			oComponent.destroy();
			oComponentConstructorSpy.resetHistory();

			// _propagateTitle is false - via component load
			return Component.create({
				id: "component2b",
				manifest : "/anylocation/manifest.json",
				settings: {
					_propagateTitle: false
				}
			}).then(function(oComponent){
				assert.strictEqual(oComponentConstructorSpy.callCount, 2, "The component constructor and the button constructor should be called once");
				assert.strictEqual(oComponent._bRoutingPropagateTitle, false, "The propagateTitle flag should be stored successfully in the component");
				assert.deepEqual(oComponentConstructorSpy.getCall(1).args[0], {id: "component2b"}, "The settings object of the constructor should contains only the id, the propagateTitle flag should be removed from the settings");

				oComponent.destroy();
				oComponentConstructorSpy.resetHistory();

				// _propagateTitle is undefined - via component load
				return Component.create({
					id: "component3b",
					manifest : "/anylocation/manifest.json",
					settings: {
						_propagateTitle: undefined
					}
				}).then(function(oComponent){
					assert.strictEqual(oComponentConstructorSpy.callCount, 2, "The component constructor and the button constructor should be called once");
					assert.strictEqual(oComponent._bRoutingPropagateTitle, undefined, "The propagateTitle flag should be stored successfully in the component");
					assert.deepEqual(oComponentConstructorSpy.getCall(1).args[0], {id: "component3b"}, "The settings object of the constructor should contains only the id, the propagateTitle flag should be removed from the settings");
					oComponent.destroy();

					// remove the spy
					oComponentConstructorSpy.restore();
				});
			});
		});
	});

	QUnit.module("UIComponent with rootView from Manifest", {
		beforeEach: function() {

			// define the Manifests
			var oManifestAutoId = {
				"sap.app" : {
					"id" : "my.own.autoid"
				},
				"sap.ui5" : {
					"rootView" : {
						"async": true,
						"viewName" : "my.own.View",
						"type" : "XML"
					}
				}
			};
			var oManifestPrefixId = {
				"sap.app" : {
					"id" : "my.own.prefixId"
				},
				"sap.ui5" : {
					"rootView" : {
						"async": true,
						"viewName" : "my.own.View",
						"type" : "XML",
						"id" : "theView"
					}
				}
			};

			var oManifestTypedView = {
				"sap.ui5" : {
					"rootView" : {
						"viewName" : "module:error/test/JSView.view"
					}
				}
			};

			const oManifestTypedViewAsString = {
				"sap.ui5" : {
					"rootView" : "module:my/own/TypedView"
				}
			};

			const oManifestViewAsString = {
				"sap.ui5" : {
					"rootView" : "my.own.View"
				}
			};

			var oManifestMissingViewType = {
				"sap.app" : {
					"id" : "my.own.missingViewType"
				},
				"sap.ui5" : {
					"rootView" : {
						"viewName" : "my.own.View",
						"id" : "theView"
						// type -> no view type given
					}
				}
			};

			var oManifestMissingViewTypeForTypedView = {
				"sap.app" : {
					"id" : "my.own.missingViewType"
				},
				"sap.ui5" : {
					"rootView" : {
						"viewName" : "module:my/own/TypedView",
						"id" : "theView"
						// type -> no view type given, ok since typed view is used
					}
				}
			};


			// define the XMLView
			var sXMLView = '\
				<mvc:View xmlns:core="sap.ui.core" xmlns:mvc="sap.ui.core.mvc" xmlns="sap.m" \
						controllerName="my.own.Controller" xmlns:html="http://www.w3.org/1999/xhtml"> \
					<Button id="theButton" text="Hello World" press="doSomething"></Button> \
				</mvc:View> \
			';

			// create the MockServer (before defining the components to support loading by name!)
			var oServer = this.oServer = sinon.fakeServer.create();
			oServer.xhr.supportCORS = true;
			oServer.xhr.useFilters = true;
			oServer.xhr.filters = [];
			oServer.xhr.addFilter(function(method, url) {
				return (!/^\/anylocation\/autoid\/manifest\.json/.test(url) &&
						!/^\/anylocation\/missingViewType\/manifest\.json/.test(url) &&
						!/^\/anylocation\/missingViewTypeForTypedView\/manifest\.json/.test(url) &&
						!/^\/anylocation\/prefixid\/manifest\.json/.test(url) &&
						!/^\/anylocation\/typedViewAsString\/manifest\.json/.test(url) &&
						!/^\/anylocation\/viewAsString\/manifest\.json/.test(url) &&
						!/^\/anylocation\/mf1st\/autoid\/manifest\.json/.test(url) &&
						!/^\/anylocation\/mf1st\/prefixid\/manifest\.json/.test(url) &&
						!/\/test-resources\/sap\/ui\/core\/qunit\/component\/testdata\/view\/manifest\.json/.test(url) &&
						url !== "/anylocation/View.view.xml");
			});
			oServer.autoRespond = true;

			// define the response the manifest.json for the autoid and prefixid
			oServer.respondWith("GET", /^\/anylocation\/autoid\/manifest\.json/, [
				200,
				{
					"Content-Type": "application/json"
				},
				JSON.stringify(oManifestAutoId)
			]);
			oServer.respondWith("GET", /^\/anylocation\/prefixid\/manifest\.json/, [
				200,
				{
					"Content-Type": "application/json"
				},
				JSON.stringify(oManifestPrefixId)
			]);
			oServer.respondWith("GET", /^\/anylocation\/missingViewType\/manifest\.json/, [
				200,
				{
					"Content-Type": "application/json"
				},
				JSON.stringify(oManifestMissingViewType)
			]);
			oServer.respondWith("GET", /^\/anylocation\/typedViewAsString\/manifest\.json/, [
				200,
				{
					"Content-Type": "application/json"
				},
				JSON.stringify(oManifestTypedViewAsString)
			]);
			oServer.respondWith("GET", /^\/anylocation\/viewAsString\/manifest\.json/, [
				200,
				{
					"Content-Type": "application/json"
				},
				JSON.stringify(oManifestViewAsString)
			]);
			oServer.respondWith("GET", /^\/anylocation\/missingViewTypeForTypedView\/manifest\.json/, [
				200,
				{
					"Content-Type": "application/json"
				},
				JSON.stringify(oManifestMissingViewTypeForTypedView)
			]);

			// define the response for manifest.json for the manifest first test for autoid and prefixid
			oManifestAutoId["sap.app"].id = "my.own";
			oServer.respondWith("GET", /^\/anylocation\/mf1st\/autoid\/manifest\.json/, [
				200,
				{
					"Content-Type": "application/json"
				},
				JSON.stringify(oManifestAutoId)
			]);
			oManifestPrefixId["sap.app"].id = "my.own";
			oServer.respondWith("GET", /^\/anylocation\/mf1st\/prefixid\/manifest\.json/, [
				200,
				{
					"Content-Type": "application/json"
				},
				JSON.stringify(oManifestPrefixId)
			]);

			// define the response for the XMLView
			oServer.respondWith("GET", "/anylocation/View.view.xml", [
				200,
				{
					"Content-Type": "application/xml"
				},
				sXMLView
			]);

			oServer.respondWith("GET", /\/test-resources\/sap\/ui\/core\/qunit\/component\/testdata\/view\/manifest\.json/, [
				200,
				{
					"Content-Type": "application/json"
				},
				JSON.stringify(oManifestTypedView)
			]);

			// define the Components
			sap.ui.loader.config({
				paths:{
					"my/own":"/anylocation",
					"error/test": sap.ui.require.toUrl("test-resources/sap/ui/core/qunit/component/testdata/view/")
				}
			});
			sap.ui.define("my/own/Component", ["sap/ui/core/UIComponent"], function(UIComponent) {

				return UIComponent.extend("my.own.Component", {});

			});
			sap.ui.define("my/own/autoid/Component", ["sap/ui/core/UIComponent"], function(UIComponent) {

				return UIComponent.extend("my.own.autoid.Component", {
					metadata: {
						manifest: "json"
					}
				});

			});
			sap.ui.define("my/own/prefixid/Component", ["sap/ui/core/UIComponent"], function(UIComponent) {

				return UIComponent.extend("my.own.prefixid.Component", {
					metadata: {
						manifest: "json"
					}
				});

			});
			sap.ui.define("my/own/missingViewType/Component", ["sap/ui/core/UIComponent"], function(UIComponent) {

				return UIComponent.extend("my.own.missingViewType.Component", {
					metadata: {
						manifest: "json",
						interfaces: [
							"sap.ui.core.IAsyncContentCreation"
						]
					}
				});

			});
			sap.ui.define("my/own/typedViewAsString/Component", ["sap/ui/core/UIComponent"], function(UIComponent) {

				return UIComponent.extend("my.own.typedViewAsString.Component", {
					metadata: {
						manifest: "json",
						interfaces: [
							"sap.ui.core.IAsyncContentCreation"
						]
					}
				});

			});
			sap.ui.define("my/own/viewAsString/Component", ["sap/ui/core/UIComponent"], function(UIComponent) {

				return UIComponent.extend("my.own.viewAsString.Component", {
					metadata: {
						manifest: "json",
						interfaces: [
							"sap.ui.core.IAsyncContentCreation"
						]
					}
				});

			});
			sap.ui.define("error/test/Component", ["sap/ui/core/UIComponent"], function(UIComponent) {

				return UIComponent.extend("error.test.Component", {
					metadata: {
						interfaces: ["sap.ui.core.IAsyncContentCreation"],
						manifest: "json"
					}
				});

			});

			// define a simple typed view
			sap.ui.define("my/own/TypedView", ["sap/ui/core/mvc/View", "sap/ui/core/Icon"], function(View, Icon) {
				return View.extend("my.own.TypedView", {
					createContent: function() {
						return [new Icon({src: "sap-icon://accept" })];
					}
				});
			});

			// defined the controller
			sap.ui.define("my/own/Controller.controller", ["sap/ui/core/mvc/Controller"], function(Controller) {

				return Controller.extend("my.own.Controller", {
					doSomething: function() {}
				});

			});

		},

		afterEach: function() {

			this.oServer.restore();

		}

	});

	QUnit.test("UIComponent with Typed-View as Root Control", function(assert) {
		return Component.create({
			name: "error.test"
		}).then(async function (oComponent) {
			var oComponentContainer = new ComponentContainer({
				component: oComponent
			}).placeAt("content");

			await nextUIUpdate();

			var oRootControl = oComponent.getRootControl();
			assert.equal(oRootControl.getViewName(), "module:error/test/JSView.view", "The correct view is displayed!");

			oComponentContainer.destroy();
			oComponent.destroy();
		});
	});

	QUnit.test("UIComponent check for not prefixing the views' auto id", function(assert) {
		return Component.create({
			name: "my.own.autoid"
		}).then(async function (oComponent) {
			var oComponentContainer = new ComponentContainer({
				component: oComponent
			}).placeAt("content");

			await nextUIUpdate();

			var oRootControl = oComponent.getRootControl();
			assert.equal(oRootControl.getViewName(), "my.own.View", "The correct view is displayed!");
			assert.ok(!oRootControl.getId().startsWith(oComponent.getId()), "View id doesn't start with component id!");

			oComponentContainer.destroy();
			oComponent.destroy();
		});
	});

	QUnit.test("UIComponent check for not prefixing the views' auto id (manifest first)", function(assert) {
		return Component.create({
			manifest: "/anylocation/mf1st/autoid/manifest.json"
		}).then(async function (oComponent) {
			var oComponentContainer = new ComponentContainer({
				component: oComponent
			}).placeAt("content");

			await nextUIUpdate();

			var oRootControl = oComponent.getRootControl();
			assert.equal(oRootControl.getViewName(), "my.own.View", "The correct view is displayed!");
			assert.ok(!oRootControl.getId().startsWith(oComponent.getId()), "View id doesn't start with component id!");

			oComponentContainer.destroy();
			oComponent.destroy();
		});
	});

	QUnit.test("UIComponent check for prefixing view id", function(assert) {
		return Component.create({
			name: "my.own.prefixid"
		}).then(async function (oComponent) {
			var oComponentContainer = new ComponentContainer({
				component: oComponent
			}).placeAt("content");

			await nextUIUpdate();

			var oRootControl = oComponent.getRootControl();
			assert.equal(oRootControl.getViewName(), "my.own.View", "The correct view is displayed!");
			assert.ok(oRootControl.getId().startsWith(oComponent.getId() + "---"), "View id starts with component id!");

			assert.ok(!!oComponent.byId("theView"), "View can be accessed with byId of Component!");
			assert.equal(oComponent.byId("theView").getId(), oComponent.createId("theView"), "View ID is prefixed with Component ID!");

			oComponentContainer.destroy();
			oComponent.destroy();
		});
	});

	QUnit.test("UIComponent check for prefixing view id (manifest first)", function(assert) {
		return Component.create({
			manifest: "/anylocation/mf1st/prefixid/manifest.json"
		}).then(async function (oComponent) {
			var oComponentContainer = new ComponentContainer({
				component: oComponent
			}).placeAt("content");

			await nextUIUpdate();

			var oRootControl = oComponent.getRootControl();
			assert.equal(oRootControl.getViewName(), "my.own.View", "The correct view is displayed!");
			assert.ok(oRootControl.getId().startsWith(oComponent.getId() + "---"), "View id starts with component id!");

			assert.ok(!!oComponent.byId("theView"), "View can be accessed with byId of Component!");
			assert.equal(oComponent.byId("theView").getId(), oComponent.createId("theView"), "View ID is prefixed with Component ID!");

			oComponentContainer.destroy();
			oComponent.destroy();
		});
	});

	QUnit.test("UIComponent - getRootControl returns the root view", function (assert) {
		return Component.create({
			manifest: "/anylocation/mf1st/prefixid/manifest.json"
		}).then(function (oComponent) {
			assert.strictEqual(oComponent.getRootControl(), oComponent.getAggregation("rootControl"));

			oComponent.destroy();
		});
	});

	QUnit.test("UIComponent check for defaulting of root-view type", function(assert) {
		assert.expect(1);

		return Component.create({
			name: "my.own.missingViewType"
		}).then(function(oComponent) {
			// a missing type in the root-view definition should be defaulted to XML
			assert.ok(oComponent.getRootControl().isA("sap.ui.core.mvc.XMLView"));
			oComponent.destroy();
		}, function() {
			assert.ok(false, "Error handler must not be called");
		});
	});

	QUnit.test("UIComponent (IAsyncContentCreation) check when rootView is set with string and the defaulting of view type", function(assert) {
		assert.expect(2);

		const oCreateSpy = this.spy(View, "create");

		return Component.create({
			name: "my.own.viewAsString"
		}).then(function(oComponent) {
			// a missing type in the root-view definition should be defaulted to XML
			assert.ok(oComponent.getRootControl().isA("sap.ui.core.mvc.XMLView"));
			assert.equal(oCreateSpy.callCount, 1, "Modern view factory View.create is called");
			oComponent.destroy();
		}, function() {
			assert.ok(false, "Error handler must not be called");
		});
	});

	QUnit.test("UIComponent (IAsyncContentCreation) check when rootView is set with string and it's a typed view", function(assert) {
		assert.expect(2);

		const oCreateSpy = this.spy(View, "create");

		return Component.create({
			name: "my.own.typedViewAsString"
		}).then(function(oComponent) {
			// root control must be of the typed view class
			assert.ok(oComponent.getRootControl().isA("my.own.TypedView"));
			assert.equal(oCreateSpy.callCount, 1, "Modern view factory View.create is called");
			oComponent.destroy();
		}, function() {
			assert.ok(false, "Error handler must not be called");
		});
	});

	QUnit.test("UIComponent check NO-defaulting of root-view type if root-view is a typed view", function(assert) {
		assert.expect(2);

		// start component with a manifest that configures a typed root-view
		return Component.create({
			manifest: "/anylocation/missingViewTypeForTypedView/manifest.json"
		}).then(function(oComponent) {
			// a missing type in the root-view definition should NOT be defaulted to XML
			assert.notOk(oComponent.getRootControl().isA("sap.ui.core.mvc.XMLView"));
			// root control must be of the typed view class
			assert.ok(oComponent.getRootControl().isA("my.own.TypedView"));

			oComponent.destroy();
		}, function() {
			assert.ok(false, "Error handler must not be called");
		});
	});

	QUnit.test("UIComponent - getRootControl returns null before init", function (assert) {
		var oRootControlBeforeInit,
			oRootControlAfterInit,
			oCreatedContent;

		var MyExtension = UIComponent.extend("my.getRootControl.Component", {
			init: function () {
				oRootControlBeforeInit = this.getRootControl();
				UIComponent.prototype.init.apply(this, arguments);
				oRootControlAfterInit = this.getRootControl();
			},

			createContent: function() {
				oCreatedContent = new Button({
					"text": "The Button"
				});
				return oCreatedContent;
			}

		});

		var oComponent = new MyExtension();

		var oComponent2 = new UIComponent();
		assert.strictEqual(oRootControlBeforeInit, null);
		assert.strictEqual(oRootControlAfterInit, oCreatedContent);
		// no create content
		assert.strictEqual(oComponent2.getRootControl(), null);

		oComponent.destroy();
		oComponent2.destroy();
	});

	QUnit.module("Async loading of manifest modules before component instantiation", {
		before: function () {
			//sinon.config.useFakeTimers = false;
			this.requireSpy = sinon.spy(sap.ui, "require");
			this.logWarningSpy = sinon.spy(Log, "warning");
			this.oViewCreateSpy = sinon.spy(View, "create");
		},

		beforeEach : function() {
			sap.ui.loader.config({paths:{"manifestModules":"/manifestModules/"}});

			// Define Views
			var sXMLView1 = '<mvc:View xmlns:core="sap.ui.core" xmlns:mvc="sap.ui.core.mvc"\></mvc:View>';

			// Setup fake server
			var oServer = this.oServer = sinon.sandbox.useFakeServer();
			oServer.xhr.useFilters = true;
			oServer.xhr.filters = [];
			oServer.xhr.addFilter(function(method, url) {
				return (
					!/^\/manifestModules\/scenario\d+[a-z]*\/manifest.json\?sap-language=EN$/.test(url)
					&& url !== sap.ui.require.toUrl("someRootView.view.xml")
					&& url !== sap.ui.require.toUrl("someRootView.view.json")
					&& url !== sap.ui.require.toUrl("someRootViewNotExists.view.xml")
				);
			});
			oServer.autoRespond = true;

			// Respond data
			oServer.respondWith("GET", sap.ui.require.toUrl("someRootView.view.xml"), [
				200,
				{ "Content-Type": "application/xml" },
				sXMLView1
			]);
			oServer.respondWith("GET", sap.ui.require.toUrl("someRootViewNotExists.view.xml"), [
				404,
				{ "Content-Type": "text/html" },
				"not found"
			]);
			oServer.respondWith("GET", sap.ui.require.toUrl("someRootView.view.json"), [
				200,
				{ "Content-Type": "application/javascript" },
				"{}"
			]);
		},

		setRespondedManifest: function(manifest, scenario) {
			// Respond data
			this.oServer.respondWith("GET", "/manifestModules/" + scenario + "/manifest.json?sap-language=EN", [
				200,
				{ "Content-Type": "application/json" },
				JSON.stringify(manifest)
			]);
		},

		afterEach: function() {
			this.oServer.restore();
			this.requireSpy.resetHistory();
			this.logWarningSpy.resetHistory();
			this.oViewCreateSpy.resetHistory();
		},

		after: function() {
			//sinon.config.useFakeTimers = true;
			this.requireSpy.restore();
			this.logWarningSpy.restore();
			this.oViewCreateSpy.restore();
		}
	});

	QUnit.test("Check if all resources were loaded - XMLView", function(assert) {
		var oManifest = {
			"sap.app" : {
				"id" : "app"
			},
			"sap.ui5": {
				"rootView": {
					"viewName": "someRootView",
					"type": "XML",
					"id": "app"
				},
				"models": {
					"i18n": {
						"type": "sap.ui.model.resource.ResourceModel",
						"uri": "i18n/i18n.properties"
					},
					"odm2": {
						"type": "sap.ui.model.odata.v2.ODataModel",
						"uri": "./some/odata/service"
					},
					"odm4": {
						"type": "sap.ui.model.odata.v4.ODataModel",
						"uri": "./some/odata/service/"
					}
				},
				"routing": {
					"config": {
						"viewType": "XML",
						"controlId": "app"
					},
					"routes": [
						{
							"pattern": "",
							"name": "overview",
							"target": "overview"
						}
					]
				}
			}
		};
		this.setRespondedManifest(oManifest, "scenario1xml");

		var requireSpy = this.requireSpy;
		sap.ui.define("manifestModules/scenario1xml/Component", ["sap/ui/core/UIComponent"], function(UIComponent) {
			return UIComponent.extend("manifestModules.scenario1xml.Component", {
				metadata: {
					manifest: "json"
				},
				constructor: function() {
					assert.ok(requireSpy.calledWith(["sap/ui/core/mvc/XMLView"]), "XMLView type required");
					assert.ok(requireSpy.calledWith(["sap/ui/model/resource/ResourceModel"]), "ResourceModel required");
					assert.ok(requireSpy.calledWith(["sap/ui/core/routing/Router"]), "Router loaded");

					assert.ok(requireSpy.calledWith(["sap/ui/model/odata/v2/ODataModel"]), "ODataModel v2 required");
					assert.ok(requireSpy.calledWith(["sap/ui/model/odata/v4/ODataModel"]), "ODataModel v4 required");

					assert.ok(sap.ui.require("sap/ui/core/mvc/XMLView"), "XMLView type loaded");
					assert.ok(sap.ui.require("sap/ui/model/resource/ResourceModel"), "ResourceModel loaded");
					assert.ok(sap.ui.require("sap/ui/core/routing/Router"), "Router loaded");

					assert.ok(sap.ui.require("sap/ui/model/odata/v2/ODataModel"), "ODataModel v2 loaded");
					assert.ok(sap.ui.require("sap/ui/model/odata/v4/ODataModel"), "ODataModel v4 loaded");

					UIComponent.apply(this, arguments);
				}
			});
		});

		return Component.create({
			name: "manifestModules.scenario1xml",
			manifest: true
		});
	});

	QUnit.test("Check if custom router class was loaded", function(assert) {
		var oManifest = {
			"sap.app" : {
				"id" : "app"
			},
			"sap.ui5": {
				"routing": {
					"config": {
						"routerClass": "someCustomRouter",
						"viewType": "XML",
						"controlId": "app"
					},
					"routes": [
						{
							"pattern": "",
							"name": "overview",
							"target": "overview"
						}
					]
				}
			}
		};
		this.setRespondedManifest(oManifest, "scenario2");

		var requireSpy = this.requireSpy;
		sap.ui.define("manifestModules/scenario2/Component", ["sap/ui/core/UIComponent"], function(UIComponent) {
			return UIComponent.extend("manifestModules.scenario2.Component", {
				metadata: {
					manifest: "json"
				},
				constructor: function() {
					assert.ok(requireSpy.calledWith(["someCustomRouter"]), "Custom Router required");
					assert.ok(sap.ui.require("someCustomRouter"), "Custom Router loaded");
					UIComponent.apply(this, arguments);
				}
			});
		});
		sap.ui.define("someCustomRouter", ['sap/ui/core/routing/Router'], function(Router) {
			return Router.extend("someCustomRouter", {});
		});

		return Component.create({
			name: "manifestModules.scenario2",
			manifest: true
		});
	});

	QUnit.test("Check if ViewType of root view (provided as string) was loaded", function(assert) {
		var oManifest = {
			"sap.app" : {
				"id" : "app"
			},
			"sap.ui5": {
				"rootView": "someRootView"
			}
		};
		this.setRespondedManifest(oManifest, "scenario3");

		var requireSpy = this.requireSpy;
		sap.ui.define("manifestModules/scenario3/Component", ["sap/ui/core/UIComponent"], function(UIComponent) {
			return UIComponent.extend("manifestModules.scenario3.Component", {
				metadata: {
					manifest: "json"
				},
				constructor: function() {
					assert.ok(requireSpy.calledWith(["sap/ui/core/mvc/XMLView"]), "XMLView type required");
					assert.ok(sap.ui.require("sap/ui/core/mvc/XMLView"), "XMLView type loaded");
					UIComponent.apply(this, arguments);
				}
			});
		});

		return Component.create({
			name: "manifestModules.scenario3",
			manifest: true
		});
	});

	QUnit.test("Check if modelclass could not be loaded and a warning was logged (future=true)", function(assert) {
		future.active = true;
		assert.expect(1);
		var oManifest = {
			"sap.app" : {
				"id" : "app"
			},
			"sap.ui5": {
				"models": {
					"odm1": {
						"type": "sap.ui.model.odata.ODataModelNotExists",
						"uri": "./some/odata/service"
					}
				}
			}
		};
		this.setRespondedManifest(oManifest, "scenario4");

		sap.ui.define("manifestModules/scenario4/Component", ["sap/ui/core/UIComponent"], function(UIComponent) {
			return UIComponent.extend("manifestModules.scenario4.Component", {
				metadata: {
					manifest: "json",
					interfaces: ["sap.ui.core.IAsyncContentCreation"]
				}
			});
		});

		return Component.create({
			name: "manifestModules.scenario4",
			manifest: true
		}).catch((err) => {
			assert.equal(
				err.message,
				"sap.ui.core.Component: Cannot load module 'sap/ui/model/odata/ODataModelNotExists' during creation of component: \"manifestModules.scenario4\".",
				"Component creation rejects with correct error"
			);
			future.active = undefined;
		});
	});

	QUnit.test("Check if routerclass could not be loaded and a warning was logged (future=true)", function(assert) {
		future.active = true;
		assert.expect(1);
		var oManifest = {
			"sap.app" : {
				"id" : "app"
			},
			"sap.ui5": {
				"routing": {
					"config": {
						"routerClass": "someRouterNotExists",
						"viewType": "XML",
						"controlId": "app"
					},
					"routes": [
						{
							"pattern": "",
							"name": "overview",
							"target": "overview"
						}
					]
				}
			}
		};
		this.setRespondedManifest(oManifest, "scenario4");

		sap.ui.define("manifestModules/scenario4/Component", ["sap/ui/core/UIComponent"], function(UIComponent) {
			return UIComponent.extend("manifestModules.scenario4.Component", {
				metadata: {
					manifest: "json",
					interfaces: ["sap.ui.core.IAsyncContentCreation"]
				}
			});
		});

		return Component.create({
			name: "manifestModules.scenario4",
			manifest: true
		}).catch((err) => {
			assert.equal(
				err.message,
				"sap.ui.core.Component: Cannot load module 'someRouterNotExists' during creation of component: \"manifestModules.scenario4\".",
				"Component creation rejects with correct error"
			);
			future.active = undefined;
		});
	});

	QUnit.test("Component with async rootView creation", function(assert) {
		assert.expect(8);

		var oManifest = {
			"sap.app" : {
				"id" : "app"
			},
			"sap.ui5": {
				"rootView" : {
					"viewName" : "testdata.view.MainAsync",
					"type" : "XML"
				},
				"routing" : {
					"config": {
						"routerClass": "sap.m.routing.Router",
						"viewType": "XML",
						"controlId": "app"
					},
					"routes": [
						{
							"pattern": "",
							"name": "home",
							"target": "home"
						}
					],
					"targets": {
						"home": {
							"viewName": "testdata.view.MainAsync",
							"controlAggregation": "content"
						}
					}
				}
			}
		};
		this.setRespondedManifest(oManifest, "scenario5");

		sap.ui.define("manifestModules/scenario5/Component", ["sap/ui/core/UIComponent"], function(UIComponent) {
			return UIComponent.extend("manifestModules.scenario5.Component", {
				metadata: {
					manifest: "json",
					interfaces: [
						"sap.ui.core.IAsyncContentCreation"
					]
				},
				constructor: function() {
					UIComponent.apply(this, arguments);
				}
			});
		});

		return Component.create({
			name: "manifestModules.scenario5",
			manifest: true
		}).then(function(oComponent){
			var oView = oComponent.getRootControl();

			assert.ok(oView, "root control created");
			assert.ok(oView, "view created");
			assert.ok(oView.getContent().length > 0, "view content created");
			assert.equal(this.oViewCreateSpy.callCount, 2, "async view factory called twice");
			// check if router is async
			assert.ok(oComponent.getRouter(), "Router created");
			assert.ok(oComponent.getRouter()._isAsync(), "Router is async");
		}.bind(this)).catch(function() {
			assert.ok(false, "Modules could not be loaded and an error occured.");
		});
	});

	QUnit.test("Component with async createContent", function(assert) {
		assert.expect(6);
		var oManifest = {
			"sap.app" : {
				"id" : "app"
			}
		};
		this.setRespondedManifest(oManifest, "scenario6");

		sap.ui.define("manifestModules/scenario6/Component", ["sap/ui/core/UIComponent", "sap/ui/core/mvc/View"], function(UIComponent, View) {
			return UIComponent.extend("manifestModules.scenario6.Component", {
				metadata: {
					manifest: "json",
					interfaces: [
						"sap.ui.core.IAsyncContentCreation"
					]
				},
				constructor: function() {
					UIComponent.apply(this, arguments);
				},
				createContent: function() {
					return View.create({
						"viewName" : "testdata.view.MainAsync",
						"type" : "XML"
					});
				}
			});
		});

		return Component.create({
			name: "manifestModules.scenario6",
			manifest: true
		}).then(function(oComponent){
			var oView = oComponent.getRootControl();

			assert.ok(oComponent.getRootControl(), "root control created");
			assert.ok(oView, "view created");
			assert.ok(oView.getContent().length > 0, "view content created");
			assert.equal(this.oViewCreateSpy.callCount, 2, "async view factory called twice");
		}.bind(this)).catch(function() {
			assert.ok(false, "Modules could not be loaded and an error occured.");
		});
	});

	QUnit.test("Component with async createContent and wrong nesting", function(assert) {
		assert.expect(1);
		var oManifest = {
			"sap.app" : {
				"id" : "app"
			},
			"sap.ui5": {
				"componentName": "manifestModules.Other.Name"
			}
		};
		this.setRespondedManifest(oManifest, "scenario8");

		sap.ui.define("manifestModules/scenario8/Component", ["sap/ui/core/UIComponent", "sap/ui/core/mvc/View"], function(UIComponent, View) {
			return UIComponent.extend("manifestModules.scenario8.Component", {
				metadata: {
					manifest: "json",
					interfaces: [
						"sap.ui.core.IAsyncContentCreation"
					]
				},
				constructor: function() {
					UIComponent.apply(this, arguments);
				},
				createContent: function() {
					return View.create({
						"viewName" : "testdata.view.MainAsyncWithWrongNesting",
						"type" : "XML"
					});
				}
			});
		});

		return Component.create({
			name: "manifestModules.scenario8",
			manifest: true
		}).then(function(){
			assert.ok(false, "Component creation must fail with error.");
		}).catch(function(oError) {
			assert.equal(
				oError.message,
				"A nested view contained in a Component implementing 'sap.ui.core.IAsyncContentCreation' is processed asynchronously by default and cannot be processed synchronously.\n" +
				"Affected Component 'manifestModules.scenario8' and View 'testdata.view.Nested'."
			);
		});
	});

	QUnit.test("Component with createContent returning view created with asynchronous view processing", function(assert) {
		assert.expect(6);
		var oManifest = {
			"sap.app" : {
				"id" : "app"
			}
		};
		this.setRespondedManifest(oManifest, "scenario10");

		sap.ui.define("manifestModules/scenario10/Component", ["sap/ui/core/UIComponent", "sap/ui/core/mvc/View"], function(UIComponent, View) {
			return UIComponent.extend("manifestModules.scenario10.Component", {
				metadata: {
					manifest: "json",
					interfaces: [
						"sap.ui.core.IAsyncContentCreation"
					]
				},
				constructor: function() {
					UIComponent.apply(this, arguments);
				},
				createContent: function() {
					return View.create({
						"viewName" : "testdata.view.MainAsync",
						"type" : "XML"
					});
				}
			});
		});

		return Component.create({
			name: "manifestModules.scenario10",
			manifest: true
		}).then(function(oComponent){
			var oView = oComponent.getRootControl();

			assert.ok(oComponent.getRootControl(), "root control created");
			assert.ok(oView, "view created");
			assert.ok(oView.getContent().length > 0, "view content created");
			assert.equal(this.oViewCreateSpy.callCount, 2, "async view factory is called twice (rootView and nested View)");
		}.bind(this)).catch(function() {
			assert.ok(false, "Modules could not be loaded and an error occured.");
		});
	});

	QUnit.test("Component with missing super.init(...) call (future=true)", function(assert) {
		future.active = true;
		assert.expect(2);
		var oManifest = {
			"sap.app" : {
				"id" : "app"
			},
			"sap.ui5": {
				"rootView" : {
					"viewName" : "testdata.view.MainAsync",
					"type" : "XML"
				}
			}
		};
		this.setRespondedManifest(oManifest, "scenario11");

		sap.ui.define("manifestModules/scenario11_1/Component", ["sap/ui/core/UIComponent", "sap/ui/core/mvc/View"], function(UIComponent, View) {
			return UIComponent.extend("manifestModules.scenario11_1.Component", {
				metadata: {
					manifest: "json"
				},
				constructor: function() {
					UIComponent.apply(this, arguments);
				},
				init: function() {
					assert.ok(true, "own init impl called");
				}
			});
		});

		return Component.create({
			name: "manifestModules.scenario11_1",
			manifest: true
		}).catch(function() {
			assert.ok(true, "Modules could not be loaded and an error occured.");
			future.active = undefined;
		});
	});

	QUnit.test("Component with async content creation and missing Interface", function(assert) {
		assert.expect(1);
		var oManifest = {
			"sap.app" : {
				"id" : "app"
			}
		};
		this.setRespondedManifest(oManifest, "scenario12");

		sap.ui.define("manifestModules/scenario12/Component", ["sap/ui/core/UIComponent", "sap/ui/core/mvc/View"], function(UIComponent, View) {
			return UIComponent.extend("manifestModules.scenario12.Component", {
				metadata: {
					manifest: "json"
				},
				constructor: function() {
					UIComponent.apply(this, arguments);
				},
				createContent: function() {
					return Promise.resolve();
				}
			});
		});

		return Component.create({
			name: "manifestModules.scenario12",
			manifest: true
		}).then(function(oComponent){
			assert.ok(false, "Creation should rejected. Must not be ok!");
		}).catch(function(oErr) {
			assert.equal(oErr.message, "Interface 'sap.ui.core.IAsyncContentCreation' must be implemented for component 'manifestModules.scenario12' when 'createContent' is implemented asynchronously", "Creation rejected");
		});
	});

	QUnit.skip("Nested component - duplicate ID issue expected", function(assert) {
		assert.expect(1);
		var oManifest = {
			"sap.app" : {
				"id" : "app"
			},
			"sap.ui5": {

			}
		};
		this.setRespondedManifest(oManifest, "scenario13");

		sap.ui.define("manifestModules/scenario13/Component", ["sap/ui/core/UIComponent", "sap/ui/core/mvc/View", "sap/m/Panel"], function(UIComponent, View, Panel) {
			return UIComponent.extend("manifestModules.scenario13.Component", {
				metadata: {
					manifest: "json"
				},
				constructor: function() {
					UIComponent.apply(this, arguments);
				},
				createContent: function() {
					var oPanel = new Panel();
					this.pView = View.create({
						viewName: "testdata.view.MainAsync",
						type: "XML",
						id: "testView"
					}).then(function(oView) {
						oPanel.addContent(oView);
					}).catch(function() {
						assert.ok(false, "duplicate ID issue");
					});
					return oPanel;
				}
			});
		});

		Component.create({
			name: "manifestModules.scenario13"
		}).then(function(oComponent) {
			oComponent.destroy();
		});
		return Component.create({
			name: "manifestModules.scenario13"
		}).then(function(oComponent) {
			return oComponent.pView.then(function() {
				oComponent.destroy();
			});
		});

	});

	QUnit.test("Nested component - no duplicate ID issue expected", function(assert) {
		assert.expect(4);
		var oManifest = {
			"sap.app" : {
				"id" : "app"
			},
			"sap.ui5": {

			}
		};
		this.setRespondedManifest(oManifest, "scenario13");

		sap.ui.define("manifestModules/scenario13/Component", ["sap/ui/core/UIComponent", "sap/ui/core/mvc/View", "sap/m/Panel"], function(UIComponent, View, Panel) {
			return UIComponent.extend("manifestModules.scenario13.Component", {
				metadata: {
					manifest: "json"
				},
				constructor: function() {
					UIComponent.apply(this, arguments);
				},
				createContent: function() {
					var oPanel = new Panel();
					this.pView = View.create({
						viewName: "testdata.view.MainAsync",
						type: "XML",
						id: "testView"
					}).then(function(oView) {
						oPanel.addContent(oView);
						return oView;
					}).catch(function() {
						assert.ok(false, "duplicate ID issue");
					});
					this.registerForDestroy(this.pView);
					return oPanel;
				}
			});
		});

		return Component.create({
			name: "manifestModules.scenario13"
		}).then(function(oComponent) {
			return oComponent.destroy().then(function() {
				return Component.create({
					name: "manifestModules.scenario13"
				}).then(function(oComponent) {
					return oComponent.pView.then(function() {
						oComponent.destroy();
					});
				});
			});
		});

	});

	QUnit.module("catch up async rootView loaded promise", {
		before: function() {
			sap.ui.define("my/AsyncComponent/Component", ["sap/ui/core/UIComponent"], function(UIComponent) {
				return UIComponent.extend("my.AsyncComponent.Component", {
					metadata: {
						interfaces: ["sap.ui.core.IAsyncContentCreation"], // Needed to load JSView async
						manifest: {
							"sap.ui5": {
								"rootView": {
									async: true, // async flag has no effect on JSView
									viewName: "module:my/AsyncJSView"
								}
							}
						}
					}
				});
			});
			sap.ui.define("my/AsyncJSView", ["sap/ui/core/mvc/View", "sap/m/Panel"], function(View, Panel) {
				return View.extend("my.AsyncJSView", {
					createContent: function() {
						return Promise.resolve(
							new Panel({id: this.createId("myPanel")})
						);
					}
				});
			});
		}
	});

	QUnit.test("Component should resolve with completed async rootView", function(assert) {
		var oSyncXhrSpy = sinon.spy(XMLHttpRequest.prototype, "send");
		assert.expect(3);
		return Component.create({
			name: "my.AsyncComponent",
			manifest: false
		}).then(function(oComponent) {
			assert.equal(oSyncXhrSpy.callCount, 0, "No sync request");
			assert.ok(oComponent.getRootControl().isA("sap.ui.core.mvc.View"), "root view created");
			assert.ok(oComponent.getRootControl().byId("myPanel"), "View content created on Component resolve");
			oSyncXhrSpy.restore();
		});
	});

	QUnit.module("UIComponent Hooks", {
		beforeEach() {
			this.hookSpy = this.spy();
			window._oHookSpy = this.hookSpy;

			this.requireSpy = this.spy(sap.ui, "require");
			this.componentName = "testdata.routerClass";
		},
		afterEach() {
			this.component.destroy();
			delete window._oHookSpy;
		}
	});

	QUnit.test("_fnGetRouterClassName", async function(assert) {
		this.component = await Component.create({
			name: this.componentName
		});

		const oRouter = this.component.getRouter();
		assert.equal(oRouter.getMetadata().getName(), "sap.f.routing.Router", "Respect the info returned from RouterClassComponent._fnGetRouterClassName");
		assert.equal(this.hookSpy.callCount, 3, "The hook must be called 3 times, twice in Component.js and once in UIComponent.js");

		this.hookSpy.getCalls().forEach((oCall) => {
			assert.strictEqual(oCall.args[0], this.component.getMetadata().getClass().getMetadata().getManifestObject(), "The hook should be called with correct manifest object");
		});

		const oLoadedModules = new Set();
		this.requireSpy.getCalls().forEach((oCall) => {
			if (Array.isArray(oCall.args[0])) {
				oCall.args[0].forEach((sPath) => {
					oLoadedModules.add(sPath);
				});
			}
		});

		assert.notOk(oLoadedModules.has("sap/m/routing/Router"), "sap.m.routing.Router isn't loaded");
		assert.ok(oLoadedModules.has("sap/f/routing/Router"), "sap.f.routing.Router is loaded");
	});
});

<|MERGE_RESOLUTION|>--- conflicted
+++ resolved
@@ -10,12 +10,7 @@
 	"sap/ui/core/UIComponent",
 	"sap/ui/core/mvc/View",
 	"sap/ui/test/utils/nextUIUpdate"
-<<<<<<< HEAD
-], function(future, Log, Button, ManagedObject, Component, ComponentContainer, Element, UIComponent, View, nextUIUpdate) {
-=======
 ], function(future, Log, Button, ManagedObject, Component, ComponentHooks, ComponentContainer, Element, UIComponent, View, nextUIUpdate) {
-
->>>>>>> 9a2fc21a
 	"use strict";
 	/*global sinon, QUnit*/
 
