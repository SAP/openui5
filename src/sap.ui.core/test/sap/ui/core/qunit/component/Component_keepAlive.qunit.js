--- conflicted
+++ resolved
@@ -602,72 +602,6 @@
 		});
 	});
 
-<<<<<<< HEAD
-=======
-	/**
-	 * @deprecated
-	 */
-	QUnit.test("'onActivate' should not return a value (future=false)", async function(assert) {
-		future.active = false;
-		window.aPromises = []; // see testdata.keepAlive.child3.Component.js
-		const oComponent = await Component.create({
-			id: "component",
-			name: "testdata.keepAlive.child3OnActivateReturns"
-		});
-
-		await fnWaitUntilHomeRouteMatched(oComponent);
-		assert.ok(oComponent.isActive(), "Component: Initially, the component is active");
-
-		const oFatalLogSpy = sinon.spy(Log, "fatal");
-		oComponent.deactivate();
-		oComponent.activate();
-		assert.ok(oComponent.isActive(), "Component: The component is active after activate()");
-		assert.ok(oFatalLogSpy.getCall(0).calledWith("[FUTURE FATAL] component: The registered Event Listener 'onActivate' must not have a return value."), "The 'onActivate' should not return a value.");
-
-		oFatalLogSpy.restore();
-		oComponent.destroy();
-		future.active = undefined;
-	});
-
-	/**
-	 * @deprecated
-	 */
-	QUnit.test("'onDeactivate' should not return a value (future=false)", async function(assert) {
-		future.active = false;
-		window.aPromises = []; // see testdata.keepAlive.child3.Component.js
-		const oComponent = await Component.create({
-			id: "component",
-			name: "testdata.keepAlive.child3OnDeactivateReturns"
-		});
-
-		await fnWaitUntilHomeRouteMatched(oComponent);
-		assert.ok(oComponent.isActive(), "Component: Initially, the component is active");
-
-		const oFatalLogSpy = sinon.spy(Log, "fatal");
-		/**
-		 * @deprecated
-		 */
-		const oErrorLogSpy = sinon.spy(Log, "error");
-
-		oComponent.deactivate();
-		await Promise.allSettled(window.aPromises);
-		assert.notOk(oComponent.isActive(), "Component: The component is not active after deactivate()");
-		assert.ok(oFatalLogSpy.getCall(0).calledWith("[FUTURE FATAL] component: The registered Event Listener 'onDeactivate' must not have a return value."), "The 'onDeactivate' should not return a value.");
-
-		/**
-		 * @deprecated
-		 */
-		await Promise.resolve(() => {
-			assert.ok(oErrorLogSpy.getCall(0).calledWith("component: The registered Event Listener 'onDeactivate' of 'component' failed."), "The rejected Promise is caught successfully");
-			oErrorLogSpy.restore();
-		});
-
-		oFatalLogSpy.restore();
-		oComponent.destroy();
-		future.active = undefined;
-	});
-
->>>>>>> 1c50554f
 	QUnit.test("'onActivate' should not return a value (future=true)", async function(assert) {
 		future.active = true;
 		const oComponent = await Component.create({
