<!DOCTYPE HTML>
<html>
	<head>
		<meta http-equiv="X-UA-Compatible" content="IE=edge">
		<title>QUnit Page for Icon control</title>
		<script src="../shared-config.js"></script>
		<script id="sap-ui-bootstrap"
			src="../../../../../resources/sap-ui-core.js"
			data-sap-ui-noConflict="true"
			data-sap-ui-libs="sap.ui.core" >
		</script>

		<link rel="stylesheet" href="../../../../../resources/sap/ui/thirdparty/qunit.css" type="text/css" media="screen">
		<script src="../../../../../resources/sap/ui/thirdparty/qunit.js"></script>
		<script src="../../../../../resources/sap/ui/qunit/qunit-junit.js"></script>
		<script src="../../../../../resources/sap/ui/qunit/QUnitUtils.js"></script>
		<script src="../../../../../resources/sap/ui/qunit/qunit-coverage.js"></script>
		<script src="../../../../../resources/sap/ui/thirdparty/sinon.js"></script>
		<script src="../../../../../resources/sap/ui/thirdparty/sinon-ie.js"></script>
		<script src="../../../../../resources/sap/ui/thirdparty/sinon-qunit.js"></script>

		<script>
			jQuery.sap.require("sap.ui.core.Icon");
			jQuery.sap.require("sap.ui.core.IconPool");

			QUnit.config.autostart = false;
			jQuery(document).ready(function() {
				QUnit.start();
			});

			var oIcon = new sap.ui.core.Icon("icon1", {
				src: sap.ui.core.IconPool.getIconURI("wrench"),
				size: "20px",
				color: "#666666",
				backgroundColor: "#FFFFFF",
				activeColor: "#222222",
				activeBackgroundColor: "#999999",
				hoverColor: "#444444",
				hoverBackgroundColor: "#CCCCCC",
				width: "24px",
				height: "24px"
			}), $icon, $dummy;

			oIcon.placeAt("uiAreaA");

			QUnit.module("Icon Control");

			QUnit.test("Initial Check", function(assert) {
				assert.ok(jQuery.sap.domById("icon1"), "Icon is rendered");
				$icon = oIcon.$();
				$dummy = jQuery.sap.byId("dummy");
			});

			QUnit.test("Loading font file", function(assert) {
				var done = assert.async();

				setTimeout(function() {
					assert.notEqual(jQuery.sap.byId("icon1").height(), 0, "Font file is loaded successfully");
					done();
				}, 500);
			});

			QUnit.test("Normal state properties", function(assert) {
				$dummy.css({
					"color": "#666666",
					"backgroundColor": "#FFFFFF"
				});
				assert.equal(window.parseInt($icon.css("font-size"), 10), 20);
				assert.equal($icon.width(), 24);
				assert.equal($icon.height(), 24);
				assert.equal($icon.css("color"), $dummy.css("color"));
				assert.equal($icon.css("background-color"), $dummy.css("background-color"));
			});


			QUnit.test("Active color", function(assert) {
				$dummy.css("color", "#222222");
				$dummy.css("background-color", "#999999");
				if (sap.ui.Device.support.touch) {
					qutils.triggerTouchEvent("touchstart", oIcon.getId());
				} else {
					qutils.triggerEvent("mousedown", oIcon.getId());
				}
				assert.equal($icon.css("color"), $dummy.css("color"));
				assert.equal($icon.css("background-color"), $dummy.css("background-color"));
				if (sap.ui.Device.support.touch) {
					qutils.triggerTouchEvent("touchend", oIcon.getId());
				} else {
					qutils.triggerEvent("mouseup", oIcon.getId());
				}
			});


			if (!sap.ui.Device.support.touch) {
				QUnit.test("Hover color", function(assert) {
					$dummy.css("color", "#444444");
					$dummy.css("background-color", "#CCCCCC");
					qutils.triggerEvent("mouseover", oIcon.getId());
					assert.equal($icon.css("color"), $dummy.css("color"));
					assert.equal($icon.css("background-color"), $dummy.css("background-color"));
				});
			}

			QUnit.test("Attach press handler", function(assert) {
				var fn1 = function(){}, fn2 = function(){};
				var oIcon = new sap.ui.core.Icon({
					src: sap.ui.core.IconPool.getIconURI("manager"),
					press: fn1
				});

				oIcon.placeAt("uiAreaA");
				sap.ui.getCore().applyChanges();
				assert.equal(oIcon.$().css("cursor"), "pointer", "Icon which has press event handler should show pointer cursor");
				oIcon.attachPress(fn2);
				assert.equal(oIcon.$().css("cursor"), "pointer", "Icon which has press event handler should show pointer cursor");
				oIcon.detachPress(fn1);
				assert.equal(oIcon.$().css("cursor"), "pointer", "Icon which still has press event handler should show pointer cursor");
				oIcon.detachPress(fn2);
				assert.equal(oIcon.$().css("cursor"), "default", "Icon which has no press event handler should not show pointer cursor");

				oIcon.destroy();
			});

			QUnit.test("Set mark on the tap/click event", function(assert) {
				var oIcon = new sap.ui.core.Icon({
					src: sap.ui.core.IconPool.getIconURI("manager")
				});

				var fnClick = oIcon.ontap ? oIcon.ontap : oIcon.onclick;
				var bMarked = false;

				var oEvent = {
					setMarked: function() {
						bMarked = true;
					}
				};

				fnClick.apply(oIcon, [oEvent]);
				assert.ok(!bMarked, "The event should not be marked when no press handler is attached");

				oIcon.attachPress(function() {});
				fnClick.apply(oIcon, [oEvent]);
				assert.ok(bMarked, "The event should be marked");

				oIcon.destroy();
			});

			QUnit.test("Set color with values in sap.ui.core.IconColor enum", function(assert) {
				var oIcon = new sap.ui.core.Icon({
					src: sap.ui.core.IconPool.getIconURI("manager"),
					color: sap.ui.core.IconColor.Critical
				});

				oIcon.placeAt("uiAreaA");
				sap.ui.getCore().applyChanges();
				assert.ok(oIcon.$().hasClass("sapUiIconColorCritical"), "The color property set in instantiation is applied");
				oIcon.setColor(sap.ui.core.IconColor.Positive);
				assert.ok(oIcon.$().hasClass("sapUiIconColorPositive"), "Positive class is set");
				oIcon.setColor(sap.ui.core.IconColor.Negative);
				assert.ok(!oIcon.$().hasClass("sapUiIconColorPositive"), "Positive class is removed");
				assert.ok(oIcon.$().hasClass("sapUiIconColorNegative"), "Negative class is set");
				oIcon.setColor("red");
				assert.ok(!oIcon.$().hasClass("sapUiIconColorNegative"), "Negative class is removed");

				oIcon.destroy();
			});

			QUnit.test("Set background-color with values in sap.ui.core.IconColor enum", function(assert) {
				var oIcon = new sap.ui.core.Icon({
					src: sap.ui.core.IconPool.getIconURI("manager"),
					backgroundColor: sap.ui.core.IconColor.Critical
				});

				oIcon.placeAt("uiAreaA");
				sap.ui.getCore().applyChanges();
				assert.ok(oIcon.$().hasClass("sapUiIconBGColorCritical"), "The backgroundColor property set in instantiation is applied");
				oIcon.setBackgroundColor(sap.ui.core.IconColor.Positive);
				assert.ok(oIcon.$().hasClass("sapUiIconBGColorPositive"), "Positive class is set");
				oIcon.setBackgroundColor(sap.ui.core.IconColor.Negative);
				assert.ok(!oIcon.$().hasClass("sapUiIconBGColorPositive"), "Positive class is removed");
				assert.ok(oIcon.$().hasClass("sapUiIconBGColorNegative"), "Negative class is set");
				oIcon.setBackgroundColor("red");
				assert.ok(!oIcon.$().hasClass("sapUiIconBGColorNegative"), "Negative class is removed");

				oIcon.destroy();
			});

			QUnit.test("set src should also change the tooltip", function(assert) {
				var oIcon = new sap.ui.core.Icon({
					src: sap.ui.core.IconPool.getIconURI("delete")
				});

				oIcon.placeAt("uiAreaA");
				sap.ui.getCore().applyChanges();

				var sTitle = oIcon.$().attr("title");
				var sLabel = oIcon.$().attr("aria-label");
				var sLabelledBy = oIcon.$().attr("aria-labelledby");

				assert.ok(!!sTitle, "tooltip has been set");
				assert.ok(!sLabel, "aria-label hasn't been set");
				assert.ok(!sLabelledBy, "No aria-labelledby has been set");

				oIcon.setSrc(sap.ui.core.IconPool.getIconURI("add"));
				sap.ui.getCore().applyChanges();

				assert.notEqual(oIcon.$().attr("title"), sTitle, "Tooltip should have changed when changing the icon src.");
				assert.ok(!oIcon.$().attr("aria-label"), "ARIA label is still not set");
				assert.equal(oIcon.$().attr("aria-labelledby"), undefined, "ARIA labelledby should still not be set when changing the icon src.");

				oIcon.destroy();
			});

			QUnit.test("set src should not change aria-label when 'labelledby' is set", function(assert) {
				var sLabelledById = "foo",
					oIcon = new sap.ui.core.Icon({
						src: sap.ui.core.IconPool.getIconURI("delete"),
						ariaLabelledBy: sLabelledById
					});

				oIcon.placeAt("uiAreaA");
				sap.ui.getCore().applyChanges();

				var sTitle = oIcon.$().attr("title");
				var sLabel = oIcon.$().attr("aria-label");
				var sLabelledBy = oIcon.$().attr("aria-labelledby");
				var $InvisibleText = oIcon.$("label");

				assert.ok(!!sTitle, "A tooltip has been set");
				assert.ok(!sLabel, "No aria-label has been set");
				assert.ok(!!sLabelledBy, "aria-labelledby has been set");
				assert.equal($InvisibleText.length, 0, "No InvisibleText control is created");

				var aLabels = sLabelledBy.split(" ");

				assert.equal(aLabels.length, 1, "ARIA labelledby should only have the set ariaLabelledBy");
				assert.equal(aLabels[0], sLabelledById, "The first label id in aLabelledBy should be the one set to ariaLabelledBy");

				oIcon.setSrc(sap.ui.core.IconPool.getIconURI("add"));
				sap.ui.getCore().applyChanges();

				assert.notEqual(oIcon.$().attr("title"), sTitle, "Tooltip should have changed when changing the icon src.");
				assert.equal(oIcon.$().attr("aria-label"), undefined, "ARIA label should still not be set when changing the icon src.");
				assert.equal(oIcon.$().attr("aria-labelledby"), sLabelledBy, "ARIA labelledby should still be the same when changing the icon src.");
				assert.equal(oIcon.$("label").length, 0, "No InvisibleText control is created when changing the icon src");

				oIcon.destroy();
			});

			QUnit.module("ARIA Support", {
				beforeEach: function () {
					this.sIconName = "add";
					this.sTooltip = "tooltip";
					this.sAlt = "alt";
					this.oAriaIcon = new sap.ui.core.Icon({
						src: sap.ui.core.IconPool.getIconURI(this.sIconName)
					});

					this.oAriaIcon.placeAt("qunit-fixture");
					sap.ui.getCore().applyChanges();
				},
				afterEach: function () {
					this.oAriaIcon.destroy();
					this.oAriaIcon = null;
				}
			});

			QUnit.test("When decorative is defaulting to true", function (assert) {
				var $icon = this.oAriaIcon.$();

				assert.strictEqual($icon.attr("role"), "presentation", "role should be set to presentation");
				assert.strictEqual($icon.attr("tabindex"), undefined, "no tabindex is set");
				assert.strictEqual($icon.attr("aria-hidden"), 'true', "aria-hidden is enabled");
				assert.notEqual($icon.attr("title"), undefined, "title is output using icon text");
				assert.strictEqual($icon.attr("aria-label"), undefined, "aria-label doesn't exist in the DOM");

				this.oAriaIcon.setTooltip(this.sTooltip);
				sap.ui.getCore().applyChanges();

				$icon = this.oAriaIcon.$();
				assert.strictEqual($icon.attr("title"), this.sTooltip, "title is rendered with property 'tooltip'");
				assert.strictEqual($icon.attr("aria-label"), undefined, "aria-label still doesn't exist in the DOM");
			});

			QUnit.test("When decorative is set to false", function (assert) {
				this.oAriaIcon.setDecorative(false);
				this.oAriaIcon.setTooltip(this.sTooltip);
				sap.ui.getCore().applyChanges();

				var $icon = this.oAriaIcon.$();

				assert.strictEqual($icon.attr("role"), "img", "role should be set to img");
				assert.strictEqual($icon.attr("aria-hidden"), undefined, "aria-hidden isn't output in DOM");
				assert.strictEqual($icon.attr("title"), this.sTooltip, "title is rendered with property 'tooltip'");
				assert.strictEqual($icon.attr("aria-label"), undefined, "aria-label still doesn't exist in the DOM");
				assert.strictEqual($icon.attr("tabindex"), undefined, "no tabindex is set");

				// setting alt makes the aria-label differ from the title.
				// outputting the aria-label is needed
				this.oAriaIcon.setAlt(this.sAlt);
				sap.ui.getCore().applyChanges();

				$icon = this.oAriaIcon.$();
				assert.strictEqual($icon.attr("title"), this.sTooltip, "title is rendered with property 'tooltip'");
				assert.strictEqual($icon.attr("aria-label"), this.sAlt, "aria-label still doesn't exist in the DOM");
			});

			QUnit.test("press handler, noTabStop and accessbility", function(assert) {
				var fnPressHandler = function() {};

				this.oAriaIcon.attachPress(fnPressHandler);

				var $icon = this.oAriaIcon.$();
				assert.strictEqual($icon.attr("role"), "button", "role is set to button");
				assert.strictEqual($icon.attr("tabindex"), "0", "tabindex is set to 0");
				assert.notEqual($icon.attr("title"), undefined, "title is set");

				this.oAriaIcon.setNoTabStop(true);
				sap.ui.getCore().applyChanges();
				$icon = this.oAriaIcon.$();
				assert.strictEqual($icon.attr("tabindex"), undefined, "no tabindex when noTabStop is set to true");

				this.oAriaIcon.setNoTabStop(false);
				sap.ui.getCore().applyChanges();
				$icon = this.oAriaIcon.$();
				assert.strictEqual($icon.attr("tabindex"), "0", "tabindex is restored when noTabStop is set to false");

				this.oAriaIcon.detachPress(fnPressHandler);
				assert.strictEqual($icon.attr("role"), "presentation", "role is set back to presentation");
				assert.strictEqual($icon.attr("tabindex"), undefined, "no tabindex is output");
			});

			QUnit.test("alt and accessbility", function(assert) {
				this.oAriaIcon.setAlt(this.sAlt);
				this.oAriaIcon.setTooltip(this.sTooltip);
				sap.ui.getCore().applyChanges();

				var $icon = this.oAriaIcon.$();
				assert.strictEqual($icon.attr("title"), this.sTooltip, "title is output using tooltip");
				assert.strictEqual($icon.attr("aria-label"), this.sAlt, "aria-label is output using alt property");
			});

			QUnit.test("When ariaLabelledBy IS set", function (assert) {
				var sId = "non-existing-id",
					$Icon, $InvisibleText, sText;

				this.oAriaIcon.addAriaLabelledBy(sId);
				sap.ui.getCore().applyChanges();

				$Icon = this.oAriaIcon.$();
				$InvisibleText = this.oAriaIcon.$("label");

				assert.notEqual($Icon.attr("title"), undefined, "title attribute is set");
				assert.strictEqual($Icon.attr("aria-label"), undefined, "aria-label should be undefined");
				assert.strictEqual($Icon.attr("aria-labelledby"), sId, "aria-labelledby should be " + sId);
				assert.strictEqual($InvisibleText.length, 0, "No invisible text is created");

				// setting alt makes the refered aria-labelledby text differ from the title.
				// outputting the aria-labelledby is needed
				this.oAriaIcon.setAlt(this.sAlt);
				sap.ui.getCore().applyChanges();

				$Icon = this.oAriaIcon.$();
				$InvisibleText = this.oAriaIcon.$("label");
				sText = $InvisibleText.text();

				assert.notEqual($Icon.attr("title"), undefined, "title attribute is set");
				assert.strictEqual($Icon.attr("aria-label"), undefined, "aria-label should be undefined");
				assert.strictEqual($Icon.attr("aria-labelledby"), sId + " " +$InvisibleText.attr("id"), "aria-labelledby should be " + sId + " " +$InvisibleText.attr("id"));
				assert.strictEqual(sText, this.sAlt, "The content of InvisibleText is set with the given alt");
			});

			QUnit.test("Property noTabStop", function (assert) {
				var fnPressHandler = function() {};

				this.oAriaIcon.setNoTabStop(true);
				sap.ui.getCore().applyChanges();

				var $Icon = this.oAriaIcon.$();
				assert.strictEqual($Icon.attr("tabindex"), undefined, "no tabindex exists");

				this.oAriaIcon.attachPress(fnPressHandler);
				assert.strictEqual($Icon.attr("tabindex"), undefined, "no tabindex exists after attach press event handler");

				this.oAriaIcon.detachPress(fnPressHandler);
				assert.strictEqual($Icon.attr("tabindex"), undefined, "no tabindex exists after detach press event handler");
			});

			QUnit.test("getAccessibilityInfo", function (assert) {
				var oIcon = new sap.ui.core.Icon({alt: "Alt", tooltip: "Tooltip", src: "sap-icon://search"});
				assert.ok(!!oIcon.getAccessibilityInfo, "Icon has a getAccessibilityInfo function");
				var oInfo = oIcon.getAccessibilityInfo();
				assert.ok(!oInfo, "getAccessibilityInfo returns no info object in case of decorative icons");
				oIcon.setDecorative(false);
				oInfo = oIcon.getAccessibilityInfo();
				assert.strictEqual(oInfo.role, "img", "AriaRole");
				assert.strictEqual(oInfo.type, sap.ui.getCore().getLibraryResourceBundle("sap.ui.core").getText("ACC_CTR_TYPE_IMAGE"), "Type");
				assert.strictEqual(oInfo.description, "Alt", "Description");
				assert.strictEqual(oInfo.focusable, false, "Focusable");
				assert.ok(oInfo.enabled === undefined || oInfo.enabled === null, "Enabled");
				assert.ok(oInfo.editable === undefined || oInfo.editable === null, "Editable");
				oIcon.setAlt("");
				oIcon.attachPress(function(){});
				oInfo = oIcon.getAccessibilityInfo();
				assert.strictEqual(oInfo.role, "button", "AriaRole");
				assert.strictEqual(oInfo.type, sap.ui.getCore().getLibraryResourceBundle("sap.ui.core").getText("ACC_CTR_TYPE_BUTTON"), "Type");
				assert.strictEqual(oInfo.description, "Tooltip", "Description");
				assert.strictEqual(oInfo.focusable, true, "Focusable");
				oIcon.setTooltip("");
				oInfo = oIcon.getAccessibilityInfo();
				var oIconInfo = sap.ui.core.IconPool.getIconInfo(oIcon.getSrc());
				assert.strictEqual(oInfo.description, oIconInfo ? oIconInfo.text || oIconInfo.name : "", "Description");
				oIcon.destroy();
			});

			QUnit.module("Property 'useIconTooltip'", {
				createIcon: function(mSettings) {
					this.oIcon = new sap.ui.core.Icon(mSettings).placeAt("qunit-fixture");
					sap.ui.getCore().applyChanges();
				},
				afterEach: function() {
					if (this.oIcon) {
						this.oIcon.destroy();
						this.oIcon = null;
					}
				}
			});

			QUnit.test("useIconTooltip = true (default) / without tooltip", function (assert) {
				var oIconInfo = sap.ui.core.IconPool.getIconInfo("add");

				this.createIcon({
					src: oIconInfo.uri
				});

				assert.equal(this.oIcon.getUseIconTooltip(), true, "Default value of property 'useIconTooltip' should be 'true'");
				assert.notEqual(this.oIcon.$().attr("title"), undefined, "title should not be empty");
				assert.equal(this.oIcon.$().attr("aria-label"), undefined, "aria-label should be undefined");
				assert.equal(this.oIcon.$().attr("aria-labelledby"), undefined, "aria-labelledby should be undefined");
			});

			QUnit.test("useIconTooltip = true (default) / with tooltip", function (assert) {
				var sTooltip = "this is a tooltip";
				this.createIcon({
					src: sap.ui.core.IconPool.getIconURI("add"),
					tooltip: sTooltip
				});
				assert.equal(this.oIcon.$().attr("title"), sTooltip, "title should be set");
				assert.equal(this.oIcon.$().attr("aria-label"), undefined, "aria-label should be undefined");
				assert.equal(this.oIcon.$().attr("aria-labelledby"), undefined, "aria-labelledby should be undefined");
			});

			QUnit.test("useIconTooltip = false / without tooltip", function (assert) {
				this.createIcon({
					src: sap.ui.core.IconPool.getIconURI("add"),
					useIconTooltip: false
				});
				assert.equal(this.oIcon.$().attr("title"), undefined, "title should be undefined");
				assert.equal(this.oIcon.$().attr("aria-label"), undefined, "aria-label should be undefined");
				assert.equal(this.oIcon.$().attr("aria-labelledby"), undefined, "aria-labelledby should be undefined");
			});

			QUnit.test("useIconTooltip = false / with tooltip", function (assert) {
				var sTooltip = "this is a tooltip";
				this.createIcon({
					src: sap.ui.core.IconPool.getIconURI("add"),
					useIconTooltip: false,
					tooltip: sTooltip
				});
				assert.equal(this.oIcon.$().attr("title"), sTooltip, "title should be set");
				assert.equal(this.oIcon.$().attr("aria-label"), undefined, "aria-label should be undefined");
				assert.equal(this.oIcon.$().attr("aria-labelledby"), undefined, "aria-labelledby should be undefined");
			});

			QUnit.module("Loading of additional icon fonts", {
				createIcon: function(mSettings, fnCallback) {
					this.oIcon = new sap.ui.core.Icon(mSettings).placeAt("qunit-fixture");
					sap.ui.getCore().applyChanges();
				},
				afterEach: function() {
					if (this.oIcon) {
						this.oIcon.destroy();
						this.oIcon = null;
					}
				}
			});

			QUnit.test("Render icon without loading the corresponding font", function (assert) {
				var IconPool = sap.ui.core.IconPool,
					oErrorSpy = sinon.spy(jQuery.sap.log, "error");

				this.createIcon({src: "sap-icon://tnt/technicalsystem"});
				assert.strictEqual(oErrorSpy.callCount, 1, "Rendering of an icon without loading the corresponding font throws an error");

				oErrorSpy.restore();
			});

			QUnit.test("Refresh icon content after font was loaded lazily", function (assert) {
				var IconPool = sap.ui.core.IconPool;
				var done = assert.async();

				// load additional icon font
				IconPool.registerFont({
					collectionName: "tnt",
					fontFamily: "SAP-icons-TNT",
					fontURI: jQuery.sap.getModulePath("sap.tnt.themes.base.fonts"),
					lazy: true
				});

				var oLoadFontMetadataSpy = sinon.spy(IconPool, "_loadFontMetadata");

				// instantiate icon
				this.createIcon({src: "sap-icon://tnt/technicalsystem"});
				assert.strictEqual(this.oIcon.$().attr("data-sap-ui-icon-content"), undefined, "The icon content attribute is not set yet while the font is loading");
				assert.ok(oLoadFontMetadataSpy.called, "The loading of metadata for new font is triggered");

				return sap.ui.core.IconPool.getIconInfo("sap-icon://tnt/technicalsystem", "async").then(function() {
					sap.ui.getCore().applyChanges();

					assert.strictEqual(this.oIcon.$().attr("data-sap-ui-icon-content"), String.fromCharCode(0xe000), "Icon content has been set properly after the font is loaded");
<<<<<<< HEAD
					assert.strictEqual(this.oIcon.$().css("font-family"), "SAP-icons-TNT", "Icon font family has been set properly after the font is loaded");
=======
					assert.strictEqual(this.oIcon.$().css("font-family").replace(/"|'/g, ""), "SAP-icons-TNT", "Icon font family has been set properly after the font is loaded");
>>>>>>> a19e7a5d

					oLoadFontMetadataSpy.restore();
					done();
				}.bind(this));
			});

			QUnit.test("Render a non-existent icon", function (assert) {
				var IconPool = sap.ui.core.IconPool,
					oErrorSpy = sinon.spy(jQuery.sap.log, "warning");

				this.createIcon({src: "sap-icon://tnt/doesnotexist"});
				assert.ok(oErrorSpy.called, "Rendering of an icon without loading the corresponding font throws warning");

				oErrorSpy.restore();
			});

			QUnit.test("The same icon is displayed immediately after font was loaded lazily", function (assert) {
				this.createIcon({src: "sap-icon://tnt/technicalsystem"});

				assert.strictEqual(this.oIcon.$().attr("data-sap-ui-icon-content"), String.fromCharCode(0xe000), "The icon content attribute is not set yet while the font is loading");
<<<<<<< HEAD
				assert.strictEqual(this.oIcon.$().css("font-family"), "SAP-icons-TNT", "Icon font family has been set properly after the font is loaded");
=======
				assert.strictEqual(this.oIcon.$().css("font-family").replace(/"|'/g, ""), "SAP-icons-TNT", "Icon font family has been set properly after the font is loaded");
>>>>>>> a19e7a5d
			});

			QUnit.test("A different icon is displayed immediately after font was loaded lazily", function (assert) {
				this.createIcon({src: "sap-icon://tnt/python"});

				assert.strictEqual(this.oIcon.$().attr("data-sap-ui-icon-content"), String.fromCharCode(0xe00f), "The icon content attribute is not set yet while the font is loading");
<<<<<<< HEAD
				assert.strictEqual(this.oIcon.$().css("font-family"), "SAP-icons-TNT", "Icon font family has been set properly after the font is loaded");
=======
				assert.strictEqual(this.oIcon.$().css("font-family").replace(/"|'/g, ""), "SAP-icons-TNT", "Icon font family has been set properly after the font is loaded");
>>>>>>> a19e7a5d
			});

		</script>
	</head>
	<body>
		<h1 id="qunit-header">QUnit Page for Icon Control</h1>
		<h2 id="qunit-banner"></h2>
		<h2 id="qunit-userAgent"></h2>
		<ol id="qunit-tests"></ol>
		<div id="qunit-fixture">test markup, will be hidden</div>
		<div id="dummy" style="display:none"></div>
		<div id="uiAreaA"></div>
		<div id="uiAreaB"></div>
	</body>
</html><|MERGE_RESOLUTION|>--- conflicted
+++ resolved
@@ -518,11 +518,7 @@
 					sap.ui.getCore().applyChanges();
 
 					assert.strictEqual(this.oIcon.$().attr("data-sap-ui-icon-content"), String.fromCharCode(0xe000), "Icon content has been set properly after the font is loaded");
-<<<<<<< HEAD
-					assert.strictEqual(this.oIcon.$().css("font-family"), "SAP-icons-TNT", "Icon font family has been set properly after the font is loaded");
-=======
 					assert.strictEqual(this.oIcon.$().css("font-family").replace(/"|'/g, ""), "SAP-icons-TNT", "Icon font family has been set properly after the font is loaded");
->>>>>>> a19e7a5d
 
 					oLoadFontMetadataSpy.restore();
 					done();
@@ -543,22 +539,14 @@
 				this.createIcon({src: "sap-icon://tnt/technicalsystem"});
 
 				assert.strictEqual(this.oIcon.$().attr("data-sap-ui-icon-content"), String.fromCharCode(0xe000), "The icon content attribute is not set yet while the font is loading");
-<<<<<<< HEAD
-				assert.strictEqual(this.oIcon.$().css("font-family"), "SAP-icons-TNT", "Icon font family has been set properly after the font is loaded");
-=======
 				assert.strictEqual(this.oIcon.$().css("font-family").replace(/"|'/g, ""), "SAP-icons-TNT", "Icon font family has been set properly after the font is loaded");
->>>>>>> a19e7a5d
 			});
 
 			QUnit.test("A different icon is displayed immediately after font was loaded lazily", function (assert) {
 				this.createIcon({src: "sap-icon://tnt/python"});
 
 				assert.strictEqual(this.oIcon.$().attr("data-sap-ui-icon-content"), String.fromCharCode(0xe00f), "The icon content attribute is not set yet while the font is loading");
-<<<<<<< HEAD
-				assert.strictEqual(this.oIcon.$().css("font-family"), "SAP-icons-TNT", "Icon font family has been set properly after the font is loaded");
-=======
 				assert.strictEqual(this.oIcon.$().css("font-family").replace(/"|'/g, ""), "SAP-icons-TNT", "Icon font family has been set properly after the font is loaded");
->>>>>>> a19e7a5d
 			});
 
 		</script>
