--- conflicted
+++ resolved
@@ -241,14 +241,12 @@
 				title : "sap.ui.model.odata.v2.ODataAnnotations",
 				module : ["test-resources/sap/ui/core/qunit/odata/v2/ODataAnnotationsV2.qunit"]
 			},
-<<<<<<< HEAD
-
-=======
+
 			ODataAnnotationsV2NoFakeService : {
 				title : "sap.ui.model.odata.v2.ODataAnnotationsV2NoFakeService",
 				module : ["test-resources/sap/ui/core/qunit/odata/v2/ODataAnnotationsV2NoFakeService.qunit"]
 			},
->>>>>>> 1800c9dc
+
 			ODataPropertyBinding : {
 				// not in 1RingModels.qunit because of ODataModelFakeService usage
 				title : "sap.ui.model.odata.v2.ODataPropertyBinding",
