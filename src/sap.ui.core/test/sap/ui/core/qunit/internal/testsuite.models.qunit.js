sap.ui.define(function() {
	/*
	 * Run all UI5 Core - Models tests with one click. "1RingModels.qunit" is intended to run these
	 * tests performantly. Unfortunately there are some test that cannot be included into
	 * "1RingModels.qunit" because they are using a mock server, or a fake service, or that need
	 * some configuration that cannot be changed at runtime.
	 * TODO: adjust these test that they can be included into "1RingModels.qunit"
	 */

	"use strict";
	/*eslint camelcase: 0*/
	return {
		name : "Internal TestSuite for UI5 Core - Models",
		defaults : {
			group : "UI5 Core - Models",
			loader : {
				paths : {
					"sap/ui/core/qunit" : "test-resources/sap/ui/core/qunit"
				}
			},
			module : "test-resources/sap/ui/core/qunit/{name}.qunit",
			qunit : {
				version : 2,
				testTimeout : 6000
			},
			sinon : {
				version : 4,
				qunitBridge : true,
				useFakeTimers : false
			}
		},
		tests : {
			// all other sinon 4 UI5 Core - Models tests
			"1Ring" : {
				// 1RingModels takes care of starting the tests after theme is loaded
				autostart : false,
				title : "1RingModels.qunit",
				loader : {
					paths : {
						"sap/ui/core/qunit" : "test-resources/sap/ui/core/qunit",
						"sap/ui/test/qunit" : "test-resources/sap/ui/test/qunit",
						"sap/ui/testlib" : "test-resources/sap/ui/core/qunit/testdata/uilib",
						"testdata" : "test-resources/sap/ui/core/qunit/testdata"
					}
				},
				module : ["test-resources/sap/ui/core/qunit/internal/1RingModels.qunit"],
				qunit : {
					versions : {
						"2.18" : {
							module : "test-resources/sap/ui/core/qunit/thirdparty/qunit-2.18",
							css : "test-resources/sap/ui/core/qunit/thirdparty/qunit-2.18.css"
						}
					},
					version : "2.18",
					reorder : false
				},
				sinon : {
					version : "edge"
				},
				ui5 : {
					// to avoid failing tests because of log messages caused by theme initialization
					"xx-waitForTheme" : true
				}
			},

			// *************************************************************************
			// Tests considering CLDR / LocaleData
			// *************************************************************************
			// contained in testsuite.i18n.qunit.js
			LocaleData : {
				// not in 1RingModels.qunit because test has to be refactored
				title : "sap.ui.core.LocalData",
				module : ["test-resources/sap/ui/core/qunit/i18n/LocaleData.qunit"],
				qunit : {
					reorder : false // currency digits test seems to depend on execution order
				},
				ui5 : {
					language : "en-US"
				}
			},

			// *************************************************************************
			// Tests considering Formatters
			// *************************************************************************
			// contained in testsuite.types.qunit.js
			DateFormat : {
				// not in 1RingModels.qunit because test has to be refactored
				title : "sap.ui.core.format.DateFormat",
				module : ["test-resources/sap/ui/core/qunit/types/DateFormat.qunit"],
				ui5 : {
					language : "en-US"
				}
			},

			FormatUtils : {
				title : "sap.ui.core.format.FormatUtils",
				module : ["test-resources/sap/ui/core/qunit/format/FormatUtils.qunit"],
				ui5 : {
					language : "en-US"
				}
			},
<<<<<<< HEAD

			NumberFormatCurrenciesTrailing : {
				// not in 1RingModels.qunit because test has to be refactored
				title : "sap.ui.core.format.NumberFormatCurrenciesTrailing",
				module : ["test-resources/sap/ui/core/qunit/types/NumberFormatCurrenciesTrailing.qunit"],
				ui5 : {
					language : "en-US"
				}
			},

=======
>>>>>>> 10e0b8f6
			// *************************************************************************
			// Tests considering model base types
			// *************************************************************************
			// contained in testsuite.databinding.qunit.js
			CalculatedFields : {
				// not in 1RingModels.qunit because test has to be refactored
				title : "sap.ui.model.* (CalculatedFields)",
				module : ["test-resources/sap/ui/core/qunit/CalculatedFields.qunit"],
				ui5 : {
					language : "en-US"
				}
			},

			DataBinding : {
				// not in 1RingModels.qunit because ODataModelFakeService is used
				title : "sap.ui.model.* (DataBinding)",
				module : ["test-resources/sap/ui/core/qunit/DataBinding.qunit"]
			},

			ListBinding : {
				// not in 1RingModels.qunit because test has to be refactored
				title : "sap.ui.model.* (ListBinding)",
				module : ["test-resources/sap/ui/core/qunit/ListBinding.qunit"]
			},

			// *************************************************************************
			// Tests considering AnalyticalBinding
			// *************************************************************************
			// contained in testsuite.databinding.qunit.js
			AnalyticalBinding : {
				title : "sap.ui.model.analytics.AnalyticalBinding",
				module : ["test-resources/sap/ui/core/qunit/analytics/AnalyticalBinding.qunit"],
				sinon : 1
			},

			// contained in sap.ui.table/test/sap/ui/table/qunit/testsuite.qunit.js
			AnalyticalTable : {
				title : "sap.ui.table.qunit.AnalyticalTable.qunit",
				loader : {
					paths : {
						"sap/ui/table/qunit" : "test-resources/sap/ui/table/qunit"
					}
				},
				module : ["test-resources/sap/ui/table/qunit/AnalyticalTable.qunit"],
				ui5 : {
					libs : ["sap.ui.table", "sap.m"]
				}
			},

			// *************************************************************************
			// Tests considering JSONModel and JSONPropertyBinding
			// *************************************************************************
			// contained in testsuite.json.qunit.js
			JSONModel : {
				// not in 1RingModels.qunit because of fake service usage
				title : "sap.ui.model.json.JSONModel",
				module : ["test-resources/sap/ui/core/qunit/json/JSONModel.qunit"]
			},

			// *************************************************************************
			// Tests considering messages
			// *************************************************************************
			// messages in combination with OData V2 - contained in testsuite.odatav2.qunit.js
			CanonicalRequests : {
				// not in 1RingModels.qunit because of MockServer usage
				title : "sap.ui.model.odata.v2.ODataModel (CanonicalRequests.qunit)",
				module : ["test-resources/sap/ui/core/qunit/odata/v2/CanonicalRequests.qunit"],
				sinon : 1
			},

			// contained in testsuite.messages.qunit.js
			messagesEnd2End : {
				// not in 1RingModels.qunit because of MockServer usage
				title : "Messaging (messagesEnd2End.qunit)",
				module : ["test-resources/sap/ui/core/qunit/messages/messagesEnd2End.qunit"]
			},

			messagesGeneral : {
				// not in 1RingModels.qunit because of MockServer usage
				title : "Messaging (messagesGeneral.qunit)",
				module : [
					"test-resources/sap/ui/core/qunit/messages/messagesGeneral.qunit"
				],
				ui5 : {
					libs : "sap.m,sap.ui.layout",
					language : "en",
					"xx-handleValidation" : true
				}
			},

			// contained in testsuite.databinding.qunit.js
			ODataMessageParser : {
				// not in 1RingModels.qunit because of ODataMessagesFakeService usage
				title : "sap.ui.model.ODataMessageParser",
				module : ["test-resources/sap/ui/core/qunit/odata/ODataMessageParser.qunit"]
			},

			// *************************************************************************
			// OData V1 model tests
			// *************************************************************************
			// contained in testsuite.databinding.qunit.js
			ODataAnnotations : {
				// not in 1RingModels.qunit because of ODataAnnotationsFakeService usage
				title : "sap.ui.model.odata.ODataAnnotations",
				module : ["test-resources/sap/ui/core/qunit/odata/ODataAnnotations.qunit"],
				ui5 : {
					language : "en-US"
				}
			},

			ODataMetadata : {
				// not in 1RingModels.qunit because of MockServer usage
				title : "sap.ui.model.odata.ODataMetadata",
				module : ["test-resources/sap/ui/core/qunit/odata/ODataMetadata.qunit"],
				qunit : {
					reorder : false
				},
				sinon : 1
			},

			ODataTreeBindingAdapter : {
				// not in 1RingModels.qunit because of MockServer usage
				title : "sap.ui.model.odata.ODataTreeBindingAdapter",
				module : ["test-resources/sap/ui/core/qunit/odata/ODataTreeBindingAdapter.qunit"]
			},

			// *************************************************************************
			// OData V2 model tests
			// *************************************************************************
			// contained in testsuite.odatav2.qunit.js
			DerivedTypes : {
				// not in 1RingModels.qunit because of MockServer usage
				title : "DerivedTypes",
				module : ["test-resources/sap/ui/core/qunit/odata/v2/DerivedTypes.qunit"]
			},

			ODataAnnotationsV2 : {
				// not in 1RingModels.qunit because of ODataAnnotationsFakeService usage
				title : "sap.ui.model.odata.v2.ODataAnnotations",
				module : ["test-resources/sap/ui/core/qunit/odata/v2/ODataAnnotationsV2.qunit"]
			},

			ODataPropertyBinding : {
				// not in 1RingModels.qunit because of ODataModelFakeService usage
				title : "sap.ui.model.odata.v2.ODataPropertyBinding",
				module : ["test-resources/sap/ui/core/qunit/odata/v2/ODataPropertyBinding.qunit"]
			},

			ODataV2ListBinding : {
				// not in 1RingModels.qunit because of ODataModelFakeService usage
				title : "sap.ui.model.odata.v2.ODataListBinding",
				module : ["test-resources/sap/ui/core/qunit/odata/v2/ODataV2ListBinding.qunit"]
			},

			ODataV2ListBinding_Paging : {
				// not in 1RingModels.qunit because of ODataModelFakeService usage
				title : "sap.ui.model.odata.v2.ODataListBinding - Paging",
				module : [
					"test-resources/sap/ui/core/qunit/odata/v2/ODataV2ListBinding_Paging.qunit"
				]
			},

			ODataV2Model : {
				// not in 1RingModels.qunit because of ODataModelFakeService usage
				title : "sap.ui.model.odata.v2.ODataModel (ODataV2Model)",
				module : ["test-resources/sap/ui/core/qunit/odata/v2/ODataV2Model.qunit"]
			},

			ODataV2TreeBinding : {
				// not in 1RingModels.qunit because of MockServer usage
				title : "sap.ui.model.odata.v2.ODataTreeBinding",
				module : ["test-resources/sap/ui/core/qunit/odata/v2/ODataV2TreeBinding.qunit"],
				path : {
					mockdata : "test-resources/sap/ui/core/qunit/model"
				},
				sinon : 1
			},

			ODataV2TreeBindingFlat_MockSrv : {
				// not in 1RingModels.qunit because of MockServer usage
				title : "sap.ui.model.odata.ODataTreeBindingFlat (MockSrv)",
				module : [
					"test-resources/sap/ui/core/qunit/odata/v2/ODataV2TreeBindingFlat_MockSrv.qunit"
				],
				sinon : 1
			},

			ODataV2TreeBindingFlat_FakeSrv : {
				// not in 1RingModels.qunit because of ODataModelFakeService usage
				title : "sap.ui.model.odata.ODataTreeBindingFlat (FakeSrv)",
				module : [
					"test-resources/sap/ui/core/qunit/odata/v2/ODataV2TreeBindingFlat_FakeSrv.qunit"
				]
			},

			PendingChanges : {
				// not in 1RingModels.qunit because of MockServer usage
				title : "sap.ui.model.odata.v2.ODataModel - Get all pending changes",
				module : ["test-resources/sap/ui/core/qunit/odata/v2/PendingChanges.qunit"],
				sinon : 1
			},

			V2ODataModel : {
				// not in 1RingModels.qunit because of MockServer usage
				title : "sap.ui.model.odata.v2.ODataModel (V2ODataModel.qunit)",
				module : ["test-resources/sap/ui/core/qunit/odata/v2/V2ODataModel.qunit"],
				sinon : 1,
				ui5 : {
					language : "en-US"
				}
			},

			V2ODataModelB : {
				// not in 1RingModels.qunit because of MockServer usage
				title : "sap.ui.model.odata.v2.ODataModel (V2ODataModelB.qunit)",
				module : ["test-resources/sap/ui/core/qunit/odata/v2/V2ODataModelB.qunit"],
				sinon : 1,
				ui5 : {
					language : "en-US"
				}
			},

			V2ODataModelDataState : {
				// not in 1RingModels.qunit because of MockServer usage
				title : "sap.ui.model.odata.v2.ODataModel (V2ODataModelDataState.qunit)",
				module : ["test-resources/sap/ui/core/qunit/odata/v2/V2ODataModelDataState.qunit"],
				sinon : 1,
				ui5 : {
					language : "en-US"
				}
			},

			// *************************************************************************
			// Tests considering MockServer
			// *************************************************************************
			// contained in testsuite.mockserver.qunit.js
			MockServerSinon1: {
				title: "sap.ui.core.util.MockServer (Sinon: V1)",
				module: ["test-resources/sap/ui/core/qunit/mockserver/MockServer.qunit"],
				sinon: 1,
				ui5: {
					libs: ["sap.m"]
				}
			},

			MockServerFeatureSinon1: {
				title: "sap.ui.core.util.MockServer (Sinon: V1): given data and complex filter features",
				module: ["test-resources/sap/ui/core/qunit/mockserver/MockServerFeature.qunit"],
				sinon: 1
			},

			MockServerAPFSinon1: {
				title: "sap.ui.core.util.MockServer (Sinon: V1): APF model",
				module: ["test-resources/sap/ui/core/qunit/mockserver/MockServerAPF.qunit"],
				sinon: 1
			},

			DraftEnabledMockServerSinon1: {
				title: "sap.ui.core.util.DraftEnabledMockServer (Sinon: V1)",
				module: ["test-resources/sap/ui/core/qunit/mockserver/DraftEnabledMockServer.qunit"],
				sinon: 1
			},

			MockServer: {
				title: "sap.ui.core.util.MockServer (Sinon: V4)",
				module: ["test-resources/sap/ui/core/qunit/mockserver/MockServer.qunit"],
				ui5: {
					libs: ["sap.m"]
				}
			},

			MockServerFeature: {
				title: "sap.ui.core.util.MockServer (Sinon: V4): given data and complex filter features",
				module: ["test-resources/sap/ui/core/qunit/mockserver/MockServerFeature.qunit"]
			},

			MockServerAPF: {
				title: "sap.ui.core.util.MockServer (Sinon: V4): APF model",
				module: ["test-resources/sap/ui/core/qunit/mockserver/MockServerAPF.qunit"]
			},

			DraftEnabledMockServer: {
				title: "sap.ui.core.util.DraftEnabledMockServer (Sinon: V4)",
				module: ["test-resources/sap/ui/core/qunit/mockserver/DraftEnabledMockServer.qunit"]
			}
		}
	};
});<|MERGE_RESOLUTION|>--- conflicted
+++ resolved
@@ -99,19 +99,7 @@
 					language : "en-US"
 				}
 			},
-<<<<<<< HEAD
-
-			NumberFormatCurrenciesTrailing : {
-				// not in 1RingModels.qunit because test has to be refactored
-				title : "sap.ui.core.format.NumberFormatCurrenciesTrailing",
-				module : ["test-resources/sap/ui/core/qunit/types/NumberFormatCurrenciesTrailing.qunit"],
-				ui5 : {
-					language : "en-US"
-				}
-			},
-
-=======
->>>>>>> 10e0b8f6
+
 			// *************************************************************************
 			// Tests considering model base types
 			// *************************************************************************
