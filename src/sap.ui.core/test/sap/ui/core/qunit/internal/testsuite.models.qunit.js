--- conflicted
+++ resolved
@@ -93,19 +93,7 @@
 					language : "en-US"
 				}
 			},
-<<<<<<< HEAD
-
-			NumberFormatCurrencies : {
-				// not in 1RingModels.qunit because test has to be refactored
-				title : "sap.ui.core.format.NumberFormatCurrencies",
-				module : ["test-resources/sap/ui/core/qunit/types/NumberFormatCurrencies.qunit"],
-				ui5 : {
-					language : "en-US"
-				}
-			},
-
-=======
->>>>>>> 3fe7d77b
+
 			NumberFormatCurrenciesTrailing : {
 				// not in 1RingModels.qunit because test has to be refactored
 				title : "sap.ui.core.format.NumberFormatCurrenciesTrailing",
