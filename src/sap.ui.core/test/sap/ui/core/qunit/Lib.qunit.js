/*global QUnit sinon*/
sap.ui.define([
	"sap/base/Log",
	"sap/base/i18n/ResourceBundle",
	"sap/base/util/LoaderExtensions",
<<<<<<< HEAD
	"sap/ui/core/Lib",
	"sap/ui/dom/includeScript"
], function(Log, ResourceBundle, LoaderExtensions, Library, includeScript) {
=======
	"sap/base/util/ObjectPath",
	"sap/ui/base/DataType",
	"sap/ui/base/OwnStatics",
	"sap/ui/core/Lib",
	"sap/ui/core/Theming",
	"sap/ui/dom/includeScript"
], function(Log, ResourceBundle, LoaderExtensions, ObjectPath, DataType, OwnStatics, Library, Theming, includeScript) {
>>>>>>> 5c37e6f2
	"use strict";

	const { attachChange, detachChange } = OwnStatics.get(Theming);

	QUnit.module("Instance methods");

	QUnit.test("Constructor isn't allowed to be called", function(assert) {
		assert.throws(function() {
			var oLib = new Library({
				name: "my.library"
			});
			return oLib;
		}, /The constructor of sap\/ui\/core\/Lib is restricted to the internal usage/, "Calling constructor throws an error");
	});

	QUnit.test("Instance method 'enhanceSettings' and 'isSettingsEnhanced'", function(assert) {
		var oLib = Library._get("my.library", true);
		assert.strictEqual(oLib.isSettingsEnhanced(), false, "'isSettingsEnhanced' should return false before calling 'enhanceSettings'");

		assert.deepEqual(oLib.dependencies, [], "default value should be provided for 'dependencies'");
		assert.deepEqual(oLib.types, [], "default value should be provided for 'types'");
		assert.deepEqual(oLib.interfaces, [], "default value should be provided for 'interfaces'");
		assert.deepEqual(oLib.controls, [], "default value should be provided for 'controls'");
		assert.deepEqual(oLib.elements, [], "default value should be provided for 'elements'");

		oLib.enhanceSettings({
			name: "my.new.name",
			types: ["my.library.types.Type1", "my.library.types.Type2"],
			p1: "string",
			p2: ["element1", "element2"]
		});

		assert.strictEqual(oLib.isSettingsEnhanced(), true, "'isSettingsEnhanced' should return true after calling 'enhanceSettings'");

		assert.strictEqual(oLib.name, "my.library", "'name' that is given in calling 'enhanceSettings' should not be taken");
		assert.strictEqual(oLib.p1, "string", "The value that is given to 'enhanceSettings' is saved on the instance");
		assert.deepEqual(oLib.p2, ["element1", "element2"], "The value that is given to 'enhanceSettings' is saved on the instance");
		assert.deepEqual(oLib.types, ["my.library.types.Type1", "my.library.types.Type2"], "The value that is given to 'enhanceSettings' is saved on the instance");

		oLib.enhanceSettings({
			p2: ["element3"]
		});

		assert.strictEqual(oLib.isSettingsEnhanced(), true, "'isSettingsEnhanced' should return true after calling 'enhanceSettings'");
		assert.deepEqual(oLib.p2, ["element1", "element2"], "Calling 'enhanceSettings' the second time doesn't have any effect");
	});

	/*
	 *   lib1 (js)
	 *     -> lib3 (js), lib4 (js, json), lib5 (json)
	 */
	QUnit.test("Instance method 'preload' and 'getManifest'", function(assert) {
		function checkLibNotInitialized(sName) {
			assert.notOk(Library.all()[sName], "The library " + sName + "is only preloaded and should not initialize itself");
		}

		this.spy(sap.ui.loader._, 'loadJSResourceAsync');
		this.spy(sap.ui, 'require');

		// make lib3 already loaded
		sap.ui.predefine('testlibs/scenario1/lib3/library', ["sap/ui/core/Lib"], function(Library) {
			return Library.init({
				name: 'testlibs.scenario1.lib3',
				apiVersion: 2,
				noLibraryCSS: true
			});
		});

		var oLib1 = Library._get('testlibs.scenario1.lib1', true);
		assert.strictEqual(oLib1.getManifest(), undefined, "Manifest of lib1 doesn't exist before it's preloaded");
		var vResult = oLib1.preload();

		assert.ok(vResult instanceof Promise, "async call to 'preload' should return a promise");

		return vResult.then(function(vResult) {
			assert.ok(oLib1.getManifest(), "Manifest exists after the library is preloaded");

			checkLibNotInitialized('testlibs.scenario1.lib1');
			sinon.assert.calledWith(sap.ui.loader._.loadJSResourceAsync, sinon.match(/scenario1\/lib1\/library-preload\.js$/));
			sinon.assert.neverCalledWith(sap.ui.require, ['testlibs/scenario1/lib1/library']);

			// lib3 should not be preloaded as its library.js has been (pre)loaded before
			checkLibNotInitialized('testlibs.scenario1.lib3');
			sinon.assert.neverCalledWith(sap.ui.loader._.loadJSResourceAsync, sinon.match(/scenario1\/lib3\/library-preload\.js$/));
			sinon.assert.neverCalledWith(sap.ui.require, ['testlibs/scenario1/lib3/library']);

			// lib4 and lib5 should have been preloaded
			checkLibNotInitialized('testlibs.scenario1.lib4');
			sinon.assert.calledWith(sap.ui.loader._.loadJSResourceAsync, sinon.match(/scenario1\/lib4\/library-preload\.js$/));
			sinon.assert.neverCalledWith(sap.ui.require, ['testlibs/scenario1/lib4/library']);

			// lib5 should load the json format as fallback
			checkLibNotInitialized('testlibs.scenario1.lib5');
			sinon.assert.calledWith(sap.ui.loader._.loadJSResourceAsync, sinon.match(/scenario1\/lib5\/library-preload\.js$/));
			sinon.assert.neverCalledWith(sap.ui.require, ['testlibs/scenario1/lib5/library']);
		});
	});

<<<<<<< HEAD
=======
	/**
	 * @deprecated
	 */
	QUnit.test("Instance method 'includeTheme'", function(assert) {
		assert.expect(1);

		const done = assert.async();
		const change = (oEvent) => {
			assert.strictEqual(oEvent.library.libName, 'testlibs.scenario1.lib1', "includeLibraryTheme was called once for the correct library.");
			detachChange(change);
			done();
		};

		attachChange(change);

		const oLib1 = Library._get('testlibs.scenario1.lib1', true);

		oLib1._includeTheme();
	});

>>>>>>> 5c37e6f2
	QUnit.test("Instance method 'loadResourceBundle' and 'getResourceBundle'", function(assert) {
		var oLib1 = Library._get('testlibs.scenario1.lib1', true);

		this.spy(ResourceBundle, "create");

		return oLib1.loadResourceBundle().then(function(oResourceBundle) {
			assert.ok(ResourceBundle.create.calledOnce, "ResourceBundle.create is called");
			var oCall = ResourceBundle.create.getCall(0);
			assert.ok(oCall.args[0].bundleUrl.match(/scenario1\/lib1\/messagebundle\.properties$/), "bundle settings are correct");
			assert.ok(oCall.args[0].async, "bundle should be loaded async");

			var oResourceBundle1 = oLib1.getResourceBundle();

			assert.strictEqual(oResourceBundle1, oResourceBundle, "'getResourceBundle' should return the cached resource bundle");
			assert.ok(ResourceBundle.create.calledOnce, "ResourceBundle.create isn't called again");
		});
	});

	QUnit.test("Instance method '_getI18nSettings': i18n missing in manifest.json", function(assert) {
		const oLib1 = Library._get('testlibs.scenario1.lib1', true);
		// no i18n property in manifest
		this.stub(oLib1, 'getManifest').returns({
			"_version": "2.0.2",
			"name": "sap.test.i18ntrue",
			"sap.ui5": {
			}
		});

		// act
		const i18nSettings = oLib1._getI18nSettings();

		// assert
		assert.deepEqual(
			i18nSettings,
			{
				bundleUrl: "messagebundle.properties"
			}, "a missing i18n section in the manifest should result in the default bundle URL to be returned");
	});

	QUnit.test("Instance method '_getI18nSettings': i18n set to false in manifest.json", function(assert) {
		const oLib1 = Library._get('testlibs.scenario1.lib1', true);

		this.stub(oLib1, 'getManifest').returns({
			"_version": "2.0.2",
			"name": "sap.test1",
			"sap.ui5": {
				"library": {
					"i18n": false
				}
			}
		});

		// act
		const i18nSettings = oLib1._getI18nSettings();

		// assert
		assert.notOk(i18nSettings, "a value of false for the i18n section should result in no bundle to be loaded");
	});

	QUnit.test("Instance method '_getI18nSettings': i18n set to true in manifest.json", function(assert) {
		const oLib1 = Library._get('testlibs.scenario1.lib1', true);
		this.stub(oLib1, 'getManifest').returns({
			"_version": "2.0.2",
			"name": "sap.test.i18ntrue",
			"sap.ui5": {
				"library": {
					"i18n": true
				}
			}
		});

		// act
		const i18nSettings = oLib1._getI18nSettings();

		// assert
		assert.deepEqual(
			i18nSettings,
			{
				bundleUrl: "messagebundle.properties"
			}, "a value of true for the i18n section should result in the default bundle URL to be returned");
	});

	QUnit.test("Instance method '_getI18nSettings': i18n seto to a string in manifest.json", function(assert) {
		const oLib1 = Library._get('testlibs.scenario1.lib1', true);
		// no i18n property in manifest
		this.stub(oLib1, 'getManifest').returns({
			"_version": "2.0.2",
			"name": "sap.test.i18nstring",
			"sap.ui5": {
				"library": {
					"i18n": "i18n.properties"
				}
			}
		});

		// act
		const i18nSettings = oLib1._getI18nSettings();

		// assert
		assert.deepEqual(
			i18nSettings,
			{
				bundleUrl: "i18n.properties"
			}, "a string value for the i18n section should result in that string to be returned as bundle URL");
	});

	QUnit.test("Instance method '_getI18nSettings': i18n set to an object in manifest.json", function(assert) {
		const oLib1 = Library._get('testlibs.scenario1.lib1', true);
		// no i18n property in manifest
		this.stub(oLib1, 'getManifest').returns({
			"_version": "2.0.2",
			"name": "sap.test.i18nobject",
			"sap.ui5": {
				"library": {
					"i18n": {
						"bundleUrl": "i18n.properties",
						"supportedLocales": [
							"en",
							"de"
						]
					}
				}
			}
		});

		// act
		const i18nSettings = oLib1._getI18nSettings();

		// assert
		assert.deepEqual(
			i18nSettings,
			{
				bundleUrl: "i18n.properties",
				supportedLocales: [
					"en",
					"de"
				]
			}, "an object as i18n section should be returned 1:1");
	});



	QUnit.module("Static methods");

	QUnit.test("Static method '_get'", function(assert) {
		var oLib = Library._get("my.test.library");
		assert.notOk(oLib, "Library instance should not be created without giving the second parameter");

		oLib = Library._get("my.test.library", true);
		assert.ok(oLib instanceof Library, "Library instance is created");

		var oLibCopy = Library._get("my.test.library");
		assert.strictEqual(oLibCopy, oLib, "Multiple call to Library.get should return the same instance");
		assert.notOk(oLib.isSettingsEnhanced(), "Lib's settings aren't enhanced yet");

		assert.deepEqual(oLib.dependencies, [], "default value should be provided for 'dependencies'");
		assert.deepEqual(oLib.types, [], "default value should be provided for 'types'");
		assert.deepEqual(oLib.interfaces, [], "default value should be provided for 'interfaces'");
		assert.deepEqual(oLib.controls, [], "default value should be provided for 'controls'");
		assert.deepEqual(oLib.elements, [], "default value should be provided for 'elements'");
	});

	QUnit.test("Static method 'load', 'init', 'all'", function(assert) {
		function checkLibInitialized(sName) {
			assert.ok(Library.all()[sName], "The library " + sName + " is initialized");
		}

		this.spy(Library.prototype, '_preload');
		this.spy(sap.ui, 'require');

		// make lib3 already loaded
		sap.ui.predefine('testlibs/scenario2/lib3/library', ["sap/ui/core/Lib"], function(Library) {
			return Library.init({
				name: 'testlibs.scenario2.lib3',
				apiVersion: 2,
				noLibraryCSS: true
			});
		});

		var vResult = Library.load({
			name: 'testlibs.scenario2.lib1'
		});

		assert.ok(vResult instanceof Promise, "async call to 'preload' should return a promise");

		return vResult.then(function(oLib1) {
			checkLibInitialized('testlibs.scenario2.lib1');
			sinon.assert.calledOn(Library.prototype._preload, oLib1, "Library.prototype.preload is called");
			sinon.assert.calledWith(sap.ui.require, ['testlibs/scenario2/lib1/library']);

			// lib3 should not be preloaded as its library.js has been (pre)loaded before
			checkLibInitialized('testlibs.scenario2.lib3');
			var oLib3 = Library._get('testlibs.scenario2.lib3');
			assert.ok(oLib3, "Library instance is created");
			sinon.assert.calledOn(Library.prototype._preload, oLib3, "Library.prototype.preload is called");

			// lib4 and lib5 should have been preloaded
			checkLibInitialized('testlibs.scenario2.lib4');
			var oLib4 = Library._get('testlibs.scenario2.lib4');
			sinon.assert.calledOn(Library.prototype._preload, oLib4, "Library.prototype.preload is called");

			// lib5 should load the json format as fallback
			checkLibInitialized('testlibs.scenario2.lib5');
			var oLib5 = Library._get('testlibs.scenario2.lib5');
			sinon.assert.calledOn(Library.prototype._preload, oLib5, "Library.prototype.preload is called");
		});
	});

	QUnit.test("Static private method '_registerElement'", function(assert) {
		var sLibName = "test.lib.qunit";
		var oElementMetadata = {
			getName: function() {
				return sLibName + ".DummyElement";
			},
			getLibraryName: function() {
				return sLibName;
			},
			isA: function() {
				return true;
			},
			getStereotype: function() {
				return "control";
			}
		};

		assert.equal(Object.keys(Library.all()).includes(sLibName), false, "The library " + sLibName + " isn't listed in Library.all()");
		assert.equal(Object.keys(Library._all(true)).includes(sLibName), false, "The library " + sLibName + " isn't listed in Library._all(true) (without considering settings enhancement)");

		Library._registerElement(oElementMetadata);

		assert.equal(Object.keys(Library.all()).includes(sLibName), false, "The library " + sLibName + " is still not listed in Library.all()");
		assert.equal(Object.keys(Library._all(true)).includes(sLibName), true, "The library " + sLibName + " is now listed in Library._all(true) (without considering settings enhancement)");
	});

	QUnit.test("Static method 'getResourceBundleFor' called on library where manifest.json exists", function(assert) {
		var sLibraryName = "testlibs.resourcebundle.lib1";
		var oResourceBundle = Library.getResourceBundleFor(sLibraryName);

		assert.ok(oResourceBundle, "Resource bundle can be created successfully");
		assert.equal(oResourceBundle.getText("TITLE1"), "i18n.properties", "The configured resource bundle file in manifest.json is loaded (i18n.properties)");
	});

	QUnit.test("Static method 'getResourceBundleFor' called on known library where manifest.json does NOT exist", function(assert) {
		var sLibraryName = "testlibs.resourcebundle.lib2";

		return Library.load({name: sLibraryName}).then(function(oLibrary) {
			var oErrorLogSpy = this.spy(Log, "error");
			var oResourceBundle = Library.getResourceBundleFor(sLibraryName);

			assert.ok(oResourceBundle, "Resource bundle can be created successfully");
			assert.equal(oResourceBundle.getText("TITLE1"), "messagebundle.properties", "The fallback file 'messagebundle.properties' is loaded because no manifest.json is available for the library");
			assert.equal(oErrorLogSpy.callCount, 0, "The failed request isn't logged");

			var oLoadResourceSpy = this.spy(LoaderExtensions, "loadResource");

			// try to get the resource bundle again
			oResourceBundle = Library.getResourceBundleFor(sLibraryName);
			assert.equal(oLoadResourceSpy.callCount, 0, "no further call is done for loading the manifest.json after the previous request failed");
			assert.equal(oErrorLogSpy.callCount, 0, "No new error is logged");
		}.bind(this));

	});

	QUnit.test("Static method 'getResourceBundleFor' called on unknown library where manifest.json does NOT exist", function(assert) {
		var sLibraryName = "testlibs.resourcebundle.unknownLib";

		var oErrorLogSpy = this.spy(Log, "error");
		var oResourceBundle = Library.getResourceBundleFor(sLibraryName);

		assert.ok(oResourceBundle, "Resource bundle can be created successfully");

		assert.equal(oErrorLogSpy.callCount, 1, "Error is logged");
		var oExpectedErr = sinon.match.instanceOf(Error).and(sinon.match.has('message', sinon.match(/unknownLib\/manifest.json(?:.)+not(?:.)*loaded/)));
		sinon.assert.calledWith(oErrorLogSpy.getCall(0), oExpectedErr);

		oErrorLogSpy.reset();

		var oLoadResourceSpy = this.spy(LoaderExtensions, "loadResource");

		// try to get the resource bundle again
		oResourceBundle = Library.getResourceBundleFor(sLibraryName);
		assert.equal(oLoadResourceSpy.callCount, 0, "no further call is done for loading the manifest.json after the previous request failed");
		assert.equal(oErrorLogSpy.callCount, 0, "No new error is logged");
	});

	QUnit.module("Library.js included in custom bundle");

	/**
	 * testlibs/customBundle contains one custom bundle (custom-bundle.js) which preloads:
	 *   - testlibs/customBundle/lib1/library.js
	 *   - testlibs/customBundle/lib1/manifest.json
	 *   - testlibs/customBundle/lib4/library.js
	 *   - testlibs/customBundle/lib4/manifest.json
	 *
	 * There are two libraries testlibs/customBundle/lib1 and testlibs/customBundle/lib2 which have dependency of each
	 * other. A cycle also exists for 'lib1' and 'lib4'.
	 *
	 * testlibs/customBundle/lib2 contains a dependency to testlibs/customBundle/lib3
	 */
	QUnit.test("Two libraries which have dependency of each other", function (assert) {
		var oLoadResourceBundleSpy = this.spy(Library.prototype, "loadResourceBundle");
		var oResourceBundleCreateSpy = this.spy(ResourceBundle, "create");
		var oPreloadJSFormatSpy = this.spy(Library.prototype, "_preloadJSFormat");

		return includeScript({
			url: sap.ui.require.toUrl("testlibs/customBundle/custom-bundle.js")
		}).then(function() {
			return Library.load("testlibs.customBundle.lib1");
		}).then(function() {
			var mLoadedLibraries = Library.all();
			var oLib1 = mLoadedLibraries["testlibs.customBundle.lib1"];
			var oLib2 = mLoadedLibraries["testlibs.customBundle.lib2"];
			var oLib3 = mLoadedLibraries["testlibs.customBundle.lib3"]; // Transitive dependency of lib2
			var oLib4 = mLoadedLibraries["testlibs.customBundle.lib4"];

			// library-preload of lib1 is already available with the custom-bundle
			assert.equal(oPreloadJSFormatSpy.callCount, 2, "Library.prototype._preloadJSFormat should be called only twice (lib2, lib3)");

			assert.ok(oPreloadJSFormatSpy.calledOn(oLib2), "library-preload of testlibs/customBundle/lib2 is loaded asynchronously");
			assert.notOk(oPreloadJSFormatSpy.getCall(0).args[0].sync, "library-preload of lib2 should be loaded async");

			assert.ok(oPreloadJSFormatSpy.calledOn(oLib3), "library-preload of testlibs/customBundle/lib3 is loaded asynchronously");
			assert.notOk(oPreloadJSFormatSpy.getCall(1).args[0].sync, "library-preload of lib3 should be loaded async");

			assert.ok(oLib1, "testlibs.customBundle.lib1 is loaded");
			assert.ok(oLib2, "testlibs.customBundle.lib2 is loaded");
			assert.ok(oLib3, "testlibs.customBundle.lib3 is loaded");
			assert.ok(oLib4, "testlibs.customBundle.lib4 is loaded");

			assert.ok(oLib1.isSettingsEnhanced(), "testlibs.customBundle.lib1 is initialized");
			assert.ok(oLib2.isSettingsEnhanced(), "testlibs.customBundle.lib2 is initialized");
			assert.ok(oLib3.isSettingsEnhanced(), "testlibs.customBundle.lib3 is initialized");
			assert.ok(oLib4.isSettingsEnhanced(), "testlibs.customBundle.lib4 is initialized");

			assert.equal(oLoadResourceBundleSpy.callCount, 4, "Lib#loadResourceBundle should be called four times");
			assert.ok(oLoadResourceBundleSpy.calledOn(oLib1), "ResourceBundle of testlibs/customBundle/lib1 is loaded asynchronously");
			assert.ok(oLoadResourceBundleSpy.calledOn(oLib2), "ResourceBundle of testlibs/customBundle/lib2 is loaded asynchronously");
			assert.ok(oLoadResourceBundleSpy.calledOn(oLib3), "ResourceBundle of testlibs/customBundle/lib3 is loaded asynchronously");
			assert.ok(oLoadResourceBundleSpy.calledOn(oLib4), "ResourceBundle of testlibs/customBundle/lib4 is loaded asynchronously");

			assert.equal(oResourceBundleCreateSpy.callCount, 4, "ResourceBundle.create should be called only four times");
			assert.ok(oResourceBundleCreateSpy.getCall(0).args[0].async, "bundle should be loaded async");
			assert.ok(oResourceBundleCreateSpy.getCall(1).args[0].async, "bundle should be loaded async");
			assert.ok(oResourceBundleCreateSpy.getCall(2).args[0].async, "bundle should be loaded async");
			assert.ok(oResourceBundleCreateSpy.getCall(3).args[0].async, "bundle should be loaded async");

			oResourceBundleCreateSpy.resetHistory();
			assert.equal(oLib1.getResourceBundle().getText("someText"), "I am a lib1 text", "Text from the resource bundle should be correct");
			assert.equal(oLib2.getResourceBundle().getText("someText"), "I am a lib2 text", "Text from the resource bundle should be correct");
			assert.equal(oLib3.getResourceBundle().getText("someText"), "I am a lib3 text", "Text from the resource bundle should be correct");
			assert.equal(oLib4.getResourceBundle().getText("someText"), "I am a lib4 text", "Text from the resource bundle should be correct");
			assert.equal(oResourceBundleCreateSpy.callCount, 0, "getResourceBundle calls shouldn't trigger additional ResourceBundle.create calls");
		});
	});

	QUnit.module("Register Element");

	QUnit.test("Register element at an existing library", function(assert) {
		return new Promise(function(resolve, reject) {
			sap.ui.require(["sap/ui/core/Control"], function(Control){
				Control.extend("sap.ui.core.TestControlInLibUnitTest", {
					metadata: {
						properties: {
							width: {
								type: "sap.ui.core.CSSSize",
								group: "Dimension",
								defaultValue: null
							},
							height: {
								type: "sap.ui.core.CSSSize",
								group: "Dimension",
								defaultValue: null
							}
						}
					},
					renderer: function(oRm, oControl) {
					}
				});

				assert.ok(Library._get("sap.ui.core").controls.includes("sap.ui.core.TestControlInLibUnitTest"), "The new control is registered in the library");
				resolve();
			}, reject);
		});
	});

	QUnit.test("Create element under non-existing namespace should trigger the creation of the library implicitly", function(assert) {
		assert.notOk(Object.keys(Library.all()).includes("dummy.library"), "The library doesn't exist");

		return new Promise(function(resolve, reject) {
			sap.ui.require(["sap/ui/core/Control"], function(Control){
				Control.extend("dummy.library.TestControlInLibUnitTest", {
					metadata: {
						properties: {
							width: {
								type: "sap.ui.core.CSSSize",
								group: "Dimension",
								defaultValue: null
							},
							height: {
								type: "sap.ui.core.CSSSize",
								group: "Dimension",
								defaultValue: null
							}
						}
					},
					renderer: function(oRm, oControl) {
					}
				});

				assert.notOk(Object.keys(Library.all()).includes("dummy.library"), "The library is created implicitly. But it's not listed in Library.all()");
				assert.ok(Object.keys(Library._all(true)).includes("dummy.library"), "The library is created implicitly. And it's listed in Library._all(true) where the settings enhancement status isn't considered");
				assert.ok(Library._get("dummy.library").controls.includes("dummy.library.TestControlInLibUnitTest"), "The new control is registered in the library");
				resolve();
			}, reject);
		});
	});



	QUnit.module("Handling of 'apiVersion: 2'");

	QUnit.test("Unknown apiVersion is rejected", function (assert) {
		assert.throws(() => {
			Library.init({
				name: "bad.apiversion.library",
				// ui5lint-disable-next-line no-deprecated-api
				apiVersion: 3
			});
		}, /The library 'bad\.apiversion\.library' has defined 'apiVersion: 3', which is an unsupported value/);
	});
});<|MERGE_RESOLUTION|>--- conflicted
+++ resolved
@@ -3,22 +3,14 @@
 	"sap/base/Log",
 	"sap/base/i18n/ResourceBundle",
 	"sap/base/util/LoaderExtensions",
-<<<<<<< HEAD
-	"sap/ui/core/Lib",
-	"sap/ui/dom/includeScript"
-], function(Log, ResourceBundle, LoaderExtensions, Library, includeScript) {
-=======
-	"sap/base/util/ObjectPath",
-	"sap/ui/base/DataType",
 	"sap/ui/base/OwnStatics",
 	"sap/ui/core/Lib",
 	"sap/ui/core/Theming",
 	"sap/ui/dom/includeScript"
-], function(Log, ResourceBundle, LoaderExtensions, ObjectPath, DataType, OwnStatics, Library, Theming, includeScript) {
->>>>>>> 5c37e6f2
+], function(Log, ResourceBundle, LoaderExtensions, OwnStatics, Library, Theming, includeScript) {
 	"use strict";
 
-	const { attachChange, detachChange } = OwnStatics.get(Theming);
+	OwnStatics.get(Theming);
 
 	QUnit.module("Instance methods");
 
@@ -114,29 +106,6 @@
 		});
 	});
 
-<<<<<<< HEAD
-=======
-	/**
-	 * @deprecated
-	 */
-	QUnit.test("Instance method 'includeTheme'", function(assert) {
-		assert.expect(1);
-
-		const done = assert.async();
-		const change = (oEvent) => {
-			assert.strictEqual(oEvent.library.libName, 'testlibs.scenario1.lib1', "includeLibraryTheme was called once for the correct library.");
-			detachChange(change);
-			done();
-		};
-
-		attachChange(change);
-
-		const oLib1 = Library._get('testlibs.scenario1.lib1', true);
-
-		oLib1._includeTheme();
-	});
-
->>>>>>> 5c37e6f2
 	QUnit.test("Instance method 'loadResourceBundle' and 'getResourceBundle'", function(assert) {
 		var oLib1 = Library._get('testlibs.scenario1.lib1', true);
 
