/*!
 * ${copyright}
 */
sap.ui.define([
	"sap/base/Log",
	"sap/ui/base/SyncPromise",
	"sap/ui/core/Rendering",
	"sap/ui/model/Binding",
	"sap/ui/model/ChangeReason",
	"sap/ui/model/ContextBinding",
	"sap/ui/model/odata/v4/Context",
	"sap/ui/model/odata/v4/ODataContextBinding",
	"sap/ui/model/odata/v4/ODataModel",
	"sap/ui/model/odata/v4/ODataParentBinding",
	"sap/ui/model/odata/v4/lib/_Cache",
	"sap/ui/model/odata/v4/lib/_GroupLock",
	"sap/ui/model/odata/v4/lib/_Helper"
], function (Log, SyncPromise, Rendering, Binding, ChangeReason, ContextBinding, Context,
		ODataContextBinding, ODataModel, asODataParentBinding, _Cache, _GroupLock, _Helper) {
	"use strict";

	var aAllowedBindingParameters = ["$$canonicalPath", "$$groupId", "$$inheritExpandSelect",
			"$$ownRequest", "$$patchWithoutSideEffects", "$$updateGroupId"],
		sClassName = "sap.ui.model.odata.v4.ODataContextBinding";

	function mustBeMocked() { throw new Error("Must be mocked"); }

	//*********************************************************************************************
	QUnit.module("sap.ui.model.odata.v4.ODataContextBinding", {
		beforeEach : function () {
			this.oLogMock = this.mock(Log);
			this.oLogMock.expects("warning").never();
			this.oLogMock.expects("error").never();

			// create ODataModel
			this.oModel = new ODataModel({serviceUrl : "/service/?sap-client=111"});
			this.oModel.bSharedRequests = {/*false,true*/};
			this.oRequestorMock = this.mock(this.oModel.oRequestor);
			// ensure that the requestor does not invoke requests
			this.oRequestorMock.expects("request").never();
			// avoid that the cache requests actual metadata for faked responses
			this.mock(this.oModel.oRequestor.oModelInterface)
				.expects("fetchMetadata").atLeast(0)
				.returns(SyncPromise.resolve());
		},

		/**
		 * Calls <code>this.oModel.bindContext</code> using the given arguments, but avoids creating
		 * the prerendering task to unlock the read group lock.
		 *
		 * @returns {sap.ui.model.odata.v4.ODataContextBinding} The context binding
		 */
		bindContext : function () {
			try {
				this.stub(Rendering, "addPrerenderingTask");
				return this.oModel.bindContext.apply(this.oModel, arguments);
			} finally {
				Rendering.addPrerenderingTask.restore();
			}
		}
	});

	//*********************************************************************************************
	QUnit.test("bindingCreated", function (assert) {
		var oBinding,
			oExpectation = this.mock(this.oModel).expects("bindingCreated")
				.withExactArgs(sinon.match.object);

		this.mock(ODataContextBinding.prototype).expects("getGroupId").returns("myGroup");
		this.mock(ODataContextBinding.prototype).expects("createReadGroupLock")
			.withExactArgs("myGroup", true);

		oBinding = this.bindContext("/EMPLOYEES('42')");

		assert.strictEqual(oExpectation.args[0][0], oBinding);
	});

	//*********************************************************************************************
	QUnit.test("constructor: no lock for relative bindings", function () {
		this.mock(ODataContextBinding.prototype).expects("createReadGroupLock").never();

		this.bindContext("EMPLOYEE_2_MANAGER", Context.create(this.oModel, {}, "/EMPLOYEES('42')"));
	});

	//*********************************************************************************************
	QUnit.test("constructor: lock when creating with base context", function () {
		var oContext = this.oModel.createBindingContext("/TEAMS('42')");

		this.mock(ODataContextBinding.prototype).expects("getGroupId").returns("myGroup");
		this.mock(ODataContextBinding.prototype).expects("createReadGroupLock")
			.withExactArgs("myGroup", true);

		// code under test
		this.bindContext("TEAM_2_EMPLOYEES('Foo')", oContext);
	});

	//*********************************************************************************************
	QUnit.test("constructor: element context", function (assert) {
		var oBinding,
			oCreateMock,
			oElementContext = {};

		oCreateMock = this.mock(Context).expects("createNewContext")
			.withExactArgs(sinon.match.same(this.oModel), sinon.match.object, "/TEAMS('42')")
			.returns(oElementContext);

		// code under test
		oBinding = this.bindContext("/TEAMS('42')");

		assert.strictEqual(oBinding.getBoundContext(), oElementContext);
		assert.strictEqual(oCreateMock.args[0][1], oBinding);

		// code under test
		oBinding = this.bindContext("TEAM_2_MANAGER");

		assert.strictEqual(oBinding.getBoundContext(), null);
	});

	//*********************************************************************************************
	QUnit.test("constructor: create operation binding", function (assert) {
		var oBinding,
			bInheritExpandSelect = "false,true",
			mParameters = {},
			mParametersClone = {
				$$groupId : "group",
				$$inheritExpandSelect : bInheritExpandSelect,
				$$updateGroupId : "updateGroup"
			},
			fnParentBindingSpy = this.spy(asODataParentBinding, "call");

		this.mock(_Helper).expects("clone").withExactArgs(sinon.match.same(mParameters))
			.returns(mParametersClone);
		this.mock(ODataContextBinding.prototype).expects("checkBindingParameters")
			.withExactArgs(sinon.match.same(mParametersClone), aAllowedBindingParameters);
		this.mock(ODataContextBinding.prototype).expects("applyParameters")
			.withExactArgs(sinon.match.same(mParametersClone));

		// code under test
		oBinding = this.bindContext("/Operation(...)", null, mParameters);

		assert.strictEqual(oBinding.sGroupId, "group");
		assert.strictEqual(oBinding.bInheritExpandSelect, bInheritExpandSelect);
		assert.deepEqual(oBinding.oOperation, {
			bAction : undefined,
			bAdditionalQueryOptionsForRVC : undefined,
			mChangeListeners : {},
			mParameters : {},
			mRefreshParameters : {}
		});
		assert.strictEqual(oBinding.oReturnValueContext, null);
		assert.strictEqual(oBinding.sUpdateGroupId, "updateGroup");

		assert.ok(fnParentBindingSpy.calledOnceWithExactly(sinon.match.same(oBinding)));
	});

	//*********************************************************************************************
	[false, true].forEach(function (bOperation) {
		QUnit.test("bInitial, doSuspend, bAction: " + bOperation, function (assert) {
			var oBinding = bOperation ? this.bindContext("/OperationImport(...)")
					: this.bindContext("/EMPLOYEES('42')");

			assert.strictEqual(oBinding.bInitial, true);
			assert.strictEqual(oBinding.sResumeChangeReason, undefined);

			// code under test
			oBinding.doSuspend();

			assert.strictEqual(oBinding.sResumeChangeReason,
				bOperation ? undefined : ChangeReason.Change);

			return Promise.resolve().then(function () {
				assert.strictEqual(oBinding.bInitial, false);

				oBinding.sResumeChangeReason = "~";

				// code under test
				oBinding.doSuspend();

				assert.strictEqual(oBinding.sResumeChangeReason, "~");
			});
		});
	});

	//*********************************************************************************************
	QUnit.test("be V8-friendly", function (assert) {
		var fnParentBindingSpy = this.spy(asODataParentBinding, "call"),
			oBinding = this.bindContext("/EMPLOYEES('42')");

		assert.ok(oBinding.hasOwnProperty("sGroupId"));
		assert.ok(oBinding.hasOwnProperty("bInheritExpandSelect"));
		assert.ok(oBinding.hasOwnProperty("oOperation"));
		assert.ok(oBinding.hasOwnProperty("mQueryOptions"));
		assert.ok(oBinding.hasOwnProperty("sUpdateGroupId"));

		assert.strictEqual(oBinding.bInheritExpandSelect, undefined);
		assert.strictEqual(oBinding.oReturnValueContext, null);
		assert.strictEqual(oBinding.bHasFetchedExpandSelectProperties, false);

		assert.ok(fnParentBindingSpy.calledOnceWithExactly(sinon.match.same(oBinding)));
	});

	//*********************************************************************************************
	[false, true].forEach(function (bSuspended) {
		QUnit.test("initialize: resolved, suspended = " + bSuspended, function (assert) {
			var oBinding = this.bindContext("/resolved");

			assert.strictEqual(oBinding.bInitial, true);
			this.mock(oBinding).expects("isResolved").withExactArgs()
				.callsFake(function () {
					assert.strictEqual(oBinding.bInitial, false);
					return true;
				});
			this.mock(oBinding).expects("isRootBindingSuspended").withExactArgs()
				.returns(bSuspended);

			this.mock(oBinding).expects("_fireChange")
				.exactly(bSuspended ? 0 : 1)
				.withExactArgs({reason : ChangeReason.Change});

			// code under test
			oBinding.initialize();

			assert.strictEqual(oBinding.bInitial, false);
		});
	});

	//*********************************************************************************************
	QUnit.test("initialize: unresolved", function () {
		var oBinding = this.bindContext("unresolved");

		this.mock(oBinding).expects("isResolved").withExactArgs().returns(false);
		this.mock(oBinding).expects("_fireChange").never();

		// code under test
		oBinding.initialize();
	});

	//*********************************************************************************************
	QUnit.test("c'tor calls applyParameters", function (assert) {
		var oBinding,
			mParameters = {},
			mParametersClone = {};

		this.mock(_Helper).expects("clone").withExactArgs(sinon.match.same(mParameters))
			.returns(mParametersClone);
		this.mock(ODataContextBinding.prototype).expects("checkBindingParameters")
			.withExactArgs(sinon.match.same(mParametersClone), aAllowedBindingParameters);
		this.mock(ODataContextBinding.prototype).expects("applyParameters")
			.withExactArgs(sinon.match.same(mParametersClone));

		oBinding = new ODataContextBinding(this.oModel, "/EMPLOYEES", undefined, mParameters);

		assert.strictEqual(oBinding.mParameters, undefined, "c'tor does not set mParameters");
	});

	//*********************************************************************************************
	QUnit.test("applyParameters (as called by c'tor)", function (assert) {
		var oModelMock = this.mock(this.oModel),
			oBinding = this.bindContext("/EMPLOYEES"),
			mParameters = {
				$filter : "bar"
			},
			mQueryOptions = {
				$filter : "bar"
			};

		oModelMock.expects("buildQueryOptions")
			.withExactArgs(sinon.match.same(mParameters), true).returns(mQueryOptions);
		this.mock(oBinding).expects("isRootBindingSuspended").withExactArgs().returns(false);
		this.mock(oBinding).expects("fetchCache").withExactArgs(undefined)
			.callsFake(function () {
				this.oCachePromise = SyncPromise.resolve({});
			});
		this.mock(oBinding).expects("refreshInternal").never();
		this.mock(oBinding).expects("checkUpdate").never();
		this.mock(oBinding).expects("invoke").never();

		// code under test
		oBinding.applyParameters(mParameters);

		assert.deepEqual(oBinding.mQueryOptions, mQueryOptions, "mQueryOptions");
		assert.strictEqual(oBinding.mParameters, mParameters, "mParameters");
	});

	//*********************************************************************************************
	[false, true].forEach(function (bSuspended) {
		[undefined, false, true].forEach(function (bAction) {
			var sTitle = "applyParameters: operation binding, bAction=" + bAction + ", bSuspended="
					+ bSuspended;

			QUnit.test(sTitle, function (assert) {
				var oBinding = this.bindContext("/OperationImport(...)"),
					oBindingMock = this.mock(oBinding),
					bInvokeOperation = !bSuspended && bAction === false,
					oError = new Error(),
					oModelMock = this.mock(this.oModel),
					mParameters = {},
					oPromise = Promise.reject(oError),
					mQueryOptions = {},
					fnReporter = sinon.spy();

				oBinding.oOperation.bAction = bAction;

				oModelMock.expects("buildQueryOptions")
					.withExactArgs(sinon.match.same(mParameters), true).returns(mQueryOptions);
				oBindingMock.expects("isRootBindingSuspended").withExactArgs().returns(bSuspended);
				oBindingMock.expects("fetchCache").never();
				oBindingMock.expects("refreshInternal").never();
				oBindingMock.expects("checkUpdate").never();
				oBindingMock.expects("invoke").exactly(bInvokeOperation ? 1 : 0)
					.withExactArgs().returns(oPromise);
				oModelMock.expects("getReporter").exactly(bInvokeOperation ? 1 : 0)
					.withExactArgs().returns(fnReporter);
				// code under test (as called by ODataParentBinding#changeParameters)
				oBinding.applyParameters(mParameters, ChangeReason.Filter);

				assert.strictEqual(oBinding.mQueryOptions, mQueryOptions, "mQueryOptions");
				assert.strictEqual(oBinding.mParameters, mParameters);
				assert.strictEqual(oBinding.sResumeChangeReason, undefined);

				return oPromise.catch(function () {
					if (bInvokeOperation) {
						sinon.assert.calledOnceWithExactly(fnReporter, sinon.match.same(oError));
					}
				});
			});
		});
	});

	//*********************************************************************************************
	[false, true].forEach(function (bSuspended) {
		QUnit.test("applyParameters: no operation binding, " + bSuspended, function (assert) {
			var oContext = Context.create(this.oModel, {}, "/EMPLOYEES"),
				oBinding = this.bindContext("", oContext),
				oBindingMock = this.mock(oBinding),
				oError = new Error(),
				oModelMock = this.mock(this.oModel),
				mParameters = {},
				oPromise = Promise.reject(oError),
				mQueryOptions = {},
				fnReporter = sinon.spy();

			oModelMock.expects("buildQueryOptions")
				.withExactArgs(sinon.match.same(mParameters), true).returns(mQueryOptions);
			oBindingMock.expects("isRootBindingSuspended").withExactArgs().returns(bSuspended);
			oBindingMock.expects("fetchCache").exactly(bSuspended ? 0 : 1)
				.withExactArgs(sinon.match.same(oContext));
			if (bSuspended) {
				oBindingMock.expects("refreshInternal").never();
			} else {
				oBindingMock.expects("refreshInternal").withExactArgs("", undefined, true)
					.returns(oPromise);
				oModelMock.expects("getReporter").withExactArgs().returns(fnReporter);
			}
			oBindingMock.expects("checkUpdate").never();
			oBindingMock.expects("invoke").never();

			// code under test (as called by ODataParentBinding#changeParameters)
			oBinding.applyParameters(mParameters, ChangeReason.Change);

			assert.strictEqual(oBinding.mQueryOptions, mQueryOptions, "mQueryOptions");
			assert.strictEqual(oBinding.mParameters, mParameters);
			if (bSuspended) {
				assert.strictEqual(oBinding.sResumeChangeReason, ChangeReason.Change);

				oModelMock.expects("buildQueryOptions")
					.withExactArgs(sinon.match.same(mParameters), true).returns(mQueryOptions);
				oBindingMock.expects("isRootBindingSuspended").withExactArgs().returns(bSuspended);

				// code under test (as called by ODataParentBinding#changeParameters)
				oBinding.applyParameters(mParameters);

				assert.strictEqual(oBinding.sResumeChangeReason, ChangeReason.Change);
			}

			return oPromise.catch(function () {
				if (!bSuspended) {
					sinon.assert.calledOnceWithExactly(fnReporter, sinon.match.same(oError));
				}
			});
		});
	});

	//*********************************************************************************************
	QUnit.test("mixin", function (assert) {
		var oBinding = this.bindContext("/EMPLOYEES('42')"),
			oMixin = {},
			aOverriddenFunctions = ["adjustPredicate", "destroy", "doSetProperty", "doSuspend"];

		asODataParentBinding(oMixin);

		aOverriddenFunctions.forEach(function (sFunction) {
			assert.notStrictEqual(oBinding[sFunction], oMixin[sFunction], "overwrite " + sFunction);
		});
		Object.keys(oMixin).forEach(function (sKey) {
			if (!aOverriddenFunctions.includes(sKey)) {
				assert.strictEqual(oBinding[sKey], oMixin[sKey], sKey);
			}
		});
	});

	//*********************************************************************************************
	[{
		oParameterContext : {destroy : function () {}},
		oReturnValueContext : null
	}, {
		oParameterContext : null,
		oReturnValueContext : {destroy : function () {}}
	}].forEach(function (oFixture, i) {
		QUnit.test("setContext, relative path, " + i, function (assert) {
			var oBinding,
				oBindingPrototypeMock = this.mock(Binding.prototype),
				oContext = {
					getBinding : function () {},
					getPath : function () { return "/contextPath"; }
				},
				oModelMock = this.mock(this.oModel);

			this.mock(ODataContextBinding.prototype).expects("createReadGroupLock").never();
			oBinding = this.bindContext("relative");
			this.mock(oBinding).expects("checkSuspended").withExactArgs(true).twice();
			oModelMock.expects("resolve").thrice() // 2x setContext + createAndSetCache
				.withExactArgs("relative", sinon.match.same(oContext))
				.returns("/contextPath/relative");
			oBindingPrototypeMock.expects("setContext").on(oBinding)
				.withExactArgs(sinon.match.same(oContext));

			// code under test
			oBinding.setContext(oContext);

			assert.strictEqual(oBinding.getBoundContext().getPath(), "/contextPath/relative");

			oBinding.oContext = oContext;
			oBinding.oParameterContext = oFixture.oParameterContext;
			oBinding.oReturnValueContext = oFixture.oReturnValueContext;
			this.mock(oBinding.getBoundContext()).expects("destroy").withExactArgs();
			if (oFixture.oParameterContext) {
				this.mock(oBinding.oParameterContext).expects("destroy").withExactArgs();
			}
			if (oFixture.oReturnValueContext) {
				this.mock(oBinding.oReturnValueContext).expects("destroy").withExactArgs();
			}
			oModelMock.expects("resolve").withExactArgs("relative", undefined).returns(undefined);
			oBindingPrototypeMock.expects("setContext").on(oBinding).withExactArgs(undefined);

			// code under test: reset parent binding fires change
			oBinding.setContext(undefined);

			assert.strictEqual(oBinding.getBoundContext(), null);
			assert.strictEqual(oBinding.oParameterContext, null);
			assert.strictEqual(oBinding.oReturnValueContext, null);

			oBinding.oContext = undefined;

			// code under test: setting to null doesn't change the bound context -> no change event,
			// i.e. Binding#setContext is not called
			oBinding.setContext(null);

			assert.strictEqual(oBinding.getBoundContext(), null);
		});
	});

	//*********************************************************************************************
	[{
		sInit : "base", sTarget : undefined
	}, {
		sInit : "base", sTarget : "base"
	}, {
		sInit : "base", sTarget : "v4"
	}, {
		sInit : "v4", sTarget : "base"
	}, {
		sInit : "v4", sTarget : "v4"
	}, {
		sInit : undefined, sTarget : "base"
	}].forEach(function (oFixture) {
		QUnit.test("change context:" + oFixture.sInit + "->" + oFixture.sTarget, function (assert) {
			var oModel = this.oModel,
				oInitialContext = createContext(oFixture.sInit, "/EMPLOYEES(ID='1')"),
				oBinding = oModel.bindContext("EMPLOYEE_2_TEAM", oInitialContext),
				oTargetCache = {},
				oTargetContext = createContext(oFixture.sTarget, "/EMPLOYEES(ID='2')"),
				oModelMock = this.mock(this.oModel);

			function createContext(sType, sPath) {
				if (sType === "base") {
					return oModel.createBindingContext(sPath);
				}
				if (sType === "v4") {
					return Context.create(oModel, null/*oBinding*/, sPath);
				}

				return undefined;
			}

			oBinding.bHasFetchedExpandSelectProperties = true;
			this.mock(oBinding).expects("checkSuspended").withExactArgs(true);
			if (oFixture.sTarget === "base") {
				this.mock(oBinding).expects("fetchCache")
					.withExactArgs(sinon.match.same(oTargetContext))
					.callsFake(function () {
						this.oCache = oTargetCache;
						this.oCachePromise = SyncPromise.resolve(oTargetCache);
					});
			}
			if (oTargetContext) {
				oModelMock.expects("resolve").exactly(oFixture.sTarget === "v4" ? 2 : 1)
					.withExactArgs("EMPLOYEE_2_TEAM", sinon.match.same(oTargetContext))
					.returns("/EMPLOYEES(ID='2')/EMPLOYEE_2_TEAM");
			}
			if (oInitialContext) {
				this.mock(oBinding.getBoundContext()).expects("destroy").withExactArgs();
			}
			this.mock(Binding.prototype).expects("setContext").on(oBinding)
				.withExactArgs(sinon.match.same(oTargetContext));

			// code under test
			oBinding.setContext(oTargetContext);

			assert.strictEqual(oBinding.bHasFetchedExpandSelectProperties, false);
			if (oTargetContext) {
				assert.strictEqual(oBinding.getBoundContext().getPath(),
					"/EMPLOYEES(ID='2')/EMPLOYEE_2_TEAM");
			}
			return oBinding.oCachePromise.then(function (oCache) {
				assert.strictEqual(oCache,
					oFixture.sTarget === "base" ? oTargetCache : null);
			});
		});
	});

	//*********************************************************************************************
	QUnit.test("setContext, relative path with parameters", function (assert) {
		var oBinding = this.bindContext("TEAM_2_MANAGER", null, {$select : "Name"}),
			oBindingMock = this.mock(oBinding),
			oCache = {},
			oContext = Context.create(this.oModel, /*oBinding*/{}, "/TEAMS", 1);

		oBindingMock.expects("checkSuspended").withExactArgs(true);
		oBindingMock.expects("fetchCache").withExactArgs(sinon.match.same(oContext))
			.callsFake(function () {
				this.oCache = oContext ? oCache : null;
				this.oCachePromise = SyncPromise.resolve(this.oCache);
			});

		// code under test
		oBinding.setContext(oContext);

		assert.strictEqual(oBinding.oCache, oCache);
		assert.strictEqual(oBinding.oCachePromise.getResult(), oCache);

		oCache = null;
		oContext = undefined;

		oBindingMock.expects("checkSuspended").withExactArgs(true);
		oBindingMock.expects("fetchCache").withExactArgs(undefined).callsFake(function () {
			this.oCache = null;
			this.oCachePromise = SyncPromise.resolve(null);
		});

		// code under test
		oBinding.setContext(oContext);

		assert.strictEqual(oBinding.oCache, oCache);
		assert.strictEqual(oBinding.oCachePromise.getResult(), oCache);
	});

	//*********************************************************************************************
	QUnit.test("setContext on absolute binding", function (assert) {
		var oBinding = this.bindContext("/EntitySet('foo')/child");

		this.mock(oBinding).expects("checkSuspended").never();
		this.mock(oBinding).expects("_fireChange").never();

		oBinding.setContext(Context.create(this.oModel, null, "/EntitySet('bar')"));

		assert.strictEqual(oBinding.getContext().getPath(), "/EntitySet('bar')",
			"stored nevertheless");
		});

	//*********************************************************************************************
	QUnit.test("setContext: checkSuspended fails", function (assert) {
		var oContext = this.oModel.createBindingContext("/TEAMS"),
			oBinding = this.bindContext("TEAM_2_MANAGER", oContext),
			oError = new Error("This call intentionally failed");

		this.mock(oBinding).expects("checkSuspended").throws(oError);
		this.mock(oBinding.oElementContext).expects("destroy").never();
		this.mock(oBinding).expects("fetchCache").never();
		this.mock(Binding.prototype).expects("setContext").never();

		assert.throws(function () {
			// code under test
			oBinding.setContext(null);
		}, oError);

		assert.notStrictEqual(oBinding.oElementContext, null);
		assert.strictEqual(oBinding.oContext, oContext);
	});

	//*********************************************************************************************
	QUnit.test("bindContext: relative, base context, no parameters", function (assert) {
		var oBinding,
			oContext = this.oModel.createBindingContext("/TEAMS('TEAM_01')");

		this.mock(_Cache).expects("createSingle")
			.withExactArgs(sinon.match.same(this.oModel.oRequestor),
				"TEAMS('TEAM_01')/TEAM_2_MANAGER", {"sap-client" : "111"}, false,
				sinon.match.same(this.oModel.bSharedRequests), "TEAMS('TEAM_01')/TEAM_2_MANAGER")
			.returns({});

		// code under test
		oBinding = this.bindContext("TEAM_2_MANAGER", oContext);

		assert.deepEqual(oBinding.mQueryOptions, {});
		assert.strictEqual(oBinding.sGroupId, undefined);
		assert.strictEqual(oBinding.sUpdateGroupId, undefined);
	});

	//*********************************************************************************************
	QUnit.test("bindContext w/o parameters", function (assert) {
		var oCache = {},
			oContext = Context.create(this.oModel, null, "/TEAMS('TEAM_01')"),
			oBinding;

		this.mock(ODataContextBinding.prototype).expects("fetchCache").withExactArgs(undefined)
			.callsFake(function () {
				this.oCache = oCache;
				this.oCachePromise = SyncPromise.resolve(oCache);
			});

		// code under test
		oBinding = this.bindContext("/EMPLOYEES(ID='1')", oContext);

		assert.ok(oBinding instanceof ODataContextBinding);
		assert.strictEqual(oBinding.getModel(), this.oModel);
		assert.strictEqual(oBinding.getContext(), oContext);
		assert.strictEqual(oBinding.getPath(), "/EMPLOYEES(ID='1')");
		assert.strictEqual(oBinding.oCache, oCache);
		assert.ok(oBinding.oCachePromise, "oCache is initialized");
		assert.strictEqual(oBinding.oCachePromise.getResult(), oCache);
		assert.strictEqual(oBinding.hasOwnProperty("mQueryOptions"), true);
		assert.deepEqual(oBinding.mQueryOptions, {});
		assert.strictEqual(oBinding.hasOwnProperty("sGroupId"), true);
		assert.strictEqual(oBinding.sGroupId, undefined);
		assert.strictEqual(oBinding.hasOwnProperty("sUpdateGroupId"), true);
		assert.strictEqual(oBinding.sUpdateGroupId, undefined);
	});

	//*********************************************************************************************
	["/", "foo/"].forEach(function (sPath) {
		QUnit.test("bindContext with invalid path: " + sPath, function (assert) {
			assert.throws(function () {
				this.bindContext(sPath);
			}, new Error("Invalid path: " + sPath));
		});
	});

	//*********************************************************************************************
	QUnit.test("bindContext with invalid parameters", function (assert) {
		var oError = new Error("Unsupported ...");

		this.mock(this.oModel).expects("buildQueryOptions").throws(oError);

		assert.throws(function () {
			this.bindContext("/EMPLOYEES(ID='1')", null, {});
		}, oError);
	});

	//*********************************************************************************************
	QUnit.test("refresh cancels pending read", function (assert) {
		var oBinding,
			oBindingMock,
			oContext = Context.create(this.oModel, null, "/TEAMS('TEAM_01')"),
			oGroupLock1 = {unlock : function () {}},
			oGroupLock2 = {},
			oPromise;

		this.mock(ODataContextBinding.prototype).expects("lockGroup")
			.withExactArgs("$direct", true)
			.returns(oGroupLock1);
		oBinding = this.bindContext("/EMPLOYEES(ID='1')", oContext,
			{$$groupId : "$direct"}); // to prevent that the context is asked for the group ID

		this.oRequestorMock.expects("request")
			.withExactArgs("GET", "EMPLOYEES(ID='1')?sap-client=111", sinon.match.same(oGroupLock1),
				undefined, undefined, sinon.match.func, undefined, "/EMPLOYEES")
			.callsArg(5)
			.returns(Promise.resolve({ID : "1"}));
		this.mock(this.oModel).expects("reportError").withExactArgs(
			"Failed to read path /EMPLOYEES(ID='1')", sClassName, sinon.match({canceled : true}));
		oBindingMock = this.mock(oBinding);
		oBindingMock.expects("fireDataReceived").withExactArgs({data : {}}, null);
		this.mock(oGroupLock1).expects("unlock").withExactArgs(true);

		// invoke read before refresh
		oPromise = oBinding.fetchValue("/EMPLOYEES(ID='1')/ID").then(function () {
			assert.ok(false, "First read has to be canceled");
		}, function (oError1) {
			assert.strictEqual(oError1.canceled, true);
			// no Error is logged because error has canceled flag
		});

		this.mock(oBinding).expects("createReadGroupLock").withExactArgs("group", true)
			.callsFake(function () {
				oBinding.oReadGroupLock = oGroupLock2;
			});
		this.mock(oBinding.oCache).expects("hasChangeListeners").withExactArgs().returns(true);

		// code under test (as called by ODataBinding#refresh)
		oBinding.refreshInternal("", "group", true);

		return oPromise;
	});

	//*********************************************************************************************
	QUnit.test("fetchValue: absolute binding (read required)", function (assert) {
		var oBinding = this.bindContext("/absolute"),
			oBindingMock = this.mock(oBinding),
			oGroupLock = {},
			oListener = {},
			oPromise;

		oBinding.oReadGroupLock = undefined; // not interested in the initial case
		oBindingMock.expects("lockGroup").withExactArgs().returns(oGroupLock);
		oBindingMock.expects("getRelativePath").withExactArgs("/absolute/bar").returns("bar");
		oBindingMock.expects("isRefreshWithoutBubbling").withExactArgs()
			.returns("~bPreventBubbling~");
		oBindingMock.expects("fireDataRequested").withExactArgs("~bPreventBubbling~");
		oBindingMock.expects("fireDataReceived").withExactArgs({data : {}}, "~bPreventBubbling~");
		this.mock(oBinding.oCachePromise.getResult()).expects("fetchValue")
			.withExactArgs(sinon.match.same(oGroupLock), "bar", sinon.match.func,
				sinon.match.same(oListener))
			.callsArg(2)
			.returns(SyncPromise.resolve("value"));

		oPromise = oBinding.fetchValue("/absolute/bar", oListener).then(function (vValue) {
			assert.strictEqual(vValue, "value");
		});
		assert.ok(oPromise.isFulfilled());
		return oPromise;
	});

	//*********************************************************************************************
	QUnit.test("fetchValue: absolute binding (no read required)", function (assert) {
		var oBinding = this.bindContext("/absolute"),
			oBindingMock = this.mock(oBinding),
			oGroupLock = {};

		oBinding.oReadGroupLock = undefined; // not interested in the initial case
		oBindingMock.expects("lockGroup").withExactArgs().returns(oGroupLock);
		oBindingMock.expects("fireDataRequested").never();
		oBindingMock.expects("fireDataReceived").never();
		this.mock(oBinding.oCachePromise.getResult()).expects("fetchValue")
			.withExactArgs(sinon.match.same(oGroupLock), "bar", sinon.match.func, undefined)
			// no read required! .callsArg(2)
			.returns(SyncPromise.resolve("value"));

		// code under test
		return oBinding.fetchValue("/absolute/bar").then(function (vValue) {
			assert.strictEqual(vValue, "value");
		});
	});

	//*********************************************************************************************
	[true, false].forEach(function (bSuccess, i) {
		QUnit.test("fetchValue: absolute binding (access cached value) #" + i, function (assert) {
			var oBinding = this.bindContext("/absolute"),
				oBindingMock = this.mock(oBinding),
				oError = {},
				oReadGroupLock = {},
				oReadPromise = bSuccess ? SyncPromise.resolve("value") : SyncPromise.reject(oError);

			oBinding.oReadGroupLock = oReadGroupLock;
			this.mock(oBinding).expects("lockGroup").never();
			this.mock(this.oModel).expects("reportError").never();
			oBindingMock.expects("fireDataRequested").never();
			oBindingMock.expects("fireDataReceived").never();
			this.mock(oBinding.oCachePromise.getResult()).expects("fetchValue")
				.withExactArgs(sinon.match.same(_GroupLock.$cached), "bar", sinon.match.func, null)
				// no read required! .callsArg(2)
				.returns(oReadPromise);
			this.mock(oBinding).expects("resolveRefreshPromise")
				.withExactArgs(sinon.match.same(oReadPromise))
				.returns(oReadPromise);

			// code under test
			return oBinding.fetchValue("/absolute/bar", null, true).then(function (vValue) {
				assert.ok(bSuccess);
				assert.strictEqual(vValue, "value");
				assert.strictEqual(oBinding.oReadGroupLock, oReadGroupLock);
			}, function (oError0) {
				assert.ok(!bSuccess);
				assert.strictEqual(oError0, oError);
			});
		});
	});

	//*********************************************************************************************
	QUnit.test("fetchValue: absolute binding (failure)", function (assert) {
		var oBinding,
			oCacheMock,
			oExpectedError = new Error("Expected read failure"),
			oGroupLock1 = {unlock : function () {}},
			oGroupLock2 = {unlock : function () {}},
			oODataContextBindingMock = this.mock(ODataContextBinding.prototype),
			oRejectedPromise = SyncPromise.reject(oExpectedError);

		oODataContextBindingMock.expects("lockGroup").withExactArgs("$direct", true)
			.returns(oGroupLock1);
		oBinding = this.bindContext("/absolute", undefined, {$$groupId : "$direct"});
		oCacheMock = this.mock(oBinding.oCachePromise.getResult());
		oODataContextBindingMock.expects("lockGroup").withExactArgs().returns(oGroupLock2);
		oCacheMock.expects("fetchValue")
			.withExactArgs(sinon.match.same(oGroupLock1), "foo", sinon.match.func, undefined)
			.callsArg(2).returns(oRejectedPromise);
		oCacheMock.expects("fetchValue")
			.withExactArgs(sinon.match.same(oGroupLock2), "bar", sinon.match.func, undefined)
			.returns(oRejectedPromise);
		this.mock(oBinding).expects("fireDataReceived")
			.withExactArgs({error : oExpectedError}, null);
		this.mock(oGroupLock1).expects("unlock").withExactArgs(true);
		this.mock(oGroupLock2).expects("unlock").withExactArgs(true);
		this.mock(this.oModel).expects("reportError").withExactArgs(
			"Failed to read path /absolute", sClassName, sinon.match.same(oExpectedError));

		oBinding.fetchValue("/absolute/foo").then(function () {
			assert.ok(false, "unexpected success");
		}, function (oError) {
			assert.strictEqual(oError, oExpectedError);
		});
		return oBinding.fetchValue("/absolute/bar").then(function () {
			assert.ok(false, "unexpected success");
		}, function (oError) {
			assert.strictEqual(oError, oExpectedError);
		});
		// TODO should we destroy oElementContext in this case?
	});

	//*********************************************************************************************
	QUnit.test("fetchValue: cache has changed", function (assert) {
		var oBinding,
			oCache,
			oCacheMock,
			oContext = this.oModel.createBindingContext("/Base"),
			oError = new Error(),
			oGroupLock = {unlock : function () {}},
			oODataContextBindingMock = this.mock(ODataContextBinding.prototype),
			that = this;

		oODataContextBindingMock.expects("lockGroup").withExactArgs("$direct", true)
			.returns(oGroupLock);
		oBinding = this.bindContext("relative", oContext, {$$groupId : "$direct"});
		oCache = oBinding.oCachePromise.getResult();
		oCacheMock = this.mock(oCache);
		this.mock(this.oModel).expects("resolve")
			.withExactArgs("relative", sinon.match.same(oContext))
			.returns("~");
		this.mock(oBinding).expects("getRelativePath").withExactArgs("/Base/relative/foo")
			.returns("foo");
		oCacheMock.expects("fetchValue")
			.withExactArgs(sinon.match.same(oGroupLock), "foo", sinon.match.func, undefined)
			.callsArg(2)
			.returns(SyncPromise.resolve(Promise.resolve()).then(function () {
				that.mock(oBinding).expects("checkSameCache")
					.withExactArgs(sinon.match.same(oCache))
					.throws(oError);
				return {};
			}));
		this.mock(oBinding).expects("fireDataReceived").withExactArgs({error : oError}, null);
		this.mock(oGroupLock).expects("unlock").withExactArgs(true);
		this.mock(this.oModel).expects("reportError").withExactArgs(
			"Failed to read path ~", sClassName, sinon.match.same(oError));

		return oBinding.fetchValue("/Base/relative/foo").then(function () {
			assert.ok(false, "unexpected success");
		}, function (oResult) {
			assert.strictEqual(oResult, oError);
		});
	});

	//*********************************************************************************************
	[
		{path : "name", value : "value"},
		{path : "name/complex", value : {complex : "value"}}
	].forEach(function (oFixture) {
		var sTitle = "fetchValue: operation binding returns $Parameter path: " + oFixture.path;

		QUnit.test(sTitle, function (assert) {
			var oBinding = this.bindContext("/OperationImport(...)"),
				oListener = {};

			oBinding.oCachePromise = SyncPromise.resolve({/* cache must be ignored! */});
			oBinding.setParameter("name", oFixture.value);
			this.mock(oBinding).expects("getRelativePath")
				.withExactArgs("/OperationImport(...)/$Parameter/" + oFixture.path)
				.returns("$Parameter/" + oFixture.path);
			this.mock(_Helper).expects("registerChangeListener")
				.withExactArgs(sinon.match.same(oBinding.oOperation), oFixture.path,
					sinon.match.same(oListener));

			assert.strictEqual(
				// code under test
				oBinding.fetchValue("/OperationImport(...)/$Parameter/" + oFixture.path,
					oListener).getResult(),
				"value"
			);
		});
	});

	//*********************************************************************************************
	QUnit.test("fetchValue: operation binding, not clear which $Parameter", function (assert) {
		var oBinding = this.bindContext("/OperationImport(...)");

		oBinding.oCachePromise = SyncPromise.resolve({/* cache must be ignored! */});
		oBinding.setParameter("undefined", "n/a");
		this.mock(oBinding).expects("getRelativePath")
			.withExactArgs("/OperationImport(...)/$Parameter")
			.returns("$Parameter");
		this.mock(_Helper).expects("addByPath").never();

		assert.strictEqual(
			// code under test
			oBinding.fetchValue("/OperationImport(...)/$Parameter").getResult(),
			undefined
		);
	});

	//*********************************************************************************************
	QUnit.test("fetchValue: operation binding, path pointing to parent", function (assert) {
		var oContext = {
				getPath : function () { return "/Entity('42')"; },
				fetchValue : function () {}
			},
			oBinding = this.bindContext("name.space.Operation(...)", oContext),
			bCached = {},
			oListener = {},
			oResult = {};

		oBinding.oCachePromise = SyncPromise.resolve();
		this.mock(oBinding).expects("getRelativePath")
			.withExactArgs("/Entity('42')/name")
			.returns(undefined);
		this.mock(oContext).expects("fetchValue")
			.withExactArgs("/Entity('42')/name", sinon.match.same(oListener),
				sinon.match.same(bCached))
			.returns(SyncPromise.resolve(oResult));

		assert.strictEqual(
			// code under test
			oBinding.fetchValue("/Entity('42')/name", oListener, bCached).getResult(),
			oResult
		);
	});

	//*********************************************************************************************
	QUnit.test("fetchValue: operation binding, complex $Parameter value", function (assert) {
		var oBinding = this.bindContext("/OperationImport(...)"),
			oListener = {};

		oBinding.oCachePromise = SyncPromise.resolve({/* cache must be ignored! */});
		oBinding.setParameter("address", {city : "Walldorf"});
		this.mock(oBinding).expects("getRelativePath")
			.withExactArgs("/OperationImport(...)/$Parameter/address/city")
			.returns("$Parameter/address/city");
		this.mock(_Helper).expects("registerChangeListener")
			.withExactArgs(sinon.match.same(oBinding.oOperation), "address/city",
				sinon.match.same(oListener));

		assert.strictEqual(
			// code under test
			oBinding.fetchValue("/OperationImport(...)/$Parameter/address/city", oListener)
				.getResult(),
			"Walldorf"
		);
	});

	//*********************************************************************************************
	QUnit.test("fetchValue: operation binding, not $Parameter, no cache", function (assert) {
		var oBinding = this.bindContext("/OperationImport(...)");

		oBinding.setParameter("bar", "n/a");
		this.mock(oBinding).expects("getRelativePath")
			.withExactArgs("/OperationImport(...)/foo/bar")
			.returns("foo/bar");

		assert.strictEqual(
			// code under test
			oBinding.fetchValue("/OperationImport(...)/foo/bar").getResult(),
			undefined
		);
	});

	//*********************************************************************************************
	QUnit.test("fetchValue: operation binding with invalid parameter", function (assert) {
		var oBinding = this.bindContext("/OperationImport(...)");

		assert.strictEqual(
			// code under test
			oBinding.fetchValue("/OperationImport(...)/$Parameter/foo").getResult(),
			null
		);
	});

	//*********************************************************************************************
	QUnit.test("fetchValue : Unresolved binding: resolve with undefined", function (assert) {
		assert.strictEqual(
			// code under test
			this.bindContext("navigation2").fetchValue("").getResult(),
			undefined
		);
		assert.strictEqual(
			// code under test
			this.bindContext("navigation2").fetchValue("$Parameter/foo").getResult(),
			undefined
		);
	});

	//*********************************************************************************************
	[false, true].forEach(function (bCached) {
		QUnit.test("fetchValue: relative binding w/o cache, bCached = " + bCached, function (assert) {
			var oContext = {
					fetchValue : function () {},
					getPath : function () { return "/absolute"; }
				},
				oListener = {},
				sPath = "/absolute/navigation/bar",
				oResult = {},
				oBinding = this.bindContext("navigation", oContext);

			if (bCached) {
				// never resolved, must be ignored
				oBinding.oCachePromise = new SyncPromise(function () {});
			}
			this.mock(oBinding).expects("doFetchExpandSelectProperties").exactly(bCached ? 0 : 1)
				.withExactArgs();
			this.mock(oContext).expects("fetchValue")
				.withExactArgs(sPath, sinon.match.same(oListener), sinon.match.same(bCached))
				.returns(SyncPromise.resolve(oResult));

			assert.strictEqual(
				// code under test
				oBinding.fetchValue(sPath, oListener, bCached).getResult(),
				oResult);
		});
	});

	//*********************************************************************************************
	QUnit.test("fetchValue: relative binding w/ cache, mismatch", function (assert) {
		var bCached = {/*false,true*/},
			oBinding,
			oContext = {
				fetchValue : function () {},
				getPath : function () { return "/absolute"; }
			},
			oListener = {},
			sPath = "/absolute/bar",
			oResult = {};

		this.mock(ODataContextBinding.prototype).expects("fetchCache").atLeast(1)
			.callsFake(function (oContext0) {
				this.oCache = oContext0 ? {} : null;
				this.oCachePromise = SyncPromise.resolve(this.oCache);
		});
		oBinding = this.bindContext("navigation", oContext, {$$groupId : "$direct"});
		this.mock(oBinding).expects("getRelativePath")
			.withExactArgs(sPath).returns(undefined);
		this.mock(oContext).expects("fetchValue")
			.withExactArgs(sPath, sinon.match.same(oListener), sinon.match.same(bCached))
			.returns(SyncPromise.resolve(oResult));

		assert.strictEqual(
			oBinding.fetchValue(sPath, oListener, bCached).getResult(),
			oResult);
	});

	//*********************************************************************************************
	QUnit.test("fetchValue: suspended root binding", function (assert) {
		var oBinding = this.bindContext("~path~");

		this.mock(oBinding).expects("isRootBindingSuspended").withExactArgs().returns(true);

		assert.throws(function () {
			// code under test
			oBinding.fetchValue("~path~/bar");
		}, function (oError) {
			assert.strictEqual(oError.message, "Suspended binding provides no value");
			assert.strictEqual(oError.canceled, "noDebugLog");
			return true;
		}, "expect canceled error");
	});

	//*********************************************************************************************
	QUnit.test("fetchValue: oCachePromise still pending", function (assert) {
		var oBinding = this.bindContext("/absolute"),
			oCache = oBinding.oCachePromise.getResult();

		oBinding.oCache = undefined;
		oBinding.oCachePromise = SyncPromise.resolve(Promise.resolve(oCache));
		this.mock(oBinding).expects("getRelativePath").withExactArgs("/absolute/bar")
			.returns("bar");
		this.mock(oCache).expects("fetchValue")
			.withExactArgs(sinon.match.same(_GroupLock.$cached), "bar", sinon.match.func, null)
			.returns(SyncPromise.resolve(42));
		this.mock(oBinding).expects("checkSameCache").withExactArgs(oCache);

		// code under test
		return oBinding.fetchValue("/absolute/bar", null, true).then(function (vResult) {
			assert.strictEqual(vResult, 42);
		});
	});

	//*********************************************************************************************
	QUnit.test("fetchValue: oCachePromise became pending again", function (assert) {
		var oBinding = this.bindContext("/absolute"),
			oCache = oBinding.oCachePromise.getResult();

		oBinding.oCachePromise = new SyncPromise(function () {}); // never resolved, must be ignored
		this.mock(oBinding).expects("getRelativePath").withExactArgs("/absolute/bar")
			.returns("bar");
		this.mock(oCache).expects("fetchValue")
			.withExactArgs(sinon.match.same(_GroupLock.$cached), "bar", sinon.match.func, null)
			.returns(SyncPromise.resolve(42));

		// code under test
		assert.strictEqual(oBinding.fetchValue("/absolute/bar", null, true).getResult(), 42);
	});

	//*********************************************************************************************
	QUnit.test("fetchValue: !bCached, wait for oCachePromise again", function (assert) {
		var oBinding = this.bindContext("/absolute"),
			oCache = oBinding.oCachePromise.getResult(),
			oGroupLock = {};

		oBinding.oCache = {/*do not use!*/};
		oBinding.oCachePromise = SyncPromise.resolve(Promise.resolve(oCache));
		oBinding.oReadGroupLock = undefined; // not interested in the initial case
		this.mock(oBinding).expects("getRelativePath").withExactArgs("/absolute/bar")
			.returns("bar");
		this.mock(oBinding).expects("lockGroup").withExactArgs().returns(oGroupLock);
		this.mock(oCache).expects("fetchValue")
			.withExactArgs(sinon.match.same(oGroupLock), "bar", sinon.match.func, undefined)
			.returns(SyncPromise.resolve(42));
		this.mock(oBinding).expects("checkSameCache").withExactArgs(oCache);

		// code under test
		return oBinding.fetchValue("/absolute/bar").then(function (vResult) {
			assert.strictEqual(vResult, 42);
		});
	});

	//*********************************************************************************************
	QUnit.test("events", function (assert) {
		var oBinding,
			oBindingMock = this.mock(ContextBinding.prototype),
			mEventParameters = {},
			oReturn = {};

		oBinding = this.bindContext("SO_2_BP");

		[
			"AggregatedDataStateChange",
			"change",
			"dataReceived",
			"dataRequested",
			"DataStateChange",
			"patchCompleted",
			"patchSent"
		].forEach(function (sEvent) {
			oBindingMock.expects("attachEvent")
				.withExactArgs(sEvent, sinon.match.same(mEventParameters)).returns(oReturn);

			assert.strictEqual(oBinding.attachEvent(sEvent, mEventParameters), oReturn);
		});

		assert.throws(function () {
			oBinding.attachEvent("unsupportedEvent");
		}, new Error("Unsupported event 'unsupportedEvent': v4.ODataContextBinding#attachEvent"));
	});

	//*********************************************************************************************
	QUnit.test("$$groupId, $$updateGroupId", function (assert) {
		var oBinding,
			oModelMock = this.mock(this.oModel);

		oModelMock.expects("getGroupId").twice().withExactArgs().returns("baz");
		oModelMock.expects("getUpdateGroupId").twice().withExactArgs().returns("fromModel");

		// code under test
		oBinding = this.oModel.bindContext("/EMPLOYEES('4711')", undefined,
			{$$groupId : "foo", $$updateGroupId : "bar"});
		assert.strictEqual(oBinding.getGroupId(), "foo");
		assert.strictEqual(oBinding.getUpdateGroupId(), "bar");

		// code under test
		oBinding = this.oModel.bindContext("/EMPLOYEES('4711')", undefined, {$$groupId : "foo"});
		assert.strictEqual(oBinding.getGroupId(), "foo");
		assert.strictEqual(oBinding.getUpdateGroupId(), "fromModel");

		// code under test
		oBinding = this.oModel.bindContext("/EMPLOYEES('4711')", {}, {});
		assert.strictEqual(oBinding.getGroupId(), "baz");
		assert.strictEqual(oBinding.getUpdateGroupId(), "fromModel");

		// checkBindingParameters also called for relative binding
		oBinding = this.oModel.bindContext("EMPLOYEE_2_TEAM", undefined,
			{$$groupId : "foo", $$updateGroupId : "bar"});
		assert.strictEqual(oBinding.getGroupId(), "foo");
		assert.strictEqual(oBinding.getUpdateGroupId(), "bar");
	});

	//*********************************************************************************************
	QUnit.test("read uses group ID", function () {
		var oBinding = this.bindContext("/absolute", undefined, {$$groupId : "$direct"}),
			oGroupLock = {};

		oBinding.oReadGroupLock = oGroupLock;
		this.mock(oBinding.oCachePromise.getResult()).expects("fetchValue")
			.withExactArgs(sinon.match.same(oGroupLock), "foo", sinon.match.func, undefined)
			.returns(SyncPromise.resolve());

		// code under test
		oBinding.fetchValue("/absolute/foo");
	});

	//*********************************************************************************************
	QUnit.test("invoke: absolute", function (assert) {
		var sPath = "/OperationImport(...)",
			oBinding,
			oGroupLock = {},
			mParameters = {},
			oPromise = {};

		this.mock(ODataContextBinding.prototype).expects("createReadGroupLock").never();
		oBinding = this.bindContext(sPath);
		this.mock(oBinding).expects("checkSuspended").withExactArgs();
		this.mock(_Helper).expects("checkGroupId").withExactArgs("groupId", false, true);
		this.mock(oBinding).expects("lockGroup").withExactArgs("groupId", true)
			.returns(oGroupLock);
		this.mock(_Helper).expects("publicClone")
			.withExactArgs(sinon.match.same(oBinding.oOperation.mParameters), true)
			.returns(mParameters);
		this.mock(oBinding).expects("_invoke")
			.withExactArgs(sinon.match.same(oGroupLock), sinon.match.same(mParameters),
				"~bIgnoreETag~", "~fnOnStrictHandlingFailed~", false)
			.returns(oPromise);

		assert.strictEqual(
			// code under test
			oBinding.invoke("groupId", "~bIgnoreETag~", "~fnOnStrictHandlingFailed~", false),
			oPromise);
	});

	//*********************************************************************************************
	[false, true].forEach(function (bBaseContext) {
		QUnit.test("invoke: relative, bBaseContext=" + bBaseContext, function (assert) {
			var oContext = {
					getBinding : function () {},
					getPath : function () { return "/Employees('42')"; },
					isTransient : function () { return false; }
				},
				oBinding = this.bindContext("schema.Operation(...)", oContext),
				oGroupLock = {},
				mParameters = {},
				oParentBinding = {
					checkKeepAlive : function () {}
				},
				oPromise = {};

			if (bBaseContext) {
				delete oContext.getBinding;
				delete oContext.isTransient;
			} else {
				oContext.iIndex = 42;
				this.mock(oContext).expects("getBinding").withExactArgs().returns(oParentBinding);
				this.mock(oParentBinding).expects("checkKeepAlive")
					.withExactArgs(sinon.match.same(oContext), true);
			}
			this.mock(oBinding).expects("checkSuspended").withExactArgs();
			this.mock(_Helper).expects("checkGroupId").withExactArgs("groupId", false, true);
			this.mock(oBinding).expects("lockGroup")
				.withExactArgs("groupId", true).returns(oGroupLock);
			this.mock(_Helper).expects("publicClone")
				.withExactArgs(sinon.match.same(oBinding.oOperation.mParameters), true)
				.returns(mParameters);
			this.mock(oBinding).expects("_invoke")
				.withExactArgs(sinon.match.same(oGroupLock), sinon.match.same(mParameters),
					"~bIgnoreETag~", "~fnOnStrictHandlingFailed~",
					bBaseContext ? false : "~bReplaceWithRVC~")
				.returns(oPromise);

			assert.strictEqual(
				// code under test
				oBinding.invoke("groupId", "~bIgnoreETag~", "~fnOnStrictHandlingFailed~",
					bBaseContext ? false : "~bReplaceWithRVC~"),
				oPromise);
		});
	});

	//*********************************************************************************************
	QUnit.test("invoke: relative, bReplaceWithRVC, checkKeepAlive throws", function (assert) {
		var oContext = {
				getBinding : function () {},
				getPath : function () { return "/Employees('42')"; },
				iIndex : 42
			},
			oBinding = this.bindContext("schema.Operation(...)", oContext),
			oError = new Error("This call intentionally failed"),
			oParentBinding = {
				checkKeepAlive : function () {}
			};

		this.mock(oBinding).expects("checkSuspended").withExactArgs();
		this.mock(_Helper).expects("checkGroupId").withExactArgs("groupId", false, true);
		this.mock(oContext).expects("getBinding").withExactArgs().returns(oParentBinding);
		this.mock(oParentBinding).expects("checkKeepAlive")
			.withExactArgs(sinon.match.same(oContext), true).throws(oError);
		this.mock(oBinding).expects("_invoke").never();

		assert.throws(function () {
			// code under test
			oBinding.invoke("groupId", false, null, true);
		}, function (oError0) {
			return oError0 === oError;
		});
	});

	//*********************************************************************************************
	QUnit.test("invoke: bReplaceWithRVC throws because of base context", function (assert) {
		var oContext = this.oModel.createBindingContext("/EMPLOYEES('42')"),
			oBinding = this.bindContext("schema.Operation(...)", oContext);

		this.mock(oBinding).expects("checkSuspended").withExactArgs();
		this.mock(_Helper).expects("checkGroupId").withExactArgs("groupId", false, true);
		this.mock(oBinding).expects("_invoke").never();

		assert.throws(function () {
			// code under test
			oBinding.invoke("groupId", false, null, true);
		}, new Error("Cannot replace this parent context: /EMPLOYEES('42')"));
	});

	//*********************************************************************************************
	QUnit.test("invoke: bReplaceWithRVC throws because of absolute binding", function (assert) {
		var oBinding = this.bindContext("/OperationImport(...)");

		this.mock(oBinding).expects("checkSuspended").withExactArgs();
		this.mock(_Helper).expects("checkGroupId").withExactArgs("groupId", false, true);
		this.mock(oBinding).expects("_invoke").never();

		assert.throws(function () {
			// code under test
			oBinding.invoke("groupId", false, null, true);
		}, new Error("Cannot replace when operation is not relative"));
	});

	//*********************************************************************************************
	QUnit.test("invoke: invalid group ID", function (assert) {
		var oBinding = this.bindContext("/OperationImport(...)"),
			oError = new Error("Invalid");

		this.mock(_Helper).expects("checkGroupId")
			.withExactArgs("$invalid", false, true).throws(oError);

		assert.throws(function () {
			oBinding.invoke("$invalid");
		}, oError);
	});

	//*********************************************************************************************
	QUnit.test("invoke: unresolved relative binding", function (assert) {
		var oBinding = this.bindContext("schema.Operation(...)");

		assert.throws(function () {
			oBinding.invoke();
		}, new Error("Unresolved binding: schema.Operation(...)"));
	});

	//*********************************************************************************************
	QUnit.test("invoke: relative binding with deferred parent", function (assert) {
		var oBinding,
			oParentBinding = this.bindContext("/OperationImport(...)");

		oParentBinding.initialize();
		oBinding = this.bindContext("schema.Operation(...)", oParentBinding.getBoundContext());

		assert.throws(function () {
			oBinding.invoke();
		}, new Error("Nested deferred operation bindings not supported: "
			+ "/OperationImport(...)/schema.Operation(...)"));
	});

	//*********************************************************************************************
	QUnit.test("invoke: relative binding on transient context", function (assert) {
		var oBinding,
			oContext = {
				isTransient : function () { return true; },
				getPath : function () { return "/Employees($uid=id-1-23)"; }
			};

		oBinding = this.bindContext("schema.Operation(...)", oContext);

		assert.throws(function () {
			// code under test
			oBinding.invoke();
		}, new Error("Invoke for transient context not allowed: "
			+ "/Employees($uid=id-1-23)/schema.Operation(...)"));
	});

	//*********************************************************************************************
	[{
		path : "/Unknown(...)",
		request : "/Unknown/@$ui5.overload",
		metadata : undefined,
		request2 : "/Unknown",
		metadata2 : undefined,
		error : "Unknown operation: /Unknown(...)"
	}, {
		path : "/Unknown(...)",
		request : "/Unknown/@$ui5.overload",
		metadata : undefined,
		request2 : "/Unknown",
		metadata2 : {$kind : "Property"},
		error : "Unknown operation: /Unknown(...)"
	}, {
		path : "/Unknown(...)",
		request : "/Unknown/@$ui5.overload",
		metadata : undefined,
		request2 : "/Unknown",
		metadata2 : {$kind : "NavigationProperty"},
		error : "Unknown operation: /Unknown(...)" // Note: missing bReplaceWithRVC
	}, {
		path : "/EntitySet(ID='1')/schema.EmptyOverloads(...)",
		request : "/EntitySet/schema.EmptyOverloads/@$ui5.overload",
		metadata : [],
		error : "Expected a single overload, but found 0 for"
			+ " /EntitySet(ID='1')/schema.EmptyOverloads(...)"
	}, {
		path : "/EntitySet(ID='1')/schema.OverloadedFunction(...)",
		request : "/EntitySet/schema.OverloadedFunction/@$ui5.overload",
		metadata : [{$kind : "Function"}, {$kind : "Function"}],
		error : "Expected a single overload, but found 2 for"
			+ " /EntitySet(ID='1')/schema.OverloadedFunction(...)"
	}].forEach(function (oFixture, i) {
		QUnit.test("_invoke: #" + i + " - " + oFixture.error, function (assert) {
			var oBinding = this.bindContext(oFixture.path),
				oGroupLock = {
					getGroupId : function () {},
					unlock : function () {}
				},
				oMetaModelMock = this.mock(this.oModel.getMetaModel());

			this.mock(oBinding).expects("ready2Inherit").withExactArgs()
				.returns(SyncPromise.resolve());
			oMetaModelMock.expects("fetchObject").withExactArgs(oFixture.request)
				.returns(SyncPromise.resolve(Promise.resolve(oFixture.metadata)));
			if (oFixture.request2) {
				oMetaModelMock.expects("fetchObject").withExactArgs(oFixture.request2)
					.returns(SyncPromise.resolve(oFixture.metadata2));
			}
			this.mock(oGroupLock).expects("getGroupId").withExactArgs().returns("groupId");
			this.mock(oGroupLock).expects("unlock").withExactArgs(true);
			this.mock(this.oModel).expects("reportError").withExactArgs(
				"Failed to invoke " + oFixture.path, sClassName, sinon.match.instanceOf(Error));
			this.mock(_Helper).expects("adjustTargetsInError")
				.withExactArgs(sinon.match.instanceOf(Error), oFixture.metadata2,
					oFixture.path + "/$Parameter", undefined);

			return oBinding._invoke(oGroupLock) // code under test
				.then(function () {
					assert.ok(false);
				}, function (oError) {
					assert.strictEqual(oError.message, oFixture.error);
				});
		});
	});

	//*********************************************************************************************
	QUnit.test("function, no invoke", function (assert) {
		var oBinding, oCachePromise;

		this.mock(_Cache).expects("createSingle").never();
		oBinding = this.bindContext("/FunctionImport(...)");

		assert.strictEqual(oBinding.oCache, null);
		assert.strictEqual(oBinding.oCachePromise.getResult(), null);
		oCachePromise = oBinding.oCachePromise;
		this.mock(oBinding).expects("_fireChange").never();
		this.mock(oBinding).expects("fetchCache").never();
		this.mock(oBinding).expects("createReadGroupLock").never();
		this.mock(oBinding).expects("refreshDependentBindings").never();

		// code under test (as called by ODataBinding#refresh)
		assert.strictEqual(oBinding.refreshInternal("", undefined, true).isFulfilled(), true);

		assert.strictEqual(oBinding.oCachePromise, oCachePromise, "must not recreate the cache");

		return oBinding.fetchValue("/FunctionImport(...)").then(function (vValue) {
			assert.strictEqual(vValue, undefined);
		});
	});

	//*********************************************************************************************
	QUnit.test("function, base context, no invoke", function (assert) {
		var oBaseContext = this.oModel.createBindingContext("/"),
			oBinding = this.bindContext("FunctionImport(...)", oBaseContext);

		this.mock(oBinding).expects("_fireChange").never();
		this.mock(oBinding).expects("createReadGroupLock").never();
		assert.strictEqual(oBinding.oCache, null);
		assert.strictEqual(oBinding.oCachePromise.getResult(), null);

		// code under test (as called by ODataBinding#refresh)
		assert.strictEqual(oBinding.refreshInternal("", undefined, true).isFulfilled(), true);

		return oBinding.fetchValue("").then(function (vValue) {
			assert.strictEqual(vValue, undefined);
		});
	});

	//*********************************************************************************************
	[false, true].forEach(function (bRelative) {
		var sTitle = "_invoke: OperationImport, relative (to base context): " + bRelative;

		QUnit.test(sTitle, function (assert) {
			var oBaseContext = this.oModel.createBindingContext("/"),
				sPath = (bRelative ? "" : "/") + "OperationImport(...)",
				oBinding = this.bindContext(sPath, oBaseContext),
				oGroupLock = {getGroupId : function () {}},
				oPromise,
				bReady = false,
				oReadyPromise = new SyncPromise(function (resolve) {
					setTimeout(function () {
						bReady = true;
						resolve();
					}, 4);
				});

			this.mock(oBinding).expects("getResolvedPathWithReplacedTransientPredicates")
				.withExactArgs().returns("/OperationImport(...)");
			this.mock(oBinding).expects("ready2Inherit").withExactArgs()
				.returns(oReadyPromise);
			this.mock(this.oModel.getMetaModel()).expects("fetchObject")
				.withExactArgs("/OperationImport/@$ui5.overload")
				.returns(SyncPromise.resolve(["~oOperationMetadata~"]));
			this.mock(oBinding).expects("createCacheAndRequest")
				.withExactArgs(sinon.match.same(oGroupLock), "/OperationImport(...)",
					"~oOperationMetadata~", "~mParameters~", undefined, "~bIgnoreETag~",
					"~fnOnStrictHandlingFailed~")
				.callsFake(function () {
					assert.ok(bReady);
					return SyncPromise.resolve("~oResult~");
				});
			this.mock(oBinding).expects("_fireChange")
				.withExactArgs({reason : ChangeReason.Change});
			this.mock(oGroupLock).expects("getGroupId").withExactArgs().returns("groupId");
			this.mock(oBinding).expects("refreshDependentBindings")
				.withExactArgs("", "groupId", true)
				.returns(SyncPromise.resolve(Promise.resolve()));
			this.mock(oBinding).expects("handleOperationResult")
				.withExactArgs("~oOperationMetadata~", "~oResult~", undefined)
				.returns(undefined);

			// code under test
			oPromise = oBinding._invoke(oGroupLock, "~mParameters~", "~bIgnoreETag~",
				"~fnOnStrictHandlingFailed~");

			assert.ok(oPromise instanceof Promise, "a Promise, not a SyncPromise");
			return oPromise.then(function (oResult) {
				assert.strictEqual(oResult, undefined);
			});
		});
	});
	// TODO function returning collection
	// TODO function overloads

	//*********************************************************************************************
	[false, true].forEach(function (bBaseContext) {
		["", "navigation2/navigation3"].forEach(function (sPathPrefix) {
			var sOperation = sPathPrefix ? sPathPrefix + "/schema.Operation" : "schema.Operation",
				sTitle = "_invoke: bound operation, relative binding " + sOperation
					+ (bBaseContext ? ", baseContext" : "");

			QUnit.test(sTitle, function (assert) {
				var that = this,
					oEntity = {},
					oExpectation,
					oGroupLock0 = {getGroupId : function () {}},
					sResolvedPath1 = "/EntitySet(ID='1')/navigation1/" + sOperation + "(...)",
					sResolvedPath2 = "/EntitySet(ID='2')/navigation1/" + sOperation + "(...)",
					oResponseEntity = {},
					oRootBinding = {
						getRootBinding : function () { return oRootBinding; },
						isSuspended : function () { return false; }
					},
					oParentContext1 = createContext("/EntitySet(ID='1')/navigation1"),
					oParentContext2 = createContext("/EntitySet(ID='2')/navigation1"),
					oBinding = this.bindContext(sOperation + "(...)", oParentContext1,
						{$$groupId : "groupId"}),
					oBindingMock = this.mock(oBinding);

				function createContext(sPath) {
					return bBaseContext
						? that.oModel.createBindingContext(sPath)
						: Context.create(that.oModel, oRootBinding, sPath);
				}

				function expectChangeAndRefreshDependent(oGroupLock) {
					oBindingMock.expects("_fireChange")
						.withExactArgs({reason : ChangeReason.Change});
					that.mock(oGroupLock).expects("getGroupId").withExactArgs().returns("groupId");
					oBindingMock.expects("refreshDependentBindings")
						.withExactArgs("", "groupId", true)
						.returns(SyncPromise.resolve(Promise.resolve()));
				}

				_Helper.setPrivateAnnotation(oResponseEntity, "predicate", "('77')");
				this.mock(oBinding).expects("ready2Inherit").twice().withExactArgs()
					.returns(SyncPromise.resolve());
				this.mock(this.oModel.getMetaModel()).expects("fetchObject").twice()
					.withExactArgs("/EntitySet/navigation1/" + sOperation + "/@$ui5.overload")
					.returns(SyncPromise.resolve(["~oOperationMetadata~"]));

				// code under test - must not ask its context
				assert.strictEqual(
					oBinding.fetchValue(oBinding.getBoundContext().getPath()).getResult(),
					undefined
				);

				if (bBaseContext) {
					oBindingMock.expects("createCacheAndRequest")
						.withExactArgs(sinon.match.same(oGroupLock0), sResolvedPath1,
							"~oOperationMetadata~", "~mParameters~", undefined, "~bIgnoreETag~",
							undefined)
						.returns(Promise.resolve(oResponseEntity));
				} else {
					oExpectation = oBindingMock.expects("createCacheAndRequest")
						.withExactArgs(sinon.match.same(oGroupLock0), sResolvedPath1,
							"~oOperationMetadata~", "~mParameters~", sinon.match.func,
							"~bIgnoreETag~", undefined)
						.returns(Promise.resolve(oResponseEntity));
					this.mock(oParentContext1).expects("getValue").on(oParentContext1)
						.withExactArgs(sPathPrefix).returns(oEntity);
				}
				expectChangeAndRefreshDependent(oGroupLock0);
				oBindingMock.expects("handleOperationResult")
					.withExactArgs("~oOperationMetadata~", oResponseEntity, undefined)
					.returns(undefined);

				// code under test
				return oBinding._invoke(oGroupLock0, "~mParameters~", "~bIgnoreETag~")
				.then(function (oReturnValueContext) {
					var oGroupLock1 = {getGroupId : function () {}};

					assert.strictEqual(oReturnValueContext, undefined);
					if (oExpectation) {
						//TODO avoid to invoke a request via getObject, which does not wait for
						// results anyway!
						assert.strictEqual(oExpectation.args[0][4](), oEntity);
					}

					oBindingMock.expects("_fireChange")
						.withExactArgs({reason : ChangeReason.Context});
					// @see Context#destroy for element and parameter context
					that.mock(that.oModel).expects("getDependentBindings").returns([]).exactly(2);

					// code under test: setContext clears the cache
					oBinding.setContext(oParentContext2);

					if (bBaseContext) {
						oBindingMock.expects("createCacheAndRequest")
							.withExactArgs(sinon.match.same(oGroupLock1), sResolvedPath2,
								"~oOperationMetadata~", "~mParameters~", undefined, "~bIgnoreETag~",
								undefined);
					} else {
						oExpectation = oBindingMock.expects("createCacheAndRequest")
							.withExactArgs(sinon.match.same(oGroupLock1), sResolvedPath2,
								"~oOperationMetadata~", "~mParameters~", sinon.match.func,
								"~bIgnoreETag~", undefined);
						that.mock(oParentContext2).expects("getValue").on(oParentContext2)
							.withExactArgs(sPathPrefix).returns(oEntity);
					}
					expectChangeAndRefreshDependent(oGroupLock1);
					oBindingMock.expects("handleOperationResult")
						.withExactArgs("~oOperationMetadata~", undefined, undefined)
						.returns(undefined);

					// code under test: invoke creates a new cache with the new path
					return oBinding.setParameter("foo", "bar")
						._invoke(oGroupLock1, "~mParameters~", "~bIgnoreETag~")
						.then(function (oReturnValueContext0) {
							assert.strictEqual(oReturnValueContext0, undefined);
							if (oExpectation) {
								assert.strictEqual(oExpectation.args[0][4](), oEntity);
							}
						});
				});
			});
		});
	});

	//*********************************************************************************************
	[false, true].forEach(function (bOnCollection) {
		var sTitle = "_invoke: bound operation " + (bOnCollection ? "on a collection " : "")
				+ "with return value context";

		QUnit.test(sTitle, function (assert) {
			var oCache = {
					setResourcePath : function () {}
				},
				bDependentsRefreshed,
				oError = {},
				oGroupLock = {
					getGroupId : function () {},
					unlock : function () {}
				},
				oGroupLockMock = this.mock(oGroupLock),
				oRootBinding = {
					getRootBinding : function () { return oRootBinding; },
					isSuspended : function () { return false; }
				},
				sParentContextPath = bOnCollection ? "/TEAMS" : "/TEAMS('42')",
				oParentContext = Context.create(this.oModel, oRootBinding, sParentContextPath),
				oBinding = this.bindContext("name.space.Operation(...)", oParentContext,
					{$$groupId : "groupId"}),
				oBindingMock = this.mock(oBinding),
				oMetaModelMock = this.mock(this.oModel.getMetaModel()),
				oModelMock = this.mock(this.oModel),
				that = this;

			function asyncRefresh() {
				bDependentsRefreshed = false;
				return new SyncPromise(function (resolve) {
					setTimeout(function () {
						bDependentsRefreshed = true;
						resolve();
					});
				});
			}

			this.mock(oBinding).expects("ready2Inherit").thrice().withExactArgs()
				.returns(SyncPromise.resolve());
			oMetaModelMock.expects("fetchObject")
				.withExactArgs("/TEAMS/name.space.Operation/@$ui5.overload")
				.returns(SyncPromise.resolve(["~oOperationMetadata~"]));
			oBinding.oCache = oCache; // "mock" createCacheAndRequest
			oBindingMock.expects("createCacheAndRequest")
				.withExactArgs(sinon.match.same(oGroupLock),
					sParentContextPath + "/name.space.Operation(...)", "~oOperationMetadata~",
					"~mParameters~", sinon.match.func, "~bIgnoreETag~", undefined)
				.returns(Promise.resolve("~ResponseEntity0~"));
			oBindingMock.expects("_fireChange").withExactArgs({reason : ChangeReason.Change});
			oGroupLockMock.expects("getGroupId").withExactArgs().returns("groupId");
			oBindingMock.expects("refreshDependentBindings").withExactArgs("", "groupId", true)
				.returns(asyncRefresh());
			oBindingMock.expects("handleOperationResult")
				.withExactArgs("~oOperationMetadata~", "~ResponseEntity0~", undefined)
				.returns("~oReturnValueContextFirstInvoke~");

			// code under test
			return oBinding._invoke(oGroupLock, "~mParameters~", "~bIgnoreETag~")
			.then(function (oReturnValueContext0) {
				assert.strictEqual(oReturnValueContext0, "~oReturnValueContextFirstInvoke~");
				assert.strictEqual(bDependentsRefreshed, true);

				oMetaModelMock.expects("fetchObject")
					.withExactArgs("/TEAMS/name.space.Operation/@$ui5.overload")
					.returns(SyncPromise.resolve(["~oOperationMetadata~"]));
				oBindingMock.expects("createCacheAndRequest")
					.withExactArgs(sinon.match.same(oGroupLock),
						sParentContextPath + "/name.space.Operation(...)", "~oOperationMetadata~",
						"~mParameters~", sinon.match.func, "~bIgnoreETag~", undefined)
					.returns(Promise.resolve("~ResponseEntity1~"));
				oBindingMock.expects("_fireChange").withExactArgs({reason : ChangeReason.Change});
				oGroupLockMock.expects("getGroupId").withExactArgs().returns("groupId");
				oBindingMock.expects("refreshDependentBindings")
					.withExactArgs("", "groupId", true).returns(asyncRefresh());
				oBindingMock.expects("handleOperationResult")
					.withExactArgs("~oOperationMetadata~", "~ResponseEntity1~", undefined)
					.returns("~oReturnValueContextSecondInvoke~");

				// code under test
				return oBinding._invoke(oGroupLock, "~mParameters~", "~bIgnoreETag~");
			}).then(function (oReturnValueContext1) {
				assert.strictEqual(oReturnValueContext1, "~oReturnValueContextSecondInvoke~");

				oMetaModelMock.expects("fetchObject")
					.withExactArgs("/TEAMS/name.space.Operation/@$ui5.overload")
					.returns(SyncPromise.resolve(["~oOperationMetadata~"]));
				oBindingMock.expects("createCacheAndRequest")
					.withExactArgs(sinon.match.same(oGroupLock),
						sParentContextPath + "/name.space.Operation(...)",
						"~oOperationMetadata~", "~mParameters~", sinon.match.func, "~bIgnoreETag~",
						undefined)
					.returns(Promise.reject(oError));
				oBindingMock.expects("_fireChange").withExactArgs({reason : ChangeReason.Change});
				oGroupLockMock.expects("getGroupId").withExactArgs().returns("groupId");
				oBindingMock.expects("refreshDependentBindings").withExactArgs("", "groupId", true)
					.returns(SyncPromise.resolve(Promise.resolve()));
				that.mock(_Helper).expects("adjustTargetsInError")
					.withExactArgs({}, "~oOperationMetadata~", (bOnCollection
							? "/TEAMS"
							: "/TEAMS('42')") + "/name.space.Operation(...)/$Parameter",
						bOnCollection ? "/TEAMS" : "/TEAMS('42')");
				oModelMock.expects("reportError");

				// code under test
				return oBinding._invoke(oGroupLock, "~mParameters~", "~bIgnoreETag~")
				.then(function () {
					assert.ok(false, "unexpected success");
				}, function (oError0) {
					assert.strictEqual(oError0, oError);
				});
			});
		});
	});

	//*********************************************************************************************
	[false, true].forEach(function (bNavigationProperty) {
		var sTitle = "_invoke: bReplaceWithRVC, bNavigationProperty=" + bNavigationProperty;

		QUnit.test(sTitle, function (assert) {
			var oGroupLock = {
					getGroupId : function () {}
				},
				oMetaModelMock = this.mock(this.oModel.getMetaModel()),
				oOperationMetadata = bNavigationProperty ? {
					$kind : "NavigationProperty"
				} : "~oOperationMetadata~",
				oParentEntity = {},
				sPath = bNavigationProperty ? "ToTwin" : "name.space.Operation",
				bReady = false,
				oReadyPromise = new SyncPromise(function (resolve) {
					setTimeout(function () {
						bReady = true;
						resolve();
					}, 4);
				}),
				oRootBinding = {
					doReplaceWith : function () {}
				},
				oParentContext = Context.create(this.oModel, oRootBinding, "/TEAMS('42')"),
				oBinding = this.bindContext(sPath + "(...)", oParentContext);

			_Helper.setPrivateAnnotation(oParentEntity, "predicate", "('42')");
			this.mock(oBinding).expects("ready2Inherit").withExactArgs()
				.returns(oReadyPromise);
			oMetaModelMock.expects("fetchObject")
				.withExactArgs("/TEAMS/" + sPath + "/@$ui5.overload")
				.returns(SyncPromise.resolve(Promise.resolve(
					bNavigationProperty ? undefined : [oOperationMetadata])));
			oMetaModelMock.expects("fetchObject").exactly(bNavigationProperty ? 1 : 0)
				.withExactArgs("/TEAMS/ToTwin").returns(SyncPromise.resolve(oOperationMetadata));
			this.mock(oBinding).expects("createCacheAndRequest")
				.withExactArgs(sinon.match.same(oGroupLock), "/TEAMS('42')/" + sPath + "(...)",
					sinon.match.same(oOperationMetadata), "~mParameters~", sinon.match.func,
					"~bIgnoreETag~", "~fnOnStrictHandlingFailed~")
				.callsFake(function () {
					assert.ok(bReady);
					return Promise.resolve("~oResponseEntity~");
				});
			this.mock(oBinding).expects("_fireChange").withExactArgs({reason : ChangeReason.Change});
			this.mock(oGroupLock).expects("getGroupId").withExactArgs().returns("groupId");
			this.mock(oBinding).expects("refreshDependentBindings").withExactArgs("", "groupId", true)
				.returns(SyncPromise.resolve(Promise.resolve()));
			this.mock(oBinding).expects("handleOperationResult")
				.withExactArgs(oOperationMetadata, "~oResponseEntity~", true)
				.returns("~oResult~");

			// code under test
			return oBinding._invoke(oGroupLock, "~mParameters~", "~bIgnoreETag~",
				"~fnOnStrictHandlingFailed~", /*bReplaceWithRVC*/true)
			.then(function (oResultingContext) {
				assert.strictEqual(oResultingContext, "~oResult~");
				assert.strictEqual(oBinding.oCache, null);
				assert.strictEqual(oBinding.oCachePromise.getResult(), null);
			});
		});
	});

	//*********************************************************************************************
	QUnit.test("_invoke: bReplaceWithRVC w/o r.v.c.", function (assert) {
		var oError = new Error("Cannot replace w/o return value context"),
			oGroupLock = {
				getGroupId : function () {},
				unlock : function () {}
			},
			oParentContext = Context.create(this.oModel, {/*oRootBinding*/}, "/TEAMS('42')"),
			oBinding = this.bindContext("name.space.Operation(...)", oParentContext),
			oReportErrorExpectation,
			oResponseEntity = {};

		_Helper.setPrivateAnnotation(oResponseEntity, "predicate", "('77')");
		this.mock(oBinding).expects("ready2Inherit").withExactArgs()
			.returns(SyncPromise.resolve());
		this.mock(this.oModel.getMetaModel()).expects("fetchObject")
			.withExactArgs("/TEAMS/name.space.Operation/@$ui5.overload")
			.returns(SyncPromise.resolve(["~oOperationMetadata~"]));
		this.mock(oBinding).expects("createCacheAndRequest")
			.withExactArgs(sinon.match.same(oGroupLock), "/TEAMS('42')/name.space.Operation(...)",
				"~oOperationMetadata~", "~mParameters~", sinon.match.func, "~bIgnoreETag~",
				"~fnOnStrictHandlingFailed~")
			.returns(Promise.resolve(oResponseEntity));
		this.mock(oBinding).expects("_fireChange").withExactArgs({reason : ChangeReason.Change});
		this.mock(oGroupLock).expects("getGroupId").withExactArgs().returns("groupId");
		this.mock(oBinding).expects("refreshDependentBindings").withExactArgs("", "groupId", true)
			.returns(SyncPromise.resolve(Promise.resolve()));
		this.mock(oBinding).expects("handleOperationResult")
			.withExactArgs("~oOperationMetadata~", oResponseEntity, true)
			.throws(oError);
		this.mock(oGroupLock).expects("unlock").withExactArgs(true);
		oReportErrorExpectation = this.mock(this.oModel).expects("reportError").withExactArgs(
			"Failed to invoke /TEAMS('42')/name.space.Operation(...)", sClassName,
			sinon.match.typeOf("error")); // Note: sinon.match.object does not match here :-(

		// code under test
		return oBinding._invoke(oGroupLock, "~mParameters~", "~bIgnoreETag~",
			"~fnOnStrictHandlingFailed~", /*bReplaceWithRVC*/true)
		.then(function () {
			assert.ok(false);
		}, function (oError0) {
			assert.strictEqual(oError0, oError);
			assert.strictEqual(oReportErrorExpectation.args[0][2], oError);
		});
	});

	//*********************************************************************************************
	QUnit.test("_invoke: OperationImport, failure", function (assert) {
		var bDependentsRefreshed = false,
			sPath = "/OperationImport(...)",
			oBinding = this.bindContext(sPath),
			oError = new Error("deliberate failure"),
			oGroupLock = {
				getGroupId : function () {},
				unlock : function () {}
			};

		this.mock(oBinding).expects("ready2Inherit").withExactArgs()
			.returns(SyncPromise.resolve());
		this.mock(this.oModel.getMetaModel()).expects("fetchObject")
			.withExactArgs("/OperationImport/@$ui5.overload")
			.returns(SyncPromise.resolve(["~oOperationMetadata~"]));
		this.mock(oBinding).expects("createCacheAndRequest")
			.withExactArgs(sinon.match.same(oGroupLock), "/OperationImport(...)",
				"~oOperationMetadata~", "~mParameters~", undefined, "~bIgnoreETag~", undefined)
			.returns(SyncPromise.reject(oError));
		this.mock(oBinding).expects("_fireChange").withExactArgs({reason : ChangeReason.Change});
		this.mock(oGroupLock).expects("getGroupId").withExactArgs().returns("groupId");
		this.mock(oBinding).expects("refreshDependentBindings").withExactArgs("", "groupId", true)
			.returns(new SyncPromise(function (resolve) {
				setTimeout(function () {
					bDependentsRefreshed = true;
					resolve();
				});
			}));
		this.mock(this.oModel).expects("reportError").withExactArgs(
			"Failed to invoke " + sPath, sClassName, sinon.match.same(oError));
		this.mock(oGroupLock).expects("unlock").withExactArgs(true);
		this.mock(_Helper).expects("adjustTargetsInError")
			.withExactArgs(sinon.match.same(oError), "~oOperationMetadata~",
				"/OperationImport(...)/$Parameter", undefined);

		// code under test
		return oBinding._invoke(oGroupLock, "~mParameters~", "~bIgnoreETag~").then(function () {
			assert.ok(false);
		}, function (oError0) {
			assert.strictEqual(oError0, oError);
			assert.strictEqual(bDependentsRefreshed, true);
		});
	});

	//*********************************************************************************************
	QUnit.test("_invoke: OperationImport, error in change handler", function (assert) {
		var sPath = "/OperationImport(...)",
			oBinding = this.bindContext(sPath),
			oError = new Error("deliberate failure"),
			oGroupLock = {unlock : function () {}},
			oModelMock = this.mock(this.oModel);

		this.mock(oBinding).expects("ready2Inherit").withExactArgs()
			.returns(SyncPromise.resolve());
		this.mock(this.oModel.getMetaModel()).expects("fetchObject")
			.withExactArgs("/OperationImport/@$ui5.overload")
			.returns(SyncPromise.resolve(["~oOperationMetadata~"]));
		this.mock(oBinding).expects("createCacheAndRequest")
			.withExactArgs(sinon.match.same(oGroupLock), "/OperationImport(...)",
				"~oOperationMetadata~", "~mParameters~", undefined, "~bIgnoreETag~", undefined)
			.returns(SyncPromise.resolve({/*oResult*/}));
		// Note: if control's handler fails, we don't care about state of dependent bindings
		this.mock(oBinding).expects("refreshDependentBindings").never();
		this.mock(oGroupLock).expects("unlock").withExactArgs(true);
		oModelMock.expects("reportError").withExactArgs(
			"Failed to invoke " + sPath, sClassName, sinon.match.same(oError));

		oBinding.attachChange(function () {
			throw oError;
		});

		// code under test
		return oBinding._invoke(oGroupLock, "~mParameters~", "~bIgnoreETag~").then(function () {
			assert.ok(false);
		}, function (oError0) {
			assert.strictEqual(oError0, oError);
		});
	});

	//*********************************************************************************************
	[{
		error : {}
	}, {
		// no error -> nothing reported
	}].forEach(function (oFixture, i) {
		QUnit.test("_invoke: bound operation failure with messages #" + i, function (assert) {
			var oParentContext = Context.create(this.oModel, {/*binding*/}, "/TEAMS('42')"),
				oBinding = this.bindContext("name.space.Operation(...)", oParentContext,
					{$$groupId : "groupId"}),
				oError = new Error("Operation failed"),
				oGroupLock = {
					getGroupId : function () {},
					unlock : function () {}
				},
				oOperationMetadata = {
					$IsBound : true,
					$Parameter : [{
						$Name : "_it"
					}, {
						$Name : "Complex"
					}, {
						$Name : "Param"
					}]
				};

			oError.error = oFixture.error;
			oError.resourcePath = "~";
			this.mock(oBinding).expects("ready2Inherit").withExactArgs()
				.returns(SyncPromise.resolve());
			this.mock(this.oModel.getMetaModel()).expects("fetchObject")
				.withExactArgs("/TEAMS/name.space.Operation/@$ui5.overload")
				.returns(SyncPromise.resolve([oOperationMetadata]));
			this.mock(oBinding).expects("createCacheAndRequest")
				.withExactArgs(sinon.match.same(oGroupLock), "/TEAMS('42')/name.space.Operation(...)",
					sinon.match.same(oOperationMetadata), "~mParameters~", sinon.match.func,
					"~bIgnoreETag~", undefined)
				.rejects(oError);
			this.mock(oGroupLock).expects("getGroupId").withExactArgs().returns("groupId");
			this.mock(oGroupLock).expects("unlock").withExactArgs(true);
			this.mock(_Helper).expects("adjustTargetsInError")
				.withExactArgs(sinon.match.same(oError), sinon.match.same(oOperationMetadata),
					"/TEAMS('42')/name.space.Operation(...)/$Parameter", "/TEAMS('42')");
			this.mock(this.oModel).expects("reportError")
				.withExactArgs("Failed to invoke /TEAMS('42')/name.space.Operation(...)",
					sClassName, sinon.match.same(oError))
				.callsFake(function (_sLogMessage, _sReportingClassName, oError0) {
					assert.strictEqual(oError0.resourcePath, "~"); // unchanged
				});

			// code under test
			return oBinding._invoke(oGroupLock, "~mParameters~", "~bIgnoreETag~").then(function () {
				assert.ok(false);
			}, function (oError0) {
				assert.strictEqual(oError0, oError);
			});
		});
	});

	//*********************************************************************************************
	[{
		error : {}
	}, {
		// no error -> nothing reported
	}].forEach(function (oFixture, i) {
		QUnit.test("_invoke: unbound operation failure with messages #" + i, function (assert) {
			var oBinding = this.bindContext("/ActionImport(...)", null, {$$groupId : "groupId"}),
				oError = new Error("Operation failed"),
				oGroupLock = {
					getGroupId : function () {},
					unlock : function () {}
				},
				oOperationMetadata = {
					$IsBound : false,
					$Parameter : [{
						$Name : "Complex"
					}, {
						$Name : "Param"
					}]
				};

			oError.error = oFixture.error;
			oError.resourcePath = "~";
			this.mock(oBinding).expects("ready2Inherit").withExactArgs()
				.returns(SyncPromise.resolve());
			this.mock(this.oModel.getMetaModel()).expects("fetchObject")
				.withExactArgs("/ActionImport/@$ui5.overload")
				.returns(SyncPromise.resolve([oOperationMetadata]));
			this.mock(oBinding).expects("createCacheAndRequest")
				.withExactArgs(sinon.match.same(oGroupLock), "/ActionImport(...)",
					sinon.match.same(oOperationMetadata), "~mParameters~", undefined, "~bIgnoreETag~",
					undefined)
				.rejects(oError);
			this.mock(oGroupLock).expects("getGroupId").withExactArgs().returns("groupId");
			this.mock(oGroupLock).expects("unlock").withExactArgs(true);
			this.mock(_Helper).expects("adjustTargetsInError")
				.withExactArgs(sinon.match.same(oError), sinon.match.same(oOperationMetadata),
				"/ActionImport(...)/$Parameter", undefined);
			this.mock(this.oModel).expects("reportError")
				.withExactArgs("Failed to invoke /ActionImport(...)",
					sClassName, sinon.match.same(oError))
				.callsFake(function (_sLogMessage, _sReportingClassName, oError0) {
					assert.strictEqual(oError0.resourcePath, "~"); // unchanged
				});

			// code under test
			return oBinding._invoke(oGroupLock, "~mParameters~", "~bIgnoreETag~").then(function () {
				assert.ok(false);
			}, function (oError0) {
				assert.strictEqual(oError0, oError);
			});
		});
	});

	//*********************************************************************************************
	QUnit.test("getReturnValueContextPath", function (assert) {
		const oBinding = this.bindContext(
				"/EntitySet(ID='1')/navigation1/schema.Operation(...)");
		const oContext = {getPath : function () {}};
		oBinding.oContext = oContext;
		oBinding.oOperation.bAdditionalQueryOptionsForRVC = false;

		const oBindingMock = this.mock(oBinding);
		oBindingMock.expects("hasReturnValueContext").withExactArgs().returns(true);
		const oContextMock = this.mock(oContext);
		oContextMock.expects("getPath").withExactArgs()
			.returns("/Artists('42')");
		const oHelperMock = this.mock(_Helper);
		const oResponseEntity = {};
		oHelperMock.expects("getPrivateAnnotation").withExactArgs(oResponseEntity, "predicate")
			.returns("('77')");

		// code under test
		assert.strictEqual(
			oBinding.getReturnValueContextPath(oResponseEntity),
			"Artists('77')");

		oBindingMock.expects("hasReturnValueContext").withExactArgs().returns(true);
		oContextMock.expects("getPath").withExactArgs()
			.returns("/Artists");
		oHelperMock.expects("getPrivateAnnotation").withExactArgs(oResponseEntity, "predicate")
			.returns("('77')");

		// code under test
		assert.strictEqual(
			oBinding.getReturnValueContextPath(oResponseEntity),
			"Artists('77')");
	});

	//*********************************************************************************************
	QUnit.test("getReturnValueContextPath: hasReturnValueContext = false", function (assert) {
		const oBinding = this.bindContext("/EntitySet(ID='1')/navigation1/schema.Operation(...)");
		oBinding.oOperation.bAdditionalQueryOptionsForRVC = false;

		this.mock(oBinding).expects("hasReturnValueContext").withExactArgs().returns(false);

		// code under test
		assert.strictEqual(oBinding.getReturnValueContextPath({/*oResponseEntity*/}), undefined);
	});

	//*********************************************************************************************
	QUnit.test("getReturnValueContextPath with navigation property", function (assert) {
		const oBinding = this.bindContext(
				"/EntitySet(ID='1')/navigation1/schema.Operation(...)");
		const oContext = {getPath : mustBeMocked};
		oBinding.oContext = oContext;
		oBinding.oOperation.bAdditionalQueryOptionsForRVC = true;
		this.mock(oBinding).expects("hasReturnValueContext").withExactArgs().returns(true);
		// Note: key predicate can contain brackets
		this.mock(oContext).expects("getPath").withExactArgs()
			.returns("/Teams('42')/TEAM_2_EMPLOYEES('(1)')");
		const oResponseEntity = {"~partner~" : "~oKeyProperties~"};
		this.mock(_Helper).expects("getPrivateAnnotation")
			.withExactArgs(oResponseEntity, "predicate")
			.returns("('11')");
		this.mock(_Helper).expects("getMetaPath")
			.withExactArgs("Teams('42')/TEAM_2_EMPLOYEES('(1)')")
			.returns("Teams/TEAM_2_EMPLOYEES");
		const oMetaModel = {getObject : mustBeMocked};
		this.mock(this.oModel).expects("getMetaModel").withExactArgs().returns(oMetaModel);
		this.mock(oMetaModel).expects("getObject")
			.withExactArgs("/Teams/TEAM_2_EMPLOYEES/$Partner")
			.returns("~partner~");
		this.mock(this.oModel).expects("getKeyPredicate")
			.withExactArgs("/Teams", "~oKeyProperties~")
			.returns("('23')");

		// code under test
		assert.strictEqual(
			oBinding.getReturnValueContextPath(oResponseEntity),
			"Teams('23')/TEAM_2_EMPLOYEES('11')");
	});

	//*********************************************************************************************
	[{
		sCase : "no partner entity",
		iGetKeyPredicate : 0,
		sPredicate : "('11')",
		oResponseEntity : {/*no partner*/}
	}, {
		sCase : "no key predicate",
		iGetKeyPredicate : 1,
		sPartnerPredicate : "~partnerPredicate~",
		sPredicate : undefined,
		oResponseEntity : {"~partner~" : "~partnerEntity~"}
	}, {
		sCase : "no partner predicate",
		iGetKeyPredicate : 1,
		sPartnerPredicate : undefined,
		sPredicate : "('11')",
		oResponseEntity : {"~partner~" : "~partnerEntity~"}
	}].forEach(function (oFixture) {
		const sTitle = "getReturnValueContextPath with navigation property: " + oFixture.sCase;
		QUnit.test(sTitle, function (assert) {
			const oBinding = this.bindContext("/EntitySet(ID='1')/navigation1/schema.Operation(...)");
			const oContext = {getPath : mustBeMocked};
			oBinding.oContext = oContext;
			oBinding.oOperation.bAdditionalQueryOptionsForRVC = true;
			this.mock(oBinding).expects("hasReturnValueContext").withExactArgs().returns(true);
			this.mock(oContext).expects("getPath").withExactArgs()
				.returns("/Teams('42')/TEAM_2_EMPLOYEES('1')");
			this.mock(_Helper).expects("getPrivateAnnotation")
				.withExactArgs(oFixture.oResponseEntity, "predicate")
				.returns(oFixture.sPredicate);
			this.mock(_Helper).expects("getMetaPath").withExactArgs("Teams('42')/TEAM_2_EMPLOYEES('1')")
				.returns("Teams/TEAM_2_EMPLOYEES");
			const oMetaModel = {getObject : mustBeMocked};
			this.mock(this.oModel).expects("getMetaModel").withExactArgs().returns(oMetaModel);
			this.mock(oMetaModel).expects("getObject")
				.withExactArgs("/Teams/TEAM_2_EMPLOYEES/$Partner")
				.returns("~partner~");
			this.mock(oBinding.oModel).expects("getKeyPredicate").exactly(oFixture.iGetKeyPredicate)
				.withExactArgs("/Teams", "~partnerEntity~")
				.returns(oFixture.sPartnerPredicate);

			// code under test
			assert.strictEqual(oBinding.getReturnValueContextPath(oFixture.oResponseEntity), undefined);
		});
	});

	//*********************************************************************************************
	QUnit.test("handleOperationResult: bound operation", function (assert) {
		const oBinding = this.bindContext(
				"/EntitySet(ID='1')/navigation1/schema.Operation(...)", null,
				{$$groupId : "groupId"});

		this.mock(oBinding).expects("isReturnValueLikeBindingParameter")
			.withExactArgs("~oOperationMetadata~").returns(false);
		this.mock(oBinding).expects("hasReturnValueContext").never();
		this.mock(Context).expects("createNewContext").never();

		assert.strictEqual(
			// code under test
			oBinding.handleOperationResult("~oOperationMetadata~"),
			undefined);
	});

	//*********************************************************************************************
	QUnit.test("handleOperationResult: bound operation with RVC", function (assert) {
		var oCache = {
				setResourcePath : function () {}
			},
			oParentContext = Context.create(this.oModel, null, "/TEAMS"),
			oBinding = this.bindContext("name.space.Operation(...)", oParentContext,
				{$$groupId : "groupId"}),
			oResponseEntity = {};

		_Helper.setPrivateAnnotation(oResponseEntity, "predicate", "('77')");
		oBinding.oCache = oCache; // "mock" createCacheAndRequest
		this.mock(oBinding).expects("isReturnValueLikeBindingParameter")
			.withExactArgs("~oOperationMetadata~").returns(true);
		this.mock(oParentContext).expects("getValue").returns(null);
		this.mock(oBinding).expects("getReturnValueContextPath")
			.withExactArgs(oResponseEntity)
			.returns("TEAMS('77')");
		this.mock(Context).expects("createNewContext")
			.withExactArgs(sinon.match.same(this.oModel), sinon.match.same(oBinding),
				"/TEAMS('77')")
			.returns("~oReturnValueContext~");
		this.mock(oCache).expects("setResourcePath").withExactArgs("TEAMS('77')");

		assert.strictEqual(
			// code under test
			oBinding.handleOperationResult("~oOperationMetadata~", oResponseEntity),
			"~oReturnValueContext~");
	});

	//*********************************************************************************************
	[false, true].forEach((bSame) => {
		QUnit.test("handleOperationResult: bReplaceWithRVC, same: " + bSame, function (assert) {
			var oParentEntity = {},
				oResponseEntity = {},
				oResult = {
					setNewGeneration : function () {}
				},
				oRootBinding = {
					doReplaceWith : function () {}
				},
				oParentContext = Context.create(this.oModel, oRootBinding, "/TEAMS('42')"),
				oBinding = this.bindContext("ToTwin(...)", oParentContext);

			oBinding.oOperation.bAdditionalQueryOptionsForRVC = false;
			_Helper.setPrivateAnnotation(oParentEntity, "predicate", "('42')");
			const sResponsePredicate = bSame ? "('42')" : "('77')";
			_Helper.setPrivateAnnotation(oResponseEntity, "predicate", sResponsePredicate);
			this.mock(oBinding).expects("isReturnValueLikeBindingParameter")
				.withExactArgs("~oOperationMetadata~").returns(true);
			this.mock(oParentContext).expects("getValue").withExactArgs().returns(oParentEntity);
			this.mock(oParentContext).expects("patch").exactly(bSame ? 1 : 0)
				.withExactArgs(sinon.match.same(oResponseEntity));
			this.mock(oBinding).expects("getReturnValueContextPath")
				.withExactArgs(oResponseEntity).returns("TEAMS" + sResponsePredicate);
			this.mock(Context).expects("createNewContext").never();
			this.mock(oRootBinding).expects("doReplaceWith").exactly(bSame ? 0 : 1)
				.withExactArgs(sinon.match.same(oParentContext), sinon.match.same(oResponseEntity),
					"('77')")
				.returns(oResult);
			this.mock(oResult).expects("setNewGeneration").exactly(bSame ? 0 : 1).withExactArgs();
			this.mock(oParentContext).expects("setNewGeneration").exactly(bSame ? 1 : 0)
				.withExactArgs();

			assert.strictEqual(
				// code under test
				oBinding.handleOperationResult("~oOperationMetadata~", oResponseEntity, true),
				bSame ? oParentContext : oResult);
		});
	});

	//*********************************************************************************************
	[false, true].forEach((bSame) => {
		const sTitle = "handleOperationResult: bReplaceWithRVC and navigation property, same: " + bSame;

		QUnit.test(sTitle, function (assert) {
			const oRootBinding = {doReplaceWith : mustBeMocked};
			const oParentContext = Context.create(this.oModel, oRootBinding,
					"/TEAMS('42')/TEAM_2_EMPLOYEES('1')");
			const oBinding = this.bindContext("ToTwin(...)", oParentContext);
			oBinding.oOperation.bAdditionalQueryOptionsForRVC = true;
			const oParentEntity = {};
			_Helper.setPrivateAnnotation(oParentEntity, "predicate", "('1')");
			const oResponseEntity = {};
			const sResponsePredicate = bSame ? "('1')" : "('11')";
			_Helper.setPrivateAnnotation(oResponseEntity, "predicate", sResponsePredicate);
			this.mock(oBinding).expects("isReturnValueLikeBindingParameter")
				.withExactArgs("~oOperationMetadata~").returns(true);
			this.mock(oParentContext).expects("getValue").withExactArgs().returns(oParentEntity);
			this.mock(oParentContext).expects("patch").exactly(bSame ? 1 : 0)
				.withExactArgs(sinon.match.same(oResponseEntity));
			this.mock(oBinding).expects("getReturnValueContextPath")
				.withExactArgs(oResponseEntity)
				.returns("TEAMS('42')/TEAM_2_EMPLOYEES" + sResponsePredicate);
			this.mock(Context).expects("createNewContext").never();
			const oResult = {setNewGeneration : mustBeMocked};
			this.mock(oRootBinding).expects("doReplaceWith").exactly(bSame ? 0 : 1)
				.withExactArgs(sinon.match.same(oParentContext), sinon.match.same(oResponseEntity),
					"('11')")
				.returns(oResult);
			this.mock(oResult).expects("setNewGeneration").exactly(bSame ? 0 : 1).withExactArgs();
			this.mock(oParentContext).expects("setNewGeneration").exactly(bSame ? 1 : 0)
				.withExactArgs();

			assert.strictEqual(
				// code under test
				oBinding.handleOperationResult("~oOperationMetadata~", oResponseEntity, true),
				bSame ? oParentContext : oResult);
		});
	});

	//*********************************************************************************************
	QUnit.test("handleOperationResult: bReplaceWithRVC = true and keypredicate has changed",
			function (assert) {
		const oRootBinding = {};
		const oParentContext = Context.create(this.oModel, oRootBinding,
			"/TEAMS('42')/TEAM_2_EMPLOYEES(1)");
		const oBinding = this.bindContext("ToTwin(...)", oParentContext);
		oBinding.oOperation.bAdditionalQueryOptionsForRVC = true;
		const oParentEntity = {};
		_Helper.setPrivateAnnotation(oParentEntity, "predicate", "('1')");
		const oResponseEntity = {};
		_Helper.setPrivateAnnotation(oResponseEntity, "predicate", ("11"));
		this.mock(oBinding).expects("isReturnValueLikeBindingParameter")
			.withExactArgs("~oOperationMetadata~").returns(true);
		this.mock(oParentContext).expects("getValue").withExactArgs().returns(oParentEntity);
		this.mock(oParentContext).expects("patch").never();
		this.mock(oBinding).expects("getReturnValueContextPath")
			.withExactArgs(oResponseEntity)
			.returns("TEAMS('77')/TEAM_2_EMPLOYEES('11')");

		assert.throws(function () {
			// code under test
			oBinding.handleOperationResult("~oOperationMetadata~", oResponseEntity, true);
		}, new Error(
			"Cannot replace due to changed key predicate for navigation property in path"));
	});

	//*********************************************************************************************
	QUnit.test("handleOperationResult: bReplaceWithRVC w/o r.v.c.", function (assert) {
		var oParentContext = Context.create(this.oModel, {/*oRootBinding*/}, "/TEAMS('42')"),
			oBinding = this.bindContext("name.space.Operation(...)", oParentContext),
			oResponseEntity = {};

		_Helper.setPrivateAnnotation(oResponseEntity, "predicate", "('77')");

		this.mock(oBinding).expects("isReturnValueLikeBindingParameter")
			.withExactArgs("~oOperationMetadata~").returns(false);
		this.mock(oParentContext).expects("getValue").never();
		this.mock(oParentContext).expects("patch").never();
		this.mock(oBinding).expects("getReturnValueContextPath").never();
		this.mock(Context).expects("createNewContext").never();

		assert.throws(function () {
			// code under test
			oBinding.handleOperationResult("~oOperationMetadata~", oResponseEntity, true);
		}, new Error("Cannot replace w/o return value context"));
	});

	//*********************************************************************************************
	[false, true].forEach(function (bReplaceWithRVC) {
		var sTitle = "handleOperationResult: bound operation w/o key predicate, bReplaceWithRVC="
				+ bReplaceWithRVC;

		QUnit.test(sTitle, function (assert) {
			var oParentContext = Context.create(this.oModel, {/*binding*/}, "/TEAMS('42')"),
				oBinding = this.bindContext("name.space.Operation(...)", oParentContext,
					{$$groupId : "groupId"});

			this.mock(oBinding).expects("isReturnValueLikeBindingParameter")
				.withExactArgs("~oOperationMetadata~").returns(true);
			this.mock(oParentContext).expects("getValue").returns({/*oParentEntity*/});
			this.mock(oParentContext).expects("patch").never();
			// not needed w/o sResponsePredicate
			this.mock(oBinding).expects("getReturnValueContextPath").never();
			this.mock(Context).expects("createNewContext").never();

			if (bReplaceWithRVC) {
				assert.throws(function () {
					// code under test
					oBinding.handleOperationResult("~oOperationMetadata~", {/*oResponseEntity*/},
						 bReplaceWithRVC);
				}, new Error("Cannot replace w/o return value context"));
			} else {
				assert.strictEqual(
					// code under test
					oBinding.handleOperationResult("~oOperationMetadata~", {/*oResponseEntity*/},
						bReplaceWithRVC),
					undefined);
			}
		});
	});

	//*********************************************************************************************
	[{
		sId : "42",
		bRead : true
	}, {
		sId : "42",
		bRead : false
	}, {
		sId : "77",
		bRead : true
	}].forEach(function (oFixture) {
		QUnit.test("handleOperationResult: bound operation "
				+ (oFixture.bRead ? "" : "on context w/o read ")
				+ "returning the same entity type with key " + oFixture.sId,
				function (assert) {
			var oParentContext = Context.create(this.oModel, {/*binding*/}, "/TEAMS('42')"),
				oBinding = this.bindContext("name.space.Operation(...)", oParentContext,
					{$$groupId : "groupId"}),
				oParentEntity = {},
				sPredicate = "('" + oFixture.sId + "')",
				oResponseEntity = {};

			_Helper.setPrivateAnnotation(oParentEntity, "predicate", "('42')");
			_Helper.setPrivateAnnotation(oResponseEntity, "predicate", sPredicate);
			oBinding.oCache = { // "mock" createCacheAndRequest
				setResourcePath : function () {}
			};
			this.mock(oBinding).expects("isReturnValueLikeBindingParameter")
				.withExactArgs("~oOperationMetadata~").returns(true);
			this.mock(oParentContext).expects("getValue")
				.returns(oFixture.bRead ? oParentEntity : undefined);
			this.mock(oParentContext).expects("patch")
				.exactly(oFixture.bRead && oFixture.sId === "42" ? 1 : 0)
				.withExactArgs(sinon.match.same(oResponseEntity));
			this.mock(oBinding).expects("getReturnValueContextPath")
				.withExactArgs(sinon.match.same(oResponseEntity))
				.returns("TEAMS" + sPredicate);
			this.mock(Context).expects("createNewContext")
				.withExactArgs(this.oModel, oBinding, "/TEAMS" + sPredicate)
				.returns("~oReturnValueContext~");
			this.mock(oBinding.oCache).expects("setResourcePath")
				.withExactArgs("TEAMS" + sPredicate);

			assert.strictEqual(
				// code under test
				oBinding.handleOperationResult("~oOperationMetadata~", oResponseEntity),
				"~oReturnValueContext~");
		});
	});

	//*********************************************************************************************
	[false, true].forEach(function (bSameId) {
		var sTitle = "handleOperationResult: bound action on navigation property updates binding"
				+ "parameter, " + bSameId;

		QUnit.test(sTitle, function (assert) {
			var oParentContext = Context.create(this.oModel, {/*binding*/},
					"/TEAMS('42')/TEAM_2_MANAGER"),
				oBinding = this.bindContext("name.space.Operation(...)", oParentContext,
					{$$groupId : "groupId"}),
				oParentEntity = {},
				oResponseEntity = {};

			_Helper.setPrivateAnnotation(oParentEntity, "predicate", "('42')");
			_Helper.setPrivateAnnotation(oResponseEntity, "predicate", bSameId ? "('42')" : "()");
			this.mock(oBinding).expects("isReturnValueLikeBindingParameter")
				.withExactArgs("~oOperationMetadata~").returns(true);
			this.mock(oParentContext).expects("getValue").returns(oParentEntity);
			this.mock(oParentContext).expects("patch").exactly(bSameId ? 1 : 0)
				.withExactArgs(sinon.match.same(oResponseEntity));
			this.mock(oBinding).expects("getReturnValueContextPath")
				.withExactArgs(oResponseEntity).returns(undefined);

			assert.strictEqual(
				// code under test
				oBinding.handleOperationResult("~oOperationMetadata~", oResponseEntity),
				undefined);
		});
	});

	//*********************************************************************************************
	QUnit.test("createCacheAndRequest: FunctionImport", function (assert) {
		var bAutoExpandSelect = {/*false, true*/},
			oBinding = this.bindContext("n/a(...)"),
			oExpectation,
			oGroupLock = {},
			oOperationMetadata = {$kind : "Function", $ReturnType : {$Type : "Edm.String"}},
			mParameters = {},
			mParametersCopy = {},
			sPath = "/FunctionImport(...)",
			oPromise = {},
			mQueryOptions = {},
			sResourcePath = "FunctionImport()",
			oSingleCache = {
				fetchValue : function () {}
			};

		this.oModel.bAutoExpandSelect = bAutoExpandSelect;
		this.mock(Object).expects("assign")
			.withExactArgs({}, sinon.match.same(mParameters))
			.returns(mParametersCopy);
		this.mock(oBinding).expects("computeOperationQueryOptions").withExactArgs()
			.returns(mQueryOptions);
		this.mock(oBinding).expects("addQueryOptionsForReturnValueContext")
			.withExactArgs(oOperationMetadata, mQueryOptions)
			.returns(mQueryOptions);
		this.mock(this.oModel.oRequestor).expects("getPathAndAddQueryOptions")
			.withExactArgs(sPath, sinon.match.same(oOperationMetadata),
				sinon.match.same(mParametersCopy), sinon.match.same(mQueryOptions), undefined)
			.returns(sResourcePath);
		this.mock(_Cache).expects("createSingle")
			.withExactArgs(sinon.match.same(this.oModel.oRequestor), sResourcePath,
				sinon.match.same(mQueryOptions), sinon.match.same(bAutoExpandSelect),
				sinon.match.same(this.oModel.bSharedRequests), undefined, false,
				"/FunctionImport/@$ui5.overload/0/$ReturnType")
			.returns(oSingleCache);
		oExpectation = this.mock(oSingleCache).expects("fetchValue")
			.withExactArgs(sinon.match.same(oGroupLock), "", undefined, undefined, false,
				sinon.match.func)
			.returns(oPromise);

		assert.strictEqual(
			// code under test
			oBinding.createCacheAndRequest(oGroupLock, sPath, oOperationMetadata, mParameters),
			oPromise);
		assert.strictEqual(oBinding.oOperation.bAction, false);
		assert.strictEqual(oBinding.oCache, oSingleCache);
		assert.strictEqual(oBinding.oCachePromise.getResult(), oSingleCache);
		assert.strictEqual(oBinding.oOperation.mRefreshParameters, mParameters);

		// code under test
		assert.strictEqual(oExpectation.args[0][5](), sPath.slice(1));
	});

	//*********************************************************************************************
	QUnit.test("createCacheAndRequest: bound function", function (assert) {
		var bAutoExpandSelect = {/*false, true*/},
			oBinding = this.bindContext("n/a(...)"),
			oExpectation,
			fnGetEntity = {}, // do not call!
			oGroupLock = {},
			oOperationMetadata = {$kind : "Function", $ReturnType : {$Type : "name.space.Type"}},
			mParameters = {},
			mParametersCopy = {},
			sPath = "/Entity('1')/navigation/bound.Function(...)",
			oPromise = {},
			mQueryOptions = {},
			sResourcePath = "Entity('1')/navigation/bound.Function()",
			oSingleCache = {
				fetchValue : function () {}
			};

		this.oModel.bAutoExpandSelect = bAutoExpandSelect;
		this.mock(Object).expects("assign").withExactArgs({},
				sinon.match.same(mParameters))
			.returns(mParametersCopy);
		this.mock(oBinding).expects("computeOperationQueryOptions").withExactArgs()
			.returns(mQueryOptions);
		this.mock(oBinding).expects("addQueryOptionsForReturnValueContext")
			.withExactArgs(oOperationMetadata, mQueryOptions)
			.returns(mQueryOptions);
		this.mock(this.oModel.oRequestor).expects("getPathAndAddQueryOptions").withExactArgs(sPath,
				sinon.match.same(oOperationMetadata), sinon.match.same(mParametersCopy),
				sinon.match.same(mQueryOptions), sinon.match.same(fnGetEntity))
			.returns(sResourcePath);
		this.mock(_Cache).expects("createSingle")
			.withExactArgs(sinon.match.same(this.oModel.oRequestor), sResourcePath,
				sinon.match.same(mQueryOptions), sinon.match.same(bAutoExpandSelect),
				sinon.match.same(this.oModel.bSharedRequests), undefined, false,
				"/Entity/navigation/bound.Function/@$ui5.overload/0/$ReturnType/$Type")
			.returns(oSingleCache);
		oExpectation = this.mock(oSingleCache).expects("fetchValue")
			.withExactArgs(sinon.match.same(oGroupLock), "", undefined, undefined, false,
				sinon.match.func)
			.returns(oPromise);

		assert.strictEqual(
			// code under test
			oBinding.createCacheAndRequest(oGroupLock, sPath, oOperationMetadata, mParameters,
				fnGetEntity),
			oPromise);
		assert.strictEqual(oBinding.oOperation.bAction, false);
		assert.strictEqual(oBinding.oCache, oSingleCache);
		assert.strictEqual(oBinding.oCachePromise.getResult(), oSingleCache);
		assert.strictEqual(oBinding.oOperation.mRefreshParameters, mParameters);

		// code under test
		assert.strictEqual(oExpectation.args[0][5](), sPath.slice(1));
	});

	//*********************************************************************************************
	QUnit.test("createCacheAndRequest: NavigationProperty w/ parameters", function (assert) {
		var oBinding = this.bindContext("n/a(...)", null, {$$inheritExpandSelect : true}),
			oGroupLock = {},
			oOperationMetadata = {$kind : "NavigationProperty"};

		this.mock(oBinding).expects("isReturnValueLikeBindingParameter")
			.withExactArgs(sinon.match.same(oOperationMetadata))
			.returns(true);
		this.mock(Object).expects("assign").never();
		this.mock(oBinding).expects("computeOperationQueryOptions").never();
		this.mock(this.oModel.oRequestor).expects("getPathAndAddQueryOptions").never();
		this.mock(_Cache).expects("createSingle").never();
		assert.deepEqual(oBinding.oOperation, {
				bAction : undefined,
				bAdditionalQueryOptionsForRVC : undefined,
				mChangeListeners : {},
				mParameters : {},
				mRefreshParameters : {}
			});

		assert.throws(function () {
			// code under test
			oBinding.createCacheAndRequest(oGroupLock, "/Entity('0815')/ToTwin(...)",
				oOperationMetadata, {foo : "bar"});
		}, new Error("Unsupported parameters for navigation property"));

		assert.deepEqual(oBinding.oOperation, {
				bAction : undefined,
				bAdditionalQueryOptionsForRVC : undefined,
				mChangeListeners : {},
				mParameters : {},
				mRefreshParameters : {}
			}, "unchanged");
	});

	//*********************************************************************************************
	QUnit.test("createCacheAndRequest: NavigationProperty", function (assert) {
		var oBinding = this.bindContext("n/a(...)", null, {$$inheritExpandSelect : true}),
			oExpectation,
			oOperationMetadata = {$kind : "NavigationProperty"},
			sPath = "/Entity('1')/ToTwin(...)",
			oResponseEntity = {},
			oSingleCache = {
				fetchValue : function () {}
			};

		this.oModel.bAutoExpandSelect = "~bAutoExpandSelect~";
		_Helper.setPrivateAnnotation(oResponseEntity, "predicate", "('2')");
		this.mock(oBinding).expects("isReturnValueLikeBindingParameter").twice()
			.withExactArgs(sinon.match.same(oOperationMetadata)).returns(true);
		this.mock(Object).expects("assign").withExactArgs({}, {}).returns("~mParametersCopy~");
		this.mock(oBinding).expects("computeOperationQueryOptions").withExactArgs()
			.returns("~mQueryOptions~");
		this.mock(oBinding).expects("addQueryOptionsForReturnValueContext")
			.withExactArgs(oOperationMetadata, "~mQueryOptions~")
			.returns("~mQueryOptions~");
		this.mock(this.oModel.oRequestor).expects("getPathAndAddQueryOptions")
			.withExactArgs(sPath, sinon.match.same(oOperationMetadata), "~mParametersCopy~",
				"~mQueryOptions~", "~fnGetEntity~")
			.returns("~sResourcePath~");
		this.mock(_Cache).expects("createSingle")
			.withExactArgs(sinon.match.same(this.oModel.oRequestor), "~sResourcePath~",
				"~mQueryOptions~", "~bAutoExpandSelect~",
				sinon.match.same(this.oModel.bSharedRequests), undefined, false,
				"/Entity/ToTwin")
			.returns(oSingleCache);
		oExpectation = this.mock(oSingleCache).expects("fetchValue")
			.withExactArgs("~oGroupLock~", "", undefined, undefined, false, sinon.match.func)
			.returns("~oPromise~");

		assert.strictEqual(
			// code under test
			oBinding.createCacheAndRequest("~oGroupLock~", sPath, oOperationMetadata,
				{/*mParameters*/}, /*do not call!*/"~fnGetEntity~"),
			"~oPromise~");
		assert.strictEqual(oBinding.oCache, oSingleCache);
		assert.strictEqual(oBinding.oCachePromise.getResult(), oSingleCache);
		assert.strictEqual(oBinding.mCacheQueryOptions, "~mQueryOptions~");
		assert.strictEqual(oBinding.oOperation.bAction, false);
		assert.deepEqual(oBinding.oOperation.mRefreshParameters, {/*mParameters*/});

		this.mock(oBinding).expects("getReturnValueContextPath")
			.withExactArgs(sinon.match.same(oResponseEntity))
			.returns("Entity('2')");

		// code under test
		assert.strictEqual(oExpectation.args[0][5](oResponseEntity), "Entity('2')");
	});

	//*********************************************************************************************
	QUnit.test("createCacheAndRequest: ActionImport", function (assert) {
		var bAutoExpandSelect = {/*false, true*/},
			oBinding = this.bindContext("n/a(...)"),
			oExpectation,
			oGroupLock = {},
			oOperationMetadata = {$kind : "Action" /*no $ReturnType*/},
			mParameters = {},
			mParametersCopy = {},
			sPath = "/ActionImport(...)",
			oPromise = {},
			mQueryOptions = {},
			sResourcePath = "ActionImport",
			oSingleCache = {
				post : function () {}
			};

		this.oModel.bAutoExpandSelect = bAutoExpandSelect;
		this.mock(Object).expects("assign").withExactArgs({},
				sinon.match.same(mParameters))
			.returns(mParametersCopy);
		this.mock(oBinding).expects("computeOperationQueryOptions").withExactArgs()
			.returns(mQueryOptions);
		this.mock(oBinding).expects("addQueryOptionsForReturnValueContext")
			.withExactArgs(oOperationMetadata, mQueryOptions)
			.returns(mQueryOptions);
		this.mock(this.oModel.oRequestor).expects("getPathAndAddQueryOptions").withExactArgs(sPath,
				sinon.match.same(oOperationMetadata), sinon.match.same(mParametersCopy),
				sinon.match.same(mQueryOptions), undefined)
			.returns(sResourcePath);
		this.mock(_Cache).expects("createSingle")
			.withExactArgs(sinon.match.same(this.oModel.oRequestor), sResourcePath,
				sinon.match.same(mQueryOptions), sinon.match.same(bAutoExpandSelect),
				sinon.match.same(this.oModel.bSharedRequests), undefined, true,
				"/ActionImport/@$ui5.overload/0/$ReturnType")
			.returns(oSingleCache);
		oExpectation = this.mock(oSingleCache).expects("post")
			.withExactArgs(sinon.match.same(oGroupLock), sinon.match.same(mParametersCopy),
				undefined, undefined, undefined, sinon.match.func)
			.returns(oPromise);

		assert.strictEqual(
			// code under test
			oBinding.createCacheAndRequest(oGroupLock, sPath, oOperationMetadata, mParameters),
			oPromise);
		assert.strictEqual(oBinding.oOperation.bAction, true);
		assert.strictEqual(oBinding.oCache, oSingleCache);
		assert.strictEqual(oBinding.oCachePromise.getResult(), oSingleCache);
		assert.strictEqual(oBinding.oOperation.mRefreshParameters, mParameters);

		// code under test
		assert.strictEqual(oExpectation.args[0][5](), sPath.slice(1));
	});

	//*********************************************************************************************
	[false, true].forEach((bNoDataRead) => {
		["return value context", "returns 'this'", "returns other", ""].forEach(function (sCase) {
			const sTitle = "createCacheAndRequest: bound action, " + sCase
				+ ", no data read: " + bNoDataRead;

			QUnit.test(sTitle, function (assert) {
				var bAutoExpandSelect = {/*false, true*/},
					oBinding = this.bindContext("n/a(...)"),
					oDestroyExpectation,
					oEntity = bNoDataRead ? undefined : {},
					oExpectation,
					fnGetEntity = this.spy(function () {
						return oEntity;
					}),
					fnGetOriginalResourcePath,
					oGroupLock = {},
					oHelperMock = this.mock(_Helper),
					oOperationMetadata = {
						$kind : "Action",
						$IsBound : true,
						$ReturnType : {$Type : "name.space.Type"}
					},
					mParameters = {},
					mParametersCopy = {},
					sPath = "/Entity('1')/navigation/bound.Action(...)",
					oPromise = {},
					mQueryOptions = {},
					sResourcePath = "Entity('1')/navigation/bound.Action",
					oResponseEntity = {},
					oReturnValueContext = {
						destroy : function () {}
					},
					oSingleCache = {
						post : function () {}
					};

				this.oModel.bAutoExpandSelect = bAutoExpandSelect;
				oBinding.oReturnValueContext = oReturnValueContext;
				oDestroyExpectation = this.mock(oReturnValueContext).expects("destroy").withExactArgs();
				this.mock(Object).expects("assign")
					.withExactArgs({}, sinon.match.same(mParameters))
					.returns(mParametersCopy);
				this.mock(oBinding).expects("computeOperationQueryOptions").withExactArgs()
					.returns(mQueryOptions);
				this.mock(oBinding).expects("addQueryOptionsForReturnValueContext")
					.withExactArgs(oOperationMetadata, mQueryOptions)
					.callsFake(() => {
						if (sCase === "returns other" || sCase === "returns 'this'") {
							oBinding.oOperation.bAdditionalQueryOptionsForRVC = false;
						}
						return mQueryOptions;
					});
				this.mock(this.oModel.oRequestor).expects("getPathAndAddQueryOptions")
					.withExactArgs(sPath, sinon.match.same(oOperationMetadata),
						sinon.match.same(mParametersCopy), sinon.match.same(mQueryOptions),
						sinon.match.same(oEntity))
					.returns(sResourcePath);
				this.mock(_Cache).expects("createSingle")
					.withExactArgs(sinon.match.same(this.oModel.oRequestor), sResourcePath,
						sinon.match.same(mQueryOptions), sinon.match.same(bAutoExpandSelect),
						sinon.match.same(this.oModel.bSharedRequests), undefined, true,
						"/Entity/navigation/bound.Action/@$ui5.overload/0/$ReturnType/$Type")
					.returns(oSingleCache);
				oExpectation = this.mock(oSingleCache).expects("post")
					.withExactArgs(sinon.match.same(oGroupLock), sinon.match.same(mParametersCopy),
						sinon.match.same(oEntity), "~bIgnoreETag~", undefined, sinon.match.func)
					.returns(oPromise);

				assert.strictEqual(
					// code under test
					oBinding.createCacheAndRequest(oGroupLock, sPath, oOperationMetadata, mParameters,
						fnGetEntity, "~bIgnoreETag~"),
					oPromise);
				assert.strictEqual(oBinding.oReturnValueContext, null);
				sinon.assert.callOrder(oDestroyExpectation, oExpectation);
				assert.strictEqual(oBinding.oOperation.bAction, true);
				assert.strictEqual(oBinding.oCache, oSingleCache);
				assert.strictEqual(oBinding.oCachePromise.getResult(), oSingleCache);
				assert.strictEqual(oBinding.oOperation.mRefreshParameters, mParameters);
				assert.strictEqual(fnGetEntity.callCount, 1);

				fnGetOriginalResourcePath = oExpectation.args[0][5];
				switch (sCase) {
					case "return value context":
						this.mock(oBinding).expects("isReturnValueLikeBindingParameter")
							.withExactArgs(sinon.match.same(oOperationMetadata))
							.returns(true);
						this.mock(oBinding).expects("getReturnValueContextPath")
							.withExactArgs(sinon.match.same(oResponseEntity))
							.returns("Entity('42')");

						// code under test ("getOriginalResourcePath")
						assert.strictEqual(fnGetOriginalResourcePath(oResponseEntity),
							"Entity('42')");
						break;

					case "returns 'this'":
						this.mock(oBinding).expects("isReturnValueLikeBindingParameter")
							.withExactArgs(sinon.match.same(oOperationMetadata))
							.returns(true);
						this.mock(oBinding).expects("getReturnValueContextPath")
							.withExactArgs(sinon.match.same(oResponseEntity))
							.returns(undefined);
						oHelperMock.expects("getPrivateAnnotation")
							.withExactArgs(sinon.match.same(oEntity), "predicate")
							.returns("('42')");
						oHelperMock.expects("getPrivateAnnotation")
							.withExactArgs(sinon.match.same(oResponseEntity), "predicate")
							.returns("('42')");

						// code under test ("getOriginalResourcePath")
						assert.strictEqual(fnGetOriginalResourcePath(oResponseEntity),
							"Entity('1')/navigation");
						break;

					case "returns other":
						this.mock(oBinding).expects("isReturnValueLikeBindingParameter")
							.withExactArgs(sinon.match.same(oOperationMetadata))
							.returns(true);
						this.mock(oBinding).expects("getReturnValueContextPath")
							.withExactArgs(sinon.match.same(oResponseEntity))
							.returns(undefined);
						oHelperMock.expects("getPrivateAnnotation")
							.withExactArgs(sinon.match.same(oEntity), "predicate")
							.returns("('42')");
						oHelperMock.expects("getPrivateAnnotation")
							.withExactArgs(sinon.match.same(oResponseEntity), "predicate")
							.returns("('23')");

						// code under test ("getOriginalResourcePath")
						assert.strictEqual(fnGetOriginalResourcePath(oResponseEntity),
							"Entity('1')/navigation/bound.Action(...)");
						break;

					default:
						this.mock(oBinding).expects("isReturnValueLikeBindingParameter")
							.withExactArgs(sinon.match.same(oOperationMetadata))
							.returns(false);
						this.mock(oBinding).expects("hasReturnValueContext").never();
						oHelperMock.expects("getPrivateAnnotation").never();

						// code under test ("getOriginalResourcePath")
						assert.strictEqual(fnGetOriginalResourcePath(oResponseEntity),
							"Entity('1')/navigation/bound.Action(...)");
				}
			});
		});
	});

	//*********************************************************************************************
	QUnit.test("createCacheAndRequest: $$inheritExpandSelect", function (assert) {
		var bAutoExpandSelect = {/*false, true*/},
			oContext = Context.create(this.oModel, {}, "/foo"),
			oBinding = this.bindContext("bound.Function(...)", oContext,
				{$$inheritExpandSelect : true}),
			mExpectedQueryOptions = {},
			fnGetEntity = {}, // do not call!
			oGroupLock = {},
			oOperationMetadata = {$kind : "Function", $ReturnType : {$Type : "name.space.Type"}},
			mParameters = {},
			mParametersCopy = {},
			sPath = "/Entity('1')/navigation/bound.Function(...)",
			oPromise = {},
			sResourcePath = "Entity('1')/navigation/bound.Function()",
			oSingleCache = {
				fetchValue : function () {}
			};

		this.oModel.bAutoExpandSelect = bAutoExpandSelect;
		this.mock(oBinding).expects("isReturnValueLikeBindingParameter")
			.withExactArgs(sinon.match.same(oOperationMetadata))
			.returns(true);
		this.mock(Object).expects("assign")
			.withExactArgs({}, sinon.match.same(mParameters))
			.returns(mParametersCopy);
		this.mock(oBinding).expects("computeOperationQueryOptions").withExactArgs()
			.returns(mExpectedQueryOptions);
		this.mock(oBinding).expects("addQueryOptionsForReturnValueContext")
			.withExactArgs(oOperationMetadata, mExpectedQueryOptions)
			.returns(mExpectedQueryOptions);
		this.mock(this.oModel.oRequestor).expects("getPathAndAddQueryOptions")
			.withExactArgs(sPath, sinon.match.same(oOperationMetadata),
				sinon.match.same(mParametersCopy), sinon.match.same(mExpectedQueryOptions),
				sinon.match.same(fnGetEntity))
			.returns(sResourcePath);
		this.mock(_Cache).expects("createSingle")
			.withExactArgs(sinon.match.same(this.oModel.oRequestor), sResourcePath,
				sinon.match.same(mExpectedQueryOptions), sinon.match.same(bAutoExpandSelect),
				sinon.match.same(this.oModel.bSharedRequests), undefined, false,
				"/Entity/navigation/bound.Function/@$ui5.overload/0/$ReturnType/$Type")
			.returns(oSingleCache);
		this.mock(oSingleCache).expects("fetchValue")
			.withExactArgs(sinon.match.same(oGroupLock), "", undefined, undefined, false,
				sinon.match.func)
			.returns(oPromise);

		assert.strictEqual(
			// code under test
			oBinding.createCacheAndRequest(oGroupLock, sPath, oOperationMetadata, mParameters,
				fnGetEntity),
			oPromise);
		assert.strictEqual(oBinding.oOperation.bAction, false);
		assert.strictEqual(oBinding.oCache, oSingleCache);
		assert.strictEqual(oBinding.oCachePromise.getResult(), oSingleCache);
		assert.strictEqual(oBinding.oOperation.mRefreshParameters, mParameters);
		assert.strictEqual(oBinding.mCacheQueryOptions, mExpectedQueryOptions);
	});

	//*********************************************************************************************
	QUnit.test("createCacheAndRequest: wrong $kind", function (assert) {
		var oBinding = this.bindContext("n/a(...)"),
			oGroupLock = {},
			oOperationMetadata = {$kind : "n/a"};

		assert.throws(function () {
			// code under test
			oBinding.createCacheAndRequest(oGroupLock, "/OperationImport(...)", oOperationMetadata);
		}, new Error("Not an operation: /OperationImport(...)"));
	});

	//*********************************************************************************************
	QUnit.test("createCacheAndRequest: $$inheritExpandSelect on wrong binding",
		function (assert) {
			var oBinding = this.bindContext("bound.Operation(...)", null,
					{$$inheritExpandSelect : true}),
				oGroupLock = {},
				oOperationMetadata = {$kind : "Function"};

			this.mock(oBinding).expects("isReturnValueLikeBindingParameter")
				.withExactArgs(sinon.match.same(oOperationMetadata))
				.returns(false);
			this.mock(oBinding).expects("hasReturnValueContext").never();

			assert.throws(function () {
				// code under test
				oBinding.createCacheAndRequest(oGroupLock, "/Entity('0815')/bound.Operation(...)",
					oOperationMetadata);
			}, new Error("Must not set parameter $$inheritExpandSelect on this binding"));
	});

	//*********************************************************************************************
	[{
		$kind : "Function",
		$IsBound : true
	}, {
		$kind : "Action",
		$IsBound : false
	}].forEach(function (oOperationMetadata, i) {
		var sTitle = "createCacheAndRequest: bIgnoreETag; supported for bound actions only, #" + i;

		QUnit.test(sTitle, function (assert) {
			var oBinding = this.bindContext("n/a(...)"),
				oEntity = {},
				fnGetEntity = function () { return oEntity; };

			assert.throws(function () {
				// code under test
				oBinding.createCacheAndRequest({/*oGroupLock*/}, "/Foo(...)", oOperationMetadata,
					{/*mParameters*/}, fnGetEntity, /*bIgnoreETag*/true);
			}, new Error("Not a bound action: /Foo(...)"));
		});
	});

	//*********************************************************************************************
	QUnit.test("createCacheAndRequest: bIgnoreETag; fnGetEntity returns null", function (assert) {
		var oBinding = this.bindContext("n/a(...)"),
			fnGetEntity = function () { return null; },
			oOperationMetadata = {
				$kind : "Action",
				$IsBound : true
			};

		assert.throws(function () {
			// code under test
			oBinding.createCacheAndRequest({/*oGroupLock*/}, "/Foo(...)", oOperationMetadata,
				{/*mParameters*/}, fnGetEntity, /*bIgnoreETag*/true);
		}, new Error("Not a bound action: /Foo(...)"));
	});

	//*********************************************************************************************
	QUnit.test("createCacheAndRequest: Strict handling w/o action", function (assert) {
		var oBinding = this.bindContext("n/a(...)"),
			oOperationMetadata = {
				$kind : "notAnAction"
			};

		assert.throws(function () {
			// code under test
			oBinding.createCacheAndRequest({/*oGroupLock*/}, "/Foo(...)", oOperationMetadata,
				{/*mParameters*/}, {/*fnGetEntity*/}, {/*bIgnoreEtag*/},
				function () { /* fnOnStrictHandlingFailed*/ });
		}, new Error("Not an action: /Foo(...)"));
	});

	//*********************************************************************************************
	[false, true].forEach(function (bRelative) {
		[false, true].forEach(function (bCallbackReturnsPromise) {
			var sTitle = "createCacheAndRequest: fnOnStrictHandlingFailed, relative=" + bRelative
					+ ", callbackReturnsPromise=" + bCallbackReturnsPromise;

		QUnit.test(sTitle, function (assert) {
			var oBinding = bRelative
					? this.bindContext("action(...)", Context.create(this.oModel, {}, "/bar"))
					: this.bindContext("/action(...)"),
				oError = new Error("message"),
				oExpectation,
				oModelMock = this.mock(this.oModel),
				oPromise = Promise.resolve(),
				fnOnStrictHandlingFailed = sinon.spy(function () {
					return bCallbackReturnsPromise ? oPromise : "foo";
				}),
				oOperationMetadata = {$kind : "Action"},
				sPath = "/ActionImport(...)",
				aRawMessages
					= ["~boundMessage0", "~boundMessage1", "~unboundMessage0", "~unboundMessage1"],
				oSingleCache = {
					post : function () {}
				};

			oError.error = {};

			this.mock(Object).expects("assign")
				.withExactArgs({}, "~mParameters~")
				.returns("~mParametersCopy~");
			this.mock(oBinding).expects("computeOperationQueryOptions").withExactArgs()
				.returns("~mQueryOptions~");
			this.mock(this.oModel.oRequestor).expects("getPathAndAddQueryOptions")
				.withExactArgs(sPath, sinon.match.same(oOperationMetadata), "~mParametersCopy~",
					"~mQueryOptions~", undefined)
				.returns("ActionImport");
			this.mock(_Cache).expects("createSingle")
				.withExactArgs(sinon.match.same(this.oModel.oRequestor), "ActionImport",
					"~mQueryOptions~", false,
					sinon.match.same(this.oModel.bSharedRequests), undefined, true,
					"/ActionImport/@$ui5.overload/0/$ReturnType")
				.returns(oSingleCache);
			oExpectation = this.mock(oSingleCache).expects("post")
				.withExactArgs("~oGroupLock~", "~mParametersCopy~", undefined, false, sinon.match.func,
					sinon.match.func);

			// code under test
			oBinding.createCacheAndRequest("~oGroupLock~", sPath, oOperationMetadata, "~mParameters~",
				undefined, false, fnOnStrictHandlingFailed);

			oBinding.oParameterContext = {getPath : function () {}};
			this.mock(oBinding.oParameterContext).expects("getPath").withExactArgs().returns("~Path~");
			if (bRelative) {
				this.mock(oBinding.oContext).expects("getPath")
					.withExactArgs()
					.returns("~contextPath~");
			}
			this.mock(_Helper).expects("adjustTargetsInError")
				.withExactArgs(sinon.match.same(oError), sinon.match.same(oOperationMetadata), "~Path~",
					bRelative ? "~contextPath~" : undefined);
			this.mock(_Helper).expects("extractMessages")
				.withExactArgs(sinon.match(function (oError0) {
					return oError0.error.$ignoreTopLevel === true;
				}))
				.returns(aRawMessages);

			oModelMock.expects("createUI5Message").withExactArgs(aRawMessages[0])
				.returns("~ui5message0");
			oModelMock.expects("createUI5Message").withExactArgs(aRawMessages[1])
				.returns("~ui5message1");
			oModelMock.expects("createUI5Message").withExactArgs(aRawMessages[2])
				.returns("~ui5message2");
			oModelMock.expects("createUI5Message").withExactArgs(aRawMessages[3])
				.returns("~ui5message3");

			// code under test - invoke onStrictHandlingFailed callback
			if (bCallbackReturnsPromise) {
				assert.strictEqual(oExpectation.args[0][4](oError), oPromise);
			} else {
				assert.throws(function () {
					oExpectation.args[0][4](oError);
				}, new Error("Not a promise: foo"));
			}

			assert.ok(fnOnStrictHandlingFailed.calledOnceWithExactly(["~ui5message0", "~ui5message1",
				"~ui5message2", "~ui5message3"]));
		});
		});
	});
	//*********************************************************************************************
	QUnit.test("setParameter, invoke: not deferred", function (assert) {
		var oBinding = this.bindContext("/OperationImport()");

		assert.throws(function () {
			oBinding.setParameter();
		}, new Error("The binding must be deferred: /OperationImport()"));
		assert.throws(function () {
			oBinding.invoke();
		}, new Error("The binding must be deferred: /OperationImport()"));
	});

	//*********************************************************************************************
	QUnit.test("composable function", function (assert) {
		assert.throws(function () {
			this.bindContext("/OperationImport(...)/Property");
		}, new Error("The path must not continue after a deferred operation: "
			+ "/OperationImport(...)/Property"));
	});

	//*********************************************************************************************
	QUnit.test("setParameter: undefined", function (assert) {
		var oBinding = this.bindContext("/OperationImport(...)");

		// Note: don't really care about non-identifiers, but <code>null</code> must be protected
		[null, undefined, ""].forEach(function (sParameterName) {
			assert.throws(function () {
				oBinding.setParameter(sParameterName, "foo");
			}, new Error("Missing parameter name"));
		});
		assert.throws(function () {
			oBinding.setParameter("foo", undefined);
		}, new Error("Missing value for parameter: foo"));
	});

	//*********************************************************************************************
	[{}, undefined].forEach(function (vParam) {
		QUnit.test("setParameter: change listeners", function (assert) {
			var oBinding = this.bindContext("/OperationImport(...)"),
				vValue = {};

			if (vParam) {
				oBinding.oOperation.mParameters["foo"] = vParam;
			}

			this.mock(_Helper).expects("informAll")
				.withExactArgs(sinon.match.same(oBinding.oOperation.mChangeListeners), "foo",
					sinon.match.same(oBinding.oOperation.mParameters["foo"]),
					sinon.match.same(vValue));

			// code under test
			oBinding.setParameter("foo", vValue);

			assert.strictEqual(oBinding.oOperation.bAction, undefined);
			assert.strictEqual(oBinding.oOperation.mParameters["foo"], vValue);
		});
	});

	//*********************************************************************************************
	QUnit.test("destroy", function (assert) {
		var oBinding,
			oBindingPrototypeMock = this.mock(ContextBinding.prototype),
			oModelMock = this.mock(this.oModel),
			oParameterContext = Context.create(this.oModel, {}, "/Operation(...)/$Parameter"),
			oParentBindingPrototypeMock = this.mock(asODataParentBinding.prototype),
			oReturnValueContext = Context.create(this.oModel, {}, "/bar");

		oBinding = this.bindContext("relative"); // unresolved: no element context
		oBindingPrototypeMock.expects("destroy").on(oBinding).withExactArgs();
		oParentBindingPrototypeMock.expects("destroy").on(oBinding).withExactArgs();
		oModelMock.expects("bindingDestroyed").withExactArgs(sinon.match.same(oBinding));

		// code under test
		oBinding.destroy();

		oBinding = this.bindContext("relative", Context.create(this.oModel, {}, "/foo"));
		oBinding.oOperation = {bAction : undefined};
		oBinding.oParameterContext = oParameterContext;
		oBinding.oReturnValueContext = oReturnValueContext;
		this.mock(oBinding.oElementContext).expects("destroy").withExactArgs();
		this.mock(oParameterContext).expects("destroy").withExactArgs();
		this.mock(oReturnValueContext).expects("destroy").withExactArgs();
		oBindingPrototypeMock.expects("destroy").on(oBinding).withExactArgs();
		oParentBindingPrototypeMock.expects("destroy").on(oBinding).withExactArgs();
		oModelMock.expects("bindingDestroyed").withExactArgs(sinon.match.same(oBinding));

		// code under test
		oBinding.destroy();

		assert.strictEqual(oBinding.oElementContext, undefined);
		assert.strictEqual(oBinding.oOperation, undefined);
		assert.strictEqual(oBinding.oParameterContext, undefined);
		assert.strictEqual(oBinding.mParameters, undefined);
		assert.strictEqual(oBinding.mQueryOptions, undefined);
		assert.strictEqual(oBinding.oReturnValueContext, undefined);
	});

	//*********************************************************************************************
	// undefined -> the reinsertion callback is not called because the binding already has another cache
	[undefined, false, true].forEach(function (bSuccess) {
		QUnit.test("delete: empty path, deleteFromCache, success=" + bSuccess, function (assert) {
			var oBinding = this.bindContext(""),
				oBindingMock = this.mock(oBinding),
				oContext = {},
				oExpectation,
				oParentContext = Context.create(this.oModel, null, "/SalesOrders('42')"),
				oParent = {
					_fireChange : function () {},
					oElementContext : oParentContext,
					invoke : {},
					getContext : function () {},
					isRelative : function () { return false; }
				},
				oPromise,
				fnUndelete = sinon.spy(),
				that = this;

			oBindingMock.expects("fetchCache"); // so that setContext does not stumble over the mocks
			oBinding.setContext(oParentContext);

			oBindingMock.expects("_findEmptyPathParentContext")
				.withExactArgs(sinon.match.same(oBinding.oElementContext)).returns(oParentContext);
			oBindingMock.expects("_fireChange").withExactArgs({reason : ChangeReason.Remove});
			oExpectation = this.mock(oParentContext).expects("doDelete")
				.withExactArgs("~oGroupLock~", "SalesOrders('42')", "", null,
					sinon.match.same(oBinding), sinon.match.func)
				.returns(SyncPromise.resolve(Promise.resolve().then(function () {
					if (bSuccess) {
						that.mock(oParentContext).expects("destroy").withExactArgs();
					} else {
						oBindingMock.expects("_fireChange").withExactArgs({reason : ChangeReason.Add});
						throw "~Error~";
					}
				})));
			this.mock(oParentContext).expects("getBinding").withExactArgs().returns(oParent);

			// code under test
			oPromise = oBinding.delete("~oGroupLock~", "SalesOrders('42')", oContext, "~oETagEntity~",
				"~bDoNotRequestCount~", fnUndelete);

			assert.strictEqual(oParent.oElementContext, null);
			assert.ok(oContext.oDeletePromise.isPending());

			oParentContext.oDeletePromise = "~oDeletePromise~";

			// code under test
			oExpectation.args[0][5](undefined, -1);

			assert.strictEqual(oParentContext.oDeletePromise, "~oDeletePromise~");
			assert.notOk(fnUndelete.called);
			assert.ok(oContext.oDeletePromise.isPending());

			if (bSuccess === false) {
				// code under test
				oExpectation.args[0][5](undefined, 1);

				assert.strictEqual(oParentContext.oDeletePromise, null);
				sinon.assert.calledOnceWithExactly(fnUndelete);
			}

			return oPromise.then(function () {
				assert.ok(bSuccess);
				assert.ok(oContext.oDeletePromise.isFulfilled());
			}, function (oError) {
				assert.notOk(bSuccess);
				assert.strictEqual(oError, "~Error~");
				assert.strictEqual(oParent.oElementContext, oParentContext);
				assert.strictEqual(oParentContext.oDeletePromise, null);
				assert.strictEqual(fnUndelete.callCount, bSuccess === undefined ? 1 : 2);
				sinon.assert.alwaysCalledWithExactly(fnUndelete);
			});
		});
	});

	//*********************************************************************************************
	QUnit.test("delete: empty path, ODLB - delegate to ODLB", function (assert) {
		var oBinding = this.bindContext(""),
			oContext = {
				getValue : function () {}
			},
			oExpectation,
			oParentBinding = {
				delete : function () {},
				getContext : function () {}
				// no #invoke
			},
			oPromise,
			oRowContext = Context.create(this.oModel, null, "/SalesOrders('42')"),
			fnUndelete = sinon.spy();

		this.mock(oBinding).expects("fetchCache");
		oBinding.setContext(oRowContext);

		this.mock(oBinding).expects("_findEmptyPathParentContext")
			.withExactArgs(sinon.match.same(oBinding.oElementContext))
			.returns(oRowContext);
		this.mock(oRowContext).expects("getBinding").withExactArgs().returns(oParentBinding);
		this.mock(oContext).expects("getValue").withExactArgs().returns("~oETagEntity~");
		oExpectation = this.mock(oParentBinding).expects("delete")
			.withExactArgs("~oGroupLock~", "SalesOrders('42')", sinon.match.same(oRowContext),
				"~oETagEntity~", "~bDoNotRequestCount~", sinon.match.func)
			.returns(SyncPromise.resolve(Promise.resolve("~oResult~")));

		// code under test
		oPromise = oBinding.delete("~oGroupLock~", "SalesOrders('42')", oContext, "~oETagEntity~",
				"~bDoNotRequestCount~", fnUndelete
			).then(function (oDeleteResult) {
				assert.strictEqual(oDeleteResult, "~oResult~");

				assert.ok(oContext.oDeletePromise.isFulfilled());
				oRowContext.oDeletePromise = "~oDeletePromise";

				// code under test - callback
				oExpectation.args[0][5]();

				sinon.assert.calledOnceWithExactly(fnUndelete);
				assert.strictEqual(oRowContext.oDeletePromise, null);
			});

		assert.ok(oContext.oDeletePromise.isPending());

		return oPromise;
	});

	//*********************************************************************************************
	[
		{success : true},
		{success : false},
		{success : false, newContext : false},
		{success : false, newContext : true}
	].forEach(function (oFixture, i) {
		QUnit.test("delete: empty path, base context #" + i, function (assert) {
			var oContext = this.oModel.createBindingContext("/SalesOrders('42')"),
				oBinding = this.bindContext("", oContext),
				oBindingMock = this.mock(oBinding),
				oElementContext = oBinding.oElementContext,
				oNewContext,
				oPromise,
				that = this;

			oBindingMock.expects("_findEmptyPathParentContext")
				.withExactArgs(sinon.match.same(oElementContext))
				.returns(oElementContext);
			oBindingMock.expects("_fireChange").withExactArgs({reason : ChangeReason.Remove});
			this.mock(oElementContext).expects("doDelete")
				.withExactArgs("~oGroupLock~", "SalesOrders('42')", "", null,
					sinon.match.same(oBinding), sinon.match.func)
				.returns(Promise.resolve().then(function () {
					if (oFixture.success) {
						that.mock(oElementContext).expects("destroy").withExactArgs();
					} else {
						oBindingMock.expects("_fireChange").exactly(("newContext" in oFixture) ? 0 : 1)
							.withExactArgs({reason : ChangeReason.Add});
						throw "~Error~";
					}
				}));

			// code under test
			oPromise = oBinding.delete("~oGroupLock~", "SalesOrders('42')", {/*_oContext*/},
				{/*_oETagEntity*/}, "~bDoNotRequestCount~", function () {});

			assert.strictEqual(oBinding.oElementContext, null);
			if ("newContext" in oFixture) {
				oBindingMock.expects("_fireChange")
					.withExactArgs({reason : ChangeReason.Context});
				oBinding.setContext(oFixture.newContext
					? this.oModel.createBindingContext("/SalesOrders('43')")
					: null);
				oNewContext = oBinding.oElementContext;
			} else {
				oNewContext = oElementContext;
			}

			return oPromise.then(function () {
				assert.ok(oFixture.success);
			}, function (oError) {
				assert.notOk(oFixture.success);
				assert.strictEqual(oError, "~Error~");
				assert.strictEqual(oBinding.oElementContext, oNewContext);
			});
		});
	});

	//*********************************************************************************************
<<<<<<< HEAD
	[false, true].forEach(function (bSuccess) {
		[null, {destroy : function () {}}].forEach(function (oReturnValueContext) {
			var sTitle = "delete, refreshInternal: success=" + bSuccess + ", RVC="
				+ !!oReturnValueContext;
=======
[false, true].forEach(function (bHasChangeListeners) {
	[false, true].forEach(function (bKeepCacheOnError) {
		[false, true].forEach(function (bHasLateProperties) {
			var sTitle = "refreshInternal: bHasChangeListeners=" + bHasChangeListeners
					+ ", bKeepCacheOnError=" + bKeepCacheOnError + ", bHasLateProperties="
					+ bHasLateProperties;
>>>>>>> c23db38d

			QUnit.test(sTitle, function (assert) {
				var oBinding = this.bindContext("/EMPLOYEES('42')"),
					oBindingMock = this.mock(oBinding),
					oElementContext = oBinding.getBoundContext(),
					that = this;

				oBinding.oReturnValueContext = oReturnValueContext;
				this.mock(oBinding).expects("_findEmptyPathParentContext")
					.withExactArgs(sinon.match.same(oBinding.oElementContext))
					.returns(oBinding.oElementContext);
				oBindingMock.expects("_fireChange").withExactArgs({reason : ChangeReason.Remove})
					.callsFake(function () {
						assert.strictEqual(oBinding.oElementContext, null);
						assert.strictEqual(oBinding.oReturnValueContext, null);
						oBinding.setContext(null);
					});
				this.mock(oElementContext).expects("doDelete")
					.withExactArgs("myGroup", "EMPLOYEES('42')", "", null,
						sinon.match.same(oBinding), sinon.match.func)
					.returns(Promise.resolve().then(function () {
						if (bSuccess) {
							that.mock(oElementContext).expects("destroy").withExactArgs();
							if (oReturnValueContext) {
								that.mock(oReturnValueContext).expects("destroy").withExactArgs();
							}
						} else {
							oBindingMock.expects("_fireChange")
								.withExactArgs({reason : ChangeReason.Add})
								.callsFake(function () {
									assert.strictEqual(oBinding.oElementContext, oElementContext);
									if (oReturnValueContext) {
										assert.strictEqual(oBinding.oReturnValueContext,
											oReturnValueContext);
									}
								});
							throw "~Error~";
						}
					}));

<<<<<<< HEAD
				// code under test
				return oBinding.delete("myGroup", "EMPLOYEES('42')", {/*oContext*/},
					/*oETagEntity*/null, /*bDoNotRequestCount*/false, /*fnUndelete*/function () {}
				).then(function () {
					assert.ok(bSuccess);

					that.mock(oBinding).expects("createRefreshPromise").never();
					oBinding.attachChange(function (oEvent) {
						var oElementContext0 = oBinding.getBoundContext();

						assert.strictEqual(oEvent.getParameter("reason"), ChangeReason.Refresh);
						assert.strictEqual(oElementContext0.getBinding(), oBinding);
						assert.strictEqual(oElementContext0.getModelIndex(), undefined);
						assert.strictEqual(oElementContext0.getModel(), this.oModel);
						assert.strictEqual(oElementContext0.getPath(), "/EMPLOYEES('42')");
					});
=======
		oBinding.mAggregatedQueryOptions = "~mAggregatedQueryOptions~";
		if (bHasLateProperties) {
			oBinding.mLateQueryOptions = "~mLateQueryOptions~";
		}
		oBinding.bHasFetchedExpandSelectProperties = true;
		this.mock(oBinding).expects("isRootBindingSuspended").withExactArgs().returns(false);
		this.mock(oBinding).expects("getGroupId").never();
		this.mock(oBinding).expects("setResumeChangeReason").never();
		fnHasChangeListeners = this.mock(oBinding.oCache).expects("hasChangeListeners")
			.withExactArgs().returns(bHasChangeListeners);
		this.mock(oBinding).expects("createReadGroupLock").withExactArgs("myGroup", false)
			.callsFake(function () {
				oBinding.oReadGroupLock = oGroupLock;
			});
		this.mock(oBinding).expects("removeCachesAndMessages")
			.withExactArgs(sinon.match.same(sPath));
		fnFetchCache = oBindingMock.expects("fetchCache")
			.withExactArgs(sinon.match.same(oContext), false, false, "myGroup", bKeepCacheOnError)
			.callsFake(function () {
				assert.strictEqual(oBinding.mLateQueryOptions, undefined);
				assert.strictEqual(oBinding.mAggregatedQueryOptions,
					bHasLateProperties ? "~mLateQueryOptions~" : "~mAggregatedQueryOptions~");
			});
		this.mock(oBinding).expects("createRefreshPromise").exactly(bHasChangeListeners ? 1 : 0)
			.withExactArgs(bKeepCacheOnError).callThrough();
		this.mock(oGroupLock).expects("unlock").exactly(bHasChangeListeners ? 0 : 1)
			.withExactArgs();
		this.mock(oBinding).expects("refreshDependentBindings")
			.withExactArgs(sinon.match.same(sPath), "myGroup", sinon.match.same(bCheckUpdate),
				bKeepCacheOnError)
			.returns(oDependentsPromise);
>>>>>>> c23db38d

					// code under test
					return oBinding.refreshInternal("", undefined, true);
				}, function (oError) {
					assert.notOk(bSuccess);
					assert.strictEqual(oError, "~Error~");
				});
			});
		});
	});

	//*********************************************************************************************
	[false, true].forEach(function (bHasChangeListeners) {
		[false, true].forEach(function (bKeepCacheOnError) {
			[false, true].forEach(function (bHasLateProperties) {
				var sTitle = "refreshInternal: bHasChangeListeners=" + bHasChangeListeners
						+ ", bKeepCacheOnError=" + bKeepCacheOnError + ", bHasLateProperties"
						+ bHasLateProperties;

		QUnit.test(sTitle, function (assert) {
			var oBinding,
				oBindingMock = this.mock(ODataContextBinding.prototype),
				oContext = Context.createNewContext(this.oModel, {}, "/EMPLOYEE('42')"),
				bCheckUpdate = {/*true or false*/},
				bDependentsRefreshed = false,
				oDependentsPromise = new SyncPromise(function (resolve) {
					setTimeout(function () {
						bDependentsRefreshed = true;
						resolve();
					});
				}),
				fnFetchCache,
				oGroupLock = {
					unlock : mustBeMocked
				},
				fnHasChangeListeners,
				sPath = {/*EMPLOYEES('42')*/},
				oRefreshResult;

			oBinding = this.bindContext("EMPLOYEE_2_TEAM", oContext, {foo : "bar"});

			oBinding.mAggregatedQueryOptions = "~mAggregatedQueryOptions~";
			if (bHasLateProperties) {
				oBinding.mLateQueryOptions = "~mLateQueryOptions~";
			}
			oBinding.bHasFetchedExpandSelectProperties = true;
			this.mock(oBinding).expects("isRootBindingSuspended").withExactArgs().returns(false);
			this.mock(oBinding).expects("getGroupId").never();
			this.mock(oBinding).expects("setResumeChangeReason").never();
			fnHasChangeListeners = this.mock(oBinding.oCache).expects("hasChangeListeners")
				.withExactArgs().returns(bHasChangeListeners);
			this.mock(oBinding).expects("createReadGroupLock").withExactArgs("myGroup", false)
				.callsFake(function () {
					oBinding.oReadGroupLock = oGroupLock;
				});
			this.mock(oBinding).expects("removeCachesAndMessages")
				.withExactArgs(sinon.match.same(sPath));
			fnFetchCache = oBindingMock.expects("fetchCache")
				.withExactArgs(sinon.match.same(oContext), false, false,
					bKeepCacheOnError ? "myGroup" : undefined)
				.callsFake(function () {
					assert.strictEqual(oBinding.mLateQueryOptions, undefined);
					assert.strictEqual(oBinding.mAggregatedQueryOptions,
						bHasLateProperties ? "~mLateQueryOptions~" : "~mAggregatedQueryOptions~");
				});
			this.mock(oBinding).expects("createRefreshPromise").exactly(bHasChangeListeners ? 1 : 0)
				.withExactArgs(bKeepCacheOnError).callThrough();
			this.mock(oGroupLock).expects("unlock").exactly(bHasChangeListeners ? 0 : 1)
				.withExactArgs();
			this.mock(oBinding).expects("refreshDependentBindings")
				.withExactArgs(sinon.match.same(sPath), "myGroup", sinon.match.same(bCheckUpdate),
					bKeepCacheOnError)
				.returns(oDependentsPromise);

			// code under test
			oRefreshResult = oBinding.refreshInternal(sPath, "myGroup", bCheckUpdate, bKeepCacheOnError)
				.then(function () {
					assert.strictEqual(bDependentsRefreshed, true);
				});

			assert.strictEqual(oBinding.bHasFetchedExpandSelectProperties, false);
			assert.strictEqual(oBinding.oReadGroupLock, bHasChangeListeners ? oGroupLock : undefined);
			sinon.assert.callOrder(fnHasChangeListeners, fnFetchCache);
			if (bHasChangeListeners) { // simulate fetchValue invoked by a property binding
				oBinding.resolveRefreshPromise(Promise.resolve());
			}
			return oRefreshResult;
		});
			});
		});
	});

	//*********************************************************************************************
	QUnit.test("refreshInternal: suspended", function (assert) {
		var oBinding,
			oBindingMock = this.mock(ODataContextBinding.prototype),
			oContext = Context.createNewContext(this.oModel, {}, "/EMPLOYEES('42')"),
			bCheckUpdate = {/*true or false*/},
			bDependentsRefreshed = false,
			oDependentsPromise = new SyncPromise(function (resolve) {
				setTimeout(function () {
					bDependentsRefreshed = true;
					resolve();
				});
			}),
			sGroupId = {},
			bKeepCacheOnError = {/*true or false*/},
			sPath = {/*EMPLOYEES('42')*/};

		oBinding = this.bindContext("EMPLOYEE_2_TEAM", oContext, {foo : "bar"});

		oBinding.bHasFetchedExpandSelectProperties = true;
		this.mock(oBinding).expects("isRootBindingSuspended").withExactArgs().returns(true);
		this.mock(oBinding).expects("refreshSuspended").withExactArgs(sinon.match.same(sGroupId));
		this.mock(oBinding).expects("createReadGroupLock").never();
		this.mock(oBinding).expects("removeCachesAndMessages").never();
		oBindingMock.expects("fetchCache").never();
		this.mock(oBinding).expects("refreshDependentBindings")
			.withExactArgs(sinon.match.same(sPath), sGroupId, sinon.match.same(bCheckUpdate),
				sinon.match.same(bKeepCacheOnError))
			.returns(oDependentsPromise);

		// code under test
		return oBinding.refreshInternal(sPath, sGroupId, bCheckUpdate, bKeepCacheOnError)
			.then(function () {
				assert.strictEqual(bDependentsRefreshed, true);
				assert.strictEqual(oBinding.bHasFetchedExpandSelectProperties, false);
			});
	});

	//*********************************************************************************************
	[{
		path : "/EMPLOYEES('42')",
		title : "absolute"
	}, {
		path : "EMPLOYEES('42')",
		title : "relative with base context"
	}].forEach(function (oFixture) {
		QUnit.test("refreshInternal & fetchValue: " + oFixture.title, function (assert) {
			var oContext = this.oModel.createBindingContext("/"),
				oBinding = this.bindContext(oFixture.path, oContext),
				oCache = {
					fetchValue : function () {}
				},
				oReadGroupLock = {};

			this.mock(oBinding).expects("createReadGroupLock").withExactArgs("myGroup", true)
				.callsFake(function () {
					oBinding.oReadGroupLock = oReadGroupLock;
				});
			this.mock(oBinding.oCache).expects("hasChangeListeners").withExactArgs().returns(true);
			this.mock(_Cache).expects("createSingle").returns(oCache);

			// code under test
			oBinding.refreshInternal("", "myGroup", true);

			this.mock(oCache).expects("fetchValue")
				.withExactArgs(sinon.match.same(oReadGroupLock), "", sinon.match.func, undefined)
				.returns(SyncPromise.resolve({}));

			// code under test
			oBinding.fetchValue("");

			assert.deepEqual(oBinding.oReadGroupLock, undefined);
		});
	});

	//*********************************************************************************************
	[false, true].forEach(function (bKeepCacheOnError) {
		[false, true].forEach(function (bRelative) {
			var sTitle = "refreshInternal: bCheckUpdate=false, bKeepCacheOnError=" + bKeepCacheOnError
				+ ", bRelative=" + bRelative;

<<<<<<< HEAD
		QUnit.test(sTitle, function (assert) {
			var oContext = bRelative
					? Context.createNewContext(this.oModel, {}, "/EMPLOYEES('42')")
					: undefined,
				oBinding = this.bindContext(
					bRelative ? "EMPLOYEE_2_TEAM" : "/EMPLOYEES('42')/EMPLOYEE_2_TEAM", oContext,
					{$$ownRequest : true}),
				oBindingMock = this.mock(oBinding),
				oCache = oBinding.oCachePromise.getResult(),
				oError = new Error(),
				oNewCache = {
					setActive : function () {}
				},
				oReadPromise = Promise.reject(oError),
				fnReporter = sinon.spy(),
				that = this;

			oBindingMock.expects("isRootBindingSuspended").returns(false);
			oBindingMock.expects("isRoot").returns(false);
			oBindingMock.expects("createReadGroupLock").withExactArgs("myGroup", false);
			oBindingMock.expects("removeCachesAndMessages").withExactArgs("path");
			oBindingMock.expects("fetchCache")
				.withExactArgs(sinon.match.same(oContext), false, false,
					bKeepCacheOnError ? "myGroup" : undefined)
				.callsFake(function () {
					oBinding.oCache = oNewCache;
					oBinding.oCachePromise = SyncPromise.resolve(oNewCache);
				});
			this.mock(oCache).expects("hasChangeListeners").withExactArgs().returns(true);
			oBindingMock.expects("createRefreshPromise").withExactArgs(bKeepCacheOnError).callThrough();
			oBindingMock.expects("fetchValue").withExactArgs("").callsFake(function () {
				oBinding.resolveRefreshPromise(oReadPromise);
				return SyncPromise.resolve(oReadPromise);
=======
		oBindingMock.expects("isRootBindingSuspended").returns(false);
		oBindingMock.expects("isRoot").returns(false);
		oBindingMock.expects("createReadGroupLock").withExactArgs("myGroup", false);
		oBindingMock.expects("removeCachesAndMessages").withExactArgs("path");
		oBindingMock.expects("fetchCache")
			.withExactArgs(sinon.match.same(oContext), false, false, "myGroup", bKeepCacheOnError)
			.callsFake(function () {
				oBinding.oCache = oNewCache;
				oBinding.oCachePromise = SyncPromise.resolve(oNewCache);
>>>>>>> c23db38d
			});
			this.mock(this.oModel).expects("getReporter").withExactArgs().returns(fnReporter);
			oReadPromise.catch(function () {
				var iCallCount = bKeepCacheOnError ? 1 : 0,
					oResourcePathPromise
						= Promise.resolve(bRelative ? oCache.getResourcePath() : "n/a");

				oBindingMock.expects("fetchResourcePath").exactly(iCallCount)
					.withExactArgs(sinon.match.same(oContext))
					.returns(SyncPromise.resolve(oResourcePathPromise));
				oResourcePathPromise.then(function () {
					that.mock(oCache).expects("setActive").exactly(iCallCount).withExactArgs(true);
					oBindingMock.expects("checkUpdateInternal").exactly(iCallCount).withExactArgs()
						.callsFake(function () {
							assert.strictEqual(oBinding.oCache, oCache);
							assert.strictEqual(oBinding.oCachePromise.getResult(), oCache);

							return SyncPromise.resolve();
						});
				});
			});

			// code under test
			return oBinding.refreshInternal("path", "myGroup", false, bKeepCacheOnError)
				.then(function () {
					assert.ok(false);
				}, function (oReturnedError) {
					assert.strictEqual(oReturnedError, oError);
					if (bKeepCacheOnError) {
						assert.strictEqual(oBinding.oCache, oCache);
						assert.strictEqual(oBinding.oCachePromise.getResult(), oCache);
					} else {
						assert.notStrictEqual(oBinding.oCachePromise.getResult(), oCache);
					}
					sinon.assert.calledOnceWithExactly(fnReporter, sinon.match.same(oError));
				});
		});
		});
	});

	//*********************************************************************************************
	[false, true].forEach(function (bKeepCacheOnError) {
		var sTitle = "refreshInternal: bCheckUpdate=true, bKeepCacheOnError=" + bKeepCacheOnError;

		QUnit.test(sTitle, function (assert) {
			var oContext = Context.createNewContext(this.oModel, {}, "/EMPLOYEES('42')"),
				oBinding = this.bindContext("EMPLOYEE_2_TEAM", oContext, {$$ownRequest : true}),
				oBindingMock = this.mock(oBinding),
				oCache = oBinding.oCachePromise.getResult(),
				oError = new Error(),
				oNewCache = {
					setActive : function () {}
				},
				oReadPromise = Promise.reject(oError),
				oRefreshPromise1,
				oRefreshPromise2,
				that = this;

<<<<<<< HEAD
			oBindingMock.expects("isRootBindingSuspended").twice().returns(false);
			oBindingMock.expects("isRoot").twice().returns(false);
			oBindingMock.expects("createReadGroupLock").twice().withExactArgs("myGroup", false);
			oBindingMock.expects("removeCachesAndMessages").withExactArgs("path");
			oBindingMock.expects("fetchCache")
				.withExactArgs(sinon.match.same(oContext), false, false,
					bKeepCacheOnError ? "myGroup" : undefined)
				.callsFake(function () {
					oBinding.oCache = oNewCache;
					oBinding.oCachePromise = SyncPromise.resolve(oNewCache);
				});
			this.mock(oCache).expects("hasChangeListeners").withExactArgs().returns(true);
			oBindingMock.expects("createRefreshPromise").withExactArgs(bKeepCacheOnError).callThrough();
			oBindingMock.expects("fetchValue").never();
			oReadPromise.catch(function () {
				var iCallCount = bKeepCacheOnError ? 1 : 0,
					oResourcePathPromise = Promise.resolve(oCache.getResourcePath());

				oBindingMock.expects("fetchResourcePath").exactly(iCallCount)
					.withExactArgs(sinon.match.same(oContext))
					.returns(SyncPromise.resolve(oResourcePathPromise));
				oResourcePathPromise.then(function () {
					that.mock(oCache).expects("setActive").exactly(iCallCount).withExactArgs(true);
					oBindingMock.expects("checkUpdateInternal").exactly(iCallCount).withExactArgs()
						.callsFake(function () {
							assert.strictEqual(oBinding.oCache, oCache);
							assert.strictEqual(oBinding.oCachePromise.getResult(), oCache);

							return SyncPromise.resolve();
						});
				});
=======
		oBindingMock.expects("isRootBindingSuspended").twice().returns(false);
		oBindingMock.expects("isRoot").twice().returns(false);
		oBindingMock.expects("createReadGroupLock").twice().withExactArgs("myGroup", false);
		oBindingMock.expects("removeCachesAndMessages").withExactArgs("path");
		oBindingMock.expects("fetchCache")
			.withExactArgs(sinon.match.same(oContext), false, false, "myGroup", bKeepCacheOnError)
			.callsFake(function () {
				oBinding.oCache = oNewCache;
				oBinding.oCachePromise = SyncPromise.resolve(oNewCache);
>>>>>>> c23db38d
			});

			// code under test
			oRefreshPromise1 = oBinding.refreshInternal("path", "myGroup", true, bKeepCacheOnError)
				.then(function () {
					assert.ok(false);
				}, function (oReturnedError) {
					assert.strictEqual(oReturnedError, oError);
				});
			oRefreshPromise2 = oBinding.refreshInternal("path", "myGroup", true, bKeepCacheOnError)
				.then(function () {
					assert.ok(false);
				}, function (oReturnedError) {
					assert.strictEqual(oReturnedError, oError);
				});
			oBinding.resolveRefreshPromise(oReadPromise); // simulate fetchValue by property binding

			return Promise.all([oRefreshPromise1, oRefreshPromise2]).then(function () {
				if (bKeepCacheOnError) {
					assert.strictEqual(oBinding.oCache, oCache);
					assert.strictEqual(oBinding.oCachePromise.getResult(), oCache);
				} else {
					assert.notStrictEqual(oBinding.oCache, oCache);
					assert.notStrictEqual(oBinding.oCachePromise.getResult(), oCache);
				}
			});
		});
	});

	//*********************************************************************************************
	[false, true].forEach(function (bFetchResourcePathFails) {
		var sTitle = "refreshInternal: bCheckUpdate=false, bKeepCacheOnError=true, fetchValue fails"
			+ ", parent context has changed in the meantime, fetchResourcePath fails="
			+ bFetchResourcePathFails;

		QUnit.test(sTitle, function (assert) {
			var oContext = Context.createNewContext(this.oModel, {}, "/EMPLOYEES('42')"),
				oBinding = this.bindContext("EMPLOYEE_2_TEAM", oContext, {$$ownRequest : true}),
				oBindingMock = this.mock(oBinding),
				oError = new Error(),
				bIsRoot = "false,true",
				oNewCache = {
					hasChangeListeners : function () {}
				},
				oOldCache = oBinding.oCachePromise.getResult(),
				oReadPromise = Promise.reject(oError),
				fnReporter = sinon.spy(),
				oYetAnotherError = new Error(),
				that = this;

<<<<<<< HEAD
			oBindingMock.expects("isRootBindingSuspended").returns(false);
			oBindingMock.expects("isRoot").returns(bIsRoot);
			oBindingMock.expects("createReadGroupLock").withExactArgs("myGroup", bIsRoot);
			oBindingMock.expects("removeCachesAndMessages").withExactArgs("path");
			oBindingMock.expects("fetchCache")
				.withExactArgs(sinon.match.same(oContext), false, false, "myGroup")
				.callsFake(function () {
					oBinding.oCache = oNewCache;
					oBinding.oCachePromise = SyncPromise.resolve(oNewCache);
				});
			this.mock(oOldCache).expects("hasChangeListeners").withExactArgs().returns(true);
			oBindingMock.expects("createRefreshPromise").withExactArgs(true).callThrough();
			oBindingMock.expects("fetchValue").withExactArgs("").callsFake(function () {
				oBinding.resolveRefreshPromise(oReadPromise);
				return SyncPromise.resolve(oReadPromise);
=======
		oBindingMock.expects("isRootBindingSuspended").returns(false);
		oBindingMock.expects("isRoot").returns(bIsRoot);
		oBindingMock.expects("createReadGroupLock").withExactArgs("myGroup", bIsRoot);
		oBindingMock.expects("removeCachesAndMessages").withExactArgs("path");
		oBindingMock.expects("fetchCache")
			.withExactArgs(sinon.match.same(oContext), false, false, "myGroup", true)
			.callsFake(function () {
				oBinding.oCache = oNewCache;
				oBinding.oCachePromise = SyncPromise.resolve(oNewCache);
>>>>>>> c23db38d
			});
			this.mock(this.oModel).expects("getReporter").withExactArgs().returns(fnReporter);
			oReadPromise.catch(function () {
				var oResourcePathPromise = Promise.resolve("n/a");

				oBindingMock.expects("fetchResourcePath")
					.withExactArgs(sinon.match.same(oContext))
					.returns(bFetchResourcePathFails
						? SyncPromise.reject(oYetAnotherError)
						: SyncPromise.resolve(oResourcePathPromise));
				oResourcePathPromise.then(function () {
					that.mock(oOldCache).expects("setActive").never();
					oBindingMock.expects("checkUpdateInternal").never();
				});
			});

			// code under test
			return oBinding.refreshInternal("path", "myGroup", false, true).then(function () {
					assert.ok(false);
				}, function (oReturnedError) {
					assert.strictEqual(oReturnedError,
						bFetchResourcePathFails ? oYetAnotherError : oError);
					assert.strictEqual(oBinding.oCache, oNewCache);
					assert.strictEqual(oBinding.oCachePromise.getResult(), oNewCache);
					sinon.assert.calledOnceWithExactly(fnReporter, sinon.match.same(oError));
				});
		});
	});

	//*********************************************************************************************
	QUnit.test("refreshInternal: bKeepCacheOnError, checkUpdateInternal async", function (assert) {
		var oBinding = this.bindContext("/EMPLOYEES('42')/EMPLOYEE_2_TEAM"),
			oBindingMock = this.mock(oBinding),
			oError = new Error(),
			bIsRoot = "false,true",
			oNewCache = {},
			oOldCache = oBinding.oCachePromise.getResult(),
			oRefreshPromise = Promise.reject(oError),
			oYetAnotherError = new Error(),
			that = this;

		oBindingMock.expects("isRootBindingSuspended").returns(false);
		oBindingMock.expects("isRoot").returns(bIsRoot);
		oBindingMock.expects("createReadGroupLock").withExactArgs("myGroup", bIsRoot);
		oBindingMock.expects("removeCachesAndMessages").withExactArgs("path");
		oBindingMock.expects("fetchCache")
			.withExactArgs(undefined, false, false, "myGroup", true)
			.callsFake(function () {
				oBinding.oCache = oNewCache;
				oBinding.oCachePromise = SyncPromise.resolve(oNewCache);
			});
		this.mock(oOldCache).expects("hasChangeListeners").withExactArgs().returns(true);
		oBindingMock.expects("createRefreshPromise").withExactArgs(true).returns(oRefreshPromise);
		oBindingMock.expects("fetchValue").never();
		oBindingMock.expects("refreshDependentBindings")
			.withExactArgs("path", "myGroup", true, true);
		oRefreshPromise.catch(function () {
			var oResourcePathPromise = Promise.resolve("n/a");

			oBindingMock.expects("fetchResourcePath").withExactArgs(undefined)
				.returns(SyncPromise.resolve(oResourcePathPromise));
			oResourcePathPromise.then(function () {
				that.mock(oOldCache).expects("setActive").withExactArgs(true);
				oBindingMock.expects("checkUpdateInternal").withExactArgs()
					.callsFake(function () {
						assert.strictEqual(oBinding.oCache, oOldCache);
						assert.strictEqual(oBinding.oCachePromise.getResult(), oOldCache);

						return Promise.reject(oYetAnotherError);
					});
			});
		});

		// code under test
		return oBinding.refreshInternal("path", "myGroup", true, true).then(function () {
				assert.ok(false);
			}, function (oReturnedError) {
				assert.strictEqual(oReturnedError, oYetAnotherError);
				assert.strictEqual(oBinding.oCache, oOldCache);
				assert.strictEqual(oBinding.oCachePromise.getResult(), oOldCache);
			});
	});

	//*********************************************************************************************
	[undefined, false, true].forEach(function (bAction) {
		QUnit.test("refreshInternal, bAction=" + bAction, function (assert) {
			var oBinding = this.bindContext("/FunctionImport(...)"),
				bInvoked = false,
				oInvokePromise = new Promise(function (resolve) {
					setTimeout(function () {
						bInvoked = true;
						resolve({/*oReturnValueContext*/});
					});
				}),
				oGroupLock = {},
				oPromise;

			oBinding.oCachePromise = SyncPromise.resolve({});
			oBinding.oOperation.bAction = bAction;
			oBinding.oOperation.mRefreshParameters = {};

			this.mock(oBinding).expects("createReadGroupLock").exactly(bAction === false ? 1 : 0)
				.withExactArgs("myGroup", true)
				.callsFake(function () {
					oBinding.oReadGroupLock = oGroupLock;
				});
			this.mock(oBinding).expects("getDependentBindings").never();
			this.mock(oBinding).expects("_invoke").exactly(bAction === false ? 1 : 0)
				.withExactArgs(sinon.match.same(oGroupLock),
					sinon.match.same(oBinding.oOperation.mRefreshParameters))
				.returns(oInvokePromise);

			// code under test
			oPromise = oBinding.refreshInternal("", "myGroup");

			assert.strictEqual(oBinding.oReadGroupLock, undefined);

			return oPromise.then(function () {
				assert.strictEqual(bInvoked, bAction === false);
			});
		});
	});

	//*********************************************************************************************
	QUnit.test("refreshInternal: no cache", function () {
		var oContext = Context.create(this.oModel, {}, "/TEAMS('42')"),
			oBinding = this.bindContext("TEAM_2_EMPLOYEE", oContext),
			oChild0 = {
				refreshInternal : function () {}
			},
			oChild1 = {
				refreshInternal : function () {}
			},
			bCheckUpdate = {/*true or false*/},
			bKeepCacheOnError = {/*true or false*/},
			sResourcePathPrefix = "TEAMS('42')";

		this.mock(oBinding).expects("isRootBindingSuspended").withExactArgs().returns(false);
		this.mock(oBinding).expects("getDependentBindings")
			.withExactArgs()
			.returns([oChild0, oChild1]);
		this.mock(oChild0).expects("refreshInternal")
			.withExactArgs(sResourcePathPrefix, "myGroup", sinon.match.same(bCheckUpdate),
				sinon.match.same(bKeepCacheOnError));
		this.mock(oChild1).expects("refreshInternal")
			.withExactArgs(sResourcePathPrefix, "myGroup", sinon.match.same(bCheckUpdate),
				sinon.match.same(bKeepCacheOnError));

		// code under test
		return oBinding.refreshInternal(sResourcePathPrefix, "myGroup", bCheckUpdate,
			bKeepCacheOnError);
	});

	//*********************************************************************************************
	QUnit.test("refreshInternal: deleted relative binding", function (assert) {
		var oBinding = this.bindContext("relative", Context.create(this.oModel, {}, "/foo")),
			fnOnRefresh = this.spy(function (oEvent) {
				var oElementContext = oBinding.getBoundContext();

				assert.strictEqual(oEvent.getParameter("reason"), ChangeReason.Refresh);
				assert.strictEqual(oElementContext.getBinding(), oBinding);
				assert.strictEqual(oElementContext.getModelIndex(), undefined);
				assert.strictEqual(oElementContext.getModel(), this.oModel);
				assert.strictEqual(oElementContext.getPath(), "/foo/relative");
			});

		oBinding.oElementContext = null; // simulate a delete
		oBinding.attachChange(fnOnRefresh);

		this.mock(oBinding).expects("isRootBindingSuspended").withExactArgs().returns(false);
		this.mock(oBinding).expects("getGroupId").withExactArgs().returns("$auto");

		// code under test
		return oBinding.refreshInternal("").then(function () {
			assert.ok(fnOnRefresh.calledOnce);
		});
	});

	//*********************************************************************************************
	QUnit.test("getQueryOptionsFromParameters: no $$inheritExpandSelect", function (assert) {
		var oBinding = this.bindContext("foo");

		// code under test
		assert.deepEqual(oBinding.getQueryOptionsFromParameters(), {});

		oBinding = this.bindContext("foo", undefined, {$expand : "bar"});

		// code under test
		assert.deepEqual(oBinding.getQueryOptionsFromParameters(), {$expand : {bar : {}}});
	});

	//*********************************************************************************************
	[
		{
			own : {foo : "bar"}, // some custom query option which have to survive always
			inherited : {$select : ["prop"], $expand : {Nav : {}}},
			expected : {foo : "bar", $select : ["prop"], $expand : {Nav : {}}}
		}, {
			own : {foo : "bar", $select : []},
			inherited : {$select : ["prop"]},
			expected : {foo : "bar", $select : ["prop"]}
		}, {
			own : {foo : "bar"},
			inherited : {$expand : {Nav : {}}},
			expected : {foo : "bar", $expand : {Nav : {}}}
		}, {
			own : {foo : "bar", $select : ["own", "both"]},
			inherited : {$select : ["inh", "both"]},
			expected : {foo : "bar", $select : ["own", "both", "inh"]}
		}
	].forEach(function (oFixture, i) {
		QUnit.test("getQueryOptionsFromParameters: $$inheritExpandSelect #" + i, function (assert) {
			var oParentBinding = {
					getInheritableQueryOptions : function () {}
				},
				oContext = Context.create(this.oModel, oParentBinding, "/SalesOrderList('4711')"),
				oBinding = this.bindContext("bound.Operation(...)", oContext,
					Object.assign(oFixture.own, {$$inheritExpandSelect : true})),
				sInheritedQueryOptionsBefore = JSON.stringify(oFixture.inherited),
				sOwnQueryOptionsBefore = JSON.stringify(oBinding.mQueryOptions),
				mQueryOptions;

			this.mock(oParentBinding).expects("getInheritableQueryOptions").withExactArgs()
				.returns(oFixture.inherited);
			this.mock(Object).expects("assign")
				.withExactArgs({}, sinon.match.same(oBinding.mQueryOptions))
				.callThrough();

			// code under test
			mQueryOptions = oBinding.getQueryOptionsFromParameters();

			assert.deepEqual(mQueryOptions, oFixture.expected);
			// ensure that $select is before $expand, too
			assert.deepEqual(JSON.stringify(mQueryOptions), JSON.stringify(oFixture.expected));
			// own query options are still the same
			assert.deepEqual(JSON.stringify(oBinding.mQueryOptions), sOwnQueryOptionsBefore);
			// inherited query options are still the same
			assert.deepEqual(JSON.stringify(oFixture.inherited), sInheritedQueryOptionsBefore);
		});
	});

	//*********************************************************************************************
	QUnit.test("doFetchOrGetQueryOptions", function (assert) {
		var oBinding = this.bindContext("foo"),
			oContext = {},
			oPromise = {};

		this.mock(oBinding).expects("fetchResolvedQueryOptions")
			.withExactArgs(sinon.match.same(oContext))
			.returns(oPromise);

		// code under test
		assert.strictEqual(oBinding.doFetchOrGetQueryOptions(oContext), oPromise);
	});

	//*********************************************************************************************
	QUnit.test("doCreateCache, ", function (assert) {
		var oBinding = this.bindContext("/EMPLOYEES('1')"),
			oCache = {},
			sDeepResourcePath = "deep/resource/path";

		this.oModel.bAutoExpandSelect = "~bAutoExpandSelect~";
		this.oModel.bSharedRequests = "~bSharedRequests~";

		this.mock(_Cache).expects("createSingle")
			.withExactArgs(sinon.match.same(this.oModel.oRequestor), "EMPLOYEES('1')",
				"~mCacheQueryOptions~", "~bAutoExpandSelect~", "~bSharedRequests~",
				sDeepResourcePath)
			.returns(oCache);

		// code under test
		assert.strictEqual(
			oBinding.doCreateCache("EMPLOYEES('1')", "~mCacheQueryOptions~", undefined,
				sDeepResourcePath),
			oCache);
	});

	//*********************************************************************************************
	QUnit.test("resumeInternal: binding has sResumeChangeReason", function (assert) {
		var bCheckUpdate = {/* true or false */},
			oContext = Context.create(this.oModel, {}, "/TEAMS('42')"),
			oBinding = this.bindContext("TEAM_2_EMPLOYEE", oContext),
			oDependent0 = {resumeInternal : function () {}},
			oDependent1 = {resumeInternal : function () {}},
			oFetchCacheExpectation,
			oFireChangeExpectation,
			sResumeChangeReason = {/*change or refresh*/},
			oResumeInternalExpectation0,
			oResumeInternalExpectation1;

		oBinding.sResumeChangeReason = sResumeChangeReason;
		this.mock(oBinding).expects("removeCachesAndMessages").withExactArgs("");
		oFetchCacheExpectation = this.mock(oBinding).expects("fetchCache")
			.withExactArgs(sinon.match.same(oContext))
			// check correct sequence: on fetchCache call, aggregated query options must be reset
			.callsFake(function () {
				assert.deepEqual(oBinding.mAggregatedQueryOptions, {});
				assert.strictEqual(oBinding.bAggregatedQueryOptionsInitial, true);
				assert.deepEqual(oBinding.mCanUseCachePromiseByChildPath, {});
			});
		this.mock(oBinding).expects("getDependentBindings").withExactArgs()
			.returns([oDependent0, oDependent1]);
		oResumeInternalExpectation0 = this.mock(oDependent0).expects("resumeInternal")
			.withExactArgs(sinon.match.same(bCheckUpdate), true);
		oResumeInternalExpectation1 = this.mock(oDependent1).expects("resumeInternal")
			.withExactArgs(sinon.match.same(bCheckUpdate), true);
		oFireChangeExpectation = this.mock(oBinding).expects("_fireChange")
			.withExactArgs({reason : sinon.match.same(sResumeChangeReason)});
		oBinding.mAggregatedQueryOptions = {$select : ["Team_Id"]};
		oBinding.bAggregatedQueryOptionsInitial = false;
		oBinding.mCanUseCachePromiseByChildPath = "~mCanUseCachePromiseByChildPath~";

		// code under test
		oBinding.resumeInternal(bCheckUpdate);

		sinon.assert.callOrder(oFetchCacheExpectation, oResumeInternalExpectation0,
			oResumeInternalExpectation1, oFireChangeExpectation);
		assert.strictEqual(oBinding.sResumeChangeReason, undefined);
	});

	//*********************************************************************************************
	QUnit.test("resumeInternal: binding has no sResumeChangeReason", function () {
		var bCheckUpdate = {/* true or false */},
			oContext = Context.create(this.oModel, {}, "/TEAMS('42')"),
			oBinding = this.bindContext("TEAM_2_EMPLOYEE", oContext),
			oDependent0 = {resumeInternal : function () {}},
			oDependent1 = {resumeInternal : function () {}};

		oBinding.sResumeChangeReason = undefined;

		this.mock(oBinding).expects("removeCachesAndMessages").never();
		this.mock(oBinding).expects("fetchCache").never();
		this.mock(oBinding).expects("getDependentBindings").withExactArgs()
			.returns([oDependent0, oDependent1]);
		this.mock(oDependent0).expects("resumeInternal")
			.withExactArgs(sinon.match.same(bCheckUpdate), false);
		this.mock(oDependent1).expects("resumeInternal")
			.withExactArgs(sinon.match.same(bCheckUpdate), false);
		this.mock(oBinding).expects("_fireChange").never();

		// code under test
		oBinding.resumeInternal(bCheckUpdate);
	});

	//*********************************************************************************************
	QUnit.test("resumeInternal: binding has no sResumeChangeReason but parent has",
			function (assert) {
		var bCheckUpdate = {/* true or false */},
			oContext = Context.create(this.oModel, {}, "/TEAMS('42')"),
			oBinding = this.bindContext("TEAM_2_EMPLOYEE", oContext);

		oBinding.sResumeChangeReason = undefined;

		this.mock(oBinding).expects("removeCachesAndMessages").withExactArgs("");
		this.mock(oBinding).expects("fetchCache")
			.withExactArgs(sinon.match.same(oContext))
			// check correct sequence: on fetchCache call, aggregated query options must be reset
			.callsFake(function () {
				assert.deepEqual(oBinding.mAggregatedQueryOptions, {});
				assert.strictEqual(oBinding.bAggregatedQueryOptionsInitial, true);
			});
		this.mock(oBinding).expects("_fireChange").never();

		// code under test
		oBinding.resumeInternal(bCheckUpdate, true);
	});

	//*********************************************************************************************
	QUnit.test("resumeInternal: suspend in change event of resume", function (assert) {
		var oBinding = this.bindContext("/TEAMS('42')", undefined);

		oBinding.sResumeChangeReason = ChangeReason.Change;
		this.mock(oBinding).expects("_fireChange").withExactArgs({reason : ChangeReason.Change})
			.callsFake(function () {
				// simulate a suspend and a refresh
				oBinding.sResumeChangeReason = ChangeReason.Refresh;
			});

		// code under test
		oBinding.resumeInternal(true);

		assert.strictEqual(oBinding.sResumeChangeReason, ChangeReason.Refresh);
	});

	//*********************************************************************************************
	[undefined, false, true].forEach(function (bAction) {
		QUnit.test("resumeInternal: operation binding, bAction=" + bAction, function () {
			var bCheckUpdate = {},
				oContext = Context.create(this.oModel, {}, "/TEAMS('42')"),
				oBinding = this.bindContext("name.space.Operation(...)", oContext),
				oBindingMock = this.mock(oBinding),
				oDependent0 = {resumeInternal : function () {}},
				oDependent1 = {resumeInternal : function () {}};

			oBinding.oOperation.bAction = bAction;

			oBindingMock.expects("fetchCache").never();
			this.mock(oBinding).expects("getDependentBindings")
				.withExactArgs()
				.returns([oDependent0, oDependent1]);
			this.mock(oDependent0).expects("resumeInternal")
				.withExactArgs(sinon.match.same(bCheckUpdate), false);
			this.mock(oDependent1).expects("resumeInternal")
				.withExactArgs(sinon.match.same(bCheckUpdate), false);
			oBindingMock.expects("_fireChange").never();
			oBindingMock.expects("invoke").never();

			// code under test
			oBinding.resumeInternal(bCheckUpdate);
		});
	});

	//*********************************************************************************************
	QUnit.test("resumeInternal: initial binding", function (assert) {
		var oBinding = this.bindContext("/EMPLOYEES('42')"),
			oBindingMock = this.mock(oBinding);

		oBindingMock.expects("_fireChange").never();

		// code under test
		oBinding.suspend();

		assert.strictEqual(oBinding.sResumeChangeReason, ChangeReason.Change);
		oBindingMock.expects("_fireChange").withExactArgs({reason : ChangeReason.Change});

		// code under test
		oBinding.resumeInternal();

		assert.strictEqual(oBinding.sResumeChangeReason, undefined);
	});

	//*********************************************************************************************
	[{
		$kind : "Action"
	}, {
		$kind : "Action",
		$IsBound : true
	}, {
		$kind : "Action",
		$IsBound : true,
		$ReturnType : {
			$isCollection : true
		}
	}, {
		$kind : "Action",
		$IsBound : true,
		$ReturnType : {
			//$isCollection : false is default
		}
	}, {
		$kind : "Action",
		$IsBound : true,
		$ReturnType : {},
		$Parameter : [{
			$Name : "_it"
		}],
		$EntitySetPath : "_it/navigation_or_typecast"
	}].forEach(function (oOperationMetadata, i) {
		var sTitle = "isReturnValueLikeBindingParameter returns false due to metadata, " + i;

		QUnit.test(sTitle, function (assert) {
			var oContext = Context.create(this.oModel, {}, "/TEAMS('42')"),
				oBinding = this.bindContext("name.space.Operation(...)", oContext);

			// code under test
			assert.notOk(oBinding.isReturnValueLikeBindingParameter(oOperationMetadata));
		});
	});

	//*********************************************************************************************
	[
		"name.space.Operation(...)", // operation binding must have a context
		"/name.space.Operation(...)" // operation binding must be relative
	].forEach(function (sPath, i) {
		var sTitle = "isReturnValueLikeBindingParameter returns false due to ..., " + i;

		QUnit.test(sTitle, function (assert) {
			// code under test
			assert.notOk(this.bindContext(sPath).isReturnValueLikeBindingParameter());
		});
	});

	//*********************************************************************************************
	QUnit.test("isReturnValueLikeBindingParameter: NavigationProperty, $isCollection",
			function (assert) {
		var oContext = Context.create(this.oModel, {}, "/TEAMS('42')"),
			oBinding = this.bindContext("ToTwin(...)", oContext),
			oOperationMetadata = {
				$kind : "NavigationProperty",
				$isCollection : true
			};

		// code under test
		assert.notOk(oBinding.isReturnValueLikeBindingParameter(oOperationMetadata));
	});

	//*********************************************************************************************
	QUnit.test("isReturnValueLikeBindingParameter: NavigationProperty, too many segments #1",
			function (assert) {
		var oContext = Context.create(this.oModel, {}, "/TEAMS('42')"),
			oBinding = this.bindContext("ToHere/ToThere(...)", oContext),
			oOperationMetadata = {
				$kind : "NavigationProperty"
			};

		this.mock(this.oModel.getMetaModel()).expects("getObject").never();

		// code under test
		assert.notOk(oBinding.isReturnValueLikeBindingParameter(oOperationMetadata));
	});

	//*********************************************************************************************
	QUnit.test("isReturnValueLikeBindingParameter: NavigationProperty, too many segments #2",
			function (assert) {
		var oContext = Context.create(this.oModel, {}, "/TEAMS('42')/TEAM_2_EMPLOYEES"),
			oBinding = this.bindContext("ToTwin(...)", oContext),
			oOperationMetadata = {
				$kind : "NavigationProperty"
			};

		this.mock(this.oModel.getMetaModel()).expects("getObject").never();

		// code under test
		assert.notOk(oBinding.isReturnValueLikeBindingParameter(oOperationMetadata));
	});
	// Note: bReplaceWithRVC invokes #checkKeepAlive which requires a "row context", thus
	// this.sPath = "(...)" cannot work; also v4.ODataModel#resolve would add a slash in between!

	//*********************************************************************************************
	[{
		oParentMetaData : {
			$kind : "EntitySet",
			$NavigationPropertyBinding : {
				ToTwin : "TEAMS"
			},
			$Type : "wrong.Type"
		},
		sTitle : "wrong $Type"
	}, {
		oParentMetaData : {
			$kind : "EntitySet",
			$Type : "some.Type"
		},
		sTitle : "no $NavigationPropertyBinding map"
	}, {
		oParentMetaData : {
			$kind : "EntitySet",
			$NavigationPropertyBinding : {},
			$Type : "some.Type"
		},
		sTitle : "no $NavigationPropertyBinding entry"
	}, {
		oParentMetaData : {
			$kind : "Singleton", // Note: sure, "/TEAMS('42')" is unrealistic in this case - simplicity!
			$NavigationPropertyBinding : {
				ToTwin : "TEAMS"
			},
			$Type : "some.Type"
		},
		sTitle : "Singleton"
	}].forEach(function (oFixture) {
		var sTitle = "isReturnValueLikeBindingParameter: NavigationProperty, " + oFixture.sTitle;

		QUnit.test(sTitle, function (assert) {
			var oContext = Context.create(this.oModel, {}, "/TEAMS('42')"),
				oBinding = this.bindContext("ToTwin(...)", oContext),
				oOperationMetadata = {
					$kind : "NavigationProperty",
					$Type : "some.Type"
				};

			this.mock(this.oModel.getMetaModel()).expects("getObject").withExactArgs("/TEAMS")
				.returns(oFixture.oParentMetaData);

			// code under test
			assert.notOk(oBinding.isReturnValueLikeBindingParameter(oOperationMetadata));
		});
	});

	//*********************************************************************************************
	QUnit.test("isReturnValueLikeBindingParameter: NavigationProperty, OK", function (assert) {
		var oContext = Context.create(this.oModel, {}, "/TEAMS('42')"),
			oBinding = this.bindContext("ToTwin(...)", oContext),
			oOperationMetadata = {
				$kind : "NavigationProperty",
				$Type : "some.Type"
			};

		this.mock(this.oModel.getMetaModel()).expects("getObject").withExactArgs("/TEAMS")
			.returns({
				$kind : "EntitySet",
				$NavigationPropertyBinding : {
					ToTwin : "TEAMS"
				},
				$Type : "some.Type"
			});

		// code under test
		assert.ok(oBinding.isReturnValueLikeBindingParameter(oOperationMetadata));
	});

	//*********************************************************************************************
	[{
		binding : "name.space.Operation(...)",
		context : "/TEAMS('42')",
		contextMetaPath : "/TEAMS",
		$kind : "EntitySet",
		result : true
	}, { // operation binding's context must not address entity via navigation property
		additionalQueryOptionsForRVC : false,
		binding : "name.space.Operation(...)",
		context : "/TEAMS('42')/TEAM_2_MANAGER",
		result : false
	}, { // operation binding's context must address entity via navigation property
		additionalQueryOptionsForRVC : true,
		binding : "name.space.Operation(...)",
		context : "/TEAMS('42')/TEAM_2_MANAGER",
		result : true
	}, { // operation binding's context could address entity via navigation property
		additionalQueryOptionsForRVC : undefined,
		binding : "name.space.Operation(...)",
		context : "/TEAMS('42')/TEAM_2_MANAGER",
		result : true
	}, { // operation binding's context must not address a function import's return value
		binding : "name.space.Operation(...)",
		context : "/FunctionImport()",
		contextMetaPath : "/FunctionImport",
		$kind : "Function",
		result : false
	}].forEach(function (oFixture, i) {
		QUnit.test("hasReturnValueContext for context and binding path, " + i, function (assert) {
			var oContext = oFixture.context && Context.create(this.oModel, {}, oFixture.context),
				oBinding = this.bindContext(oFixture.binding, oContext);

			oBinding.oOperation.bAdditionalQueryOptionsForRVC
				= oFixture.additionalQueryOptionsForRVC;
			this.mock(oBinding).expects("isReturnValueLikeBindingParameter").never();
			if (oFixture.contextMetaPath) {
				this.mock(this.oModel.oMetaModel).expects("getObject")
					.withExactArgs(oFixture.contextMetaPath)
					.returns({$kind : oFixture.$kind});
			}

			// code under test
			assert.strictEqual(!!oBinding.hasReturnValueContext(), oFixture.result);
		});
	});

	//*********************************************************************************************
	QUnit.test("isReturnValueLikeBindingParameter for non-V4 context", function (assert) {
		var oContext = this.oModel.createBindingContext("/TEAMS('42')"),
			oBinding = this.bindContext("name.space.Operation(...)", oContext),
			oOperationMetadata = {
				$kind : "Action",
				$IsBound : true,
				$EntitySetPath : "_it",
				$Parameter : [{
					$Type : "special.cases.ArtistsType",
					$Name : "_it",
					$Nullable : false
				}],
				$ReturnType : {
					$Type : "special.cases.ArtistsType"
				}
			};

		this.mock(this.oModel.oMetaModel).expects("getObject").never();

		// code under test
		assert.strictEqual(!!oBinding.isReturnValueLikeBindingParameter(oOperationMetadata), false);

		oBinding = this.bindContext("name.space.Operation(...)");

		// code under test (without context)
		assert.strictEqual(!!oBinding.isReturnValueLikeBindingParameter(oOperationMetadata), false);
	});

	//*********************************************************************************************
	QUnit.test("getParameterContext - no operation binding", function (assert) {
		var oBinding = this.bindContext("/Employee('42')");

		// code under test
		assert.throws(function () {
			oBinding.getParameterContext();
		}, new Error("Not a deferred operation binding: " + oBinding));
	});

	//*********************************************************************************************
	QUnit.test("getParameterContext - unbound operation", function (assert) {
		// code under test
		var oBinding = this.bindContext("/Operation(...)");

		assert.ok(oBinding.oParameterContext);
		assert.strictEqual(oBinding.getParameterContext(), oBinding.oParameterContext);
		assert.strictEqual(oBinding.oParameterContext.getPath(), "/Operation(...)/$Parameter");

		// preparation - setting parameter
		oBinding.oCachePromise = SyncPromise.resolve({/* cache must be ignored! */});
		this.mock(oBinding).expects("getRelativePath")
			.withExactArgs("/Operation(...)/$Parameter/name")
			.returns("$Parameter/name");

		// code under test value setting
		oBinding.setParameter("name", "value");
		assert.strictEqual(oBinding.oParameterContext.getProperty("name"), "value");
	});

	//*********************************************************************************************
	QUnit.test("getParameterContext bound operation (context switch)", function (assert) {
		var oBinding = this.bindContext("schema.Operation(...)");

		// code under test
		assert.strictEqual(oBinding.oParameterContext, null);

		// code under test - context switch
		oBinding.setContext(Context.create(this.oModel, {}, "/Employee('42')"));
		assert.ok(oBinding.oParameterContext);
		assert.strictEqual(
			oBinding.oParameterContext.getPath(),
			"/Employee('42')/schema.Operation(...)/$Parameter"
		);

		this.mock(oBinding.oParameterContext).expects("destroy").withExactArgs();

		this.mock(oBinding).expects("checkSuspended").withExactArgs(true);
		oBinding.setContext(null);

		// code under test
		assert.strictEqual(oBinding.oParameterContext, null);
	});

	//*********************************************************************************************
	[{
		sPath : undefined,
		sResult : undefined
	}, {
		sPath : "/TEAMS('ABC-1')",
		sResult : "/TEAMS('ABC-1')"
	}, {
		sPath : "/TEAMS($uid=id-1-23)",
		aFetchValues : [{
			oEntity : {},
			sPath : "/TEAMS($uid=id-1-23)",
			sPredicate : "('13')"
		}],
		sResult : "/TEAMS('13')"
	}, {
		sPath : "/TEAMS($uid=id-1-23)/TEAM_2_EMPLOYEES",
		aFetchValues : [{
			oEntity : {},
			sPath : "/TEAMS($uid=id-1-23)",
			sPredicate : "('13')"
		}],
		sResult : "/TEAMS('13')/TEAM_2_EMPLOYEES"
	}, {
		sPath : "/TEAMS($uid=id-1-23)/TEAM_2_EMPLOYEES($uid=id-1-24)",
		aFetchValues : [{
			oEntity : {},
			sPath : "/TEAMS($uid=id-1-23)",
			sPredicate : "('13')"
		}, {
			oEntity : {},
			sPath : "/TEAMS($uid=id-1-23)/TEAM_2_EMPLOYEES($uid=id-1-24)",
			sPredicate : "('6')"
		}],
		sResult : "/TEAMS('13')/TEAM_2_EMPLOYEES('6')"
	}].forEach(function (oFixture, i) {
		QUnit.test("getResolvedPathWithReplacedTransientPredicates: " + i, function (assert) {
			var oContext = Context.create(this.oModel, {}, "/TEAMS"),
				oContextMock = this.mock(oContext),
				oBinding = this.bindContext("foo", oContext),
				oHelperMock = this.mock(_Helper);

			this.mock(oBinding).expects("getResolvedPath").withExactArgs().returns(oFixture.sPath);

			if (oFixture.aFetchValues) {
				oFixture.aFetchValues.forEach(function (oFetchValue) {
					oContextMock.expects("getValue").withExactArgs(oFetchValue.sPath)
						.returns(oFetchValue.oEntity);
					oHelperMock.expects("getPrivateAnnotation")
						.withExactArgs(sinon.match.same(oFetchValue.oEntity), "predicate")
						.returns(oFetchValue.sPredicate);
				});
			}

			// code under test
			assert.strictEqual(oBinding.getResolvedPathWithReplacedTransientPredicates(),
				oFixture.sResult);
		});
	});

	//*********************************************************************************************
	[{}, undefined].forEach(function (oEntity, i) {
		QUnit.test("getResolvedPathWithReplacedTransientPredicates error: no key predicate " + i,
				function (assert) {
			var sPath = "/TEAMS($uid=id-1-23)",
				oContext = Context.create(this.oModel, {}, sPath),
				oBinding = this.bindContext("", oContext);

			this.mock(oBinding).expects("getResolvedPath").withExactArgs().returns(sPath);
			this.mock(oContext).expects("getValue").withExactArgs(sPath).returns(oEntity);
			this.mock(_Helper).expects("getPrivateAnnotation").exactly(oEntity ? 1 : 0)
				.withExactArgs(sinon.match.same(oEntity), "predicate")
				.returns(undefined);

			// code under test
			assert.throws(function () {
				oBinding.getResolvedPathWithReplacedTransientPredicates();
			}, new Error("No key predicate known at " + sPath));
		});
	});

	//*********************************************************************************************
	QUnit.test("computeOperationQueryOptions", function (assert) {
		var oBinding = this.bindContext("bound.Operation(...)"),
			mMergedQueryOptions = {},
			mQueryOptions = {};

		this.mock(oBinding).expects("getQueryOptionsFromParameters").withExactArgs()
			.returns(mQueryOptions);
		this.mock(Object).expects("assign")
			.withExactArgs({}, sinon.match.same(oBinding.oModel.mUriParameters),
				sinon.match.same(mQueryOptions))
			.returns(mMergedQueryOptions);

		// code under test
		assert.strictEqual(oBinding.computeOperationQueryOptions(), mMergedQueryOptions);
	});

	//*********************************************************************************************
	[false, true].forEach(function (bWithLateQueryOptions) {
		var sTitle = "refreshReturnValueContext, with late query options = " + bWithLateQueryOptions;

		QUnit.test(sTitle, function (assert) {
			var oContext = Context.create(this.oModel, {}, "/SalesOrderList('42')"),
				oBinding = this.bindContext("bound.Operation(...)", oContext),
				oCache = {},
				bDependentsRefreshed = false,
				oDependentsPromise = new SyncPromise(function (resolve) {
					setTimeout(function () {
						bDependentsRefreshed = true;
						resolve();
					});
				}),
				mQueryOptions = {},
				oReturnValueContext = Context.create(this.oModel, oBinding, "/SalesOrderList('77')"),
				oRefreshPromise;

			oBinding.mLateQueryOptions = bWithLateQueryOptions ? {} : undefined;
			oBinding.oReturnValueContext = oReturnValueContext;
			this.mock(oBinding).expects("computeOperationQueryOptions").withExactArgs()
				.returns(bWithLateQueryOptions ? "~operationQueryOptions~" : mQueryOptions);
			this.mock(_Helper).expects("clone").exactly(bWithLateQueryOptions ? 1 : 0)
				.withExactArgs("~operationQueryOptions~").returns(mQueryOptions);
			this.mock(_Helper).expects("aggregateExpandSelect")
				.exactly(bWithLateQueryOptions ? 1 : 0)
				.withExactArgs(sinon.match.same(mQueryOptions),
					sinon.match.same(oBinding.mLateQueryOptions));
			this.mock(_Cache).expects("createSingle")
				.withExactArgs(sinon.match.same(this.oModel.oRequestor), "SalesOrderList('77')",
					sinon.match.same(mQueryOptions), true,
					sinon.match.same(this.oModel.bSharedRequests))
				.returns(oCache);
			this.mock(oBinding).expects("createReadGroupLock")
				.withExactArgs("group", true);
			this.mock(oReturnValueContext).expects("refreshDependentBindings")
				.withExactArgs("", "group", true, undefined)
				.returns(oDependentsPromise);

			// code under test
			oRefreshPromise = oBinding.refreshReturnValueContext(oReturnValueContext, "group");

			assert.strictEqual(oRefreshPromise.isPending(), true);
			assert.strictEqual(oBinding.mCacheQueryOptions, mQueryOptions);
			assert.strictEqual(oBinding.oCache, oCache);
			assert.strictEqual(oBinding.oCachePromise.getResult(), oCache);

			// code under test
			assert.strictEqual(
				oBinding.refreshReturnValueContext(oBinding.getBoundContext(), "group"),
				null);

			return oRefreshPromise.then(function () {
				assert.strictEqual(bDependentsRefreshed, true);
			});
		});
	});

	//*********************************************************************************************
	[false, true].forEach(function (bKeepCacheOnError) {
		[false, true].forEach(function (bCheckFails) {
			var sTitle = "refreshReturnValueContext: keep cache on error: " + bKeepCacheOnError
					+ ", check fails: " + bCheckFails;

		QUnit.test(sTitle, function (assert) {
			var oBinding = this.bindContext("bound.Operation(...)",
					Context.create(this.oModel, {}, "/SalesOrderList('42')")),
				oCheckError = new Error("checkUpdateInternal intentionally failed"),
				oError = new Error("This call intentionally failed"),
				oNewCache = {},
				oOldCache = {
					setActive : mustBeMocked
				},
				oReturnValueContext = Context.create(this.oModel, oBinding, "/SalesOrderList('77')"),
				that = this;

			oBinding.oCache = oOldCache;
			oBinding.oCachePromise = SyncPromise.resolve(oOldCache);
			oBinding.mCacheQueryOptions = "~mCacheQueryOptions~";
			oBinding.oReturnValueContext = oReturnValueContext;
			this.mock(oBinding).expects("computeOperationQueryOptions").withExactArgs()
				.returns("~mQueryOptions~");
			this.mock(_Helper).expects("aggregateExpandSelect").never();
			this.mock(_Cache).expects("createSingle")
				.withExactArgs(sinon.match.same(this.oModel.oRequestor), "SalesOrderList('77')",
					"~mQueryOptions~", true, sinon.match.same(this.oModel.bSharedRequests))
				.returns(oNewCache);
			this.mock(oBinding).expects("createReadGroupLock").withExactArgs("group", true);
			this.mock(oReturnValueContext).expects("refreshDependentBindings")
				.withExactArgs("", "group", true, bKeepCacheOnError).callsFake(function () {
					that.mock(oOldCache).expects("setActive").exactly(bKeepCacheOnError ? 1 : 0)
						.withExactArgs(true);
					that.mock(oReturnValueContext).expects("checkUpdateInternal")
						.exactly(bKeepCacheOnError ? 1 : 0).withExactArgs()
						.returns(bKeepCacheOnError && bCheckFails
							? SyncPromise.reject(oCheckError)
							: SyncPromise.resolve());
					return Promise.reject(oError);
				});

			// code under test
			return oBinding.refreshReturnValueContext(oReturnValueContext, "group", bKeepCacheOnError)
				.then(function () {
					assert.ok(false, "unexpected success");
				}, function (oError0) {
					assert.strictEqual(oError0,
						bKeepCacheOnError && bCheckFails ? oCheckError : oError);
					assert.strictEqual(oBinding.oCache,
						bKeepCacheOnError ? oOldCache : oNewCache);
					assert.strictEqual(oBinding.oCachePromise.getResult(),
						bKeepCacheOnError ? oOldCache : oNewCache);
					assert.strictEqual(oBinding.mCacheQueryOptions,
						bKeepCacheOnError ? "~mCacheQueryOptions~" : "~mQueryOptions~");
				});
		});
		});
	});

	//*********************************************************************************************
	[0, 1, 2].forEach(function (iOperation) {
		[false, true].forEach(function (bWithContext) {
			[false, true].forEach(function (bRecursionRejects) {
				var sTitle = "requestSideEffects, with context: " + bWithContext
						+ "; recursion rejects: " + bRecursionRejects
						+ "; operation setup #" + iOperation;

				QUnit.test(sTitle, function (assert) {
					// Note: w/o a context, the binding would be relative in real life
					var oBinding = this.bindContext("/Me/name.space.Operation(...)"),
						oCache = {
							requestSideEffects : function () {}
						},
						oCanceledError = new Error(),
						oContext = bWithContext
							? {getPath : function () {}}
							: undefined,
						oError = new Error(),
						sGroupId = "group",
						oGroupLock = {},
						oModelMock = this.mock(this.oModel),
						aPaths = [],
						oPromise = Promise.resolve({/*the updated data*/}),
						oResult,
						that = this;

					function expectVisitEtc(aPromises) {
						that.mock(oBinding).expects("visitSideEffects")
							.withExactArgs(sGroupId, sinon.match.same(aPaths),
								sinon.match.same(oContext), aPromises)
							.callsFake(function (_sGroupId, _aPaths, _oContext, aPromises0) {
								aPromises0.push(Promise.resolve());
								aPromises0.push(Promise.reject(oCanceledError));
								if (bRecursionRejects) {
									aPromises0.push(Promise.reject(oError));
								}
							});
						that.mock(oBinding).expects("refreshDependentListBindingsWithoutCache")
							.exactly(bRecursionRejects ? 0 : 1).withExactArgs().resolves("~");
					}

					oCanceledError.canceled = true;
					oBinding.oCache = oCache; // simulate invoke
					switch (iOperation) {
						case 0:
							oBinding.oOperation = null;
							break;

						case 1:
							oBinding.oReturnValueContext = "~truthy~";
							break;

						default:
							// oOperation, but no oReturnValueContext
					}
					this.mock(oBinding).expects("lockGroup").exactly(iOperation < 2 ? 1 : 0)
						.withExactArgs(sGroupId).returns(oGroupLock);
					if (bWithContext) {
						this.mock(oContext).expects("getPath").exactly(iOperation < 2 ? 1 : 0)
							.withExactArgs().returns("/Me");
					}
					this.mock(oCache).expects("requestSideEffects").exactly(iOperation < 2 ? 1 : 0)
						.withExactArgs(sinon.match.same(oGroupLock), sinon.match.same(aPaths),
							bWithContext ? "Me" : undefined)
						.callsFake(function () {
							expectVisitEtc([oPromise]);

							return oPromise;
						});
					if (iOperation >= 2) {
						expectVisitEtc([]);
					}
					oModelMock.expects("reportError")
						.withExactArgs("Failed to request side effects", sClassName,
							sinon.match.same(oCanceledError));
					if (bRecursionRejects) {
						oModelMock.expects("reportError")
							.withExactArgs("Failed to request side effects", sClassName,
								sinon.match.same(oError));
					}

					// code under test
					oResult = oBinding.requestSideEffects(sGroupId, aPaths, oContext);

					assert.ok(oResult.isPending(), "instanceof SyncPromise");

					return oResult.then(function (vValue) {
							assert.notOk(bRecursionRejects);
							assert.strictEqual(vValue, "~",
								"refreshDependentListBindingsWithoutCache finished");
						}, function (oError0) {
							assert.ok(bRecursionRejects);
							assert.strictEqual(oError0, oError);
						});
				});
			});
		});
	});

	//*********************************************************************************************
	QUnit.test("requestSideEffects: no cache", function (assert) {
		var oBinding = this.bindContext("/Me");

		// @see sap.ui.model.odata.v4.ODataParentBinding#requestSideEffects
		// @throws {Error} - If this binding does not use own data service requests
		assert.throws(function () {
			// code under test
			oBinding.requestSideEffects("group", [], {/*oContext*/});
		}, TypeError);
	});

	//*********************************************************************************************
	QUnit.test("requestSideEffects: fails", function (assert) {
		var oBinding = this.bindContext("/Me/Friends('42')"),
			oCache = {
				requestSideEffects : function () {}
			},
			oContext = {
				getPath : function () {}
			},
			oError = new Error(),
			sGroupId = "group",
			oGroupLock = {},
			aPaths = [];

		oBinding.oCache = oCache; // simulate invoke
		this.mock(oBinding).expects("lockGroup").withExactArgs(sGroupId).returns(oGroupLock);
		this.mock(oContext).expects("getPath").withExactArgs().returns("/Me");
		this.mock(oCache).expects("requestSideEffects")
			.withExactArgs(sinon.match.same(oGroupLock), sinon.match.same(aPaths), "Me")
			.rejects(oError);
		this.mock(this.oModel).expects("reportError")
			.withExactArgs("Failed to request side effects", sClassName, sinon.match.same(oError));

		// code under test
		return oBinding.requestSideEffects(sGroupId, aPaths, oContext).then(function () {
				assert.ok(false, "unexpected success");
			}, function (oError0) {
				assert.strictEqual(oError0, oError);
			});
	});

	//*********************************************************************************************
	["", "A"].forEach(function (sPath) {
		//*****************************************************************************************
		[false, true].forEach(function (bReturnValueContext) {
			var sTitle = "requestSideEffects: context refresh required; is return value context: "
					+ bReturnValueContext + "; empty path: " + !sPath;

			QUnit.test(sTitle, function (assert) {
				var oBinding = this.bindContext("/Me/name.space.Operation(...)"),
					oCache = {
						requestSideEffects : function () {}
					},
					oContext = {
						getPath : function () {}
					},
					oError = new Error("Unsupported collection-valued navigation property /Me/A"),
					sGroupId = "group",
					oGroupLock = {},
					aPaths = [sPath],
					oRefreshInternalPromise = {},
					oRefreshPromise = bReturnValueContext ? SyncPromise.resolve() : null;

				oBinding.oCache = oCache; // simulate invoke
				oBinding.oReturnValueContext = "~truthy~";
				if (sPath === "") {
					this.mock(oCache).expects("requestSideEffects").never();
				} else {
					this.mock(oBinding).expects("lockGroup").withExactArgs(sGroupId)
						.returns(oGroupLock);
					this.mock(oContext).expects("getPath").withExactArgs().returns("/Me");
					this.mock(oCache).expects("requestSideEffects")
						.withExactArgs(sinon.match.same(oGroupLock), sinon.match.same(aPaths), "Me")
						.throws(oError);
				}
				this.mock(oBinding).expects("refreshReturnValueContext")
					.withExactArgs(sinon.match.same(oContext), sGroupId, true)
					.returns(oRefreshPromise);
				this.mock(oBinding).expects("refreshInternal").exactly(bReturnValueContext ? 0 : 1)
					.withExactArgs("", sGroupId, true, true)
					.returns(oRefreshInternalPromise);
				this.mock(this.oModel).expects("getDependentBindings").never();
				this.mock(oBinding).expects("getDependentBindings").never();

				// code under test
				assert.strictEqual(oBinding.requestSideEffects(sGroupId, aPaths, oContext),
					bReturnValueContext ? oRefreshPromise : oRefreshInternalPromise
				);
			});
		});

		//*****************************************************************************************
		QUnit.test("requestSideEffects: binding refresh required; empty path: " + !sPath,
				function (assert) {
			var oParentContext = Context.create(this.oModel, null, "/Me"),
				oBinding = this.bindContext("Address", oParentContext),
				oCache = {
					requestSideEffects : function () {}
				},
				oError = new Error("Unsupported collection-valued navigation property /Me/A"),
				sGroupId = "group",
				oGroupLock = {},
				aPaths = [sPath],
				oPromise = {};

			oBinding.oCache = oCache; // mock cache creation
			if (sPath === "") {
				this.mock(oCache).expects("requestSideEffects").never();
			} else {
				this.mock(oBinding).expects("lockGroup").withExactArgs(sGroupId)
					.returns(oGroupLock);
				this.mock(oCache).expects("requestSideEffects")
					.withExactArgs(sinon.match.same(oGroupLock), sinon.match.same(aPaths),
						undefined)
					.throws(oError);
			}
			this.mock(oBinding).expects("refreshReturnValueContext").never();
			this.mock(oBinding).expects("refreshInternal").withExactArgs("", sGroupId, true, true)
				.returns(oPromise);
			this.mock(this.oModel).expects("getDependentBindings").never();
			this.mock(oBinding).expects("getDependentBindings").never();

			// code under test
			assert.strictEqual(oBinding.requestSideEffects(sGroupId, aPaths), oPromise);
		});
	});

	//*********************************************************************************************
	QUnit.test("requestSideEffects: do not stifle errors", function (assert) {
		var oBinding = this.bindContext("/Me"),
			oCache = {
				requestSideEffects : function () {}
			},
			oContext = {
				getPath : function () {},
				refresh : function () {}
			},
			oError = new TypeError("Unexpected error"),
			sGroupId = "group",
			oGroupLock = {},
			aPaths = [];

		oBinding.oCache = oCache; // simulate invoke
		this.mock(oBinding).expects("lockGroup").withExactArgs(sGroupId).returns(oGroupLock);
		this.mock(oContext).expects("getPath").withExactArgs().returns("/Me");
		this.mock(oCache).expects("requestSideEffects")
			.withExactArgs(sinon.match.same(oGroupLock), sinon.match.same(aPaths), "Me")
			.throws(oError);
		this.mock(oContext).expects("refresh").never();

		assert.throws(function () {
			// code under test
			oBinding.requestSideEffects(sGroupId, aPaths, oContext);
		}, oError);
	});

	//*********************************************************************************************
	QUnit.test("getDependentBindings", function (assert) {
		var oBinding = this.bindContext("~path~"),
			aDependentBindings = [];

		this.mock(this.oModel).expects("getDependentBindings")
			.withExactArgs(sinon.match.same(oBinding))
			.returns(aDependentBindings);

		// code under test
		assert.strictEqual(oBinding.getDependentBindings(), aDependentBindings);
	});

	//*********************************************************************************************
	[{
		bHasInitialSelect : true
	}, {
		bHasInitialSelect : false
	}].forEach(function (oFixture) {
		var sTitle = "addQueryOptionsForReturnValueContext: bHasInitialSelect = "
				+ oFixture.bHasInitialSelect;

		QUnit.test(sTitle, function (assert) {
			const oBinding = this.bindContext("/Operation(...)");
			const oMetaModel = {getObject : mustBeMocked};
			const oMetaModelMock = this.mock(oMetaModel);
			this.mock(oBinding.oModel).expects("getMetaModel").returns(oMetaModel);
			this.mock(oBinding).expects("getResolvedPath").returns("~resolvedPath~");
			const oHelperMock = this.mock(_Helper);
			oHelperMock.expects("getMetaPath").withExactArgs("~resolvedPath~").returns("/a/b/c");
			this.mock(oBinding).expects("isReturnValueLikeBindingParameter")
				.withExactArgs("~oOperationMetaData")
				.returns(true);
			this.mock(oBinding).expects("hasReturnValueContext")
				.withExactArgs()
				.returns(true);
			oMetaModelMock.expects("getObject")
				.withExactArgs("/a/$NavigationPropertyBinding/b")
				.returns("~EntitySet~");
			oMetaModelMock.expects("getObject")
				.withExactArgs("/a/b/$Partner")
				.returns("~Partner~");
			oMetaModelMock.expects("getObject").withExactArgs("/~EntitySet~/~Partner~/")
				.returns("~SelectForPartner~");
			const mAdditionalQueryOptions = {$expand : {"~Partner~" : {}}};
			oHelperMock.expects("selectKeyProperties")
				.withExactArgs(mAdditionalQueryOptions.$expand["~Partner~"], "~SelectForPartner~");
			oMetaModelMock.expects("getObject")
				.exactly(oFixture.bHasInitialSelect ? 1 : 0)
				.withExactArgs("/~EntitySet~/")
				.returns("~SelectForEntitySet~");
			oHelperMock.expects("selectKeyProperties")
				.exactly(oFixture.bHasInitialSelect ? 1 : 0)
				.withExactArgs(mAdditionalQueryOptions, "~SelectForEntitySet~");
			const mQueryOptions = oFixture.bHasInitialSelect ? {$select : ["~select~"]} : {};
			oHelperMock.expects("clone").withExactArgs(mQueryOptions).returns("~clonedQueryOptions~");
			oHelperMock.expects("aggregateExpandSelect")
				.withExactArgs("~clonedQueryOptions~", mAdditionalQueryOptions);

			// code under test
			assert.strictEqual(
				oBinding.addQueryOptionsForReturnValueContext("~oOperationMetaData", mQueryOptions),
				"~clonedQueryOptions~");

			assert.strictEqual(
				oBinding.oOperation.bAdditionalQueryOptionsForRVC, true);
		});
	});

	//*********************************************************************************************
	[{
		bHasPartner : true,
		bHasEntitySet : false
	}, {
		bHasPartner : false,
		bHasEntitySet : true
	}].forEach(function (oFixture) {
		var sTitle = "addQueryOptionsForReturnValueContext: bHasPartner = "
				+ oFixture.bHasPartner + " && bHasEntitySet = " + oFixture.bHasEntitySet;

		QUnit.test(sTitle, function (assert) {
			const oBinding = this.bindContext("/Operation(...)");
			const oMetaModel = {getObject : mustBeMocked};
			this.mock(oBinding.oModel).expects("getMetaModel").returns(oMetaModel);
			this.mock(oBinding).expects("getResolvedPath").returns("~resolvedPath~");
			this.mock(_Helper).expects("getMetaPath").withExactArgs("~resolvedPath~").returns("/a/b/c");
			this.mock(oBinding).expects("isReturnValueLikeBindingParameter")
				.withExactArgs("~oOperationMetaData")
				.returns(true);
			this.mock(oBinding).expects("hasReturnValueContext")
				.withExactArgs()
				.returns(true);
			const oMetaModelMock = this.mock(oMetaModel);
			oMetaModelMock.expects("getObject")
				.withExactArgs("/a/$NavigationPropertyBinding/b")
				.returns(oFixture.bHasEntitySet ? "~EntitySet~" : undefined);
			oMetaModelMock.expects("getObject")
				.withExactArgs("/a/b/$Partner")
				.returns(oFixture.bHasPartner ? "~Partner~" : undefined);

			// code under test
			assert.strictEqual(
				oBinding.addQueryOptionsForReturnValueContext("~oOperationMetaData", "~mQueryOptions~"),
				"~mQueryOptions~");

			assert.strictEqual(
				oBinding.oOperation.bAdditionalQueryOptionsForRVC, false);
		});
	});

	//*********************************************************************************************
	[{
		bIsReturnValueLikeBindingParameter : false,
		sMetaPath : "/a/b/c"
	}, {
		bIsReturnValueLikeBindingParameter : true,
		bHasReturnValueContext : false,
		sMetaPath : "/a/b/c"
	}, {
		bIsReturnValueLikeBindingParameter : true,
		bHasReturnValueContext : true,
		sMetaPath : "/a/b"
	}].forEach(function (oFixture) {
		var sTitle = "addQueryOptionsForReturnValueContext: " + JSON.stringify(oFixture);

		QUnit.test(sTitle, function (assert) {
			const oBinding = this.bindContext("/Operation(...)");
			this.mock(oBinding).expects("getResolvedPath").returns("~resolvedPath~");
			this.mock(_Helper).expects("getMetaPath").withExactArgs("~resolvedPath~")
				.returns(oFixture.sMetaPath);
			const oOperationsMetadata = {};
			this.mock(oBinding).expects("isReturnValueLikeBindingParameter")
				.withExactArgs(sinon.match.same(oOperationsMetadata))
				.returns(oFixture.bIsReturnValueLikeBindingParameter);
			this.mock(oBinding).expects("hasReturnValueContext")
				.exactly(oFixture.bIsReturnValueLikeBindingParameter ? 1 : 0)
				.withExactArgs()
				.returns(oFixture.bHasReturnValueContext);

			const mQueryOptions = {};
			// code under test
			assert.strictEqual(
				oBinding.addQueryOptionsForReturnValueContext(oOperationsMetadata, mQueryOptions),
				mQueryOptions);

			assert.strictEqual(
				oBinding.oOperation.bAdditionalQueryOptionsForRVC, false);
		});
	});

	//*********************************************************************************************
	[
		Context.create({/*oModel*/}, {/*oBinding*/}, "/SalesOrderList($uid=1)"),
		null
	].forEach(function (oContext, i) {
		[undefined, {}].forEach(function (mCacheQueryOptions, j) {
		QUnit.test("adjustPredicate: " + i + ", " + j, function () {
			var oBinding = this.bindContext("SO_2_BP", oContext);

			oBinding.mCacheQueryOptions = mCacheQueryOptions;
			this.mock(asODataParentBinding.prototype).expects("adjustPredicate")
				.on(oBinding).withExactArgs("($uid=1)", "('42')");
			this.mock(oBinding).expects("fetchCache").exactly(mCacheQueryOptions ? 1 : 0)
				.withExactArgs(sinon.match.same(oContext), true);
			if (oContext) {
				this.mock(oBinding.oElementContext).expects("adjustPredicate")
					.withExactArgs("($uid=1)", "('42')");
			}

			// code under test
			oBinding.adjustPredicate("($uid=1)", "('42')");
		});
		});
	});

	//*********************************************************************************************
	QUnit.test("requestObject - resolved binding", function (assert) {
		var oBinding = this.bindContext("/EMPLOYEES('42')"),
			oBoundContextMock = this.mock(oBinding.oElementContext),
			aResult = [{/*Promise*/}, {/*Promise*/}];

		oBoundContextMock.expects("requestObject").withExactArgs(undefined).returns(aResult[0]);
		oBoundContextMock.expects("requestObject").withExactArgs("name").returns(aResult[1]);

		// code under test
		assert.strictEqual(oBinding.requestObject(), aResult[0]);
		assert.strictEqual(oBinding.requestObject("name"), aResult[1]);
	});

	//*********************************************************************************************
	QUnit.test("requestObject - unresolved binding", function (assert) {
		var oBinding = this.bindContext("Player('0815')");

		// code under test
		return oBinding.requestObject().then(function (vValue) {
			assert.strictEqual(vValue, undefined);
		});
	});

	//*********************************************************************************************
	QUnit.test("doSetProperty: non operational binding", function (assert) {
		var oBinding = this.bindContext("/Employee('42')"),
			oGroupLock = {},
			sPath = "foo",
			vValue = "bar";

		// code under test
		assert.strictEqual(oBinding.doSetProperty(sPath, vValue, oGroupLock), undefined);
	});

	//*********************************************************************************************
	[{
		expected : undefined,
		name : undefined,
		path : "$ParameterFoo",
		update : []
	}, {
		expected : SyncPromise.resolve(),
		name : "",
		path : "$Parameter",
		update : []
	}, {
		expected : SyncPromise.resolve(),
		name : "foo",
		path : "$Parameter/foo",
		update : ["foo"]
	}, {
		expected : SyncPromise.resolve(),
		name : "foo",
		path : "$Parameter/foo/bar",
		update : ["foo", "bar"]
	}, {
		expected : SyncPromise.resolve(),
		name : "foo",
		path : "$Parameter/foo/bar/any",
		update : ["foo", "bar", "any"]
	}].forEach(function (oFixture) {
		QUnit.test("doSetProperty: operation binding path: " + oFixture.path, function (assert) {
			var oBinding = this.bindContext("/Operation(...)"),
				oGroupLock = {
					unlock : function () { }
				},
				oUpdateValue = {};

			if (oFixture.name) {
				oBinding.oOperation.bAction = true;
				this.mock(_Helper).expects("makeUpdateData")
					.withExactArgs(oFixture.update, "bar")
					.returns(oUpdateValue);
				this.mock(_Helper).expects("updateAll")
					.withExactArgs(sinon.match.same(oBinding.oOperation.mChangeListeners), "",
						sinon.match.same(oBinding.oOperation.mParameters),
						sinon.match.same(oUpdateValue));
			}

			// code under test
			assert.strictEqual(
				oBinding.doSetProperty(oFixture.path, "bar", oGroupLock),
				oFixture.expected);

			assert.strictEqual(oBinding.oOperation.bAction, undefined);
		});
	});

	//*********************************************************************************************
	QUnit.test("doSetProperty: no group lock", function (assert) {
		var oBinding = this.bindContext("/Operation(...)"),
			oUpdateValue = {};

		oBinding.oOperation.bAction = true;
		this.mock(_Helper).expects("makeUpdateData").withExactArgs(["foo"], "bar")
			.returns(oUpdateValue);
		this.mock(_Helper).expects("updateAll")
			.withExactArgs(sinon.match.same(oBinding.oOperation.mChangeListeners), "",
				sinon.match.same(oBinding.oOperation.mParameters), sinon.match.same(oUpdateValue));

		assert.strictEqual(
			// code under test
			oBinding.doSetProperty("$Parameter/foo", "bar", null),
			SyncPromise.resolve()
		);

		assert.strictEqual(oBinding.oOperation.bAction, undefined);
	});

	//*********************************************************************************************
	QUnit.test("checkKeepAlive", function (assert) {
		var oBinding = this.bindContext("/path");

		assert.throws(function () {
			oBinding.checkKeepAlive({/*oContext*/});
		}, new Error("Unsupported " + oBinding));
	});

	//*********************************************************************************************
	QUnit.test("refreshDependentBindings", function (assert) {
		var oBinding = this.bindContext("/path"),
			aDependentBindings = [{
				refreshInternal : function () {}
			}, {
				refreshInternal : function () {}
			}],
			bDependent0Refreshed = false,
			oDependent0Promise = new Promise(function (resolve) { // no need for SyncPromise
				bDependent0Refreshed = true;
				resolve();
			}),
			bDependent1Refreshed = false,
			oDependent1Promise = new Promise(function (resolve) { // no need for SyncPromise
				bDependent1Refreshed = true;
				resolve();
			}),
			oPromise;

		this.mock(oBinding).expects("getDependentBindings").withExactArgs()
			.returns(aDependentBindings);
		this.mock(aDependentBindings[0]).expects("refreshInternal")
			.withExactArgs("resource/path/prefix", "group", "~bCheckUpdate~", "~bKeepCacheOnError~")
			.returns(oDependent0Promise);
		this.mock(aDependentBindings[1]).expects("refreshInternal")
			.withExactArgs("resource/path/prefix", "group", "~bCheckUpdate~", "~bKeepCacheOnError~")
			.returns(oDependent1Promise);

		// code under test
		oPromise = oBinding.refreshDependentBindings("resource/path/prefix", "group",
			"~bCheckUpdate~", "~bKeepCacheOnError~");

		assert.ok(oPromise.isPending(), "a SyncPromise");
		return oPromise.then(function () {
			assert.strictEqual(bDependent0Refreshed, true);
			assert.strictEqual(bDependent1Refreshed, true);
		});
	});

	//*********************************************************************************************
	QUnit.test("findContextForCanonicalPath: unresolved", function (assert) {
		var oBinding = this.bindContext("unresolved");

		assert.strictEqual(
			// code under test
			oBinding.findContextForCanonicalPath("/BusinessPartner('2')"),
			undefined);
	});

	//*********************************************************************************************
	[false, true].forEach(function (bMatch) {
		QUnit.test("findContextForCanonicalPath: match=" + bMatch, function (assert) {
			var oBinding = this.bindContext("/SalesOrder('1')/SO_2_BP"),
				sCanonicalPath = bMatch ? "/BusinessPartner('2')" : "/BusinessPartner('3')";

			this.mock(oBinding.oElementContext).expects("getValue").withExactArgs()
				.returns({"@$ui5._" : {predicate : "1"}});
			this.mock(oBinding.oElementContext).expects("fetchCanonicalPath").withExactArgs()
				.returns(SyncPromise.resolve(sCanonicalPath));

			assert.strictEqual(
				// code under test
				oBinding.findContextForCanonicalPath("/BusinessPartner('2')"),
				bMatch ? oBinding.oElementContext : undefined);
		});
	});

	//*********************************************************************************************
	QUnit.test("findContextForCanonicalPath: operation w/o RVC", function (assert) {
		var oBinding = this.bindContext("/Operation(...)");

		this.mock(oBinding.oElementContext).expects("getValue").never();
		this.mock(oBinding.oElementContext).expects("fetchCanonicalPath").never();

		assert.strictEqual(
			// code under test
			oBinding.findContextForCanonicalPath("/BusinessPartner('2')"),
			undefined);
	});

	//*********************************************************************************************
	[false, true].forEach(function (bMatch) {
		QUnit.test("findContextForCanonicalPath: operation w/ RVC, match=" + bMatch, function (assert) {
			var oBinding = this.bindContext("/Operation(...)"),
				sCanonicalPath = bMatch ? "/BusinessPartner('2')" : "/BusinessPartner('3')",
				oReturnValueContext = {
					fetchCanonicalPath : function () {},
					getPath : function () {},
					getValue : function () {}
				};

			oBinding.oReturnValueContext = oReturnValueContext;
			this.mock(oBinding.oElementContext).expects("getValue").never();
			this.mock(oBinding.oElementContext).expects("fetchCanonicalPath").never();
			this.mock(oBinding.oReturnValueContext).expects("getValue").withExactArgs()
				.returns({"@$ui5._" : {predicate : "1"}});
			this.mock(oReturnValueContext).expects("fetchCanonicalPath").withExactArgs()
				.returns(SyncPromise.resolve(sCanonicalPath));

			assert.strictEqual(
				// code under test
				oBinding.findContextForCanonicalPath("/BusinessPartner('2')"),
				bMatch ? oReturnValueContext : undefined);
		});
	});

	//*********************************************************************************************
	QUnit.test("findContextForCanonicalPath: fetchCanonicalPath fails", function (assert) {
		var oBinding = this.bindContext("/SalesOrder('1')/SO_2_BP");

		this.mock(oBinding.oElementContext).expects("getValue").withExactArgs()
			.returns({"@$ui5._" : {predicate : "1"}});
		this.mock(oBinding.oElementContext).expects("fetchCanonicalPath").withExactArgs()
			.returns(SyncPromise.reject(new Error()));

		assert.strictEqual(
			// code under test
			oBinding.findContextForCanonicalPath("/BusinessPartner('2')"),
			undefined);
	});

	//*********************************************************************************************
	QUnit.test("findContextForCanonicalPath: no entity data in cache", function (assert) {
		var oBinding = this.bindContext("/SalesOrder('1')/SO_2_BP");

		this.mock(oBinding.oElementContext).expects("getValue").withExactArgs().returns(undefined);
		this.mock(oBinding.oElementContext).expects("fetchCanonicalPath").never();

		assert.strictEqual(
			// code under test
			oBinding.findContextForCanonicalPath("/BusinessPartner('2')"),
			undefined);
	});

	//*********************************************************************************************
	QUnit.test("findContextForCanonicalPath: no key predicate", function (assert) {
		var oBinding = this.bindContext("/SalesOrder('1')/SO_2_BP");

		this.mock(oBinding.oElementContext).expects("getValue").withExactArgs().returns({});
		this.mock(oBinding.oElementContext).expects("fetchCanonicalPath").never();

		assert.strictEqual(
			// code under test
			oBinding.findContextForCanonicalPath("/BusinessPartner('2')"),
			undefined);
	});

	//*********************************************************************************************
	[{$select : "~select~"}, {$expand : "~expand~"}].forEach(function (mParameters) {
		QUnit.test("doFetchExpandSelectProperties", function (assert) {
			var oBinding = this.bindContext("/SalesOrder('1')"),
				oContext = {
					fetchValue : function () {}
				},
				oContextMock = this.mock(oContext),
				oFetchPromise1 = Promise.reject("~oError1~"),
				oFetchPromise2 = Promise.reject("~oError2~"),
				oHelperMock = this.mock(_Helper),
				oModelMock = this.mock(this.oModel),
				fnReporter1 = this.spy(),
				fnReporter2 = this.spy();

			this.oModel.bAutoExpandSelect = true;
			oBinding.oContext = oContext;
			oBinding.mParameters = mParameters;
			this.mock(oBinding).expects("getResolvedPath").withExactArgs().returns("/resolved/path");
			this.mock(this.oModel).expects("buildQueryOptions")
				.withExactArgs(sinon.match.same(mParameters), true).returns("~mQueryOptions~");
			oHelperMock.expects("convertExpandSelectToPaths").withExactArgs("~mQueryOptions~")
				.returns(["p1", "p2"]);
			oHelperMock.expects("buildPath").withExactArgs("/resolved/path", "p1")
				.returns("/resolved/path/p1");
			oContextMock.expects("fetchValue").withExactArgs("/resolved/path/p1")
				.returns(oFetchPromise1);
			oModelMock.expects("getReporter").returns(fnReporter1);
			oHelperMock.expects("buildPath").withExactArgs("/resolved/path", "p2")
				.returns("/resolved/path/p2");
			oContextMock.expects("fetchValue").withExactArgs("/resolved/path/p2")
				.returns(oFetchPromise2);
			oModelMock.expects("getReporter").returns(fnReporter2);

			// code under test
			oBinding.doFetchExpandSelectProperties();

			assert.strictEqual(oBinding.bHasFetchedExpandSelectProperties, true);

			// code under test - nothing happens when called again
			oBinding.doFetchExpandSelectProperties();

			return Promise.all([
				oFetchPromise1.catch(function () {}),
				oFetchPromise2.catch(function () {})
			]).then(function () {
				sinon.assert.calledOnceWithExactly(fnReporter1, "~oError1~");
				sinon.assert.calledOnceWithExactly(fnReporter2, "~oError2~");
			});
		});
	});

	//*********************************************************************************************
	QUnit.test("doFetchExpandSelectProperties: no autoExpandSelect", function () {
		var oBinding = this.bindContext("/SalesOrder('1')", null, {$select : "foo"});

		this.oModel.bAutoExpandSelect = false;
		this.mock(this.oModel).expects("buildQueryOptions").never();
		this.mock(_Helper).expects("convertExpandSelectToPaths").never();

		// code under test
		oBinding.doFetchExpandSelectProperties();
	});

	//*********************************************************************************************
	QUnit.test("doFetchExpandSelectProperties: no $expand/$select", function () {
		var oBinding = this.bindContext("/SalesOrder('1')", null, {foo : "bar"});

		this.oModel.bAutoExpandSelect = true;
		this.mock(this.oModel).expects("buildQueryOptions").never();
		this.mock(_Helper).expects("convertExpandSelectToPaths").never();

		// code under test
		oBinding.doFetchExpandSelectProperties();
	});

	//*********************************************************************************************
	QUnit.test("ready2Inherit: no $$inheritExpandSelect", function (assert) {
		const oContext = {
			getBinding : mustBeMocked,
			getPath : () => "/EMPLOYEES('1')"
		};
		const oBinding = this.bindContext("EMPLOYEE_2_TEAM/my.Operation(...)", oContext);
		this.mock(oContext).expects("getBinding").never();

		// code under test
		assert.strictEqual(oBinding.ready2Inherit(), SyncPromise.resolve());
	});

	//*********************************************************************************************
	QUnit.test("ready2Inherit: absolute", function (assert) {
		const oBinding = this.bindContext("/TEAMS('1')/my.Operation(...)", null, {
			$$inheritExpandSelect : true
		});

		// code under test
		assert.strictEqual(oBinding.ready2Inherit(), SyncPromise.resolve());
	});

	//*********************************************************************************************
	QUnit.test("ready2Inherit: not relative", function (assert) {
		const oContext = {
			getBinding : mustBeMocked, // must not be called
			getPath : () => "/EMPLOYEES('1')"
		};
		const oBinding = this.bindContext("/TEAMS('1')/my.Operation(...)", oContext, {
			$$inheritExpandSelect : true
		});

		// code under test
		assert.strictEqual(oBinding.ready2Inherit(), SyncPromise.resolve());
	});

	//*********************************************************************************************
	QUnit.test("ready2Inherit: quasi absolute", function (assert) {
		const oContext = {
			// NO: getBinding
			getPath : () => "/EMPLOYEES('1')"
		};
		const oBinding = this.bindContext("EMPLOYEE_2_TEAM/my.Operation(...)", oContext, {
			$$inheritExpandSelect : true
		});

		// code under test
		assert.strictEqual(oBinding.ready2Inherit(), SyncPromise.resolve());
	});

	//*********************************************************************************************
	QUnit.test("ready2Inherit: #ready", function (assert) {
		const oContext = {
			getBinding : mustBeMocked,
			getPath : () => "/EMPLOYEES('1')"
		};
		const oBinding = this.bindContext("EMPLOYEE_2_TEAM/my.Operation(...)", oContext, {
			$$inheritExpandSelect : true
		});
		const oParent = {
			ready : mustBeMocked
		};
		this.mock(oContext).expects("getBinding").withExactArgs().returns(oParent);
		this.mock(oParent).expects("ready").withExactArgs().returns("~ready~");

		// code under test
		assert.strictEqual(oBinding.ready2Inherit(), "~ready~");
	});
});<|MERGE_RESOLUTION|>--- conflicted
+++ resolved
@@ -3456,19 +3456,10 @@
 	});
 
 	//*********************************************************************************************
-<<<<<<< HEAD
 	[false, true].forEach(function (bSuccess) {
 		[null, {destroy : function () {}}].forEach(function (oReturnValueContext) {
 			var sTitle = "delete, refreshInternal: success=" + bSuccess + ", RVC="
 				+ !!oReturnValueContext;
-=======
-[false, true].forEach(function (bHasChangeListeners) {
-	[false, true].forEach(function (bKeepCacheOnError) {
-		[false, true].forEach(function (bHasLateProperties) {
-			var sTitle = "refreshInternal: bHasChangeListeners=" + bHasChangeListeners
-					+ ", bKeepCacheOnError=" + bKeepCacheOnError + ", bHasLateProperties="
-					+ bHasLateProperties;
->>>>>>> c23db38d
 
 			QUnit.test(sTitle, function (assert) {
 				var oBinding = this.bindContext("/EMPLOYEES('42')"),
@@ -3509,7 +3500,6 @@
 						}
 					}));
 
-<<<<<<< HEAD
 				// code under test
 				return oBinding.delete("myGroup", "EMPLOYEES('42')", {/*oContext*/},
 					/*oETagEntity*/null, /*bDoNotRequestCount*/false, /*fnUndelete*/function () {}
@@ -3526,39 +3516,6 @@
 						assert.strictEqual(oElementContext0.getModel(), this.oModel);
 						assert.strictEqual(oElementContext0.getPath(), "/EMPLOYEES('42')");
 					});
-=======
-		oBinding.mAggregatedQueryOptions = "~mAggregatedQueryOptions~";
-		if (bHasLateProperties) {
-			oBinding.mLateQueryOptions = "~mLateQueryOptions~";
-		}
-		oBinding.bHasFetchedExpandSelectProperties = true;
-		this.mock(oBinding).expects("isRootBindingSuspended").withExactArgs().returns(false);
-		this.mock(oBinding).expects("getGroupId").never();
-		this.mock(oBinding).expects("setResumeChangeReason").never();
-		fnHasChangeListeners = this.mock(oBinding.oCache).expects("hasChangeListeners")
-			.withExactArgs().returns(bHasChangeListeners);
-		this.mock(oBinding).expects("createReadGroupLock").withExactArgs("myGroup", false)
-			.callsFake(function () {
-				oBinding.oReadGroupLock = oGroupLock;
-			});
-		this.mock(oBinding).expects("removeCachesAndMessages")
-			.withExactArgs(sinon.match.same(sPath));
-		fnFetchCache = oBindingMock.expects("fetchCache")
-			.withExactArgs(sinon.match.same(oContext), false, false, "myGroup", bKeepCacheOnError)
-			.callsFake(function () {
-				assert.strictEqual(oBinding.mLateQueryOptions, undefined);
-				assert.strictEqual(oBinding.mAggregatedQueryOptions,
-					bHasLateProperties ? "~mLateQueryOptions~" : "~mAggregatedQueryOptions~");
-			});
-		this.mock(oBinding).expects("createRefreshPromise").exactly(bHasChangeListeners ? 1 : 0)
-			.withExactArgs(bKeepCacheOnError).callThrough();
-		this.mock(oGroupLock).expects("unlock").exactly(bHasChangeListeners ? 0 : 1)
-			.withExactArgs();
-		this.mock(oBinding).expects("refreshDependentBindings")
-			.withExactArgs(sinon.match.same(sPath), "myGroup", sinon.match.same(bCheckUpdate),
-				bKeepCacheOnError)
-			.returns(oDependentsPromise);
->>>>>>> c23db38d
 
 					// code under test
 					return oBinding.refreshInternal("", undefined, true);
@@ -3575,7 +3532,7 @@
 		[false, true].forEach(function (bKeepCacheOnError) {
 			[false, true].forEach(function (bHasLateProperties) {
 				var sTitle = "refreshInternal: bHasChangeListeners=" + bHasChangeListeners
-						+ ", bKeepCacheOnError=" + bKeepCacheOnError + ", bHasLateProperties"
+						+ ", bKeepCacheOnError=" + bKeepCacheOnError + ", bHasLateProperties="
 						+ bHasLateProperties;
 
 		QUnit.test(sTitle, function (assert) {
@@ -3617,8 +3574,7 @@
 			this.mock(oBinding).expects("removeCachesAndMessages")
 				.withExactArgs(sinon.match.same(sPath));
 			fnFetchCache = oBindingMock.expects("fetchCache")
-				.withExactArgs(sinon.match.same(oContext), false, false,
-					bKeepCacheOnError ? "myGroup" : undefined)
+				.withExactArgs(sinon.match.same(oContext), false, false, "myGroup", bKeepCacheOnError)
 				.callsFake(function () {
 					assert.strictEqual(oBinding.mLateQueryOptions, undefined);
 					assert.strictEqual(oBinding.mAggregatedQueryOptions,
@@ -3732,7 +3688,6 @@
 			var sTitle = "refreshInternal: bCheckUpdate=false, bKeepCacheOnError=" + bKeepCacheOnError
 				+ ", bRelative=" + bRelative;
 
-<<<<<<< HEAD
 		QUnit.test(sTitle, function (assert) {
 			var oContext = bRelative
 					? Context.createNewContext(this.oModel, {}, "/EMPLOYEES('42')")
@@ -3755,8 +3710,7 @@
 			oBindingMock.expects("createReadGroupLock").withExactArgs("myGroup", false);
 			oBindingMock.expects("removeCachesAndMessages").withExactArgs("path");
 			oBindingMock.expects("fetchCache")
-				.withExactArgs(sinon.match.same(oContext), false, false,
-					bKeepCacheOnError ? "myGroup" : undefined)
+				.withExactArgs(sinon.match.same(oContext), false, false, "myGroup", bKeepCacheOnError)
 				.callsFake(function () {
 					oBinding.oCache = oNewCache;
 					oBinding.oCachePromise = SyncPromise.resolve(oNewCache);
@@ -3766,17 +3720,6 @@
 			oBindingMock.expects("fetchValue").withExactArgs("").callsFake(function () {
 				oBinding.resolveRefreshPromise(oReadPromise);
 				return SyncPromise.resolve(oReadPromise);
-=======
-		oBindingMock.expects("isRootBindingSuspended").returns(false);
-		oBindingMock.expects("isRoot").returns(false);
-		oBindingMock.expects("createReadGroupLock").withExactArgs("myGroup", false);
-		oBindingMock.expects("removeCachesAndMessages").withExactArgs("path");
-		oBindingMock.expects("fetchCache")
-			.withExactArgs(sinon.match.same(oContext), false, false, "myGroup", bKeepCacheOnError)
-			.callsFake(function () {
-				oBinding.oCache = oNewCache;
-				oBinding.oCachePromise = SyncPromise.resolve(oNewCache);
->>>>>>> c23db38d
 			});
 			this.mock(this.oModel).expects("getReporter").withExactArgs().returns(fnReporter);
 			oReadPromise.catch(function () {
@@ -3835,14 +3778,12 @@
 				oRefreshPromise2,
 				that = this;
 
-<<<<<<< HEAD
 			oBindingMock.expects("isRootBindingSuspended").twice().returns(false);
 			oBindingMock.expects("isRoot").twice().returns(false);
 			oBindingMock.expects("createReadGroupLock").twice().withExactArgs("myGroup", false);
 			oBindingMock.expects("removeCachesAndMessages").withExactArgs("path");
 			oBindingMock.expects("fetchCache")
-				.withExactArgs(sinon.match.same(oContext), false, false,
-					bKeepCacheOnError ? "myGroup" : undefined)
+				.withExactArgs(sinon.match.same(oContext), false, false, "myGroup", bKeepCacheOnError)
 				.callsFake(function () {
 					oBinding.oCache = oNewCache;
 					oBinding.oCachePromise = SyncPromise.resolve(oNewCache);
@@ -3867,17 +3808,6 @@
 							return SyncPromise.resolve();
 						});
 				});
-=======
-		oBindingMock.expects("isRootBindingSuspended").twice().returns(false);
-		oBindingMock.expects("isRoot").twice().returns(false);
-		oBindingMock.expects("createReadGroupLock").twice().withExactArgs("myGroup", false);
-		oBindingMock.expects("removeCachesAndMessages").withExactArgs("path");
-		oBindingMock.expects("fetchCache")
-			.withExactArgs(sinon.match.same(oContext), false, false, "myGroup", bKeepCacheOnError)
-			.callsFake(function () {
-				oBinding.oCache = oNewCache;
-				oBinding.oCachePromise = SyncPromise.resolve(oNewCache);
->>>>>>> c23db38d
 			});
 
 			// code under test
@@ -3928,13 +3858,12 @@
 				oYetAnotherError = new Error(),
 				that = this;
 
-<<<<<<< HEAD
 			oBindingMock.expects("isRootBindingSuspended").returns(false);
 			oBindingMock.expects("isRoot").returns(bIsRoot);
 			oBindingMock.expects("createReadGroupLock").withExactArgs("myGroup", bIsRoot);
 			oBindingMock.expects("removeCachesAndMessages").withExactArgs("path");
 			oBindingMock.expects("fetchCache")
-				.withExactArgs(sinon.match.same(oContext), false, false, "myGroup")
+				.withExactArgs(sinon.match.same(oContext), false, false, "myGroup", true)
 				.callsFake(function () {
 					oBinding.oCache = oNewCache;
 					oBinding.oCachePromise = SyncPromise.resolve(oNewCache);
@@ -3944,17 +3873,6 @@
 			oBindingMock.expects("fetchValue").withExactArgs("").callsFake(function () {
 				oBinding.resolveRefreshPromise(oReadPromise);
 				return SyncPromise.resolve(oReadPromise);
-=======
-		oBindingMock.expects("isRootBindingSuspended").returns(false);
-		oBindingMock.expects("isRoot").returns(bIsRoot);
-		oBindingMock.expects("createReadGroupLock").withExactArgs("myGroup", bIsRoot);
-		oBindingMock.expects("removeCachesAndMessages").withExactArgs("path");
-		oBindingMock.expects("fetchCache")
-			.withExactArgs(sinon.match.same(oContext), false, false, "myGroup", true)
-			.callsFake(function () {
-				oBinding.oCache = oNewCache;
-				oBinding.oCachePromise = SyncPromise.resolve(oNewCache);
->>>>>>> c23db38d
 			});
 			this.mock(this.oModel).expects("getReporter").withExactArgs().returns(fnReporter);
 			oReadPromise.catch(function () {
