/*!
 * ${copyright}
 */
sap.ui.require([
	"jquery.sap.global",
	"sap/m/ColumnListItem",
	"sap/m/CustomListItem",
	"sap/m/Text",
	"sap/ui/core/mvc/Controller",
	"sap/ui/model/ChangeReason",
	"sap/ui/model/Filter",
	"sap/ui/model/FilterOperator",
	"sap/ui/model/odata/OperationMode",
	"sap/ui/model/odata/v4/ODataListBinding",
	"sap/ui/model/odata/v4/ODataModel",
	"sap/ui/model/Sorter",
	"sap/ui/test/TestUtils",
	// load Table resources upfront to avoid loading times > 1 second for the first test using Table
	"sap/ui/table/Table"
], function (jQuery, ColumnListItem, CustomListItem, Text, Controller, ChangeReason, Filter,
		FilterOperator, OperationMode, ODataListBinding, ODataModel, Sorter, TestUtils) {
	/*global QUnit, sinon */
	/*eslint max-nested-callbacks: 0, no-warning-comments: 0 */
	"use strict";

	var sDefaultLanguage = sap.ui.getCore().getConfiguration().getLanguage(),
		sTeaBusi = "/sap/opu/odata4/IWBEP/TEA/default/IWBEP/TEA_BUSI/0001/";

	/**
	 * Creates a V4 OData model.
	 *
	 * @param {string} sServiceUrl The service URL
	 * @param {object} [mModelParameters] Map of parameters for model construction to enhance and
	 *   potentially overwrite the parameters groupId, operationMode, serviceUrl,
	 *   synchronizationMode which are set by default
	 * @returns {sap.ui.model.odata.v4.ODataModel} The model
	 */
	function createModel(sServiceUrl, mModelParameters) {
		var mDefaultParameters = {
				groupId : "$direct",
				operationMode : OperationMode.Server,
				serviceUrl : sServiceUrl,
				synchronizationMode : "None"
			};

		return new ODataModel(jQuery.extend(mDefaultParameters, mModelParameters));
	}

	/**
	 * Creates a V4 OData model for <code>TEA_BUSI</code>.
	 *
	 * @param {object} [mModelParameters] Map of parameters for model construction to enhance and
	 *   potentially overwrite the parameters groupId, operationMode, serviceUrl,
	 *   synchronizationMode which are set by default
	 * @returns {sap.ui.model.odata.v4.ODataModel} The model
	 */
	function createTeaBusiModel(mModelParameters) {
		return createModel(sTeaBusi, mModelParameters);
	}

	/**
	 * Creates a V4 OData model for <code>GWSAMPLE_BASIC</code>.
	 *
	 * @param {object} [mModelParameters] Map of parameters for model construction to enhance and
	 *   potentially overwrite the parameters groupId, operationMode, serviceUrl,
	 *   synchronizationMode which are set by default
	 * @returns {ODataModel} The model
	 */
	function createSalesOrdersModel(mModelParameters) {
		return createModel(
			"/sap/opu/odata4/sap/zui5_testv4/default/sap/zui5_epm_sample/0002/",
			mModelParameters);
	}

	/**
	 * Creates a V4 OData model for special cases (not backed by Gateway).
	 *
	 * @param {object} [mModelParameters] Map of parameters for model construction to enhance and
	 *   potentially overwrite the parameters groupId, operationMode, serviceUrl,
	 *   synchronizationMode which are set by default
	 * @returns {ODataModel} The model
	 */
	function createSpecialCasesModel(mModelParameters) {
		return createModel("/special/cases/", mModelParameters);
	}

	/**
	 *  Create a view with a relative ODataListBinding which is ready to create a new entity.
	 *
	 * @param {object} oTest The QUnit test object
	 * @param {object} assert The QUnit assert object
	 * @returns {Promise} A Promise that is resolved when the view is created and ready to create
	 *   a relative entity
	 */
	function prepareTestForCreateOnRelativeBinding(oTest, assert) {
		var oModel = createTeaBusiModel({updateGroupId : "update"}),
			sView = '\
<FlexBox id="form" binding="{path : \'/TEAMS(\\\'42\\\')\',\
	parameters : {$expand : {TEAM_2_EMPLOYEES : {$select : \'ID,Name\'}}}}">\
	<Table id="table" items="{TEAM_2_EMPLOYEES}">\
		<ColumnListItem>\
			<Text id="id" text="{ID}" />\
			<Text id="text" text="{Name}" />\
		</ColumnListItem>\
	</Table>\
</FlexBox>';

		oTest.expectRequest("TEAMS('42')?$expand=TEAM_2_EMPLOYEES($select=ID,Name)", {
				"TEAM_2_EMPLOYEES" : [
					{"ID" : "2", "Name" : "Frederic Fall"}
				]
			})
			.expectChange("id", ["2"])
			.expectChange("text", ["Frederic Fall"]);

		return oTest.createView(assert, sView, oModel);
	}

	//*********************************************************************************************
	QUnit.module("sap.ui.model.odata.v4.ODataModel.integration", {
		beforeEach : function () {
			// We use a formatter to check for property changes. However before the formatter is
			// called, the value is passed through the type's formatValue
			// (see PropertyBinding#_toExternalValue). Ensure that this result is predictable.
			sap.ui.getCore().getConfiguration().setLanguage("en-US");

			this.oSandbox = sinon.sandbox.create();
			// These metadata files are _always_ faked, the query option "realOData" is ignored
			TestUtils.useFakeServer(this.oSandbox, "/sap/ui/core/qunit", {
				"/sap/opu/odata/IWBEP/GWSAMPLE_BASIC/$metadata"
					: {source : "model/GWSAMPLE_BASIC.metadata.xml"},
				"/sap/opu/odata/IWBEP/GWSAMPLE_BASIC/annotations.xml"
					: {source : "model/GWSAMPLE_BASIC.annotations.xml"},
				"/sap/opu/odata4/IWBEP/TEA/default/IWBEP/TEA_BUSI/0001/$metadata"
					: {source : "odata/v4/data/metadata.xml"},
				"/sap/opu/odata4/IWBEP/TEA/default/iwbep/tea_busi_product/0001/$metadata"
					: {source : "odata/v4/data/metadata_tea_busi_product.xml"},
				"/sap/opu/odata4/sap/zui5_testv4/default/sap/zui5_epm_sample/0002/$metadata"
					: {source : "odata/v4/data/metadata_zui5_epm_sample.xml"},
				"/special/cases/$metadata"
					: {source : "odata/v4/data/metadata_special_cases.xml"}
			});
			this.oLogMock = this.oSandbox.mock(jQuery.sap.log);
			this.oLogMock.expects("warning").never();
			this.oLogMock.expects("error").never();

			// {map<string, object[]>}
			// this.mBatchQueue["sGroupId"] is a list of queued requests for the group "sGroupId"
			this.mBatchQueue = {};
			// {map<string, string[]>}
			// this.mChanges["id"] is a list of expected changes for the property "text" of the
			// control with ID "id"
			this.mChanges = {};
			// {map<string, string[][]>}
			// this.mListChanges["id"][i] is a list of expected changes for the property "text" of
			// the control with ID "id" in row i
			this.mListChanges = {};
			// A list of expected requests with the properties method, url, headers, response
			this.aRequests = [];
		},

		afterEach : function () {
			this.oSandbox.verifyAndRestore();
			if (this.oView) {
				// avoid calls to formatters by UI5 localization changes in later tests
				this.oView.destroy();
			}
			if (this.oModel) {
				this.oModel.destroy();
			}
			// reset the language
			sap.ui.getCore().getConfiguration().setLanguage(sDefaultLanguage);
		},

		/**
		 * Finishes the test if no pending changes are left and all expected requests have been
		 * received.
		 */
		checkFinish : function () {
			var sControlId, aExpectedValuesPerRow, i;

			if (this.aRequests.length) {
				return;
			}
			for (sControlId in this.mChanges) {
				if (this.mChanges[sControlId].length) {
					return;
				}
				delete this.mChanges[sControlId];
			}
			for (sControlId in this.mListChanges) {
				// Note: This may be a sparse array
				aExpectedValuesPerRow = this.mListChanges[sControlId];
				for (i in aExpectedValuesPerRow) {
					if (aExpectedValuesPerRow[i].length) {
						return;
					}
					delete aExpectedValuesPerRow[i];
				}
				delete this.mListChanges[sControlId];
			}
			if (this.resolve) {
				this.resolve();
			}
		},

		/**
		 * Creates a view with a numeric property, "enters" incorrect text to reach an invalid data
		 * state, calls resetChanges at the given object and checks that the control gets another
		 * change event.
		 *
		 * @param {object} assert The QUnit assert object
		 * @param {function} fnGetResetable The function to determine the object to call
		 *   resetChanges at. The function gets the view as parameter.
		 * @returns {Promise} A Promise that is resolved when the change event has been fired
		 */
		checkResetInvalidDataState : function (assert, fnGetResetable) {
			var oModel = createTeaBusiModel({updateGroupId : "update"}),
				sView = '\
<FlexBox id="form" binding="{/EMPLOYEES(\'2\')}">\
	<Text id="age" text="{AGE}" />\
</FlexBox>',
				that = this;

			this.expectRequest("EMPLOYEES('2')", {"AGE" : 32})
				.expectChange("age", "32");

			return this.createView(assert, sView, oModel).then(function () {
				var oBinding = that.oView.byId("age").getBinding("text"),
					fnFormatter = oBinding.fnFormatter;

				delete oBinding.fnFormatter;
				assert.throws(function () {
					oBinding.setExternalValue("bad");
				});
				assert.ok(oBinding.getDataState().isControlDirty());

				oBinding.fnFormatter = fnFormatter;

				that.expectChange("age", "32");

				// code under test
				// Note: $direct would be an "Invalid group ID" here
				fnGetResetable(that.oView).resetChanges();

				return that.waitForChanges(assert);
			});
		},

		/**
		 * Checks that the given value is the expected one for the control.
		 *
		 * @param {object} assert The QUnit assert object
		 * @param {string} sValue The value
		 * @param {string} sControlId The control ID
		 * @param {number|string} [vRow] The row index in case the control's binding is below a
		 *   list binding or the path of the row's context (for example in the tests of the
		 *   ODataMetaModel), otherwise <code>undefined</code>.
		 */
		checkValue : function (assert, sValue, sControlId, vRow) {
			var sExpectedValue,
				aExpectedValues = vRow === undefined
					? this.mChanges[sControlId]
					: this.mListChanges[sControlId][vRow],
				sVisibleId = vRow === undefined ? sControlId : sControlId + "[" + vRow + "]";

			if (!aExpectedValues || !aExpectedValues.length) {
				assert.ok(false, sVisibleId + ": " + JSON.stringify(sValue) + " (unexpected)");
			} else {
				sExpectedValue = aExpectedValues.shift();
				// Note: avoid bad performance of assert.strictEqual(), e.g. DOM manipulation
				if (sValue !== sExpectedValue || vRow === undefined || vRow < 10) {
					assert.strictEqual(sValue, sExpectedValue,
						sVisibleId + ": " + JSON.stringify(sValue));
				}
			}
			this.checkFinish();
		},

		/**
		 * Creates a V4 OData model for V2 service <code>GWSAMPLE_BASIC</code>.
		 *
		 * @param {object} mModelParameters Map of parameters for model construction to enhance and
		 *   potentially overwrite the parameters groupId, operationMode, serviceUrl,
		 *   synchronizationMode which are set by default
		 * @returns {ODataModel} The model
		 */
		createModelForV2SalesOrderService : function (mModelParameters) {
			var oLogMock = this.oLogMock;

			// The following warnings are logged when the GWSAMPLE_BASIC metamodel is loaded
			["Confirm", "Cancel", "InvoiceCreated", "GoodsIssueCreated"].forEach(function (sName) {
				oLogMock.expects("warning")
					.withExactArgs("Unsupported 'sap:action-for' at FunctionImport 'SalesOrder_"
						+ sName + "', removing this FunctionImport", undefined,
						"sap.ui.model.odata.v4.lib._V2MetadataConverter");
			});
			["filterable", "sortable"].forEach(function (sAnnotation) {
				oLogMock.expects("warning")
					.withExactArgs("Unsupported SAP annotation at a complex type in"
						+ " '/sap/opu/odata/IWBEP/GWSAMPLE_BASIC/$metadata'",
						"sap:" + sAnnotation + " at property 'GWSAMPLE_BASIC.CT_String/String'",
						"sap.ui.model.odata.v4.lib._V2MetadataConverter");
			});

			mModelParameters = jQuery.extend({}, {odataVersion : "2.0"}, mModelParameters);
			return createModel("/sap/opu/odata/IWBEP/GWSAMPLE_BASIC/", mModelParameters);
		},

		/**
		 * Creates the view and attaches it to the model. Checks that the expected requests (see
		 * {@link #expectRequest} are fired and the controls got the expected changes (see
		 * {@link #expectChange}).
		 *
		 * @param {object} assert The QUnit assert object
		 * @param {string} sViewXML The view content as XML
		 * @param {sap.ui.model.odata.v4.ODataModel} [oModel] The model; it is attached to the view
		 *   and to the test instance.
		 *   If no model is given, the <code>TEA_BUSI</code> model is created and used.
		 * @param {object} [oController]
		 *   An object defining the methods and properties of the controller
		 * @returns {Promise} A promise that is resolved when the view is created and all expected
		 *   values for controls have been set
		 */
		createView : function (assert, sViewXML, oModel, oController) {
			var sName,
				mRequestorStubs = {
					cancelChangesByFilter : cancelChangesByFilter,
					hasPendingChanges : function () {
						assert.ok(false, "hasPendingChanges");
					},
					relocate : function () {
						assert.ok(false, "relocate");
					},
					request : checkRequest,
					submitBatch : submitBatch
				},
				that = this;

			/*
			 * Stub function for _Requestor#cancelChangesByFilter. Can only handle the case that
			 * there is no candidate request to potentially cancel at all.
			 */
			function cancelChangesByFilter(fnFilter, sGroupId) {
				if (sGroupId) {
					assert.notOk(sGroupId in that.mBatchQueue);
				} else {
					assert.strictEqual(Object.keys(that.mBatchQueue).length, 0);
				}
			}

			/*
			 * Stub function for _Requestor#request. Checks that the expected request arrived and
			 * returns a promise for its response.
			 */
			function checkRequest(sMethod, sUrl, sGroupId, mHeaders, oPayload) {
				var oActualRequest = {
						groupId : sGroupId,
						method : sMethod,
						url : sUrl,
						headers : mHeaders,
						payload : oPayload
					},
					oExpectedRequest = that.aRequests.shift(),
					aRequests,
					oResponse;

				if (!oExpectedRequest) {
					assert.ok(false, sMethod + " " + sUrl + " for group " + sGroupId
						+ " (unexpected)");
				} else {
					oResponse = oExpectedRequest.response;
					delete oExpectedRequest.response;
					assert.deepEqual(oActualRequest, oExpectedRequest, sMethod + " " + sUrl);
				}

				if (!that.aRequests.length) { // waiting may be over after promise has been handled
					setTimeout(that.checkFinish.bind(that), 0);
				}

				if (!that.oModel.isDirectGroup(sGroupId)) { // "$batch" support
					aRequests = that.mBatchQueue[sGroupId];
					if (!aRequests) {
						aRequests = that.mBatchQueue[sGroupId] = [];
					}
					aRequests.push(oActualRequest);
					return new Promise(function (resolve) {
						oActualRequest.$resolve = resolve.bind(null, oResponse);
					});
				}
				return Promise.resolve(oResponse);
			}

			/*
			 * Stub function for _Requestor#submitBatch. Makes each request return its response.
			 */
			function submitBatch(sGroupId) {
				var aRequests = that.mBatchQueue[sGroupId];

				if (aRequests) {
					delete that.mBatchQueue[sGroupId];
					aRequests.forEach(function (oRequest) {
						oRequest.$resolve();
					});
				} else {
					assert.ok(false, "Nothing to submit for group ID: " + sGroupId);
				}

				return Promise.resolve(); // needed for .catch() in ODataModel
			}

			this.oModel = oModel || createTeaBusiModel();
			if (this.oModel.submitBatch) {
				//TODO basically, we should rather stub the requestor's jQuery.ajax() call only
				for (sName in mRequestorStubs) {
					sinon.stub(this.oModel.oRequestor, sName, mRequestorStubs[sName]);
				}
				this.oModel.oRequestor.restore = function () {
					for (sName in mRequestorStubs) {
						this[sName].restore();
					}
					delete this.restore;
				}.bind(this.oModel.oRequestor);
			} // else: it's a meta model
			//assert.ok(true, sViewXML); // uncomment to see XML in output, in case of parse issues
			this.oView = sap.ui.xmlview({
				controller : oController
					&& new (Controller.extend(jQuery.sap.uid(), oController))(),
				viewContent :
					'<mvc:View xmlns="sap.m" xmlns:mvc="sap.ui.core.mvc" xmlns:t="sap.ui.table">'
						+ sViewXML
						+ '</mvc:View>'
			});
			Object.keys(this.mChanges).forEach(function (sControlId) {
				var oControl = that.oView.byId(sControlId);

				if (oControl) {
					that.setFormatter(assert, oControl, sControlId);
				}
			});
			Object.keys(this.mListChanges).forEach(function (sControlId) {
				var oControl = that.oView.byId(sControlId);

				if (oControl) {
					that.setFormatterInList(assert, oControl, sControlId);
				}
			});

			this.oView.setModel(that.oModel);
			return this.waitForChanges(assert);
		},

		/**
		 * The following code (either {@link #createView} or anything before
		 * {@link #waitForChanges}) is expected to set a value (or multiple values) at the property
		 * "text" of the control with the given ID. <code>vValue</code> must be a list with expected
		 * values for each row if the control is created via a template in a list.
		 *
		 * You must call the function before {@link #createView}, even if you do not expect a change
		 * to the control's value initially. This is necessary because createView must attach a
		 * formatter function to the binding info before the bindings are created in order to see
		 * the change. If you do not expect a value initially, leave out the vValue parameter.
		 *
		 * Examples:
		 * this.expectChange("foo", "bar"); // expect value "bar" for the control with id "foo"
		 * this.expectChange("foo"); // listen to changes for the control with id "foo", but do not
		 *                           // expect a change (in createView)
		 * this.expectChange("foo", false); // listen to changes for the control with id "foo", but
		 *                                 // do not expect a change (in createView). To be used if
		 *                                 // the control is a template within a table.
		 * this.expectChange("foo", ["a", "b"]); // expect values for two rows of the control with
		 *                                       // id "foo"
		 * this.expectChange("foo", "c", 2); // expect value "c" for control with id "foo" in row 2
		 * this.expectChange("foo", "d", "/MyEntitySet/ID");
		 *                                 // expect value "d" for control with id "foo" in a
		 *                                 // metamodel table on "/MyEntitySet/ID"
		 * this.expectChange("foo", "bar").expectChange("foo", "baz"); // expect 2 changes for "foo"
		 *
		 * @param {string} sControlId The control ID
		 * @param {string|string[]|boolean} [vValue] The expected value, a list of expected values
		 *   or <code>false</code> to enforce listening to a template control.
		 * @param {number|string} [vRow] The row index (for the model) or the path of its parent
		 *   context (for the metamodel), in case that a change is expected for a single row of a
		 *   list (in this case <code>vValue</code> must be a string).
		 * @returns {object} The test instance for chaining
		 */
		expectChange : function (sControlId, vValue, vRow) {
			var aExpectations, i;

			// Ensures that oObject[vProperty] is an array and returns it
			function array(oObject, vProperty) {
				oObject[vProperty] = oObject[vProperty] || [];
				return oObject[vProperty];
			}

			if (Array.isArray(vValue)) {
				aExpectations = array(this.mListChanges, sControlId);
				for (i = 0; i < vValue.length; i += 1) {
					array(aExpectations, i).push(vValue[i]);
				}
			} else if (arguments.length === 3) {
				// This may create a sparse array this.mListChanges[sControlId]
				array(array(this.mListChanges, sControlId), vRow).push(vValue);
			} else if (vValue === false) {
				array(this.mListChanges, sControlId);
			} else {
				aExpectations = array(this.mChanges, sControlId);
				if (arguments.length > 1) {
					aExpectations.push(vValue);
				}
			}
			return this;
		},

		/**
		 * The following code (either {@link #createView} or anything before
		 * {@link #waitForChanges}) is expected to perform the given request.
		 *
		 * @param {string|object} vRequest The request with the properties "method", "url" and
		 *   "headers". A string is interpreted as URL with method "GET".
		 * @param {object} [oResponse] The response message to be returned from the requestor.
		 * @returns {object} The test instance for chaining
		 */
		expectRequest : function (vRequest, oResponse) {
			if (typeof vRequest === "string") {
				vRequest = {
					method : "GET",
					url : vRequest
				};
			}
			// ensure that these properties are defined (required for deepEqual)
			vRequest.groupId = vRequest.groupId || "$direct";
			if (!("headers" in vRequest)) { // to allow null for vRequest.headers
				vRequest.headers = undefined;
			}
			vRequest.payload = vRequest.payload || undefined;
			vRequest.response = oResponse;
			this.aRequests.push(vRequest);
			return this;
		},

		/**
		 * Sets the formatter function which calls {@link #checkValue} for the given control.
		 * Note that you may only use controls that have a 'text' property.
		 *
		 * @param {object} assert The QUnit assert object
		 * @param {sap.ui.base.ManagedObject} oControl The control
		 * @param {string} sControlId The (symbolic) control ID for which changes are expected
		 */
		setFormatter : function (assert, oControl, sControlId) {
			var oBindingInfo = oControl.getBindingInfo("text"),
				fnOriginalFormatter = oBindingInfo.formatter,
				that = this;

			oBindingInfo.formatter = function (sValue) {
				var sExpectedValue = fnOriginalFormatter
						? fnOriginalFormatter.apply(this, arguments)
						: sValue;

				that.checkValue(assert, sExpectedValue, sControlId);
			};
		},

		/**
		 * Sets the formatter function which calls {@link #checkValue} for the given control within
		 * a list item.
		 * Note that you may only use controls that have a 'text' property.
		 *
		 * @param {object} assert The QUnit assert object
		 * @param {object} oControl The control
		 * @param {string} sControlId The control ID for which changes are expected
		 */
		setFormatterInList : function (assert, oControl, sControlId) {
			var oBindingInfo = oControl.getBindingInfo("text"),
				fnOriginalFormatter = oBindingInfo.formatter,
				that = this;

			oControl.getBindingInfo("text").formatter = function (sValue) {
				var sExpectedValue = fnOriginalFormatter
						? fnOriginalFormatter.apply(this, arguments)
						: sValue;

				that.checkValue(assert, sExpectedValue, sControlId,
					this.getBindingContext()
					&& (this.getBindingContext().getIndex
						? this.getBindingContext().getIndex()
						: this.getBindingContext().getPath()));
			};
		},

		/**
		 * Waits for the expected changes.
		 *
		 * @param {object} assert The QUnit assert object
		 * @returns {Promise} A promise that is resolved when all expected values for controls have
		 *   been set
		 */
		waitForChanges : function (assert) {
			var that = this;

			return new Promise(function (resolve) {
				that.resolve = resolve;
				// After three seconds everything should have run through
				// Resolve to have the missing requests and changes reported
				window.setTimeout(resolve, 3000);
				that.checkFinish();
			}).then(function () {
				var sControlId, aExpectedValuesPerRow, i, j;

				// Report missing requests
				that.aRequests.forEach(function (oRequest) {
					assert.ok(false, oRequest.method + " " + oRequest.url + " (not requested)");
				});
				// Report missing changes
				for (sControlId in that.mChanges) {
					for (i in that.mChanges[sControlId]) {
						assert.ok(false, sControlId + ": " + that.mChanges[sControlId][i]
							+ " (not set)");
					}
				}
				for (sControlId in that.mListChanges) {
					// Note: This may be a sparse array
					aExpectedValuesPerRow = that.mListChanges[sControlId];
					for (i in aExpectedValuesPerRow) {
						for (j in aExpectedValuesPerRow[i]) {
							assert.ok(false, sControlId + "[" + i + "]: "
								+ aExpectedValuesPerRow[i][j] + " (not set)");
						}
					}
				}
			});
		}
	});

	/*
	 * Creates a test with the given title and executes viewStart with the given parameters.
	 */
	function testViewStart(sTitle, sView, mResponseByRequest, mValueByControl, oModel) {

		QUnit.test(sTitle, function (assert) {
			var sControlId, sRequest;

			for (sRequest in mResponseByRequest) {
				this.expectRequest(sRequest, mResponseByRequest[sRequest]);
			}
			for (sControlId in mValueByControl) {
				this.expectChange(sControlId, mValueByControl[sControlId]);
			}
			return this.createView(assert, sView, oModel);
		});
	}

	//*********************************************************************************************
	// Scenario: Minimal test for an absolute ODataPropertyBinding. This scenario is comparable with
	// "FavoriteProduct" in the SalesOrders application.
	testViewStart("Absolute ODPB",
		'<Text id="text" text="{/EMPLOYEES(\'2\')/Name}" />',
		{"EMPLOYEES('2')/Name" : {"value" : "Frederic Fall"}},
		{"text" : "Frederic Fall"}
	);

	//*********************************************************************************************
	// Scenario: Minimal test for an absolute ODataContextBinding without own parameters containing
	// a relative ODataPropertyBinding. The SalesOrders application does not have such a scenario.
	testViewStart("Absolute ODCB w/o parameters with relative ODPB", '\
<FlexBox binding="{/EMPLOYEES(\'2\')}">\
	<Text id="text" text="{Name}" />\
</FlexBox>',
		{"EMPLOYEES('2')" : {"Name" : "Frederic Fall"}},
		{"text" : "Frederic Fall"}
	);

	//*********************************************************************************************
	// Scenario: Minimal test for an absolute ODataContextBinding with own parameters containing
	// a relative ODataPropertyBinding. The SalesOrders application does not have such a scenario.
	testViewStart("Absolute ODCB with parameters and relative ODPB", '\
<FlexBox binding="{path : \'/EMPLOYEES(\\\'2\\\')\', parameters : {$select : \'Name\'}}">\
	<Text id="text" text="{Name}" />\
</FlexBox>',
		{"EMPLOYEES('2')?$select=Name" : {"Name" : "Frederic Fall"}},
		{"text" : "Frederic Fall"}
	);

	//*********************************************************************************************
	// Scenario: Minimal test for an absolute ODataListBinding without own parameters containing
	// a relative ODataPropertyBinding. This scenario is comparable with the suggestion list for
	// the "Buyer ID" while creating a new sales order in the SalesOrders application.
	// * Start the application and click on "Create sales order" button.
	// * Open the suggestion list for the "Buyer ID"
	testViewStart("Absolute ODLB w/o parameters and relative ODPB", '\
<Table items="{/EMPLOYEES}">\
	<ColumnListItem>\
		<Text id="text" text="{Name}" />\
	</ColumnListItem>\
</Table>',
		{"EMPLOYEES?$skip=0&$top=100" :
			{"value" : [{"Name" : "Frederic Fall"}, {"Name" : "Jonathan Smith"}]}},
		{"text" : ["Frederic Fall", "Jonathan Smith"]}
	);

	//*********************************************************************************************
	// Scenario: Minimal test for an absolute ODataListBinding with own parameters containing
	// a relative ODataPropertyBinding. This scenario is comparable with the "Sales Orders" list in
	// the SalesOrders application.
	testViewStart("Absolute ODLB with parameters and relative ODPB", '\
<Table items="{path : \'/EMPLOYEES\', parameters : {$select : \'Name\'}}">\
	<ColumnListItem>\
		<Text id="text" text="{Name}" />\
	</ColumnListItem>\
</Table>',
		{"EMPLOYEES?$select=Name&$skip=0&$top=100" :
			{"value" : [{"Name" : "Frederic Fall"}, {"Name" : "Jonathan Smith"}]}},
		{"text" : ["Frederic Fall", "Jonathan Smith"]}
	);

	//*********************************************************************************************
	// Scenario: Static and dynamic filters and sorters at absolute ODataListBindings influence
	// the query. This scenario is comparable with the "Sales Orders" list in the SalesOrders
	// application.
	// * Static filters ($filter system query option) are and-combined with dynamic filters (filter
	//   parameter)
	// * Static sorters ($orderby system query option) are appended to dynamic sorters (sorter
	//   parameter)
	testViewStart("Absolute ODLB with Filters and Sorters with relative ODPB", '\
<Table items="{path : \'/EMPLOYEES\', parameters : {\
			$select : \'Name\',\
			$filter : \'TEAM_ID eq 42\',\
			$orderby : \'Name desc\'\
		},\
		filters : {path: \'AGE\', operator: \'GT\', value1: 21},\
		sorter : {path : \'AGE\'}\
	}">\
	<ColumnListItem>\
		<Text id="text" text="{Name}" />\
	</ColumnListItem>\
</Table>',
		{"EMPLOYEES?$select=Name&$filter=(AGE%20gt%2021)%20and%20(TEAM_ID%20eq%2042)&$orderby=AGE,Name%20desc&$skip=0&$top=100" :
			{"value" : [{"Name" : "Frederic Fall"}, {"Name" : "Jonathan Smith"}]}},
		{"text" : ["Frederic Fall", "Jonathan Smith"]}
	);

	//*********************************************************************************************
	// Scenario: Nested list binding with own parameters causes a second request.
	// This scenario is similar to the "Sales Order Line Items" in the SalesOrders application.
	testViewStart("Absolute ODCB with parameters and relative ODLB with parameters", '\
<FlexBox binding="{path : \'/EMPLOYEES(\\\'2\\\')\', parameters : {$select : \'Name\'}}">\
	<Text id="name" text="{Name}" />\
	<Table items="{path : \'EMPLOYEE_2_EQUIPMENTS\', parameters : {$select : \'Category\'}}">\
		<ColumnListItem>\
			<Text id="category" text="{Category}" />\
		</ColumnListItem>\
	</Table>\
</FlexBox>',
		{
			"EMPLOYEES('2')?$select=Name" : {"Name" : "Frederic Fall"},
			"EMPLOYEES('2')/EMPLOYEE_2_EQUIPMENTS?$select=Category&$skip=0&$top=100" :
				{"value" : [{"Category" : "Electronics"}, {"Category" : "Furniture"}]}
		},
		{"name" : "Frederic Fall", "category" : ["Electronics", "Furniture"]}
	);

	//*********************************************************************************************
	// Scenario: Function import.
	// This scenario is similar to the "Favorite product ID" in the SalesOrders application. In the
	// SalesOrders application the binding context is set programmatically. This example directly
	// triggers the function import.
	testViewStart("FunctionImport", '\
<FlexBox binding="{/GetEmployeeByID(EmployeeID=\'2\')}">\
	<Text id="text" text="{Name}" />\
</FlexBox>',
		{"GetEmployeeByID(EmployeeID='2')" : {"Name" : "Frederic Fall"}},
		{"text" : "Frederic Fall"}
	);

	//*********************************************************************************************
	// Scenario: inherit query options (see ListBinding sample application)
	// If there is a relative binding without an own cache and the parent binding defines $orderby
	// or $filter for that binding, then these values need to be considered if that binding gets
	// dynamic filters or sorters.
	// See ListBinding sample application:
	// * Start the application; the employee list of the team is initially sorted by "City"
	// * Sort by any other column (e.g. "Employee Name" or "Age") and check that the "City" is taken
	//   as a secondary sort criterion
	// In this test dynamic filters are used instead of dynamic sorters
	QUnit.test("Relative ODLB inherits parent OBCB's query options on filter", function (assert) {
		var sView = '\
<FlexBox binding="{path : \'/TEAMS(\\\'42\\\')\',\
	parameters : {$expand : {TEAM_2_EMPLOYEES : {$orderby : \'AGE\', $select : \'Name\'}}}}">\
	<Table id="table" items="{TEAM_2_EMPLOYEES}">\
		<ColumnListItem>\
			<Text id="text" text="{Name}" />\
		</ColumnListItem>\
	</Table>\
</FlexBox>',
			that = this;

		this.expectRequest("TEAMS('42')?$expand=TEAM_2_EMPLOYEES($orderby=AGE;$select=Name)", {
				"TEAM_2_EMPLOYEES" : [
					{"Name" : "Frederic Fall"},
					{"Name" : "Jonathan Smith"},
					{"Name" : "Peter Burke"}
				]
			})
			.expectChange("text", ["Frederic Fall", "Jonathan Smith", "Peter Burke"]);
		return this.createView(assert, sView).then(function () {
			that.expectRequest(
					"TEAMS('42')/TEAM_2_EMPLOYEES?$orderby=AGE&$select=Name&$filter=AGE%20gt%2042"
						+ "&$skip=0&$top=100",
					{"value" : [{"Name" : "Frederic Fall"}, {"Name" : "Peter Burke"}]})
				.expectChange("text", "Peter Burke", 1);

			// code under test
			that.oView.byId("table").getBinding("items")
				.filter(new Filter("AGE", FilterOperator.GT, 42));
			return that.waitForChanges(assert);
		});
	});

	//*********************************************************************************************
	// Scenario: Sort a list and select a list entry to see details
	// See SalesOrders application:
	// * Start the application with realOData=true so that sorting by "Gross Amount" is enabled
	// * Sort by "Gross Amount"
	// * Select a sales order and see that sales order details are fitting to the selected sales
	//   order
	// This test is a simplification of that scenario with a different service.
	QUnit.test("Absolute ODLB with sort, relative ODCB resolved on selection", function (assert) {
		var sView = '\
<Table id="table" items="{path : \'/EMPLOYEES\', parameters : {$expand : \'EMPLOYEE_2_MANAGER\'}}">\
	<ColumnListItem>\
		<Text id="name" text="{Name}" />\
	</ColumnListItem>\
</Table>\
<FlexBox id="form" binding="{EMPLOYEE_2_MANAGER}">\
	<Text id="id" text="{ID}" />\
</FlexBox>',
			that = this;

		this.expectRequest("EMPLOYEES?$expand=EMPLOYEE_2_MANAGER&$skip=0&$top=100", {
				"value" : [
					{"Name" : "Jonathan Smith", "EMPLOYEE_2_MANAGER" : {"ID" : "2"}},
					{"Name" : "Frederic Fall", "EMPLOYEE_2_MANAGER" : {"ID" : "1"}}
				]
			})
			.expectChange("id")
			.expectChange("name", ["Jonathan Smith", "Frederic Fall"]);

		return this.createView(assert, sView).then(function () {
			that.expectRequest(
				"EMPLOYEES?$expand=EMPLOYEE_2_MANAGER&$orderby=Name&$skip=0&$top=100", {
					"value" : [
						{"Name" : "Frederic Fall", "EMPLOYEE_2_MANAGER" : {"ID" : "1"}},
						{"Name" : "Jonathan Smith", "EMPLOYEE_2_MANAGER" : {"ID" : "2"}}
					]
				})
				.expectChange("name", ["Frederic Fall", "Jonathan Smith"]);

			// code under test
			that.oView.byId("table").getBinding("items").sort(new Sorter("Name"));

			return that.waitForChanges(assert);
		}).then(function () {
			that.expectChange("id", "2");

			// code under test
			that.oView.byId("form").setBindingContext(
				that.oView.byId("table").getBinding("items").getCurrentContexts()[1]);

			return that.waitForChanges(assert);
		}).then(function () {
// TODO Why is formatter on property binding in form called twice for the below?
			that.expectChange("id", "1")
				.expectChange("id", "1");

			// code under test
			that.oView.byId("form").setBindingContext(
				that.oView.byId("table").getBinding("items").getCurrentContexts()[0]);

			return that.waitForChanges(assert);
		});
	});

	//*********************************************************************************************
	// Scenario: Refresh an ODataListBinding
	// See SalesOrders application:
	// * Start the application
	// * Click on "Refresh sales orders" button
	// This test is a simplification of that scenario with a different service.
	QUnit.test("Absolute ODLB refresh", function (assert) {
		var sView = '\
<Table id="table" items="{/EMPLOYEES}">\
	<ColumnListItem>\
		<Text id="name" text="{Name}" />\
	</ColumnListItem>\
</Table>',
			that = this;

		this.expectRequest("EMPLOYEES?$skip=0&$top=100", {
				"value" : [
					{"Name" : "Jonathan Smith"},
					{"Name" : "Frederic Fall"}
				]
			})
			.expectChange("name", ["Jonathan Smith", "Frederic Fall"]);

		return this.createView(assert, sView).then(function () {
			that.expectRequest("EMPLOYEES?$skip=0&$top=100", {
					"value" : [
						{"Name" : "Frederic Fall"},
						{"Name" : "Peter Burke"}
					]
				})
				.expectChange("name", ["Frederic Fall", "Peter Burke"]);

			// code under test
			that.oView.byId("table").getBinding("items").refresh();

			return that.waitForChanges(assert);
		});
	});

	//*********************************************************************************************
	// Scenario: Refresh an ODataContextBinding
	// The SalesOrders application does not have such a scenario.
	QUnit.test("Absolute ODCB refresh", function (assert) {
		var sView = '\
<FlexBox id="form" binding="{/EMPLOYEES(\'2\')}">\
	<Text id="text" text="{Name}" />\
</FlexBox>',
			that = this;

		this.expectRequest("EMPLOYEES('2')", {"Name" : "Jonathan Smith"})
			.expectChange("text", "Jonathan Smith");

		return this.createView(assert, sView).then(function () {
			that.expectRequest("EMPLOYEES('2')", {"Name" : "Jonathan Smith"})
				.expectChange("text", "Jonathan Smith");

			// code under test
			that.oView.byId("form").getObjectBinding().refresh();

			return that.waitForChanges(assert);
		});
	});

	//*********************************************************************************************
	// Scenario: Refresh an ODataPropertyBinding
	// See SalesOrders application:
	// * Start the application
	// * Click on "Refresh favorite product" button
	// This test is a simplification of that scenario with a different service.
	QUnit.test("Absolute ODPB refresh", function (assert) {
		var sView = '<Text id="name" text="{/EMPLOYEES(\'2\')/Name}" />',
			that = this;

		this.expectRequest("EMPLOYEES('2')/Name", {"value" : "Jonathan Smith"})
			.expectChange("name", "Jonathan Smith");

		return this.createView(assert, sView).then(function () {
			that.expectRequest("EMPLOYEES('2')/Name", {"value" : "Jonathan Schmidt"})
				.expectChange("name", "Jonathan Schmidt");

			// code under test
			that.oView.byId("name").getBinding("text").refresh();

			return that.waitForChanges(assert);
		});
	});

	//*********************************************************************************************
	// Scenario: Action Imports
	// See ListBinding application:
	// * Start the application
	// * Click on "Budget" button
	// * In the "Change Team Budget" dialog enter a "Budget" and press "Change" button
	QUnit.test("ActionImport", function (assert) {
		var sView = '\
<FlexBox id="form" binding="{/ChangeTeamBudgetByID(...)}">\
	<Text id="name" text="{Name}" />\
</FlexBox>',
			that = this;

		//TODO Why is formatter called with null and not undefined?
		this.expectChange("name", null);

		return this.createView(assert, sView).then(function () {
			that.expectRequest({
					method : "POST",
					url : "ChangeTeamBudgetByID",
					headers : {"If-Match" : undefined},
					payload : {"Budget" : "1234.1234", "TeamID" : "TEAM_01"}
				}, {"Name" : "Business Suite"})
				.expectChange("name", "Business Suite");

			// code under test
			that.oView.byId("form").getObjectBinding()
				.setParameter("TeamID", "TEAM_01")
				.setParameter("Budget", "1234.1234")
				.execute();

			return that.waitForChanges(assert);
		});
	});

	//*********************************************************************************************
	// Scenario: Changing the binding parameters causes a refresh of the table
	// The SalesOrders application does not have such a scenario.
	QUnit.test("Absolute ODLB changing parameters", function (assert) {
		var sView = '\
<Table id="table" items="{path : \'/EMPLOYEES\', parameters : {$select : \'Name\'}}">\
	<ColumnListItem>\
		<Text id="name" text="{Name}" />\
	</ColumnListItem>\
</Table>',
			that = this;

		this.expectRequest("EMPLOYEES?$select=Name&$skip=0&$top=100", {
				"value" : [
					{"Name" : "Jonathan Smith"},
					{"Name" : "Frederic Fall"}
				]
			})
			.expectChange("name", ["Jonathan Smith", "Frederic Fall"]);

		return this.createView(assert, sView).then(function () {
			that.expectRequest("EMPLOYEES?$select=ID,Name&$search=Fall&$skip=0&$top=100", {
					"value" : [{"ID": "2", "Name" : "Frederic Fall"}]
				})
				.expectChange("name", ["Frederic Fall"]);

			// code under test
			that.oView.byId("table").getBinding("items").changeParameters({
				"$search" : "Fall", "$select" : "ID,Name"});

			return that.waitForChanges(assert);
		});
	});

	//*********************************************************************************************
	// Scenario: Changing the binding parameters causes a refresh of the form
	// The SalesOrders application does not have such a scenario.
	QUnit.test("Absolute ODCB changing parameters", function (assert) {
		var sView = '\
<FlexBox id="form" binding="{/EMPLOYEES(\'2\')}">\
	<Text id="text" text="{Name}" />\
</FlexBox>',
			that = this;

		that.expectRequest("EMPLOYEES('2')", {"Name" : "Jonathan Smith"})
			.expectChange("text", "Jonathan Smith");

		return this.createView(assert, sView).then(function () {
			that.expectRequest("EMPLOYEES('2')?$apply=foo", {"Name" : "Jonathan Schmidt"})
				.expectChange("text", "Jonathan Schmidt");

			// code under test
			that.oView.byId("form").getObjectBinding().changeParameters({"$apply" : "foo"});

			return that.waitForChanges(assert);
		});
	});

	//*********************************************************************************************
	// Scenario:
	// A table uses the list binding with extended change detection, but not all key properties of
	// the displayed entity are known on the client, so that the key predicate cannot be determined.
	// In 1.44 this caused the problem that the table did not show any row. (Not reproducible with
	// Gateway services, because they always deliver all key properties, selected or not.)
	QUnit.test("Absolute ODLB with ECD, missing key column", function (assert) {
		// Note: The key property of the EMPLOYEES set is 'ID'
		var sView = '\
<Table growing="true" items="{path : \'/EMPLOYEES\', parameters : {$select : \'Name\'}}">\
	<ColumnListItem>\
		<Text id="name" text="{Name}" />\
	</ColumnListItem>\
</Table>';

		this.expectRequest("EMPLOYEES?$select=Name&$skip=0&$top=20", {
				"value" : [
					{"Name" : "Jonathan Smith"},
					{"Name" : "Frederic Fall"}
				]
			})
			.expectChange("name", ["Jonathan Smith", "Frederic Fall"]);

		return this.createView(assert, sView);
	});

	//*********************************************************************************************
	// Scenario: SalesOrders app
	// * Select a sales order so that items are visible
	// * Filter in the items, so that there are less
	// * See that the count decreases
	// The test simplifies it: It filters in the sales orders list directly
	QUnit.test("ODLB: $count and filter()", function (assert) {
		var sView = '\
<Text id="count" text="{$count}"/>\
<Table id="table" items="{path : \'/SalesOrderList\', parameters : {$select : \'SalesOrderID\'}}">\
	<ColumnListItem>\
		<Text id="id" text="{SalesOrderID}" />\
	</ColumnListItem>\
</Table>',
			that = this;

		that.expectRequest("SalesOrderList?$select=SalesOrderID&$skip=0&$top=100", {
				"value" : [
					{"SalesOrderID" : "0500000001"},
					{"SalesOrderID" : "0500000002"}
				]
			})
			.expectChange("count")
			.expectChange("id", ["0500000001", "0500000002"]);

		return this.createView(assert, sView, createSalesOrdersModel()).then(function () {
			that.expectChange("count", "2");

			// code under test
			that.oView.byId("count").setBindingContext(
				that.oView.byId("table").getBinding("items").getHeaderContext());

			return that.waitForChanges(assert);
		}).then(function () {
			that.expectRequest("SalesOrderList?$select=SalesOrderID&$filter=SalesOrderID%20gt"
					+ "%20'0500000001'&$skip=0&$top=100",
					{"value" : [{"SalesOrderID" : "0500000002"}]}
				)
				.expectChange("count", "1")
				.expectChange("id", ["0500000002"]);

			// code under test
			that.oView.byId("table").getBinding("items")
				.filter(new Filter("SalesOrderID", FilterOperator.GT, "0500000001"));

			return that.waitForChanges(assert);
		});
	});

	//*********************************************************************************************
	// Scenario: SalesOrders app
	// * Sort the sales orders
	// * Delete a sales order
	// * See that the count decreases
	// The delete is used to change the count (to see that it is still updated)
	QUnit.test("ODLB: $count and sort()", function (assert) {
		var sView = '\
<Text id="count" text="{$count}"/>\
<Table id="table" items="{path : \'/SalesOrderList\', parameters : {$select : \'SalesOrderID\'}}">\
	<ColumnListItem>\
		<Text id="id" text="{SalesOrderID}" />\
	</ColumnListItem>\
</Table>',
		that = this;

		this.expectRequest("SalesOrderList?$select=SalesOrderID&$skip=0&$top=100", {
				"value" : [
					{"SalesOrderID" : "0500000001"},
					{"SalesOrderID" : "0500000002"}
				]
			})
			.expectChange("count") // ensures that count is observed
			.expectChange("id", ["0500000001", "0500000002"]);

		return this.createView(assert, sView, createSalesOrdersModel()).then(function () {
			that.expectChange("count", "2");

			// code under test
			that.oView.byId("count").setBindingContext(
				that.oView.byId("table").getBinding("items").getHeaderContext());

			return that.waitForChanges(assert);
		}).then(function () {
			that.expectRequest(
				"SalesOrderList?$select=SalesOrderID&$orderby=SalesOrderID%20desc&$skip=0&$top=100",
				{
					"value" : [
						{"SalesOrderID" : "0500000002"},
						{"SalesOrderID" : "0500000001"}
					]
				})
				.expectChange("id", ["0500000002", "0500000001"]);

			// code under test
			that.oView.byId("table").getBinding("items").sort(new Sorter("SalesOrderID", true));

			return that.waitForChanges(assert);
		}).then(function () {
			that.expectRequest({
					method : "DELETE",
					url : "SalesOrderList('0500000002')",
					headers : {"If-Match" : undefined}
				})
				.expectChange("count", "1")
				.expectChange("id", ["0500000001"]);

			// code under test
			that.oView.byId("table").getItems()[0].getBindingContext().delete();

			return that.waitForChanges(assert);
		});
	});

	//*********************************************************************************************
	// Scenario: (not possible with the SalesOrders app)
	// * Add a filter to the sales orders list using changeParameters(), so that there are less
	// * See that the count decreases
	QUnit.test("ODLB: $count and changeParameters()", function (assert) {
		var sView = '\
<Text id="count" text="{$count}"/>\
<Table id="table" items="{path : \'/SalesOrderList\', parameters : {$select : \'SalesOrderID\'}}">\
	<ColumnListItem>\
		<Text id="id" text="{SalesOrderID}" />\
	</ColumnListItem>\
</Table>',
			that = this;

		that.expectRequest("SalesOrderList?$select=SalesOrderID&$skip=0&$top=100", {
				"value" : [
					{"SalesOrderID" : "0500000001"},
					{"SalesOrderID" : "0500000002"}
				]
			})
			.expectChange("count")
			.expectChange("id", ["0500000001", "0500000002"]);

		return this.createView(assert, sView, createSalesOrdersModel()).then(function () {
			that.expectChange("count", "2");

			// code under test
			that.oView.byId("count").setBindingContext(
				that.oView.byId("table").getBinding("items").getHeaderContext());

			return that.waitForChanges(assert);
		}).then(function () {
			that.expectRequest(
					"SalesOrderList?$select=SalesOrderID&$filter=SalesOrderID%20gt%20'0500000001'&"
						+ "$skip=0&$top=100",
					{"value" : [{"SalesOrderID" : "0500000002"}]}
				)
				.expectChange("count", "1")
				.expectChange("id", ["0500000002"]);

			// code under test
			that.oView.byId("table").getBinding("items")
				.changeParameters({$filter : "SalesOrderID gt '0500000001'"});

			return that.waitForChanges(assert);
		});
	});

	//*********************************************************************************************
	// Scenario: SalesOrders app
	// * Select a sales order
	// * Refresh the sales order list
	// * See that the count of the items is still visible
	// The key point is that the parent of the list is a ContextBinding.
	QUnit.test("ODLB: refresh via parent context binding, shared cache", function (assert) {
		var sView = '\
<FlexBox id="form" binding="{path :\'/SalesOrderList(\\\'0500000001\\\')\', \
		parameters : {$expand : {SO_2_SOITEM : {$select : \'ItemPosition\'}}}}">\
	<Text id="count" text="{headerContext>$count}"/>\
	<Table id="table" items="{SO_2_SOITEM}">\
		<ColumnListItem>\
			<Text id="item" text="{ItemPosition}" />\
		</ColumnListItem>\
	</Table>\
</FlexBox>',
			that = this;

		this.expectRequest("SalesOrderList('0500000001')?$expand=SO_2_SOITEM($select=ItemPosition)",
			{
				"SalesOrderID" : "0500000001",
				"SO_2_SOITEM" : [
					{"ItemPosition" : "0000000010"},
					{"ItemPosition" : "0000000020"},
					{"ItemPosition" : "0000000030"}
				]
			})
			.expectChange("count")
			.expectChange("item", ["0000000010", "0000000020", "0000000030"]);

		return this.createView(assert, sView, createSalesOrdersModel()
		).then(function () {
			var oCount = that.oView.byId("count");

			that.expectChange("count", "3");

			// code under test
			that.oView.setModel(that.oView.getModel(), "headerContext");
			oCount.setBindingContext(
				that.oView.byId("table").getBinding("items").getHeaderContext(),
					"headerContext");

			return that.waitForChanges(assert);
		}).then(function () {
			// Respond with one employee less to show that the refresh must destroy the bindings for
			// the last row. Otherwise the property binding for that row will cause a "Failed to
			// drill down".
			that.expectRequest(
					"SalesOrderList('0500000001')?$expand=SO_2_SOITEM($select=ItemPosition)", {
						"SalesOrderID" : "0500000001",
						"SO_2_SOITEM" : [
							{"ItemPosition" : "0000000010"},
							{"ItemPosition" : "0000000030"}
						]
					})
				.expectChange("count", "2")
				.expectChange("item", "0000000030", 1);

			// code under test
			that.oView.byId("form").getObjectBinding().refresh();

			return that.waitForChanges(assert);
		});
	});

	//*********************************************************************************************
	// Scenario: Modify a property which does not belong to the parent binding's entity
	QUnit.test("Modify a foreign property", function (assert) {
		var sView = '\
<Table id="table" items="{/SalesOrderList}">\
	<ColumnListItem>\
		<Text id="item" text="{SO_2_BP/CompanyName}" />\
	</ColumnListItem>\
</Table>',
			oModel = createSalesOrdersModel({autoExpandSelect : true}),
			that = this;

		this.expectRequest("SalesOrderList?$select=SalesOrderID" +
			"&$expand=SO_2_BP($select=BusinessPartnerID,CompanyName)&$skip=0&$top=100", {
				"value" : [{
					"SalesOrderID" : "0500000002",
					"SO_2_BP" : {
						"@odata.etag" : "etag",
						"BusinessPartnerID" : "42",
						"CompanyName" : "Foo"
					}
				}]
			})
			.expectChange("item", ["Foo"]);

		return this.createView(assert, sView, oModel).then(function () {
			that.expectRequest({
					method : "PATCH",
					url : "BusinessPartnerList('42')",
					headers : {
						"If-Match" : "etag"
					},
					payload : {
						"CompanyName" : "Bar"
					}
				}, {
					"CompanyName" : "Bar"
				})
				.expectChange("item", "Bar", 0);

			that.oView.byId("table").getItems()[0].getCells()[0].getBinding("text")
				.setValue("Bar");
			return that.waitForChanges(assert);
		});
	});

	//*********************************************************************************************
	// Scenario: Modify a property, the server responds with 204 (No Content) on the PATCH request.
	// Sample for this behavior: OData V4 TripPin service from odata.org
	QUnit.test("Modify a property, server responds with 204 (No Content)", function (assert) {
		var sView = '<FlexBox binding="{/EMPLOYEES(\'2\')}">\
						<Text id="text" text="{Name}" />\
					</FlexBox>',
			that = this;

		this.expectRequest("EMPLOYEES('2')", {"Name" : "Jonathan Smith"})
			.expectChange("text", "Jonathan Smith");

		return this.createView(assert, sView).then(function () {
			that.expectRequest({
					method : "PATCH",
					url : "EMPLOYEES('2')",
					headers : {
						"If-Match" : undefined
					},
					payload : {
						"Name" : "Jonathan Schmidt"
					}
				}, /*empty 204 response*/ undefined)
				.expectChange("text", "Jonathan Schmidt");

			// code under test
			that.oView.byId("text").getBinding("text").setValue("Jonathan Schmidt");

			return that.waitForChanges(assert);
		});
	});

	//*********************************************************************************************
	// Scenario: Read and modify an entity with key aliases
	QUnit.test("Entity with key aliases", function (assert) {
		var sView = '\
<Table id="table" items="{/EntitiesWithComplexKey}">\
	<ColumnListItem>\
		<Text id="item" text="{Value}" />\
	</ColumnListItem>\
</Table>',
			oModel = createSpecialCasesModel({autoExpandSelect : true}),
			that = this;

		this.expectRequest("EntitiesWithComplexKey?$select=Key/P1,Key/P2,Value&$skip=0&$top=100", {
				"value" : [{
					"Key" : {
						"P1" : "foo",
						"P2" : 42
					},
					"Value" : "Old",
					"@odata.etag" : "etag"
				}]
			})
			.expectChange("item", ["Old"]);

		return this.createView(assert, sView, oModel).then(function () {
			that.expectRequest({
					method : "PATCH",
					url : "EntitiesWithComplexKey(Key1='foo',Key2=42)",
					headers : {
						"If-Match" : "etag"
					},
					payload : {
						"Value" : "New"
					}
				}, {
					"Value" : "New"
				})
				.expectChange("item", "New", 0);

			that.oView.byId("table").getItems()[0].getCells()[0].getBinding("text")
				.setValue("New");
			return that.waitForChanges(assert);
		});
	});

	//*********************************************************************************************
	// Scenario: Create a sales order w/o key properties, enter a note, then submit the batch
	QUnit.test("Create with user input", function (assert) {
		var sView = '\
<Table id="table" items="{/SalesOrderList}">\
	<ColumnListItem>\
		<Text id="note" text="{Note}" />\
	</ColumnListItem>\
</Table>',
			oModel = createSalesOrdersModel({
				autoExpandSelect : true,
				updateGroupId : "update"
			}),
			that = this;

		this.expectRequest("SalesOrderList?$select=Note,SalesOrderID&$skip=0&$top=100", {
				"value" : [{
					"Note" : "foo",
					"SalesOrderID" : "42"
				}]
			})
			.expectChange("note", ["foo"]);

		return this.createView(assert, sView, oModel).then(function () {
			var oTable = that.oView.byId("table");

			that.expectRequest({
					groupId : "update",
					headers : null,
					method : "POST",
					url : "SalesOrderList",
					payload : {
						"@$ui5.transient" : "update",
						"Note" : "bar"
					}
				}, {
					"CompanyName" : "Bar"
				})
				.expectChange("note", "foo", 1)
				.expectChange("note", "baz", 0) // TODO unexpected change
				.expectChange("note", "baz", 0);

			oTable.getBinding("items").create({Note : "bar"});
			oTable.getItems()[0].getCells()[0].getBinding("text").setValue("baz");
			return that.waitForChanges(assert);
		});
	});

	//*********************************************************************************************
	// Scenario: Enable autoExpandSelect mode for an ODataContextBinding with relative
	// ODataPropertyBindings
	// The SalesOrders application does not have such a scenario.
	QUnit.test("Auto-$expand/$select: Absolute ODCB with relative ODPB", function (assert) {
		var sView = '\
<FlexBox binding="{path : \'/EMPLOYEES(\\\'2\\\')\', parameters : {$select : \'AGE,ROOM_ID\'}}">\
	<Text id="name" text="{Name}" />\
	<Text id="city" text="{LOCATION/City/CITYNAME}" />\
</FlexBox>';

		this.expectRequest("EMPLOYEES('2')?$select=AGE,ID,LOCATION/City/CITYNAME,Name,ROOM_ID", {
				"Name" : "Frederic Fall",
				"LOCATION" : {"City" : {"CITYNAME" : "Walldorf"}}
			})
			.expectChange("name", "Frederic Fall")
			.expectChange("city", "Walldorf")
// TODO unexpected changes
			.expectChange("name", "Frederic Fall")
			.expectChange("city", "Walldorf");

		return this.createView(assert, sView, createTeaBusiModel({autoExpandSelect : true}));
	});

	//*********************************************************************************************
	// Scenario: Enable autoExpandSelect mode for an ODataContextBinding with relative
	// ODataPropertyBindings. Refreshing the view is also working.
	// The SalesOrders application does not have such a scenario.
	QUnit.test("Auto-$expand/$select: Absolute ODCB, refresh", function (assert) {
		var sView = '\
<FlexBox id="form" binding="{path : \'/EMPLOYEES(\\\'2\\\')\', parameters : {$select : \'AGE\'}}">\
	<Text id="name" text="{Name}" />\
</FlexBox>',
			that = this;

		this.expectRequest("EMPLOYEES('2')?$select=AGE,ID,Name", {
				"Name" : "Jonathan Smith"
			})
// TODO unexpected change
			.expectChange("name", "Jonathan Smith")
			.expectChange("name", "Jonathan Smith");

		return this.createView(
			assert, sView, createTeaBusiModel({autoExpandSelect : true})
		).then(function () {
			that.expectRequest("EMPLOYEES('2')?$select=AGE,ID,Name", {
					"Name" : "Jonathan Schmidt"
				})
				.expectChange("name", "Jonathan Schmidt");

			// code under test
			that.oView.byId("form").getObjectBinding().refresh();

			return that.waitForChanges(assert);
		});
	});

	//*********************************************************************************************
	// Scenario: Enter an invalid value for worker-age for an ODataPropertyBinding and check that
	// ODatePropertyBinding.resetChanges() restores the value before.
	// The Types application does NOT have such a scenario.
	//*********************************************************************************************
	QUnit.test("reset invalid data state via property binding", function (assert) {
		return this.checkResetInvalidDataState(assert, function (oView) {
			return oView.byId("age").getBinding("text");
		});
	});

	//*********************************************************************************************
	// Scenario: Enter an invalid value for worker-age for an ODataPropertyBinding and check that
	// parent ODataContextBinding.resetChanges() restores the value before.
	// The Types application does have such a scenario (within the V4 view).
	//*********************************************************************************************
	QUnit.test("reset invalid data state via context binding", function (assert) {
		return this.checkResetInvalidDataState(assert, function (oView) {
			return oView.byId("form").getObjectBinding();
		});
	});

	//*********************************************************************************************
	// Scenario: Enter an invalid value for worker-age for an ODataPropertyBinding and check that
	// ODataModel.resetChanges() restores the value before.
	// The Types application does have such a scenario (within the V4 view).
	//*********************************************************************************************
	QUnit.test("reset invalid data state via model", function (assert) {
		return this.checkResetInvalidDataState(assert, function (oView) {
			return oView.getModel();
		});
	});

	//*********************************************************************************************
	// Scenario: Metadata access to Manager which is not loaded yet.
	QUnit.test("Metadata: Manager", function (assert) {
		var sView = '\
<Table id="table" items="{/MANAGERS}">\
	<ColumnListItem>\
		<Text id="item" text="{@sapui.name}" />\
	</ColumnListItem>\
</Table>',
			oModel = createTeaBusiModel().getMetaModel(),
			that = this;

		this.expectChange("item", false);
		return this.createView(assert, sView, oModel).then(function () {
			that.expectChange("item", "ID", "/MANAGERS/ID")
				.expectChange("item", "TEAM_ID", "/MANAGERS/TEAM_ID")
				.expectChange("item", "Manager_to_Team", "/MANAGERS/Manager_to_Team");
			return that.waitForChanges(assert);
		});
	});

	//*********************************************************************************************
	// Scenario: Metadata access to Product which resides in an include
	QUnit.test("Metadata: Product", function (assert) {
		var sView = '\
<Table id="table" items="{/Equipments/EQUIPMENT_2_PRODUCT}">\
	<ColumnListItem>\
		<Text id="item" text="{@sapui.name}" />\
	</ColumnListItem>\
</Table>',
			oModel = createTeaBusiModel().getMetaModel(),
			that = this;

		return oModel.requestObject("/Equipments").then(function () {
			that.expectChange("item", false);
			return that.createView(assert, sView, oModel);
		}).then(function () {
			that.expectChange("item", "ID", "/Equipments/EQUIPMENT_2_PRODUCT/ID")
				.expectChange("item", "Name", "/Equipments/EQUIPMENT_2_PRODUCT/Name")
				.expectChange("item", "SupplierIdentifier",
					"/Equipments/EQUIPMENT_2_PRODUCT/SupplierIdentifier")
				.expectChange("item", "ProductPicture",
					"/Equipments/EQUIPMENT_2_PRODUCT/ProductPicture")
				.expectChange("item", "PRODUCT_2_CATEGORY",
					"/Equipments/EQUIPMENT_2_PRODUCT/PRODUCT_2_CATEGORY")
				.expectChange("item", "PRODUCT_2_SUPPLIER",
					"/Equipments/EQUIPMENT_2_PRODUCT/PRODUCT_2_SUPPLIER");
			return that.waitForChanges(assert);
		});
	});

	//*********************************************************************************************
	// Scenario: Metadata property access to product name. It should be empty initially, but later
	// updated via a change event.
	QUnit.test("Metadata: Product name", function (assert) {
		var sView = '<Text id="product" text="{/Equipments/EQUIPMENT_2_PRODUCT/@sapui.name}" />',
			oModel = createTeaBusiModel().getMetaModel(),
			that = this;

		oModel.setDefaultBindingMode("OneWay");
		return oModel.requestObject("/Equipments").then(function () {
			that.expectChange("product", undefined);
			return that.createView(assert, sView, oModel);
		}).then(function () {
			that.expectChange("product",
					"com.sap.gateway.default.iwbep.tea_busi_product.v0001.Product");
			return that.waitForChanges(assert);
		});
	});

	//*********************************************************************************************
	// Scenario: Metadata property access to product name. It should be empty initially, but later
	// updated via a change event.
	QUnit.test("Metadata: Product name via form", function (assert) {
		var sView = '\
<FlexBox binding="{/Equipments/EQUIPMENT_2_PRODUCT/}">\
	<Text id="product" text="{@sapui.name}" />\
</FlexBox>',
			oModel = createTeaBusiModel().getMetaModel(),
			that = this;

		oModel.setDefaultBindingMode("OneWay");
		return oModel.requestObject("/Equipments").then(function () {
			that.expectChange("product", undefined);
			return that.createView(assert, sView, oModel);
		}).then(function () {
			that.expectChange("product",
					"com.sap.gateway.default.iwbep.tea_busi_product.v0001.Product");
			return that.waitForChanges(assert);
		});
	});

	//*********************************************************************************************
	// Scenario: Metadata access to Managers which is not loaded yet. The binding is unresolved
	// initially and gets a context later. Then switch to Products (becoming asynchronous again).
	QUnit.test("Metadata: Manager -> Product", function (assert) {
		var sView = '\
<Table id="table" items="{}">\
	<ColumnListItem>\
		<Text id="item" text="{@sapui.name}" />\
	</ColumnListItem>\
</Table>',
			oModel = createTeaBusiModel().getMetaModel(),
			that = this;

		oModel.setDefaultBindingMode("OneWay");
		this.expectChange("item", false);
		return this.createView(assert, sView, oModel).then(function () {
			that.expectChange("item", "ID", "/MANAGERS/ID")
				.expectChange("item", "TEAM_ID", "/MANAGERS/TEAM_ID")
				.expectChange("item", "Manager_to_Team", "/MANAGERS/Manager_to_Team");

			that.oView.byId("table").setBindingContext(oModel.getContext("/MANAGERS"));
			return that.waitForChanges(assert);
		}).then(function () {
			that.expectChange("item", "ID", "/Equipments/EQUIPMENT_2_PRODUCT/ID")
				.expectChange("item", "Name", "/Equipments/EQUIPMENT_2_PRODUCT/Name")
				.expectChange("item", "SupplierIdentifier",
					"/Equipments/EQUIPMENT_2_PRODUCT/SupplierIdentifier")
				.expectChange("item", "ProductPicture",
					"/Equipments/EQUIPMENT_2_PRODUCT/ProductPicture")
				.expectChange("item", "PRODUCT_2_CATEGORY",
					"/Equipments/EQUIPMENT_2_PRODUCT/PRODUCT_2_CATEGORY")
				.expectChange("item", "PRODUCT_2_SUPPLIER",
					"/Equipments/EQUIPMENT_2_PRODUCT/PRODUCT_2_SUPPLIER");

			that.oView.byId("table")
				.setBindingContext(oModel.getContext("/Equipments/EQUIPMENT_2_PRODUCT"));
			return that.waitForChanges(assert);
		});
	});

	//*********************************************************************************************
	// Scenario: Enable autoExpandSelect mode for an ODataContextBinding with relative
	// ODataPropertyBindings where the paths of the relative bindings lead to a $expand
	// The SalesOrders application does not have such a scenario.
	QUnit.test("Auto-$expand/$select: Absolute ODCB with relative ODPB, $expand required",
			function (assert) {
		var sView = '\
<FlexBox id="form" binding="{path : \'/EMPLOYEES(\\\'2\\\')\',\
			parameters : {\
				$expand : {\
					EMPLOYEE_2_TEAM : {$select : \'Team_Id\'}\
				},\
				$select : \'AGE\'\
			}\
		}">\
	<Text id="name" text="{EMPLOYEE_2_TEAM/Name}" />\
	<Text id="TEAM_ID" text="{EMPLOYEE_2_TEAM/TEAM_2_MANAGER/TEAM_ID}" />\
</FlexBox>';

		this.expectRequest("EMPLOYEES('2')?$expand=EMPLOYEE_2_TEAM($select=Name,Team_Id"
				+ ";$expand=TEAM_2_MANAGER($select=ID,TEAM_ID))&$select=AGE,ID",
				{
					"AGE": 32,
					"EMPLOYEE_2_TEAM": {
						"Name": "SAP NetWeaver Gateway Content",
						"Team_Id": "TEAM_03",
						"TEAM_2_MANAGER" : {
							"TEAM_ID" : "TEAM_03"
						}
					}
				})
			.expectChange("name", "SAP NetWeaver Gateway Content")
			.expectChange("TEAM_ID", "TEAM_03")
// TODO unexpected changes
			.expectChange("name", "SAP NetWeaver Gateway Content")
			.expectChange("TEAM_ID", "TEAM_03");

		return this.createView(assert, sView, createTeaBusiModel({autoExpandSelect : true}));
	});

	//*********************************************************************************************
	// Scenario: Enable autoExpandSelect mode for nested ODataContextBindings. The inner
	// ODataContextBinding can use its parent binding's cache => it creates no own request.
	QUnit.test("Auto-$expand/$select: Nested ODCB",
			function (assert) {
		var sView = '\
<FlexBox binding="{path : \'/EMPLOYEES(\\\'2\\\')\',\
			parameters : {\
				$expand : {\
					EMPLOYEE_2_MANAGER : {$select : \'ID\'}\
				},\
				$select : \'AGE\'\
			}\
		}">\
	<FlexBox binding="{EMPLOYEE_2_TEAM}">\
		<Text id="name" text="{Name}" />\
	</FlexBox>\
</FlexBox>';

		this.expectRequest("EMPLOYEES('2')?$expand=EMPLOYEE_2_MANAGER"
					+ "($select=ID),EMPLOYEE_2_TEAM($select=Name,Team_Id)&$select=AGE,ID",
				{
					"AGE": 32,
					"EMPLOYEE_2_MANAGER": {
						"ID": "2"
					},
					"EMPLOYEE_2_TEAM": {
						"Name": "SAP NetWeaver Gateway Content"
					}
				})
			.expectChange("name", "SAP NetWeaver Gateway Content")
// TODO unexpected changes
			.expectChange("name", "SAP NetWeaver Gateway Content");

		return this.createView(assert, sView, createTeaBusiModel({autoExpandSelect : true}));
	});

	//*********************************************************************************************
	// Scenario: create an entity on a relative binding without an own cache and check that
	// hasPendingChanges is working
	// None of our applications has such a scenario.
	QUnit.test("Create on a relative binding; check hasPendingChanges()", function (assert) {
		var oTeam2EmployeesBinding,
			oTeamBinding,
			that = this;

		return prepareTestForCreateOnRelativeBinding(this, assert).then(function () {
			oTeam2EmployeesBinding = that.oView.byId("table").getBinding("items");
			oTeamBinding = that.oView.byId("form").getObjectBinding();
			that.expectRequest({
					groupId : "update",
					headers : null,
					method : "POST",
					url : "TEAMS('42')/TEAM_2_EMPLOYEES",
					payload : {
						"@$ui5.transient": "update",
						"ID" : null,
						"Name" : "John Doe"
					}
				}, {"ID" : "7", "Name" : "John Doe"})
				// insert new employee at first row
				.expectChange("id", "", 0)
				.expectChange("text", "John Doe", 0)
				.expectChange("id", "2", 1)
				.expectChange("text", "Frederic Fall", 1);
			oTeam2EmployeesBinding.create({"ID" : null, "Name" : "John Doe"});

			// code under test
			assert.ok(oTeam2EmployeesBinding.hasPendingChanges(), "pending changes; new entity");
			assert.ok(oTeamBinding.hasPendingChanges(), "pending changes; new entity");

			return that.waitForChanges(assert);
		}).then(function () {
			that.expectChange("id", "7", 0);
			assert.throws(function () {
				that.oView.byId("form").bindElement("/TEAMS('43')",
						{$expand : {TEAM_2_EMPLOYEES : {$select : 'ID,Name'}}});
			}, new Error("setContext on relative binding is forbidden if a transient entity exists"
				+ ": sap.ui.model.odata.v4.ODataListBinding: /TEAMS('42')|TEAM_2_EMPLOYEES"));
			that.oModel.submitBatch("update");
			return that.waitForChanges(assert);
		}).then(function () {
			// code under test
			assert.notOk(oTeam2EmployeesBinding.hasPendingChanges(), "no more pending changes");
			assert.notOk(oTeamBinding.hasPendingChanges(), "no more pending changes");
			return that.waitForChanges(assert);
		});
	});

	//*********************************************************************************************
	// Scenario: create an entity on a relative binding without an own cache and reset changes or
	// delete the newly created entity again
	// None of our applications has such a scenario.
	[true, false].forEach(function (bUseReset) {
		QUnit.test("Create on a relative binding; " + (bUseReset ? "resetChanges()" : "delete"),
				function (assert) {
			var oNewContext,
				oTeam2EmployeesBinding,
				oTeamBinding,
				that = this;

			return prepareTestForCreateOnRelativeBinding(this, assert).then(function () {
				oTeam2EmployeesBinding = that.oView.byId("table").getBinding("items");
				oTeamBinding = that.oView.byId("form").getObjectBinding();

				// restore requestor to test proper cancel handling without simulating the requestor
				that.oModel.oRequestor.restore();
				that.expectChange("id", "", 0)
					.expectChange("text", "John Doe", 0)
					.expectChange("id", "2", 1)
					.expectChange("text", "Frederic Fall", 1);

				oNewContext = oTeam2EmployeesBinding.create({"ID" : null, "Name" : "John Doe"});
				assert.ok(oTeam2EmployeesBinding.hasPendingChanges(),
					"binding has pending changes");
				assert.ok(oTeamBinding.hasPendingChanges(), "parent has pending changes");
				return that.waitForChanges(assert);
			}).then(function () {
				that.expectChange("id", "2", 0)
					.expectChange("text", "Frederic Fall", 0)
					// TODO why do we get events twice?
					.expectChange("id", "2", 0)
					.expectChange("text", "Frederic Fall", 0);

				// code under test
				if (bUseReset) {
					oTeam2EmployeesBinding.resetChanges();
				} else {
					oNewContext.delete("$direct");
				}

				assert.notOk(oTeam2EmployeesBinding.hasPendingChanges(), "no pending changes");
				assert.notOk(oTeamBinding.hasPendingChanges(), "parent has no pending changes");
				return that.waitForChanges(assert);
			}).then(function () {
				return oNewContext.created().then(function () {
					assert.notOk("unexpected success");
				}, function (oError) {
					assert.strictEqual(oError.canceled, true, "Create canceled");
				});
			});
		});
	});

	//*********************************************************************************************
	// Scenario: bound action
	QUnit.test("Bound action", function (assert) {
		var sView = '\
<VBox binding="{/EMPLOYEES(\'1\')}">\
	<Text id="name" text="{Name}" />\
	<VBox id="action" \
			binding="{com.sap.gateway.default.iwbep.tea_busi.v0001.AcChangeTeamOfEmployee(...)}">\
		<Text id="teamId" text="{TEAM_ID}" />\
	</VBox>\
</VBox>',
			that = this;

		this.expectRequest("EMPLOYEES('1')", {
				"Name" : "Jonathan Smith",
				"@odata.etag" : "eTag"
			})
			.expectChange("name", "Jonathan Smith")
			.expectChange("teamId", null);
		return this.createView(assert, sView).then(function () {
			that.expectRequest({
					method : "POST",
					headers : {"If-Match" : "eTag"},
					url : "EMPLOYEES('1')/com.sap.gateway.default.iwbep.tea_busi.v0001"
						+ ".AcChangeTeamOfEmployee",
					payload : {
						"TeamID" : "42"
					}
				}, {
					"TEAM_ID" : "42"
				})
				.expectChange("teamId", "42");

			that.oView.byId("action").getObjectBinding().setParameter("TeamID", "42").execute();
			return that.waitForChanges(assert);
		});
	});

	//*********************************************************************************************
	// Scenario: Enable autoExpandSelect on an operation
	QUnit.test("Auto-$expand/$select: Function import", function (assert) {
		var oModel = createTeaBusiModel({autoExpandSelect : true}),
			sView = '\
<FlexBox id="function" binding="{/GetEmployeeByID(...)}">\
	<Text id="name" text="{Name}" />\
</FlexBox>',
			that = this;

		this.expectChange("name");
		return this.createView(assert, sView, oModel).then(function () {
// TODO the query options for the function import are not enhanced
//			that.expectRequest("GetEmployeeByID(EmployeeID='1')?$select=ID,Name", {
			that.expectRequest("GetEmployeeByID(EmployeeID='1')", {
					"Name" : "Jonathan Smith"
				})
				.expectChange("name", null) // TODO unexpected change
				.expectChange("name", "Jonathan Smith");

			that.oView.byId("function").getObjectBinding()
				.setParameter("EmployeeID", "1")
				.execute();
			return that.waitForChanges(assert);
		});
	});

	//*********************************************************************************************
	// Scenario: Instance annotation in child path
	QUnit.test("Auto-$expand/$select: Instance annotation in child path", function (assert) {
		var oModel = createTeaBusiModel({autoExpandSelect : true}),
			sView = '\
<FlexBox binding="{/EMPLOYEES(\'2\')}">\
	<Text id="ETag" text="{\
		path : \'@odata.etag\',\
		type : \'sap.ui.model.odata.type.String\'}" />\
</FlexBox>';

		this.expectRequest("EMPLOYEES('2')", {
				"@odata.etag" : "ETagValue"
			})
			.expectChange("ETag", "ETagValue")
			.expectChange("ETag", "ETagValue"); //TODO unexpected change

		return this.createView(assert, sView, oModel);
	});

	//*********************************************************************************************
	// Scenario: Enable autoExpandSelect mode for nested ODataContextBindings. The inner
	// ODataContextBinding *cannot* use its parent binding's cache due to conflicting query options
	// => it creates an own cache and request.
	QUnit.test("Auto-$expand/$select: Nested ODCB with own request",
			function (assert) {
		var sView = '\
<FlexBox binding="{path : \'/EMPLOYEES(\\\'2\\\')\',\
			parameters : {\
				$expand : {\
					EMPLOYEE_2_MANAGER : {$select : \'ID\'},\
					EMPLOYEE_2_TEAM : {\
						$expand : {\
							TEAM_2_EMPLOYEES : {\
								$orderby : \'AGE\'\
							}\
						}\
					}\
				}\
			}\
		}">\
	<FlexBox binding="{path : \'EMPLOYEE_2_TEAM\',\
		parameters : {\
			$expand : {\
				TEAM_2_EMPLOYEES : {\
					$orderby : \'AGE desc\'\
				}\
			}\
		}\
	}">\
		<Text id="name" text="{Name}" />\
	</FlexBox>\
	<Text id="age" text="{AGE}" />\
</FlexBox>';

		this.expectRequest("EMPLOYEES('2')/EMPLOYEE_2_TEAM"
					+ "?$expand=TEAM_2_EMPLOYEES($orderby=AGE%20desc)&$select=Name,Team_Id",
				{
					"Name": "SAP NetWeaver Gateway Content",
					"TEAM_2_EMPLOYEES": [
						{ "AGE" : 32},
						{ "AGE" : 29}
					]
				})
			.expectRequest("EMPLOYEES('2')?$expand=EMPLOYEE_2_MANAGER($select=ID),"
					+ "EMPLOYEE_2_TEAM($expand=TEAM_2_EMPLOYEES($orderby=AGE))&$select=AGE,ID",
				{
					"AGE": 32,
					"EMPLOYEE_2_MANAGER": {
						"ID": "2"
					},
					"EMPLOYEE_2_TEAM": {
						"TEAM_2_EMPLOYEES": [
							{ "AGE" : 29},
							{ "AGE" : 32}
						]
					}
				})
			.expectChange("name", "SAP NetWeaver Gateway Content")
			.expectChange("age", "32")
// TODO unexpected changes
			.expectChange("name", "SAP NetWeaver Gateway Content")
			.expectChange("age", "32");

		return this.createView(assert, sView, createTeaBusiModel({autoExpandSelect : true}));
	});

	//*********************************************************************************************
	// Scenario: Auto-$expand/$select: Absolute ODataListBinding considers $filter set via API,
	// i.e. it changes the initially aggregated query options. Note: It is also possible to remove
	// a filter which must lead to removal of the $filter option.
	QUnit.test("Absolute ODLB with auto-$expand/$select: filter via API", function (assert) {
		var sView = '\
<Table id="table"\
		items="{\
			path : \'/EMPLOYEES\',\
			filters: {path: \'AGE\', operator: \'LT\', value1: \'77\'},\
			parameters : {$orderby : \'Name\', $select : \'AGE\'}\
		}">\
	<ColumnListItem>\
		<Text id="text" text="{Name}" />\
	</ColumnListItem>\
</Table>',
			that = this;

		this.expectRequest("EMPLOYEES?$orderby=Name&$select=AGE,ID,Name&$filter=AGE%20lt%2077"
					+ "&$skip=0&$top=100",
				{
					"value" : [
						{"Name" : "Frederic Fall"},
						{"Name" : "Jonathan Smith"},
						{"Name" : "Peter Burke"}
					]
				}
			)
			.expectChange("text", ["Frederic Fall", "Jonathan Smith", "Peter Burke"]);
		return this.createView(assert, sView, createTeaBusiModel({autoExpandSelect : true}))
			.then(function () {
				that.expectRequest("EMPLOYEES?$orderby=Name&$select=AGE,ID,Name"
							+ "&$filter=AGE%20gt%2042&$skip=0&$top=100",
						{"value" : [{"Name" : "Frederic Fall"}, {"Name" : "Peter Burke"}]})
					.expectChange("text", "Peter Burke", 1);

				// code under test
				that.oView.byId("table").getBinding("items")
					.filter(new Filter("AGE", FilterOperator.GT, 42));
				return that.waitForChanges(assert);
			})
			.then(function () {
				that.expectRequest("EMPLOYEES?$orderby=Name&$select=AGE,ID,Name&$skip=0&$top=100", {
						"value" : [
							{"Name" : "Frederic Fall"},
							{"Name" : "Jonathan Smith"},
							{"Name" : "Peter Burke"}
						]
					})
					.expectChange("text", "Jonathan Smith", 1)
					.expectChange("text", "Peter Burke", 2);

				// code under test
				that.oView.byId("table").getBinding("items").filter(/*no filter*/);
				return that.waitForChanges(assert);
			});
	});

	//*********************************************************************************************
	// Scenario: Auto-$expand/$select: Relative ODataListBinding considers $filter set via API, i.e.
	// it changes the initially aggregated query options and creates a separate cache/request.
	QUnit.test("ODLB with auto-$expand/$select below ODCB: filter via API", function (assert) {
		var sView = '\
<FlexBox binding="{/TEAMS(\'2\')}">\
	<Table id="table" items="{path : \'TEAM_2_EMPLOYEES\', parameters : {$orderby : \'Name\'}}">\
		<ColumnListItem>\
			<Text id="text" text="{Name}" />\
		</ColumnListItem>\
	</Table>\
	<Text id="name" text="{Name}" />\
</FlexBox>',
			that = this;

		this.expectRequest("TEAMS('2')?$select=Name,Team_Id"
					+ "&$expand=TEAM_2_EMPLOYEES($orderby=Name;$select=ID,Name)", {
					"Name" : "Team 2",
					"Team_Id" : "2",
					"TEAM_2_EMPLOYEES" : [
						{"Name" : "Frederic Fall"},
						{"Name" : "Jonathan Smith"},
						{"Name" : "Peter Burke"}
					]
				}
			)
			.expectChange("name", "Team 2")
			.expectChange("name", "Team 2") // TODO unexpected change
			.expectChange("text", ["Frederic Fall", "Jonathan Smith", "Peter Burke"]);
		return this.createView(assert, sView, createTeaBusiModel({autoExpandSelect : true}))
			.then(function () {
				that.expectRequest("TEAMS('2')/TEAM_2_EMPLOYEES?$orderby=Name&$select=ID,Name"
							+ "&$filter=AGE%20gt%2042&$skip=0&$top=100",
						{"value" : [{"Name" : "Frederic Fall"}, {"Name" : "Peter Burke"}]})
					.expectChange("text", "Peter Burke", 1);

				// code under test
				that.oView.byId("table").getBinding("items")
					.filter(new Filter("AGE", FilterOperator.GT, 42));
				return that.waitForChanges(assert);
			});
	});

	//*********************************************************************************************
	// Scenario: child binding has $apply and would need $expand therefore it cannot use its
	// parent binding's cache
	testViewStart("Auto-$expand/$select: no $apply inside $expand", '\
<FlexBox binding="{/TEAMS(\'42\')}">\
	<Table items="{path : \'TEAM_2_EMPLOYEES\', parameters : {$apply : \'filter(AGE lt 42)\'}}">\
		<ColumnListItem>\
			<Text id="text" text="{Name}" />\
		</ColumnListItem>\
	</Table>\
</FlexBox>', {
		"TEAMS('42')/TEAM_2_EMPLOYEES?$apply=filter(AGE%20lt%2042)&$select=ID,Name&$skip=0&$top=100" : {
			"value" : [
				{"Name" : "Frederic Fall"},
				{"Name" : "Peter Burke"}
			]
		}
	}, {"text" :  ["Frederic Fall", "Peter Burke"]}, createTeaBusiModel({autoExpandSelect : true}));

	//*********************************************************************************************
	// Scenario: child binding cannot use its parent list binding's cache (for whatever reason)
	// but must not compute the canonical path for the virtual context
	QUnit.test("Auto-$expand/$select: no canonical path for virtual context", function (assert) {
		var oModel = createTeaBusiModel({autoExpandSelect : true}),
			sView = '\
<Table items="{/TEAMS}">\
	<ColumnListItem>\
		<List items="{path : \'TEAM_2_EMPLOYEES\',\
			parameters : {$apply : \'filter(AGE lt 42)\'}, templateShareable : false}">\
			<CustomListItem>\
				<Text id="text" text="{Name}" />\
			</CustomListItem>\
		</List>\
	</ColumnListItem>\
</Table>';

		this.expectRequest("TEAMS?$select=Team_Id&$skip=0&$top=100", {
					"value" : [
						{"Team_Id" : "TEAM_01"}
					]
				})
			.expectRequest("TEAMS('TEAM_01')/TEAM_2_EMPLOYEES?$apply=filter(AGE%20lt%2042)"
				+ "&$select=ID,Name&$skip=0&$top=100", {
					"value" : [
						{"Name" : "Frederic Fall"},
						{"Name" : "Peter Burke"}
					]
				})
			.expectChange("text", ["Frederic Fall", "Peter Burke"]);
		return this.createView(assert, sView, oModel);
	});

	//*********************************************************************************************
	// Scenario: master/detail where the detail does not need additional $expand/$select and thus
	// should reuse its parent's cache
	QUnit.test("Auto-$expand/$select: simple master/detail", function (assert) {
		var oModel = createTeaBusiModel({autoExpandSelect : true}),
			sView = '\
<Table id="master" items="{/TEAMS}">\
	<ColumnListItem>\
		<Text id="text0" text="{Team_Id}" />\
	</ColumnListItem>\
</Table>\
<FlexBox id="detail" binding="{}">\
	<Text id="text1" text="{Team_Id}" />\
</FlexBox>',
			that = this;

		this.expectRequest("TEAMS?$select=Team_Id&$skip=0&$top=100", {
					"value" : [{
						"Team_Id" : "TEAM_01"
					}]
				})
			.expectChange("text0", ["TEAM_01"])
			.expectChange("text1"); // expect a later change

		return this.createView(assert, sView, oModel).then(function () {
			var oContext = that.oView.byId("master").getItems()[0].getBindingContext();

			that.expectChange("text1", "TEAM_01");

			that.oView.byId("detail").setBindingContext(oContext);

			return that.waitForChanges(assert);
		});
	});

	//*********************************************************************************************
	// Scenario: master/detail where the detail needs additional $expand/$select and thus cannot
	// reuse its parent's cache
	QUnit.test("Auto-$expand/$select: master/detail with separate requests", function (assert) {
		var oModel = createTeaBusiModel({autoExpandSelect : true}),
			sView = '\
<Table id="master" items="{/TEAMS}">\
	<ColumnListItem>\
		<Text id="text0" text="{Team_Id}" />\
	</ColumnListItem>\
</Table>\
<FlexBox id="detail" binding="{}">\
	<Text id="text1" text="{Name}" />\
</FlexBox>',
			that = this;

		this.expectRequest("TEAMS?$select=Team_Id&$skip=0&$top=100", {
				"value" : [{
					"Team_Id" : "TEAM_01"
				}]
			})
			.expectChange("text0", ["TEAM_01"])
			.expectChange("text1"); // expect a later change

		return this.createView(assert, sView, oModel).then(function () {
			var oContext = that.oView.byId("master").getItems()[0].getBindingContext();

			that.expectRequest("TEAMS('TEAM_01')?$select=Name,Team_Id", {
					"Team_Id" : "TEAM_01",
					"Name" : "Team #1"
				})
				.expectChange("text1", "Team #1");

			that.oView.byId("detail").setBindingContext(oContext);

			return that.waitForChanges(assert);
		});
	});

	//*********************************************************************************************
	// Scenario: Enable autoExpandSelect mode for use with factory function to create a listBinding
	QUnit.test("Auto-$expand/$select: use factory function",
			function (assert) {
		var that = this,
			sView = '\
<Table id="table" items="{\
		factory: \'.employeesListFactory\',\
		parameters : {\
			$select : \'AGE,ID\'\
		},\
		path: \'/EMPLOYEES\'\
	}">\
</Table>',
			oController = {
				employeesListFactory : function (sID, oContext) {
					var sAge,
						oListItem;

					sAge = oContext.getProperty("AGE");
					if (sAge > 30) {
						oListItem = new Text(sID, {
							text : "{AGE}"
						});
					} else {
						oListItem = new Text(sID, {
							text : "{ID}"
						});
					}
					that.setFormatterInList(assert, oListItem, "text");
					return new ColumnListItem({cells : [oListItem]});
				}
			};

		this.expectRequest("EMPLOYEES?$select=AGE,ID&$skip=0&$top=100",
			{ "value" :
				[
					{"AGE" : 29, "ID" : "R2D2"},
					{"AGE" : 36, "ID" : "C3PO"}
				]
			})
			.expectChange("text", ["R2D2", "36"]);

		return this.createView(assert, sView, createTeaBusiModel({autoExpandSelect : true}),
			oController);
	});

	//*********************************************************************************************
	// Scenario: trying to call submitBatch() synchronously after delete(), but there is no way...
	QUnit.test("submitBatch() after delete()", function (assert) {
		var sView = '\
<FlexBox binding="{/TEAMS(\'42\')}" id="form">\
	<Text id="text" text="{Name}" />\
</FlexBox>',
			that = this;

		this.expectRequest("TEAMS('42')", {
			"Team_Id" : "TEAM_01",
			"Name" : "Team #1"
		}).expectChange("text", "Team #1");

		return this.createView(assert, sView).then(function () {
			var oContext = that.oView.byId("form").getBindingContext();

			that.expectRequest({
				headers : {
					"If-Match": undefined
				},
				method : "DELETE",
				url : "TEAMS('42')"
			}).expectChange("text", null);

			// Note: "the resulting group ID must be '$auto' or '$direct'"
			// --> no way to call submitBatch()!
			oContext.delete(/*sGroupId*/);
			assert.throws(function () {
				oContext.getModel().submitBatch("$direct");
			});

			return that.waitForChanges(assert);
		});
	});

	//*********************************************************************************************
	// Scenario: call submitBatch() synchronously after changeParameters (BCP 1770236987)
	[false, true].forEach(function (bAutoExpandSelect) {
		var sTitle = "submitBatch after changeParameters, autoExpandSelect = " + bAutoExpandSelect;

		QUnit.test(sTitle, function (assert) {
			var mFrederic = {
					"ID" : "2",
					"Name" : "Frederic Fall"
				},
				mJonathan = {
					"ID" : "3",
					"Name" : "Jonathan Smith"
				},
				oModel = createTeaBusiModel({autoExpandSelect : bAutoExpandSelect}),
				sUrlPrefix = bAutoExpandSelect
					? "EMPLOYEES?$select=ID,Name&"
					: "EMPLOYEES?",
				sView = '\
<Table id="table" items="{path : \'/EMPLOYEES\', parameters : {$$groupId : \'group\'}}">\
	<ColumnListItem>\
		<Text id="text" text="{Name}" />\
	</ColumnListItem>\
</Table>',
				that = this;

			this.expectRequest({
				groupId : "group",
				method : "GET",
				url : sUrlPrefix + "$skip=0&$top=100"
			}, {"value" : [mFrederic, mJonathan]})
				.expectChange("text", false);

			return this.createView(assert, sView, oModel).then(function () {
				that.expectChange("text", ["Frederic Fall", "Jonathan Smith"]);

				oModel.submitBatch("group");

				return that.waitForChanges(assert).then(function () {
					var oListBinding = that.oView.byId("table").getBinding("items");

					that.expectRequest({
						groupId : "group",
						method : "GET",
						url : sUrlPrefix + "$orderby=Name%20desc&$skip=0&$top=100"
					}, {"value" : [mJonathan, mFrederic]})
						.expectChange("text", ["Jonathan Smith", "Frederic Fall"]);

					oListBinding.changeParameters({
						"$orderby" : "Name desc"
					});
					oModel.submitBatch("group");

					return that.waitForChanges(assert);
				});
			});
		});
	});

	//*********************************************************************************************
	// Scenario: Change a property in a dependent binding below a list binding with an own cache and
	// change the list binding's row (-> the dependent binding's context)
	QUnit.test("Pending change in hidden cache", function (assert) {
		var oModel = createTeaBusiModel({autoExpandSelect : true}),
			sView = '\
<Table id="teamSet" items="{/TEAMS}">\
	<ColumnListItem>\
		<Text id="teamId" text="{Team_Id}" />\
	</ColumnListItem>\
</Table>\
<Table id="employeeSet" items="{path : \'TEAM_2_EMPLOYEES\', parameters : {$orderby : \'Name\'}}">\
	<ColumnListItem>\
		<Text id="employeeId" text="{ID}" />\
	</ColumnListItem>\
</Table>\
<VBox id="objectPage" binding="{path: \'\', parameters : {$$updateGroupId : \'update\'}}">\
	<Text id="employeeName" text="{Name}"/>\
</VBox>',
			that = this;

		this.expectRequest("TEAMS?$select=Team_Id&$skip=0&$top=100",
				{value: [{"Team_Id" : "1"}, {"Team_Id" : "2"}]})
			.expectChange("teamId", ["1", "2"])
			.expectChange("employeeId", false)
			.expectChange("employeeName");

		return this.createView(assert, sView, oModel).then(function () {
			that.expectRequest(
					"TEAMS('1')/TEAM_2_EMPLOYEES?$orderby=Name&$select=ID&$skip=0&$top=100",
					{value : [{ID : "01"}, {ID : "02"}]})
				.expectChange("employeeId", ["01", "02"]);

			// "select" the first row in the team table
			that.oView.byId("employeeSet").setBindingContext(
				that.oView.byId("teamSet").getItems()[0].getBindingContext());
			return that.waitForChanges(assert);
		}).then(function () {
			that.expectRequest("EMPLOYEES('01')?$select=ID,Name", {
					ID : "01",
					Name : "Frederic Fall",
					"@odata.etag" : "eTag"
				})
				.expectChange("employeeName", "Frederic Fall");

			// "select" the first row in the employee table
			that.oView.byId("objectPage").setBindingContext(
				that.oView.byId("employeeSet").getItems()[0].getBindingContext());
			return that.waitForChanges(assert);
		}).then(function () {
			var oListBinding = that.oView.byId("teamSet").getBinding("items");

			that.expectRequest({
					groupId : "update",
					headers : {"If-Match" : "eTag"},
					method : "PATCH",
					payload : {"Name" : "foo"},
					url : "EMPLOYEES('01')"
				})
				.expectChange("employeeName", "foo");

			// Modify the employee name in the object page
			that.oView.byId("employeeName").getBinding("text").setValue("foo");
			assert.ok(oListBinding.hasPendingChanges());

			return that.waitForChanges(assert).then(function () {
				that.expectRequest(
						"TEAMS('2')/TEAM_2_EMPLOYEES?$orderby=Name&$select=ID&$skip=0&$top=100",
						{value : [{ID : "03"}, {ID : "04"}]})
					.expectChange("employeeId", ["03", "04"])
					.expectChange("employeeName", null);

				// "select" the second row in the team table
				that.oView.byId("employeeSet").setBindingContext(
					that.oView.byId("teamSet").getItems()[1].getBindingContext());
				assert.ok(oListBinding.hasPendingChanges());
				return that.waitForChanges(assert);
			});
		});
	});

	//*********************************************************************************************
	// Scenario: Usage of Any/All filter values on the list binding
	[{
		filter : new Filter({
			condition : new Filter("soitem/GrossAmount", FilterOperator.GT, "1000"),
			operator : FilterOperator.Any,
			path : "SO_2_SOITEM",
			variable : "soitem"
		}),
		request : "SO_2_SOITEM/any(soitem:soitem/GrossAmount gt 1000)"
	}, {
		filter : new Filter({
			condition : new Filter({
				and : true,
				filters : [
					new Filter("soitem/GrossAmount", FilterOperator.GT, "1000"),
					new Filter("soitem/NetAmount", FilterOperator.LE, "3000")
				]
			}),
			operator : FilterOperator.Any,
			path : "SO_2_SOITEM",
			variable : "soitem"
		}),
		request : "SO_2_SOITEM/any(soitem:soitem/GrossAmount gt 1000 and"
			+ " soitem/NetAmount le 3000)"
	}, {
		filter : new Filter({
			condition : new Filter({
				filters : [
					new Filter("soitem/GrossAmount", FilterOperator.GT, "1000"),
					new Filter({operator : FilterOperator.Any, path : "soitem/SOITEM_2_SCHDL"})
				]
			}),
			operator : FilterOperator.Any,
			path : "SO_2_SOITEM",
			variable : "soitem"
		}),
		request : "SO_2_SOITEM/any(soitem:soitem/GrossAmount gt 1000 or"
			+ " soitem/SOITEM_2_SCHDL/any())"
	}, {
		filter : new Filter({
			condition : new Filter({
				filters : [
					new Filter("soitem/GrossAmount", FilterOperator.GT, "1000"),
					new Filter({
						condition: new Filter({
							and: true,
							filters: [
								new Filter("schedule/DeliveryDate", FilterOperator.LT,
									"2017-01-01T05:50Z"),
								new Filter("soitem/GrossAmount", FilterOperator.LT, "2000")
							]
						}),
						operator: FilterOperator.All,
						path: "soitem/SOITEM_2_SCHDL",
						variable: "schedule"
					})
				]
			}),
			operator : FilterOperator.Any,
			path : "SO_2_SOITEM",
			variable : "soitem"
		}),
		request : "SO_2_SOITEM/any(soitem:soitem/GrossAmount gt 1000 or"
			+ " soitem/SOITEM_2_SCHDL/all(schedule:schedule/DeliveryDate lt 2017-01-01T05:50Z"
			+ " and soitem/GrossAmount lt 2000))"
	}].forEach(function (oFixture) {
		QUnit.test("filter all/any on list binding " + oFixture.request, function (assert) {
			var sView = '\
<Table id="table" items="{/SalesOrderList}">\
	<ColumnListItem>\
		<Text id="text" text="{SalesOrderID}" />\
	</ColumnListItem>\
</Table>',
				that = this;

			this.expectRequest("SalesOrderList?$skip=0&$top=100", {
				"value": [
					{"SalesOrderID": "0"},
					{"SalesOrderID": "1"},
					{"SalesOrderID": "2"}
				]
			}).expectChange("text", ["0", "1", "2"]);

			return this.createView(assert, sView, createSalesOrdersModel()).then(function () {
				that.expectRequest("SalesOrderList?$filter=" + oFixture.request.replace(/ /g, "%20")
						+ "&$skip=0&$top=100", {
					"value": [
						{"SalesOrderID": "0"},
						{"SalesOrderID": "2"}
					]
				}).expectChange("text", "2", 1);

				// code under test
				that.oView.byId("table").getBinding("items").filter(oFixture.filter);
				return that.waitForChanges(assert);
			});
		});
	});

	//*********************************************************************************************
	// Scenario: Check that the context paths use key predicates if the key properties are delivered
	// in the response. Check that an expand spanning a complex type does not lead to failures.
	QUnit.test("Context Paths Using Key Predicates", function (assert) {
		var sView = '\
<Table id="table" items="{path : \'/EMPLOYEES\',\
		parameters : {$expand : {\'LOCATION/City/EmployeesInCity\' : {$select : [\'Name\']}}, \
		$select : [\'ID\', \'Name\']}}">\
	<ColumnListItem>\
		<Text id="text" text="{Name}" />\
	</ColumnListItem>\
</Table>',
			that = this;

		this.expectRequest("EMPLOYEES?$expand=LOCATION/City/EmployeesInCity($select=Name)" +
					"&$select=ID,Name&$skip=0&$top=100", {
				"value" : [{
					"ID" : "1",
					"Name" : "Frederic Fall",
					"LOCATION" : {
						"City" : {
							"EmployeesInCity" :
								[{"Name" : "Frederic Fall"}, {"Name" : "Jonathan Smith"}]
						}
					}
				}, {
					"ID" : "2",
					"Name" : "Jonathan Smith",
					"LOCATION" : {
						"City" : {
							"EmployeesInCity" :
								[{"Name" : "Frederic Fall"}, {"Name" : "Jonathan Smith"}]
						}
					}
				}]
			}).expectChange("text", ["Frederic Fall", "Jonathan Smith"]);

		return this.createView(assert, sView).then(function () {
			assert.deepEqual(that.oView.byId("table").getItems().map(function (oItem) {
				return oItem.getBindingContext().getPath();
			}), ["/EMPLOYEES('1')", "/EMPLOYEES('2')"]);
		});
	});

	//*********************************************************************************************
	// Scenario: stream property with @odata.mediaReadLink
	QUnit.test("stream property with @odata.mediaReadLink", function (assert) {
		var oModel = createTeaBusiModel({autoExpandSelect: true}),
			sView = '\
<FlexBox binding="{/Equipments(\'1\')/EQUIPMENT_2_PRODUCT}">\
	<Text id="url" text="{ProductPicture/Picture}"/>\
</FlexBox>';

		this.expectRequest("Equipments('1')/EQUIPMENT_2_PRODUCT?$select=ID,ProductPicture/Picture",
			{
				"ID" : "42",
				"ProductPicture" : {
					"Picture@odata.mediaReadLink" : "ProductPicture('42')"
				}
			})
			.expectChange("url",
				"/sap/opu/odata4/IWBEP/TEA/default/IWBEP/TEA_BUSI/0001/ProductPicture('42')")
			.expectChange("url", // TODO unexpected change
				"/sap/opu/odata4/IWBEP/TEA/default/IWBEP/TEA_BUSI/0001/ProductPicture('42')");
		return this.createView(assert, sView, oModel);
	});

	//*********************************************************************************************
	// Scenario: update a quantity. The corresponding unit of measure must be sent, too.
	QUnit.test("Update quantity", function (assert) {
		var sView = '\
<FlexBox binding="{/SalesOrderList(\'42\')/SO_2_SOITEM(\'10\')}">\
	<Text id="quantity" text="{Quantity}"/>\
	<Text id="quantityUnit" text="{QuantityUnit}"/>\
</FlexBox>',
			oModel = createSalesOrdersModel({autoExpandSelect : true}),
			that = this;

		this.expectRequest("SalesOrderList('42')/SO_2_SOITEM('10')?" +
			"$select=ItemPosition,Quantity,QuantityUnit,SalesOrderID", {
				"@odata.etag" : "etag",
				"Quantity" : "10.000",
				"QuantityUnit" : "EA"
			})
			.expectChange("quantity", "10.000") // TODO duplicate change event
			.expectChange("quantity", "10.000")
			.expectChange("quantityUnit", "EA")
			.expectChange("quantityUnit", "EA");

		return this.createView(assert, sView, oModel).then(function () {
			that.expectRequest({
					method : "PATCH",
					url : "SalesOrderList('42')/SO_2_SOITEM('10')",
					headers : {
						"If-Match" : "etag"
					},
					payload : {
						"Quantity" : "11.000",
						"QuantityUnit" : "EA"
					}
				}, {
					"@odata.etag" : "changed",
					"Quantity" : "11.000",
					"QuantityUnit" : "EA"
				})
				.expectChange("quantity", "11.000");

			that.oView.byId("quantity").getBinding("text").setValue("11.000");
			return that.waitForChanges(assert);
		});
	});

	//*********************************************************************************************
	// Scenario: PATCH an entity which is read via navigation from a complex type
	QUnit.test("PATCH entity below a complex type", function (assert) {
		var oModel = createTeaBusiModel({autoExpandSelect : true}),
			sView = '\
<FlexBox binding="{/EMPLOYEES(\'1\')}">\
	<Table id="table" items="{LOCATION/City/EmployeesInCity}">\
		<ColumnListItem>\
			<Text id="room" text="{ROOM_ID}"/>\
		</ColumnListItem>\
	</Table>\
</FlexBox>',
			that = this;

		this.expectRequest("EMPLOYEES('1')?$select=ID"
				+ "&$expand=LOCATION/City/EmployeesInCity($select=ID,ROOM_ID)", {
			"ID" : "1",
			"LOCATION" : {
				"City" : {
					"EmployeesInCity" : [{
						"ID" : "1",
						"ROOM_ID" : "1.01",
						"@odata.etag" : "eTag"
					}]
				}
			}
		}).expectChange("room", ["1.01"]);

		return this.createView(assert, sView, oModel).then(function () {
			that.expectRequest({
				method : "PATCH",
				url : "EMPLOYEES('1')",
				headers : {
					"If-Match" : "eTag"
				},
				payload : {
					"ROOM_ID" : "1.02"
				}
			}).expectChange("room", "1.02", 0);

			that.oView.byId("table").getItems()[0].getCells()[0].getBinding("text")
				.setValue("1.02");
			return that.waitForChanges(assert);
		});
	});

	//*********************************************************************************************
	// Scenario: test conversion of $select and $expand for V2 Adapter
	// Usage of service: sap/opu/odata/IWBEP/GWSAMPLE_BASIC/
	QUnit.test("V2 Adapter: select in expand", function (assert) {
		var sView = '\
<FlexBox id="form" binding="{path :\'/SalesOrderSet(\\\'0500000001\\\')\', \
		parameters : {\
			$expand : {ToLineItems : {$select : \'ItemPosition\'}}, \
			$select : \'SalesOrderID\'\
		}}">\
	<Text id="id" text="{path : \'SalesOrderID\', type : \'sap.ui.model.odata.type.String\'}" />\
	<Table id="table" items="{ToLineItems}">\
		<ColumnListItem>\
			<Text id="item" text="{path : \'ItemPosition\',\
				type : \'sap.ui.model.odata.type.String\'}" />\
		</ColumnListItem>\
	</Table>\
</FlexBox>',
			oModel = this.createModelForV2SalesOrderService({
				annotationURI : "/sap/opu/odata/IWBEP/GWSAMPLE_BASIC/annotations.xml"
			});

		this.expectRequest("SalesOrderSet('0500000001')?$expand=ToLineItems" +
				"&$select=ToLineItems/ItemPosition,SalesOrderID",
			{
				"SalesOrderID" : "0500000001",
				"ToLineItems" : [
					{"ItemPosition" : "0000000010"},
					{"ItemPosition" : "0000000020"},
					{"ItemPosition" : "0000000030"}
				]
			})
			.expectChange("id", "0500000001")
			.expectChange("id", "0500000001") // TODO duplicate change event
			.expectChange("item", ["0000000010", "0000000020", "0000000030"]);

		// code under test
		return this.createView(assert, sView, oModel).then(function () {
			assert.deepEqual(
				oModel.getMetaModel().getObject(
					"/SalesOrderSet/NetAmount@Org.OData.Measures.V1.ISOCurrency"),
				{"$Path" : "CurrencyCode"});
		});
	});

	//*********************************************************************************************
	// Scenario: test conversion of $orderby for V2 Adapter
	// Usage of service: sap/opu/odata/IWBEP/GWSAMPLE_BASIC/
	QUnit.test("V2 Adapter: $orderby", function (assert) {
		var sView = '\
<Table id="table" items="{path :\'/SalesOrderSet\',\
		parameters : {\
			$select : \'SalesOrderID\',\
			$orderby : \'SalesOrderID\'\
		}}">\
	<ColumnListItem>\
		<Text id="id" text="{SalesOrderID}" />\
	</ColumnListItem>\
</Table>',
			oModel = this.createModelForV2SalesOrderService({
				annotationURI : "/sap/opu/odata/IWBEP/GWSAMPLE_BASIC/annotations.xml"
			});

		this.expectRequest("SalesOrderSet?$orderby=SalesOrderID&$select=SalesOrderID" +
				"&$skip=0&$top=100",
			{
				"value" : [
					{"SalesOrderID" : "0500000001"},
					{"SalesOrderID" : "0500000002"},
					{"SalesOrderID" : "0500000003"}
				]
			})
			.expectChange("id", ["0500000001", "0500000002", "0500000003"]);

		// code under test
		return this.createView(assert, sView, oModel);
	});

	//*********************************************************************************************
	[{
		binding : "CreatedAt ge 2017-05-23T00:00:00Z",
		request : "CreatedAt%20ge%20datetime'2017-05-23T00:00:00'"
	}, {
		binding : "Note eq null",
		request : "Note%20eq%20null"
	}, {
		binding : "2017-05-23T00:00:00Z ge CreatedAt",
		request : "datetime'2017-05-23T00:00:00'%20ge%20CreatedAt"
	}, {
		binding : "Note eq null and 2017-05-23T00:00:00Z ge CreatedAt",
		request : "Note%20eq%20null%20and%20datetime'2017-05-23T00:00:00'%20ge%20CreatedAt"
	}, {
		binding : "Note eq null or 2017-05-23T00:00:00Z ge CreatedAt",
		request : "Note%20eq%20null%20or%20datetime'2017-05-23T00:00:00'%20ge%20CreatedAt"
	}, {
		binding : "Note eq null or not (2017-05-23T00:00:00Z ge CreatedAt)",
		request : "Note%20eq%20null%20or%20not%20(datetime'2017-05-23T00:00:00'%20ge%20CreatedAt)"
	}].forEach(function (oFixture) {
		// Scenario: test conversion of $filter for V2 Adapter
		// Usage of service: sap/opu/odata/IWBEP/GWSAMPLE_BASIC/
		QUnit.test("V2 Adapter: $filter=" + oFixture.binding, function (assert) {
			var sView = '\
<Table id="table" items="{path :\'/SalesOrderSet\',\
		parameters : {\
			$select : \'SalesOrderID\',\
			$filter : \'' + oFixture.binding + '\'\
		}}">\
	<ColumnListItem>\
		<Text id="id" text="{SalesOrderID}" />\
	</ColumnListItem>\
</Table>';

			this.expectRequest("SalesOrderSet?$filter=" + oFixture.request + "&$select=SalesOrderID"
					+ "&$skip=0&$top=100",
				{"value" : [
						{"SalesOrderID" : "0500000001"},
						{"SalesOrderID" : "0500000002"},
						{"SalesOrderID" : "0500000003"}
					]
				})
				.expectChange("id", ["0500000001", "0500000002", "0500000003"]);

			// code under test
			return this.createView(assert, sView, this.createModelForV2SalesOrderService());
		});
	});

	//*********************************************************************************************
	// Scenario: Minimal test for two absolute ODataPropertyBindings using different auto groups.
	QUnit.test("Absolute ODPBs using different $auto groups", function (assert) {
		var sView = '\
<Text id="text1" text="{\
	path : \'/EMPLOYEES(\\\'2\\\')/Name\',\
	parameters : {$$groupId : \'group1\'}}" />\
<Text id="text2" text="{\
	path : \'/EMPLOYEES(\\\'3\\\')/Name\',\
	parameters : {$$groupId : \'group2\'}}"\
/>';

		this.expectRequest({url: "EMPLOYEES('2')/Name", groupId: "group1", method: "GET"},
				{value : "Frederic Fall"})
			.expectRequest({url: "EMPLOYEES('3')/Name", groupId: "group2", method: "GET"},
				{value : "Jonathan Smith"})
			.expectChange("text1", "Frederic Fall")
			.expectChange("text2", "Jonathan Smith");
		return this.createView(assert, sView,
			createTeaBusiModel({
				groupProperties : {
					"group1" : {submit : "Direct"},
					"group2" : {submit : "Direct"}
				}
			})
		);
	});

	//*********************************************************************************************
	// Scenario: sap.ui.table.Table with VisibleRowCountMode="Auto" only calls ODLB.getContexts()
	// after rendering (via setTimeout). This must not lead to separate requests for each table
	// cell resp. console errors due to data access via virtual context.
	// BCP 1770367083
	QUnit.test("sap.ui.table.Table with VisibleRowCountMode='Auto'", function (assert) {
		var sView = '\
<t:Table id="table" rows="{/EMPLOYEES}" visibleRowCountMode="Auto">\
	<t:Column>\
		<t:label>\
			<Label text="Name"/>\
		</t:label>\
		<t:template>\
			<Text id="text" text="{Name}" />\
		</t:template>\
	</t:Column>\
</t:Table>',
			oModel = createTeaBusiModel({autoExpandSelect : true}),
			that = this;

		this.expectChange("text", false); // test listens to changes on table template control
		return this.createView(assert, sView, oModel).then(function () {
			// table.Table must render to call getContexts on its row aggregation's list binding
			that.oView.placeAt("qunit-fixture");
			that.expectRequest("EMPLOYEES?$select=ID,Name&$skip=0&$top=105", {
					"value" : [
						{"Name" : "Frederic Fall"},
						{"Name" : "Jonathan Smith"}
					]
				})
				//TODO The below null's are: Text has binding context null and its initial value is
				// undefined (formatted to null by String type). (How) can we get rid of this?
				.expectChange("text", null, null)
				.expectChange("text", ["Frederic Fall", "Jonathan Smith"]);
			return that.waitForChanges(assert);
		});
	});

	//*********************************************************************************************
	// Scenario: a ManagedObject instance with a relative object binding (using
	// cross-service navigation) and a property binding (maybe even at the same time)
	// Note: ID will not fail, it is also present on EQUIPMENT! SupplierIdentifier is "unique"
	QUnit.test("Relative object binding & property binding: separate control", function (assert) {
		var oModel = createTeaBusiModel({autoExpandSelect : true}),
			oText = new Text(),
			sView = '\
<FlexBox binding="{/Equipments(Category=\'Electronics\',ID=1)}">\
	<FlexBox binding="{EQUIPMENT_2_PRODUCT}">\
		<Text id="text" text="{SupplierIdentifier}" />\
	</FlexBox>\
</FlexBox>';

		this.expectRequest("Equipments(Category='Electronics',ID=1)?$select=Category,ID"
			+ "&$expand=EQUIPMENT_2_PRODUCT($select=ID,SupplierIdentifier)", {
			"Category" : "Electronics",
			"ID" : 1,
			"EQUIPMENT_2_PRODUCT" : {
				"ID" : 2, // Edm.Int32
				"SupplierIdentifier" : 42 // Edm.Int32
			}
		})
			// Note: sap.m.Text#text turns value into string!
			.expectChange("text", oText.validateProperty("text", 42))
			.expectChange("text", oText.validateProperty("text", 42)); // TODO unexpected change

		return this.createView(assert, sView, oModel);
	});

	//*********************************************************************************************
	QUnit.test("Relative object binding & property binding: same control", function (assert) {
		var oModel = createTeaBusiModel({autoExpandSelect : true}),
			oText = new Text(),
			sView = '\
<FlexBox binding="{/Equipments(Category=\'Electronics\',ID=1)}">\
	<Text binding="{EQUIPMENT_2_PRODUCT}" id="text" text="{SupplierIdentifier}" />\
</FlexBox>';

		this.expectRequest("Equipments(Category='Electronics',ID=1)?$select=Category,ID"
			+ "&$expand=EQUIPMENT_2_PRODUCT($select=ID,SupplierIdentifier)", {
			"Category" : "Electronics",
			"ID" : 1,
			"EQUIPMENT_2_PRODUCT" : {
				"ID" : 2, // Edm.Int32
				"SupplierIdentifier" : 42 // Edm.Int32
			}
		})
		// Note: sap.m.Text#text turns value into string!
			.expectChange("text", oText.validateProperty("text", 42))
			.expectChange("text", oText.validateProperty("text", 42)); // TODO unexpected change

		return this.createView(assert, sView, oModel);
	});

	//*********************************************************************************************
	// Scenario: a ManagedObject instance with a relative object binding
	// *using cross-service navigation*
	// and a property binding at the same time, inside a list binding
	// Note: ID will not fail, it is also present on EQUIPMENT! SupplierIdentifier is "unique"
	QUnit.test("Relative object binding & property binding within a list (1)", function (assert) {
		var oModel = createTeaBusiModel({autoExpandSelect : true}),
			oText = new Text(),
			sView = '\
<Table items="{/Equipments}">\
	<ColumnListItem>\
		<Text binding="{EQUIPMENT_2_PRODUCT}" id="text" text="{SupplierIdentifier}" />\
	</ColumnListItem>\
</Table>';

		this.expectRequest("Equipments?$select=Category,ID&"
			+ "$expand=EQUIPMENT_2_PRODUCT($select=ID,SupplierIdentifier)"
			+ "&$skip=0&$top=100", {value : [{
			"Category" : "Electronics",
			"ID" : 1,
			"EQUIPMENT_2_PRODUCT" : {
				"ID" : 2, // Edm.Int32
				"SupplierIdentifier" : 42 // Edm.Int32
			}
		}]})
			.expectChange("text", oText.validateProperty("text", 42));

		return this.createView(assert, sView, oModel);
	});

	//*********************************************************************************************
	// Scenario: a ManagedObject instance with a relative object binding
	// *w/o cross-service navigation*
	// and a property binding at the same time, inside a list binding
	// Note: ID will not fail, it is also present on EQUIPMENT! AGE is "unique"
	QUnit.test("Relative object binding & property binding within a list (2)", function (assert) {
		var oModel = createTeaBusiModel({autoExpandSelect : true}),
			oText = new Text(),
			sView = '\
<Table items="{/Equipments}">\
	<ColumnListItem>\
		<Text binding="{EQUIPMENT_2_EMPLOYEE}" id="text" text="{AGE}" />\
	</ColumnListItem>\
</Table>';

		this.expectRequest("Equipments?$select=Category,ID&"
			+ "$expand=EQUIPMENT_2_EMPLOYEE($select=AGE,ID)"
			+ "&$skip=0&$top=100", {value : [{
			"Category" : "Electronics",
			"ID" : 1,
			"EQUIPMENT_2_EMPLOYEE" : {
				"ID" : "0815", // Edm.String
				"AGE" : 42 // Edm.Int16
			}
		}]})
		// Note: change does not appear inside a list binding, it's inside the context binding!
			.expectChange("text", oText.validateProperty("text", 42));

		return this.createView(assert, sView, oModel);
	});

	//*********************************************************************************************
	// Scenario: a ManagedObject instance with a relative object binding (w/o
	// cross-service navigation) and a property binding at the same time, inside a list binding
	// Note: ID will not fail, it is also present on EQUIPMENT! AGE is "unique"
	QUnit.test("Relative object binding & property binding within a list (3)", function (assert) {
		var oText = new Text(),
			sView = '\
<Table items="{/Equipments}">\
	<ColumnListItem>\
		<Text binding="{EQUIPMENT_2_EMPLOYEE}" id="text" text="{AGE}" />\
	</ColumnListItem>\
</Table>';

		this.expectRequest("Equipments?$skip=0&$top=100", {value : [{
			"Category" : "Electronics",
			"ID" : 1,
			"EQUIPMENT_2_EMPLOYEE" : {
				"ID" : "0815", // Edm.String
				"AGE" : 42 // Edm.Int16
			}
		}]})
		// Note: change does not appear inside a list binding, it's inside the context binding!
			.expectChange("text", oText.validateProperty("text", 42));

		return this.createView(assert, sView);
	});

	//*********************************************************************************************
	// Scenario: Object binding provides access to some collection and you then want to filter on
	//   that collection; inspired by https://github.com/SAP/openui5/issues/1763
	QUnit.test("Filter collection provided via object binding", function (assert) {
		var sView = '\
<VBox id="vbox" binding="{parameters : {$expand : \'TEAM_2_EMPLOYEES\'},\
		path : \'/TEAMS(\\\'42\\\')\'}">\
	<Table items="{TEAM_2_EMPLOYEES}">\
		<ColumnListItem>\
			<Text id="id" text="{ID}" />\
		</ColumnListItem>\
	</Table>\
</VBox>',
			that = this;

		// Note: for simplicity, autoExpandSelect : false but still most properties are omitted
		this.expectRequest("TEAMS('42')?$expand=TEAM_2_EMPLOYEES", {
				"TEAM_2_EMPLOYEES" : [{
					"ID" : "1"
				}, {
					"ID" : "2"
				}, {
					"ID" : "3"
				}]
			})
			.expectChange("id", ["1", "2", "3"]);

		return this.createView(assert, sView).then(function () {
			that.expectRequest("TEAMS('42')?$expand=TEAM_2_EMPLOYEES($filter=ID%20eq%20'2')", {
					"TEAM_2_EMPLOYEES" : [{
						"ID" : "2"
					}]
				})
				.expectChange("id", ["2"]);

			that.oView.byId("vbox").getObjectBinding()
				.changeParameters({$expand : "TEAM_2_EMPLOYEES($filter=ID eq '2')"});
		});
	});

	//*********************************************************************************************
	// Scenario: Behaviour of a deferred bound function
	QUnit.test("Bound function", function (assert) {
		var sView = '\
<VBox binding="{/EMPLOYEES(\'1\')}">\
	<VBox id="function" \
		binding="{com.sap.gateway.default.iwbep.tea_busi.v0001.FuGetEmployeeSalaryForecast(...)}">\
		<Text id="status" text="{STATUS}" />\
	</VBox>\
</VBox>',
			that = this;

		this.expectChange("status"); // no event initially
		return this.createView(assert, sView).then(function () {
			that.expectRequest("EMPLOYEES('1')/com.sap.gateway.default.iwbep.tea_busi.v0001"
					+ ".FuGetEmployeeSalaryForecast()",
				{
					"STATUS" : "42"
				})
				.expectChange("status", null) // TODO unexpected change
				.expectChange("status", "42");

			that.oView.byId("function").getObjectBinding().execute();
			return that.waitForChanges(assert);
		});
	});

	//*********************************************************************************************
	// Scenario: Operation binding for a function, first it is deferred, later is has been executed.
	//   Show interaction of setParameter(), execute() and refresh().
	QUnit.test("Function binding: setParameter, execute and refresh", function (assert) {
		var sView = '\
<FlexBox id="function" binding="{/GetEmployeeByID(...)}">\
	<Text id="name" text="{Name}" />\
</FlexBox>',
			that = this;

		this.expectChange("name");
		return this.createView(assert, sView).then(function () {
			var oFunctionBinding = that.oView.byId("function").getObjectBinding();

			oFunctionBinding.refresh(); // MUST NOT trigger a request!

			that.expectRequest("GetEmployeeByID(EmployeeID='1')", {
					"Name" : "Jonathan Smith"
				})
				.expectChange("name", null) // TODO unexpected change
				.expectChange("name", "Jonathan Smith");
			oFunctionBinding.setParameter("EmployeeID", "1").execute();

			return that.waitForChanges(assert).then(function () {
				that.expectRequest("GetEmployeeByID(EmployeeID='1')", {
						"Name" : "Frederic Fall"
					})
					.expectChange("name", "Frederic Fall");
				oFunctionBinding.refresh();

				return that.waitForChanges(assert).then(function () {
					oFunctionBinding.setParameter("EmployeeID", "2");

					oFunctionBinding.refresh(); // MUST NOT trigger a request!

					that.expectRequest("GetEmployeeByID(EmployeeID='2')", {
							"Name" : "Peter Burke"
						})
						.expectChange("name", "Peter Burke");
					oFunctionBinding.execute();

					return that.waitForChanges(assert).then(function () {
						that.expectRequest("GetEmployeeByID(EmployeeID='2')", {
								"Name" : "Jonathan Smith"
							})
							.expectChange("name", "Jonathan Smith");
						oFunctionBinding.refresh();

						return that.waitForChanges(assert);
					});
				});
			});
		});
	});

	//*********************************************************************************************
	// Scenario: Operation binding for a function, first it is deferred, later is has been executed.
	//   Show interaction of setParameter(), execute() and changeParameters().
	QUnit.test("Function binding: setParameter, execute and changeParameters", function (assert) {
		var sView = '\
<FlexBox id="function" binding="{/GetEmployeeByID(...)}">\
	<Text id="name" text="{Name}" />\
</FlexBox>',
			that = this;

		this.expectChange("name");
		return this.createView(assert, sView).then(function () {
			var oFunctionBinding = that.oView.byId("function").getObjectBinding();

			oFunctionBinding.changeParameters({$select : "Name"}); // MUST NOT trigger a request!

			that.expectRequest("GetEmployeeByID(EmployeeID='1')?$select=Name", {
					"Name" : "Jonathan Smith"
				})
				.expectChange("name", null) // TODO unexpected change
				.expectChange("name", "Jonathan Smith");
			oFunctionBinding.setParameter("EmployeeID", "1").execute();

			return that.waitForChanges(assert).then(function () {
				that.expectRequest("GetEmployeeByID(EmployeeID='1')?$select=ID,Name", {
						"Name" : "Frederic Fall"
					})
					.expectChange("name", "Frederic Fall");
				oFunctionBinding.changeParameters({$select : "ID,Name"});

				return that.waitForChanges(assert).then(function () {
					oFunctionBinding.setParameter("EmployeeID", "2");

					// MUST NOT trigger a request!
					oFunctionBinding.changeParameters({$select : "Name"});

					that.expectRequest("GetEmployeeByID(EmployeeID='2')?$select=Name", {
							"Name" : "Peter Burke"
						})
						.expectChange("name", "Peter Burke");
					oFunctionBinding.execute();

					return that.waitForChanges(assert).then(function () {
						that.expectRequest("GetEmployeeByID(EmployeeID='2')?$select=ID,Name", {
								"Name" : "Jonathan Smith"
							})
							.expectChange("name", "Jonathan Smith");
						oFunctionBinding.changeParameters({$select : "ID,Name"});

						return that.waitForChanges(assert);
					});
				});
			});
		});
	});

	//*********************************************************************************************
	// Scenario: ODataListBinding contains ODataContextBinding contains ODataPropertyBinding;
	//   only one cache; refresh()
	QUnit.test("refresh on nested bindings", function (assert) {
		var oModel = createTeaBusiModel({autoExpandSelect : true}),
			sUrl = "TEAMS('42')?$select=Team_Id&$expand=TEAM_2_MANAGER($select=ID)",
			sView = '\
<FlexBox binding="{/TEAMS(\'42\')}">\
	<FlexBox binding="{TEAM_2_MANAGER}">\
		<Text id="id" text="{ID}" />\
	</FlexBox>\
</FlexBox>',
			that = this;

		this.expectRequest(sUrl, {
				"Team_Id" : "42",
				"TEAM_2_MANAGER" : {
					"ID" : "1"
				}
			})
			.expectChange("id", "1") // TODO unexpected change
			.expectChange("id", "1");

		return this.createView(assert, sView, oModel).then(function () {
			that.expectRequest(sUrl, {
					"Team_Id" : "42",
					"TEAM_2_MANAGER" : {
						"ID" : "2"
					}
				})
				.expectChange("id", "2");

			oModel.refresh();

			return that.waitForChanges(assert);
		});
	});

	//*********************************************************************************************
	// Scenario: sap.chart.Chart wants to read all data w/o paging
	QUnit.test("no paging", function (assert) {
		var fnGetContexts = ODataListBinding.prototype.getContexts,
			sView = '\
<Table id="table" items="{/TEAMS}">\
	<ColumnListItem>\
		<Text id="id" text="{Team_Id}" />\
	</ColumnListItem>\
</Table>';

		this.oSandbox.stub(ODataListBinding.prototype, "getContexts",
			function (iStart, iLength, iMaximumPrefetchSize) {
				// this is how the call by sap.chart.Chart should look like --> GET w/o $top!
				return fnGetContexts.call(this, iStart, iLength, Infinity);
			});
		this.expectRequest("TEAMS", {
				"value" : [{
					"Team_Id" : "TEAM_00"
				}, {
					"Team_Id" : "TEAM_01"
				}, {
					"Team_Id" : "TEAM_02"
				}]
			})
			.expectChange("id", ["TEAM_00", "TEAM_01", "TEAM_02"]);

		return this.createView(assert, sView);
	});

	//*********************************************************************************************
	// Scenario: some custom control wants to read all data, and it gets a lot
	QUnit.test("read all data", function (assert) {
		var i, n = 5000,
			aIDs = new Array(n),
			aValues = new Array(n),
			sView = '\
<List id="list">\
</List>',
			that = this;

		for (i = 0; i < n; i += 1) {
			aIDs[i] = "TEAM_" + i;
			aValues[i] = {"Team_Id" : aIDs[i]};
		}

		return this.createView(assert, sView).then(function () {
			var oText = new Text("id", {text : "{Team_Id}"});

			that.setFormatterInList(assert, oText, "id");
			that.expectRequest("TEAMS", {
					"value" : aValues
				})
				.expectChange("id", aIDs);

			that.oView.byId("list").bindItems({
				length : Infinity, // code under test
				path : "/TEAMS",
				template : new CustomListItem({content : [oText]})
			});

			return that.waitForChanges(assert);
		});
	});

	//*********************************************************************************************
	// Scenario: read all data w/o a control on top
	QUnit.test("read all data w/o a control on top", function (assert) {
		var done = assert.async(),
			i, n = 10000,
			aIDs = new Array(n),
			aValues = new Array(n),
			that = this;

		for (i = 0; i < n; i += 1) {
			aIDs[i] = "TEAM_" + i;
			aValues[i] = {"Team_Id" : aIDs[i]};
		}

		return this.createView(assert, "").then(function () {
			var oListBinding = that.oModel.bindList("/TEAMS");

			that.expectRequest("TEAMS", {"value" : aValues});

			oListBinding.getContexts(0, Infinity);
			oListBinding.attachEventOnce("change", function () {
				oListBinding.getContexts(0, Infinity).forEach(function (oContext, i) {
					var sId = oContext.getProperty("Team_Id");

					// Note: avoid bad performance of assert.strictEqual(), e.g. DOM manipulation
					if (sId !== aIDs[i]) {
						assert.strictEqual(sId, aIDs[i]);
					}
				});
				done();
			});

			return that.waitForChanges(assert);
		});
	});

	//*********************************************************************************************
	// Scenario: ODataListBinding contains ODataContextBinding contains ODataPropertyBinding;
	//   only one cache; hasPendingChanges()
	QUnit.test("hasPendingChanges on nested bindings", function (assert) {
		var oModel = createSalesOrdersModel({autoExpandSelect : true}),
			sUrl = "SalesOrderList?$select=SalesOrderID"
				+ "&$expand=SO_2_BP($select=BusinessPartnerID,CompanyName)&$skip=0&$top=100",
			sView = '\
<Table id="table" items="{/SalesOrderList}">\
	<ColumnListItem>\
		<Text binding="{SO_2_BP}" text="{CompanyName}"/>\
	</ColumnListItem>\
</Table>',
			that = this;

		this.expectRequest(sUrl, {
			value : [{
				"SalesOrderID" : "42",
				"SO_2_BP" : {
					"BusinessPartnerID" : "1",
					"CompanyName" : "Foo, Inc",
					"@odata.etag" : "ETag"
				}
			}]
		});

		return this.createView(assert, sView, oModel).then(function () {
			var oText = that.oView.byId("table").getItems()[0].getCells()[0];

			that.expectRequest({
				method : "PATCH",
				url : "BusinessPartnerList('1')",
				headers : {
					"If-Match" : "ETag"
				},
				payload : {
					"CompanyName" : "Bar, Inc"
				}
			}, {});

			oText.getBinding("text").setValue("Bar, Inc");

			// code under test
			assert.strictEqual(oText.getElementBinding().hasPendingChanges(), true);

			return that.waitForChanges(assert);
		});
	});
<<<<<<< HEAD

	//*********************************************************************************************
	// Scenario: an analytical control like sap.chart.Chart applies ODataModelAdapter to a V4 model
	// in order to add analytical functionality
	QUnit.test("ODataModelAdapter", function (assert) {
		var oModel = createTeaBusiModel(),
			sView = '\
<Table id="table" items="{path : \'/TEAMS\', parameters : {\
		analyticalInfo : [],\
		noPaging : true,\
		provideGrandTotals : false,\
		provideTotalResultSize : false,\
		reloadSingleUnitMeasures : true,\
		useBatchRequests : true\
	}}">\
	<ColumnListItem>\
		<Text id="id" text="{Team_Id}" />\
	</ColumnListItem>\
</Table>';

		// Note: GET w/o $count and $top
		this.expectRequest("TEAMS", {
				"value" : [{
					"Team_Id" : "TEAM_00"
				}, {
					"Team_Id" : "TEAM_01"
				}, {
					"Team_Id" : "TEAM_02"
				}]
			})
			.expectChange("id", ["TEAM_00", "TEAM_01", "TEAM_02"]);

		// code under test
		ODataModelAdapter.apply(oModel);

		return this.createView(assert, sView, oModel);
	});

	//*********************************************************************************************
	// Scenario: Support expression binding in ODataModel.integration.qunit
	testViewStart("Expression binding",
		'<Text id="text" text="{= \'Hello, \' + ${/EMPLOYEES(\'2\')/Name} }" />',
		{"EMPLOYEES('2')/Name" : {"value" : "Frederic Fall"}},
		{"text" : "Hello, Frederic Fall"}
	);

	//*********************************************************************************************
	// Scenario: Support expression binding on a list in ODataModel.integration.qunit
	// Note: Use "$\{Name}" to avoid that Maven replaces "${Name}"
	testViewStart("Expression binding in a list", '\
<Table items="{/EMPLOYEES}">\
	<ColumnListItem>\
		<Text id="text" text="{= \'Hello, \' + $\{Name} }" />\
	</ColumnListItem>\
</Table>',
		{"EMPLOYEES?$skip=0&$top=100" :
			{"value" : [{"Name" : "Frederic Fall"}, {"Name" : "Jonathan Smith"}]}},
		{"text" : ["Hello, Frederic Fall", "Hello, Jonathan Smith"]}
	);
=======
>>>>>>> 38b53c86
});
//TODO test delete<|MERGE_RESOLUTION|>--- conflicted
+++ resolved
@@ -3451,44 +3451,6 @@
 			return that.waitForChanges(assert);
 		});
 	});
-<<<<<<< HEAD
-
-	//*********************************************************************************************
-	// Scenario: an analytical control like sap.chart.Chart applies ODataModelAdapter to a V4 model
-	// in order to add analytical functionality
-	QUnit.test("ODataModelAdapter", function (assert) {
-		var oModel = createTeaBusiModel(),
-			sView = '\
-<Table id="table" items="{path : \'/TEAMS\', parameters : {\
-		analyticalInfo : [],\
-		noPaging : true,\
-		provideGrandTotals : false,\
-		provideTotalResultSize : false,\
-		reloadSingleUnitMeasures : true,\
-		useBatchRequests : true\
-	}}">\
-	<ColumnListItem>\
-		<Text id="id" text="{Team_Id}" />\
-	</ColumnListItem>\
-</Table>';
-
-		// Note: GET w/o $count and $top
-		this.expectRequest("TEAMS", {
-				"value" : [{
-					"Team_Id" : "TEAM_00"
-				}, {
-					"Team_Id" : "TEAM_01"
-				}, {
-					"Team_Id" : "TEAM_02"
-				}]
-			})
-			.expectChange("id", ["TEAM_00", "TEAM_01", "TEAM_02"]);
-
-		// code under test
-		ODataModelAdapter.apply(oModel);
-
-		return this.createView(assert, sView, oModel);
-	});
 
 	//*********************************************************************************************
 	// Scenario: Support expression binding in ODataModel.integration.qunit
@@ -3511,7 +3473,5 @@
 			{"value" : [{"Name" : "Frederic Fall"}, {"Name" : "Jonathan Smith"}]}},
 		{"text" : ["Hello, Frederic Fall", "Hello, Jonathan Smith"]}
 	);
-=======
->>>>>>> 38b53c86
 });
 //TODO test delete