--- conflicted
+++ resolved
@@ -2390,7 +2390,6 @@
 	});
 
 	//*********************************************************************************************
-<<<<<<< HEAD
 	// Scenario: Execute a bound action while an update request for the entity is not yet
 	// resolved. Determine the ETag as late as possible.
 	QUnit.test("Lazy determination of ETag while ODataContextBinding#execute", function (assert) {
@@ -2464,7 +2463,10 @@
 				oExecutePromise,
 				that.waitForChanges(assert)
 			]);
-=======
+		});
+	});
+
+	//*********************************************************************************************
 	// Scenario: Modify a property while an update request is not yet resolved. The second PATCH
 	// request must wait for the first one to finish and use the eTag returned in its response.
 	QUnit.test("PATCH entity, two subsequent PATCHes on this entity wait", function (assert) {
@@ -2645,7 +2647,6 @@
 			aPromises.push(that.waitForChanges(assert));
 
 			return Promise.all(aPromises);
->>>>>>> e0274622
 		});
 	});
 
