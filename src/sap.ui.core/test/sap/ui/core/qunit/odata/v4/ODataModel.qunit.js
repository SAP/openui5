/*!
 * ${copyright}
 */
sap.ui.define([
	"sap/base/Log",
	"sap/base/i18n/Localization",
	"sap/ui/base/SyncPromise",
	"sap/ui/core/Rendering",
	"sap/ui/core/Supportability",
	"sap/ui/core/cache/CacheManager",
	"sap/ui/core/message/Message",
	"sap/ui/core/Messaging",
	"sap/ui/model/Binding",
	"sap/ui/model/BindingMode",
	"sap/ui/model/Context",
	"sap/ui/model/Model",
	"sap/ui/model/odata/OperationMode",
	"sap/ui/model/odata/v4/Context",
	"sap/ui/model/odata/v4/ODataMetaModel",
	"sap/ui/model/odata/v4/ODataModel",
	"sap/ui/model/odata/v4/SubmitMode",
	"sap/ui/model/odata/v4/lib/_Helper",
	"sap/ui/model/odata/v4/lib/_MetadataRequestor",
	"sap/ui/model/odata/v4/lib/_Parser",
	"sap/ui/model/odata/v4/lib/_Requestor",
	"sap/ui/core/message/MessageType",
	"sap/ui/test/TestUtils"
], function (Log, Localization, SyncPromise, Rendering, Supportability, CacheManager, Message,
		Messaging, Binding, BindingMode, BaseContext, Model, OperationMode, Context,
		ODataMetaModel, ODataModel, SubmitMode, _Helper, _MetadataRequestor, _Parser, _Requestor,
		MessageType, TestUtils) {
	"use strict";

	var sClassName = "sap.ui.model.odata.v4.ODataModel",
		sServiceUrl = "/sap/opu/odata4/IWBEP/TEA/default/IWBEP/TEA_BUSI/0001/";

	function mustBeMocked() { throw new Error("Must be mocked"); }

	//*********************************************************************************************
	QUnit.module("sap.ui.model.odata.v4.ODataModel", {
		beforeEach : function () {
			this.oLogMock = this.mock(Log);
			this.oLogMock.expects("warning").never();
			this.oLogMock.expects("error").never();
			this.mock(Localization).expects("getLanguageTag").atLeast(0).returns("ab-CD");
		},

		/**
		 * Creates a V4 OData service for <code>TEA_BUSI</code>. Blocks prerendering tasks to avoid
		 * unnecessary calls to setTimeout which may disturb the addPrerenderingTask tests. Tests
		 * that need addPrerenderingTask must explicitely request it.
		 *
		 * @param {string} [sQuery] URI query parameters starting with '?'
		 * @param {object} [mParameters] additional model parameters
		 * @param {boolean} [bAllowPrerenderingTasks] avoids that addPrerenderingTasks is blocked
		 * @returns {sap.ui.model.odata.v4.oDataModel} the model
		 */
		createModel : function (sQuery, mParameters, bAllowPrerenderingTasks) {
			var oModel = new ODataModel(Object.assign({}, mParameters, {
					serviceUrl : sServiceUrl + (sQuery || "")
				}));

			if (!bAllowPrerenderingTasks) {
				this.stub(oModel, "addPrerenderingTask");
			}
			return oModel;
		}
	});

	//*********************************************************************************************
	QUnit.test("basics", function (assert) {
		var oModel;

		assert.throws(function () {
			return new ODataModel();
		}, new Error("Missing service root URL"));
		assert.throws(function () {
			return new ODataModel({serviceUrl : "/foo"});
		}, new Error("Service root URL must end with '/'"));
		assert.throws(function () {
			return new ODataModel({useBatch : true});
		}, new Error("Unsupported parameter: useBatch"));
		assert.throws(function () {
			return new ODataModel({operationMode : OperationMode.Client, serviceUrl : "/foo/"});
		}, new Error("Unsupported operation mode: Client"), "Unsupported OperationMode");

		this.mock(ODataModel.prototype).expects("initializeSecurityToken").never();
		this.mock(_Requestor.prototype).expects("sendOptimisticBatch").never();

		// code under test: operation mode Server must not throw an error
		oModel = this.createModel("", {
			operationMode : OperationMode.Server
		});

		assert.strictEqual(oModel.sOperationMode, OperationMode.Server);
		assert.strictEqual(oModel.getServiceUrl(), sServiceUrl);
		assert.strictEqual(oModel.getMetaModel().sLanguage, undefined);
	});

	//*********************************************************************************************
	[false, true].forEach(function (bStatistics) {
		QUnit.test("c'tor, sap-statistics=" + bStatistics, function (assert) {
			var oMetadataRequestor = {},
				oMetaModel,
				oModel;

			this.mock(ODataModel.prototype).expects("buildQueryOptions")
				.withExactArgs({}, false, true).returns({"sap-client" : "279"});
			this.mock(Supportability).expects("isStatisticsEnabled")
				.withExactArgs().returns(bStatistics);
			this.mock(_MetadataRequestor).expects("create")
				.withExactArgs({"Accept-Language" : "ab-CD"}, "4.0", undefined, bStatistics
					? {"sap-client" : "279", "sap-statistics" : true}
					: {"sap-client" : "279"}, undefined)
				.returns(oMetadataRequestor);
			this.mock(ODataMetaModel.prototype).expects("fetchEntityContainer").withExactArgs(true);
			this.mock(ODataModel.prototype).expects("initializeSecurityToken").withExactArgs();
			this.mock(_Requestor.prototype).expects("sendOptimisticBatch").withExactArgs();

<<<<<<< HEAD
			// code under test
			oModel = this.createModel("",
				{earlyRequests : true, annotationURI : ["my/annotations.xml"]});

			assert.strictEqual(oModel.sServiceUrl, sServiceUrl);
			assert.strictEqual(oModel.toString(), sClassName + ": " + sServiceUrl);
			assert.deepEqual(oModel.mUriParameters, {"sap-client" : "279"});
			assert.strictEqual(oModel.getDefaultBindingMode(), BindingMode.TwoWay);
			assert.strictEqual(oModel.isBindingModeSupported(BindingMode.OneTime), true);
			assert.strictEqual(oModel.isBindingModeSupported(BindingMode.OneWay), true);
			assert.strictEqual(oModel.isBindingModeSupported(BindingMode.TwoWay), true);
			assert.strictEqual(oModel.bSharedRequests, false);
			assert.strictEqual(oModel.bEarlyRequests, true);
			assert.deepEqual(oModel.aAllBindings, []);
			assert.strictEqual(oModel.oAnnotationChangePromise, null);
			assert.strictEqual(oModel.aPrerenderingTasks, null);
			assert.strictEqual(oModel.getOptimisticBatchEnabler(), null);
			assert.strictEqual(oModel.fnHttpListener, null);
			oMetaModel = oModel.getMetaModel();
			assert.ok(oMetaModel instanceof ODataMetaModel);
			assert.strictEqual(oMetaModel.oRequestor, oMetadataRequestor);
			assert.strictEqual(oMetaModel.sUrl, sServiceUrl + "$metadata");
			assert.deepEqual(oMetaModel.aAnnotationUris, ["my/annotations.xml"]);
			assert.deepEqual(oModel.mPath2DataRequestedCount, {});
			assert.deepEqual(oModel.mPath2DataReceivedError, {});
		});
=======
		assert.strictEqual(oModel.sServiceUrl, sServiceUrl);
		assert.strictEqual(oModel.toString(), sClassName + ": " + sServiceUrl);
		assert.deepEqual(oModel.mUriParameters, {"sap-client" : "279"});
		assert.strictEqual(oModel.getDefaultBindingMode(), BindingMode.TwoWay);
		assert.strictEqual(oModel.isBindingModeSupported(BindingMode.OneTime), true);
		assert.strictEqual(oModel.isBindingModeSupported(BindingMode.OneWay), true);
		assert.strictEqual(oModel.isBindingModeSupported(BindingMode.TwoWay), true);
		assert.strictEqual(oModel.bSharedRequests, false);
		assert.strictEqual(oModel.bEarlyRequests, true);
		assert.deepEqual(oModel.aAllBindings, []);
		assert.strictEqual(oModel.oAnnotationChangePromise, null);
		assert.strictEqual(oModel.aPrerenderingTasks, null);
		assert.strictEqual(oModel.getOptimisticBatchEnabler(), null);
		assert.strictEqual(oModel.fnHttpListener, null);
		oMetaModel = oModel.getMetaModel();
		assert.ok(oMetaModel instanceof ODataMetaModel);
		assert.strictEqual(oMetaModel.oRequestor, oMetadataRequestor);
		assert.strictEqual(oMetaModel.sUrl, sServiceUrl + "$metadata");
		assert.deepEqual(oMetaModel.aAnnotationUris, ["my/annotations.xml"]);
		assert.deepEqual(oModel.mPath2DataRequestedCount, {});
		assert.deepEqual(oModel.mPath2DataReceivedError, {});
		assert.strictEqual(oModel.fnRetryAfter, null);
>>>>>>> 1993bac5
	});

	//*********************************************************************************************
	QUnit.test("ignoreAnnotationsFromMetadata, metadataUrlParams", function (assert) {
		var oModel,
			mUriParameters = {
				"sap-client" : "279",
				"sap-context-token" : "n/a"
			};

		this.mock(ODataModel.prototype).expects("buildQueryOptions")
			.withExactArgs({}, false, true).returns(mUriParameters);
		this.mock(_MetadataRequestor).expects("create")
			.withExactArgs({"Accept-Language" : "ab-CD"}, "4.0", true, {
				"sap-client" : "279",
				"sap-context-token" : "20200716120000",
				"sap-language" : "EN"
			}, undefined);
		this.mock(_Requestor).expects("create")
			.withExactArgs(sServiceUrl, sinon.match.object, {"Accept-Language" : "ab-CD"},
				{"sap-client" : "279", "sap-context-token" : "n/a"}, "4.0", undefined)
			.callThrough();

		// code under test
		oModel = this.createModel("", {
			ignoreAnnotationsFromMetadata : true,
			metadataUrlParams : {
				"sap-context-token" : "20200716120000",
				"sap-language" : "EN"
			}
		});

		assert.strictEqual(oModel.getMetaModel().sLanguage, "EN");
	});

	//*********************************************************************************************
	QUnit.test("sharedRequests", function (assert) {
		var oModel;

		// code under test
		oModel = this.createModel("", {sharedRequests : true});

		assert.strictEqual(oModel.getDefaultBindingMode(), BindingMode.OneWay);
		assert.strictEqual(oModel.isBindingModeSupported(BindingMode.OneTime), true);
		assert.strictEqual(oModel.isBindingModeSupported(BindingMode.OneWay), true);
		assert.strictEqual(oModel.isBindingModeSupported(BindingMode.TwoWay), false);
		assert.strictEqual(oModel.bSharedRequests, true);
		assert.strictEqual(oModel.bEarlyRequests, undefined);

		[false, 0, "", undefined, 1, "X"].forEach(function (vSharedRequests) {
			assert.throws(function () {
				this.createModel("", {sharedRequests : vSharedRequests});
			}, new Error("Value for sharedRequests must be true"));
		});
	});

	//*********************************************************************************************
	QUnit.test("ignoreAnnotationsFromMetadata", function (assert) {
		[false, 0, "", undefined, 1, "X"].forEach(function (vValue) {
			assert.throws(function () {
				this.createModel("", {ignoreAnnotationsFromMetadata : vValue});
			}, new Error("Value for ignoreAnnotationsFromMetadata must be true"));
		});
	});

	//*********************************************************************************************
	QUnit.test("supportReferences", function () {
		this.createModel("", {supportReferences : false});
	});

	//*********************************************************************************************
	QUnit.test("unsupported OData version", function (assert) {
		assert.throws(function () {
			this.createModel("", {odataVersion : "foo"});
		}, new Error("Unsupported value for parameter odataVersion: foo"));
	});

	//*********************************************************************************************
	["2.0", "4.0"].forEach(function (sODataVersion) {
		QUnit.test("create requestors for odataVersion: " + sODataVersion, function (assert) {
			var oMetadataRequestorCreateExpectation, oModel, oRequestorCreateExpectation;

			oRequestorCreateExpectation = this.mock(_Requestor).expects("create")
				.withExactArgs(sServiceUrl, sinon.match.object, {"Accept-Language" : "ab-CD"},
					sinon.match.object, sODataVersion, undefined)
				.returns({
					checkForOpenRequests : function () {},
					checkHeaderNames : function () {}
				});
			oMetadataRequestorCreateExpectation = this.mock(_MetadataRequestor).expects("create")
				.withExactArgs({"Accept-Language" : "ab-CD"}, sODataVersion, undefined,
					sinon.match.object, undefined)
				.returns({});

			// code under test
			oModel = this.createModel("", {odataVersion : sODataVersion});

			assert.strictEqual(oModel.getODataVersion(), sODataVersion);
			assert.notStrictEqual(oRequestorCreateExpectation.args[0][2],
				oMetadataRequestorCreateExpectation.args[0][0]);
			assert.strictEqual(oRequestorCreateExpectation.args[0][2], oModel.mHeaders);
			assert.strictEqual(oMetadataRequestorCreateExpectation.args[0][0],
				oModel.mMetadataHeaders);
		});
	});

	//*********************************************************************************************
	QUnit.test("with serviceUrl params", function (assert) {
		var oModel,
			mUriParameters = {};

		this.mock(ODataModel.prototype).expects("buildQueryOptions")
			.withExactArgs({"sap-client" : "111"}, false, true)
			.returns(mUriParameters);

		// code under test
		oModel = this.createModel("?sap-client=111");

		assert.strictEqual(oModel.sServiceUrl, sServiceUrl);
		assert.strictEqual(oModel.mUriParameters, mUriParameters);
	});

	//*********************************************************************************************
	QUnit.test("Model construction with group ID", function (assert) {
		var oModel;

		oModel = this.createModel();
		assert.strictEqual(oModel.getGroupId(), "$auto");

		oModel = this.createModel("", {groupId : "$direct"});
		assert.strictEqual(oModel.getGroupId(), "$direct");

		oModel = this.createModel("", {groupId : "$auto"});
		assert.strictEqual(oModel.getGroupId(), "$auto");

		assert.throws(function () {
			oModel = this.createModel("", {groupId : "foo"});
		}, new Error("Group ID must be '$auto' or '$direct'"));
	});

	//*********************************************************************************************
	QUnit.test("Model construction with update group ID", function (assert) {
		var oModel;

		oModel = this.createModel();
		assert.strictEqual(oModel.getUpdateGroupId(), "$auto");

		oModel = this.createModel("", {groupId : "$direct"});
		assert.strictEqual(oModel.getUpdateGroupId(), "$direct");

		oModel = this.createModel("", {updateGroupId : "$direct"});
		assert.strictEqual(oModel.getUpdateGroupId(), "$direct");

		oModel = this.createModel("", {groupId : "$direct", updateGroupId : "applicationId"});
		assert.strictEqual(oModel.getUpdateGroupId(), "applicationId");

		assert.throws(function () {
			oModel = this.createModel("", {updateGroupId : "$foo"});
		}, new Error("Invalid update group ID: $foo"));

		assert.throws(function () {
			oModel = this.createModel("", {updateGroupId : "$single"});
		}, new Error("Invalid update group ID: $single"));
	});

	//*********************************************************************************************
	QUnit.test("Model construction with groupProperties, getGroupProperty", function (assert) {
		var oDefaultGroupProperties = {
				$auto : {submit : SubmitMode.Auto},
				$direct : {submit : SubmitMode.Direct}
			},
			oGroupProperties = {
				myAPIGroup : {submit : SubmitMode.API},
				myAutoGroup : {submit : SubmitMode.Auto},
				myDirectGroup : {submit : SubmitMode.Direct}
			},
			oModel;

		// code under test
		oModel = this.createModel("");
		assert.deepEqual(oModel.mGroupProperties, oDefaultGroupProperties);

		// code under test
		oModel = this.createModel("", {groupProperties : oGroupProperties});
		assert.deepEqual(oModel.mGroupProperties,
			Object.assign(oDefaultGroupProperties, oGroupProperties));

		// code under test
		assert.strictEqual(oModel.getGroupProperty("$auto", "submit"), SubmitMode.Auto);
		assert.strictEqual(oModel.getGroupProperty("$auto.foo", "submit"), SubmitMode.Auto);
		assert.strictEqual(oModel.getGroupProperty("$direct", "submit"), SubmitMode.Direct);
		assert.strictEqual(oModel.getGroupProperty("$single", "submit"), "Single");
		assert.strictEqual(oModel.getGroupProperty("myAPIGroup", "submit"), SubmitMode.API);
		assert.strictEqual(oModel.getGroupProperty("myAutoGroup", "submit"), SubmitMode.Auto);
		assert.strictEqual(oModel.getGroupProperty("myDirectGroup", "submit"), SubmitMode.Direct);
		assert.strictEqual(oModel.getGroupProperty("unknown", "submit"), SubmitMode.API);

		assert.throws(function () {
			// code under test
			oModel.getGroupProperty("myAPIGroup", "unknown");
		}, new Error("Unsupported group property: 'unknown'"));
	});

	//*********************************************************************************************
	[{
		groupProperties : {$foo : null},
		// only one example for an invalid application group ID
		error : "Invalid group ID: $foo"
	}, {
		groupProperties : {myGroup : "Foo"},
		error : "Group 'myGroup' has invalid properties: 'Foo'"
	}, {
		groupProperties : {myGroup : undefined},
		error : "Group 'myGroup' has invalid properties: 'undefined'"
	}, {
		groupProperties : {myGroup : {submit : SubmitMode.Auto, foo : "bar"}},
		error : "Group 'myGroup' has invalid properties: '[object Object]'"
	}, {
		groupProperties : {myGroup : {submit : "foo"}},
		error : "Group 'myGroup' has invalid properties: '[object Object]'"
	}].forEach(function (oFixture) {
		QUnit.test("Model construction with groupProperties, error: " + oFixture.error,
				function (assert) {
			assert.throws(function () {
				// code under test
				this.createModel("", {groupProperties : oFixture.groupProperties});
			}, new Error(oFixture.error));
		});
	});

	//*********************************************************************************************
	[SubmitMode.API, SubmitMode.Auto, SubmitMode.Direct].forEach(function (sSubmitMode) {
		var sTitle = "isApiGroup, isAutoGroup, isDirectGroup: getGroupProperty returns " + sSubmitMode;

		QUnit.test(sTitle, function (assert) {
			var oModel = this.createModel("");

			this.mock(oModel).expects("getGroupProperty").thrice().withExactArgs("myGroup", "submit")
				.returns(sSubmitMode);

			// code under test
			assert.strictEqual(oModel.isApiGroup("myGroup"), sSubmitMode === SubmitMode.API);
			assert.strictEqual(oModel.isAutoGroup("myGroup"), sSubmitMode === SubmitMode.Auto);
			assert.strictEqual(oModel.isDirectGroup("myGroup"), sSubmitMode === SubmitMode.Direct);
		});
	});

	//*********************************************************************************************
	QUnit.test("Model construction with autoExpandSelect", function (assert) {
		var oModel;

		oModel = this.createModel();
		assert.strictEqual(oModel.bAutoExpandSelect, false);

		oModel = this.createModel("", {autoExpandSelect : true});
		assert.strictEqual(oModel.bAutoExpandSelect, true);

		oModel = this.createModel("", {autoExpandSelect : false});
		assert.strictEqual(oModel.bAutoExpandSelect, false);

		assert.throws(function () {
			this.createModel("", {autoExpandSelect : ""});
		}, new Error("Value for autoExpandSelect must be true or false"));

		assert.throws(function () {
			this.createModel("", {autoExpandSelect : "X"});
		}, new Error("Value for autoExpandSelect must be true or false"));
	});

	//*********************************************************************************************
	QUnit.test("Model construction with headers", function (assert) {
		var mHeaders = {abc : "123", "accept-language" : "wx-YZ"},
			oModel;

		this.mock(ODataModel.prototype).expects("changeHttpHeaders")
			.withExactArgs(mHeaders).callThrough();

		// code under test
		oModel = this.createModel("", {httpHeaders : mHeaders});

		assert.deepEqual(oModel.mHeaders, mHeaders);
		assert.deepEqual(oModel.mMetadataHeaders, mHeaders);
	});

	//*********************************************************************************************
<<<<<<< HEAD
	[false, true].forEach(function (bWithCredentials) {
		QUnit.test("Model creates _Requestor, withCredentials=" + bWithCredentials, function () {
			this.mock(_MetadataRequestor).expects("create")
				.withExactArgs({"Accept-Language" : "ab-CD"}, "4.0",
					/*bIngnoreAnnotationsFromMetadata*/undefined, /*mQueryParams*/{},
					/*bWithCredentials*/bWithCredentials);
			this.mock(_Requestor).expects("create")
				.withExactArgs(sServiceUrl, {
						fetchEntityContainer : sinon.match.func,
						fetchMetadata : sinon.match.func,
						fireDataReceived : sinon.match.func,
						fireDataRequested : sinon.match.func,
						fireSessionTimeout : sinon.match.func,
						getGroupProperty : sinon.match.func,
						getMessagesByPath : sinon.match.func,
						getOptimisticBatchEnabler : sinon.match.func,
						getReporter : sinon.match.func,
						isIgnoreETag : sinon.match.func,
						onCreateGroup : sinon.match.func,
						onHttpResponse : sinon.match.func,
						reportStateMessages : sinon.match.func,
						reportTransitionMessages : sinon.match.func,
						updateMessages : sinon.match.func
					},
					{"Accept-Language" : "ab-CD"},
					{},
					"4.0",
					bWithCredentials)
				.returns({
					checkForOpenRequests : function () {},
					checkHeaderNames : function () {}
				});
=======
[false, true].forEach(function (bWithCredentials) {
	QUnit.test("Model creates _Requestor, withCredentials=" + bWithCredentials, function () {
		this.mock(_MetadataRequestor).expects("create")
			.withExactArgs({"Accept-Language" : "ab-CD"}, "4.0",
				/*bIngnoreAnnotationsFromMetadata*/undefined, /*mQueryParams*/{},
				/*bWithCredentials*/bWithCredentials);
		this.mock(_Requestor).expects("create")
			.withExactArgs(sServiceUrl, {
					fetchEntityContainer : sinon.match.func,
					fetchMetadata : sinon.match.func,
					fireDataReceived : sinon.match.func,
					fireDataRequested : sinon.match.func,
					fireSessionTimeout : sinon.match.func,
					getGroupProperty : sinon.match.func,
					getMessagesByPath : sinon.match.func,
					getOptimisticBatchEnabler : sinon.match.func,
					getReporter : sinon.match.func,
					getRetryAfterHandler : sinon.match.func,
					isIgnoreETag : sinon.match.func,
					onCreateGroup : sinon.match.func,
					onHttpResponse : sinon.match.func,
					reportStateMessages : sinon.match.func,
					reportTransitionMessages : sinon.match.func,
					updateMessages : sinon.match.func
				},
				{"Accept-Language" : "ab-CD"},
				{},
				"4.0",
				bWithCredentials)
			.returns({
				checkForOpenRequests : function () {},
				checkHeaderNames : function () {}
			});
>>>>>>> 1993bac5

			this.createModel(undefined, {withCredentials : bWithCredentials});
		});
	});

	//*********************************************************************************************
<<<<<<< HEAD
	[false, true].forEach(function (bStatistics) {
		QUnit.test("Model creates _Requestor, sap-statistics=" + bStatistics, function (assert) {
			var oExpectedBind0,
				oExpectedBind1,
				oExpectedBind2,
				oExpectedBind3,
				oExpectedBind4,
				oExpectedBind5,
				oExpectedBind6,
				oExpectedBind7,
				oExpectedBind8,
				oExpectedBind9,
				oExpectedCreate = this.mock(_Requestor).expects("create"),
				oModel,
				oModelInterface,
				oRequestor = {
					checkForOpenRequests : function () {},
					checkHeaderNames : function () {}
=======
[false, true].forEach(function (bStatistics) {
	QUnit.test("Model creates _Requestor, sap-statistics=" + bStatistics, function (assert) {
		var oExpectedBind0,
			oExpectedBind1,
			oExpectedBind2,
			oExpectedBind3,
			oExpectedBind4,
			oExpectedBind5,
			oExpectedBind6,
			oExpectedBind7,
			oExpectedBind8,
			oExpectedBind9,
			oExpectedCreate = this.mock(_Requestor).expects("create"),
			oModel,
			oModelInterface,
			oRequestor = {
				checkForOpenRequests : function () {},
				checkHeaderNames : function () {}
			},
			fnSubmitAuto = function () {};

		this.mock(Supportability).expects("isStatisticsEnabled")
			.withExactArgs().returns(bStatistics);
		oExpectedCreate
			.withExactArgs(sServiceUrl, {
					fetchEntityContainer : "~fnFetchEntityContainer~",
					fetchMetadata : "~fnFetchMetadata~",
					fireDataReceived : "~fnFireDataReceived~",
					fireDataRequested : "~fnFireDataRequested~",
					fireSessionTimeout : sinon.match.func,
					getGroupProperty : "~fnGetGroupProperty~",
					getMessagesByPath : "~fnGetMessagesByPath~",
					getOptimisticBatchEnabler : "~fnGetOptimisticBatchEnabler~",
					getReporter : "~fnGetReporter~",
					getRetryAfterHandler : sinon.match.func,
					isIgnoreETag : sinon.match.func,
					onCreateGroup : sinon.match.func,
					onHttpResponse : sinon.match.func,
					reportStateMessages : "~fnReportStateMessages~",
					reportTransitionMessages : "~fnReportTransitionMessages~",
					updateMessages : sinon.match.func
>>>>>>> 1993bac5
				},
				fnSubmitAuto = function () {};

			this.mock(Supportability).expects("isStatisticsEnabled")
				.withExactArgs().returns(bStatistics);
			oExpectedCreate
				.withExactArgs(sServiceUrl, {
						fetchEntityContainer : "~fnFetchEntityContainer~",
						fetchMetadata : "~fnFetchMetadata~",
						fireDataReceived : "~fnFireDataReceived~",
						fireDataRequested : "~fnFireDataRequested~",
						fireSessionTimeout : sinon.match.func,
						getGroupProperty : "~fnGetGroupProperty~",
						getMessagesByPath : "~fnGetMessagesByPath~",
						getOptimisticBatchEnabler : "~fnGetOptimisticBatchEnabler~",
						getReporter : "~fnGetReporter~",
						isIgnoreETag : sinon.match.func,
						onCreateGroup : sinon.match.func,
						onHttpResponse : sinon.match.func,
						reportStateMessages : "~fnReportStateMessages~",
						reportTransitionMessages : "~fnReportTransitionMessages~",
						updateMessages : sinon.match.func
					},
					{"Accept-Language" : "ab-CD"},
					bStatistics
						? {"sap-client" : "123", "sap-statistics" : true}
						: {"sap-client" : "123"},
					"4.0", undefined)
				.returns(oRequestor);
			oExpectedBind0 = this.mock(ODataMetaModel.prototype.fetchEntityContainer).expects("bind")
				.returns("~fnFetchEntityContainer~");
			oExpectedBind1 = this.mock(ODataMetaModel.prototype.fetchObject).expects("bind")
				.returns("~fnFetchMetadata~");
			oExpectedBind2 = this.mock(ODataModel.prototype.fireDataReceived).expects("bind")
				.returns("~fnFireDataReceived~");
			oExpectedBind3 = this.mock(ODataModel.prototype.fireDataRequested).expects("bind")
				.returns("~fnFireDataRequested~");
			oExpectedBind4 = this.mock(ODataModel.prototype.getGroupProperty).expects("bind")
				.returns("~fnGetGroupProperty~");
			oExpectedBind5 = this.mock(ODataModel.prototype.getMessagesByPath).expects("bind")
				.returns("~fnGetMessagesByPath~");
			oExpectedBind6 = this.mock(ODataModel.prototype.getOptimisticBatchEnabler).expects("bind")
				.returns("~fnGetOptimisticBatchEnabler~");
			oExpectedBind7 = this.mock(ODataModel.prototype.getReporter).expects("bind")
				.returns("~fnGetReporter~");
			oExpectedBind8 = this.mock(ODataModel.prototype.reportTransitionMessages).expects("bind")
				.returns("~fnReportTransitionMessages~");
			oExpectedBind9 = this.mock(ODataModel.prototype.reportStateMessages).expects("bind")
				.returns("~fnReportStateMessages~");

			// code under test
			oModel = this.createModel("?sap-client=123", {}, true);

			assert.ok(oModel instanceof Model);
			assert.strictEqual(oModel.oRequestor, oRequestor);
			assert.strictEqual(oExpectedBind0.firstCall.args[0], oModel.oMetaModel);
			assert.strictEqual(oExpectedBind1.firstCall.args[0], oModel.oMetaModel);
			assert.strictEqual(oExpectedBind2.firstCall.args[0], oModel);
			assert.strictEqual(oExpectedBind3.firstCall.args[0], oModel);
			assert.strictEqual(oExpectedBind4.firstCall.args[0], oModel);
			assert.strictEqual(oExpectedBind5.firstCall.args[0], oModel);
			assert.strictEqual(oExpectedBind6.firstCall.args[0], oModel);
			assert.strictEqual(oExpectedBind7.firstCall.args[0], oModel);
			assert.strictEqual(oExpectedBind8.firstCall.args[0], oModel);
			assert.strictEqual(oExpectedBind9.firstCall.args[0], oModel);
			oModelInterface = oExpectedCreate.firstCall.args[1];
			assert.strictEqual(oModelInterface, oModel.oInterface);

			// code under test
			assert.strictEqual(oModelInterface.isIgnoreETag(), false);

			this.mock(oModel._submitBatch).expects("bind")
				.withExactArgs(sinon.match.same(oModel), "$auto", true)
				.returns(fnSubmitAuto);
			this.mock(oModel).expects("addPrerenderingTask").withExactArgs(fnSubmitAuto);

			// code under test - call onCreateGroup
			oModelInterface.onCreateGroup("$auto");
			oModelInterface.onCreateGroup("foo");

			this.mock(oModel).expects("fireEvent").withExactArgs("sessionTimeout");

			// code under test - call fireSessionTimeout
			oModelInterface.fireSessionTimeout();

			// code under test
			oModel.setIgnoreETag("~bIgnoreETag~");

			this.mock(Messaging).expects("updateMessages")
				.withExactArgs("~oldMessages~", "~newMessages~");

			// code under test
			oModelInterface.updateMessages("~oldMessages~", "~newMessages~");

			assert.strictEqual(oModelInterface.isIgnoreETag(), "~bIgnoreETag~");

			assert.strictEqual(oModel.fnHttpListener, null, "not yet there");

			// code under test (MUST NOT fail)
			oModelInterface.onHttpResponse();

			const fnHttpListener = sinon.spy();

<<<<<<< HEAD
			// code under test
			oModel.setHttpListener(fnHttpListener);
=======
		assert.strictEqual(oModel.fnHttpListener, null);

		// code under test
		oModel.setRetryAfterHandler("~fnRetryAfter~");

		assert.strictEqual(oModel.fnRetryAfter, "~fnRetryAfter~");

		// code under test
		assert.strictEqual(oModelInterface.getRetryAfterHandler(), "~fnRetryAfter~");
	});
});
>>>>>>> 1993bac5

			assert.strictEqual(oModel.fnHttpListener, fnHttpListener);

			// code under test
			oModelInterface.onHttpResponse("~mHeaders~");

			assert.ok(fnHttpListener.calledOnce);
			assert.ok(fnHttpListener.calledOn(undefined), "no this");
			assert.ok(fnHttpListener.calledWithExactly({responseHeaders : "~mHeaders~"}));

			// code under test
			oModel.setHttpListener("foo");

			assert.strictEqual(oModel.fnHttpListener, "foo");

			// code under test
			oModel.setHttpListener(null);

			assert.strictEqual(oModel.fnHttpListener, null);
		});
	});

	//*********************************************************************************************
	QUnit.test("refresh", function (assert) {
		var oError = new Error(),
			oHelperMock = this.mock(_Helper),
			oModel = this.createModel(),
			oModelMock = this.mock(oModel),
			oBaseContext = oModel.createBindingContext("/TEAMS('42')"),
			oContext = Context.create(oModel, undefined, "/TEAMS('43')"),
			oListBinding = oModel.bindList("/TEAMS"),
			oListBindingMock = this.mock(oListBinding),
			oListBinding2 = oModel.bindList("/TEAMS"),
			oListBinding3 = oModel.bindList("TEAM_2_EMPLOYEES"),
			oListBinding3Mock = this.mock(oListBinding3),
			oRelativeContextBinding = oModel.bindContext("TEAM_2_MANAGER", oContext, {}),
			oPropertyBinding = oModel.bindProperty("Name"),
			oPropertyBinding2 = oModel.bindProperty("Team_Id"),
			oPropertyBinding2Mock = this.mock(oPropertyBinding2);

		oListBinding3.setContext(oBaseContext);
		this.mock(oPropertyBinding2).expects("fetchCache");
		this.mock(oPropertyBinding2).expects("checkUpdateInternal").returns(SyncPromise.resolve());
		oPropertyBinding2.setContext(oBaseContext);

		oListBinding.attachChange(function () {});
		oListBinding3.attachChange(function () {});
		oPropertyBinding.attachChange(function () {});
		oPropertyBinding2.attachChange(function () {});
		oRelativeContextBinding.attachChange(function () {});
		oListBindingMock.expects("refresh").withExactArgs("myGroup");
		oListBinding3Mock.expects("refresh").withExactArgs("myGroup");
		oPropertyBinding2Mock.expects("refresh").withExactArgs("myGroup");
		// check: only bindings with change event handler are refreshed
		this.mock(oListBinding2).expects("refresh").never();
		// check: no refresh on binding with relative path
		this.mock(oRelativeContextBinding).expects("refresh").never();
		this.mock(oPropertyBinding).expects("refresh").never();
		oHelperMock.expects("checkGroupId").withExactArgs("myGroup");

		// code under test
		oModel.refresh("myGroup");

		oHelperMock.expects("checkGroupId").never();
		oModelMock.expects("getBindings").never();

		// code under test
		assert.throws(function () {
			oModel.refresh(true);
		}, new Error("Unsupported parameter bForceUpdate"));

		oHelperMock.expects("checkGroupId").withExactArgs("$Invalid").throws(oError);

		// code under test
		assert.throws(function () {
			oModel.refresh("$Invalid");
		}, oError);

		oHelperMock.expects("checkGroupId").withExactArgs("myGroup2");
		oModelMock.expects("getBindings").withExactArgs().returns([oListBinding, oListBinding3,
			oPropertyBinding, oPropertyBinding2, oRelativeContextBinding]);
		oPropertyBinding2Mock.expects("refresh").withExactArgs("myGroup2");

		oListBinding.suspend();
		oListBinding2.suspend();
		oListBinding3.suspend();

		oListBindingMock.expects("refresh").withExactArgs(undefined);
		oListBinding3Mock.expects("refresh").withExactArgs(undefined);

		// code under test (ignore group ID for suspended bindings)
		oModel.refresh("myGroup2");
	});

	//*********************************************************************************************
	QUnit.test("oModel.aBindings modified during refresh", function (assert) {
		var iCallCount = 0,
			oModel = this.createModel(),
			oListBinding = oModel.bindList("/TEAMS"),
			oListBinding2 = oModel.bindList("/TEAMS");

		function change() {}

		function detach() {
			this.detachChange(change); // removes binding from oModel.aBindings
			iCallCount += 1;
		}

		oListBinding.attachChange(change); // adds binding to oModel.aBindings
		oListBinding2.attachChange(change);
		oListBinding.attachRefresh(detach);
		oListBinding2.attachRefresh(detach);

		oModel.refresh();

		assert.strictEqual(iCallCount, 2, "refresh called for both bindings");
	});

	//*********************************************************************************************
	QUnit.test("_submitBatch: success", function (assert) {
		var oBatchResult = {},
			sGroupId = {/*string*/},
			oModel = this.createModel();

		this.mock(oModel.oRequestor).expects("submitBatch")
			.withExactArgs(sinon.match.same(sGroupId))
			.returns(SyncPromise.resolve(Promise.resolve(oBatchResult)));

		// code under test
		return oModel._submitBatch(sGroupId).then(function (oResult) {
			assert.strictEqual(oResult, oBatchResult);
		});
	});

	//*********************************************************************************************
	[undefined, false, true].forEach(function (bCatch) {
		QUnit.test("_submitBatch, failure, bCatch: " + bCatch, function (assert) {
			var oExpectedError = new Error("deliberate failure"),
				oModel = this.createModel(),
				oPromise;

			this.mock(oModel.oRequestor).expects("submitBatch")
				.withExactArgs("groupId")
				.returns(SyncPromise.resolve(Promise.reject(oExpectedError)));
			this.mock(oModel).expects("reportError")
				.withExactArgs("$batch failed", sClassName, oExpectedError);

			// code under test
			oPromise = oModel._submitBatch("groupId", bCatch).then(function (vResult) {
				assert.ok(bCatch);
				assert.strictEqual(vResult, undefined);
			}, function (oError) {
				assert.notOk(bCatch);
				assert.strictEqual(oError, oExpectedError);
			});

			assert.ok(oPromise instanceof SyncPromise);

			return oPromise;
		});
	});

	//*********************************************************************************************
	QUnit.test("submitBatch", function (assert) {
		var oModel = this.createModel("", {}, true),
			oModelMock = this.mock(oModel),
			oSubmitPromise = {};

		oModelMock.expects("checkBatchGroupId").withExactArgs("groupId");
		oModelMock.expects("isAutoGroup").withExactArgs("groupId").returns(false);
		this.mock(oModel.oRequestor).expects("addChangeSet").withExactArgs("groupId");
		oModelMock.expects("_submitBatch").never(); // not yet
		oModelMock.expects("addPrerenderingTask").callsFake(function (fnCallback) {
			setTimeout(function () {
				// make sure that _submitBatch is called within fnCallback
				oModelMock.expects("_submitBatch").withExactArgs("groupId")
					.returns(oSubmitPromise);
				fnCallback();
			}, 0);
		});

		// code under test
		return oModel.submitBatch("groupId").then(function (oResult) {
			// this proves that submitBatch() returns a promise which is resolved with the result
			// of _submitBatch(), which in reality is of course a sync promise itself
			assert.strictEqual(oResult, oSubmitPromise);
		});
	});

	//*********************************************************************************************
	QUnit.test("submitBatch, invalid group ID", function (assert) {
		var oError = new Error(),
			oModel = this.createModel(),
			oModelMock = this.mock(oModel);

		oModelMock.expects("_submitBatch").never();
		oModelMock.expects("checkBatchGroupId").withExactArgs("$direct").throws(oError);

		assert.throws(function () {
			//code under test
			oModel.submitBatch("$direct");
		}, oError);
	});

	//*********************************************************************************************
	QUnit.test("submitBatch: $auto", function (assert) {
		var oModel = this.createModel("", {}, true),
			oModelMock = this.mock(oModel),
			oSubmitPromise = {};

		oModelMock.expects("checkBatchGroupId").withExactArgs("groupId");
		oModelMock.expects("isAutoGroup").withExactArgs("groupId").returns(true);
		this.mock(oModel.oRequestor).expects("relocateAll")
			.withExactArgs("$parked.groupId", "groupId");
		this.mock(oModel.oRequestor).expects("addChangeSet").withExactArgs("groupId");
		oModelMock.expects("_submitBatch").never(); // not yet
		oModelMock.expects("addPrerenderingTask").callsFake(function (fnCallback) {
			setTimeout(function () {
				// make sure that _submitBatch is called within fnCallback
				oModelMock.expects("_submitBatch").withExactArgs("groupId")
					.returns(oSubmitPromise);
				fnCallback();
			}, 0);
		});

		// code under test
		return oModel.submitBatch("groupId").then(function (oResult) {
			// this proves that submitBatch() returns a promise which is resolved with the result
			// of _submitBatch(), which in reality is of course a sync promise itself
			assert.strictEqual(oResult, oSubmitPromise);
		});
	});

	//*********************************************************************************************
	QUnit.test("resetChanges with group ID", function () {
		var oModel = this.createModel();

		this.mock(oModel).expects("checkBatchGroupId").withExactArgs("groupId");
		this.mock(oModel).expects("isAutoGroup").withExactArgs("groupId").returns(false);
		this.mock(oModel.oRequestor).expects("cancelChanges").withExactArgs("groupId");

		// code under test
		oModel.resetChanges("groupId");
	});
	// TODO reset the POST requests in this group

	//*********************************************************************************************
	QUnit.test("resetChanges with $auto group", function () {
		var oModel = this.createModel("", {updateGroupId : "$auto"}),
			oBinding1 = oModel.bindList("/EMPLOYEES"),
			oBinding2 = oModel.bindProperty("/EMPLOYEES('1')/AGE"),
			oBinding3 = oModel.bindContext("/EMPLOYEES('1')", undefined, {
				$$updateGroupId : "anotherGroup"
			}),
			oRequestorMock = this.mock(oModel.oRequestor);

		this.mock(oModel).expects("checkBatchGroupId").withExactArgs("$auto");
		this.mock(oModel).expects("isAutoGroup").withExactArgs("$auto").returns(true);
		oRequestorMock.expects("cancelChanges").withExactArgs("$parked.$auto");
		oRequestorMock.expects("cancelChanges").withExactArgs("$inactive.$auto", true);
		oRequestorMock.expects("cancelChanges").withExactArgs("$auto");
		this.mock(oBinding1).expects("resetInvalidDataState").withExactArgs();
		this.mock(oBinding2).expects("resetInvalidDataState").withExactArgs();
		this.mock(oBinding3).expects("resetInvalidDataState").never();

		// code under test
		oModel.resetChanges("$auto");
	});

	//*********************************************************************************************
	QUnit.test("resetChanges w/o group ID", function () {
		var oModel = this.createModel("", {updateGroupId : "updateGroupId"}),
			oBinding1 = oModel.bindList("/EMPLOYEES"),
			oBinding2 = oModel.bindProperty("/EMPLOYEES('1')/AGE"),
			oBinding3 = oModel.bindContext("/EMPLOYEES('1')", undefined, {
				$$updateGroupId : "anotherGroup"
			});

		this.mock(oModel).expects("checkBatchGroupId").withExactArgs("updateGroupId");
		this.mock(oModel).expects("isAutoGroup").withExactArgs("updateGroupId").returns(false);
		this.mock(oModel.oRequestor).expects("cancelChanges").withExactArgs("updateGroupId");
		this.mock(oBinding1).expects("resetInvalidDataState").withExactArgs();
		this.mock(oBinding2).expects("resetInvalidDataState").withExactArgs();
		this.mock(oBinding3).expects("resetInvalidDataState").never();

		// code under test
		oModel.resetChanges();
	});

	//*********************************************************************************************
	QUnit.test("resetChanges, invalid group ID", function (assert) {
		var oError = new Error(),
			oModel = this.createModel();

		this.mock(oModel).expects("checkBatchGroupId").withExactArgs("$auto").throws(oError);
		this.mock(oModel.oRequestor).expects("cancelChanges").never();

		assert.throws(function () {
			oModel.resetChanges();
		}, oError);
	});

	//*********************************************************************************************
	QUnit.test("forbidden", function (assert) {
		var oModel = this.createModel();

		assert.throws(function () { //TODO implement
			oModel.bindTree();
		}, new Error("Unsupported operation: v4.ODataModel#bindTree"));

		assert.throws(function () {
			oModel.destroyBindingContext();
		}, new Error("Unsupported operation: v4.ODataModel#destroyBindingContext"));

		assert.throws(function () {
			oModel.getContext();
		}, new Error("Unsupported operation: v4.ODataModel#getContext"));

		assert.throws(function () {
			oModel.getObject();
		}, new Error("Unsupported operation: v4.ODataModel#getObject"));

		assert.throws(function () { //TODO implement
			oModel.getOriginalProperty();
		}, new Error("Unsupported operation: v4.ODataModel#getOriginalProperty"));

		assert.throws(function () {
			oModel.getProperty();
		}, new Error("Unsupported operation: v4.ODataModel#getProperty"));

		assert.throws(function () { //TODO implement
			oModel.isList();
		}, new Error("Unsupported operation: v4.ODataModel#isList"));
	});

	//*********************************************************************************************
	QUnit.test("events", function (assert) {
		var oModel = this.createModel(),
			oModelPrototypeMock = this.mock(Model.prototype);

		[
			"dataReceived", "dataRequested", "messageChange", "sessionTimeout"
		].forEach(function (sEventId) {
			oModelPrototypeMock.expects("attachEvent")
				.withExactArgs(sEventId, "~oData~", "~fnFunction~", "~oListener~")
				.returns(oModel);

			assert.strictEqual(
				oModel.attachEvent(sEventId, "~oData~", "~fnFunction~", "~oListener~"),
				oModel);
		});

		assert.throws(function () {
			oModel.attachParseError();
		}, new Error("Unsupported event 'parseError': v4.ODataModel#attachEvent"));

		assert.throws(function () {
			oModel.attachRequestCompleted();
		}, new Error("Unsupported event 'requestCompleted': v4.ODataModel#attachEvent"));

		assert.throws(function () {
			oModel.attachRequestFailed();
		}, new Error("Unsupported event 'requestFailed': v4.ODataModel#attachEvent"));

		assert.throws(function () {
			oModel.attachRequestSent();
		}, new Error("Unsupported event 'requestSent': v4.ODataModel#attachEvent"));
	});

	//*********************************************************************************************
	QUnit.test("event: dataRequested", function (assert) {
		var oModel = this.createModel(),
			oModelMock = this.mock(oModel);

		oModelMock.expects("attachEvent")
			.withExactArgs("dataRequested", "~fnFunction~", "~oListener~")
			.returns(oModel);

		// code under test
		assert.strictEqual(oModel.attachDataRequested("~fnFunction~", "~oListener~"), oModel);

		oModelMock.expects("detachEvent")
			.withExactArgs("dataRequested", "~fnFunction~", "~oListener~")
			.returns(oModel);

		// code under test
		assert.strictEqual(oModel.detachDataRequested("~fnFunction~", "~oListener~"), oModel);
	});

	//*********************************************************************************************
	QUnit.test("event: dataReceived", function (assert) {
		var oModel = this.createModel(),
			oModelMock = this.mock(oModel);

		oModelMock.expects("attachEvent")
			.withExactArgs("dataReceived", "~fnFunction~", "~oListener~")
			.returns(oModel);

		// code under test
		assert.strictEqual(oModel.attachDataReceived("~fnFunction~", "~oListener~"), oModel);

		oModelMock.expects("detachEvent")
			.withExactArgs("dataReceived", "~fnFunction~", "~oListener~")
			.returns(oModel);

		// code under test
		assert.strictEqual(oModel.detachDataReceived("~fnFunction~", "~oListener~"), oModel);
	});

	//*********************************************************************************************
	QUnit.test("event: sessionTimeout", function (assert) {
		var oModel = this.createModel(),
			oModelMock = this.mock(oModel),
			fnFunction = {},
			oListener = {};

		oModelMock.expects("attachEvent")
			.withExactArgs("sessionTimeout", sinon.match.same(fnFunction),
				sinon.match.same(oListener))
			.returns(oModel);

		// code under test
		assert.strictEqual(oModel.attachSessionTimeout(fnFunction, oListener), oModel);

		oModelMock.expects("detachEvent")
			.withExactArgs("sessionTimeout", sinon.match.same(fnFunction),
				sinon.match.same(oListener))
			.returns(oModel);

		// code under test
		assert.strictEqual(oModel.detachSessionTimeout(fnFunction, oListener), oModel);
	});

	//*********************************************************************************************
	[undefined, "~oError~"].forEach(function (oError) {
		var sTitle = "fireDataRequested/fireDataReceived: " + (oError ? "failed" : "sucess");

		QUnit.test(sTitle, function (assert) {
			var oModel = this.createModel(),
				oModelMock = this.mock(oModel);

			oModelMock.expects("fireEvent").withExactArgs("dataRequested", {path : "~sPath1~"});

			// code under test
			oModel.fireDataRequested("~sPath1~");

			assert.deepEqual(oModel.mPath2DataRequestedCount, {
				"~sPath1~" : 1
			});

			oModelMock.expects("fireEvent").withExactArgs("dataRequested", {path : "~sPath2~"});

			// code under test
			oModel.fireDataRequested("~sPath2~");

			assert.deepEqual(oModel.mPath2DataRequestedCount, {
				"~sPath1~" : 1,
				"~sPath2~" : 1
			});

			// code under test
			oModel.fireDataRequested("~sPath1~");

			assert.deepEqual(oModel.mPath2DataRequestedCount, {
				"~sPath1~" : 2,
				"~sPath2~" : 1
			});

			// code under test
			oModel.fireDataReceived(oError, "~sPath1~");

			assert.deepEqual(oModel.mPath2DataRequestedCount, {
				"~sPath1~" : 1,
				"~sPath2~" : 1
			});

			oModelMock.expects("fireEvent")
				.withExactArgs("dataReceived", oError
					? {error : oError, path : "~sPath1~"}
					: {data : {}, path : "~sPath1~"});

			// code under test
			oModel.fireDataReceived(oError && "~anotherError~", "~sPath1~");

			assert.deepEqual(oModel.mPath2DataRequestedCount, {
				"~sPath2~" : 1
			});

			oModelMock.expects("fireEvent")
				.withExactArgs("dataReceived", {data : {}, path : "~sPath2~"});

			// code under test
			oModel.fireDataReceived(undefined, "~sPath2~");

			assert.deepEqual(oModel.mPath2DataRequestedCount, {});

			assert.throws(function () {
				// code under test
				oModel.fireDataReceived(undefined, "~sPath1~");
			}, new Error("Received more data than requested"));

			oModelMock.expects("fireEvent").withExactArgs("dataRequested", {path : "~sPath1~"});
			oModelMock.expects("fireEvent")
				.withExactArgs("dataReceived", {data : {}, path : "~sPath1~"});

			// code under test
			oModel.fireDataRequested("~sPath1~");
			oModel.fireDataReceived(undefined, "~sPath1~");
		});
	});

	//*********************************************************************************************
	[{
		stack : "Failure\n    at _Helper.createError", // like Chrome
		message : "Failure\n    at _Helper.createError"
	}, {
		stack : "_Helper.createError@_Helper.js", // like FF
		message : "Failure\n_Helper.createError@_Helper.js"
	}].forEach(function (oFixture, i) {
		QUnit.test("reportError, i:" + i, function () {
			var sClassName0 = "sap.ui.model.odata.v4.ODataPropertyBinding",
				oError = new Error("Failure"),
				oHelperMock = this.mock(_Helper),
				sLogMessage = "Failed to read path /Product('1')/Unknown",
				oModel = this.createModel(),
				oModelMock = this.mock(oModel);

			oError.stack = oFixture.stack;
			oError.resourcePath = "resource/path";

			oHelperMock.expects("extractMessages").withExactArgs(sinon.match.same(oError))
				.returns("~extractedMessages~");
			this.oLogMock.expects("error").withExactArgs(sLogMessage, oFixture.message, sClassName0)
				.twice();
			oModelMock.expects("reportStateMessages").never();
			oModelMock.expects("reportTransitionMessages")
				.once()// add each error only once to the Messaging
				.withExactArgs("~extractedMessages~", "resource/path");

			// code under test
			oModel.reportError(sLogMessage, sClassName0, oError);
			oModel.reportError(sLogMessage, sClassName0, oError); // oError.$reported is now true
		});
	});

	//*********************************************************************************************
	QUnit.test("reportError on canceled error", function () {
		var oError = {canceled : true, message : "Canceled", stack : "Canceled\n    at foo.bar"},
			oModel = this.createModel();

		this.oLogMock.expects("debug")
			.withExactArgs("Failure", "Canceled\n    at foo.bar", "class");
		this.mock(_Helper).expects("extractMessages").never();
		this.mock(oModel).expects("reportStateMessages").never();
		this.mock(oModel).expects("reportTransitionMessages").never();

		// code under test
		oModel.reportError("Failure", "class", oError);
	});

	//*********************************************************************************************
	QUnit.test("reportError on canceled error, no debug log", function () {
		var oError = {canceled : "noDebugLog"},
			oModel = this.createModel();

		this.oLogMock.expects("debug").never();
		this.mock(_Helper).expects("extractMessages").never();
		this.mock(oModel).expects("reportStateMessages").never();
		this.mock(oModel).expects("reportTransitionMessages").never();

		// code under test
		oModel.reportError("Failure", "class", oError);
	});

	//*********************************************************************************************
	QUnit.test("destroy", function (assert) {
		var oModel = this.createModel(),
			oModelPrototypeMock = this.mock(Model.prototype);

		this.mock(oModel.oRequestor).expects("destroy").withExactArgs();
		oModelPrototypeMock.expects("destroy").on(oModel).withExactArgs(1, 2, 3).returns("foo");
		oModelPrototypeMock.expects("destroy").on(oModel.getMetaModel()).withExactArgs();

		// code under test
		assert.strictEqual(oModel.destroy(1, 2, 3), "foo");

		assert.strictEqual(oModel.mHeaders, undefined);
		assert.strictEqual(oModel.mMetadataHeaders, undefined);
	});

	//*********************************************************************************************
	QUnit.test("hasPendingChanges", function (assert) {
		var oModel = this.createModel(),
			oModelMock = this.mock(oModel),
			oRequestorMock = this.mock(oModel.oRequestor),
			oResult = {};

		oModelMock.expects("checkBatchGroupId").never();
		oRequestorMock.expects("hasPendingChanges").withExactArgs(undefined).returns(oResult);

		// code under test (all groups)
		assert.strictEqual(oModel.hasPendingChanges(), oResult);

		oModelMock.expects("checkBatchGroupId").withExactArgs("update");
		oModelMock.expects("isAutoGroup").withExactArgs("update").returns(false);
		oRequestorMock.expects("hasPendingChanges").withExactArgs("update").returns(oResult);

		// code under test (only given API group)
		assert.strictEqual(oModel.hasPendingChanges("update"), oResult);

		oModelMock.expects("checkBatchGroupId").withExactArgs("$auto");
		oModelMock.expects("isAutoGroup").withExactArgs("$auto").returns(true);
		oRequestorMock.expects("hasPendingChanges").withExactArgs("$parked.$auto").returns(true);

		// code under test ($auto (check also parked))
		assert.strictEqual(oModel.hasPendingChanges("$auto"), true);

		oModelMock.expects("checkBatchGroupId").withExactArgs("$auto");
		oModelMock.expects("isAutoGroup").withExactArgs("$auto").returns(true);
		oRequestorMock.expects("hasPendingChanges").withExactArgs("$parked.$auto").returns(false);
		oRequestorMock.expects("hasPendingChanges").withExactArgs("$auto").returns(oResult);

		// code under test ($auto (check also parked))
		assert.strictEqual(oModel.hasPendingChanges("$auto"), oResult);
	});

	//*********************************************************************************************
	QUnit.test("hasPendingChanges, invalid groupId", function (assert) {
		var oError = new Error("Invalid batch group"),
			oModel = this.createModel(),
			oModelMock = this.mock(oModel);

		oModelMock.expects("checkBatchGroupId").withExactArgs("").throws(oError);

		assert.throws(function () {
			// code under test (invalid groupId)
			oModel.hasPendingChanges("");
		}, oError);
	});

	//*********************************************************************************************
	QUnit.test("getDependentBindings: binding", function (assert) {
		var oModel = this.createModel(),
			oParentBinding = {},
			oContext = Context.create(oModel, oParentBinding, "/absolute"),
			oBinding = new Binding(oModel, "relative", oContext);

		assert.deepEqual(oModel.getDependentBindings(oParentBinding), []);

		// to be called by V4 binding's c'tors
		oModel.bindingCreated(oBinding);
		oModel.bindingCreated(new Binding(oModel, "/somewhere/else", oContext));
		oModel.bindingCreated(
			new Binding(oModel, "unrelated", Context.create(oModel, {}, "/absolute")));
		oModel.bindingCreated(new Binding(oModel, "relative"));

		assert.deepEqual(oModel.getDependentBindings(oParentBinding), [oBinding]);

		// to be called by V4 binding's destroy() method
		oModel.bindingDestroyed(oBinding);

		assert.deepEqual(oModel.getDependentBindings(oParentBinding), []);

		assert.throws(function () {
			// missing bindingCreated() or duplicate call
			oModel.bindingDestroyed(oBinding);
		}, new Error("Unknown " + oBinding));
	});

	//*********************************************************************************************
	QUnit.test("getDependentBindings: base context", function (assert) {
		var oModel = this.createModel(),
			oParentBinding = {},
			oContext = new BaseContext(oModel, "/foo"),
			oBinding = new Binding(oModel, "relative", oContext);

		// to be called by V4 binding's c'tors
		oModel.bindingCreated(oBinding);
		oModel.bindingCreated(
			new Binding(oModel, "unrelated", Context.create(oModel, {}, "/absolute")));
		oModel.bindingCreated(new Binding(oModel, "relative"));

		assert.deepEqual(oModel.getDependentBindings(oParentBinding), []);
	});

	//*********************************************************************************************
	QUnit.test("getDependentBindings: context", function (assert) {
		var oModel = this.createModel(),
			oParentContext = Context.create(oModel, null, "/absolute"),
			oBinding = new Binding(oModel, "relative", oParentContext);

		assert.deepEqual(oModel.getDependentBindings(oParentContext), []);

		// to be called by V4 binding's c'tors
		oModel.bindingCreated(oBinding);

		assert.deepEqual(oModel.getDependentBindings(oParentContext), [oBinding]);

		// to be called by V4 binding's destroy() method
		oModel.bindingDestroyed(oBinding);

		assert.deepEqual(oModel.getDependentBindings(oParentContext), []);
	});

	//*********************************************************************************************
	[
		"/foo",
		"/EMPLOYEES('4711')/#com.sap.foo.bar.AcFoo",
		"/EMPLOYEES('4711')/#com.sap.foo.bar.AcFoo/Title"
	].forEach(function (sPath) {
		QUnit.test("createBindingContext - absolute path, no context " + sPath, function (assert) {
			var oBindingContext,
				oModel = this.createModel();

			// code under test
			oBindingContext = oModel.createBindingContext(sPath);

			assert.deepEqual(oBindingContext, new BaseContext(oModel, sPath));
			assert.ok(oBindingContext instanceof BaseContext);
		});
	});

	//*********************************************************************************************
	[{
		entityPath : "/foo",
		propertyPath : "bar"
	}, {
		entityPath : "/foo",
		propertyPath : "foo_2_bar/#com.sap.foo.bar.AcBar"
	}, {
		entityPath : "/foo",
		propertyPath : "#com.sap.foo.bar.AcBar/Title"
	}].forEach(function (oFixture) {
		var sResolvedPath = oFixture.entityPath + "/" + oFixture.propertyPath,
			sTitle = "createBindingContext - relative path and context " + sResolvedPath;

		QUnit.test(sTitle, function (assert) {
			var oBindingContext,
				oModel = this.createModel(),
				oModelMock = this.mock(oModel),
				oContext = new BaseContext(oModel, oFixture.entityPath);

			oModelMock.expects("resolve")
				.withExactArgs(oFixture.propertyPath, sinon.match.same(oContext))
				.returns(sResolvedPath);

			// code under test
			oBindingContext = oModel.createBindingContext(oFixture.propertyPath, oContext);

			assert.deepEqual(oBindingContext, new BaseContext(oModel, sResolvedPath));
			assert.ok(oBindingContext instanceof BaseContext);
		});
	});

	//*********************************************************************************************
	[false, true].forEach(function (bDoubleHash) {
		[{
			dataPath : "/BusinessPartnerList('42')",
			metaPath : ""
		}, {
			dataPath : "/BusinessPartnerList('42')",
			metaPath : "@com.sap.vocabularies.UI.v1.LineItem"
		}, {
			dataPath : "/BusinessPartnerList('42')/",
			metaPath : "/com.sap.foo.bar.AcFoo",
			relativeMetaPath : "./com.sap.foo.bar.AcFoo"
		}, {
			dataPath : "/BusinessPartnerList('42')/",
			doubleHash : true, // single hash goes to data and is tested above
			metaPath : "com.sap.foo.bar.AcFoo"
		}, {
			dataPath : "/",
			metaPath : "com.sap.foo.bar.AcFoo"
		}, {
			dataPath : "/",
			metaPath : "BusinessPartnerList/@com.sap.vocabularies.UI.v1.LineItem"
		}, {
			dataPath : "/BusinessPartnerList",
			metaPath : "/",
			relativeMetaPath : "./" // meta path is always treated as a relative path
		}, {
			dataPath : "/BusinessPartnerList",
			metaPath : "Name"
		}, {
			dataPath : "/BusinessPartnerList",
			metaPath : "/Name",
			relativeMetaPath : "./Name" // meta path is always treated as a relative path
		}].forEach(function (oFixture) {
			var sPath = oFixture.dataPath + (bDoubleHash ? "##" : "#") + oFixture.metaPath;

			if ("doubleHash" in oFixture && oFixture.doubleHash !== bDoubleHash) {
				return;
			}
			QUnit.test("createBindingContext - go to metadata " + sPath, function (assert) {
				var oContext = {},
					oModel = this.createModel(),
					oMetaContext = {},
					oMetaModel = oModel.getMetaModel(),
					oMetaModelMock = this.mock(oMetaModel),
					sMetaPath = oFixture.relativeMetaPath || oFixture.metaPath;

				oMetaModelMock.expects("getMetaContext").withExactArgs(oFixture.dataPath)
					.returns(oMetaContext);
				oMetaModelMock.expects("createBindingContext")
					.withExactArgs(sMetaPath, sinon.match.same(oMetaContext))
					.returns(oContext);

				// code under test
				assert.strictEqual(oModel.createBindingContext(sPath), oContext);
			});
		});
	});

	//*********************************************************************************************
	QUnit.test("createBindingContext - error cases", function (assert) {
		var oModel = this.createModel(),
			oEntityContext = Context.create(oModel, null, "/EMPLOYEES/42");

		assert.throws(function () {
			oModel.createBindingContext("bar");
		}, new Error("Cannot create binding context from relative path 'bar' without context"),
			"relative path, no context");
		assert.throws(function () {
			oModel.createBindingContext("/foo", undefined, {param : "bar"});
		}, new Error("Only the parameters sPath and oContext are supported"),
			"more than two parameters not allowed");
		assert.throws(function () {
			oModel.createBindingContext("foo", oEntityContext);
		}, new Error("Unsupported type: oContext must be of type sap.ui.model.Context, but was "
				+ "sap.ui.model.odata.v4.Context"), "sap.ui.model.odata.v4.Context not allowed");
	});
	// TODO allow v4.Context and return v4.Context

	//*********************************************************************************************
	QUnit.test("checkBatchGroupId: success", function () {
		var sGroupId = {/*string*/},
			oModel = this.createModel();

		this.mock(_Helper).expects("checkGroupId").withExactArgs(sinon.match.same(sGroupId));
		this.mock(oModel).expects("isDirectGroup").withExactArgs(sinon.match.same(sGroupId))
			.returns(false);

		// code under test
		oModel.checkBatchGroupId(sGroupId);
	});

	//*********************************************************************************************
	QUnit.test("checkBatchGroupId: checkGroupId fails", function (assert) {
		var oError = new Error(),
			sGroupId = {/*string*/},
			oModel = this.createModel();

		this.mock(_Helper).expects("checkGroupId").withExactArgs(sinon.match.same(sGroupId))
			.throws(oError);
		this.mock(oModel).expects("isDirectGroup").never();

		assert.throws(function () {
			// code under test
			oModel.checkBatchGroupId(sGroupId);
		}, oError);
	});

	//*********************************************************************************************
	QUnit.test("checkBatchGroupId: fails due to isDirectGroup", function (assert) {
		var oModel = this.createModel();

		this.mock(_Helper).expects("checkGroupId").withExactArgs("foo");
		this.mock(oModel).expects("isDirectGroup").withExactArgs("foo").returns(true);

		assert.throws(function () {
			// code under test
			oModel.checkBatchGroupId("foo");
		}, new Error("Group ID does not use batch requests: foo"));
	});

	//*********************************************************************************************
	[{
		mParameters : {
			$expand : {
				foo : {
					$count : true,
					$expand : {bar : {}},
					$filter : "baz eq 0",
					$levels : "max",
					$orderby : "qux",
					$search : "key",
					$select : ["*"]
				}
			},
			$select : ["bar"],
			custom : "baz"
		},
		bSystemQueryOptionsAllowed : true
	}, {
		mParameters : {
			$apply : "apply",
			$count : true,
			$filter : "foo eq 42",
			$orderby : "bar",
			$search : '"foo bar" AND NOT foobar'
		},
		bSystemQueryOptionsAllowed : true
	}, {
		mParameters : {custom : "foo"}
	}, {
		mParameters : undefined
	}, {
		mParameters : {"sap-client" : "111"},
		bSapAllowed : true
	}, {
		mParameters : {
			"sap-valid-" : "now",
			"sap-valid-foo" : "bar",
			"sap-valid-*" : "n/a"
		},
		bSapAllowed : false // always allowed
	}, {
		mParameters : {
			$expand : {TEAM_2_MANAGER : {}},
			$select : "bar"
		},
		bSystemQueryOptionsAllowed : true,
		expected : {
			$expand : {TEAM_2_MANAGER : {}},
			$select : ["bar"]
		}
	}, {
		mParameters : {
			$expand : {TEAM_2_MANAGER : {
				$expand : "TEAM_2_EMPLOYEES($select=Name)",
				$select : "Team_Id"
			}}
		},
		bSystemQueryOptionsAllowed : true,
		expected : {
			$expand : {TEAM_2_MANAGER : {
				$expand : {
					TEAM_2_EMPLOYEES : {
						$select : ["Name"]
					}
				},
				$select : ["Team_Id"]
			}}
		}
	}, {
		mParameters : {
			$expand : {
				TEAM_2_MANAGER : true,
				TEAM_2_EMPLOYEES : null,
				FOO1 : 42,
				FOO2 : false,
//TODO undefined values are removed by _Helper.clone, but should also be normalized to {}
				//"FOO3" : undefined
				FOO4 : {
					$count : false
				}
			}
		},
		bSystemQueryOptionsAllowed : true,
		expected : {
			$expand : {
				TEAM_2_MANAGER : {},
				TEAM_2_EMPLOYEES : {},
				FOO1 : {},
				FOO2 : {},
				// "FOO3" : {}
				FOO4 : {}
			}
		}
	}, {
		bSystemQueryOptionsAllowed : true,
		mParameters : {
			$count : "true"
		},
		expected : {
			$count : true
		}
	}, {
		bSystemQueryOptionsAllowed : true,
		mParameters : {
			$count : "false"
		},
		expected : {}
	}, {
		bSystemQueryOptionsAllowed : true,
		mParameters : {
			$count : "TrUe"
		},
		expected : {
			$count : true
		}
	}, {
		bSystemQueryOptionsAllowed : true,
		mParameters : {
			$count : false
		},
		expected : {}
	}].forEach(function (oFixture) {
		QUnit.test("buildQueryOptions success " + JSON.stringify(oFixture), function (assert) {
			var mOptions,
				sOriginalParameters = JSON.stringify(oFixture.mParameters);

			// code under test
			mOptions = ODataModel.prototype.buildQueryOptions(oFixture.mParameters,
				oFixture.bSystemQueryOptionsAllowed, oFixture.bSapAllowed);

			assert.deepEqual(mOptions, oFixture.expected || oFixture.mParameters || {});
			assert.strictEqual(JSON.stringify(oFixture.mParameters), sOriginalParameters);
		});
	});

	//*********************************************************************************************
	QUnit.test("buildQueryOptions with $$ options", function (assert) {
		assert.deepEqual(ODataModel.prototype.buildQueryOptions({$$groupId : "$direct"}), {});

		assert.deepEqual(ODataModel.prototype.buildQueryOptions({
				$$aggregation : { // avoid "TypeError: Converting circular structure to JSON"
					$foo : this.createModel()
				}
			}), {});
	});

	//*********************************************************************************************
	QUnit.test("buildQueryOptions: parse system query options", function (assert) {
		var oParserMock = this.mock(_Parser);

		oParserMock.expects("parseSystemQueryOption")
			.withExactArgs("$expand=foo").returns({$expand : {foo : null}});
		oParserMock.expects("parseSystemQueryOption")
			.withExactArgs("$select=bar").returns({$select : ["bar"]});

		assert.deepEqual(ODataModel.prototype.buildQueryOptions({
			$expand : "foo",
			$select : "bar"
		}, true), {
			$expand : {foo : {}},
			$select : ["bar"]
		});
	});

	//*********************************************************************************************
	[{
		mOptions : {$foo : "foo"},
		bSystemQueryOptionsAllowed : true,
		error : "System query option $foo is not supported"
	}, {
		mOptions : {"@alias" : "alias"},
		bSystemQueryOptionsAllowed : true,
		error : "Parameter @alias is not supported"
	}, {
		mOptions : {$expand : {foo : true}},
		error : "System query option $expand is not supported"
	}, {
		mOptions : {$expand : {foo : {$unknown : "bar"}}},
		bSystemQueryOptionsAllowed : true,
		error : "System query option $unknown is not supported"
	}, {
		mOptions : {$expand : {foo : {select : "bar"}}},
		bSystemQueryOptionsAllowed : true,
		error : "System query option select is not supported"
	}, {
		mOptions : {$levels : 2},
		bSystemQueryOptionsAllowed : true,
		error : "System query option $levels is not supported"
	}, {
		mOptions : {$expand : {foo : {$apply : "bar"}}},
		bSystemQueryOptionsAllowed : true,
		error : "System query option $apply is not supported"
	}, {
		mOptions : {$expand : {foo : {$skip : "10"}}},
		bSystemQueryOptionsAllowed : true,
		error : "System query option $skip is not supported"
	}, {
		mOptions : {$expand : {foo : {$top : "10"}}},
		bSystemQueryOptionsAllowed : true,
		error : "System query option $top is not supported"
	}, {
		mOptions : {"sap-foo" : "300"},
		error : "Custom query option sap-foo is not supported"
	}, {
		mOptions : {$count : "foo"},
		bSystemQueryOptionsAllowed : true,
		error : "Invalid value for $count: foo"
	}, {
		mOptions : {$count : {}},
		bSystemQueryOptionsAllowed : true,
		error : "Invalid value for $count: [object Object]"
	}, {
		mOptions : {$count : undefined},
		bSystemQueryOptionsAllowed : true,
		error : "Invalid value for $count: undefined"
	}].forEach(function (o) {
		QUnit.test("buildQueryOptions error " + JSON.stringify(o), function (assert) {
			assert.throws(function () {
				ODataModel.prototype.buildQueryOptions(o.mOptions, o.bSystemQueryOptionsAllowed);
			}, new Error(o.error));
		});
	});

	//*********************************************************************************************
	QUnit.test("resolve", function (assert) {
		var oModel = this.createModel();

		// relative path w/o context
		assert.strictEqual(
			oModel.resolve("Name"),
			undefined);

		// just "/"
		assert.strictEqual(
			oModel.resolve("/"),
			"/");
		assert.strictEqual(
			oModel.resolve("", new BaseContext(oModel, "/")),
			"/");
		assert.strictEqual(
			oModel.resolve("/", new BaseContext(oModel, "/BusinessPartnerList#")),
			"/",
			"resolve does not handle # specially");

		// some entity set
		assert.strictEqual(
			oModel.resolve("/BusinessPartnerList"),
			"/BusinessPartnerList");
		assert.strictEqual(
			oModel.resolve("/BusinessPartnerList/"),
			"/BusinessPartnerList");
		assert.strictEqual(
			oModel.resolve("/BusinessPartnerList", {/*must be ignored*/}),
			"/BusinessPartnerList");
		assert.strictEqual(
			oModel.resolve("BusinessPartnerList", new BaseContext(oModel, "/")),
			"/BusinessPartnerList");
		assert.strictEqual(
			oModel.resolve("BusinessPartnerList/", new BaseContext(oModel, "/")),
			"/BusinessPartnerList");
		assert.strictEqual(
			oModel.resolve("", new BaseContext(oModel, "/BusinessPartnerList")),
			"/BusinessPartnerList");
		assert.strictEqual(
			oModel.resolve("", new BaseContext(oModel, "/BusinessPartnerList/")),
			"/BusinessPartnerList");

		// an entity set's property
		assert.strictEqual(
			oModel.resolve("Name/", new BaseContext(oModel, "/BusinessPartnerList")),
			"/BusinessPartnerList/Name");

		// an entity set's type (metadata!)
		assert.strictEqual(
			oModel.resolve("/BusinessPartnerList#/"),
			"/BusinessPartnerList#/");
		assert.strictEqual(
			oModel.resolve("BusinessPartnerList#/", new BaseContext(oModel, "/")),
			"/BusinessPartnerList#/");
		assert.strictEqual(
			oModel.resolve("#/", new BaseContext(oModel, "/BusinessPartnerList")),
			"/BusinessPartnerList/#/",
			"there is a / added before the relative path");
		assert.strictEqual(
			oModel.resolve("#/", new BaseContext(oModel, "/BusinessPartnerList/")),
			"/BusinessPartnerList/#/");
		assert.strictEqual(
			oModel.resolve("", new BaseContext(oModel, "/BusinessPartnerList#/")),
			"/BusinessPartnerList#/");

		// legacy compatibility (see sap.ui.model.Model#resolve)
		assert.strictEqual(
			oModel.resolve(42, new BaseContext(oModel, "/")),
			"/42");
		assert.throws(function () {
			Model.prototype.resolve(42, new BaseContext(oModel, "/"));
		});
		assert.strictEqual(
			oModel.resolve(0, new BaseContext(oModel, "/")),
			Model.prototype.resolve(0, new BaseContext(oModel, "/")),
			"/");
		assert.strictEqual(
			oModel.resolve(undefined, new BaseContext(oModel, "/")),
			"/");
		// Note: we do not go this far; JsDoc of @returns wins: (string|undefined), nothing else!
		assert.strictEqual(Model.prototype.resolve(null), null);
	});

	//*********************************************************************************************
	QUnit.test("initializeSecurityToken", function () {
		var oModel = this.createModel("");

		this.mock(oModel.oRequestor).expects("refreshSecurityToken").withExactArgs()
			.rejects(new Error()); // simulate that the request failed

		// code under test - must not cause "Uncaught in promise"
		oModel.initializeSecurityToken();
	});

	//*********************************************************************************************
	QUnit.test("reportTransitionMessages", function () {
		var oModel = this.createModel(),
			oModelMock = this.mock(oModel),
			aMessages = [{}, {}],
			sResourcePath = "~res~";

		const oMetaModel = {
			getObject : mustBeMocked
		};

		oModelMock.expects("getMetaModel").returns(oMetaModel);
		this.mock(_Helper).expects("getMetaPath")
			.withExactArgs("/" + sResourcePath)
			.returns("~metaPath~");
		this.mock(oMetaModel).expects("getObject")
			.withExactArgs("~metaPath~")
			.returns("~metadata~"); // not an array

		oModelMock.expects("createUI5Message")
			.withExactArgs(sinon.match(function (oMessage) {
				return oMessage === aMessages[0] && oMessage.transition === true;
			}), sResourcePath, undefined, sinon.match.same(aMessages[0]))
			.returns("~UI5msg0~");
		oModelMock.expects("createUI5Message")
			.withExactArgs(sinon.match(function (oMessage) {
				return oMessage === aMessages[1] && oMessage.transition === true;
			}), sResourcePath, undefined, sinon.match.same(aMessages[1]))
			.returns("~UI5msg1~");
		this.mock(Messaging).expects("updateMessages")
			.withExactArgs(undefined, sinon.match(["~UI5msg0~", "~UI5msg1~"]));

		// code under test
		oModel.reportTransitionMessages(aMessages, sResourcePath);

		// code under test
		oModel.reportTransitionMessages([], sResourcePath);
	});

	//*********************************************************************************************
	QUnit.test("reportTransitionMessages: w/o resourcePath", function () {
		var oModel = this.createModel(),
			oModelMock = this.mock(oModel),
			aMessages = [{}, {}];

		oModelMock.expects("getMetaModel").never();

		oModelMock.expects("createUI5Message")
			.withExactArgs(sinon.match(function (oMessage) {
				return oMessage === aMessages[0] && oMessage.transition === true;
			}), undefined, undefined, sinon.match.same(aMessages[0]))
			.returns("~UI5msg0~");
		oModelMock.expects("createUI5Message")
			.withExactArgs(sinon.match(function (oMessage) {
				return oMessage === aMessages[1] && oMessage.transition === true;
			}), undefined, undefined, sinon.match.same(aMessages[1]))
			.returns("~UI5msg1~");
		this.mock(Messaging).expects("updateMessages")
			.withExactArgs(undefined, sinon.match(["~UI5msg0~", "~UI5msg1~"]));

		// code under test
		oModel.reportTransitionMessages(aMessages);
	});

	//*********************************************************************************************
	QUnit.test("reportTransitionMessages: operationMetadata is used to adjustTargets", function () {
		const oModel = this.createModel();
		const oModelMock = this.mock(oModel);
		const oMetaModel = {
			getObject : mustBeMocked
		};
		oModelMock.expects("getMetaModel").returns(oMetaModel);
		const oHelperMock = this.mock(_Helper);
		oHelperMock.expects("getMetaPath")
			.withExactArgs("/resource/path/operation")
			.returns("~metaPath~");
		const oMetaModelMock = this.mock(oMetaModel);
		oMetaModelMock.expects("getObject")
			.withExactArgs("~metaPath~")
			.returns(["~metadata~"]);
		oMetaModelMock.expects("getObject")
			.withExactArgs("~metaPath~/@$ui5.overload/0")
			.returns("~operationMetadata~");
		const oClonedMessage0 = {};
		oHelperMock.expects("clone").withExactArgs("~message0~").returns(oClonedMessage0);
		const oClonedMessage1 = {};
		oHelperMock.expects("clone").withExactArgs("~message1~").returns(oClonedMessage1);
		oHelperMock.expects("adjustTargets")
			.withExactArgs(sinon.match.same(oClonedMessage0), "~operationMetadata~", undefined,
				"/resource/path");
		oHelperMock.expects("adjustTargets")
			.withExactArgs(sinon.match.same(oClonedMessage1), "~operationMetadata~", undefined,
				"/resource/path");
		oModelMock.expects("createUI5Message")
			.withExactArgs(sinon.match(function (oMessage) {
				return oMessage === oClonedMessage0 && oMessage.transition === true;
			}), "resource/path/operation?~queryOptions~", undefined, "~message0~")
			.returns("~UI5msg0~");
		oModelMock.expects("createUI5Message")
			.withExactArgs(sinon.match(function (oMessage) {
				return oMessage === oClonedMessage1 && oMessage.transition === true;
			}), "resource/path/operation?~queryOptions~", undefined, "~message1~")
			.returns("~UI5msg1~");
		this.mock(Messaging).expects("updateMessages")
			.withExactArgs(undefined, sinon.match(["~UI5msg0~", "~UI5msg1~"]));

		// code under test
		oModel.reportTransitionMessages(["~message0~", "~message1~"],
			"resource/path/operation?~queryOptions~");
	});

	//*********************************************************************************************
	QUnit.test("reportStateMessages", function () {
		var aBarMessages = ["~rawMessage0~", "~rawMessage1~"],
			aBazMessages = ["~rawMessage2~"],
			oMessagingMock = this.mock(Messaging),
			oModel = this.createModel(),
			oModelMock = this.mock(oModel);

		oModelMock.expects("createUI5Message")
			.withExactArgs(aBarMessages[0], "Team('42')", "foo/bar").returns("~UI5msg0~");
		oModelMock.expects("createUI5Message")
			.withExactArgs(aBarMessages[1], "Team('42')", "foo/bar").returns("~UI5msg1~");
		oModelMock.expects("createUI5Message")
			.withExactArgs(aBazMessages[0], "Team('42')", "foo/baz").returns("~UI5msg2~");
		oMessagingMock.expects("updateMessages")
			.withExactArgs([], ["~UI5msg0~", "~UI5msg1~", "~UI5msg2~"]);

		// code under test
		oModel.reportStateMessages("Team('42')",
			{"foo/bar" : aBarMessages, "foo/baz" : aBazMessages});

		oMessagingMock.expects("updateMessages").never();

		// code under test
		oModel.reportStateMessages("Team('42')", {});
	});

	//*********************************************************************************************
	QUnit.test("reportStateMessages: remove old messages w/o key predicates", function (assert) {
		var mMessages = {
				"/FOO('1')" : [{}, {}],
				// TODO use Message.getPersistent() instead of Message.persistent?
				"/FOO('1')/bar" : [{persistent : true}, {}, {persistent : true}, {}],
				"/FOO('2')" : [{}],
				"/FOO('3')/NavSingle" : [{}],
				"/FOO('3')/NavSingle/Name" : [{}, {}],
				"/FOO('3')/NavSingleBar/Name" : [{}]
			},
			oMessagingMock = this.mock(Messaging),
			oModel = this.createModel();

		oModel.mMessages = mMessages;

		oMessagingMock.expects("updateMessages")
			.withExactArgs(sinon.match.array, sinon.match.array)
			.callsFake(function (aOldMessages, aNewMessages) {
				assert.ok(aOldMessages.indexOf(mMessages["/FOO('1')"][0]) >= 0);
				assert.ok(aOldMessages.indexOf(mMessages["/FOO('1')"][1]) >= 0);
				assert.ok(aOldMessages.indexOf(mMessages["/FOO('1')/bar"][0]) < 0);
				assert.ok(aOldMessages.indexOf(mMessages["/FOO('1')/bar"][1]) >= 0);
				assert.ok(aOldMessages.indexOf(mMessages["/FOO('1')/bar"][2]) < 0);
				assert.ok(aOldMessages.indexOf(mMessages["/FOO('1')/bar"][3]) >= 0);
				assert.strictEqual(aNewMessages.length, 0);
				assert.strictEqual(aOldMessages.length, 4);
			});

		// code under test
		oModel.reportStateMessages("FOO('1')", {});

		oMessagingMock.expects("updateMessages")
			.withExactArgs(sinon.match.array, sinon.match.array)
			.callsFake(function (aOldMessages, aNewMessages) {
				assert.ok(aOldMessages.indexOf(mMessages["/FOO('3')/NavSingle"][0]) >= 0);
				assert.ok(aOldMessages.indexOf(mMessages["/FOO('3')/NavSingle/Name"][0]) >= 0);
				assert.ok(aOldMessages.indexOf(mMessages["/FOO('3')/NavSingle/Name"][1]) >= 0);
				assert.ok(aOldMessages.indexOf(mMessages["/FOO('3')/NavSingleBar/Name"][0]) < 0);
				assert.strictEqual(aNewMessages.length, 0);
				assert.strictEqual(aOldMessages.length, 3);
			});

		// code under test
		oModel.reportStateMessages("FOO('3')/NavSingle", {});
	});

	//*********************************************************************************************
	QUnit.test("reportStateMessages: remove old messages with key predicates", function (assert) {
		var oHelperMock = this.mock(_Helper),
			mMessages = {
				"/FOO('1')" : [{}, {}],
				"/FOO('1')/bar" : [{}],
				"/FOO('2')" : [{persistent : true}, {}, {persistent : true}, {}],
				"/FOO('3')/NavSingle" : [{}],
				"/FOO('3')/NavSingle/Name" : [{}, {}],
				"/FOO('3')/NavSingleBar/Name" : [{}]
			},
			oModel = this.createModel();

		oModel.mMessages = mMessages;
		oHelperMock.expects("buildPath").withExactArgs("/FOO", "('1')").returns("/FOO('1')");
		oHelperMock.expects("buildPath").withExactArgs("/FOO", "('2')").returns("/FOO('2')");
		this.mock(Messaging).expects("updateMessages")
			.withExactArgs(sinon.match.array, sinon.match.array)
			.callsFake(function (aOldMessages, aNewMessages) {
				assert.ok(aOldMessages.indexOf(mMessages["/FOO('1')"][0]) >= 0);
				assert.ok(aOldMessages.indexOf(mMessages["/FOO('1')"][1]) >= 0);
				assert.ok(aOldMessages.indexOf(mMessages["/FOO('1')/bar"][0]) >= 0);
				assert.ok(aOldMessages.indexOf(mMessages["/FOO('2')"][0]) < 0);
				assert.ok(aOldMessages.indexOf(mMessages["/FOO('2')"][1]) >= 0);
				assert.ok(aOldMessages.indexOf(mMessages["/FOO('2')"][2]) < 0);
				assert.ok(aOldMessages.indexOf(mMessages["/FOO('2')"][3]) >= 0);
				assert.ok(aOldMessages.indexOf(mMessages["/FOO('3')/NavSingleBar/Name"][0]) < 0);
				assert.strictEqual(aNewMessages.length, 0);
				assert.strictEqual(aOldMessages.length, 5);
			});

		// code under test - only keys 1 and 2 were read
		oModel.reportStateMessages("FOO", {}, ["('1')", "('2')"]);
	});

	//*********************************************************************************************
	QUnit.test("reportStateMessages: remove old messages - complete collection", function (assert) {
		var mMessages = {
				"/FOO('1')" : [{}, {}],
				"/FOO('1')/bar" : [{}],
				"/FOO('2')" : [{persistent : true}, {}, {persistent : true}, {}],
				"/FOO('3')/NavSingle" : [{}],
				"/FOO('3')/NavSingle/Name" : [{}, {}],
				"/FOO('3')/NavSingleBar/Name" : [{}]
			},
			oModel = this.createModel();

		oModel.mMessages = mMessages;
		this.mock(Messaging).expects("updateMessages")
			.withExactArgs(sinon.match.array, sinon.match.array)
			.callsFake(function (aOldMessages, aNewMessages) {
				assert.ok(aOldMessages.indexOf(mMessages["/FOO('1')"][0]) >= 0);
				assert.ok(aOldMessages.indexOf(mMessages["/FOO('1')"][1]) >= 0);
				assert.ok(aOldMessages.indexOf(mMessages["/FOO('1')/bar"][0]) >= 0);
				assert.ok(aOldMessages.indexOf(mMessages["/FOO('2')"][0]) < 0);
				assert.ok(aOldMessages.indexOf(mMessages["/FOO('2')"][1]) >= 0);
				assert.ok(aOldMessages.indexOf(mMessages["/FOO('2')"][2]) < 0);
				assert.ok(aOldMessages.indexOf(mMessages["/FOO('2')"][3]) >= 0);
				assert.ok(aOldMessages.indexOf(mMessages["/FOO('3')/NavSingle"][0]) >= 0);
				assert.ok(aOldMessages.indexOf(mMessages["/FOO('3')/NavSingle/Name"][0]) >= 0);
				assert.ok(aOldMessages.indexOf(mMessages["/FOO('3')/NavSingle/Name"][1]) >= 0);
				assert.ok(aOldMessages.indexOf(mMessages["/FOO('3')/NavSingleBar/Name"][0]) >= 0);
				assert.strictEqual(aNewMessages.length, 0);
				assert.strictEqual(aOldMessages.length, 9);
			});

		// code under test
		oModel.reportStateMessages("FOO", {});
	});

	//*********************************************************************************************
	QUnit.test("getAllBindings", function (assert) {
		var oModel = this.createModel(),
			oBinding1 = new Binding(oModel, "relative"),
			oBinding2 = new Binding(oModel, "/absolute");

		assert.deepEqual(oModel.aAllBindings, []);

		// code under test
		assert.deepEqual(oModel.getAllBindings(), oModel.aAllBindings);
		assert.notStrictEqual(oModel.getAllBindings(), oModel.aAllBindings);

		oModel.bindingCreated(oBinding1);
		oModel.bindingCreated(oBinding2);
		assert.deepEqual(oModel.aAllBindings, [oBinding1, oBinding2]);

		// code under test
		assert.deepEqual(oModel.getAllBindings(), oModel.aAllBindings);
		assert.notStrictEqual(oModel.getAllBindings(), oModel.aAllBindings);
	});

	//*********************************************************************************************
	QUnit.test("withUnresolvedBindings", function (assert) {
		var oAbsoluteBinding = {
				isResolved : function () {}
			},
			oModel = this.createModel(),
			vParameter = {},
			oResolvedBinding = {
				isResolved : function () {}
			},
			oUnresolvedBinding0 = {
				anyCallback : function () {},
				isResolved : function () {}
			},
			oUnresolvedBinding0Mock = this.mock(oUnresolvedBinding0),
			oUnresolvedBinding1 = {
				anyCallback : function () {},
				isResolved : function () {}
			},
			oUnresolvedBinding2 = {
				anyCallback : function () {},
				isResolved : function () {}
			},
			oUnresolvedBinding2Mock = this.mock(oUnresolvedBinding2);

		this.mock(oModel).expects("getAllBindings").never();
		oModel.aAllBindings = [];

		// code under test
		assert.strictEqual(oModel.withUnresolvedBindings(), false);

		oModel.aAllBindings = [oResolvedBinding, oUnresolvedBinding0, oAbsoluteBinding,
			oUnresolvedBinding1, oUnresolvedBinding2];

		this.mock(oResolvedBinding).expects("isResolved").withExactArgs().returns(true);
		oUnresolvedBinding0Mock.expects("isResolved").withExactArgs().returns(false);
		oUnresolvedBinding0Mock.expects("anyCallback").withExactArgs(sinon.match.same(vParameter))
			.returns(false);
		this.mock(oAbsoluteBinding).expects("isResolved").withExactArgs().returns(true);
		this.mock(oUnresolvedBinding1).expects("isResolved").withExactArgs().returns(false);
		this.mock(oUnresolvedBinding1).expects("anyCallback")
			.withExactArgs(sinon.match.same(vParameter))
			.returns(true);
		oUnresolvedBinding2Mock.expects("isResolved").withExactArgs().returns(false);
		oUnresolvedBinding2Mock.expects("anyCallback").never();

		// code under test
		assert.strictEqual(oModel.withUnresolvedBindings("anyCallback", vParameter), true);

		oModel.aAllBindings = [oUnresolvedBinding0, oUnresolvedBinding2];

		oUnresolvedBinding0Mock.expects("isResolved").withExactArgs().returns(false);
		oUnresolvedBinding0Mock.expects("anyCallback").withExactArgs(sinon.match.same(vParameter))
			.returns(false);
		oUnresolvedBinding2Mock.expects("isResolved").withExactArgs().returns(false);
		oUnresolvedBinding2Mock.expects("anyCallback").withExactArgs(sinon.match.same(vParameter))
			.returns();

		// code under test
		assert.strictEqual(oModel.withUnresolvedBindings("anyCallback", vParameter), false);
	});

	//*********************************************************************************************
	QUnit.test("lockGroup", function (assert) {
		var fnCancel = {},
			sGroupId = {/*string*/},
			oGroupLock = {},
			bLocked = {/*boolean*/},
			oModel = this.createModel(),
			bModifying = {/*boolean*/},
			oOwner = {};

		this.mock(oModel.oRequestor).expects("lockGroup")
			.withExactArgs(sinon.match.same(sGroupId), sinon.match.same(oOwner),
				sinon.match.same(bLocked), sinon.match.same(bModifying), sinon.match.same(fnCancel))
			.returns(oGroupLock);

		// code under test
		assert.strictEqual(oModel.lockGroup(sGroupId, oOwner, bLocked, bModifying, fnCancel),
			oGroupLock);
	});

	//*********************************************************************************************
	QUnit.test("lock", function (assert) {
		var oGroupLock = {
				isLocked : function () {},
				unlock : function () {}
			},
			oLock,
			oModel = this.createModel();

		this.mock(oModel).expects("isAutoGroup").withExactArgs("group").returns(true);
		this.mock(oModel).expects("lockGroup")
			.withExactArgs("group", sinon.match.same(oModel), true)
			.returns(oGroupLock);

		// code under test
		oLock = oModel.lock("group");

		this.mock(oGroupLock).expects("isLocked").withExactArgs().returns("~isLocked~");

		// code under test
		assert.strictEqual(oLock.isLocked("foo"), "~isLocked~", "arguments ignored");

		this.mock(oGroupLock).expects("unlock").withExactArgs().returns("n/a");

		// code under test
		assert.strictEqual(oLock.unlock("bar"), undefined, "no return");
	});

	//*********************************************************************************************
	QUnit.test("lock: not an auto group", function (assert) {
		var oModel = this.createModel();

		this.mock(oModel).expects("isAutoGroup").withExactArgs("~sGroupId~").returns(false);
		this.mock(oModel).expects("lockGroup").never();

		assert.throws(function () {
			// code under test
			oModel.lock("~sGroupId~");
		}, new Error("Group ID does not use automatic batch requests: ~sGroupId~"));
	});

	//*********************************************************************************************
	QUnit.test("changeHttpHeaders", function (assert) {
		var oModel = this.createModel(),
			mHeaders = oModel.mHeaders,
			mMetadataHeaders = oModel.mMetadataHeaders,
			mMyHeaders = {abc : undefined, def : undefined, "x-CsRf-ToKeN" : "abc123"},
			oRequestorMock = this.mock(oModel.oRequestor);

		assert.deepEqual(mHeaders, {"Accept-Language" : "ab-CD"});
		oRequestorMock.expects("checkHeaderNames").withExactArgs(sinon.match.object);
		oRequestorMock.expects("checkForOpenRequests").withExactArgs().exactly(5);

		// code under test
		oModel.changeHttpHeaders({aBc : "xyz"});

		assert.strictEqual(oModel.mHeaders, mHeaders);
		assert.strictEqual(oModel.mMetadataHeaders, mMetadataHeaders);
		assert.deepEqual(mHeaders, {"Accept-Language" : "ab-CD", aBc : "xyz"});
		assert.deepEqual(mMetadataHeaders, {"Accept-Language" : "ab-CD", aBc : "xyz"});

		oRequestorMock.expects("checkHeaderNames").withExactArgs(sinon.match.object);

		// code under test
		oModel.changeHttpHeaders({AbC : "12 [3] $4: ~"});

		assert.deepEqual(mMetadataHeaders, {AbC : "12 [3] $4: ~", "Accept-Language" : "ab-CD"});
		assert.deepEqual(mHeaders, {AbC : "12 [3] $4: ~", "Accept-Language" : "ab-CD"});

		oRequestorMock.expects("checkHeaderNames").withExactArgs(sinon.match.same(mMyHeaders));

		// code under test
		oModel.changeHttpHeaders(mMyHeaders);

		assert.deepEqual(mMetadataHeaders, {"Accept-Language" : "ab-CD"});
		assert.deepEqual(mHeaders, {"Accept-Language" : "ab-CD", "X-CSRF-Token" : "abc123"});
		assert.deepEqual(mMyHeaders, {abc : undefined, def : undefined, "x-CsRf-ToKeN" : "abc123"});

		oRequestorMock.expects("checkHeaderNames").withExactArgs(undefined);

		// code under test
		oModel.changeHttpHeaders();

		assert.deepEqual(mMetadataHeaders, {"Accept-Language" : "ab-CD"});
		assert.deepEqual(mHeaders, {"Accept-Language" : "ab-CD", "X-CSRF-Token" : "abc123"});

		oRequestorMock.expects("checkHeaderNames").withExactArgs(null);

		// code under test
		oModel.changeHttpHeaders(null);

		assert.deepEqual(mMetadataHeaders, {"Accept-Language" : "ab-CD"});
		assert.deepEqual(mHeaders, {"Accept-Language" : "ab-CD", "X-CSRF-Token" : "abc123"});
	});

	//*********************************************************************************************
	[true, 42, NaN, {}, null, function () {}, "", "Motörhead", "a\r\nb: c"].forEach(function (vValue) {
		QUnit.test("changeHttpHeaders: unsupported header value: " + vValue, function (assert) {
			var oModel = this.createModel();

			oModel.changeHttpHeaders({def : "123"});

			// code under test
			assert.throws(function () {
				oModel.changeHttpHeaders({def : undefined, abc : vValue});
			}, new Error("Unsupported value for header 'abc': " + vValue));

			assert.deepEqual(oModel.mHeaders, {"Accept-Language" : "ab-CD", def : "123"});
			assert.deepEqual(oModel.mMetadataHeaders, {"Accept-Language" : "ab-CD", def : "123"});
		});
	});

	//*********************************************************************************************
	["123", undefined].forEach(function (sValue) {
		QUnit.test("changeHttpHeaders: duplicate header name, value: " + sValue, function (assert) {
			var oModel = this.createModel();

			// code under test
			assert.throws(function () {
				oModel.changeHttpHeaders({aBc : sValue, AbC : "456"});
			}, new Error("Duplicate header AbC"));

			assert.deepEqual(oModel.mHeaders, {"Accept-Language" : "ab-CD"});
			assert.deepEqual(oModel.mMetadataHeaders, {"Accept-Language" : "ab-CD"});
		});
	});

	//*********************************************************************************************
	QUnit.test("changeHttpHeaders: error on open requests", function (assert) {
		var oError = new Error("message"),
			oModel = this.createModel();

		this.mock(oModel.oRequestor).expects("checkForOpenRequests").withExactArgs().throws(oError);

		// code under test
		assert.throws(function () {
			oModel.changeHttpHeaders({abc : "123"});
		}, oError);

		assert.deepEqual(oModel.mHeaders, {"Accept-Language" : "ab-CD"});
		assert.deepEqual(oModel.mMetadataHeaders, {"Accept-Language" : "ab-CD"});
	});

	//*********************************************************************************************
	QUnit.test("getHttpHeaders", function (assert) {
		var oModel = this.createModel();

		// code under test
		assert.deepEqual(oModel.getHttpHeaders(), {"Accept-Language" : "ab-CD"});

		// code under test
		assert.deepEqual(oModel.getHttpHeaders(true), {"Accept-Language" : "ab-CD"});

		// code under test
		assert.notStrictEqual(oModel.getHttpHeaders(), oModel.getHttpHeaders(), "no copy on write");

		assert.deepEqual(oModel.mHeaders, {"Accept-Language" : "ab-CD"},
			"model's headers unchanged");

		// SAP-ContextId is the only header not changeable via #changeHttpHeaders that is set to
		// oModel.mHeaders in our coding
		oModel.mHeaders["SAP-ContextId"] = "123";
		// X-CSRF-Token header is set to null if the response does not contain this header
		oModel.mHeaders["X-CSRF-Token"] = null;

		// code under test
		assert.deepEqual(oModel.getHttpHeaders(), {"Accept-Language" : "ab-CD"});

		// code under test
		assert.deepEqual(oModel.getHttpHeaders(true),
			{"Accept-Language" : "ab-CD", "SAP-ContextId" : "123"});

		assert.deepEqual(oModel.mHeaders, {
			"Accept-Language" : "ab-CD",
			"SAP-ContextId" : "123",
			"X-CSRF-Token" : null
		}, "model's headers unchanged");

		oModel.mHeaders["X-CSRF-Token"] = "xyz";

		// code under test
		assert.deepEqual(oModel.getHttpHeaders(),
			{"Accept-Language" : "ab-CD", "X-CSRF-Token" : "xyz"});

		// code under test
		assert.deepEqual(oModel.getHttpHeaders(true),
			{"Accept-Language" : "ab-CD", "SAP-ContextId" : "123", "X-CSRF-Token" : "xyz"});

		assert.deepEqual(oModel.mHeaders, {
			"Accept-Language" : "ab-CD",
			"SAP-ContextId" : "123",
			"X-CSRF-Token" : "xyz"
		}, "model's headers unchanged");
	});

	//*********************************************************************************************
	QUnit.test("clearSessionContext", function (assert) {
		var oModel = this.createModel();

		this.mock(oModel.oRequestor).expects("clearSessionContext")
			.withExactArgs() // no way to influence internal method
			.returns("n/a"); // no way to leak internal results

		// code under test
		assert.strictEqual(oModel.clearSessionContext(2, "b", "ignored"), undefined);
	});

	//*********************************************************************************************
	QUnit.test("getMessages", function (assert) {
		var oContext = {
				getPath : function () { return "~path~"; }
			},
			aMessagesByPath = [/*unsorted*/],
			oModel = this.createModel();

		this.mock(oModel).expects("getMessagesByPath").withExactArgs("~path~", true)
			.returns(aMessagesByPath);
		this.mock(aMessagesByPath).expects("sort").withExactArgs(Message.compare)
			.returns("~messagesByPathSorted~");

		// code under test
		assert.strictEqual(oModel.getMessages(oContext), "~messagesByPathSorted~");
	});

	//*********************************************************************************************
	QUnit.test("addPrerenderingTask: queue", function (assert) {
		var oExpectation = this.mock(Rendering).expects("addPrerenderingTask")
				.withExactArgs(sinon.match.func),
			fnFirstPrerenderingTask = "first",
			fnPrerenderingTask0 = "0",
			fnPrerenderingTask1 = "1",
			oModel = this.createModel("", {}, true);

		this.mock(window).expects("setTimeout"); // avoid prerendering timers
		assert.strictEqual(oModel.aPrerenderingTasks, null);

		// code under test
		oModel.addPrerenderingTask(fnPrerenderingTask0);

		oExpectation.verify();
		assert.deepEqual(oModel.aPrerenderingTasks, [fnPrerenderingTask0]);

		// code under test
		oModel.addPrerenderingTask(fnPrerenderingTask1);

		assert.deepEqual(oModel.aPrerenderingTasks, [fnPrerenderingTask0, fnPrerenderingTask1]);

		// code under test
		oModel.addPrerenderingTask(fnFirstPrerenderingTask, /*bFirst*/true);

		assert.deepEqual(oModel.aPrerenderingTasks,
			[fnFirstPrerenderingTask, fnPrerenderingTask0, fnPrerenderingTask1]);
	});

	//*********************************************************************************************
	QUnit.test("addPrerenderingTask: rendering before 1st setTimeout", function (assert) {
		var oAddTaskMock,
			fnFirstTask = this.spy(),
			fnLastTask = this.spy(),
			oModel = this.createModel("", {}, true),
			fnPrerenderingTask0 = this.spy(function () {
				assert.notStrictEqual(oModel.aPrerenderingTasks, null);
				oModel.addPrerenderingTask(fnFirstTask, /*bFirst*/true);
			}),
			fnPrerenderingTask1 = this.spy(function () {
				oModel.addPrerenderingTask(fnLastTask);
			});

		oAddTaskMock = this.mock(Rendering).expects("addPrerenderingTask")
			.withExactArgs(sinon.match.func);
		this.mock(window).expects("setTimeout").withExactArgs(sinon.match.func, 0).returns(42);
		oModel.addPrerenderingTask(fnPrerenderingTask0);
		oModel.addPrerenderingTask(fnPrerenderingTask1);
		this.mock(window).expects("clearTimeout").withExactArgs(42);

		// code under test - run core prerendering task
		oAddTaskMock.firstCall.args[0]();

		assert.ok(fnPrerenderingTask0.calledOnce);
		assert.ok(fnPrerenderingTask0.calledOn());
		assert.ok(fnPrerenderingTask0.calledWithExactly());

		assert.ok(fnFirstTask.calledOnce);
		assert.ok(fnFirstTask.calledOn());
		assert.ok(fnFirstTask.calledWithExactly());
		assert.ok(fnFirstTask.calledAfter(fnPrerenderingTask0));

		assert.ok(fnPrerenderingTask1.calledOnce);
		assert.ok(fnPrerenderingTask1.calledOn());
		assert.ok(fnPrerenderingTask1.calledWithExactly());
		assert.ok(fnPrerenderingTask1.calledAfter(fnFirstTask));

		assert.ok(fnLastTask.calledOnce);
		assert.ok(fnLastTask.calledOn());
		assert.ok(fnLastTask.calledWithExactly());
		assert.ok(fnLastTask.calledAfter(fnPrerenderingTask1));

		assert.strictEqual(oModel.aPrerenderingTasks, null);
	});

	//*********************************************************************************************
	QUnit.test("addPrerenderingTask: rendering before 2nd setTimeout", function (assert) {
		var oAddTaskExpectation,
			oModel = this.createModel("", {}, true),
			oSetTimeoutExpectation,
			fnTask = this.spy(),
			oWindowMock = this.mock(window);

		oAddTaskExpectation = this.mock(Rendering).expects("addPrerenderingTask")
			.withExactArgs(sinon.match.func);
		oSetTimeoutExpectation = oWindowMock.expects("setTimeout")
			.withExactArgs(sinon.match.func, 0);

		// code under test
		oModel.addPrerenderingTask(fnTask);

		assert.ok(fnTask.notCalled);
		oWindowMock.expects("setTimeout").withExactArgs(sinon.match.func, 0).returns(42);

		// code under test - run the first setTimeout task
		oSetTimeoutExpectation.args[0][0]();

		assert.ok(fnTask.notCalled);

		oWindowMock.expects("clearTimeout").withExactArgs(42);

		// code under test - run core prerendering task
		oAddTaskExpectation.firstCall.args[0]();

		assert.ok(fnTask.calledOnce);
	});

	//*********************************************************************************************
	QUnit.test("addPrerenderingTask: via setTimeout", function (assert) {
		var oAddTaskExpectation,
			oModel = this.createModel("", {}, true),
			oSetTimeoutExpectation,
			fnTask1 = this.spy(),
			fnTask2 = "~task~2~";

		oAddTaskExpectation = this.mock(Rendering).expects("addPrerenderingTask").twice()
			.withExactArgs(sinon.match.func);
		oSetTimeoutExpectation = this.mock(window).expects("setTimeout").thrice()
			.withExactArgs(sinon.match.func, 0);

		// code under test
		oModel.addPrerenderingTask(fnTask1);

		assert.ok(fnTask1.notCalled);

		// code under test - run the first setTimeout task
		oSetTimeoutExpectation.args[0][0]();

		assert.ok(fnTask1.notCalled);

		// code under test - run the second setTimeout task
		oSetTimeoutExpectation.args[1][0]();

		assert.ok(fnTask1.calledOnce);

		// code under test
		oModel.addPrerenderingTask(fnTask2);

		// code under test - run core prerendering task
		oAddTaskExpectation.firstCall.args[0]();

		assert.deepEqual(oModel.aPrerenderingTasks, [fnTask2]);
	});

	//*********************************************************************************************
	QUnit.test("requestSideEffects", function (assert) {
		var oBinding1 = {
				isRoot : function () { return true; },
				requestAbsoluteSideEffects : function () {}
			},
			oBinding2 = {
				isRoot : function () { return false; },
				requestAbsoluteSideEffects : function () {}
			},
			oBinding3 = {
				isRoot : function () { return true; },
				requestAbsoluteSideEffects : function () {}
			},
			oModel = this.createModel(),
			aPaths = ["/foo", "/bar/baz"],
			oPromise;

		oModel.aAllBindings = [oBinding1, oBinding2, oBinding3];
		this.mock(oBinding1).expects("requestAbsoluteSideEffects")
			.withExactArgs("group", sinon.match.same(aPaths)).resolves("~1");
		this.mock(oBinding2).expects("requestAbsoluteSideEffects").never();
		this.mock(oBinding3).expects("requestAbsoluteSideEffects")
			.withExactArgs("group", sinon.match.same(aPaths)).resolves("~3");

		// code under test
		oPromise = oModel.requestSideEffects("group", aPaths);

		assert.notOk(oPromise.isFulfilled());
		return oPromise.then(function (aResults) {
			assert.deepEqual(aResults, ["~1", "~3"]);
		});
	});

	//*********************************************************************************************
	QUnit.test("requestSideEffects: nothing to do", function (assert) {
		var oBinding = {
				isRoot : function () { return true; },
				requestAbsoluteSideEffects : function () {}
			},
			oModel = this.createModel();

		oModel.aAllBindings = [oBinding];
		this.mock(oBinding).expects("requestAbsoluteSideEffects").never();

		assert.strictEqual(oModel.requestSideEffects("group", []), undefined);
	});

	//*********************************************************************************************
	QUnit.test("filterMatchingMessages: no match", function (assert) {
		var oModel = this.createModel();

		this.mock(_Helper).expects("hasPathPrefix").withExactArgs("/target", "/prefix")
			.returns(false);

		// code under test
		assert.deepEqual(oModel.filterMatchingMessages("/target", "/prefix"), []);
	});

	//*********************************************************************************************
	QUnit.test("filterMatchingMessages: match", function (assert) {
		var aMessages = [],
			oModel = this.createModel();

		oModel.mMessages = {
			"/target" : aMessages
		};
		this.mock(_Helper).expects("hasPathPrefix").withExactArgs("/target", "/prefix")
			.returns(true);

		// code under test
		assert.strictEqual(oModel.filterMatchingMessages("/target", "/prefix"), aMessages);
	});

	//*********************************************************************************************
	[Promise, SyncPromise].forEach(function (oThenable) {
		QUnit.test("getReporter " + oThenable, function () {
			var oError1 = new Error("failed intentionally"),
				oError2 = new Error("already reported"),
				oModel = this.createModel(),
				oPromise1 = oThenable.reject(oError1),
				oPromise2 = oThenable.reject(oError2);

			this.mock(oModel).expects("reportError").withExactArgs(
				oError1.message, sClassName, sinon.match.same(oError1));

			// code under test
			oPromise1.catch(oModel.getReporter());

			oError2.$reported = true;

			// code under test
			oPromise2.catch(oModel.getReporter());

			return Promise.all([oPromise1, oPromise2])
				.catch(function () { /* avoid that the test fails */ });
		});
	});

	//*********************************************************************************************
	QUnit.test("createUI5Message: basic tests", function (assert) {
		var oModel = this.createModel(),
			oRawMessage = {
				code : "CODE",
				longtextUrl : "longtextUrl",
				message : "message",
				technical : "technical",
				transition : false
			},
			oUI5Message;

		this.mock(_Helper).expects("createTechnicalDetails")
			.withExactArgs(sinon.match.same(oRawMessage))
			.returns("~technicalDetails~");

		// code under test
		oUI5Message = oModel.createUI5Message(oRawMessage);

		assert.ok(oUI5Message instanceof Message);
		assert.strictEqual(oUI5Message.getCode(), "CODE");
		assert.strictEqual(oUI5Message.getDescriptionUrl(), "longtextUrl");
		assert.strictEqual(oUI5Message.getMessage(), "message");
		assert.strictEqual(oUI5Message.getTechnical(), "technical");
		assert.strictEqual(oUI5Message.processor, oModel);
		assert.strictEqual(oUI5Message.getPersistent(), true);
		assert.strictEqual(oUI5Message.getTargets()[0], "");
		assert.strictEqual(oUI5Message.getTechnicalDetails(), "~technicalDetails~");
	});

	//*********************************************************************************************
	[
		{numericSeverity : undefined, type : MessageType.None},
		{numericSeverity : null, type : MessageType.None},
		{numericSeverity : 1, type : MessageType.Success},
		{numericSeverity : 2, type : MessageType.Information},
		{numericSeverity : 3, type : MessageType.Warning},
		{numericSeverity : 4, type : MessageType.Error},
		{numericSeverity : 5, type : MessageType.None}
	].forEach(function (oFixture) {
		var sTitle = "createUI5Message: numeric severities: " + oFixture.numericSeverity;

		QUnit.test(sTitle, function (assert) {
			this.mock(_Helper).expects("createTechnicalDetails"); // ignore details

			assert.strictEqual(
				// code under test
				this.createModel().createUI5Message({numericSeverity : oFixture.numericSeverity}).type,
				oFixture.type);
		});
	});

	//*********************************************************************************************
	[undefined, "target"].forEach(function (sTarget) {
		QUnit.test("createUI5Message: longtextUrl, target: " + sTarget, function (assert) {
			var oModel = this.createModel(),
				oRawMessage = {
					longtextUrl : "longtextUrl",
					target : sTarget
				},
				oUI5Message;

			this.mock(oModel).expects("normalizeMessageTarget").exactly(sTarget ? 1 : 0)
				.withExactArgs("/~path~/" + oRawMessage.target)
				.returns("/~path~/~normalizedTarget~");
			this.mock(_Helper).expects("createTechnicalDetails"); // ignore details
			this.mock(_Helper).expects("makeAbsolute")
				.withExactArgs("longtextUrl", sServiceUrl + "~path~")
				.returns("~absoluteLongtextUrl~");

			// code under test
			oUI5Message = oModel.createUI5Message(oRawMessage, "~path~");

			assert.strictEqual(oUI5Message.getDescriptionUrl(), "~absoluteLongtextUrl~");
			assert.strictEqual(oUI5Message.getTargets()[0], oRawMessage.target
				? "/~path~/~normalizedTarget~"
				: "");
		});
	});

	//*********************************************************************************************
	QUnit.test("createUI5Message: makeAbsolute for empty longtextUrl", function (assert) {
		this.mock(_Helper).expects("createTechnicalDetails"); // ignore details

		assert.strictEqual(
			// code under test
			this.createModel().createUI5Message({longtextUrl : ""}).getDescriptionUrl(),
			undefined);
	});

	//*********************************************************************************************
	[{
		target : "",
		expectedTargets : ["/res/cache/"]
	}, {
		target : "target",
		expectedTargets : ["/res/cache/target"]
	}, {
		target : "/target",
		additionalTargets : ["/add0", "/add1"],
		transition : true, // default is false. for unbound it's always true.
		expectedTargets : ["/target", "/add0", "/add1"],
		expectedPersistent : true
	}, {
		target : "target",
		additionalTargets : ["add0", "add1"],
		expectedTargets : [
			"/res/cache/target",
			"/res/cache/add0",
			"/res/cache/add1"
		]
	}, { // mixed resolved/unresolved targets
		target : "target",
		additionalTargets : ["/alreadyResolvedAdd0", "add1"],
		expectedTargets : [
			"/res/cache/target",
			"/alreadyResolvedAdd0",
			"/res/cache/add1"
		]
	}].forEach(function (oFixture, i) {
		QUnit.test("createUI5Message: bound: " + i, function (assert) {
			var oHelperMock = this.mock(_Helper),
				oModel = this.createModel(),
				oModelMock = this.mock(oModel),
				oRawMessage = {
					target : oFixture.target,
					additionalTargets : oFixture.additionalTargets,
					transition : oFixture.transition
				},
				oUI5Message;

			oHelperMock.expects("createTechnicalDetails")
				.withExactArgs("~originalMessage~"); // ignore details
			oHelperMock.expects("buildPath").never();
			[oFixture.target].concat(oFixture.additionalTargets || []).forEach(function (sTarget) {
				if (sTarget[0] !== "/") {
					oHelperMock.expects("buildPath")
						.withExactArgs("/" + "~resourcePath~", "~cachePath~", sTarget)
						.returns("/res/cache/" + sTarget);
					oModelMock.expects("normalizeMessageTarget")
						.withExactArgs("/res/cache/" + sTarget)
						.returns("/res/cache/" + sTarget);

					return;
				}
				oModelMock.expects("normalizeMessageTarget")
					.withExactArgs(sTarget)
					.returns(sTarget);
			});

			// code under test
			oUI5Message = oModel.createUI5Message(oRawMessage, "~resourcePath~", "~cachePath~",
				"~originalMessage~");

			assert.deepEqual(oUI5Message.getTargets(), oFixture.expectedTargets);
			assert.strictEqual(oUI5Message.getPersistent(), oFixture.expectedPersistent || false);
		});
	});

	//*********************************************************************************************
	QUnit.test("createUI5Message: no resourcePath", function (assert) {
		var oHelperMock = this.mock(_Helper),
			oModel = this.createModel(),
			oRawMessage = {
				target : "/foo"
			},
			oUI5Message;

		this.mock(oModel).expects("normalizeMessageTarget")
			.withExactArgs(oRawMessage.target)
			.returns("/~normalizedTarget~");
		oHelperMock.expects("createTechnicalDetails"); // ignore details

		// code under test
		oUI5Message = oModel.createUI5Message(oRawMessage);

		assert.deepEqual(oUI5Message.getTargets(), ["/~normalizedTarget~"]);
	});

	//*********************************************************************************************
	QUnit.test("createUI5Message: resource path w/ query string", function (assert) {
		var oHelperMock = this.mock(_Helper),
			oModel = this.createModel(),
			oModelMock = this.mock(oModel),
			oRawMessage = {
				target : "foo",
				additionalTargets : ["bar", "baz"]
			},
			oUI5Message;

		oModelMock.expects("normalizeMessageTarget")
			.withExactArgs("/~resourcePath~/~cachePath~/" + oRawMessage.target)
			.returns("/~normalizedFoo~");
		oModelMock.expects("normalizeMessageTarget")
			.withExactArgs("/~resourcePath~/~cachePath~/" + oRawMessage.additionalTargets[0])
			.returns("/~normalizedBar~");
		oModelMock.expects("normalizeMessageTarget")
			.withExactArgs("/~resourcePath~/~cachePath~/" + oRawMessage.additionalTargets[1])
			.returns("/~normalizedBaz~");
		oHelperMock.expects("createTechnicalDetails"); // ignore details

		// code under test
		oUI5Message = oModel.createUI5Message(oRawMessage, "~resourcePath~?foo=bar", "~cachePath~");

		assert.deepEqual(oUI5Message.getTargets(), [
			"/~normalizedFoo~",
			"/~normalizedBar~",
			"/~normalizedBaz~"
		]);
	});

	//*********************************************************************************************
	[false, true].forEach(function (bFound) {
		[undefined, {}, {$$groupId : "group"}].forEach(function (mParameters) {
			var sTitle = "getKeepAliveContext: " + (bFound ? "one" : "no")
					+ " binding found, mParameters=" + JSON.stringify(mParameters);

		QUnit.test(sTitle, function (assert) {
			// do not use real bindings because they become active asynchronously (esp. ODLB)
			var oMatch = {
					getKeepAliveContext : function () {},
					isKeepAliveBindingFor : function () {},
					mParameters : {$$getKeepAliveContext : true},
					removeCachesAndMessages : function () {}
				},
				oNoMatch1 = { /* simulates a ODCB/ODPB */ },
				oNoMatch2 = { // simulates an non-matching ODLB
					isKeepAliveBindingFor : function () {},
					mParameters : {$$getKeepAliveContext : true},
					removeCachesAndMessages : function () {}
				},
				oNoMatch3 = { // simulates an non-matching ODLB
					isKeepAliveBindingFor : function () {},
					mParameters : {$$getKeepAliveContext : true},
					removeCachesAndMessages : function () {}
				},
				oModel = this.createModel("", {autoExpandSelect : true}),
				bUseGroupId = mParameters && "$$groupId" in mParameters;

			oModel.aAllBindings = [oNoMatch1, oNoMatch2, oNoMatch3];
			if (bFound) {
				oModel.aAllBindings.push(oMatch);
				this.mock(oMatch).expects("removeCachesAndMessages")
					.withExactArgs("SalesOrders('1')/Items", true);
				this.mock(oMatch).expects("isKeepAliveBindingFor")
					.withExactArgs("/SalesOrders('1')/Items").returns(true);
			}
			this.mock(_Helper).expects("getPredicateIndex")
					.withExactArgs("/SalesOrders('1')/Items('2')")
				.returns(23);
			this.mock(oNoMatch2).expects("removeCachesAndMessages")
				.withExactArgs("SalesOrders('1')/Items", true);
			this.mock(oNoMatch2).expects("isKeepAliveBindingFor")
				.withExactArgs("/SalesOrders('1')/Items").returns(false);
			this.mock(oNoMatch3).expects("removeCachesAndMessages")
				.withExactArgs("SalesOrders('1')/Items", true);
			this.mock(oNoMatch3).expects("isKeepAliveBindingFor")
				.withExactArgs("/SalesOrders('1')/Items").returns(false);
			this.mock(oModel).expects("bindList").exactly(bFound ? 0 : 1)
				.withExactArgs("/SalesOrders('1')/Items", undefined, undefined, undefined,
					mParameters ? sinon.match.same(mParameters) : {})
				.returns(oMatch);
			this.mock(oMatch).expects("getKeepAliveContext")
				.withExactArgs("/SalesOrders('1')/Items('2')", "~bRequestMessages~",
					bUseGroupId ? "group" : undefined)
				.returns("~oContext~");

			assert.strictEqual(
				// code under test
				oModel.getKeepAliveContext("/SalesOrders('1')/Items('2')", "~bRequestMessages~",
					mParameters),
				"~oContext~");

			assert.strictEqual(oModel.mKeepAliveBindingsByPath["/SalesOrders('1')/Items"],
				bFound ? undefined : oMatch);
		});
		});
	});

	//*********************************************************************************************
	QUnit.test("getKeepAliveContext: two bindings found", function (assert) {
		// do not use real bindings because they become active asynchronously (esp. ODLB)
		var oMatch1 = {
				isKeepAliveBindingFor : function () {}
			},
			oMatch2 = {
				isKeepAliveBindingFor : function () {}
			},
			oModel = this.createModel("", {autoExpandSelect : true});

		oModel.aAllBindings = [oMatch1, oMatch2];
		this.mock(oMatch1).expects("isKeepAliveBindingFor")
			.withExactArgs("/EMPLOYEES").returns(true);
		this.mock(oMatch2).expects("isKeepAliveBindingFor")
			.withExactArgs("/EMPLOYEES").returns(true);

		assert.throws(function () {
			// code under test
			oModel.getKeepAliveContext("/EMPLOYEES('1')", "~bRequestMessages~");
		}, new Error("Multiple bindings with $$getKeepAliveContext for: /EMPLOYEES('1')"));
	});

	//*********************************************************************************************
	[false, true].forEach(function (bUseGroupId) {
		QUnit.test("getKeepAliveContext: temporary binding, group=" + bUseGroupId, function (assert) {
			// do not use real bindings because they become active asynchronously (esp. ODLB)
			var oMatch = {
					getKeepAliveContext : function () {}
				},
				oNoMatch = { // simulates an ODLB which should not be considered
					isKeepAliveBindingFor : function () {}
				},
				oModel = this.createModel("", {autoExpandSelect : true}),
				mParameters;

			if (bUseGroupId) {
				mParameters = {
					foo : "bar",
					bar : "baz",
					"sap-valid-at" : "2020-02-02",
					$$groupId : "group",
					$$patchWithoutSideEffects : true,
					$$updateGroupId : "update"
				};
			}
			oModel.aAllBindings = [oNoMatch];
			oModel.mKeepAliveBindingsByPath["/SalesOrders('1')/Items"] = oMatch;
			this.mock(_Helper).expects("getPredicateIndex")
					.withExactArgs("/SalesOrders('1')/Items('2')")
				.returns(23);
			this.mock(oNoMatch).expects("isKeepAliveBindingFor").never();
			this.mock(oModel).expects("bindList").never();
			this.mock(oMatch).expects("getKeepAliveContext")
				.withExactArgs("/SalesOrders('1')/Items('2')", "~bRequestMessages~",
					bUseGroupId ? "group" : undefined)
				.returns("~oContext~");

			assert.strictEqual(
				// code under test
				oModel.getKeepAliveContext("/SalesOrders('1')/Items('2')", "~bRequestMessages~",
					mParameters),
				"~oContext~");

			assert.strictEqual(oModel.mKeepAliveBindingsByPath["/SalesOrders('1')/Items"], oMatch);
		});
	});

	//*********************************************************************************************
	QUnit.test("getKeepAliveContext: no autoExpandSelect", function (assert) {
		// autoExpandSelect is important when creating a kept-alive context w/o data. This context
		// needs late property requests to become valid.
		assert.throws(function () {
			// code under test
			this.createModel().getKeepAliveContext();
		}, new Error("Missing parameter autoExpandSelect"));
	});

	//*********************************************************************************************
	QUnit.test("getKeepAliveContext: relative path", function (assert) {
		var oModel = this.createModel("", {autoExpandSelect : true});

		assert.throws(function () {
			// code under test
			oModel.getKeepAliveContext("TEAMS('1')");
		}, new Error("Not a list context path to an entity: TEAMS('1')"));
	});

	//*********************************************************************************************
	[
		"sap-statistics", "$apply", "$count", "$expand", "$filter", "$levels", "$orderby", "$search",
		"$select", "$$aggregation", "$$canonicalPath", "$$getKeepAliveContext", "$$operationMode",
		"$$ownRequest", "$$sharedRequest"
	].forEach(function (sParameter) {
		QUnit.test("getKeepAliveContext: invalid parameter " + sParameter, function (assert) {
			var oModel = this.createModel("", {autoExpandSelect : true}),
				mParameters = {};

			mParameters[sParameter] = "anything";

			assert.throws(function () {
				// code under test
				oModel.getKeepAliveContext("/TEAMS('1')", false, mParameters);
			}, new Error("Invalid parameter: " + sParameter));
		});
	});

	//*********************************************************************************************
	QUnit.test("releaseKeepAliveBinding", function (assert) {
		var oModel = this.createModel("", {autoExpandSelect : true});

		oModel.mKeepAliveBindingsByPath["/EMPLOYEES"] = "~oBinding~";

		// code under test
		assert.strictEqual(oModel.releaseKeepAliveBinding("/foo"), undefined);
		assert.strictEqual(oModel.releaseKeepAliveBinding("/EMPLOYEES"), "~oBinding~");

		assert.notOk("/EMPLOYEES" in oModel.mKeepAliveBindingsByPath);
	});

	//*********************************************************************************************
	QUnit.test("waitForKeepAliveBinding", function (assert) {
		const oModel = this.createModel("", {autoExpandSelect : true});

		oModel.mKeepAliveBindingsByPath["/EMPLOYEES"] = {
			oCachePromise : "~oCachePromise~"
		};

		// code under test
		assert.strictEqual(oModel.waitForKeepAliveBinding({}), SyncPromise.resolve());

		const oBinding0 = {
			mParameters : {} // just having parameters is not sufficient
		};

		// code under test
		assert.strictEqual(oModel.waitForKeepAliveBinding(oBinding0), SyncPromise.resolve());

		const oBinding1 = {
			mParameters : {$$getKeepAliveContext : true},
			getResolvedPath : mustBeMocked
		};
		this.mock(oBinding1).expects("getResolvedPath").withExactArgs().returns("/EMPLOYEES");

		// code under test
		assert.strictEqual(oModel.waitForKeepAliveBinding(oBinding1), "~oCachePromise~");

		const oBinding2 = {
			mParameters : {$$getKeepAliveContext : true},
			getResolvedPath : mustBeMocked
		};
		this.mock(oBinding2).expects("getResolvedPath").withExactArgs().returns("/TEAMS");

		// code under test
		assert.strictEqual(oModel.waitForKeepAliveBinding(oBinding2), SyncPromise.resolve());
	});

	//*********************************************************************************************
	QUnit.test("set+getOptimisticBatchEnabler, success", function (assert) {
		var fnEnabler = function () {},
			oModel;

		// prevent early requests during model creation
		this.mock(ODataMetaModel.prototype).expects("fetchEntityContainer").withExactArgs(true);
		this.mock(ODataModel.prototype).expects("initializeSecurityToken").withExactArgs();
		oModel = this.createModel("", {earlyRequests : true});

		assert.strictEqual(oModel.getOptimisticBatchEnabler(), null);

		// code under test
		oModel.setOptimisticBatchEnabler(fnEnabler);

		assert.strictEqual(oModel.getOptimisticBatchEnabler(), fnEnabler);
	});

	//*********************************************************************************************
	QUnit.test("setOptimisticBatchEnabler, no earlyRequests set", function (assert) {
		var oModel = this.createModel("");

		assert.throws(function () {
			// code under test
			oModel.setOptimisticBatchEnabler("n/a");
		}, new Error("The earlyRequests model parameter is not set"));
	});

	//*********************************************************************************************
	QUnit.test("setOptimisticBatchEnabler, other errors", function (assert) {
		var oModel,
			oRequestorMock;

		// prevent early requests during model creation
		this.mock(ODataMetaModel.prototype).expects("fetchEntityContainer").withExactArgs(true);
		this.mock(ODataModel.prototype).expects("initializeSecurityToken").withExactArgs();
		oModel = this.createModel("", {earlyRequests : true});

		oRequestorMock = this.mock(oModel.oRequestor);
		oRequestorMock.expects("isBatchSent").thrice().withExactArgs().returns(false);

		assert.throws(function () {
			// code under test - not a function
			oModel.setOptimisticBatchEnabler("~not~a~function~");
		}, new Error("The given fnOptimisticBatchEnabler parameter is not a function"));

		oModel.setOptimisticBatchEnabler(function () {});

		assert.throws(function () {
			// code under test - already set
			oModel.setOptimisticBatchEnabler(function () {});
		}, new Error("The setter is called more than once"));

		oRequestorMock.expects("isBatchSent").withExactArgs().returns(true);

		assert.throws(function () {
			// code under test - to late
			oModel.setOptimisticBatchEnabler("n/a");
		}, new Error("The setter is called after a non-optimistic batch is sent"));
	});

	//*********************************************************************************************
	QUnit.test("cleanUpOptimisticBatch: default", function (assert) {
		this.mock(CacheManager).expects("delWithFilters")
			.withExactArgs({
				olderThan : undefined,
				prefix : "sap.ui.model.odata.v4.optimisticBatch:"
			})
			.resolves("~nothing~");

		// code under test
		return ODataModel.cleanUpOptimisticBatch().then(function (oResult) {
			assert.strictEqual(oResult, "~nothing~");
		});
	});

	QUnit.test("cleanUpOptimisticBatch: with olderThan", function (assert) {
		this.mock(CacheManager).expects("delWithFilters")
			.withExactArgs({
				olderThan : "~anyDate~",
				prefix : "sap.ui.model.odata.v4.optimisticBatch:"
			})
			.resolves("~nothing~");

		// code under test
		return ODataModel.cleanUpOptimisticBatch("~anyDate~").then(function (oResult) {
			assert.strictEqual(oResult, "~nothing~");
		});
	});

	//*********************************************************************************************
	[{
		sTarget : "foo(propertyA='1')",
		sResult : "foo('1')",
		parseKeyPredicate : [{
			sPredicate : "(propertyA='1')",
			oResult : {propertyA : "'1'"}
		}],
		fetchType : [{
			sMetaPath : "foo",
			oResult : {$Key : ["propertyA"]}
		}],
		buildPath : [{
			sMetaPath : "",
			sCollection : "foo",
			sResult : "foo"
		}]
	}, {
		sTarget : "foo('1')",
		sResult : "foo('1')",
		parseKeyPredicate : [{
			sPredicate : "('1')",
			oResult : {"" : "'1'"}
		}],
		fetchType : [],
		buildPath : [{
			sMetaPath : "",
			sCollection : "foo",
			sResult : "foo"
		}]
	}, {
		sTarget : "bar(propertyB='2',propertyA='1')",
		sResult : "bar(propertyA='1',propertyB='2')",
		parseKeyPredicate : [{
			sPredicate : "(propertyB='2',propertyA='1')",
			oResult : {propertyB : "'2'", propertyA : "'1'"}
		}],
		fetchType : [{
			sMetaPath : "bar",
			oResult : {$Key : ["propertyA", "propertyB"]}
		}],
		buildPath : [{
			sMetaPath : "",
			sCollection : "bar",
			sResult : "bar"
		}]
	}, {
		sTarget : "foo(propertyA='1')/bar(propertyB='2',propertyA='1')",
		sResult : "foo('1')/bar(propertyA='1',propertyB='2')",
		parseKeyPredicate : [{
			sPredicate : "(propertyA='1')",
			oResult : {propertyA : "'1'"}
		}, {
			sPredicate : "(propertyB='2',propertyA='1')",
			oResult : {propertyB : "'2'", propertyA : "'1'"}
		}],
		fetchType : [{
			sMetaPath : "foo",
			oResult : {$Key : ["propertyA"]}
		}, {
			sMetaPath : "foo/bar",
			oResult : {$Key : ["propertyA", "propertyB"]}
		}],
		buildPath : [{
			sMetaPath : "",
			sCollection : "foo",
			sResult : "foo"
		}, {
			sMetaPath : "foo",
			sCollection : "bar",
			sResult : "foo/bar"
		}]
	}, {
		sTarget : "foo(propertyA='1')/baz/bar(propertyB='2',propertyA='1')",
		sResult : "foo('1')/baz/bar(propertyA='1',propertyB='2')",
		parseKeyPredicate : [{
			sPredicate : "(propertyA='1')",
			oResult : {propertyA : "'1'"}
		}, {
			sPredicate : "(propertyB='2',propertyA='1')",
			oResult : {propertyB : "'2'", propertyA : "'1'"}
		}],
		fetchType : [{
			sMetaPath : "foo",
			oResult : {$Key : ["propertyA"]}
		}, {
			sMetaPath : "foo/baz/bar",
			oResult : {$Key : ["propertyA", "propertyB"]}
		}],
		buildPath : [{
			sMetaPath : "",
			sCollection : "foo",
			sResult : "foo"
		}, {
			sMetaPath : "foo",
			sCollection : "baz",
			sResult : "foo/baz"
		}, {
			sMetaPath : "foo/baz",
			sCollection : "bar",
			sResult : "foo/baz/bar"
		}]
	}].forEach(function (oFixture) {
		QUnit.test("normalizeMessageTarget: '" + oFixture.sTarget + "'", function (assert) {
			var oModel = this.createModel(""),
				oMetaModelMock = this.mock(oModel.getMetaModel()),
				oHelperMock = this.mock(_Helper),
				oParserMock = this.mock(_Parser);

			oFixture.parseKeyPredicate.forEach(function (oParameters) {
				oParserMock.expects("parseKeyPredicate").withExactArgs(oParameters.sPredicate)
					.returns(oParameters.oResult);
			});

			oFixture.fetchType.forEach(function (oParameters) {
				oMetaModelMock.expects("getObject")
					.withExactArgs("/" + oParameters.sMetaPath + "/")
					.returns(oParameters.oResult);
			});

			oFixture.buildPath.forEach(function (oParameters) {
				oHelperMock.expects("buildPath")
					.withExactArgs(oParameters.sMetaPath, oParameters.sCollection)
					.returns(oParameters.sResult);
			});

			// code under test
			assert.strictEqual(oModel.normalizeMessageTarget(oFixture.sTarget), oFixture.sResult);
		});
	});

	//*********************************************************************************************
	QUnit.test("normalizeMessageTarget: no type found", function (assert) {
		var oModel = this.createModel();

		this.mock(_Parser).expects("parseKeyPredicate").withExactArgs("(propertyA='1')")
			.returns({propertyA : "'1'"});
		this.mock(oModel.getMetaModel()).expects("fetchObject").withExactArgs("/baz/")
			.returns(SyncPromise.resolve(undefined));

		assert.strictEqual(
			// code under test
			oModel.normalizeMessageTarget("baz(propertyA='1')"),
			"baz(propertyA='1')"
		);
	});

	//*********************************************************************************************
	QUnit.test("normalizeMessageTarget: type does not contain keys", function (assert) {
		var oModel = this.createModel(),
			oMetaModelMock = this.mock(oModel.getMetaModel()),
			oParserMock = this.mock(_Parser),
			oTypeFoo = {$Key : ["propertyA", "propertyB"]},
			oTypeBar = {};

		oParserMock.expects("parseKeyPredicate").withExactArgs("(propertyA='1')")
			.returns({propertyA : "'1'"});
		oParserMock.expects("parseKeyPredicate").withExactArgs("(propertyB='2',propertyA='1')")
			.returns({propertyA : "'1'", propertyB : "'2'"});
		oMetaModelMock.expects("getObject").withExactArgs("/foo/").returns(oTypeFoo);
		oMetaModelMock.expects("getObject").withExactArgs("/foo/bar/").returns(oTypeBar);

		assert.strictEqual(
			// code under test
			oModel.normalizeMessageTarget("foo(propertyB='2',propertyA='1')/bar(propertyA='1')"),
			"foo(propertyB='2',propertyA='1')/bar(propertyA='1')"
		);
	});

	//*********************************************************************************************
	QUnit.test("normalizeMessageTarget: %encoding upper vs lower cases", function (assert) {
		var oModel = this.createModel(),
			sResourcePath = "~resourcePath~";

		this.mock(_Parser).expects("parseKeyPredicate").withExactArgs("('foo%2fbar')")
			.returns({"" : "'foo%2fbar'"});

		assert.strictEqual(
			// code under test
			oModel.normalizeMessageTarget("foo('foo%2fbar')", sResourcePath),
			"foo('foo%2Fbar')"
		);
	});

	//*********************************************************************************************
	QUnit.test("normalizeMessageTarget: not matching key predicates", function (assert) {
		var oModel = this.createModel(),
			oMetaModelMock = this.mock(oModel.getMetaModel()),
			oParserMock = this.mock(_Parser),
			oTypeFoo = {$Key : ["propertyA", "propertyB"]},
			oTypeBar = {$Key : ["propertyC"]};

		oParserMock.expects("parseKeyPredicate")
			.withExactArgs("(prop%65rtyB='100%3f',propertyA='200%3f')")
			.returns({"prop%65rtyB" : "'100%3f'", propertyA : "'200%3f'"});
		oParserMock.expects("parseKeyPredicate")
			.withExactArgs("(prop%65rtyC='300')")
			.returns({"prop%65rtyC" : "'300'"});
		oMetaModelMock.expects("getObject").withExactArgs("/foo/").returns(oTypeFoo);
		oMetaModelMock.expects("getObject").withExactArgs("/foo/bar/").returns(oTypeBar);

		assert.strictEqual(
			// code under test
			oModel.normalizeMessageTarget(
				"foo(prop%65rtyB='100%3f',propertyA='200%3f')/bar(prop%65rtyC='300')"),
			"foo(prop%65rtyB='100%3f',propertyA='200%3f')/bar(prop%65rtyC='300')"
		);
	});

	//*********************************************************************************************
	QUnit.test("normalizeMessageTarget: containing '$uid=...' stays untouched", function (assert) {
		var oModel = this.createModel(),
			sResourcePath = "~resourcePath~";

		this.mock(_Parser).expects("parseKeyPredicate").never();
		this.mock(oModel.getMetaModel()).expects("getObject").never();

		assert.strictEqual(
			// code under test
			oModel.normalizeMessageTarget("foo($uid=...)/bar(propertyA='200')", sResourcePath),
			"foo($uid=...)/bar(propertyA='200')"
		);
	});

	//*********************************************************************************************
	[
		{iStatus : 204, bSuccess : true},
		{iStatus : 404, bSuccess : true},
		{iStatus : 412, bSuccess : true},
		{iStatus : 500, bSuccess : false},
		{bRejectIfNotFound : true, iStatus : 404, bSuccess : false},
		{bRejectIfNotFound : true, iStatus : 412, bSuccess : false}
	].forEach(function (oFixture) {
		[undefined, "group"].forEach(function (sGroupId) {
			[false, true].forEach(function (bServerOnly) {
				var sTitle = "delete: " + JSON.stringify(oFixture) + "; groupId=" + sGroupId
						+ "; server only: " + bServerOnly;

		QUnit.test(sTitle, function (assert) {
			var aAllBindings = [{
					onDelete : function () {}
				}, {
					onDelete : function () {}
				}],
				sCanonicalPath = "/Entity('key')",
				oContext,
				oError = new Error(),
				bInAllBindings = oFixture.bSuccess && !bServerOnly,
				oModel = this.createModel("?sap-client=123"),
				oPromise,
				// w/o If-Match:*, 412 must not be ignored!
				bSuccess = oFixture.bSuccess && !(bServerOnly && oFixture.iStatus === 412);

			oError.status = oFixture.iStatus;
			oModel.aAllBindings = aAllBindings;
			if (bServerOnly) {
				oContext = Context.create(oModel, /*oBinding*/null, sCanonicalPath);
				this.mock(oContext).expects("fetchCanonicalPath").withExactArgs()
					.returns(SyncPromise.resolve(Promise.resolve(sCanonicalPath)));
				this.mock(oContext).expects("fetchValue").withExactArgs("@odata.etag", null, true)
					.returns(SyncPromise.resolve(Promise.resolve("ETag")));
			}
			this.mock(_Helper).expects("checkGroupId").withExactArgs(sGroupId, false, true);
			this.mock(oModel).expects("getUpdateGroupId").exactly(sGroupId ? 0 : 1)
				.withExactArgs().returns("group");
			this.mock(oModel).expects("isApiGroup").withExactArgs("group").returns(false);
			this.mock(_Helper).expects("buildQuery")
				.withExactArgs(sinon.match.same(oModel.mUriParameters))
				.returns("?~");
			this.mock(oModel).expects("lockGroup")
				.withExactArgs("group", sinon.match.same(oModel), true, true)
				.returns("~groupLock~");
			this.mock(oModel.oRequestor).expects("request")
				.withExactArgs("DELETE", "Entity('key')?~", "~groupLock~",
					{"If-Match" : bServerOnly ? "ETag" : "*"})
				.returns(oFixture.iStatus === 204
					? Promise.resolve()
					: Promise.reject(oError));
			this.mock(oModel).expects("reportError").exactly(bSuccess ? 0 : 1)
				.withExactArgs("Failed to delete " + sCanonicalPath, sClassName,
					sinon.match.same(oError));
			this.mock(aAllBindings[0]).expects("onDelete").exactly(bInAllBindings ? 1 : 0)
				.withExactArgs(sCanonicalPath);
			this.mock(aAllBindings[1]).expects("onDelete").exactly(bInAllBindings ? 1 : 0)
				.withExactArgs(sCanonicalPath);

			// code under test
			oPromise = oModel.delete(bServerOnly ? oContext : sCanonicalPath, sGroupId,
				oFixture.bRejectIfNotFound);

			assert.ok(oPromise instanceof Promise);

			return oPromise.then(function () {
					assert.ok(bSuccess);
				}, function (oResult) {
					assert.notOk(bSuccess);
					assert.strictEqual(oResult, oError);
				});
		});
			});
		});
	});

	//*********************************************************************************************
	[undefined, "group"].forEach(function (sGroupId) {
		QUnit.test("delete: API group " + sGroupId, function (assert) {
			var oModel = this.createModel();

			this.mock(oModel).expects("getUpdateGroupId").exactly(sGroupId ? 0 : 1)
				.withExactArgs().returns("group");
			this.mock(oModel).expects("isApiGroup").withExactArgs("group").returns(true);
			this.mock(oModel.oRequestor).expects("request").never();

			assert.throws(function () {
				// code under test
				oModel.delete("/Entity('key')", sGroupId);
			}, new Error("Illegal update group ID: group"));
		});
	});

	//*********************************************************************************************
	QUnit.test("delete: not an absolute path", function (assert) {
		var oModel = this.createModel();

		this.mock(oModel).expects("isApiGroup").never();
		this.mock(oModel).expects("hasPendingChanges").never();
		this.mock(oModel.oRequestor).expects("request").never();

		assert.throws(function () {
			// code under test
			oModel.delete("Entity('key')", "group");
		}, new Error("Invalid path: Entity('key')"));
	});

	//*********************************************************************************************
	QUnit.test("setAnnotationChangePromise, then _requestAnnotationChanges", function (assert) {
		const oAnnotationChangePromise = Promise.resolve([]);
		const oModel = this.createModel();

		// code under test
		oModel.setAnnotationChangePromise(null);

		// code under test
		oModel.setAnnotationChangePromise(oAnnotationChangePromise);

		// code under test
		assert.strictEqual(oModel._requestAnnotationChanges(), oAnnotationChangePromise);

		assert.throws(function () {
			// code under test
			oModel.setAnnotationChangePromise(null);
		}, new Error("Too late"));
	});

	//*********************************************************************************************
	QUnit.test("_requestAnnotationChanges, then setAnnotationChangePromise", function (assert) {
		const oModel = this.createModel();

		// code under test
		assert.strictEqual(oModel._requestAnnotationChanges(), SyncPromise.resolve());

		assert.throws(function () {
			// code under test
			oModel.setAnnotationChangePromise(Promise.resolve([]));
		}, new Error("Too late"));
	});

	//*********************************************************************************************
	QUnit.test("fetchKeyPredicate", function (assert) {
		var oModel = this.createModel(),
			mTypeForMetaPathExpected;

		this.mock(oModel.oRequestor).expects("fetchType")
			.withExactArgs(sinon.match(function (mTypeForMetaPath) {
				mTypeForMetaPathExpected = mTypeForMetaPath;
				return typeof mTypeForMetaPath === "object";
			}), "~metaPath~")
			.returns(SyncPromise.resolve());
		this.mock(_Helper).expects("getKeyPredicate")
			.withExactArgs("~oEntity~", "~metaPath~",
				sinon.match(function (mTypeForMetaPath) {
					return mTypeForMetaPath === mTypeForMetaPathExpected;
				}))
			.returns("~keyPredicate~");

		// code under test
		return oModel.fetchKeyPredicate("~metaPath~", "~oEntity~").then(function (sPredicate) {
			assert.strictEqual(sPredicate, "~keyPredicate~");
		});
	});

	//*********************************************************************************************
	QUnit.test("getKeyPredicate, requestKeyPredicate", function (assert) {
		return TestUtils.checkGetAndRequest(this, this.createModel(), assert, "fetchKeyPredicate",
			["~metapath~", {/*oEntity*/}], true);
	});
});
//TODO constructor: test that the service root URL is absolute?
//TODO read: support the mParameters context, urlParameters, filters, sorters, batchGroupId
//TODO read etc.: provide access to "abort" functionality

// oResponse.headers look like this:
// Content-Type:application/json; odata.metadata=minimal;charset=utf-8
// etag:W/"20150915102433.7994750"
// location:.../sap/opu/odata4/IWBEP/TEA/default/IWBEP/TEA_BUSI/0001/EMPLOYEES('7')
//TODO can we make use of "location" header? relation to canonical URL?
// oData looks like this:
// {
//   "@odata.context" : "$metadata#EMPLOYEES",
//   "@odata.etag" : "W/\"20150915102433.7994750\"",
// }
//TODO can we make use of @odata.context in response data?
//TODO etag handling
//TODO use standard APIs like URL/URLSearchParams for URL handling?

//TODO support "/#" syntax, e.g. "/EMPLOYEES(ID='1')/ENTRYDATE/#Type/QualifiedName"
//     do it for bindings, not as a JS API (getMetaModel().getMetaContext() etc. is already there)<|MERGE_RESOLUTION|>--- conflicted
+++ resolved
@@ -117,7 +117,6 @@
 			this.mock(ODataModel.prototype).expects("initializeSecurityToken").withExactArgs();
 			this.mock(_Requestor.prototype).expects("sendOptimisticBatch").withExactArgs();
 
-<<<<<<< HEAD
 			// code under test
 			oModel = this.createModel("",
 				{earlyRequests : true, annotationURI : ["my/annotations.xml"]});
@@ -143,31 +142,8 @@
 			assert.deepEqual(oMetaModel.aAnnotationUris, ["my/annotations.xml"]);
 			assert.deepEqual(oModel.mPath2DataRequestedCount, {});
 			assert.deepEqual(oModel.mPath2DataReceivedError, {});
-		});
-=======
-		assert.strictEqual(oModel.sServiceUrl, sServiceUrl);
-		assert.strictEqual(oModel.toString(), sClassName + ": " + sServiceUrl);
-		assert.deepEqual(oModel.mUriParameters, {"sap-client" : "279"});
-		assert.strictEqual(oModel.getDefaultBindingMode(), BindingMode.TwoWay);
-		assert.strictEqual(oModel.isBindingModeSupported(BindingMode.OneTime), true);
-		assert.strictEqual(oModel.isBindingModeSupported(BindingMode.OneWay), true);
-		assert.strictEqual(oModel.isBindingModeSupported(BindingMode.TwoWay), true);
-		assert.strictEqual(oModel.bSharedRequests, false);
-		assert.strictEqual(oModel.bEarlyRequests, true);
-		assert.deepEqual(oModel.aAllBindings, []);
-		assert.strictEqual(oModel.oAnnotationChangePromise, null);
-		assert.strictEqual(oModel.aPrerenderingTasks, null);
-		assert.strictEqual(oModel.getOptimisticBatchEnabler(), null);
-		assert.strictEqual(oModel.fnHttpListener, null);
-		oMetaModel = oModel.getMetaModel();
-		assert.ok(oMetaModel instanceof ODataMetaModel);
-		assert.strictEqual(oMetaModel.oRequestor, oMetadataRequestor);
-		assert.strictEqual(oMetaModel.sUrl, sServiceUrl + "$metadata");
-		assert.deepEqual(oMetaModel.aAnnotationUris, ["my/annotations.xml"]);
-		assert.deepEqual(oModel.mPath2DataRequestedCount, {});
-		assert.deepEqual(oModel.mPath2DataReceivedError, {});
-		assert.strictEqual(oModel.fnRetryAfter, null);
->>>>>>> 1993bac5
+			assert.strictEqual(oModel.fnRetryAfter, null);
+		});
 	});
 
 	//*********************************************************************************************
@@ -453,7 +429,6 @@
 	});
 
 	//*********************************************************************************************
-<<<<<<< HEAD
 	[false, true].forEach(function (bWithCredentials) {
 		QUnit.test("Model creates _Requestor, withCredentials=" + bWithCredentials, function () {
 			this.mock(_MetadataRequestor).expects("create")
@@ -471,6 +446,7 @@
 						getMessagesByPath : sinon.match.func,
 						getOptimisticBatchEnabler : sinon.match.func,
 						getReporter : sinon.match.func,
+						getRetryAfterHandler : sinon.match.func,
 						isIgnoreETag : sinon.match.func,
 						onCreateGroup : sinon.match.func,
 						onHttpResponse : sinon.match.func,
@@ -486,48 +462,12 @@
 					checkForOpenRequests : function () {},
 					checkHeaderNames : function () {}
 				});
-=======
-[false, true].forEach(function (bWithCredentials) {
-	QUnit.test("Model creates _Requestor, withCredentials=" + bWithCredentials, function () {
-		this.mock(_MetadataRequestor).expects("create")
-			.withExactArgs({"Accept-Language" : "ab-CD"}, "4.0",
-				/*bIngnoreAnnotationsFromMetadata*/undefined, /*mQueryParams*/{},
-				/*bWithCredentials*/bWithCredentials);
-		this.mock(_Requestor).expects("create")
-			.withExactArgs(sServiceUrl, {
-					fetchEntityContainer : sinon.match.func,
-					fetchMetadata : sinon.match.func,
-					fireDataReceived : sinon.match.func,
-					fireDataRequested : sinon.match.func,
-					fireSessionTimeout : sinon.match.func,
-					getGroupProperty : sinon.match.func,
-					getMessagesByPath : sinon.match.func,
-					getOptimisticBatchEnabler : sinon.match.func,
-					getReporter : sinon.match.func,
-					getRetryAfterHandler : sinon.match.func,
-					isIgnoreETag : sinon.match.func,
-					onCreateGroup : sinon.match.func,
-					onHttpResponse : sinon.match.func,
-					reportStateMessages : sinon.match.func,
-					reportTransitionMessages : sinon.match.func,
-					updateMessages : sinon.match.func
-				},
-				{"Accept-Language" : "ab-CD"},
-				{},
-				"4.0",
-				bWithCredentials)
-			.returns({
-				checkForOpenRequests : function () {},
-				checkHeaderNames : function () {}
-			});
->>>>>>> 1993bac5
 
 			this.createModel(undefined, {withCredentials : bWithCredentials});
 		});
 	});
 
 	//*********************************************************************************************
-<<<<<<< HEAD
 	[false, true].forEach(function (bStatistics) {
 		QUnit.test("Model creates _Requestor, sap-statistics=" + bStatistics, function (assert) {
 			var oExpectedBind0,
@@ -546,49 +486,6 @@
 				oRequestor = {
 					checkForOpenRequests : function () {},
 					checkHeaderNames : function () {}
-=======
-[false, true].forEach(function (bStatistics) {
-	QUnit.test("Model creates _Requestor, sap-statistics=" + bStatistics, function (assert) {
-		var oExpectedBind0,
-			oExpectedBind1,
-			oExpectedBind2,
-			oExpectedBind3,
-			oExpectedBind4,
-			oExpectedBind5,
-			oExpectedBind6,
-			oExpectedBind7,
-			oExpectedBind8,
-			oExpectedBind9,
-			oExpectedCreate = this.mock(_Requestor).expects("create"),
-			oModel,
-			oModelInterface,
-			oRequestor = {
-				checkForOpenRequests : function () {},
-				checkHeaderNames : function () {}
-			},
-			fnSubmitAuto = function () {};
-
-		this.mock(Supportability).expects("isStatisticsEnabled")
-			.withExactArgs().returns(bStatistics);
-		oExpectedCreate
-			.withExactArgs(sServiceUrl, {
-					fetchEntityContainer : "~fnFetchEntityContainer~",
-					fetchMetadata : "~fnFetchMetadata~",
-					fireDataReceived : "~fnFireDataReceived~",
-					fireDataRequested : "~fnFireDataRequested~",
-					fireSessionTimeout : sinon.match.func,
-					getGroupProperty : "~fnGetGroupProperty~",
-					getMessagesByPath : "~fnGetMessagesByPath~",
-					getOptimisticBatchEnabler : "~fnGetOptimisticBatchEnabler~",
-					getReporter : "~fnGetReporter~",
-					getRetryAfterHandler : sinon.match.func,
-					isIgnoreETag : sinon.match.func,
-					onCreateGroup : sinon.match.func,
-					onHttpResponse : sinon.match.func,
-					reportStateMessages : "~fnReportStateMessages~",
-					reportTransitionMessages : "~fnReportTransitionMessages~",
-					updateMessages : sinon.match.func
->>>>>>> 1993bac5
 				},
 				fnSubmitAuto = function () {};
 
@@ -605,6 +502,7 @@
 						getMessagesByPath : "~fnGetMessagesByPath~",
 						getOptimisticBatchEnabler : "~fnGetOptimisticBatchEnabler~",
 						getReporter : "~fnGetReporter~",
+						getRetryAfterHandler : sinon.match.func,
 						isIgnoreETag : sinon.match.func,
 						onCreateGroup : sinon.match.func,
 						onHttpResponse : sinon.match.func,
@@ -692,22 +590,8 @@
 
 			const fnHttpListener = sinon.spy();
 
-<<<<<<< HEAD
 			// code under test
 			oModel.setHttpListener(fnHttpListener);
-=======
-		assert.strictEqual(oModel.fnHttpListener, null);
-
-		// code under test
-		oModel.setRetryAfterHandler("~fnRetryAfter~");
-
-		assert.strictEqual(oModel.fnRetryAfter, "~fnRetryAfter~");
-
-		// code under test
-		assert.strictEqual(oModelInterface.getRetryAfterHandler(), "~fnRetryAfter~");
-	});
-});
->>>>>>> 1993bac5
 
 			assert.strictEqual(oModel.fnHttpListener, fnHttpListener);
 
@@ -727,6 +611,14 @@
 			oModel.setHttpListener(null);
 
 			assert.strictEqual(oModel.fnHttpListener, null);
+
+			// code under test
+			oModel.setRetryAfterHandler("~fnRetryAfter~");
+
+			assert.strictEqual(oModel.fnRetryAfter, "~fnRetryAfter~");
+
+			// code under test
+			assert.strictEqual(oModelInterface.getRetryAfterHandler(), "~fnRetryAfter~");
 		});
 	});
 
