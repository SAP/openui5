--- conflicted
+++ resolved
@@ -101,15 +101,14 @@
 				oMetaModel,
 				oModel;
 
-<<<<<<< HEAD
 			this.mock(ODataModel.prototype).expects("buildQueryOptions")
 				.withExactArgs({}, false, true).returns({"sap-client" : "279"});
 			this.mock(Supportability).expects("isStatisticsEnabled")
 				.withExactArgs().returns(bStatistics);
-			this.mock(_MetadataRequestor).expects("create")
+			const oExpectation = this.mock(_MetadataRequestor).expects("create")
 				.withExactArgs({"Accept-Language" : "ab-CD"}, "4.0", undefined, bStatistics
 					? {"sap-client" : "279", "sap-statistics" : true}
-					: {"sap-client" : "279"}, undefined)
+					: {"sap-client" : "279"}, undefined, sinon.match.func)
 				.returns(oMetadataRequestor);
 			this.mock(ODataMetaModel.prototype).expects("fetchEntityContainer").withExactArgs(true);
 			this.mock(ODataModel.prototype).expects("initializeSecurityToken").withExactArgs();
@@ -141,50 +140,9 @@
 			assert.deepEqual(oModel.mPath2DataRequestedCount, {});
 			assert.deepEqual(oModel.mPath2DataReceivedError, {});
 			assert.strictEqual(oModel.fnRetryAfter, null);
-		});
-=======
-		this.mock(ODataModel.prototype).expects("buildQueryOptions")
-			.withExactArgs({}, false, true).returns({"sap-client" : "279"});
-		this.mock(Supportability).expects("isStatisticsEnabled")
-			.withExactArgs().returns(bStatistics);
-		const oExpectation = this.mock(_MetadataRequestor).expects("create")
-			.withExactArgs({"Accept-Language" : "ab-CD"}, "4.0", undefined, bStatistics
-				? {"sap-client" : "279", "sap-statistics" : true}
-				: {"sap-client" : "279"}, undefined, sinon.match.func)
-			.returns(oMetadataRequestor);
-		this.mock(ODataMetaModel.prototype).expects("fetchEntityContainer").withExactArgs(true);
-		this.mock(ODataModel.prototype).expects("initializeSecurityToken").withExactArgs();
-		this.mock(_Requestor.prototype).expects("sendOptimisticBatch").withExactArgs();
-
-		// code under test
-		oModel = this.createModel("",
-			{earlyRequests : true, annotationURI : ["my/annotations.xml"]});
-
-		assert.strictEqual(oModel.sServiceUrl, sServiceUrl);
-		assert.strictEqual(oModel.toString(), sClassName + ": " + sServiceUrl);
-		assert.deepEqual(oModel.mUriParameters, {"sap-client" : "279"});
-		assert.strictEqual(oModel.getDefaultBindingMode(), BindingMode.TwoWay);
-		assert.strictEqual(oModel.isBindingModeSupported(BindingMode.OneTime), true);
-		assert.strictEqual(oModel.isBindingModeSupported(BindingMode.OneWay), true);
-		assert.strictEqual(oModel.isBindingModeSupported(BindingMode.TwoWay), true);
-		assert.strictEqual(oModel.bSharedRequests, false);
-		assert.strictEqual(oModel.bEarlyRequests, true);
-		assert.deepEqual(oModel.aAllBindings, []);
-		assert.strictEqual(oModel.oAnnotationChangePromise, null);
-		assert.strictEqual(oModel.aPrerenderingTasks, null);
-		assert.strictEqual(oModel.getOptimisticBatchEnabler(), null);
-		assert.strictEqual(oModel.fnHttpListener, null);
-		oMetaModel = oModel.getMetaModel();
-		assert.ok(oMetaModel instanceof ODataMetaModel);
-		assert.strictEqual(oMetaModel.oRequestor, oMetadataRequestor);
-		assert.strictEqual(oMetaModel.sUrl, sServiceUrl + "$metadata");
-		assert.deepEqual(oMetaModel.aAnnotationUris, ["my/annotations.xml"]);
-		assert.deepEqual(oModel.mPath2DataRequestedCount, {});
-		assert.deepEqual(oModel.mPath2DataReceivedError, {});
-		assert.strictEqual(oModel.fnRetryAfter, null);
-		assert.strictEqual(oModel.oRetryAfterPromise, null);
-		assert.strictEqual(oExpectation.args[0][5], oModel.oInterface.getOrCreateRetryAfterPromise);
->>>>>>> 17757b11
+			assert.strictEqual(oModel.oRetryAfterPromise, null);
+			assert.strictEqual(oExpectation.args[0][5], oModel.oInterface.getOrCreateRetryAfterPromise);
+		});
 	});
 
 	//*********************************************************************************************
@@ -470,13 +428,12 @@
 	});
 
 	//*********************************************************************************************
-<<<<<<< HEAD
 	[false, true].forEach(function (bWithCredentials) {
 		QUnit.test("Model creates _Requestor, withCredentials=" + bWithCredentials, function () {
 			this.mock(_MetadataRequestor).expects("create")
 				.withExactArgs({"Accept-Language" : "ab-CD"}, "4.0",
 					/*bIngnoreAnnotationsFromMetadata*/undefined, /*mQueryParams*/{},
-					/*bWithCredentials*/bWithCredentials);
+					/*bWithCredentials*/bWithCredentials, sinon.match.func);
 			this.mock(_Requestor).expects("create")
 				.withExactArgs(sServiceUrl, {
 						fetchEntityContainer : sinon.match.func,
@@ -487,8 +444,8 @@
 						getGroupProperty : sinon.match.func,
 						getMessagesByPath : sinon.match.func,
 						getOptimisticBatchEnabler : sinon.match.func,
+						getOrCreateRetryAfterPromise : sinon.match.func,
 						getReporter : sinon.match.func,
-						getRetryAfterHandler : sinon.match.func,
 						isIgnoreETag : sinon.match.func,
 						onCreateGroup : sinon.match.func,
 						onHttpResponse : sinon.match.func,
@@ -505,62 +462,16 @@
 					checkForOpenRequests : function () {},
 					checkHeaderNames : function () {}
 				});
-=======
-[false, true].forEach(function (bWithCredentials) {
-	QUnit.test("Model creates _Requestor, withCredentials=" + bWithCredentials, function () {
-		this.mock(_MetadataRequestor).expects("create")
-			.withExactArgs({"Accept-Language" : "ab-CD"}, "4.0",
-				/*bIngnoreAnnotationsFromMetadata*/undefined, /*mQueryParams*/{},
-				/*bWithCredentials*/bWithCredentials, sinon.match.func);
-		this.mock(_Requestor).expects("create")
-			.withExactArgs(sServiceUrl, {
-					fetchEntityContainer : sinon.match.func,
-					fetchMetadata : sinon.match.func,
-					fireDataReceived : sinon.match.func,
-					fireDataRequested : sinon.match.func,
-					fireSessionTimeout : sinon.match.func,
-					getGroupProperty : sinon.match.func,
-					getMessagesByPath : sinon.match.func,
-					getOptimisticBatchEnabler : sinon.match.func,
-					getOrCreateRetryAfterPromise : sinon.match.func,
-					getReporter : sinon.match.func,
-					isIgnoreETag : sinon.match.func,
-					onCreateGroup : sinon.match.func,
-					onHttpResponse : sinon.match.func,
-					reportError : sinon.match.func,
-					reportStateMessages : sinon.match.func,
-					reportTransitionMessages : sinon.match.func,
-					updateMessages : sinon.match.func
-				},
-				{"Accept-Language" : "ab-CD"},
-				{},
-				"4.0",
-				bWithCredentials)
-			.returns({
-				checkForOpenRequests : function () {},
-				checkHeaderNames : function () {}
-			});
->>>>>>> 17757b11
 
 			this.createModel(undefined, {withCredentials : bWithCredentials});
 		});
 	});
 
 	//*********************************************************************************************
-<<<<<<< HEAD
 	[false, true].forEach(function (bStatistics) {
 		QUnit.test("Model creates _Requestor, sap-statistics=" + bStatistics, function (assert) {
 			var oExpectedBind0,
 				oExpectedBind1,
-				oExpectedBind2,
-				oExpectedBind3,
-				oExpectedBind4,
-				oExpectedBind5,
-				oExpectedBind6,
-				oExpectedBind7,
-				oExpectedBind8,
-				oExpectedBind9,
-				oExpectedBind10,
 				oExpectedCreate = this.mock(_Requestor).expects("create"),
 				oModel,
 				oModelInterface,
@@ -582,8 +493,8 @@
 						getGroupProperty : "~fnGetGroupProperty~",
 						getMessagesByPath : "~fnGetMessagesByPath~",
 						getOptimisticBatchEnabler : "~fnGetOptimisticBatchEnabler~",
+						getOrCreateRetryAfterPromise : "~fnGetOrCreateRetryAfterPromise~",
 						getReporter : "~fnGetReporter~",
-						getRetryAfterHandler : sinon.match.func,
 						isIgnoreETag : sinon.match.func,
 						onCreateGroup : sinon.match.func,
 						onHttpResponse : sinon.match.func,
@@ -602,126 +513,28 @@
 				.returns("~fnFetchEntityContainer~");
 			oExpectedBind1 = this.mock(ODataMetaModel.prototype.fetchObject).expects("bind")
 				.returns("~fnFetchMetadata~");
-			oExpectedBind2 = this.mock(ODataModel.prototype.fireDataReceived).expects("bind")
-				.returns("~fnFireDataReceived~");
-			oExpectedBind3 = this.mock(ODataModel.prototype.fireDataRequested).expects("bind")
-				.returns("~fnFireDataRequested~");
-			oExpectedBind4 = this.mock(ODataModel.prototype.getGroupProperty).expects("bind")
-				.returns("~fnGetGroupProperty~");
-			oExpectedBind5 = this.mock(ODataModel.prototype.getMessagesByPath).expects("bind")
-				.returns("~fnGetMessagesByPath~");
-			oExpectedBind6 = this.mock(ODataModel.prototype.getOptimisticBatchEnabler).expects("bind")
-				.returns("~fnGetOptimisticBatchEnabler~");
-			oExpectedBind7 = this.mock(ODataModel.prototype.getReporter).expects("bind")
-				.returns("~fnGetReporter~");
-			oExpectedBind8 = this.mock(ODataModel.prototype.reportTransitionMessages).expects("bind")
-				.returns("~fnReportTransitionMessages~");
-			oExpectedBind9 = this.mock(ODataModel.prototype.reportStateMessages).expects("bind")
-				.returns("~fnReportStateMessages~");
-			oExpectedBind10 = this.mock(ODataModel.prototype.reportError).expects("bind")
-				.returns("~fnReportError~");
-=======
-[false, true].forEach(function (bStatistics) {
-	QUnit.test("Model creates _Requestor, sap-statistics=" + bStatistics, function (assert) {
-		var oExpectedBind0,
-			oExpectedBind1,
-			oExpectedCreate = this.mock(_Requestor).expects("create"),
-			oModel,
-			oModelInterface,
-			oRequestor = {
-				checkForOpenRequests : function () {},
-				checkHeaderNames : function () {}
-			},
-			fnSubmitAuto = function () {};
-
-		this.mock(Supportability).expects("isStatisticsEnabled")
-			.withExactArgs().returns(bStatistics);
-		oExpectedCreate
-			.withExactArgs(sServiceUrl, {
-					fetchEntityContainer : "~fnFetchEntityContainer~",
-					fetchMetadata : "~fnFetchMetadata~",
-					fireDataReceived : "~fnFireDataReceived~",
-					fireDataRequested : "~fnFireDataRequested~",
-					fireSessionTimeout : sinon.match.func,
-					getGroupProperty : "~fnGetGroupProperty~",
-					getMessagesByPath : "~fnGetMessagesByPath~",
-					getOptimisticBatchEnabler : "~fnGetOptimisticBatchEnabler~",
-					getOrCreateRetryAfterPromise : "~fnGetOrCreateRetryAfterPromise~",
-					getReporter : "~fnGetReporter~",
-					isIgnoreETag : sinon.match.func,
-					onCreateGroup : sinon.match.func,
-					onHttpResponse : sinon.match.func,
-					reportError : "~fnReportError~",
-					reportStateMessages : "~fnReportStateMessages~",
-					reportTransitionMessages : "~fnReportTransitionMessages~",
-					updateMessages : sinon.match.func
-				},
-				{"Accept-Language" : "ab-CD"},
-				bStatistics
-					? {"sap-client" : "123", "sap-statistics" : true}
-					: {"sap-client" : "123"},
-				"4.0", undefined)
-			.returns(oRequestor);
-		oExpectedBind0 = this.mock(ODataMetaModel.prototype.fetchEntityContainer).expects("bind")
-			.returns("~fnFetchEntityContainer~");
-		oExpectedBind1 = this.mock(ODataMetaModel.prototype.fetchObject).expects("bind")
-			.returns("~fnFetchMetadata~");
-		const aExpectedBindOnModel = [
-			this.mock(ODataModel.prototype.fireDataReceived).expects("bind")
-				.returns("~fnFireDataReceived~"),
-			this.mock(ODataModel.prototype.fireDataRequested).expects("bind")
-				.returns("~fnFireDataRequested~"),
-			this.mock(ODataModel.prototype.getGroupProperty).expects("bind")
-				.returns("~fnGetGroupProperty~"),
-			this.mock(ODataModel.prototype.getMessagesByPath).expects("bind")
-				.returns("~fnGetMessagesByPath~"),
-			this.mock(ODataModel.prototype.getOptimisticBatchEnabler).expects("bind")
-				.returns("~fnGetOptimisticBatchEnabler~"),
-			this.mock(ODataModel.prototype.getOrCreateRetryAfterPromise).expects("bind")
-				.returns("~fnGetOrCreateRetryAfterPromise~"),
-			this.mock(ODataModel.prototype.getReporter).expects("bind")
-				.returns("~fnGetReporter~"),
-			this.mock(ODataModel.prototype.reportTransitionMessages).expects("bind")
-				.returns("~fnReportTransitionMessages~"),
-			this.mock(ODataModel.prototype.reportStateMessages).expects("bind")
-				.returns("~fnReportStateMessages~"),
-			this.mock(ODataModel.prototype.reportError).expects("bind")
-				.returns("~fnReportError~")
-		];
-
-		// code under test
-		oModel = this.createModel("?sap-client=123", {}, true);
-
-		assert.ok(oModel instanceof Model);
-		assert.strictEqual(oModel.oRequestor, oRequestor);
-		assert.strictEqual(oExpectedBind0.firstCall.args[0], oModel.oMetaModel);
-		assert.strictEqual(oExpectedBind1.firstCall.args[0], oModel.oMetaModel);
-		aExpectedBindOnModel.forEach((oExpectedBind) => {
-			assert.strictEqual(oExpectedBind.firstCall.args[0], oModel);
-		});
-		oModelInterface = oExpectedCreate.firstCall.args[1];
-		assert.strictEqual(oModelInterface, oModel.oInterface);
-
-		// code under test
-		assert.strictEqual(oModelInterface.isIgnoreETag(), false);
-
-		this.mock(oModel._submitBatch).expects("bind")
-			.withExactArgs(sinon.match.same(oModel), "$auto", true)
-			.returns(fnSubmitAuto);
-		this.mock(oModel).expects("addPrerenderingTask").withExactArgs(fnSubmitAuto);
-
-		// code under test - call onCreateGroup
-		oModelInterface.onCreateGroup("$auto");
-		oModelInterface.onCreateGroup("foo");
-
-		this.mock(oModel).expects("fireEvent").withExactArgs("sessionTimeout");
-
-		// code under test - call fireSessionTimeout
-		oModelInterface.fireSessionTimeout();
-
-		// code under test
-		oModel.setIgnoreETag("~bIgnoreETag~");
->>>>>>> 17757b11
+			const aExpectedBindOnModel = [
+				this.mock(ODataModel.prototype.fireDataReceived).expects("bind")
+					.returns("~fnFireDataReceived~"),
+				this.mock(ODataModel.prototype.fireDataRequested).expects("bind")
+					.returns("~fnFireDataRequested~"),
+				this.mock(ODataModel.prototype.getGroupProperty).expects("bind")
+					.returns("~fnGetGroupProperty~"),
+				this.mock(ODataModel.prototype.getMessagesByPath).expects("bind")
+					.returns("~fnGetMessagesByPath~"),
+				this.mock(ODataModel.prototype.getOptimisticBatchEnabler).expects("bind")
+					.returns("~fnGetOptimisticBatchEnabler~"),
+				this.mock(ODataModel.prototype.getOrCreateRetryAfterPromise).expects("bind")
+					.returns("~fnGetOrCreateRetryAfterPromise~"),
+				this.mock(ODataModel.prototype.getReporter).expects("bind")
+					.returns("~fnGetReporter~"),
+				this.mock(ODataModel.prototype.reportTransitionMessages).expects("bind")
+					.returns("~fnReportTransitionMessages~"),
+				this.mock(ODataModel.prototype.reportStateMessages).expects("bind")
+					.returns("~fnReportStateMessages~"),
+				this.mock(ODataModel.prototype.reportError).expects("bind")
+					.returns("~fnReportError~")
+			];
 
 			// code under test
 			oModel = this.createModel("?sap-client=123", {}, true);
@@ -730,15 +543,9 @@
 			assert.strictEqual(oModel.oRequestor, oRequestor);
 			assert.strictEqual(oExpectedBind0.firstCall.args[0], oModel.oMetaModel);
 			assert.strictEqual(oExpectedBind1.firstCall.args[0], oModel.oMetaModel);
-			assert.strictEqual(oExpectedBind2.firstCall.args[0], oModel);
-			assert.strictEqual(oExpectedBind3.firstCall.args[0], oModel);
-			assert.strictEqual(oExpectedBind4.firstCall.args[0], oModel);
-			assert.strictEqual(oExpectedBind5.firstCall.args[0], oModel);
-			assert.strictEqual(oExpectedBind6.firstCall.args[0], oModel);
-			assert.strictEqual(oExpectedBind7.firstCall.args[0], oModel);
-			assert.strictEqual(oExpectedBind8.firstCall.args[0], oModel);
-			assert.strictEqual(oExpectedBind9.firstCall.args[0], oModel);
-			assert.strictEqual(oExpectedBind10.firstCall.args[0], oModel);
+			aExpectedBindOnModel.forEach((oExpectedBind) => {
+				assert.strictEqual(oExpectedBind.firstCall.args[0], oModel);
+			});
 			oModelInterface = oExpectedCreate.firstCall.args[1];
 			assert.strictEqual(oModelInterface, oModel.oInterface);
 
@@ -782,18 +589,12 @@
 
 			assert.strictEqual(oModel.fnHttpListener, fnHttpListener);
 
-<<<<<<< HEAD
 			// code under test
 			oModelInterface.onHttpResponse("~mHeaders~");
 
 			assert.ok(fnHttpListener.calledOnce);
 			assert.ok(fnHttpListener.calledOn(undefined), "no this");
 			assert.ok(fnHttpListener.calledWithExactly({responseHeaders : "~mHeaders~"}));
-=======
-		assert.strictEqual(oModel.fnRetryAfter, "~fnRetryAfter~");
-	});
-});
->>>>>>> 17757b11
 
 			// code under test
 			oModel.setHttpListener("foo");
@@ -809,9 +610,6 @@
 			oModel.setRetryAfterHandler("~fnRetryAfter~");
 
 			assert.strictEqual(oModel.fnRetryAfter, "~fnRetryAfter~");
-
-			// code under test
-			assert.strictEqual(oModelInterface.getRetryAfterHandler(), "~fnRetryAfter~");
 		});
 	});
 
@@ -3775,38 +3573,38 @@
 	});
 
 	//*********************************************************************************************
-[false, true].forEach((bOwnError) => {
-	const sTitle = "getOrCreateRetryAfterPromise: create, rejects w/ own error = " + bOwnError;
-
-	QUnit.test(sTitle, async function (assert) {
-		const oModel = this.createModel();
-
-		oModel.fnRetryAfter = mustBeMocked;
-		const oError = new Error("Some error message");
-		const oRetryAfterPromise = Promise.reject(oError);
-		const oRetryAfterError = bOwnError ? "~oRetryAfterError~" : oError;
-		this.mock(oModel).expects("fnRetryAfter").withExactArgs(sinon.match.same(oRetryAfterError))
-			.returns(oRetryAfterPromise);
-		this.mock(oModel).expects("reportError").exactly(bOwnError ? 0 : 1)
-			.withExactArgs("Some error message", sClassName, sinon.match.same(oError));
-
-		assert.strictEqual(
-			// code under test
-			oModel.getOrCreateRetryAfterPromise(oRetryAfterError),
-			oRetryAfterPromise);
-
-		await oRetryAfterPromise.catch(() => {});
-
-		// code under test
-		assert.strictEqual(oModel.getOrCreateRetryAfterPromise(), null, "cleaned up");
-
-		if (bOwnError) {
-			assert.strictEqual(oError.$reported, true);
-		} else {
-			assert.notOk("$reported" in oError);
-		}
-	});
-});
+	[false, true].forEach((bOwnError) => {
+		const sTitle = "getOrCreateRetryAfterPromise: create, rejects w/ own error = " + bOwnError;
+
+		QUnit.test(sTitle, async function (assert) {
+			const oModel = this.createModel();
+
+			oModel.fnRetryAfter = mustBeMocked;
+			const oError = new Error("Some error message");
+			const oRetryAfterPromise = Promise.reject(oError);
+			const oRetryAfterError = bOwnError ? "~oRetryAfterError~" : oError;
+			this.mock(oModel).expects("fnRetryAfter").withExactArgs(sinon.match.same(oRetryAfterError))
+				.returns(oRetryAfterPromise);
+			this.mock(oModel).expects("reportError").exactly(bOwnError ? 0 : 1)
+				.withExactArgs("Some error message", sClassName, sinon.match.same(oError));
+
+			assert.strictEqual(
+				// code under test
+				oModel.getOrCreateRetryAfterPromise(oRetryAfterError),
+				oRetryAfterPromise);
+
+			await oRetryAfterPromise.catch(() => {});
+
+			// code under test
+			assert.strictEqual(oModel.getOrCreateRetryAfterPromise(), null, "cleaned up");
+
+			if (bOwnError) {
+				assert.strictEqual(oError.$reported, true);
+			} else {
+				assert.notOk("$reported" in oError);
+			}
+		});
+	});
 
 	//*********************************************************************************************
 	QUnit.test("getKeyPredicate, requestKeyPredicate", function (assert) {
