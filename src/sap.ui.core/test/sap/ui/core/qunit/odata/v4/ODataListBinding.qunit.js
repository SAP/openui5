/*!
 * ${copyright}
 */
sap.ui.define([
	"jquery.sap.global",
	"sap/base/Log",
	"sap/ui/base/ManagedObject",
	"sap/ui/base/SyncPromise",
	"sap/ui/model/ChangeReason",
	"sap/ui/model/Filter",
	"sap/ui/model/FilterOperator",
	"sap/ui/model/FilterProcessor",
	"sap/ui/model/FilterType",
	"sap/ui/model/ListBinding",
	"sap/ui/model/Sorter",
	"sap/ui/model/odata/OperationMode",
	"sap/ui/model/odata/v4/Context",
	"sap/ui/model/odata/v4/ODataListBinding",
	"sap/ui/model/odata/v4/ODataModel",
	"sap/ui/model/odata/v4/ODataParentBinding",
	"sap/ui/model/odata/v4/lib/_AggregationCache",
	"sap/ui/model/odata/v4/lib/_AggregationHelper",
	"sap/ui/model/odata/v4/lib/_Cache",
	"sap/ui/model/odata/v4/lib/_GroupLock",
	"sap/ui/model/odata/v4/lib/_Helper",
	"sap/ui/test/TestUtils"
], function (jQuery, Log, ManagedObject, SyncPromise, ChangeReason, Filter, FilterOperator,
		FilterProcessor, FilterType, ListBinding, Sorter, OperationMode, Context, ODataListBinding,
		ODataModel, asODataParentBinding, _AggregationCache, _AggregationHelper, _Cache, _GroupLock,
		_Helper, TestUtils) {
	/*global QUnit, sinon */
	/*eslint max-nested-callbacks: 0, no-new: 0, no-warning-comments: 0 */
	"use strict";

	var aAllowedBindingParameters = ["$$aggregation", "$$canonicalPath", "$$groupId",
			"$$operationMode", "$$ownRequest", "$$patchWithoutSideEffects", "$$updateGroupId"],
		sClassName = "sap.ui.model.odata.v4.ODataListBinding",
		rTransientPredicate = /^\(\$uid=.+\)$/,
		TestControl = ManagedObject.extend("test.sap.ui.model.odata.v4.ODataListBinding", {
			metadata : {
				aggregations : {
					items : {multiple : true, type : "test.sap.ui.model.odata.v4.ODataListBinding"}
				}
			}
		});

	/**
	 * Creates the data for _Cache.read.
	 *
	 * @param {number} iLength
	 *   array length
	 * @param {number} [iStart=0]
	 *   start index
	 * @param {boolean} [bDrillDown]
	 *   simulate drill-down, i.e. resolve with unwrapped array
	 * @param {number} [iCount]
	 *   the  value for "$count", remains unset if undefined
	 * @param {boolean} [bKeyPredicates]
	 *   add a property "@$ui5._/predicate" with a key predicate
	 * @return {object}
	 *   the data
	 */
	function createData(iLength, iStart, bDrillDown, iCount, bKeyPredicates) {
		var oData = {value : []},
			i;

		if (iCount !== undefined) {
			oData.value.$count = iCount;
		}
		iStart = iStart || 0;
		for (i = 0; i < iLength; i += 1) {
			oData.value[i] = {
				Name : "Name " + (iStart + i),
				LOCATION : {
					COUNTRY : "COUNTRY " + (iStart + i)
				},
				NullValue : null
			};
			if (bKeyPredicates) {
				_Helper.setPrivateAnnotation(oData.value[i], "predicate",
					"('" + (iStart + i) + "')");
			}
		}
		return bDrillDown ? oData.value : oData;
	}

	/**
	 * Creates a promise as mock for _Cache.read which is fulfilled asynchronously with a result of
	 * the given length.
	 * iStart determines the start index for the records contained in the result.
	 *
	 * @param {number} iLength
	 *   array length
	 * @param {number} [iStart=0]
	 *   start index
	 * @param {boolean} [bDrillDown]
	 *   simulate drill-down, i.e. resolve with unwrapped array
	 * @param {number} [iCount]
	 *   the  value for "$count", remains unset if undefined
	 * @return {sap.ui.base.SyncPromise}
	 *   the promise which is fulfilled as specified
	 */
	function createResult(iLength, iStart, bDrillDown, iCount) {
		return SyncPromise.resolve(
			Promise.resolve(createData(iLength, iStart, bDrillDown, iCount))
		);
	}

	/**
	 * Creates a promise as mock for _Cache.read which is fulfilled synchronously with a result of
	 * the given length (assuming that the data have already been requested before).
	 * iStart determines the start index for the records contained in the result.
	 *
	 * @param {number} iLength
	 *   array length
	 * @param {number} [iStart=0]
	 *   start index
	 * @param {boolean} [bDrillDown]
	 *   simulate drill-down, i.e. resolve with unwrapped array
	 * @param {number} [iCount]
	 *   the  value for "$count", remains unset if undefined
	 * @return {sap.ui.base.SyncPromise}
	 *   the promise which is fulfilled as specified
	 */
	function createSyncResult(iLength, iStart, bDrillDown, iCount) {
		return SyncPromise.resolve(createData(iLength, iStart, bDrillDown, iCount));
	}

	/**
	 * Calls getContexts and getCurrentContexts and checks whether both return the right
	 * contexts
	 *
	 * @param {object} assert QUnit's assert object
	 * @param {sap.ui.model.odata.v4.ODataListBinding} oBinding the list binding to test with
	 * @param {number} iStart the start index
	 * @param {number} iLength the length
	 * @param {number} [iResultLength=iLength]
	 *   the expected length of the array returned by getCurrentContexts
	 */
	function getContexts(assert, oBinding, iStart, iLength, iResultLength) {
		var aContexts = oBinding.getContexts(iStart, iLength),
			aCurrentContexts = oBinding.getCurrentContexts(),
			i;

		if (iResultLength === undefined) {
			iResultLength = iLength;
		}
		assert.strictEqual(aCurrentContexts.length, iResultLength, "Current contexts length");
		assert.deepEqual(aCurrentContexts.slice(0, aContexts.length), aContexts, "contexts");
		for (i = aContexts.length; i < iResultLength; i += 1) {
			assert.strictEqual(aCurrentContexts[i], undefined);
		}
	}

	//*********************************************************************************************
	QUnit.module("sap.ui.model.odata.v4.ODataListBinding", {
		beforeEach : function () {
			this.oLogMock = this.mock(Log);
			this.oLogMock.expects("error").never();
			this.oLogMock.expects("warning").never();

			// create ODataModel
			this.oModel = new ODataModel({
				serviceUrl : "/service/?sap-client=111",
				synchronizationMode : "None"
			});
			this.oModel.setSizeLimit(3);
			// ensure that the requestor does not trigger requests
			this.mock(this.oModel.oRequestor).expects("request").never();
			// avoid that the cache requests actual metadata for faked responses
			this.mock(this.oModel.oRequestor.oModelInterface).expects("fetchMetadata").atLeast(0)
				.returns(SyncPromise.resolve());

			// in case "request" is restored, this catches accidental requests
			this.mock(_Helper).expects("createError").never();
		},

		afterEach : function (assert) {
			return TestUtils.awaitRendering();
		},

		/**
		 * Calls <code>this.oModel.bindList</code> using the given arguments, but avoids creating
		 * the prerendering task to unlock the read group lock.
		 *
		 * @returns {sap.ui.model.odata.v4.ODataListBinding} The list binding
		 */
		bindList : function () {
			try {
				this.stub(sap.ui.getCore(), "addPrerenderingTask");
				return this.oModel.bindList.apply(this.oModel, arguments);
			} finally {
				sap.ui.getCore().addPrerenderingTask.restore();
			}
		},

		/**
		 * Creates a sinon mock for a cache object with read and refresh methods.
		 * @returns {object}
		 *   a Sinon mock for the created cache object
		 */
		getCacheMock : function () {
			var oCache = {
					read : function () {},
					requestSideEffects : function () {},
					toString : function () { return "/service/EMPLOYEES"; }
				};

			this.mock(_Cache).expects("create").returns(oCache);
			return this.mock(oCache);
		}
	});

	//*********************************************************************************************
	QUnit.test("mixin", function (assert) {
		var oBinding = this.bindList("EMPLOYEES"),
			oMixin = {};

		asODataParentBinding(oMixin);

		assert.notStrictEqual(oBinding["getDependentBindings"], oMixin["getDependentBindings"],
			"overwrite getDependentBindings");
		assert.notStrictEqual(oBinding["destroy"], oMixin["destroy"], "overwrite destroy");
		Object.keys(oMixin).forEach(function (sKey) {
			if (!(sKey === "getDependentBindings" || sKey === "destroy")) {
				assert.strictEqual(oBinding[sKey], oMixin[sKey], sKey);
			}
		});
	});

	//*********************************************************************************************
	QUnit.test("bindingCreated", function (assert) {
		var oBinding,
			oExpectation = this.mock(this.oModel).expects("bindingCreated")
				.withExactArgs(sinon.match.object);

		this.mock(ODataListBinding.prototype).expects("getGroupId").returns("myGroup");
		this.mock(ODataListBinding.prototype).expects("createReadGroupLock")
			.withExactArgs("myGroup", true);

		oBinding = this.bindList("/EMPLOYEES");

		sinon.assert.calledWithExactly(oExpectation, sinon.match.same(oBinding));
	});

	//*********************************************************************************************
	QUnit.test("constructor: lock when creating with base context", function (assert) {
		var oContext = this.oModel.createBindingContext("/TEAMS('42')");

		this.mock(ODataListBinding.prototype).expects("getGroupId").returns("myGroup");
		this.mock(ODataListBinding.prototype).expects("createReadGroupLock")
			.withExactArgs("myGroup", true);

		// code under test
		this.bindList("TEAM_2_EMPLOYEES", oContext);
	});

	//*********************************************************************************************
	QUnit.test("be V8-friendly", function (assert) {
		var oParentBindingSpy = this.spy(asODataParentBinding, "call"),
			oBinding = this.bindList("/EMPLOYEES");

		assert.ok(oBinding.hasOwnProperty("oAggregation"));
		assert.ok(oBinding.hasOwnProperty("aApplicationFilters"));
		assert.ok(oBinding.hasOwnProperty("oCachePromise"));
		assert.ok(oBinding.hasOwnProperty("bCreatedAtEnd"));
		assert.ok(oBinding.hasOwnProperty("sChangeReason"));
		assert.ok(oBinding.hasOwnProperty("aContexts"));
		assert.ok(oBinding.hasOwnProperty("iCreatedContexts"));
		assert.ok(oBinding.hasOwnProperty("iCurrentBegin"));
		assert.ok(oBinding.hasOwnProperty("iCurrentEnd"));
		assert.ok(oBinding.hasOwnProperty("oDiff"));
		assert.ok(oBinding.hasOwnProperty("aFilters"));
		assert.ok(oBinding.hasOwnProperty("sGroupId"));
		assert.ok(oBinding.hasOwnProperty("bHasAnalyticalInfo"));
		assert.ok(oBinding.hasOwnProperty("oHeaderContext"));
		assert.ok(oBinding.hasOwnProperty("bLengthFinal"));
		assert.ok(oBinding.hasOwnProperty("iMaxLength"));
		assert.ok(oBinding.hasOwnProperty("sOperationMode"));
		assert.ok(oBinding.hasOwnProperty("mQueryOptions"));
		assert.ok(oBinding.hasOwnProperty("mParameters"));
		assert.ok(oBinding.hasOwnProperty("mPreviousContextsByPath"));
		assert.ok(oBinding.hasOwnProperty("aPreviousData"));
		assert.ok(oBinding.hasOwnProperty("oReadGroupLock"));
		assert.ok(oBinding.hasOwnProperty("aSorters"));
		assert.ok(oBinding.hasOwnProperty("sUpdateGroupId"));

		assert.ok(oParentBindingSpy.calledOnceWithExactly(oBinding));
	});

	//*********************************************************************************************
	QUnit.test("constructor", function (assert) {
		var oBinding,
			oContext = {},
			aFilters = [],
			vFilters = {},
			oHelperMock = this.mock(_Helper),
			oODataListBindingMock = this.mock(ODataListBinding.prototype),
			mParameters = {
				$filter : "foo"
			},
			mParametersClone = {},
			aSorters = [],
			vSorters = {};

		oHelperMock.expects("toArray").withExactArgs(sinon.match.same(vFilters)).returns(aFilters);
		oHelperMock.expects("toArray").withExactArgs(sinon.match.same(vSorters)).returns(aSorters);
		this.mock(ODataListBinding).expects("checkCaseSensitiveFilters")
			.withExactArgs(sinon.match.same(aFilters));
		this.mock(jQuery).expects("extend")
			.withExactArgs(true, {}, sinon.match.same(mParameters))
			.returns(mParametersClone);
		oODataListBindingMock.expects("applyParameters")
			.withExactArgs(sinon.match.same(mParametersClone));
		oODataListBindingMock.expects("setContext").withExactArgs(sinon.match.same(oContext));

		// code under test
		oBinding = new ODataListBinding(this.oModel, "/EMPLOYEES", oContext, vSorters, vFilters,
			mParameters);

		assert.strictEqual(oBinding.aApplicationFilters, aFilters);
		assert.strictEqual(oBinding.oCachePromise.getResult(), undefined);
		assert.strictEqual(oBinding.sChangeReason, undefined);
		assert.strictEqual(oBinding.oDiff, undefined);
		assert.deepEqual(oBinding.aFilters, []);
		assert.deepEqual(oBinding.mPreviousContextsByPath, {});
		assert.deepEqual(oBinding.aPreviousData, []);
		assert.strictEqual(oBinding.sRefreshGroupId, undefined);
		assert.strictEqual(oBinding.aSorters, aSorters);
	});

	//*********************************************************************************************
	[false, true].forEach(function (bAutoExpandSelect) {
		QUnit.test("c'tor: AddVirtualContext = " + bAutoExpandSelect, function (assert) {
			var oBinding;

			this.oModel.bAutoExpandSelect = bAutoExpandSelect;

			// code under test
			oBinding = this.bindList("/EMPLOYEES");

			assert.strictEqual(oBinding.sChangeReason,
				bAutoExpandSelect ? "AddVirtualContext" : undefined);
		});
	});

	//*********************************************************************************************
	[false, true].forEach(function (bSuspended) {
		QUnit.test("setAggregation: bSuspended=" + bSuspended, function (assert) {
			var oAggregation = {},
				oAggregationCloned = {},
				sApply = "A.P.P.L.E.",
				oBinding = this.bindList("/EMPLOYEES", undefined, undefined, undefined,
					{$$aggregation : {}}),
				mQueryOptions = oBinding.mQueryOptions;

			oBinding.oContext = {}; // simulate ODLB#setContext
			this.mock(oBinding).expects("checkSuspended").never();
			this.mock(_Helper).expects("clone").withExactArgs(sinon.match.same(oAggregation))
				.returns(oAggregationCloned);
			this.mock(_AggregationHelper).expects("buildApply")
				.withExactArgs(sinon.match.same(oAggregationCloned))
				.returns({$apply : sApply});
			this.mock(oBinding).expects("isRootBindingSuspended")
				.withExactArgs().returns(bSuspended);
			this.mock(oBinding).expects("setResumeChangeReason").exactly(bSuspended ? 1 : 0)
				.withExactArgs(ChangeReason.Change);
			this.mock(oBinding).expects("removeCachesAndMessages").exactly(bSuspended ? 0 : 1)
				.withExactArgs("");
			this.mock(oBinding).expects("fetchCache").exactly(bSuspended ? 0 : 1)
				.withExactArgs(sinon.match.same(oBinding.oContext));
			this.mock(oBinding).expects("reset").exactly(bSuspended ? 0 : 1)
				.withExactArgs(ChangeReason.Change);

			// code under test
			oBinding.setAggregation(oAggregation);

			assert.strictEqual(oBinding.mQueryOptions.$apply, sApply, "$apply has changed");
			assert.strictEqual(oBinding.mQueryOptions, mQueryOptions, "object itself is the same");
			assert.strictEqual(oBinding.oAggregation, oAggregationCloned, "$$aggregation");
		});
	});
	//TODO allow oBinding.setAggregation(); to remove aggregation and "free" $apply?!
	//TODO prevent "change" event in case nothing has really changed

	//*********************************************************************************************
	QUnit.test("setAggregation: Cannot override existing $apply", function (assert) {
		var oBinding = this.bindList("/EMPLOYEES", undefined, undefined, undefined,
				{$apply : "groupby()"});

		assert.throws(function () {
			// code under test
			oBinding.setAggregation({});
		}, new Error("Cannot override existing $apply : 'groupby()'"));
	});

	//*********************************************************************************************
	QUnit.test("setAggregation: pending changes", function (assert) {
		var oBinding = this.bindList("/EMPLOYEES");

		this.mock(oBinding).expects("hasPendingChanges").withExactArgs().returns(true);

		assert.throws(function () {
			// code under test
			oBinding.setAggregation({});
		}, new Error("Cannot set $$aggregation due to pending changes"));
	});

	//*********************************************************************************************
	QUnit.test("applyParameters: simulate call from c'tor", function (assert) {
		var oAggregation = {},
			oAggregationCloned = {},
			sApply = "A.P.P.L.E.",
			oExpectation,
			sGroupId = "foo",
			oModelMock = this.mock(this.oModel),
			oBinding = this.bindList("/EMPLOYEES"),
			oBindingMock = this.mock(oBinding),
			mParameters = {
				$$aggregation : oAggregation,
				$$groupId : "foo",
				$$operationMode : OperationMode.Server,
				$$updateGroupId : "update foo",
				$filter : "bar"
			};

		assert.strictEqual(oBinding.oAggregation, null, "initial value");

		oBindingMock.expects("checkBindingParameters")
			.withExactArgs(sinon.match.same(mParameters), aAllowedBindingParameters);
		oModelMock.expects("buildQueryOptions").withExactArgs(sinon.match.same(mParameters), true)
			.returns({$filter : "bar"});
		this.mock(_Helper).expects("clone").withExactArgs(sinon.match.same(oAggregation))
			.returns(oAggregationCloned);
		this.mock(_AggregationHelper).expects("buildApply")
			.withExactArgs(sinon.match.same(oAggregationCloned))
			.returns({$apply : sApply});
		oBinding.mCacheByResourcePath = {
			"/Products" : {}
		};
		oExpectation = oBindingMock.expects("removeCachesAndMessages").withExactArgs("");
		oBindingMock.expects("fetchCache").callsFake(function () {
			// test if #removeCachesAndMessages is called before #fetchCache
			assert.ok(oExpectation.called);
		});
		oBindingMock.expects("reset").withExactArgs(undefined);

		//code under test
		oBinding.applyParameters(mParameters);

		assert.strictEqual(oBinding.sOperationMode, "Server", "sOperationMode");
		assert.strictEqual(oBinding.sGroupId, sGroupId, "sGroupId");
		assert.strictEqual(oBinding.sUpdateGroupId, "update foo", "sUpdateGroupId");
		assert.deepEqual(oBinding.mQueryOptions, {
			$apply : sApply,
			$filter : "bar"
		}, "mQueryOptions");
		assert.deepEqual(oBinding.mParameters, mParameters);
		assert.strictEqual(oBinding.oAggregation, oAggregationCloned, "$$aggregation");
	});

	//*********************************************************************************************
	QUnit.test("applyParameters: simulate call from c'tor - error case", function (assert) {
		var oBinding = this.bindList("/EMPLOYEES", undefined, new Sorter("ID"), undefined, {
				$$operationMode : OperationMode.Server}),
			sOperationMode = oBinding.sOperationMode;

		assert.throws(function () {
			//code under test
			//c'tor called without mParameters but vSorters is set
			oBinding.applyParameters({});
		}, new Error("Unsupported operation mode: undefined"));
		assert.strictEqual(oBinding.sOperationMode, sOperationMode, "sOperationMode not changed");
	});

	//*********************************************************************************************
	QUnit.test("applyParameters: $$aggregation & $apply", function (assert) {
		var oBinding = this.bindList("/EMPLOYEES");

		assert.throws(function () {
			//code under test
			// Note: this is the same, no matter if both are supplied to c'tor or $apply is added
			// later via #changeParameters
			oBinding.applyParameters({$$aggregation : {}, $apply : ""});
		}, new Error("Cannot combine $$aggregation and $apply"));
	});
	//TODO do we care that $apply is stored already before throwing?

	//*********************************************************************************************
	QUnit.test("applyParameters: buildApply fails", function (assert) {
		var oAggregation = {},
			oBinding = this.bindList("/EMPLOYEES"),
			oError = new Error("This call intentionally failed");

		oBinding.oAggregation = oAggregation;
		this.mock(_AggregationHelper).expects("buildApply").throws(oError);

		assert.throws(function () {
			//code under test
			oBinding.applyParameters({$$aggregation : {}});
		}, oError);
		assert.strictEqual(oBinding.oAggregation, oAggregation, "unchanged");
	});

	//*********************************************************************************************
	[false, true].forEach(function (bSuspended) {
		QUnit.test("applyParameters: call from changeParameters, " + bSuspended, function (assert) {
			var oContext = Context.create(this.oModel, {}, "/TEAMS"),
				oBinding = this.bindList("TEAM_2_EMPLOYEES", oContext),
				oBindingMock = this.mock(oBinding),
				oModelMock = this.mock(this.oModel),
				mParameters = {
					$$operationMode : OperationMode.Server,
					$filter : "bar"
				},
				mQueryOptions = {
					$filter : "bar"
				};

			oBindingMock.expects("checkBindingParameters")
				.withExactArgs(sinon.match.same(mParameters), aAllowedBindingParameters);
			oModelMock.expects("buildQueryOptions")
				.withExactArgs(sinon.match.same(mParameters), true).returns(mQueryOptions);
			oBindingMock.expects("isRootBindingSuspended").withExactArgs().returns(bSuspended);
			oBindingMock.expects("setResumeChangeReason").exactly(bSuspended ? 1 : 0)
				.withExactArgs(ChangeReason.Change);
			oBindingMock.expects("removeCachesAndMessages").exactly(bSuspended ? 0 : 1)
				.withExactArgs("");
			oBindingMock.expects("fetchCache").exactly(bSuspended ? 0 : 1)
				.withExactArgs(sinon.match.same(oBinding.oContext));
			oBindingMock.expects("reset").exactly(bSuspended ? 0 : 1)
				.withExactArgs(ChangeReason.Change);

			//code under test
			oBinding.applyParameters(mParameters, ChangeReason.Change);
		});
	});

	//*********************************************************************************************
	QUnit.test("reset", function (assert) {
		var oBinding,
			oCreatedContext = Context.create(this.oModel, oBinding, "/EMPLOYEES($uid=id-1-23)", -1,
				Promise.resolve()),
			aPreviousContexts;

		// code under test: reset called from ODLB constructor
		oBinding = this.bindList("/EMPLOYEES");

		// set members which should be reset to arbitrary values
		oBinding.createContexts(0, 2, [{}, {}]);
		oBinding.createContexts(3, 1, [{}]);
		aPreviousContexts = oBinding.aContexts.slice();
		oBinding.aContexts.unshift(oCreatedContext);
		oBinding.iCurrentBegin = 10;
		oBinding.iCurrentEnd = 19;
		oBinding.bLengthFinal = true;
		oBinding.iMaxLength = 42;
		oBinding.iCreatedContexts = 1;

		this.mock(oBinding).expects("_fireRefresh").never();
		this.mock(oCreatedContext).expects("destroy").never();

		// code under test
		oBinding.reset();

		assert.strictEqual(Object.keys(oBinding.mPreviousContextsByPath).length, 4);
		assert.strictEqual(oBinding.mPreviousContextsByPath["/EMPLOYEES/0"], aPreviousContexts[0]);
		assert.strictEqual(oBinding.mPreviousContextsByPath["/EMPLOYEES/1"], aPreviousContexts[1]);
		assert.strictEqual(oBinding.mPreviousContextsByPath["/EMPLOYEES/3"], aPreviousContexts[3]);
		// reset is only possible when this context has been POSTed and has the key predicate
		assert.strictEqual(oBinding.mPreviousContextsByPath["/EMPLOYEES($uid=id-1-23)"],
			oCreatedContext);
		assert.deepEqual(oBinding.aContexts, []);
		assert.strictEqual(oBinding.iCurrentBegin, 0);
		assert.strictEqual(oBinding.iCurrentEnd, 0);
		assert.strictEqual(oBinding.isLengthFinal(), false);
		assert.strictEqual(oBinding.iMaxLength, Infinity);
		assert.strictEqual(oBinding.iCreatedContexts, 0);
		assert.strictEqual(oBinding.bCreatedAtEnd, undefined);
		assert.strictEqual(oCreatedContext.oCreatePromise, undefined);
		assert.strictEqual(oCreatedContext.oSyncCreatePromise, undefined);
	});

	//*********************************************************************************************
	QUnit.test("reset with change reason 'Sort'", function (assert) {
		var done = assert.async(),
			oBinding = this.bindList("/EMPLOYEES"),
			that = this;

		oBinding.attachRefresh(function (oEvent) {
			assert.strictEqual(oEvent.getParameter("reason"), ChangeReason.Sort);
			that.mock(oBinding.oCachePromise.getResult()).expects("read").returns(createResult(1));

			oBinding.attachChange(function (oEvent) {
				assert.strictEqual(oEvent.getParameter("reason"), ChangeReason.Sort);
				done();
			});

			oBinding.getContexts(0, 1);
		});

		// code under test
		oBinding.reset(ChangeReason.Sort);
	});

	//*********************************************************************************************
	QUnit.test("reset on initial binding with change reason 'Change'", function (assert) {
		var oBinding = this.bindList("/EMPLOYEES");

		this.mock(oBinding).expects("_fireRefresh").never();

		// code under test
		oBinding.reset(ChangeReason.Change);

		assert.strictEqual(oBinding.sChangeReason, undefined);
	});

	//*********************************************************************************************
	QUnit.test("reset not initial binding with change reason 'Change'", function (assert) {
		var oBinding,
			oGroupLock = new _GroupLock();

		// avoid that an oReadGroupLock with its clean-up task is created
		this.mock(ODataListBinding.prototype).expects("createReadGroupLock");
		this.mock(this.oModel).expects("lockGroup").returns(oGroupLock);
		this.getCacheMock().expects("read")
			.withExactArgs(0, 10, 0, sinon.match.same(oGroupLock), sinon.match.func)
			.callsArg(4)
			.returns(createSyncResult(10));
		oBinding = this.bindList("/EMPLOYEES");
		oBinding.getContexts(0, 10);
		this.mock(sap.ui.getCore()).expects("addPrerenderingTask").never();
		this.mock(oBinding).expects("_fireRefresh").withExactArgs({reason : ChangeReason.Change});

		// code under test
		oBinding.reset(ChangeReason.Change);

		assert.strictEqual(oBinding.sChangeReason, ChangeReason.Change);
		assert.strictEqual(oBinding.oReadGroupLock, undefined);
	});

	//*********************************************************************************************
	QUnit.test("reset with header context", function (assert) {
		var oBinding = this.bindList("/EMPLOYEES"),
			oCountBinding1 = this.oModel.bindProperty("$count", oBinding.getHeaderContext()),
			oCountBinding2 = this.oModel.bindProperty("$count", oBinding.getHeaderContext());

		this.mock(oCountBinding1).expects("checkUpdate").withExactArgs();
		this.mock(oCountBinding2).expects("checkUpdate").withExactArgs();

		// code under test
		oBinding.reset(ChangeReason.Change);
	});

	[false, true].forEach(function (bUseExtendedChangeDetection) {
		QUnit.test("refresh event is always followed by a change event; E.C.D.: "
				+ bUseExtendedChangeDetection, function (assert) {
			var oBinding = this.bindList("/EMPLOYEES"),
				aDiffResult = bUseExtendedChangeDetection ?  [] : undefined;

			if (bUseExtendedChangeDetection) {
				oBinding.enableExtendedChangeDetection(false);
			}
			this.mock(oBinding.oCachePromise.getResult()).expects("read")
				.exactly(bUseExtendedChangeDetection ? 1 : 2)
				.returns(createSyncResult(1));
			this.mock(oBinding).expects("getDiff")
				.exactly(bUseExtendedChangeDetection ? 1 : 0)
				.withExactArgs(1)
				.returns(aDiffResult);

			// Promise used instead of assert.async() because else Sinon restores the mocks
			// immediately after the test function returns, but change event is fired asynchronously
			return new Promise(function (resolve, reject) {
				oBinding.attachRefresh(function (oEvent) {
					var aContexts;

					assert.strictEqual(oEvent.getParameter("reason"), ChangeReason.Sort);

					// code under test
					aContexts = oBinding.getContexts(0, 1);

					// preliminary result, "change" event is pending
					assert.deepEqual(aContexts, []); //TODO is this good w/o E.C.D.?
					assert.strictEqual(aContexts.dataRequested,
						bUseExtendedChangeDetection ? true : undefined);
					assert.deepEqual(aContexts.diff,
						bUseExtendedChangeDetection ? [] : undefined);

					// "change" must be fired async!
					oBinding.attachChange(function (oEvent) {
						assert.strictEqual(oEvent.getParameter("reason"), ChangeReason.Sort);

						// code under test
						aContexts = oBinding.getContexts(0, 1);

						// real result
						assert.strictEqual(aContexts.length, 1);
						assert.strictEqual(aContexts.dataRequested,
							bUseExtendedChangeDetection ? false : undefined);
						assert.strictEqual(aContexts.diff,
							bUseExtendedChangeDetection ? aDiffResult : undefined);
						resolve();
					});
				});

				oBinding.reset(ChangeReason.Sort);
			});
		});
	});

	//*********************************************************************************************
	QUnit.test("bindList with OData query options", function (assert) {
		var oBinding,
			oBaseContext = {getPath : function () {return "/";}},
			oCacheMock = this.mock(_Cache),
			oError = new Error("Unsupported ..."),
			oModelMock = this.mock(this.oModel),
			mParameters = {
				"$apply" : "filter(Amount gt 3)",
				"$expand" : "foo",
				"$orderby" : "bar",
				"$search" : '"foo bar" AND NOT foobar',
				"$select" : "bar",
				"custom" : "baz"
			},
			mQueryOptions = {"$orderby" : "bar"},
			oV4Context = {getBinding : function () {}};

		// absolute binding and binding with base context result in the same cache
		oModelMock.expects("buildQueryOptions").thrice()
			.withExactArgs(mParameters, true)
			.returns(mQueryOptions);
		this.mock(ODataListBinding.prototype).expects("getOrderby").twice()
			.withExactArgs(mQueryOptions.$orderby)
			.returns(mQueryOptions.$orderby);
		oCacheMock.expects("create")
			.withExactArgs(sinon.match.same(this.oModel.oRequestor), "EMPLOYEES",
				{"$orderby" : "bar", "sap-client" : "111"}, false, undefined)
			.returns({});
		this.spy(ODataListBinding.prototype, "reset");

		// code under test
		oBinding = this.bindList("/EMPLOYEES", oV4Context, undefined, undefined, mParameters);

		assert.ok(oBinding instanceof ODataListBinding);
		assert.strictEqual(oBinding.getModel(), this.oModel);
		assert.strictEqual(oBinding.getContext(), oV4Context);
		assert.strictEqual(oBinding.getPath(), "/EMPLOYEES");
		assert.deepEqual(oBinding.mParameters, mParameters);
		assert.strictEqual(oBinding.mQueryOptions, mQueryOptions);
		assert.ok(ODataListBinding.prototype.reset.calledWithExactly(undefined));
		assert.strictEqual(oBinding.hasOwnProperty("sChangeReason"), true);
		assert.strictEqual(oBinding.sChangeReason, undefined);
		assert.deepEqual(oBinding.oDiff, undefined);
		assert.deepEqual(oBinding.mPreviousContextsByPath, {});
		assert.deepEqual(oBinding.aPreviousData, []);

		oCacheMock.expects("create")
			.withExactArgs(sinon.match.same(this.oModel.oRequestor), "EMPLOYEES",
				{"$orderby" : "bar", "sap-client" : "111"}, false, "EMPLOYEES")
			.returns({});

		// code under test
		oBinding = this.bindList("EMPLOYEES", oBaseContext, undefined, undefined, mParameters);

		assert.ok(oBinding instanceof ODataListBinding);
		assert.strictEqual(oBinding.getModel(), this.oModel);
		assert.strictEqual(oBinding.getContext(), oBaseContext);
		assert.strictEqual(oBinding.getPath(), "EMPLOYEES");
		assert.deepEqual(oBinding.mParameters, mParameters);
		assert.strictEqual(oBinding.mQueryOptions, mQueryOptions);
		assert.ok(ODataListBinding.prototype.reset.calledWithExactly());
		assert.strictEqual(oBinding.hasOwnProperty("sChangeReason"), true);
		assert.strictEqual(oBinding.sChangeReason, undefined);
		assert.deepEqual(oBinding.oDiff, undefined);
		assert.deepEqual(oBinding.mPreviousContextsByPath, {});
		assert.deepEqual(oBinding.aPreviousData, []);

		// code under test
		oBinding = this.bindList("EMPLOYEE_2_TEAM", undefined, undefined, undefined, mParameters);

		assert.strictEqual(oBinding.oCachePromise.getResult(), undefined, "no cache");
		assert.strictEqual(oBinding.hasOwnProperty("sGroupId"), true);
		assert.strictEqual(oBinding.sGroupId, undefined);
		assert.deepEqual(oBinding.mParameters, mParameters);
		assert.strictEqual(oBinding.mQueryOptions, mQueryOptions);
		assert.ok(ODataListBinding.prototype.reset.calledWithExactly());
		assert.strictEqual(oBinding.hasOwnProperty("sChangeReason"), true);
		assert.strictEqual(oBinding.sChangeReason, undefined);

		//error for invalid parameters
		oModelMock.expects("buildQueryOptions").throws(oError);

		assert.throws(function () {
			// code under test
			this.bindList("/EMPLOYEES", null, undefined, undefined, mParameters);
		}, oError);
	});

	//*********************************************************************************************
	QUnit.test("bindList with sorters - error cases", function (assert) {
		assert.throws(function () {
			this.bindList("/EMPLOYEES", undefined, new Sorter("ID"), undefined, {
				$$operationMode : OperationMode.Client});
		}, new Error("Unsupported operation mode: Client"));
		assert.throws(function () {
			this.bindList("/EMPLOYEES", undefined, new Sorter("ID"), undefined, {
				$$operationMode : OperationMode.Auto});
		}, new Error("Unsupported operation mode: Auto"));
		assert.throws(function () {
			this.bindList("/EMPLOYEES", undefined, new Sorter("ID"));
		}, new Error("Unsupported operation mode: undefined"));
	});

	//*********************************************************************************************
	QUnit.test("bindList with filters", function (assert) {
		var oBinding,
			oFilter = new Filter("Name", FilterOperator.Contains, "foo"),
			aFilters = [oFilter],
			oHelperMock = this.mock(_Helper),
			mQueryParameters = {
				$$operationMode : OperationMode.Server,
				$filter : "bar"
			};

		oHelperMock.expects("toArray").withExactArgs(sinon.match.same(oFilter)).returns(aFilters);
		oHelperMock.expects("toArray").withExactArgs(undefined).returns([]);
		this.mock(ODataListBinding.prototype).expects("fetchFilter")
			.withExactArgs(undefined, mQueryParameters.$filter)
			.returns(SyncPromise.resolve());

		// code under test
		oBinding = this.bindList("/EMPLOYEES", undefined, undefined, oFilter, mQueryParameters);

		assert.strictEqual(oBinding.aApplicationFilters, aFilters);
	});

	//*********************************************************************************************
	QUnit.test("bindList with filters - error cases", function (assert) {
		assert.throws(function () {
			this.bindList("/EMPLOYEES", undefined, undefined, new Filter("ID", "eq", 42), {
				$$operationMode : OperationMode.Client});
		}, new Error("Unsupported operation mode: Client"));
		assert.throws(function () {
			this.bindList("/EMPLOYEES", undefined, undefined, new Filter("ID", "eq", 42), {
				$$operationMode : OperationMode.Auto});
		}, new Error("Unsupported operation mode: Auto"));
		assert.throws(function () {
			this.bindList("/EMPLOYEES", undefined, undefined, new Filter("ID", "eq", 42));
		}, new Error("Unsupported operation mode: undefined"));
	});

	//*********************************************************************************************
	[false, true].forEach(function (bExtendedChangeDetection) {
		QUnit.test("getContexts: synchronous response, bExtendedChangeDetection="
				+ bExtendedChangeDetection, function (assert) {
			var oBinding = this.bindList("/EMPLOYEES", undefined, undefined, undefined, {
					$$groupId : "groupId"
				}),
				aContexts,
				oData = {value : [{}, {}, {}]},
				aDiff = [/*some diff*/],
				that = this;

			this.mock(oBinding).expects("checkSuspended").withExactArgs();
			this.mock(oBinding.oCachePromise.getResult()).expects("read")
				.withExactArgs(0, 3, 0, new _GroupLock("groupId", true, oBinding, 1),
					sinon.match.func)
				.returns(SyncPromise.resolve(oData));
			if (bExtendedChangeDetection) {
				oBinding.enableExtendedChangeDetection(false);
				this.mock(oBinding).expects("getDiff")
					.withExactArgs(3)
					.returns(aDiff);
			}
			this.mock(oBinding).expects("_fireChange").never();

			// code under test
			aContexts = oBinding.getContexts(0, 3);

			assert.strictEqual(aContexts.length, 3);
			aContexts.forEach(function (oContext, i) {
				assert.strictEqual(oContext.getModel(), that.oModel);
				assert.strictEqual(oContext.getBinding(), oBinding);
				assert.strictEqual(oContext.getPath(), "/EMPLOYEES/" + i);
				assert.strictEqual(oContext.getModelIndex(), i);
			});
			if (bExtendedChangeDetection) {
				assert.strictEqual(aContexts.dataRequested, false);
				assert.strictEqual(aContexts.diff, aDiff);
			}
		});
	});

	//*********************************************************************************************
	[false, true].forEach(function (bExtendedChangeDetection) {
		QUnit.test("getContexts: asynchronous response, bExtendedChangeDetection="
				+ bExtendedChangeDetection, function (assert) {
			var that = this;

			return new Promise(function (resolve, reject) {
				var oBinding = that.bindList("/EMPLOYEES", undefined, undefined, undefined, {
						$$groupId : "groupId"
					}),
					oCacheMock = that.mock(oBinding.oCachePromise.getResult()),
					aContexts,
					oData = {value : [{}, {}, {}]},
					aDiff = [/*some diff*/];

				oCacheMock.expects("read")
					.withExactArgs(0, 3, 0, new _GroupLock("groupId", true, oBinding, 1),
						sinon.match.func)
					.callsArg(4)
					.returns(SyncPromise.resolve(Promise.resolve(oData)));
				if (bExtendedChangeDetection) {
					oBinding.enableExtendedChangeDetection(false);
					that.mock(oBinding).expects("getDiff")
						.withExactArgs(3)
						.returns(aDiff);
				}

				oBinding.attachChange(function () {
					if (!bExtendedChangeDetection) {
						// expect a second read which is responded synchronously
						oCacheMock.expects("read")
							.withExactArgs(0, 3, 0,
								new _GroupLock("groupId", undefined, oBinding, 2), sinon.match.func)
							.returns(SyncPromise.resolve(oData));
					}
					that.mock(oBinding).expects("_fireChange").never();

					// code under test
					aContexts = oBinding.getContexts(0, 3);

					assert.strictEqual(aContexts.length, 3);
					aContexts.forEach(function (oContext, i) {
						assert.strictEqual(oContext.getModel(), that.oModel);
						assert.strictEqual(oContext.getBinding(), oBinding);
						assert.strictEqual(oContext.getPath(), "/EMPLOYEES/" + i);
						assert.strictEqual(oContext.getModelIndex(), i);
					});
					if (bExtendedChangeDetection) {
						assert.strictEqual(aContexts.dataRequested, false);
						assert.strictEqual(aContexts.diff, aDiff);
					}

					resolve();
				});

				// code under test
				aContexts = oBinding.getContexts(0, 3);

				assert.deepEqual(aContexts, []);
				if (bExtendedChangeDetection) {
					assert.strictEqual(aContexts.dataRequested, true);
					assert.deepEqual(aContexts.diff, []);
				}
			});
		});
	});

	//*********************************************************************************************
	QUnit.test("getContexts: virtual context", function (assert) {
		var oAddPrerenderingTaskSpy,
			oParentContext = Context.create(this.oModel, {}, "/TEAMS('4711')"),
			oBinding = this.bindList("TEAM_2_EMPLOYEES", oParentContext),
			bChangeFired,
			aContexts,
			oResetSpy,
			sResolvedPath = "/TEAMS('4711')/TEAM_2_EMPLOYEES",
			oVirtualContext = {};

		oBinding.sChangeReason = "AddVirtualContext";
		this.mock(oBinding).expects("checkSuspended").twice().withExactArgs();
		this.mock(this.oModel).expects("resolve")
			.withExactArgs(oBinding.sPath, sinon.match.same(oParentContext))
			.returns(sResolvedPath);
		this.mock(Context).expects("create")
			.withExactArgs(sinon.match.same(this.oModel), sinon.match.same(oBinding),
				sResolvedPath + "/" + Context.VIRTUAL, Context.VIRTUAL)
			.returns(oVirtualContext);
		oAddPrerenderingTaskSpy = this.mock(sap.ui.getCore()).expects("addPrerenderingTask")
			.withExactArgs(sinon.match.func, true);
		oResetSpy = this.mock(oBinding).expects("reset")
			.withExactArgs(ChangeReason.Refresh);
		oBinding.attachEventOnce("change", function (oEvent) {
			bChangeFired = true;
			assert.strictEqual(oEvent.getParameter("reason"), ChangeReason.Change);
			assert.strictEqual(oBinding.sChangeReason, "RemoveVirtualContext");
			assert.strictEqual(oResetSpy.callCount, 0, "not yet!");

			// code under test
			aContexts = oBinding.getContexts(0, 5);

			assert.deepEqual(aContexts, []);
			assert.strictEqual(oBinding.sChangeReason, undefined);
		});

		// code under test
		aContexts = oBinding.getContexts(0, 5);

		assert.deepEqual(aContexts, [oVirtualContext]);
		assert.strictEqual(aContexts[0], oVirtualContext);
		assert.strictEqual(oBinding.sChangeReason, undefined);
		assert.notOk(bChangeFired, "not yet!");


		return Promise.resolve().then(function () {
			// call 1st call's 1st arg
			oAddPrerenderingTaskSpy.args[0][0]();
			assert.ok(bChangeFired);
		});
	});

	//*********************************************************************************************
	[10, undefined].forEach(function ($count) {
		QUnit.test("getLength: $count=" + $count, function (assert) {
			var oBinding = this.bindList("/EMPLOYEES"),
				oBindingMock = this.mock(oBinding),
				oCache = oBinding.oCachePromise.getResult(),
				oCacheMock = this.mock(oCache),
				oContext,
				oCreateGroupLock = {},
				oCreatePathPromise = {},
				oData = createData(3, 0, false, $count),
				iExpectedLength = $count || 13,
				bExpectedLengthFinal = !!$count,
				oGroupLock = new _GroupLock("$direct"),
				oRefreshSingleGroupLock = {},
				that = this;

			oCacheMock.expects("read")
				.withExactArgs(0, 3, 0, new _GroupLock("$auto", true, oBinding, 1),
					sinon.match.func)
				.returns(SyncPromise.resolve(oData));
			oBinding.getContexts(0, 3);

			// code under test
			assert.strictEqual(oBinding.getLength(), iExpectedLength);
			assert.strictEqual(oBinding.isLengthFinal(), bExpectedLengthFinal);

			oBindingMock.expects("lockGroup").withExactArgs("$auto", true)
				.returns(oCreateGroupLock);
			oBindingMock.expects("fetchResourcePath").withExactArgs().returns(oCreatePathPromise);
			oBindingMock.expects("createInCache")
				.withExactArgs(sinon.match.same(oCreateGroupLock),
					sinon.match.same(oCreatePathPromise), "", sinon.match(rTransientPredicate),
					undefined, sinon.match.func, sinon.match.func, sinon.match.func)
				.returns(SyncPromise.resolve(Promise.resolve({})));
			oContext = oBinding.create();

			oBindingMock.expects("lockGroup").withExactArgs("$auto")
				.returns(oRefreshSingleGroupLock);
			this.mock(oBinding).expects("refreshSingle")
				.withExactArgs(sinon.match.same(oContext),
					sinon.match.same(oRefreshSingleGroupLock))
				.returns(SyncPromise.resolve({}));

			// code under test
			assert.strictEqual(oBinding.getLength(), iExpectedLength + 1, "with transient row");
			assert.strictEqual(oBinding.isLengthFinal(), bExpectedLengthFinal);

			return oContext.created().then(function () {
				// code under test
				assert.strictEqual(oBinding.getLength(),
					//TODO if length is not final expected length is increased by 1, is that OK?
					iExpectedLength + 1,
					"after successful POST");
				assert.strictEqual(oBinding.isLengthFinal(), bExpectedLengthFinal);

				oCacheMock.expects("_delete").callsArgWith(3, 0, oData.value)
					.returns(SyncPromise.resolve());
				that.mock(oBinding).expects("destroyCreated")
					.withExactArgs(sinon.match.same(oContext))
					.callThrough();

				return oBinding._delete(oGroupLock, "EMPLOYEES('42')", oContext).then(function () {
					// code under test
					assert.strictEqual(oBinding.getLength(), iExpectedLength,
						"after successful DELETE");
					assert.strictEqual(oBinding.isLengthFinal(), bExpectedLengthFinal);
				});
			});
		});
	});

	//*********************************************************************************************
	["/", "foo/"].forEach(function (sPath) {
		QUnit.test("bindList: invalid path: " + sPath, function (assert) {
			assert.throws(function () {
				this.bindList(sPath);
			}, new Error("Invalid path: " + sPath));
		});
	});

	//*********************************************************************************************
	QUnit.test("bindList: empty path is valid for base context", function (assert) {
		var oBaseContext = this.oModel.createBindingContext("/BusinessPartnerList");

		// code under test
		this.bindList("", oBaseContext);
	});

	//*********************************************************************************************
	// fixture with range for aggregation binding info (default {}) and
	//              number of entities (default is length requested to read)
	[
		{range : {}},
		{range : {startIndex : 1, length : 3}},
		{range : {startIndex : 1, length : 3}, entityCount : 2}
	].forEach(function (oFixture) {
		QUnit.test("getContexts satisfies contract of ManagedObject#bindAggregation "
			+ JSON.stringify(oFixture),
		function (assert) {
			var oCacheMock = this.getCacheMock(),
				oControl = new TestControl({models : this.oModel}),
				oRange = oFixture.range || {},
				iLength = oRange.length || this.oModel.iSizeLimit,
				iEntityCount = oFixture.entityCount || iLength,
				iStartIndex = oRange.startIndex || 0,
				oPromise = createResult(iEntityCount);

			// check that given spy is called with exact arguments
			function checkCall(oSpy) {
				assert.ok(
					oSpy.calledWithExactly.apply(oSpy, Array.prototype.slice.call(arguments, 1)),
					oSpy.printf("%n call %C"));
			}

			// change event handler for initial read for list binding
			function onChange() {
				var aChildControls = oControl.getItems(),
					sExpectedPath,
					i;

				assert.strictEqual(aChildControls.length, iEntityCount, "# child controls");
				for (i = 0; i < iEntityCount; i += 1) {
					sExpectedPath = "/EMPLOYEES/" + (i + iStartIndex);
					assert.strictEqual(aChildControls[i].getBindingContext().getPath(),
						sExpectedPath, "child control binding path: " + sExpectedPath);
				}
			}

			oCacheMock.expects("read")
				.withExactArgs(iStartIndex, iLength, 0, sinon.match.object, sinon.match.func)
				.callsArg(4)
				.returns(oPromise);
			oCacheMock.expects("read")
				.withExactArgs(iStartIndex, iLength, 0, sinon.match.object, sinon.match.func)
				.returns(createSyncResult(iEntityCount));

			// spies to check and document calls to model and binding methods from ManagedObject
			this.spy(this.oModel, "bindList");
			this.spy(ODataListBinding.prototype, "initialize");
			this.spy(ODataListBinding.prototype, "getContexts");

			// code under test
			oControl.bindAggregation("items", jQuery.extend({
				parameters : {$$groupId : "$direct"}, //TODO test with application group 'groupId'
				path : "/EMPLOYEES",
				template : new TestControl()
			}, oRange));

			// check v4.ODataModel APIs are called as expected from ManagedObject
			checkCall(this.oModel.bindList, "/EMPLOYEES", undefined, undefined, undefined,
				{$$groupId : "$direct"});
			checkCall(ODataListBinding.prototype.initialize);
			checkCall(ODataListBinding.prototype.getContexts, oRange.startIndex, oRange.length);

			oControl.getBinding("items").attachChange(onChange);
			assert.deepEqual(oControl.getItems(), [], "initial synchronous result");

			return oPromise;
		});
	});

	//*********************************************************************************************
	QUnit.test("nested listbinding", function (assert) {
		var oBinding,
			oControl = new TestControl({models : this.oModel}),
			sPath = "TEAM_2_EMPLOYEES",
			oRange = {startIndex : 0, length : 3},
			oPromise = createResult(oRange.length, oRange.startIndex, true),
			fnResolve,
			that = this;

		// change event handler for initial read for list binding
		function onChange() {
			var aChildControls = oControl.getItems(),
				aOriginalContexts = oBinding.aContexts,
				i;

			assert.strictEqual(oBinding.oCachePromise.getResult(), undefined, "no own cache");
			assert.strictEqual(aChildControls.length, 3, "# child controls");
			for (i = 0; i < 3; i += 1) {
				assert.strictEqual(aChildControls[i].getBindingContext().getPath(),
					"/TEAMS('4711')/" + sPath + "/" + (i + oRange.startIndex));
			}

			// code under test (same context)
			oBinding.setContext(oBinding.getContext());

			assert.strictEqual(oBinding.aContexts, aOriginalContexts);
			assert.strictEqual(ODataListBinding.prototype.reset.callCount, 0, "no more reset");

			that.mock(oBinding.aContexts[0]).expects("isTransient").never();

			// code under test (clear context)
			oBinding.setContext();

			assert.strictEqual(ODataListBinding.prototype.reset.callCount, 1,
				"reset after changing the context");
			assert.ok(ODataListBinding.prototype.reset.alwaysCalledWithExactly());
			fnResolve();
		}

		this.mock(ODataListBinding.prototype).expects("getGroupId").never();
		oControl.bindObject("/TEAMS('4711')");
		this.mock(oControl.getObjectBinding()).expects("fetchValue").atLeast(1)
			.withExactArgs("/TEAMS('4711')/TEAM_2_EMPLOYEES", undefined, undefined)
			.returns(oPromise);
		this.spy(ODataListBinding.prototype, "reset");

		// code under test
		oControl.bindAggregation("items", jQuery.extend({
				path : sPath,
				template : new TestControl()
			}, oRange));

		oBinding = oControl.getBinding("items");
		oBinding.attachEventOnce("change", onChange);
		assert.strictEqual(ODataListBinding.prototype.reset.callCount, 2,
			"2x reset constructor and setContext");
		ODataListBinding.prototype.reset.reset();

		return Promise.all([
			oPromise,
			new Promise(function (resolve) {
				fnResolve = resolve;
			})
		]);
	});

	//*********************************************************************************************
	QUnit.test("reset context for nested list binding with its own cache", function (assert) {
		var oBinding,
			oBindingMock = this.mock(ODataListBinding.prototype),
			oCache = {},
			oContext = Context.create(this.oModel, /*oBinding*/{}, "/TEAMS", 1);

		// fetchCache is called once from applyParameters before oBinding.oContext is set
		oBindingMock.expects("fetchCache").withExactArgs(undefined).callsFake(function () {
			this.oCachePromise = SyncPromise.resolve();
		});
		oBindingMock.expects("fetchCache").withExactArgs(sinon.match.same(oContext)).atLeast(1)
			.callsFake(function () {
				this.oCachePromise = SyncPromise.resolve(oCache);
			});
		oBinding = this.bindList("TEAM_2_EMPLOYEES", undefined, undefined, undefined,
			{$select : "ID"});

		// code under test
		oBinding.setContext(oContext);

		assert.strictEqual(oBinding.oCachePromise.getResult(), oCache);
	});

	//*********************************************************************************************
	QUnit.test("nested listbinding (context not yet set)", function (assert) {
		var oBinding,
			oControl = new TestControl({models : this.oModel}),
			oRange = {startIndex : 1, length : 3};

		// change event handler for initial read for list binding
		function onChange() {
			assert.ok(false, "unexpected event called");
		}

		// code under test
		oControl.bindAggregation("items", jQuery.extend({
			path : "TEAM_2_EMPLOYEES",
			template : new TestControl()
		}, oRange));

		oBinding = oControl.getBinding("items");
		oBinding.aPreviousData = [{}];
		oBinding.attachChange(onChange);

		// code under test
		assert.deepEqual(oControl.getBinding("items").getContexts(), [],
			"list binding contexts not set");

		assert.deepEqual(oBinding.aPreviousData, []);
	});

	//*********************************************************************************************
	QUnit.test("nested listbinding (deferred association)", function (assert) {
		var oBinding,
			oContext = Context.create(this.oModel, {}, "/TEAMS('4711')"),
			oPromise = SyncPromise.resolve();

		this.mock(oContext).expects("fetchValue").withExactArgs("TEAM_2_EMPLOYEES")
			.returns(oPromise);
		this.mock(ODataListBinding.prototype).expects("checkSuspended").withExactArgs();

		// code under test
		oBinding = this.bindList("TEAM_2_EMPLOYEES", oContext);

		assert.deepEqual(oBinding.getContexts(), []);
		return oPromise;
	});

	//*********************************************************************************************
	QUnit.test("setContext, relative path without parameters", function (assert) {
		var oBinding = this.bindList("Suppliers"),
			oBindingMock = this.mock(oBinding),
			oContext = Context.create(this.oModel, {}, "/bar"),
			oHeaderContext = Context.create(this.oModel, oBinding, "/bar/Suppliers");

		oBindingMock.expects("reset").twice().withExactArgs();
		this.mock(Context).expects("create")
			.withExactArgs(sinon.match.same(this.oModel), sinon.match.same(oBinding),
				"/bar/Suppliers")
			.returns(oHeaderContext);
		this.mock(this.oModel).expects("resolve")
			.withExactArgs(oBinding.sPath, sinon.match.same(oContext))
			.returns("/bar/Suppliers");
		oBindingMock.expects("fetchCache").withExactArgs(sinon.match.same(oContext));
		oBindingMock.expects("_fireChange").twice()
			.withExactArgs({reason : ChangeReason.Context});

		// code under test
		oBinding.setContext(oContext);

		assert.strictEqual(oBinding.getHeaderContext(), oHeaderContext);

		oBindingMock.expects("fetchCache").withExactArgs(null);

		// code under test
		oBinding.setContext(null);

		assert.strictEqual(oBinding.getHeaderContext(), null);

		this.mock(oHeaderContext).expects("destroy").withExactArgs();

		// code under test
		oBinding.destroy();
	});

	//*********************************************************************************************
	QUnit.test("setContext: relative path with transient entities", function (assert) {
		var oBinding = this.bindList("Bar", Context.create(this.oModel, {}, "/Foo('42')")),
			oContext0 = Context.create(this.oModel, oBinding, "/Foo('42')/Bar($uid=id-1-23)", -1,
				Promise.resolve()),
			oContext1 = Context.create(this.oModel, oBinding, "/Foo('42')/Bar($uid=id-1-24)", -2,
				Promise.resolve()),
			oContext2 = Context.create(this.oModel, oBinding, "/Foo('42')/Bar($uid=id-1-25)", -3,
				Promise.resolve());

		// simulate multi create, some contexts are still transient
		oBinding.aContexts.unshift(oContext2, oContext1, oContext0);
		oBinding.iCreatedContexts = 3;

		this.mock(oContext2).expects("isTransient").withExactArgs().returns(false);
		this.mock(oContext1).expects("isTransient").withExactArgs().returns(true);
		this.mock(oContext0).expects("isTransient").withExactArgs().never();

		assert.throws(function () {
			// code under test
			oBinding.setContext({/*some different context*/});
		}, new Error("setContext on relative binding is forbidden if a transient entity "
			+ "exists: sap.ui.model.odata.v4.ODataListBinding: /Foo('42')|Bar"));
	});

	//*********************************************************************************************
	QUnit.test("preserve headerContext when ManagedObject temporarily removes context",
		function (assert) {
		var oBinding = this.bindList("Suppliers"),
			oBindingMock = this.mock(oBinding),
			oContext = Context.create(this.oModel, {}, "/bar"),
			oHeaderContext = Context.create(this.oModel, oBinding, "/bar/Suppliers");

		this.mock(Context).expects("create")
			.withExactArgs(sinon.match.same(this.oModel), sinon.match.same(oBinding),
				"/bar/Suppliers")
			.returns(oHeaderContext);
		oBindingMock.expects("fetchCache").withExactArgs(null);
		oBindingMock.expects("fetchCache").twice().withExactArgs(sinon.match.same(oContext));
		oBinding.setContext(oContext);
		assert.strictEqual(oBinding.getHeaderContext(), oHeaderContext);
		this.mock(oBinding.getHeaderContext()).expects("destroy").never();

		// code under test
		oBinding.setContext(null);
		oBinding.setContext(oContext);

		assert.strictEqual(oBinding.getHeaderContext(), oHeaderContext);
	});

	//*********************************************************************************************
	QUnit.test("getContexts called directly provides contexts as return value and in change event",
		function (assert) {
		var done = assert.async(),
			oCacheMock = this.getCacheMock(), // this is used in bindList
			oBinding = this.bindList("/EMPLOYEES"),
			oBindingMock = this.mock(oBinding),
			oContext = {},
			bLocked = true, // only the first read is locked
			iSerialNumber = 0,
			iSizeLimit = this.oModel.iSizeLimit,
			iRangeIndex = 0,
			// fixture with array of ranges for getContexts calls with
			//   start, length - determine the range
			//   sync - array with flags which indexes are to return a context synchronously to
			//     simulate previous calls to getContexts
			oFixture  = [
				{sync : []},
				// completely new contexts
				{start : iSizeLimit, length : 1, sync : []},
				// partially new contexts
				{start : iSizeLimit, length : 2, sync : [true]},
				// completely existing contexts
				{start : iSizeLimit, length : 2, sync : [true, true]}
			];

		// call getContexts for current range; considers previously accessed indexes
		// only if used to check synchronous return value of getContexts.
		function checkContexts(bSync) {
			var aContexts,
				i,
				iLength = oFixture[iRangeIndex].length || iSizeLimit,
				sMessage,
				iStart = oFixture[iRangeIndex].start || 0,
				oPromise;

			if (bSync) {
				// during the last iteration there is only a sync request, otherwise an async one
				// followed by a sync one
				if (iRangeIndex < oFixture.length - 1) {
					iSerialNumber += 1;
					oCacheMock.expects("read")
						.withExactArgs(iStart, iLength, 0,
							new _GroupLock("$auto", bLocked, oBinding, iSerialNumber),
							sinon.match.func)
						.callsArg(4)
						.returns(createResult(iLength, iStart));
					bLocked = undefined;
				}
				iSerialNumber += 1;
				oCacheMock.expects("read")
					.withExactArgs(iStart, iLength, 0,
						new _GroupLock("$auto", bLocked, oBinding, iSerialNumber),
						sinon.match.func)
					.returns(createSyncResult(iLength, iStart));
				bLocked = undefined;
			}

			// code under test, must not ruin aContexts
			oBinding.setContext(oContext);
			assert.strictEqual(oBinding.oContext, oContext);

			// code under test, read synchronously with previous range
			aContexts = oBinding.getContexts(iStart, iLength);

			assert.strictEqual(aContexts.dataRequested, undefined);

			for (i = 0; i < iLength; i += 1) {
				sMessage = (bSync ? "Synchronous" : "Asynchronous") + " result"
					+ "/EMPLOYEES/" + (iStart + i) + ", getContexts("
					+ iStart + "," + iLength + ")";
				if (bSync && !oFixture[iRangeIndex].sync[i]) {
					assert.strictEqual(aContexts[i], undefined, sMessage);
				} else {
					assert.strictEqual(aContexts[i].getPath(),
						"/EMPLOYEES/" + (iStart + i),
						sMessage);
					//check delegation of fetchValue from context
					oPromise = {}; // a fresh new object each turn around
					oBindingMock.expects("fetchValue").withExactArgs(
							"/EMPLOYEES/" + (iStart + i) + "/foo/bar/" + i, undefined, undefined)
						.returns(oPromise);

					assert.strictEqual(aContexts[i].fetchValue("foo/bar/" + i), oPromise);
				}
			}
		}

		// change event handler for list binding
		function onChange() {
			checkContexts();
			iRangeIndex += 1;
			checkContexts(true);
			// only the last range in the fixture triggers no change event
			if (iRangeIndex === oFixture.length - 1) {
				done();
			}
		}

		checkContexts(true);
		oBinding.attachChange(onChange);
	});

	//*********************************************************************************************
	[false, true].forEach(function (bRelative) {
		QUnit.test("getContexts sends no change event on failure of _Cache#read and logs error, "
				+ "path is relative: " + bRelative, function (assert) {
			var oBinding,
				oCacheMock,
				oContext = Context.create(this.oModel, {}, "/EMPLOYEES(1)"),
				oContextMock,
				oError = new Error("Intentionally failed"),
				oPromise = SyncPromise.resolve(Promise.reject(oError)), // async!
				sResolvedPath = bRelative
					? "/service/EMPLOYEES(1)/TEAM_2_EMPLOYEES"
					: "/service/EMPLOYEES";

			if (bRelative) {
				oContextMock = this.mock(oContext);
				// Note: must be async, else no "change" event is fired!
				oContextMock.expects("fetchValue").returns(createResult(2, 0, true));
				oContextMock.expects("fetchValue").returns(oPromise);
			} else {
				oCacheMock = this.getCacheMock();
				oCacheMock.expects("read").callsArg(4).returns(createResult(2));
				oCacheMock.expects("read").callsArg(4).returns(oPromise);
			}
			this.mock(this.oModel).expects("reportError").withExactArgs(
				"Failed to get contexts for " + sResolvedPath
				+ " with start index 1 and length 2", sClassName,
				sinon.match.same(oError));

			oBinding = this.bindList(bRelative ? "TEAM_2_EMPLOYEES" : "/EMPLOYEES", oContext);
			this.mock(oBinding).expects("checkSuspended").twice().withExactArgs();
			oBinding.attachChange(function () {
				// code under test
				var aContexts = oBinding.getContexts(1, 2); // failing read

				assert.strictEqual(aContexts.length, 1, "contexts from first read still exist");
			});
			oBinding.getContexts(0, 2); // successful read

			return oPromise.catch(function () {
				assert.ok(true);
			});
			//TODO implement faultTolerant setting on list binding which keeps existing contexts?
		});
	});

	//*********************************************************************************************
	[
		{start : 0, result : 0, isFinal : true, length : 0, text : "no data"},
		{start : 20, result : 29, isFinal : true, length : 49, text : "less data than requested"},
		{start : 20, result : 0, isFinal : false, length : 0, changeEvent : false,
			text : "no data for given start > 0"},
		{start : 20, result : 30, isFinal : false, length : 60, text : "maybe more data"}
	].forEach(function (oFixture) {
		QUnit.test("paging: " + oFixture.text, function (assert) {
			var oBinding,
				oContext = {
					fetchValue : function () {
						assert.ok(false, "context must be ignored for absolute bindings");
					}
				},
				oPromise = createResult(oFixture.result);

			this.getCacheMock().expects("read")
				.withExactArgs(oFixture.start, 30, 0, sinon.match.object, sinon.match.func)
				.callsArg(4)
				.returns(oPromise);
			oBinding = this.bindList("/EMPLOYEES", oContext, undefined, undefined,
				{$$groupId : "$direct"});
			this.mock(oBinding).expects("_fireChange")
				.exactly(oFixture.changeEvent === false ? 0 : 1)
				.withExactArgs({reason : ChangeReason.Change});

			assert.strictEqual(oBinding.isLengthFinal(), false, "Length is not yet final");
			assert.strictEqual(oBinding.getLength(), 0, "Initial estimated length is 0");

			getContexts(assert, oBinding, oFixture.start, 30);

			// attach then handler after ODataListBinding attached its then handler to be
			// able to check length and isLengthFinal
			return oPromise.then(function () {
				// if there are less entries returned than requested then final length is known
				assert.strictEqual(oBinding.isLengthFinal(), oFixture.isFinal);
				assert.strictEqual(oBinding.getLength(), oFixture.length);
				assert.deepEqual(oBinding.getCurrentContexts(),
					oBinding.aContexts.slice(oFixture.start, oFixture.length));
			});
		});
	});

	//*********************************************************************************************
	QUnit.test("getCurrentContexts", function (assert) {
		var oBinding = this.bindList("/EMPLOYEES");

		oBinding.aContexts.unshift({/*created*/});
		oBinding.iCreatedContexts += 1;
		oBinding.iCurrentBegin = 1;
		oBinding.iCurrentEnd = 11;
		oBinding.iMaxLength = 10;

		// code under test
		assert.strictEqual(oBinding.getCurrentContexts().length, 10);
	});

	//*********************************************************************************************
	QUnit.test("threshold", function (assert) {
		var oBinding,
			oCacheMock = this.getCacheMock(),
			oPromise,
			that = this;

		function expectDebug(iStart, iLength, iMaximumPrefetchSize) {
			that.oLogMock.expects("debug")
				.withExactArgs(oBinding + "#getContexts(" + iStart + ", "
						+ iLength + ", " + iMaximumPrefetchSize + ")",
					undefined, "sap.ui.model.odata.v4.ODataListBinding");
		}

		oBinding = this.bindList("/EMPLOYEES", undefined, undefined, undefined,
			{$$groupId : "$direct"});

		expectDebug(100, 15, 60);

		oPromise = createResult(15, 100);
		oCacheMock.expects("read")
			.withExactArgs(100, 15, 60, new _GroupLock("$direct", true, oBinding, 1),
				sinon.match.func)
			.callsArg(4)
			.returns(oPromise);

		// code under test
		oBinding.getContexts(100, 15, 60);

		return oPromise.then(function () {
			var i;

			// check that data is inserted at right place
			for (i = 0; i < 100; i += 1) {
				assert.strictEqual(oBinding.aContexts[i], undefined, "Expected context: " + i);
			}
			for (i = 100; i < 115; i += 1) {
				assert.strictEqual(oBinding.aContexts[i].getModelIndex(), i,
					"Expected context: " + i);
			}
			assert.strictEqual(oBinding.aContexts[115], undefined, "Expected context: 115");

			expectDebug(110, 15);
			// default threshold to 0
			oCacheMock.expects("read")
				.withExactArgs(110, 15, 0, new _GroupLock("$direct", undefined, oBinding, 2),
					sinon.match.func)
				.returns(createSyncResult(15, 110));

			// code under test
			oBinding.getContexts(110, 15);

			expectDebug(120, 15, -15);
			// default negative threshold to 0
			oCacheMock.expects("read")
				.withExactArgs(120, 15, 0, new _GroupLock("$direct", undefined, oBinding, 3),
					sinon.match.func)
				.returns(createSyncResult(15, 120));

			// code under test
			oBinding.getContexts(120, 15, -15);
		});
	});

	//*********************************************************************************************
	[
		{start : 15, result : 3, isFinal : true, curr : 20, len : 18, text : "less than before"},
		{start : 0, result : 30, isFinal : true, curr : 30, len : 35, text : "full read before"},
		{start : 18, result : 30, isFinal : false, curr : 17, len : 58, text : "full read after"},
		{start : 10, result : 0, isFinal : false, curr : 25, len : 0, text : "empty read before"}
	].forEach(function (oFixture) {
		QUnit.test("paging: adjust final length: " + oFixture.text, function (assert) {
			var oCacheMock = this.getCacheMock(), // this is used in bindList
				oBinding = this.bindList("/EMPLOYEES"),
				i, n,
				oReadPromise = createResult(15),
				that = this;

			oCacheMock.expects("read")
				.withExactArgs(20, 30, 0, new _GroupLock("$auto", true, oBinding, 1),
					sinon.match.func)
				.callsArg(4)
				.returns(oReadPromise);

			assert.deepEqual(oBinding.getCurrentContexts(), []);
			oBinding.getContexts(20, 30); // creates cache

			return oReadPromise.then(function () {
				assert.deepEqual(oBinding.getCurrentContexts(),
					oBinding.aContexts.slice(20, 35));
				assert.strictEqual(oBinding.isLengthFinal(), true);
				assert.strictEqual(oBinding.getLength(), 35);

				oReadPromise = createResult(oFixture.result);
				oCacheMock.expects("read")
					.withExactArgs(oFixture.start, 30, 0,
						new _GroupLock("$auto", undefined, oBinding, 2), sinon.match.func)
					.callsArg(4)
					.returns(oReadPromise);
				for (i = Math.max(20, oFixture.start + oFixture.len); i < 35; i += 1) {
					that.mock(oBinding.aContexts[i]).expects("destroy").withExactArgs();
				}

				// code under test
				getContexts(assert, oBinding, oFixture.start, 30, oFixture.curr);

				return oReadPromise;
			}).then(function () {
				assert.deepEqual(oBinding.getCurrentContexts(),
					oBinding.aContexts.slice(oFixture.start, oFixture.start + oFixture.result));
				assert.strictEqual(oBinding.isLengthFinal(), oFixture.isFinal, "final");
				assert.strictEqual(oBinding.getLength(), oFixture.len);
				for (i = oFixture.start, n = oFixture.start + oFixture.result; i < n; i += 1) {
					assert.strictEqual(oBinding.aContexts[i].sPath,
						"/EMPLOYEES/" + i, "check content");
				}
			});
		});
	});

	//*********************************************************************************************
	QUnit.test("paging: full read before length; length at boundary", function (assert) {
		var oCacheMock = this.getCacheMock(), // this is used in bindList
			oBinding = this.bindList("/EMPLOYEES"),
			oReadPromise1 = createResult(30),
			oReadPromise2 = createResult(30),
			oReadPromise3 = createResult(0);

		// 1. read and get [20..50) -> estimated length 60
		oCacheMock.expects("read")
			.withExactArgs(20, 30, 0, new _GroupLock("$auto", true, oBinding, 1), sinon.match.func)
			.callsArg(4)
			.returns(oReadPromise1);
		// 2. read and get [0..30) -> length still 60
		oCacheMock.expects("read")
			.withExactArgs(0, 30, 0, new _GroupLock("$auto", undefined, oBinding, 2),
				sinon.match.func)
			.callsArg(4)
			.returns(oReadPromise2);
		// 3. read [50..80) get no entries -> length is now final 50
		oCacheMock.expects("read")
			.withExactArgs(50, 30, 0, new _GroupLock("$auto", undefined, oBinding, 3),
				sinon.match.func)
			.callsArg(4)
			.returns(oReadPromise3);

		oBinding.getContexts(20, 30);

		return oReadPromise1.then(function () {
			assert.strictEqual(oBinding.isLengthFinal(), false);
			assert.strictEqual(oBinding.getLength(), 60);

			oBinding.getContexts(0, 30); // read more data from beginning

			return oReadPromise2;
		}).then(function () {
			assert.strictEqual(oBinding.isLengthFinal(), false, "still not final");
			assert.strictEqual(oBinding.getLength(), 60, "length not reduced");

			oBinding.getContexts(50, 30); // no more data; length at paging boundary

			return oReadPromise3;
		}).then(function () {
			assert.strictEqual(oBinding.isLengthFinal(), true, "now final");
			assert.strictEqual(oBinding.getLength(), 50, "length at boundary");
		});
	});

	//*********************************************************************************************
	QUnit.test("refreshInternal: relative binding with base context", function (assert) {
		var oBinding;

		oBinding = this.bindList("TEAMS", this.oModel.createBindingContext("/"), undefined,
			undefined, {$$groupId : "group"});

		this.mock(oBinding).expects("isRootBindingSuspended").withExactArgs().returns(false);
		this.mock(oBinding).expects("createReadGroupLock").withExactArgs("myGroup", true);
		this.mock(oBinding).expects("removeCachesAndMessages").withExactArgs("");

		//code under test
		return oBinding.refreshInternal("", "myGroup", false);
	});

	//*********************************************************************************************
	QUnit.test("refreshInternal: relative with own cache", function (assert) {
		var oBinding,
			oBindingMock = this.mock(ODataListBinding.prototype),
			oCache0 = {},
			oCache1 = {},
			oCache = oCache0,
			oContext = Context.create(this.oModel, {}, "/TEAMS('1')"),
			sPath = {/*TEAMS('1')*/};

		// fetchCache is called once from applyParameters before oBinding.oContext is set
		oBindingMock.expects("fetchCache").withExactArgs(undefined).callsFake(function () {
			this.oCachePromise = SyncPromise.resolve();
		});
		oBindingMock.expects("fetchCache").withExactArgs(sinon.match.same(oContext)).atLeast(1)
			.callsFake(function () {
				this.oCachePromise = SyncPromise.resolve(oCache);
			});
		oBinding = this.bindList("TEAM_2_EMPLOYEES", oContext, undefined, undefined,
			{$$groupId : "group"});

		oCache = oCache1;
		this.mock(oBinding).expects("isRootBindingSuspended").withExactArgs().returns(false);
		this.mock(oBinding).expects("createReadGroupLock").withExactArgs("myGroup", false);
		this.mock(oBinding).expects("removeCachesAndMessages")
			.withExactArgs(sinon.match.same(sPath));
		this.mock(oBinding).expects("reset").withExactArgs(ChangeReason.Refresh);

		//code under test
		return oBinding.refreshInternal(sPath, "myGroup", false).then(function () {
			assert.strictEqual(oBinding.oCachePromise.getResult(), oCache1);
		});
	});
	//TODO wait for refresh of dependent bindings

	//*********************************************************************************************
	QUnit.test("refreshInternal: relative without own cache", function (assert) {
		var oContext = Context.create(this.oModel, {}, "/TEAMS('1')"),
			oBinding = this.bindList("TEAM_2_EMPLOYEES", oContext),
			oReadPromise = createResult(0, 0, true),
			that = this;

		this.mock(oBinding).expects("checkSuspended").withExactArgs();
		oBinding.setContext(oContext);
		this.mock(oContext).expects("fetchValue").withExactArgs("TEAM_2_EMPLOYEES")
			.returns(oReadPromise);

		oBinding.getContexts(0, 10);

		return oReadPromise.then(function () {
			that.mock(oBinding).expects("isRootBindingSuspended").withExactArgs().returns(false);
			that.mock(oBinding).expects("reset").withExactArgs(ChangeReason.Refresh);

			//code under test
			oBinding.refreshInternal("", "myGroup");
		});
	});

	//*********************************************************************************************
	[false, true].forEach(function (bSuspended) {
		var sTitle = "refreshInternal: dependent bindings, suspended=" + bSuspended;

		QUnit.test(sTitle, function (assert) {
			var oBinding,
				oCache = {read : function () {}},
				oChild0 = {refreshInternal : function () {}},
				oChild1 = {refreshInternal : function () {}},
				oChild2 = {refreshInternal : function () {}},
				oCacheMock = this.mock(oCache),
				oModelMock = this.mock(this.oModel),
				oReadPromise1 = createResult(1, 0),
				oReadPromise2 = createResult(1, 2),
				sResourcePathPrefix = "foo",
				that = this;

			this.mock(ODataListBinding.prototype).expects("fetchCache").atLeast(1)
				.withExactArgs(undefined)
				.callsFake(function () {
					this.oCachePromise = SyncPromise.resolve(oCache);
				});
			oBinding = this.bindList("/EMPLOYEES", undefined, undefined, undefined,
				{$$groupId : "myGroup"});
			oCacheMock.expects("read").withArgs(0, 1).returns(oReadPromise1);
			oCacheMock.expects("read").withArgs(2, 1).returns(oReadPromise2);

			oBinding.getContexts(0, 1);
			oBinding.getContexts(2, 1);

			return Promise.all([oReadPromise1, oReadPromise2]).then(function () {
				that.mock(oBinding).expects("isRootBindingSuspended").withExactArgs()
					.returns(bSuspended);
				that.mock(oBinding).expects("refreshSuspended").exactly(bSuspended ? 1 : 0)
					.withExactArgs("myGroup");
				that.mock(oBinding).expects("createReadGroupLock").exactly(bSuspended ? 0 : 1)
					.withExactArgs("myGroup", true);
				that.mock(oBinding).expects("reset").exactly(bSuspended ? 0 : 1)
					.withExactArgs(ChangeReason.Refresh);
				oModelMock.expects("getDependentBindings")
					.withExactArgs(sinon.match.same(oBinding))
					.returns([oChild0, oChild1, oChild2]);
				that.mock(oChild0).expects("refreshInternal")
					.withExactArgs(sResourcePathPrefix, "myGroup", false);
				that.mock(oChild1).expects("refreshInternal")
					.withExactArgs(sResourcePathPrefix, "myGroup", false);
				that.mock(oChild2).expects("refreshInternal")
					.withExactArgs(sResourcePathPrefix, "myGroup", false);

				//code under test
				return oBinding.refreshInternal(sResourcePathPrefix, "myGroup", false);
			});
		});
	});

	//*********************************************************************************************
	QUnit.test("getContexts fires dataRequested and dataReceived events", function (assert) {
		var that = this;

		return new Promise(function (finishTest) {
			var oBinding = that.bindList("/EMPLOYEES");

			that.mock(oBinding.oCachePromise.getResult()).expects("read")
				.callsFake(function (iIndex, iLength, iPrefetch, oGroupLock, fnDataRequested) {
					return SyncPromise.resolve().then(function () {
						that.mock(oBinding).expects("fireDataRequested").withExactArgs();
						fnDataRequested();
						that.mock(oBinding).expects("_fireChange")
							.withExactArgs({reason : "change"});
						return Promise.resolve(createData(10));
					});
				});

			oBinding.attachDataReceived(function (oEvent) {
				assert.deepEqual(oEvent.getParameter("data"), {});
				assert.strictEqual(oBinding.aContexts.length, 10, "data already processed");
				finishTest();
			});
			oBinding.getContexts(0, 10);
		});
	});

	//*********************************************************************************************
	[false, true].forEach(function (bCanceled) {
		QUnit.test("getContexts - error handling for dataRequested/dataReceived, canceled="
				+ bCanceled, function (assert) {
			var oBinding = this.bindList("/EMPLOYEES"),
				oError = new Error("Expected Error"),
				oReadPromise = SyncPromise.reject(oError),
				oReadGroupLock = new _GroupLock();

			if (bCanceled) {
				oError.canceled = true;
			}
			oBinding.oReadGroupLock = oReadGroupLock;
			this.mock(oReadGroupLock).expects("unlock").withExactArgs(true);
			this.mock(this.oModel).expects("reportError").withExactArgs(
				"Failed to get contexts for /service/EMPLOYEES with start index 0 and length 3",
				sClassName, sinon.match.same(oError));
			this.mock(oBinding.oCachePromise.getResult()).expects("read").callsArg(4)
				.returns(oReadPromise);
			this.mock(oBinding).expects("fireDataReceived")
				.withExactArgs(bCanceled ? {data : {}} : {error : oError});

			oBinding.getContexts(0, 3);
			return oReadPromise.catch(function () {
				assert.deepEqual(oBinding.getCurrentContexts(), [undefined, undefined, undefined]);
			});
		});
	});

	//*********************************************************************************************
	QUnit.test("getContexts - concurrent call with read errors", function (assert) {
		var oBinding = this.bindList("/EMPLOYEES"),
			oCacheMock = this.mock(oBinding.oCachePromise.getResult()),
			iDataReceivedEvents = 0,
			oError = new Error(),
			oModelMock = this.mock(this.oModel),
			oReadResult = SyncPromise.reject(oError);

		return new Promise(function (resolve) {
			oModelMock.expects("reportError").twice()
				.withExactArgs("Failed to get contexts for /service/EMPLOYEES with start index 0"
					+ " and length 10", sClassName, sinon.match.same(oError));

			oCacheMock.expects("read").callsArg(4).returns(oReadResult);
			oCacheMock.expects("read").returns(oReadResult);

			oBinding.attachDataReceived(function (oEvent) {
				assert.strictEqual(oEvent.getParameter("error"), oError);
				iDataReceivedEvents += 1;
				resolve();
			});

			// code under test: call getContexts twice concurrently
			oBinding.getContexts(0, 10);
			oBinding.getContexts(0, 10);
		}).then(function () {
			// wait for "reportError" which is called asynchronously after the data received event
			assert.strictEqual(iDataReceivedEvents, 1);
		});
	});

	//*********************************************************************************************
	QUnit.test("fetchValue: absolute binding", function (assert) {
		var oBinding = this.bindList("/EMPLOYEES"),
			oListener = {},
			oPromise,
			oReadResult = {};

		this.mock(oBinding).expects("getRelativePath")
			.withExactArgs("/EMPLOYEES/42/bar").returns("42/bar");
		this.mock(oBinding.oCachePromise.getResult()).expects("fetchValue")
			.withExactArgs(sinon.match.same(_GroupLock.$cached), "42/bar", undefined,
				sinon.match.same(oListener))
			.returns(SyncPromise.resolve(oReadResult));

		// code under test
		oPromise = oBinding.fetchValue("/EMPLOYEES/42/bar", oListener);

		assert.ok(oPromise.isFulfilled());
		return oPromise.then(function (oResult) {
			assert.strictEqual(oResult, oReadResult);
		});
	});

	//*********************************************************************************************
	QUnit.test("fetchValue: relative binding", function (assert) {
		var oBinding,
			bCached = {/*false,true*/},
			oContext = Context.create(this.oModel, {}, "/foo"),
			oListener = {},
			sPath = "/foo/42/bar",
			oResult = {};

		oBinding = this.bindList("TEAM_2_EMPLOYEES", oContext);
		this.mock(oContext).expects("fetchValue")
			.withExactArgs(sPath, sinon.match.same(oListener), sinon.match.same(bCached))
			.returns(SyncPromise.resolve(oResult));

		// code under test
		assert.strictEqual(oBinding.fetchValue(sPath, oListener, bCached).getResult(), oResult);
	});
	//TODO provide iStart, iLength parameter to fetchValue to support paging on nested list

	//*********************************************************************************************
	QUnit.test("fetchValue: relative binding, unresolved", function (assert) {
		this.bindList("TEAM_2_EMPLOYEES").fetchValue("bar", {}).then(function (oResult) {
			assert.strictEqual(oResult, undefined);
		});
	});

	//*********************************************************************************************
	QUnit.test("fetchValue: relative binding w/ cache, absolute path, mismatch", function (assert) {
		var oBinding,
			oBindingMock = this.mock(ODataListBinding.prototype),
			bCached = {/*false,true*/},
			oContext = Context.create(this.oModel, undefined, "/SalesOrderList('1')"),
			oGroupLock = new _GroupLock(),
			oListener = {},
			sPath = "/SalesOrderList('1')/ID",
			oResult = {};

		// fetchCache is called once from applyParameters before oBinding.oContext is set
		oBindingMock.expects("fetchCache").withExactArgs(undefined).callsFake(function () {
			this.oCachePromise = SyncPromise.resolve();
		});
		oBindingMock.expects("fetchCache").withExactArgs(sinon.match.same(oContext)).atLeast(1)
			.callsFake(function () {
				this.oCachePromise = SyncPromise.resolve({});
			});
		oBinding = this.bindList("SO_2_SOITEM", oContext, undefined, undefined,
			{$$groupId : "group"});

		this.mock(oBinding).expects("getRelativePath").withExactArgs(sPath).returns(undefined);
		this.mock(oGroupLock).expects("unlock").never();
		this.mock(oContext).expects("fetchValue")
			.withExactArgs(sPath, sinon.match.same(oListener), sinon.match.same(bCached))
			.returns(oResult);

		// code under test
		assert.strictEqual(oBinding.fetchValue(sPath, oListener, bCached).getResult(), oResult);
	});

	//*********************************************************************************************
	QUnit.test("forbidden", function (assert) {
		var oBinding = this.bindList("/EMPLOYEES");

		assert.throws(function () {
			oBinding.getDistinctValues();
		}, new Error("Unsupported operation: v4.ODataListBinding#getDistinctValues"));

		oBinding.enableExtendedChangeDetection(false);
		assert.throws(function () { //TODO implement?
			oBinding.getContexts(0, 42, 0);
		}, new Error("Unsupported operation: v4.ODataListBinding#getContexts, third"
				+ " parameter must not be set if extended change detection is enabled"));

		assert.throws(function () {
			oBinding.getContexts(42);
		}, new Error("Unsupported operation: v4.ODataListBinding#getContexts, first parameter "
			+ "must be 0 if extended change detection is enabled, but is 42"));
	});
	//TODO errors on _fireFilter(mArguments) and below in Wiki

	//*********************************************************************************************
	QUnit.test("events", function (assert) {
		var oBinding,
			oBindingMock = this.mock(ListBinding.prototype),
			mEventParameters = {},
			oReturn = {};

		oBinding = this.bindList("/EMPLOYEES");

		[
			"AggregatedDataStateChange",
			"change",
			"createCompleted",
			"createSent",
			"dataReceived",
			"dataRequested",
			"DataStateChange",
			"patchCompleted",
			"patchSent",
			"refresh"
		].forEach(function (sEvent) {
			oBindingMock.expects("attachEvent")
				.withExactArgs(sEvent, sinon.match.same(mEventParameters)).returns(oReturn);

			assert.strictEqual(oBinding.attachEvent(sEvent, mEventParameters), oReturn);
		});

		["filter", "sort", "unsupportedEvent"].forEach(function (sEvent) {
			assert.throws(function () {
				oBinding.attachEvent(sEvent);
			}, new Error("Unsupported event '" + sEvent + "': v4.ODataListBinding#attachEvent"));
		});
	});

	//*********************************************************************************************
	QUnit.test("$$groupId, $$updateGroupId, $$operationMode", function (assert) {
		var oBinding = this.bindList("/EMPLOYEES"),
			oModelMock = this.mock(this.oModel),
			oPrototypeMock;

		oModelMock.expects("getGroupId").withExactArgs().returns("baz");
		oModelMock.expects("getUpdateGroupId").twice().withExactArgs().returns("fromModel");

		// code under test
		oBinding.applyParameters({
			$$groupId : "foo",
			$$operationMode : "Server",
			$$updateGroupId : "bar"
		});
		assert.strictEqual(oBinding.getGroupId(), "foo");
		assert.strictEqual(oBinding.sOperationMode, "Server");
		assert.strictEqual(oBinding.getUpdateGroupId(), "bar");

		// code under test
		oBinding.applyParameters({
			$$groupId : "foo"
		});
		assert.strictEqual(oBinding.getGroupId(), "foo");
		assert.strictEqual(oBinding.sOperationMode, undefined);
		assert.strictEqual(oBinding.getUpdateGroupId(), "fromModel");

		// code under test
		oBinding.applyParameters({});
		assert.strictEqual(oBinding.getGroupId(), "baz");
		assert.strictEqual(oBinding.getUpdateGroupId(), "fromModel");

		// checkBindingParameters also called for relative binding
		oPrototypeMock = this.mock(ODataListBinding.prototype);
		oPrototypeMock.expects("applyParameters").withExactArgs({}); // called by c'tor
		oBinding = this.oModel.bindList("EMPLOYEE_2_EQUIPMENTS");
		oPrototypeMock.restore();
		// code under test
		oBinding.applyParameters({
			$$groupId : "foo",
			$$operationMode : "Server",
			$$updateGroupId : "bar"
		});
		assert.strictEqual(oBinding.getGroupId(), "foo");
		assert.strictEqual(oBinding.sOperationMode, "Server");
		assert.strictEqual(oBinding.getUpdateGroupId(), "bar");
	});

	//*********************************************************************************************
	QUnit.test("getContexts uses group ID from binding parameter", function (assert) {
		var oBinding = this.bindList("/EMPLOYEES", undefined, undefined, undefined,
				{$$groupId : "myGroup"});

		this.mock(oBinding.oCachePromise.getResult()).expects("read")
			.withExactArgs(0, 10, 0, new _GroupLock("myGroup", true, oBinding, 1), sinon.match.func)
			.returns(createResult(0));

		oBinding.getContexts(0, 10);
	});

	//*********************************************************************************************
	QUnit.test("getContexts uses read group lock", function (assert) {
		var oBinding = this.bindList("/EMPLOYEES", undefined, undefined, undefined,
				{$$groupId : "$direct"}),
			oCache = {
				read : function () {}
			},
			oCachePromise = SyncPromise.resolve(Promise.resolve(oCache)),
			oReadGroupLock = new _GroupLock();

		oBinding.oCachePromise = oCachePromise;
		this.mock(oCache).expects("read")
			.withExactArgs(0, 10, 0, sinon.match.same(oReadGroupLock), sinon.match.func)
			.returns(createResult(0));
		oBinding.oReadGroupLock = oReadGroupLock;

		oBinding.getContexts(0, 10);

		assert.strictEqual(oBinding.oReadGroupLock, undefined);
		return oCachePromise;
	});

	//*********************************************************************************************
	QUnit.test("getContexts() relative + uses refresh group lock", function (assert) {
		var oParentContext = Context.create(this.oModel, {}, "/TEAMS('4711')"),
			oBinding = this.bindList("EMPLOYEES", oParentContext),
			oReadGroupLock = new _GroupLock();

		oBinding.oReadGroupLock = oReadGroupLock;

		this.mock(oBinding).expects("checkSuspended").withExactArgs();
		this.mock(oParentContext).expects("fetchValue").withExactArgs("EMPLOYEES")
			.returns(SyncPromise.resolve(createData(10, 0, true, 10)));
		this.mock(oReadGroupLock).expects("unlock").withExactArgs();

		// code under test
		oBinding.getContexts(0, 10);

		assert.strictEqual(oBinding.oReadGroupLock, undefined);
	});

	//*********************************************************************************************
	QUnit.test("getContexts: data received handler throws error", function (assert) {
		var that = this;
		return new Promise(function (resolve) {
			var oBinding = that.bindList("/EMPLOYEES"),
				oExpectedError = new Error("Expected"),
				oReadPromise = createResult(0);

			that.mock(oBinding.oCachePromise.getResult()).expects("read")
				.withExactArgs(0, 10, 0, new _GroupLock("$auto", true, oBinding, 1),
					sinon.match.func)
				.callsArg(4).returns(oReadPromise);
			// check that error in data received handler is logged
			that.mock(that.oModel).expects("reportError")
				.withExactArgs("Failed to get contexts for /service/EMPLOYEES with start index 0"
					+ " and length 10", sClassName, sinon.match.same(oExpectedError));
			oBinding.attachDataReceived(function () {
				resolve();
				throw oExpectedError;
			});

			// code under test
			oBinding.getContexts(0, 10);
		}).then(function () {
			// wait for "reportError" which is called asynchronously after the data received event
		});
	});

	//*********************************************************************************************
	QUnit.test("sync getCurrentContexts while reading", function (assert) {
		var oBinding = this.bindList("/EMPLOYEES"),
			oCacheMock = this.mock(oBinding.oCachePromise.getResult()),
			oReadPromise1 = createResult(10);

		oCacheMock.expects("read")
			.withExactArgs(0, 10, 0, new _GroupLock("$auto", true, oBinding, 1), sinon.match.func)
			.callsArg(4).returns(oReadPromise1);

		oBinding.getContexts(0, 10);

		return oReadPromise1.then(function () {
			var oReadPromise2 = createResult(0);

			oCacheMock.expects("read")
				.withExactArgs(10, 5, 0, new _GroupLock("$auto", undefined, oBinding, 2),
					sinon.match.func)
				.callsArg(4).returns(oReadPromise2);

			oBinding.getContexts(10, 5);

			oCacheMock.expects("read")
				.withExactArgs(0, 5, 0, new _GroupLock("$auto", undefined, oBinding, 3),
					sinon.match.func)
				.returns(createSyncResult(5));

			oBinding.getContexts(0, 5);
			return oReadPromise2.then(function () {
				assert.deepEqual(oBinding.getCurrentContexts(), oBinding.aContexts.slice(0, 5));
			});
		});
	});

	//*********************************************************************************************
	[
		{
			mParameters : {$$operationMode : OperationMode.Server},
			queryOptions : {"sap-client" : "111"},
			vSorters : undefined
		}, {
			mParameters : {$$operationMode : OperationMode.Server},
			queryOptions : {$orderby : "foo", "sap-client" : "111"},
			vSorters : new Sorter("foo")
		}, {
			mParameters : {$$operationMode : OperationMode.Server, $orderby : "bar"},
			queryOptions : {$orderby : "foo,bar", "sap-client" : "111"},
			vSorters : [new Sorter("foo")]
		}, {
			oModel : new ODataModel({
				operationMode : OperationMode.Server,
				serviceUrl : "/service/?sap-client=111",
				synchronizationMode : "None"
			}),
			mParameters : {$orderby : "bar"},
			queryOptions : {$orderby : "foo,bar", "sap-client" : "111"},
			vSorters : [new Sorter("foo")]
		}
	].forEach(function (oFixture) {
		[false, true].forEach(function (bSuspended) {
			var sTitle = "bSuspended=" + bSuspended + ", vSorters = "
				+ JSON.stringify(oFixture.vSorters) + " and mParameters = "
				+ JSON.stringify(oFixture.mParameters);

			QUnit.test("sort: " + sTitle, function (assert) {
				var oBinding,
					oModel = oFixture.oModel || this.oModel,
					oContext = Context.create(oModel, {/*oBinding*/}, "/TEAMS", 1),
					aSorters = [];

				oBinding = oModel.bindList("TEAM_2_EMPLOYEES", undefined, undefined, undefined,
					oFixture.mParameters);
				oBinding.setContext(oContext);

				this.mock(oBinding).expects("checkSuspended").never();
				this.mock(oBinding).expects("hasPendingChanges").returns(false);
				this.mock(_Helper).expects("toArray")
					.withExactArgs(sinon.match.same(oFixture.vSorters))
					.returns(aSorters);
				this.mock(oBinding).expects("isRootBindingSuspended").returns(bSuspended);
				this.mock(oBinding).expects("setResumeChangeReason").exactly(bSuspended ? 1 : 0)
					.withExactArgs(ChangeReason.Sort);
				this.mock(oBinding).expects("reset").exactly(bSuspended ? 0 : 1)
					.withExactArgs(ChangeReason.Sort);
				this.mock(oBinding).expects("removeCachesAndMessages").exactly(bSuspended ? 0 : 1)
					.withExactArgs("");
				this.mock(oBinding).expects("getGroupId").exactly(bSuspended ? 0 : 1)
					.withExactArgs().returns("group");
				this.mock(oBinding).expects("createReadGroupLock").exactly(bSuspended ? 0 : 1)
					.withExactArgs("group", true);
				this.mock(oBinding).expects("fetchCache").exactly(bSuspended ? 0 : 1)
					.withExactArgs(sinon.match.same(oContext))
					.callsFake(function () {
						this.oCachePromise = SyncPromise.resolve({});
					});

				// code under test
				assert.strictEqual(oBinding.sort(oFixture.vSorters), oBinding, "chaining");

				assert.strictEqual(oBinding.aSorters, aSorters);
			});
		});
	});

	//*********************************************************************************************
	QUnit.test("sort: errors", function (assert) {
		var oBinding = this.bindList("/EMPLOYEES"),
			oContext;

		assert.throws(function () {
			oBinding.sort([]);
		}, new Error("Operation mode has to be sap.ui.model.odata.OperationMode.Server"));
		assert.throws(function () {
			oBinding.sort();
		}, new Error("Operation mode has to be sap.ui.model.odata.OperationMode.Server"));

		oBinding = this.bindList("/EMPLOYEES", null, null, null,
			{$$operationMode : OperationMode.Server});
		this.mock(oBinding).expects("hasPendingChanges").withExactArgs().returns(true);

		// code under test
		assert.throws(function () {
			oBinding.sort();
		}, new Error("Cannot sort due to pending changes"));

		this.mock(ODataListBinding.prototype).expects("fetchCache").atLeast(1)
			.callsFake(function () {
				this.oCachePromise = SyncPromise.resolve({});
			});
		oContext = Context.create(this.oModel, /*oBinding*/{}, "/TEAMS", 1);
		oBinding = this.bindList("TEAM_2_EMPLOYEES", oContext, undefined, undefined,
			{$$operationMode : OperationMode.Server});
		this.mock(oBinding).expects("hasPendingChanges").withExactArgs().returns(true);

		// code under test
		assert.throws(function () {
			oBinding.sort();
		}, new Error("Cannot sort due to pending changes"));
	});

	//*********************************************************************************************
	[undefined, FilterType.Application, FilterType.Control].forEach(function (sFilterType) {
		[false, true].forEach(function (bSuspended) {
			var sTitle = "filter: FilterType=" + sFilterType + ", suspended=" + bSuspended;

			QUnit.test(sTitle, function (assert) {
				var oBinding,
					oBindingMock = this.mock(ODataListBinding.prototype),
					oFilter = new Filter("Name", FilterOperator.Contains, "foo"),
					aFilters = [oFilter],
					sStaticFilter = "Age gt 18";

				oBindingMock.expects("checkSuspended").never();

				oBinding = this.bindList("/EMPLOYEES", undefined, undefined, undefined, {
					$filter : sStaticFilter,
					$$operationMode : OperationMode.Server
				});

				this.mock(_Helper).expects("toArray").withExactArgs(sinon.match.same(oFilter))
					.returns(aFilters);
				this.mock(ODataListBinding).expects("checkCaseSensitiveFilters")
					.withExactArgs(sinon.match.same(aFilters));
				oBindingMock.expects("hasPendingChanges").withExactArgs().returns(false);
				oBindingMock.expects("isRootBindingSuspended").withExactArgs().returns(bSuspended);
				oBindingMock.expects("getGroupId").exactly(bSuspended ? 0 : 1)
					.withExactArgs().returns("groupId");
				oBindingMock.expects("createReadGroupLock").exactly(bSuspended ? 0 : 1)
					.withExactArgs("groupId", true);
				oBindingMock.expects("removeCachesAndMessages").exactly(bSuspended ? 0 : 1)
					.withExactArgs("");
				oBindingMock.expects("fetchCache").exactly(bSuspended ? 0 : 1)
					.withExactArgs(sinon.match.same(oBinding.oContext));
				oBindingMock.expects("reset").exactly(bSuspended ? 0 : 1)
					.withExactArgs(ChangeReason.Filter);
				oBindingMock.expects("setResumeChangeReason").exactly(bSuspended ? 1 : 0)
					.withExactArgs(ChangeReason.Filter);

				// Code under test
				assert.strictEqual(oBinding.filter(oFilter, sFilterType), oBinding, "chaining");

				if (sFilterType === FilterType.Control) {
					assert.strictEqual(oBinding.aFilters, aFilters);
					assert.deepEqual(oBinding.aApplicationFilters, []);
				} else {
					assert.strictEqual(oBinding.aApplicationFilters, aFilters);
					assert.deepEqual(oBinding.aFilters, []);
				}
			});
		});
	});

	//*********************************************************************************************
	QUnit.test("filter: removes caches and messages", function (assert) {
		var oBinding = this.bindList("/EMPLOYEES", undefined, undefined, undefined, {
				$$operationMode : OperationMode.Server
			});

		this.mock(oBinding).expects("removeCachesAndMessages").withExactArgs("");
		this.mock(oBinding).expects("fetchCache").withExactArgs(undefined);

		// Code under test
		oBinding.filter(/*no filter*/);
	});

	//*********************************************************************************************
	QUnit.test("filter: check errors", function (assert) {
		var oBinding = this.bindList("/EMPLOYEES");

		assert.throws(function () {
			oBinding.filter();
		}, new Error("Operation mode has to be sap.ui.model.odata.OperationMode.Server"));

		oBinding = this.bindList("/EMPLOYEES", undefined, undefined, undefined,
			{ $$operationMode : OperationMode.Server });

		this.mock(oBinding).expects("hasPendingChanges").withExactArgs().returns(true);

		// code under test
		assert.throws(function () {
			oBinding.filter();
		}, new Error("Cannot filter due to pending changes"));
	});

	//*********************************************************************************************
	QUnit.test("destroy", function (assert) {
		var oBinding = this.bindList("relative"), // no own cache
			oBindingContext = {destroy : function () {}},
			oBindingContextMock = this.mock(oBindingContext),
			oBindingMock = this.mock(ListBinding.prototype),
			oCache = {
				setActive : function () {}
			},
			oCachePromise1 = SyncPromise.resolve(Promise.resolve(oCache)),
			oCachePromise2,
			oContext = Context.create(this.oModel, {}, "/foo"),
			oModelMock = this.mock(this.oModel),
			oParentBindingPrototypeMock = this.mock(asODataParentBinding.prototype),
			oTransientBindingContext = {destroy : function () {}},
			oTransientBindingContextMock = this.mock(oTransientBindingContext);

		oModelMock.expects("bindingDestroyed").withExactArgs(sinon.match.same(oBinding));
		oBindingMock.expects("destroy").on(oBinding).withExactArgs();
		oParentBindingPrototypeMock.expects("destroy").on(oBinding).withExactArgs();
		oBinding.oDiff = [/*some diff*/];
		oBinding.oReadGroupLock = new _GroupLock();

		// code under test
		oBinding.destroy();

		assert.strictEqual(oBinding.oAggregation, undefined);
		assert.strictEqual(oBinding.aApplicationFilters, undefined);
		assert.strictEqual(oBinding.oCachePromise.getResult(), undefined);
		assert.strictEqual(oBinding.aContexts, undefined);
		assert.strictEqual(oBinding.oDiff, undefined);
		assert.strictEqual(oBinding.aFilters, undefined);
		//TODO does not work with ODataModel.integration "suspend/resume"
//		assert.strictEqual(oBinding.mParameters, undefined);
		assert.strictEqual(oBinding.mPreviousContextsByPath, undefined);
		assert.strictEqual(oBinding.aPreviousData, undefined);
		assert.strictEqual(oBinding.mQueryOptions, undefined);
		assert.strictEqual(oBinding.oReadGroupLock, undefined);
		assert.strictEqual(oBinding.aSorters, undefined);

		assert.throws(function () {
			// code under test
			oBinding.destroy();
		});

		oBinding = this.bindList("relative");
		oBinding.setContext(oContext); // this one now has its own cache, but we overwrite that
		oBinding.oCachePromise = oCachePromise1; // pending (e.g. due to autoExpandSelect)
		oBinding.aContexts = [oBindingContext];
		oBinding.aContexts.unshift(oTransientBindingContext);
		oBindingContextMock.expects("destroy").withExactArgs();
		oTransientBindingContextMock.expects("destroy").withExactArgs();
		oModelMock.expects("bindingDestroyed").withExactArgs(sinon.match.same(oBinding));
		oBindingMock.expects("destroy").on(oBinding).withExactArgs();
		oParentBindingPrototypeMock.expects("destroy").on(oBinding).withExactArgs();
		this.mock(oBinding.getHeaderContext()).expects("destroy").withExactArgs();
		this.mock(oBinding).expects("removeReadGroupLock").withExactArgs();
		this.mock(oCache).expects("setActive").withExactArgs(false);

		// code under test
		oBinding.destroy();

		assert.strictEqual(oBinding.oCachePromise.getResult(), undefined);
		assert.strictEqual(oBinding.oContext, undefined,
			"context removed as in ODPropertyBinding#destroy");
		assert.strictEqual(oBinding.oDiff, undefined);
		assert.strictEqual(oBinding.oHeaderContext, undefined);

		oBinding = this.bindList("/absolute", oContext); // this one has its own cache
		oCachePromise2 = oBinding.oCachePromise;
		oBinding.aContexts = [oBindingContext];
		oBinding.aContexts.unshift(oTransientBindingContext);
		oBindingContextMock.expects("destroy").withExactArgs();
		oTransientBindingContextMock.expects("destroy").withExactArgs();
		oModelMock.expects("bindingDestroyed").withExactArgs(sinon.match.same(oBinding));
		oBindingMock.expects("destroy").on(oBinding).withExactArgs();
		oParentBindingPrototypeMock.expects("destroy").on(oBinding).withExactArgs();
		this.mock(oBinding.getHeaderContext()).expects("destroy").withExactArgs();

		// code under test
		oBinding.destroy();

		assert.strictEqual(oBinding.oCachePromise.getResult(), undefined);

		return Promise.all([
			oCachePromise1,
			oCachePromise2.then(function (oOldCache) {
				assert.throws(function () {
					oOldCache.checkActive();
				}, new Error("Response discarded: cache is inactive"));
			})
		]);
	});

	//*********************************************************************************************
	QUnit.test("destroyCreated", function (assert) {
		var oBinding = this.bindList("/EMPLOYEES"),
			oContext0 = Context.create(this.oModel, oBinding, "/EMPLOYEES($uid=id-1-23)", -1,
				Promise.resolve()),
			oContext0FromServer,
			oContext1 = Context.create(this.oModel, oBinding, "/EMPLOYEES($uid=id-1-24)", -2,
				Promise.resolve()),
			oContext2 = Context.create(this.oModel, oBinding, "/EMPLOYEES($uid=id-1-25)", -3,
				Promise.resolve()),
			oContext3 = Context.create(this.oModel, oBinding, "/EMPLOYEES($uid=id-1-26)", -4,
				Promise.resolve()),
			aData = [{}];

		// simulate 1 entity read from server
		oBinding.createContexts(0, 1, aData);
		oContext0FromServer = oBinding.aContexts[0];
		// simulate 4 created entities
		oBinding.aContexts.unshift(oContext3, oContext2, oContext1, oContext0);
		oBinding.iCreatedContexts = 4;

		// check some preconditions
		assert.strictEqual(oBinding.aContexts[4], oContext0FromServer);
		assert.strictEqual(oContext0FromServer.getIndex(), 4);
		assert.strictEqual(oContext0FromServer.iIndex, 0, "Server index as expected");
		assert.strictEqual(oBinding.getLength(), 15, "length");

		this.mock(oContext1).expects("destroy").withExactArgs();

		// code under test
		oBinding.destroyCreated(oContext1);

		assert.strictEqual(oBinding.getLength(), 14);
		assert.strictEqual(oBinding.iCreatedContexts, 3);
		assert.strictEqual(oBinding.aContexts[0], oContext3);
		assert.strictEqual(oContext3.getIndex(), 0);
		assert.strictEqual(oBinding.aContexts[1], oContext2);
		assert.strictEqual(oContext2.getIndex(), 1);
		assert.strictEqual(oBinding.aContexts[2], oContext0);
		assert.strictEqual(oContext0.getIndex(), 2);
		assert.strictEqual(oBinding.aContexts[3], oContext0FromServer);
		assert.strictEqual(oContext0FromServer.getIndex(), 3);
	});

	//*********************************************************************************************
	QUnit.test("setContext while getContexts() is pending, relative", function (assert) {
		var oBinding = this.bindList("Equipments", undefined, undefined, undefined,
				{"$$groupId" : "group"}),
				oBindingMock = this.mock(oBinding),
			oContext1 = Context.create(this.oModel, {}, "/Employees('1')"),
			oContext2 = Context.create(this.oModel, {}, "/Employees('2')"),
			oReadPromise = SyncPromise.resolve(Promise.resolve());

		this.mock(oBinding).expects("checkSuspended").withExactArgs();
		oBinding.setContext(oContext1);
		this.mock(oBinding.oCachePromise.getResult()).expects("read")
			.withExactArgs(0, 5, 0, new _GroupLock("group", undefined, oBinding, 1),
				sinon.match.func)
			.callsArg(4)
			.returns(oReadPromise);
		oBindingMock.expects("_fireChange")
			.withExactArgs({reason : ChangeReason.Context}); // from setContext
		oBindingMock.expects("createContexts").never();
		oBindingMock.expects("_fireChange")
			.withExactArgs({reason : ChangeReason.Change}).never();
		oBindingMock.expects("fireDataReceived").withExactArgs({data : {}});

		//code under test
		oBinding.getContexts(0, 5);
		oBinding.setContext(oContext2);

		return oReadPromise; // wait
	});

	//*********************************************************************************************
	[{
		sInit : "base", sTarget : undefined
	}, {
		sInit : "base", sTarget : "base"
	}, {
		sInit : "base", sTarget : "v4"
	}, {
		sInit : "v4", sTarget : "base"
	}, {
		sInit : undefined, sTarget : "base"
	}].forEach(function (oFixture) {
		QUnit.test("change context:" + oFixture.sInit + "->" + oFixture.sTarget, function (assert) {
			var oModel = this.oModel,
				oInitialContext = createContext(oFixture.sInit, "/EMPLOYEES(ID='1')"),
				oBinding,
				oTargetCache = oFixture.sTarget ? {} : undefined,
				oTargetContext = createContext(oFixture.sTarget, "/EMPLOYEES(ID='2')");

			function createContext(sType, sPath) {
				if (sType === "base") {
					return oModel.createBindingContext(sPath);
				}
				if (sType === "v4") {
					return Context.create(oModel, null/*oBinding*/, sPath);
				}

				return undefined;
			}

			this.mock(ODataListBinding.prototype).expects("fetchCache").atLeast(1)
				.callsFake(function () {
					this.oCachePromise = SyncPromise.resolve(oTargetCache);
				});
			oBinding = oModel.bindList("Equipments", oInitialContext);

			// code under test
			oBinding.setContext(oTargetContext);

			assert.strictEqual(oBinding.oCachePromise.getResult(), oTargetCache);
		});
	});

	//*********************************************************************************************
	QUnit.test("setContext while getContexts() is pending, absolute", function (assert) {
		var oContext = Context.create(this.oModel, {}, "/Employees('1')"),
			oBinding = this.bindList("/Teams"),
			oResult = {value : [{}]},
			oReadPromise = SyncPromise.resolve(Promise.resolve(oResult));

		this.mock(oBinding.oCachePromise.getResult()).expects("read")
			.withExactArgs(0, 5, 0, new _GroupLock("$auto", true, oBinding, 1), sinon.match.func)
			.callsArg(4)
			.returns(oReadPromise);
		//TODO:
		// this.mock(oBinding).expects("createContexts").withExactArgs(sinon.match.same(oResult));
		this.mock(oBinding).expects("_fireChange")
			.withExactArgs({reason : ChangeReason.Change});
		this.mock(oBinding).expects("fireDataReceived").withExactArgs({data : {}});

		//code under test
		oBinding.getContexts(0, 5);
		oBinding.setContext(oContext);

		return oReadPromise; // wait
	});

	//*********************************************************************************************
	QUnit.test("Extended change detection, data read from cache", function (assert) {
		var that = this;

		// Promise used instead of assert.async() because else Sinon restores the mocks
		// immediately after the test function returns, but "getDiff" is called later.
		return new Promise(function (resolve, reject) {
			var oBinding,
				oCacheMock = that.getCacheMock(),
				aContexts,
				oData = {value : [{}, {}, {}]},
				aDiffResult = [/*some diff*/];

			oBinding = that.bindList("/EMPLOYEES");
			oBinding.enableExtendedChangeDetection(/*bDetectUpdates*/false, /*vKey*/ undefined);
			oCacheMock.expects("read")
				.withExactArgs(0, 3, 0, new _GroupLock("$auto", true, oBinding, 1),
					sinon.match.func)
				.callsArg(4)
				.returns(SyncPromise.resolve(Promise.resolve(oData)));
			that.mock(oBinding).expects("getDiff")
				.withExactArgs(3)
				.returns(aDiffResult);

			oBinding.attachChange(function (oEvent) {
				assert.strictEqual(oBinding.oDiff.aDiff, aDiffResult);

				resolve(); // finish the test
			});

			// code under test
			aContexts = oBinding.getContexts(0, 3);

			assert.strictEqual(aContexts.dataRequested, true);
			assert.deepEqual(aContexts.diff, []);
		});
	});

	//*********************************************************************************************
	QUnit.test("getContexts() calls fetchValue() and slices", function (assert) {
		var aContexts,
			aData = createData(10, 0, true, 10), // Note: oRange is ignored here!
			oParentContext = Context.create(this.oModel, {}, "/TEAMS('4711')"),
			oBinding = this.bindList("EMPLOYEES", oParentContext),
			oRange = {start : 3, length : 2};

		this.mock(oBinding).expects("checkSuspended").withExactArgs();
		this.mock(oParentContext).expects("fetchValue").withExactArgs("EMPLOYEES")
			.returns(SyncPromise.resolve(aData));

		// code under test
		aContexts = oBinding.getContexts(oRange.start, oRange.length);

		assert.strictEqual(aContexts.length, 2);
		assert.strictEqual(oBinding.getLength(), 10);
		aContexts.forEach(function (oContext, i) {
			assert.strictEqual(oContext.getModelIndex(), i + oRange.start);
		});
	});

	//*********************************************************************************************
	QUnit.test("getContexts() calls fetchValue() returning undefined data", function (assert) {
		var aContexts,
			oParentContext = Context.create(this.oModel, {}, "/TEAMS('4711')"),
			oBinding = this.bindList("EMPLOYEES", oParentContext),
			oRange = {start : 3, length : 2};

		this.mock(oBinding).expects("checkSuspended").withExactArgs();
		this.mock(oParentContext).expects("fetchValue").withExactArgs("EMPLOYEES")
			.returns(SyncPromise.resolve());

		// code under test
		aContexts = oBinding.getContexts(oRange.start, oRange.length);

		assert.strictEqual(oBinding.getLength(), 0, "0 because length is unknown");
		assert.strictEqual(aContexts.length, 0);
	});

	//*********************************************************************************************
	QUnit.test("Extended change detection, no data read from cache", function (assert) {
		var oBinding,
			aContexts,
			oPreviousDiff = {
				aDiff : [/*some diff*/],
				iLength : 3,
				iStart : 0
			};

		oBinding = this.bindList("/EMPLOYEES");
		oBinding.enableExtendedChangeDetection(/*bDetectUpdates*/false, /*vKey*/ undefined);
		oBinding.oDiff = oPreviousDiff;

		// code under test
		assert.throws(function () {
			aContexts = oBinding.getContexts(0, 6);
		}, new Error("Extended change detection protocol violation: Expected getContexts(0,3), "
			+ "but got getContexts(0,6)"));
		aContexts = oBinding.getContexts(0, 3);

		assert.strictEqual(aContexts.dataRequested, false);
		assert.strictEqual(aContexts.diff, oPreviousDiff.aDiff);
		assert.strictEqual(oBinding.oDiff, undefined);
	});

	//*********************************************************************************************
	[false, true].forEach(function (bCreated) {
		[false, true].forEach(function (bUsePredicates) {
			var sTitle = "createContexts, bCreated = " + bCreated
					+ ", bUsePredicates = " + bUsePredicates;

			QUnit.test(sTitle, function (assert) {
				var oBinding = this.bindList("/EMPLOYEES", {/*oContext*/}),
					aContexts = [{}, {}, {}],
					oContextMock = this.mock(Context),
					i,
					sPath,
					aResults = [{}, {}, {}],
					iServerIndex,
					iStart = 2;

				if (bUsePredicates) {
					aResults.forEach(function (vValue, i) {
						_Helper.setPrivateAnnotation(vValue, "predicate", "('" + i + "')");
					});
				}
				if (bCreated) {
					oBinding.aContexts.unshift({/*created*/});
					oBinding.iCreatedContexts += 1;
				}
				this.mock(this.oModel).expects("resolve").twice()
					.withExactArgs(oBinding.sPath, sinon.match.same(oBinding.oContext))
					.returns("~resolved~");
				for (i = iStart; i < iStart + aResults.length; i += 1) {
					iServerIndex = bCreated ? i - 1 : i;
					sPath = "~resolved~" + (bUsePredicates
						? _Helper.getPrivateAnnotation(aResults[i - iStart], "predicate")
						: "/" + iServerIndex);
					oContextMock.expects("create")
						.withExactArgs(sinon.match.same(this.oModel), sinon.match.same(oBinding),
							sPath, iServerIndex)
						.returns(aContexts[i - iStart]);
				}

				// code under test
				assert.strictEqual(oBinding.createContexts(iStart, 3, aResults), true);

				for (i = iStart; i < iStart + aResults.length; i += 1) {
					assert.strictEqual(oBinding.aContexts[i], aContexts[i - iStart]);
				}

				// code under test : no second change event
				assert.strictEqual(oBinding.createContexts(iStart, 3, aResults), false);
			});
		});
	});

	//*********************************************************************************************
	[false, true].forEach(function (bCreated){
		var sTitle = "createContexts, paging: less data than requested; w/ created: " + bCreated;

		QUnit.test(sTitle, function (assert) {
			var oBinding = this.bindList("/EMPLOYEES", {/*oContext*/}),
				iCreatedContexts = bCreated ? 1 : 0,
				i;

			function result(iLength, iCount) {
				iCount = iCount && iCount + (bCreated ? 1 : 0);
				return createData(iLength, 0, true, iCount);
			}

			assert.strictEqual(oBinding.isLengthFinal(), false);
			assert.strictEqual(oBinding.getLength(), 0, "Initial estimated length is 0");
			assert.strictEqual(oBinding.iMaxLength, Infinity);

			if (bCreated) {
				// simulate created entity which may be transient or already persisted
				oBinding.aContexts.unshift({});
				oBinding.iCreatedContexts = 1;
			}

			// code under test: set length and length final flag
			// Note: short reads are handled by _Cache and set $count!
			assert.strictEqual(
				oBinding.createContexts(20 + iCreatedContexts, 30, result(29, 20 + 29)),
				true);

			assert.strictEqual(oBinding.bLengthFinal, true,
				"some controls use bLengthFinal instead of isLengthFinal()");
			assert.strictEqual(oBinding.getLength(), 49 + iCreatedContexts);
			assert.strictEqual(oBinding.aContexts.length, 49 + iCreatedContexts);
			assert.strictEqual(oBinding.iMaxLength, 49);

			for (i = 37; i < 49; i += 1) {
				this.mock(oBinding.aContexts[i + iCreatedContexts]).expects("destroy")
					.withExactArgs();
			}
			// code under test: delete obsolete contexts
			assert.strictEqual(
				oBinding.createContexts(20 + iCreatedContexts, 30, result(17, 20 + 17)),
				true);

			assert.strictEqual(oBinding.isLengthFinal(), true);
			assert.strictEqual(oBinding.getLength(), 37 + iCreatedContexts);
			assert.strictEqual(oBinding.aContexts.length, 37 + iCreatedContexts);
			assert.strictEqual(oBinding.iMaxLength, 37);

			// code under test
			assert.strictEqual(
				oBinding.createContexts(20 + iCreatedContexts, 17, result(17)),
				false,
				"do not modify upper boundary if same data is read (no short read)");

			assert.strictEqual(oBinding.isLengthFinal(), true);
			assert.strictEqual(oBinding.getLength(), 37 + iCreatedContexts);
			assert.strictEqual(oBinding.aContexts.length, 37 + iCreatedContexts);
			assert.strictEqual(oBinding.iMaxLength, 37);

			// code under test: reset upper boundary
//TODO cannot happen with our _Cache; _Cache doesn't read more than final length elements
			assert.strictEqual(
				oBinding.createContexts(20 + iCreatedContexts, 30, result(30)),
				true);

			assert.strictEqual(oBinding.isLengthFinal(), false);
			assert.strictEqual(oBinding.getLength(), 60 + iCreatedContexts);
			assert.strictEqual(oBinding.aContexts.length, 50 + iCreatedContexts);
			assert.strictEqual(oBinding.iMaxLength, Infinity);

			// code under test: no data for some other page is not a change
			assert.strictEqual(
				oBinding.createContexts(10000 + iCreatedContexts, 30, result(0)),
				false);

			assert.strictEqual(oBinding.isLengthFinal(), false);
			assert.strictEqual(oBinding.getLength(), 60 + iCreatedContexts);
			assert.strictEqual(oBinding.aContexts.length, 50 + iCreatedContexts);
			assert.strictEqual(oBinding.iMaxLength, 10000);
//TODO iMaxLength must be set if iResultLength > 0 || iResultLength === 0 && oRange.start === 0;
// or oRange.start is just after the last known good;
//TODO it can only shrink if iResultLength === 0

			// code under test: no data for *next* page is a change (bLengthFinal changes)
			assert.strictEqual(
				oBinding.createContexts(50 + iCreatedContexts, 30, result(0)),
				true);

			assert.strictEqual(oBinding.isLengthFinal(), true);
			assert.strictEqual(oBinding.getLength(), 50 + iCreatedContexts);
			assert.strictEqual(oBinding.aContexts.length, 50 + iCreatedContexts);
			assert.strictEqual(oBinding.iMaxLength, 50);

			// code under test
			assert.strictEqual(
				oBinding.createContexts(30 + iCreatedContexts, 20, result(0)),
				true);

			assert.strictEqual(oBinding.isLengthFinal(), true);
			assert.strictEqual(oBinding.getLength(), 30 + iCreatedContexts);
			assert.strictEqual(oBinding.aContexts.length, 30 + iCreatedContexts);
			assert.strictEqual(oBinding.iMaxLength, 30);
		});
	});

	//*********************************************************************************************
	QUnit.test("createContexts, reuse previous contexts", function (assert) {
		var oBinding,
			oContext1 = Context.create(this.oModel, oBinding, "/EMPLOYEES/1", 1),
			oContext2 = Context.create(this.oModel, oBinding, "/EMPLOYEES/2", 2),
			oContext3 = {},
			oContextMock = this.mock(Context),
			mPreviousContextsByPath = {
				"/EMPLOYEES/0" : {destroy : function () {}},
				"/EMPLOYEES/1" : oContext1,
				"/EMPLOYEES/2" : oContext2
			};

		oBinding = this.bindList("/EMPLOYEES", {/*oContext*/});
		oBinding.mPreviousContextsByPath = mPreviousContextsByPath;
		this.mock(oContext1).expects("checkUpdate").withExactArgs();
		this.mock(oContext2).expects("checkUpdate").withExactArgs();
		oContextMock.expects("create")
			.withExactArgs(sinon.match.same(this.oModel), sinon.match.same(oBinding),
				"/EMPLOYEES/3", 3)
			.returns(oContext3);
		this.mock(sap.ui.getCore()).expects("addPrerenderingTask")
			.withExactArgs(sinon.match.func).callsArg(0);
		this.mock(mPreviousContextsByPath["/EMPLOYEES/0"]).expects("destroy").withExactArgs();

		// code under test
		oBinding.createContexts(1, 3, [{}, {}, {}]);

		assert.strictEqual(oBinding.aContexts[1], oContext1);
		assert.strictEqual(oBinding.aContexts[2], oContext2);
		assert.strictEqual(oBinding.aContexts[3], oContext3);
		assert.deepEqual(oBinding.mPreviousContextsByPath, {});
	});

	//*********************************************************************************************
	[false, true].forEach(function (bCreated) {
		var sTitle = "createContexts w/ keyPredicates, reuse previous contexts, bCreated="
				+ bCreated;

		QUnit.test(sTitle, function (assert) {
			var oBinding,
				oContext1,
				oContext2,
				oContext3,
				oContextMock = this.mock(Context),
				mPreviousContextsByPath,
				iStart = bCreated ? 2 : 1;

			oBinding = this.bindList("/EMPLOYEES", {/*oContext*/});
			if (bCreated) {
				oBinding.aContexts.unshift({/*created*/});
				oBinding.iCreatedContexts += 1;
			}
			oContext1 = Context.create(this.oModel, oBinding, "/EMPLOYEES('1')", 1);
			oContext2 = Context.create(this.oModel, oBinding, "/EMPLOYEES('2')", 2);
			oContext3 = Context.create(this.oModel, oBinding, "/EMPLOYEES('3')", 3);
			mPreviousContextsByPath = {
				"/EMPLOYEES('0')" : {destroy : function () {}},
				"/EMPLOYEES('1')" : oContext1,
				"/EMPLOYEES('2')" : oContext2
			};

			oBinding.mPreviousContextsByPath = mPreviousContextsByPath;
			this.mock(oContext1).expects("destroy").never();
			this.mock(oContext2).expects("destroy").never();
			this.mock(oContext1).expects("checkUpdate").withExactArgs();
			this.mock(oContext2).expects("checkUpdate").withExactArgs();
			oContextMock.expects("create")
				.withExactArgs(sinon.match.same(this.oModel), sinon.match.same(oBinding),
					"/EMPLOYEES('3')", 3)
				.returns(oContext3);
			this.mock(sap.ui.getCore()).expects("addPrerenderingTask")
				.withExactArgs(sinon.match.func).callsArg(0);
			this.mock(mPreviousContextsByPath["/EMPLOYEES('0')"]).expects("destroy")
				.withExactArgs();

			// code under test
			oBinding.createContexts(iStart, 3, [{
				"@$ui5._" : {"predicate" : "('1')"}
			}, {
				"@$ui5._" : {"predicate" : "('2')"}
			}, {
				"@$ui5._" : {"predicate" : "('3')"}
			}]);

			assert.strictEqual(oBinding.aContexts[iStart], oContext1);
			assert.strictEqual(oBinding.aContexts[iStart + 1], oContext2);
			assert.strictEqual(oBinding.aContexts[iStart + 2], oContext3);
			assert.strictEqual(oBinding.aContexts[iStart].getModelIndex(), iStart);
			assert.strictEqual(oBinding.aContexts[iStart + 1].getModelIndex(), iStart + 1);
			assert.strictEqual(oBinding.aContexts[iStart + 2].getModelIndex(), iStart + 2);
			assert.deepEqual(oBinding.mPreviousContextsByPath, {});
		});
	});

	//*********************************************************************************************
	QUnit.test("createContexts, no prerendering task if no previous contexts", function (assert) {
		var oBinding = this.bindList("/EMPLOYEES", {});

		this.mock(sap.ui.getCore()).expects("addPrerenderingTask").never();

		// code under test
		oBinding.createContexts(1, 1, 0);
	});

	//*********************************************************************************************
	QUnit.test("enableExtendedChangeDetection", function (assert) {
		var oBinding = this.bindList("/EMPLOYEES"),
			bDetectUpdates = true;

		assert.throws(function () {
			// code under test : disallow key
			oBinding.enableExtendedChangeDetection(bDetectUpdates, "ID");
		}, new Error("Unsupported property 'key' with value 'ID' in binding info for "
				+ "sap.ui.model.odata.v4.ODataListBinding: /EMPLOYEES"));

		this.mock(ListBinding.prototype).expects("enableExtendedChangeDetection").on(oBinding)
			.withExactArgs(bDetectUpdates)
			.returns("foo");

		// code under test
		assert.strictEqual(oBinding.enableExtendedChangeDetection(bDetectUpdates), "foo");
	});

	//*********************************************************************************************
	[false, true].forEach(function (bKeyPredicates) {
		QUnit.test("_delete: success, use key predicates: " + bKeyPredicates, function (assert) {
			var oBinding = this.bindList("/EMPLOYEES"),
				oCreatedContext = {
					destroy : function () {},
					getModelIndex : function () { return 0; }
				},
				aData = createData(6, 0, true, undefined, bKeyPredicates),
				aPreviousContexts,
				that = this;

			// [-1, 0, 1, 2, undefined, 4, 5]
			oBinding.createContexts(0, 3, aData.slice(0, 3));
			oBinding.createContexts(4, 10, aData.slice(4, 6));
			oBinding.aContexts.unshift(oCreatedContext);
			oBinding.iCreatedContexts = 1;
			aPreviousContexts = oBinding.aContexts.slice();
			aData.unshift({/*created*/});
			// We assume that we start deleting index 3, but when the response arrives, it has
			// been moved to index 2.
			aData.splice(2, 1); // [-1, 0, 2, 3, 4, 5]

			assert.strictEqual(oBinding.getLength(), 7);
			this.mock(oBinding).expects("deleteFromCache")
				.withExactArgs("myGroup", "EMPLOYEES('2')", "2", sinon.match.func)
				.callsArgWith(3, 2, aData)
				.resolves();
			oBinding.aContexts.forEach(function (oContext) {
				// #destroy would only be called for created context
				that.mock(oContext).expects("destroy").never();
			});
			if (!bKeyPredicates) {
				this.mock(oBinding.aContexts[2]).expects("checkUpdate").withExactArgs();
				this.mock(oBinding.aContexts[5]).expects("checkUpdate").withExactArgs();
			}
			this.mock(oBinding).expects("_fireChange")
				.withExactArgs({reason : ChangeReason.Remove});

			// code under test
			return oBinding._delete("myGroup", "EMPLOYEES('2')", oBinding.aContexts[3])
				.then(function () {
					assert.strictEqual(oBinding.iCreatedContexts, 1);
					assert.strictEqual(oBinding.getLength(), 6);
					assert.strictEqual(oBinding.aContexts.length, 6);
					assert.strictEqual(oBinding.aContexts[0], aPreviousContexts[0]);
					assert.strictEqual(oBinding.aContexts[1], aPreviousContexts[1]);
					assert.notOk(3 in oBinding.aContexts);
					oBinding.aContexts.forEach(function (oContext, i) {
						assert.strictEqual(oContext.getModelIndex(), i);
					});
					if (bKeyPredicates) {
						assert.strictEqual(
							oBinding.mPreviousContextsByPath[aPreviousContexts[2].getPath()],
							aPreviousContexts[2]);
						assert.strictEqual(oBinding.aContexts[2], aPreviousContexts[3]);
						assert.strictEqual(oBinding.aContexts[4], aPreviousContexts[5]);
						assert.strictEqual(oBinding.aContexts[5], aPreviousContexts[6]);
					} else {
						assert.strictEqual(oBinding.aContexts[2], aPreviousContexts[2]);
						assert.strictEqual(
							oBinding.mPreviousContextsByPath[aPreviousContexts[3].getPath()],
							aPreviousContexts[3]);
						assert.strictEqual(oBinding.aContexts[4].getPath(), "/EMPLOYEES/3");
						assert.strictEqual(oBinding.aContexts[5], aPreviousContexts[5]);
						assert.strictEqual(
							oBinding.mPreviousContextsByPath[aPreviousContexts[6].getPath()],
							aPreviousContexts[6]);
					}
				});
		});
	});
	//TODO check the row of a pending update with higher index

	//*********************************************************************************************
	QUnit.test("_delete: transient context that has been persisted", function (assert) {
		var oBinding = this.bindList("/EMPLOYEES"),
			oBindingMock = this.mock(oBinding),
			oContext0 = Context.create(this.oModel, oBinding, "/EMPLOYEES($uid=id-1-23)", -1,
				Promise.resolve()),
			oContext1 = Context.create(this.oModel, oBinding, "/EMPLOYEES($uid=id-1-24)", -2,
				Promise.resolve());

		// simulate created entities which are already persisted
		oBinding.aContexts.unshift(oContext1, oContext0);
		oBinding.iCreatedContexts = 2;
		oBinding.iMaxLength = 42;

		oBindingMock.expects("deleteFromCache")
			.withExactArgs("myGroup", "EMPLOYEES('1')", "-1"/*TODO transientPredicate*/,
				sinon.match.func)
			.callsArgWith(3)
			.resolves();
		oBindingMock.expects("_fireChange").withExactArgs({reason : ChangeReason.Remove});
		this.stub(oContext0, "toString"); // called by SinonJS, would call #isTransient
		this.mock(oBinding).expects("destroyCreated")
			.withExactArgs(sinon.match.same(oContext0));

		// code under test
		return oBinding._delete("myGroup", "EMPLOYEES('1')", oContext0).then(function () {
			assert.strictEqual(oBinding.iMaxLength, 42, "iMaxLength has not been reduced");
		});
	});

	//*********************************************************************************************
	QUnit.test("create: callbacks and eventing", function (assert) {
		var oBinding = this.bindList("/EMPLOYEES", null, null, null, {$$updateGroupId : "update"}),
			oBindingMock = this.mock(oBinding),
			oContext0,
			oContext1,
			oCreatePathPromise = SyncPromise.resolve("~"),
			oError = {},
			oExpectation,
			oInitialData0 = {},
			oInitialData1 = {},
			oGroupLock0 = {},
			oGroupLock1 = {},
			oPromise;

		oBindingMock.expects("lockGroup").withExactArgs("update", true).returns(oGroupLock0);
		oBindingMock.expects("fetchResourcePath").withExactArgs().returns(oCreatePathPromise);
		oExpectation = oBindingMock.expects("createInCache")
			.withExactArgs(sinon.match.same(oGroupLock0), sinon.match.same(oCreatePathPromise), "",
				sinon.match(rTransientPredicate), sinon.match.same(oInitialData0), sinon.match.func,
				sinon.match.func, sinon.match.func)
			.returns(SyncPromise.resolve(Promise.resolve({})));

		// code under test (create first entity, skip refresh)
		oContext0 = oBinding.create(oInitialData0, true);

		assert.strictEqual(oBinding.iCreatedContexts, 1);
		assert.strictEqual(oBinding.aContexts[0], oContext0);
		assert.strictEqual(oContext0.getIndex(), 0);
		assert.strictEqual(oContext0.iIndex, -1);

		oBindingMock.expects("lockGroup").withExactArgs("update", true).returns(oGroupLock1);
		oBindingMock.expects("fetchResourcePath").withExactArgs().returns(oCreatePathPromise);
		oBindingMock.expects("createInCache")
			.withExactArgs(sinon.match.same(oGroupLock1), sinon.match.same(oCreatePathPromise), "",
				sinon.match(rTransientPredicate), sinon.match.same(oInitialData1), sinon.match.func,
				sinon.match.func, sinon.match.func)
			.returns(SyncPromise.resolve(Promise.resolve({})));

		// code under test (create second entity, skip refresh)
		oContext1 = oBinding.create(oInitialData1, true);

		assert.strictEqual(oBinding.iCreatedContexts, 2);
		assert.strictEqual(oBinding.aContexts[0], oContext1);
		assert.strictEqual(oContext1.getIndex(), 0);
		assert.strictEqual(oContext1.iIndex, -2);

		assert.strictEqual(oBinding.aContexts[1], oContext0);
		assert.strictEqual(oContext0.getIndex(), 1);
		assert.strictEqual(oContext0.iIndex, -1);

		oBindingMock.expects("fireEvent").on(oBinding)
			.withExactArgs("createSent", {context : sinon.match.same(oContext0)});

		// code under test
		oExpectation.args[0][7](); // call fnSubmitCallback

		this.mock(oBinding.oModel).expects("reportError")
			.withExactArgs("POST on '~' failed; will be repeated automatically", sClassName,
				sinon.match.same(oError));
		oBindingMock.expects("fireEvent").on(oBinding)
			.withExactArgs("createCompleted",
				{context : sinon.match.same(oContext0), success : false});

		// code under test
		oExpectation.args[0][6](oError); // call fnErrorCallback

		oBindingMock.expects("destroyCreated").withExactArgs(sinon.match.same(oContext0));

		// code under test
		oPromise = oExpectation.args[0][5](); // call fnCancelCallback to simulate cancellation

		// expect the event to be fired asynchronously
		oBindingMock.expects("_fireChange").withExactArgs({reason : ChangeReason.Remove});

		oBindingMock.expects("fireEvent").on(oBinding)
			.withExactArgs("createCompleted",
				{context : sinon.match.same(oContext0), success : true});
		oBindingMock.expects("fireEvent").on(oBinding)
			.withExactArgs("createCompleted",
				{context : sinon.match.same(oContext1), success : true});

		return SyncPromise.all([
			oPromise,
			oContext0.created(),
			oContext1.created()
		]);
	});

	//*********************************************************************************************
	[{
		sGroupId : "$auto",
		sTitle : "create: absolute",
		sUpdateGroupId : "update"
	}, {
		sGroupId : "$auto",
		oInitialData : {},
		sTitle : "create: absolute, with initial data",
		sUpdateGroupId : "$direct"
	}, {
		sGroupId : "deferred",
		bRelative : true,
		sTitle : "create: relative with base context",
		sUpdateGroupId : "$auto"
	}, {
		sGroupId : "$direct",
		sTitle : "create: absolute with groupId=$direct",
		sUpdateGroupId : "$auto"
	}].forEach(function (oFixture) {
		QUnit.test(oFixture.sTitle, function (assert) {
			var oBinding,
				oBindingContext = this.oModel.createBindingContext("/"),
				oBindingMock,
				iChangeFired = 0,
				aContexts = [],
				iCreateNo = 0,
				oCreatePathPromise = {},
				aCreatePromises = [
					SyncPromise.resolve(Promise.resolve({})),
					SyncPromise.resolve(Promise.resolve({}))
				],
				oModelMock = this.mock(this.oModel),
				aRefreshSingleFinished = [false, false],
				aRefreshSinglePromises = [
					new Promise(function (resolve) {
						// ensure that it is finished after all Promises
						setTimeout(resolve.bind(null, {}), 0);
					}),
					new Promise(function (resolve) {
						// ensure that it is finished after all Promises
						setTimeout(resolve.bind(null, {}), 0);
					})
				],
				that = this;

			function checkCreatedContext() {
				var oCreatedContext = aContexts[iCreateNo];

				assert.strictEqual(oCreatedContext.getModel(), that.oModel);
				assert.strictEqual(oCreatedContext.getBinding(), oBinding);
				assert.ok(/^\/EMPLOYEES\(\$uid=.+\)$/, "path with uid");
				assert.strictEqual(oCreatedContext.getModelIndex(), 0);
				assert.strictEqual(oCreatedContext.isTransient(), true);
				assert.strictEqual(oBinding.iMaxLength, 42, "transient contexts are not counted");
				assert.strictEqual(oBinding.aContexts[0], oCreatedContext, "Transient context");
				assert.strictEqual(iChangeFired, iCreateNo + 1, "Change event fired");
			}

			function expect() {
				var oGroupLock = {},
					iCurrentCreateNo = iCreateNo;

				oBindingMock.expects("checkSuspended").withExactArgs();
				oBindingMock.expects("getGroupId").returns(oFixture.sGroupId || "$auto");
				oModelMock.expects("isDirectGroup")
					.returns(oFixture.sGroupId === "$direct");
				oModelMock.expects("isAutoGroup")
					.exactly(oFixture.sGroupId === "$direct" ? 0 : 1)
					.returns(oFixture.sGroupId === "$auto");
				oBindingMock.expects("getUpdateGroupId").returns(oFixture.sUpdateGroupId);
				oBindingMock.expects("lockGroup").withExactArgs(oFixture.sUpdateGroupId, true)
					.returns(oGroupLock);
				oBindingMock.expects("fetchResourcePath").withExactArgs()
					.returns(oCreatePathPromise);
				oBindingMock.expects("createInCache")
					.withExactArgs(sinon.match.same(oGroupLock),
						sinon.match.same(oCreatePathPromise), "", sinon.match(rTransientPredicate),
						sinon.match.same(oFixture.oInitialData), sinon.match.func, sinon.match.func,
						sinon.match.func)
					.returns(aCreatePromises[iCurrentCreateNo]);

				aCreatePromises[iCurrentCreateNo].then(function () {
					oBindingMock.expects("lockGroup")
						.withExactArgs(oFixture.sGroupId === "$direct" ? "$direct" : "$auto")
						.returns(oGroupLock);
					oBindingMock.expects("fireEvent")
						.withExactArgs("createCompleted", {
							context : sinon.match.same(aContexts[iCurrentCreateNo]),
							success : true
						});
					oBindingMock.expects("refreshSingle")
						.withExactArgs(sinon.match.same(aContexts[iCurrentCreateNo]),
							sinon.match.same(oGroupLock))
						.returns(aRefreshSinglePromises[iCurrentCreateNo]);
				});
				aRefreshSinglePromises[iCurrentCreateNo].then(function () {
					aRefreshSingleFinished[iCurrentCreateNo] = true;
				});
			}

			if (oFixture.bRelative) {
				oBinding = this.bindList("EMPLOYEES", oBindingContext);
			} else {
				oBinding = this.bindList("/EMPLOYEES");
			}
			oBindingMock = this.mock(oBinding);
			expect();
			oBinding.attachEvent("change", function (oEvent) {
				assert.strictEqual(oEvent.getParameter("reason"), ChangeReason.Add);
				assert.strictEqual(oBinding.iCreatedContexts, iCreateNo + 1);
				assert.ok(oBinding.aContexts[0].isTransient(), "transient context exists");
				iChangeFired += 1;
			});
			oBinding.iMaxLength = 42;
			oBindingMock.expects("refreshSingle").never();

			// code under test
			aContexts.push(oBinding.create(oFixture.oInitialData));

			checkCreatedContext();

			// code under test
			oBinding.hasPendingChanges();

			iCreateNo += 1;
			expect();

			// code under test: 2nd create
			aContexts.push(oBinding.create(oFixture.oInitialData));

			checkCreatedContext();
			assert.strictEqual(aContexts[0].getIndex(), 1);

			if (oFixture.bRelative) {
				assert.throws(function () {
					// code under test
					oBinding.setContext({}/*some different context*/);
				}, new Error("setContext on relative binding is forbidden if a transient entity "
					+ "exists: sap.ui.model.odata.v4.ODataListBinding: /|EMPLOYEES"));
			}

			return Promise.all([aContexts[0].created(), aContexts[1].created()]).then(function () {
				assert.strictEqual(aContexts[0].isTransient(), false);
				assert.ok(aRefreshSingleFinished[0]);
				assert.strictEqual(aContexts[1].isTransient(), false);
				assert.ok(aRefreshSingleFinished[1]);
				assert.strictEqual(oBinding.iCreatedContexts, 2);
				assert.strictEqual(oBinding.iMaxLength, 42, "persisted contexts are not counted");
			});
		});
	});

	//*********************************************************************************************
	[false, true].forEach(function (bSkipRefresh) {
		QUnit.test("create: bSkipRefresh " + bSkipRefresh, function (assert) {
			var oBinding = this.bindList("/EMPLOYEES"),
				oBindingMock = this.mock(oBinding),
				oContext,
				oCreatedEntity = {},
				oCreatePathPromise = {},
				oCreatePromise = SyncPromise.resolve(Promise.resolve(oCreatedEntity)),
				oGroupLock0 = {},
				oGroupLock1 = {},
				oInitialData = {},
				sPredicate = "(ID=42)",
				oRefreshedEntity = {},
				that = this;

			oBindingMock.expects("lockGroup").withExactArgs("$auto", true)
				.returns(oGroupLock0);
			oBindingMock.expects("fetchResourcePath").withExactArgs().returns(oCreatePathPromise);
			oBindingMock.expects("createInCache")
				.withExactArgs(sinon.match.same(oGroupLock0), sinon.match.same(oCreatePathPromise),
					"", sinon.match(rTransientPredicate), sinon.match.same(oInitialData),
					sinon.match.func, sinon.match.func, sinon.match.func)
				.returns(oCreatePromise);
			oCreatePromise.then(function () {
				that.mock(_Helper).expects("getPrivateAnnotation")
					.withExactArgs(sinon.match.same(oCreatedEntity), "predicate")
					.returns(sPredicate);
				oBindingMock.expects("fireEvent")
					.withExactArgs("createCompleted", {
						context : sinon.match.same(oContext),
						success : true
					});
				oBindingMock.expects("lockGroup").withExactArgs("$auto")
					.exactly(bSkipRefresh ? 0 : 1)
					.returns(oGroupLock1);
				oBindingMock.expects("refreshSingle")
					.withExactArgs(sinon.match(function (oContext0) {
						return oContext0 === oContext
							&& oContext0.getPath() === "/EMPLOYEES(ID=42)";
					}), sinon.match.same(oGroupLock1))
					.exactly(bSkipRefresh ? 0 : 1)
					.returns(SyncPromise.resolve(oRefreshedEntity));
			});

			// code under test
			oContext = oBinding.create(oInitialData, bSkipRefresh);

			return oContext.created();
		});
	});

	//*********************************************************************************************
	[{
		rExpectedPath : /^\/TEAMS\/1\/TEAM_2_EMPLOYEES\('bar'\)$/,
		sPredicate : "('bar')"
	}, {
		oInitialData : {},
		rExpectedPath : /^\/TEAMS\/1\/TEAM_2_EMPLOYEES\('bar'\)$/,
		sPredicate : "('bar')"
	}, {
		rExpectedPath : /^\/TEAMS\/1\/TEAM_2_EMPLOYEES\(\$uid=.+\)$/,
		oInitialData : {}
	}, {
		rExpectedPath : /^\/TEAMS\/1\/TEAM_2_EMPLOYEES\(\$uid=.+\)$/,
		oInitialData : {"@$ui5.keepTransientPath" : true}
	}].forEach(function (oFixture) {
		var sTitle = "create: relative binding, inital data: "
				+ JSON.stringify(oFixture.oInitialData) + ", predicate: " + oFixture.sPredicate;

		QUnit.test(sTitle, function (assert) {
			var oBinding = this.bindList("TEAM_2_EMPLOYEES",
					Context.create(this.oModel, /*oBinding*/ {}, "/TEAMS/1", 1)),
				aCacheResult = [{}, {}, {"@$ui5._" : {"predicate" : "('foo')"}}, {}],
				oContext,
				oContext2 = Context.create(this.oModel, /*oBinding*/{}, "/TEAMS/2", 2),
				aContexts,
				oCreatedEntity = {},
				oCreatePromise = SyncPromise.resolve(Promise.resolve(oCreatedEntity)),
				oCreatePathPromise = {},
				oGroupLock = {},
				that = this;

			oBinding.enableExtendedChangeDetection();
			this.mock(oBinding).expects("fetchResourcePath")
				.withExactArgs()
				.returns(oCreatePathPromise);
<<<<<<< HEAD
			this.mock(oBinding).expects("checkSuspended").withExactArgs()
				.thrice(); // from create and twice getContexts
=======
			this.mock(oBinding).expects("checkSuspended").withExactArgs().twice();
>>>>>>> d5dee060
			this.mock(oBinding).expects("getUpdateGroupId").returns("updateGroup");
			this.mock(oBinding).expects("lockGroup").withExactArgs("updateGroup", true)
				.returns(oGroupLock);
			this.mock(oBinding).expects("createInCache")
				.withExactArgs(sinon.match.same(oGroupLock), sinon.match.same(oCreatePathPromise),
					"", sinon.match(rTransientPredicate), sinon.match.same(oFixture.oInitialData),
					sinon.match.func, sinon.match.func, sinon.match.func)
				.returns(oCreatePromise);
			oCreatePromise.then(function (oEntityCreated) {
				that.mock(_Helper).expects("getPrivateAnnotation").atLeast(0)
					.withExactArgs(sinon.match.same(oCreatedEntity), "predicate")
					.returns(oFixture.sPredicate);
			});
			this.mock(this.oModel).expects("checkMessages").exactly(oFixture.sPredicate ? 1 : 0)
				.withExactArgs();
			this.mock(oBinding).expects("refreshSingle").never();

			// code under test
			oContext = oBinding.create(oFixture.oInitialData);

			aCacheResult.unshift({/*transient element*/});
			this.mock(oBinding.oContext).expects("fetchValue")
				.withExactArgs("TEAM_2_EMPLOYEES").returns(SyncPromise.resolve(aCacheResult));

			// code under test - ensure that getContexts delivers the created context correctly
			aContexts = oBinding.getContexts(0, 4);

			assert.strictEqual(aContexts.length, 4);
			assert.strictEqual(aContexts[0], oContext);
			assert.strictEqual(aContexts[1].getPath(), "/TEAMS/1/TEAM_2_EMPLOYEES/0");
			assert.strictEqual(aContexts[2].getPath(), "/TEAMS/1/TEAM_2_EMPLOYEES/1");
			assert.strictEqual(aContexts[3].getPath(), "/TEAMS/1/TEAM_2_EMPLOYEES('foo')");
			assert.strictEqual(oBinding.aPreviousData.length, 4);
			assert.ok(
				/\/TEAMS\/1\/TEAM_2_EMPLOYEES\(\$uid=id-[-0-9]+\)/.test(oBinding.aPreviousData[0]),
				oBinding.aPreviousData[0]);
			assert.strictEqual(oBinding.aPreviousData[1], "/TEAMS/1/TEAM_2_EMPLOYEES/0");
			assert.strictEqual(oBinding.aPreviousData[2], "/TEAMS/1/TEAM_2_EMPLOYEES/1");
			assert.strictEqual(oBinding.aPreviousData[3], "/TEAMS/1/TEAM_2_EMPLOYEES('foo')");

			assert.throws(function () {
				// code under test
				oBinding.setContext(oContext2);
			}, new Error("setContext on relative binding is forbidden if a transient entity "
				+ "exists: sap.ui.model.odata.v4.ODataListBinding: /TEAMS/1[1]|TEAM_2_EMPLOYEES"));

			return oContext.created().then(function () {
				assert.ok(oFixture.rExpectedPath.test(oContext.getPath()));
				assert.strictEqual(oBinding.aPreviousData[0], oContext.getPath());

				that.mock(oBinding).expects("reset").withExactArgs();
				that.mock(oBinding).expects("fetchCache")
					.withExactArgs(sinon.match.same(oContext2));

				oBinding.setContext(oContext2);
			});
		});
	});

	//*********************************************************************************************
	QUnit.test("create: relative binding, E.C.D.", function (assert) {
		var oBinding = this.bindList("TEAM_2_EMPLOYEES",
				Context.create(this.oModel, /*oBinding*/{}, "/TEAMS/1", 1)),
			aCacheResult = [{}, {}, {}, {}],
			oContext,
			aContexts,
			oCreatePathPromise = {},
			oGroupLock = {},
			oInitialData = {},
			that = this;

		oBinding.enableExtendedChangeDetection(false);
		this.mock(oBinding).expects("checkSuspended").withExactArgs()
			.twice(); // from create and getContexts
		this.mock(oBinding).expects("fetchResourcePath")
			.withExactArgs()
			.returns(oCreatePathPromise);
		this.mock(oBinding).expects("getUpdateGroupId").returns("updateGroup");
		this.mock(oBinding).expects("lockGroup").withExactArgs("updateGroup", true)
			.returns(oGroupLock);
		this.mock(oBinding).expects("createInCache")
			.withExactArgs(oGroupLock, sinon.match.same(oCreatePathPromise), "",
				sinon.match(rTransientPredicate), sinon.match.same(oInitialData), sinon.match.func,
				sinon.match.func, sinon.match.func)
			.returns(SyncPromise.resolve({}));
		this.mock(oBinding).expects("getDiff").withExactArgs(3).callThrough();

		// code under test
		oContext = oBinding.create(oInitialData);

		aCacheResult.unshift({/*transient element*/});
		that.mock(oBinding.oContext).expects("fetchValue")
			.withExactArgs("TEAM_2_EMPLOYEES").returns(SyncPromise.resolve(aCacheResult));

		// code under test
		aContexts = oBinding.getContexts(0, 3);

		assert.strictEqual(aContexts.length, 3);
		assert.strictEqual(aContexts[0], oContext);
	});

	//*********************************************************************************************
	QUnit.test("create: relative binding not yet resolved", function (assert) {
		var oBinding = this.bindList("TEAM_2_EMPLOYEES");

		//code under test
		assert.throws(function () {
			oBinding.create();
		}, new Error("Binding is not yet resolved: " + oBinding.toString()));
	});

	//*********************************************************************************************
	QUnit.test("create: failure", function (assert) {
		var oBinding = this.bindList("/EMPLOYEES"),
			oBindingMock = this.mock(oBinding),
			oContext,
			oCreatePathPromise = {},
			oError = new Error(),
			oCreatePromise = SyncPromise.resolve(Promise.reject(oError)),
			oGroupLock = new _GroupLock(),
			oInitialData = {};

		oBindingMock.expects("getUpdateGroupId").returns("update");
		oBindingMock.expects("lockGroup").withExactArgs("update", true)
			.returns(oGroupLock);
		oBindingMock.expects("fetchResourcePath").withExactArgs().returns(oCreatePathPromise);
		oBindingMock.expects("createInCache")
			.withExactArgs(sinon.match.same(oGroupLock), sinon.match.same(oCreatePathPromise), "",
				sinon.match(rTransientPredicate), sinon.match.same(oInitialData), sinon.match.func,
				sinon.match.func, sinon.match.func)
			.returns(oCreatePromise);

		oBindingMock.expects("refreshSingle").never();
		this.mock(oGroupLock).expects("unlock");

		// code under test
		oContext = oBinding.create(oInitialData);

		return oContext.created().then(function () {
			assert.ok(false);
		},function (oError0) {
			assert.strictEqual(oError0, oError);
		});
	});

	//*********************************************************************************************
	[ // [first successful call, second failing call]
		[false, true],
		[true, false],
		[undefined, true],
		[true, undefined]
	].forEach(function (aAtEnd, i) {
		QUnit.test("create: bAtEnd #" + i, function (assert) {
			var oBinding = this.bindList("/EMPLOYEES", undefined, undefined, undefined, {
					$count : true,
					$$updateGroupId : "update"
				});

			this.mock(oBinding.oCachePromise.getResult()).expects("create")
				.withExactArgs(new _GroupLock("update", true, oBinding, sinon.match.number),
					sinon.match(function (oPromise) {
						return oPromise.getResult() === "EMPLOYEES";
					}), "", sinon.match(rTransientPredicate), undefined, sinon.match.func,
					sinon.match.func, sinon.match.func)
				.returns(SyncPromise.resolve({}));

			oBinding.create(undefined, true, aAtEnd[0]);

			assert.strictEqual(oBinding.bCreatedAtEnd, !!aAtEnd[0]);

			assert.throws(function () {
				oBinding.create(undefined, true, aAtEnd[1]);
			}, new Error("Creating entities at the start and at the end is not supported."));
		});
	});

	//*********************************************************************************************
	QUnit.test("create: bAtEnd without $count", function (assert) {
		var oBinding = this.bindList("/EMPLOYEES");

		// code under test
		assert.throws(function () {
			oBinding.create(undefined, true, true);
		}, new Error("Must set $count to create at the end"));

		oBinding = this.bindList("TEAM_2_EMPLOYEES",
			Context.create(this.oModel, {/*oBinding*/}, "/TEAMS('42')"));

		// code under test
		assert.throws(function () {
			oBinding.create(undefined, true, true);
		}, new Error("Must set $count to create at the end"));

		oBinding = this.bindList("TEAM_2_EMPLOYEES",
			this.oModel.createBindingContext("/TEAMS('42')"));

		// code under test
		assert.throws(function () {
			oBinding.create(undefined, true, true);
		}, new Error("Must set $count to create at the end"));
	});

	//*********************************************************************************************
	QUnit.test("create and delete with bAtEnd varying", function (assert) {
<<<<<<< HEAD
=======
		var oBinding = this.bindList("/EMPLOYEES", undefined, undefined, undefined, {
				$count : true,
				$$updateGroupId : "update"
			}),
			oBindingMock = this.mock(oBinding),
			oContext1,
			oContext2,
			oExpectation;

		oExpectation = oBindingMock.expects("createInCache").returns(SyncPromise.resolve({}));

		// code under test
		oBinding.create(undefined, true, true);

		// code under test - cancel the creation (call fnCancelCallback)
		oExpectation.args[0][5]();

		oBindingMock.expects("createInCache").returns(SyncPromise.resolve({}));

		// code under test
		oContext1 = oBinding.create(undefined, true, false);

		oBindingMock.expects("createInCache").returns(SyncPromise.resolve({}));

		// code under test - create a second entity without bAtEnd
		oContext2 = oBinding.create(undefined, true);

		oBindingMock.expects("deleteFromCache")
			.callsFake(function (oGroupLock, sEditUrl, sPath, fnCallback) {
				fnCallback(0);
				return SyncPromise.resolve();
			});

		// code under test
		oBinding._delete({}, "~", oContext1);

		assert.throws(function () {
			// code under test
			oBinding.create(undefined, true, true);
		}, new Error("Creating entities at the start and at the end is not supported."));

		oBindingMock.expects("deleteFromCache")
			.callsFake(function (oGroupLock, sEditUrl, sPath, fnCallback) {
				fnCallback(0);
				return SyncPromise.resolve();
			});

		// code under test
		oBinding._delete({}, "~", oContext2);

		oBindingMock.expects("createInCache").returns(SyncPromise.resolve({}));

		// code under test
		oBinding.create(undefined, true, true);

		oBinding.reset();

		oBindingMock.expects("createInCache").returns(SyncPromise.resolve({}));

		// code under test
		oBinding.create(undefined, true);
	});

	//*********************************************************************************************
	QUnit.test("getContexts after create, bAtEnd=false", function (assert) {
>>>>>>> d5dee060
		var oBinding = this.bindList("/EMPLOYEES", undefined, undefined, undefined, {
				$count : true,
				$$updateGroupId : "update"
			}),
			oBindingMock = this.mock(oBinding),
<<<<<<< HEAD
			oContext1,
			oContext2,
			oExpectation;

		oExpectation = oBindingMock.expects("createInCache").returns(SyncPromise.resolve({}));

		// code under test
		oBinding.create(undefined, true, true);

		// code under test - cancel the creation (call fnCancelCallback)
		oExpectation.args[0][5]();

		oBindingMock.expects("createInCache").returns(SyncPromise.resolve({}));

		// code under test
		oContext1 = oBinding.create(undefined, true, false);

		oBindingMock.expects("createInCache").returns(SyncPromise.resolve({}));

		// code under test - create a second entity without bAtEnd
		oContext2 = oBinding.create(undefined, true);

		oBindingMock.expects("deleteFromCache")
			.callsFake(function (oGroupLock, sEditUrl, sPath, fnCallback) {
				fnCallback(0);
				return SyncPromise.resolve();
			});

		// code under test
		oBinding._delete({}, "~", oContext1);

		assert.throws(function () {
			// code under test
			oBinding.create(undefined, true, true);
		}, new Error("Creating entities at the start and at the end is not supported."));

		oBindingMock.expects("deleteFromCache")
			.callsFake(function (oGroupLock, sEditUrl, sPath, fnCallback) {
				fnCallback(0);
				return SyncPromise.resolve();
			});

		// code under test
		oBinding._delete({}, "~", oContext2);

		oBindingMock.expects("createInCache").returns(SyncPromise.resolve({}));

		// code under test
		oBinding.create(undefined, true, true);

		oBinding.reset();

		oBindingMock.expects("createInCache").returns(SyncPromise.resolve({}));

		// code under test
		oBinding.create(undefined, true);
	});

	//*********************************************************************************************
	QUnit.test("getContexts after create, bAtEnd=false", function (assert) {
		var oBinding = this.bindList("/EMPLOYEES", undefined, undefined, undefined, {
				$$updateGroupId : "update"
			}),
			oBindingMock = this.mock(oBinding),
=======
>>>>>>> d5dee060
			oCacheMock = this.mock(oBinding.oCachePromise.getResult()),
			oContext,
			aContexts;

		oBindingMock.expects("createInCache").returns(SyncPromise.resolve({}));
		this.mock(oBinding).expects("refreshSingle").returns(SyncPromise.resolve({}));
		oContext = oBinding.create();
		oCacheMock.expects("read")
			.withExactArgs(0, 1, 0, new _GroupLock("$auto", true, oBinding, 1), sinon.match.func)
			.returns(SyncPromise.resolve({value : [{}]}));

		// code under test
		aContexts = oBinding.getContexts(0, 1);

		assert.strictEqual(aContexts.length, 1);
		assert.strictEqual(aContexts[0], oContext);
		assert.deepEqual(aContexts, oBinding.getCurrentContexts());

		oCacheMock.expects("read")
			.withExactArgs(2, 3, 0, new _GroupLock("$auto", undefined, oBinding, 4),
				sinon.match.func)
			.returns(SyncPromise.resolve({value : [{}, {}, {}]}));

		// code under test
		aContexts = oBinding.getContexts(2, 3);

		assert.strictEqual(aContexts.length, 3);
		assert.strictEqual(aContexts[0].getPath(), "/EMPLOYEES/1");
		assert.strictEqual(aContexts[1].getPath(), "/EMPLOYEES/2");
		assert.strictEqual(aContexts[2].getPath(), "/EMPLOYEES/3");
		assert.deepEqual(aContexts, oBinding.getCurrentContexts());

		oCacheMock.expects("read")
			.withExactArgs(1, 2, 0, new _GroupLock("$auto", undefined, oBinding, 5),
				sinon.match.func)
			.returns(SyncPromise.resolve({value : [{}, {}]}));

		// code under test
		aContexts = oBinding.getContexts(1, 2);

		assert.strictEqual(aContexts.length, 2);
		assert.strictEqual(aContexts[0].getPath(), "/EMPLOYEES/0");
		assert.strictEqual(aContexts[1].getPath(), "/EMPLOYEES/1");
		assert.deepEqual(aContexts, oBinding.getCurrentContexts());
	});

	//*********************************************************************************************
	QUnit.test("getContexts after create, bAtEnd=true, absolute", function (assert) {
		var oBinding = this.bindList("/EMPLOYEES", undefined, undefined, undefined, {
				$count : true,
				$$updateGroupId : "update"
			}),
			oCacheMock = this.mock(oBinding.oCachePromise.getResult()),
			oContext,
			aContexts;

		// Fill with 4 contexts, set length to 4
		oBinding.createContexts(0, 10, [{}, {}, {}, {}]);

		this.mock(oBinding).expects("refreshSingle").returns(SyncPromise.resolve({}));
		this.mock(oBinding.oCachePromise.getResult()).expects("create")
			.withExactArgs(new _GroupLock("update", true, oBinding, 2),
				sinon.match(function (oPromise) {
					return oPromise.getResult() === "EMPLOYEES";
				}), "", sinon.match(rTransientPredicate), undefined, sinon.match.func,
				sinon.match.func, sinon.match.func)
			.resolves({});

		// code under test
		oContext = oBinding.create(undefined, false, true);

		assert.strictEqual(oBinding.getLength(), 5);

		oCacheMock.expects("read")
			.withExactArgs(5, 1, 0, new _GroupLock("$auto", true, oBinding, 1),
				sinon.match.func)
			.returns(SyncPromise.resolve({value : []}));

		// code under test
		aContexts = oBinding.getContexts(4, 1); // request only the created element

		assert.strictEqual(aContexts.length, 1);
		assert.strictEqual(aContexts[0], oContext);
		assert.deepEqual(oBinding.getCurrentContexts(), aContexts);

<<<<<<< HEAD
		oCacheMock.expects("read")
			.withExactArgs(1, 10, 0, new _GroupLock("$auto", undefined, oBinding, 3),
				sinon.match.func)
			.returns(SyncPromise.resolve({value : [{}, {}, {}, {}]}));

		// code under test
		aContexts = oBinding.getContexts(0, 10);

		assert.strictEqual(aContexts.length, 5);
		assert.strictEqual(aContexts[0].getPath(), "/EMPLOYEES/0");
		assert.strictEqual(aContexts[1].getPath(), "/EMPLOYEES/1");
		assert.strictEqual(aContexts[2].getPath(), "/EMPLOYEES/2");
		assert.strictEqual(aContexts[3].getPath(), "/EMPLOYEES/3");
		assert.strictEqual(aContexts[4], oContext);
		assert.deepEqual(oBinding.getCurrentContexts(), aContexts);

		oCacheMock.expects("read")
=======
		oCacheMock.expects("read")
			.withExactArgs(1, 10, 0, new _GroupLock("$auto", undefined, oBinding, 3),
				sinon.match.func)
			.returns(SyncPromise.resolve({value : [{}, {}, {}, {}]}));

		// code under test
		aContexts = oBinding.getContexts(0, 10);

		assert.strictEqual(aContexts.length, 5);
		assert.strictEqual(aContexts[0].getPath(), "/EMPLOYEES/0");
		assert.strictEqual(aContexts[1].getPath(), "/EMPLOYEES/1");
		assert.strictEqual(aContexts[2].getPath(), "/EMPLOYEES/2");
		assert.strictEqual(aContexts[3].getPath(), "/EMPLOYEES/3");
		assert.strictEqual(aContexts[4], oContext);
		assert.deepEqual(oBinding.getCurrentContexts(), aContexts);

		oCacheMock.expects("read")
>>>>>>> d5dee060
			.withExactArgs(2, 10, 0, new _GroupLock("$auto", undefined, oBinding, 4),
				sinon.match.func)
			.returns(SyncPromise.resolve({value : [{}, {}, {}]}));

		// code under test
		aContexts = oBinding.getContexts(1, 10);

		assert.strictEqual(aContexts.length, 4);
		assert.strictEqual(aContexts[0].getPath(), "/EMPLOYEES/1");
		assert.strictEqual(aContexts[1].getPath(), "/EMPLOYEES/2");
		assert.strictEqual(aContexts[2].getPath(), "/EMPLOYEES/3");
		assert.strictEqual(aContexts[3], oContext);
		assert.deepEqual(oBinding.getCurrentContexts(), aContexts);

		return oContext.created().then(function () {

			oCacheMock.expects("read")
				.withExactArgs(1, 10, 0, new _GroupLock("$auto", undefined, oBinding, 6),
					sinon.match.func)
				.returns(SyncPromise.resolve({value : [{}, {}, {}, {}]}));

			// code under test
			aContexts = oBinding.getContexts(0, 10);

			assert.strictEqual(oBinding.getLength(), 5);
			assert.strictEqual(aContexts.length, 5);
			assert.strictEqual(aContexts[0].getPath(), "/EMPLOYEES/0");
			assert.strictEqual(aContexts[1].getPath(), "/EMPLOYEES/1");
			assert.strictEqual(aContexts[2].getPath(), "/EMPLOYEES/2");
			assert.strictEqual(aContexts[3].getPath(), "/EMPLOYEES/3");
			assert.strictEqual(aContexts[4], oContext);
			assert.deepEqual(oBinding.getCurrentContexts(), aContexts);
		});
	});

	//*********************************************************************************************
	QUnit.test("getContexts after create, bAtEnd=true, relative", function (assert) {
		var oBinding = this.bindList("TEAM_2_EMPLOYEES", undefined, undefined, undefined, {
				$count : true
			}),
			oBindingMock = this.mock(oBinding),
			oContext,
			aContexts,
			oParentContext = Context.create(this.oModel, {/*oBinding*/}, "/TEAMS('42')"),
			oParentContextMock = this.mock(oParentContext),
			aReadResults,
			oResourcePathPromise = {};

		// avoid that the binding has a cache despite parameter $count (normally
		// auto-$expand/$select ensures this)
		oBindingMock.expects("fetchCache").atLeast(1).returns(SyncPromise.resolve());
		oBinding.setContext(oParentContext);

		oBindingMock.expects("checkSuspended").exactly(6); // create and getContext
		aReadResults = [{}, {}, {}, {}];
		aReadResults.$count = 4;
		oParentContextMock.expects("fetchValue")
			.withExactArgs("TEAM_2_EMPLOYEES")
			.returns(SyncPromise.resolve(aReadResults));

		// code under test
		aContexts = oBinding.getContexts(0, 1);

		assert.strictEqual(oBinding.getLength(), 4);
		assert.strictEqual(aContexts.length, 1);
		assert.strictEqual(aContexts[0].getPath(), "/TEAMS('42')/TEAM_2_EMPLOYEES/0");

		oBindingMock.expects("getUpdateGroupId").returns("update");
		oBindingMock.expects("fetchResourcePath").withExactArgs().returns(oResourcePathPromise);
		oBindingMock.expects("createInCache")
			.withExactArgs(new _GroupLock("update", true, oBinding, 1),
				sinon.match.same(oResourcePathPromise), "", sinon.match(rTransientPredicate),
				undefined, sinon.match.func, sinon.match.func, sinon.match.func)
			.resolves({});

		// code under test
		oContext = oBinding.create(undefined, true, true);

		assert.strictEqual(oBinding.getLength(), 5);

		oParentContextMock.expects("fetchValue").exactly(3) // with each getContexts
			.withExactArgs("TEAM_2_EMPLOYEES")
			.returns(SyncPromise.resolve([{}, {}, {}, {}, {}]));

		// code under test
		aContexts = oBinding.getContexts(4, 1); // request only the created element

		assert.strictEqual(oBinding.aContexts.length, 2);
		assert.strictEqual(aContexts.length, 1);
		assert.strictEqual(aContexts[0], oContext);
		assert.deepEqual(oBinding.getCurrentContexts(), aContexts);

		// code under test
		aContexts = oBinding.getContexts(0, 3);

		assert.strictEqual(oBinding.aContexts.length, 4);
		assert.strictEqual(aContexts.length, 3);
		assert.strictEqual(aContexts[0].getPath(), "/TEAMS('42')/TEAM_2_EMPLOYEES/0");
		assert.strictEqual(aContexts[1].getPath(), "/TEAMS('42')/TEAM_2_EMPLOYEES/1");
		assert.strictEqual(aContexts[2].getPath(), "/TEAMS('42')/TEAM_2_EMPLOYEES/2");
		assert.deepEqual(oBinding.getCurrentContexts(), aContexts);

		// code under test
		aContexts = oBinding.getContexts(1, 10);

		assert.strictEqual(aContexts.length, 4);
		assert.strictEqual(aContexts[0].getPath(), "/TEAMS('42')/TEAM_2_EMPLOYEES/1");
		assert.strictEqual(aContexts[1].getPath(), "/TEAMS('42')/TEAM_2_EMPLOYEES/2");
		assert.strictEqual(aContexts[2].getPath(), "/TEAMS('42')/TEAM_2_EMPLOYEES/3");
		assert.strictEqual(aContexts[3], oContext);
		assert.deepEqual(oBinding.getCurrentContexts(), aContexts);

		return oContext.created().then(function () {
			aReadResults = [{}, {}, {}, {}, {}];
			aReadResults.$count = 5;
			oParentContextMock.expects("fetchValue")
				.withExactArgs("TEAM_2_EMPLOYEES")
				.returns(SyncPromise.resolve(aReadResults));

			// code under test
			aContexts = oBinding.getContexts(0, 10);

			assert.strictEqual(oBinding.getLength(), 5);
			assert.strictEqual(aContexts.length, 5);
			assert.strictEqual(aContexts[0].getPath(), "/TEAMS('42')/TEAM_2_EMPLOYEES/0");
			assert.strictEqual(aContexts[1].getPath(), "/TEAMS('42')/TEAM_2_EMPLOYEES/1");
			assert.strictEqual(aContexts[2].getPath(), "/TEAMS('42')/TEAM_2_EMPLOYEES/2");
			assert.strictEqual(aContexts[3].getPath(), "/TEAMS('42')/TEAM_2_EMPLOYEES/3");
			assert.strictEqual(aContexts[4], oContext);
			assert.deepEqual(oBinding.getCurrentContexts(), aContexts);
		});
	});

	//*********************************************************************************************
[false, true].forEach(function (bAtEnd) {
	QUnit.test("getContexts after create, E.C.D., bAtEnd=" + bAtEnd, function (assert) {
		var oBinding = this.bindList("/EMPLOYEES", undefined, undefined, undefined, {
				$count : true,
				$$updateGroupId : "update"
			}),
			oCacheMock = this.mock(oBinding.oCachePromise.getResult()),
			oContext,
			aContexts,
			aDiffResult = [/*some diff*/],
			oResult = {value : [{}, {}, {}]};

		oBinding.enableExtendedChangeDetection(/*bDetectUpdates*/false);
		oBinding.createContexts(0, 2, [{}, {}]);

		this.mock(oBinding).expects("createInCache").returns(SyncPromise.resolve({}));
		this.mock(oBinding).expects("refreshSingle").returns(SyncPromise.resolve({}));
		oContext = oBinding.create(undefined, false, bAtEnd);
		oCacheMock.expects("read")
			.withExactArgs(bAtEnd ? 1 : 0, 3, 0,
				new _GroupLock("$auto", true, oBinding, 1), sinon.match.func)
			.returns(SyncPromise.resolve(oResult));
		this.mock(oBinding).expects("getDiff")
			.withExactArgs(3)
			.returns(aDiffResult);

		// code under test
		aContexts = oBinding.getContexts(0, 3);

		assert.strictEqual(aContexts.length, 3);
		if (bAtEnd) {
			assert.strictEqual(aContexts[0].getPath(), "/EMPLOYEES/0");
			assert.strictEqual(aContexts[1].getPath(), "/EMPLOYEES/1");
			assert.strictEqual(aContexts[2].getPath(), "/EMPLOYEES/2");
		} else {
			assert.strictEqual(aContexts[0], oContext);
			assert.strictEqual(aContexts[1].getPath(), "/EMPLOYEES/0");
			assert.strictEqual(aContexts[2].getPath(), "/EMPLOYEES/1");
		}
		assert.strictEqual(aContexts.diff, aDiffResult);
	});
});

	//*********************************************************************************************
	QUnit.test("delete transient entity", function (assert) {
		var oBinding = this.bindList("/EMPLOYEES"),
			oBindingMock = this.mock(oBinding),
			fnDeleteFromCache = oBinding.deleteFromCache,
			oContext;

		// initialize with 3 contexts and bLengthFinal===true
		oBinding.createContexts(0, 4, createData(3, 0, true, 3));

		// remove request mock, all operations on client
		oBinding.oCachePromise.getResult().oRequestor.request.restore();

		oBindingMock.expects("_fireChange")
			.withExactArgs({reason : ChangeReason.Add});
		oBindingMock.expects("getUpdateGroupId").twice().returns("update");

		oContext = oBinding.create();
		assert.strictEqual(oBinding.iCreatedContexts, 1);
		assert.strictEqual(oBinding.getLength(), 4);

		// avoid "pause on uncaught exception"
		oContext.created().catch(function (oError) {
			assert.ok(oError.canceled, "create promise rejected with 'canceled'");
		});
		this.mock(oContext).expects("destroy").withExactArgs();
		this.mock(oBinding).expects("destroyCreated")
			.withExactArgs(sinon.match.same(oContext)).callThrough();
		oBindingMock.expects("deleteFromCache").callsFake(function () {
			return fnDeleteFromCache.apply(this, arguments).then(function () {
				// the change must only be fired when deleteFromCache is finished
				// otherwise we run into trouble with extended change detection
				oBindingMock.expects("_fireChange")
					.withExactArgs({reason : ChangeReason.Remove})
					.callsFake(function () {
						assert.strictEqual(oBinding.iCreatedContexts, 0, "No transient context");
						assert.strictEqual(oBinding.getLength(), 3);
					});
			});
		});

		// code under test
		return oContext.delete("$direct");
	});

	//*********************************************************************************************
	QUnit.test("getDiff, bDetectUpdates=false", function (assert) {
		var oBinding = this.bindList("EMPLOYEE_2_EQUIPMENTS",
				Context.create(this.oModel, {}, "/EMPLOYEES/0")),
			oContext0 = {
				getPath : function () {}
			},
			oContext1 = {
				getPath : function () {}
			},
			aContexts = [oContext0, oContext1],
			aDiff = [],
			aPreviousData = [],
			aResult;

		oBinding.aPreviousData = aPreviousData;
		oBinding.bDetectUpdates = false;
		this.mock(oBinding).expects("getContextsInViewOrder")
			.withExactArgs(0, 50).returns(aContexts);
		this.mock(oContext0).expects("getPath").withExactArgs().returns("~path~0");
		this.mock(oContext1).expects("getPath").withExactArgs().returns("~path~1");
		this.mock(jQuery.sap).expects("arraySymbolDiff")
			.withExactArgs(sinon.match.same(aPreviousData), ["~path~0", "~path~1"])
			.returns(aDiff);

		// code under test
		aResult = oBinding.getDiff(50);
<<<<<<< HEAD

		assert.strictEqual(aResult, aDiff);
		assert.deepEqual(oBinding.aPreviousData, ["~path~0", "~path~1"]);
	});

	//*********************************************************************************************
	QUnit.test("getDiff, bDetectUpdates=true", function (assert) {
		var oBinding = this.bindList("EMPLOYEE_2_EQUIPMENTS",
			Context.create(this.oModel, {}, "/EMPLOYEES/0")),
			oContext0 = {
				getValue : function () {}
			},
			oContext1 = {
				getValue : function () {}
			},
			aContexts = [oContext0, oContext1],
			aDiff = [],
			oJSONMock = this.mock(JSON),
			aPreviousData = [],
			aResult;

=======

		assert.strictEqual(aResult, aDiff);
		assert.deepEqual(oBinding.aPreviousData, ["~path~0", "~path~1"]);
	});

	//*********************************************************************************************
	QUnit.test("getDiff, bDetectUpdates=true", function (assert) {
		var oBinding = this.bindList("EMPLOYEE_2_EQUIPMENTS",
			Context.create(this.oModel, {}, "/EMPLOYEES/0")),
			oContext0 = {
				getValue : function () {}
			},
			oContext1 = {
				getValue : function () {}
			},
			aContexts = [oContext0, oContext1],
			aDiff = [],
			oJSONMock = this.mock(JSON),
			aPreviousData = [],
			aResult;

>>>>>>> d5dee060
		oBinding.aPreviousData = aPreviousData;
		oBinding.bDetectUpdates = true;
		this.mock(oBinding).expects("getContextsInViewOrder")
			.withExactArgs(0, 50).returns(aContexts);
		this.mock(oContext0).expects("getValue").withExactArgs().returns("~value~0");
		oJSONMock.expects("stringify").withExactArgs("~value~0").returns("~json~0");
		this.mock(oContext1).expects("getValue").withExactArgs().returns("~value~1");
		oJSONMock.expects("stringify").withExactArgs("~value~1").returns("~json~1");
		this.mock(jQuery.sap).expects("arraySymbolDiff")
			.withExactArgs(sinon.match.same(aPreviousData), ["~json~0", "~json~1"])
			.returns(aDiff);

		// code under test
		aResult = oBinding.getDiff(50);

		assert.strictEqual(aResult, aDiff);
		assert.deepEqual(oBinding.aPreviousData, ["~json~0", "~json~1"]);
	});

	//*********************************************************************************************
	[
		{op : FilterOperator.BT, result : "SupplierName ge 'SAP' and SupplierName le 'XYZ'"},
		{op : FilterOperator.NB, result : "SupplierName lt 'SAP' or SupplierName gt 'XYZ'"},
		{op : FilterOperator.EQ, result : "SupplierName eq 'SAP'"},
		{op : FilterOperator.GE, result : "SupplierName ge 'SAP'"},
		{op : FilterOperator.GT, result : "SupplierName gt 'SAP'"},
		{op : FilterOperator.LE, result : "SupplierName le 'SAP'"},
		{op : FilterOperator.LT, result : "SupplierName lt 'SAP'"},
		{op : FilterOperator.NE, result : "SupplierName ne 'SAP'"},
		{op : FilterOperator.Contains, result : "contains(SupplierName,'SAP')"},
		{op : FilterOperator.NotContains, result : "not contains(SupplierName,'SAP')"},
		{op : FilterOperator.EndsWith, result : "endswith(SupplierName,'SAP')"},
		{op : FilterOperator.NotEndsWith, result : "not endswith(SupplierName,'SAP')"},
		{op : FilterOperator.StartsWith, result : "startswith(SupplierName,'SAP')"},
		{op : FilterOperator.NotStartsWith, result : "not startswith(SupplierName,'SAP')"}
	].forEach(function (oFixture) {
		QUnit.test("fetchFilter: " + oFixture.op + " --> " + oFixture.result, function (assert) {
			var oBinding = this.bindList("/SalesOrderList('4711')/SO_2_ITEMS"),
				oMetaContext = {},
				oMetaModelMock = this.mock(this.oModel.oMetaModel),
				oHelperMock = this.mock(_Helper),
				oPropertyMetadata = {$Type : "Edm.String"};

			this.mock(this.oModel).expects("resolve")
				.withExactArgs(oBinding.sPath, undefined).returns(oBinding.sPath);
			oMetaModelMock.expects("getMetaContext")
				.withExactArgs(oBinding.sPath).returns(oMetaContext);
			oMetaModelMock.expects("fetchObject")
				.withExactArgs("SupplierName", sinon.match.same(oMetaContext))
				.returns(SyncPromise.resolve(oPropertyMetadata));
			oHelperMock.expects("formatLiteral").withExactArgs("SAP", "Edm.String")
				.returns("'SAP'");
			if (oFixture.op === FilterOperator.BT || oFixture.op === FilterOperator.NB) {
				oHelperMock.expects("formatLiteral").withExactArgs("XYZ", "Edm.String")
					.returns("'XYZ'");
			}
			oBinding.aApplicationFilters = [new Filter("SupplierName", oFixture.op, "SAP", "XYZ")];

			assert.strictEqual(oBinding.fetchFilter().getResult(), oFixture.result);
		});
	});

	//*********************************************************************************************
	[false, true].forEach(function (bRelative) {
		[false, true].forEach(function (bAnd) {
			QUnit.test("fetchFilter: dynamic '" + (bAnd ? "and" : "or") + "' and static filters, "
					+ (bRelative ? "relative" : "absolute") + " binding", function (assert) {
				var oBinding = this.bindList(bRelative ? "BP_2_SO" : "/SalesOrderList"),
					oContext = Context.create(this.oModel, {}, "/BusinessPartnerList"),
					oHelperMock = this.mock(_Helper),
					oMetaModelMock = this.mock(this.oModel.oMetaModel),
					sResolvedPath =
						bRelative ? "/BusinessPartnerList('42')/BP_2_SO" : "/SalesOrderList";

				this.mock(this.oModel).expects("resolve")
					.withExactArgs(oBinding.sPath, sinon.match.same(oContext))
					.returns(sResolvedPath);
				oMetaModelMock.expects("getMetaContext")
					.withExactArgs(sResolvedPath).returns("~");
				oMetaModelMock.expects("fetchObject")
					.withExactArgs("SO_2_BP/CompanyName", "~")
					.returns(SyncPromise.resolve({$Type : "Edm.String"}));
				oMetaModelMock.expects("fetchObject")
					.withExactArgs("GrossAmount", "~")
					.returns(SyncPromise.resolve({$Type : "Edm.Decimal"}));
				oHelperMock.expects("formatLiteral").withExactArgs("SAP", "Edm.String")
					.returns("'SAP'");
				oHelperMock.expects("formatLiteral").withExactArgs(12345, "Edm.Decimal")
					.returns(12345);
				oBinding.aApplicationFilters = [
					new Filter({
						filters : [
							new Filter("SO_2_BP/CompanyName", FilterOperator.EQ, "SAP"),
							new Filter("GrossAmount", FilterOperator.LE, 12345)
						],
						and : bAnd
					})
				];

				assert.strictEqual(
					oBinding.fetchFilter(oContext, "GrossAmount ge 1000").getResult(),
					(bAnd
						? "SO_2_BP/CompanyName eq 'SAP' and GrossAmount le 12345"
						: "(SO_2_BP/CompanyName eq 'SAP' or GrossAmount le 12345)"
					) + " and (GrossAmount ge 1000)"
				);
			});
		});
	});

	//*********************************************************************************************
	QUnit.test("fetchFilter: static filter only", function (assert) {
		var oBinding = this.bindList("/SalesOrderList");

		assert.strictEqual(
			oBinding.fetchFilter(undefined, "GrossAmount ge 1000").getResult(),
			"GrossAmount ge 1000");
	});

	//*********************************************************************************************
	QUnit.test("fetchFilter: error invalid operator", function (assert) {
		var oBinding = this.bindList("/SalesOrderList"),
			oPropertyMetadata = {$Type : "Edm.String"};

		this.mock(this.oModel).expects("resolve")
			.withExactArgs(oBinding.sPath, undefined).returns(oBinding.sPath);
		this.mock(this.oModel.oMetaModel).expects("getMetaContext")
			.withExactArgs(oBinding.sPath).returns("~");
		this.mock(this.oModel.oMetaModel).expects("fetchObject")
			.withExactArgs("SO_2_BP/CompanyName", "~")
			.returns(SyncPromise.resolve(oPropertyMetadata));
		this.mock(_Helper).expects("formatLiteral").withExactArgs("SAP", "Edm.String")
			.returns("'SAP'");
		oBinding.aApplicationFilters = [new Filter("SO_2_BP/CompanyName", "invalid", "SAP")];

		return oBinding.fetchFilter().then(function () {
			assert.ok(false);
		}, function (oError) {
			assert.strictEqual(oError.message, "Unsupported operator: invalid");
		});
	});

	//*********************************************************************************************
	QUnit.test("fetchFilter: error no metadata for filter path", function (assert) {
		var oBinding = this.bindList("/SalesOrderList"),
			sPath = "/SalesOrderList/SO_2_BP/CompanyName",
			oMetaContext = {
				getPath : function () { return sPath; }
			};

		this.mock(this.oModel.oMetaModel).expects("getMetaContext")
			.withExactArgs(oBinding.sPath).returns(oMetaContext);
		this.mock(this.oModel.oMetaModel).expects("fetchObject")
			.withExactArgs("SO_2_BP/CompanyName", sinon.match.same(oMetaContext))
			.returns(SyncPromise.resolve());
		oBinding.aApplicationFilters = [new Filter("SO_2_BP/CompanyName", FilterOperator.EQ,
			"SAP")];

		return oBinding.fetchFilter().then(function () {
			assert.ok(false);
		}, function (oError) {
			assert.strictEqual(oError.message, "Type cannot be determined, no metadata for path: "
				+ "/SalesOrderList/SO_2_BP/CompanyName");
		});
	});

	//*********************************************************************************************
	[
		{ filters : [], result : undefined },
		{ filters : ["path0", "path1"], result : "path0 eq path0Value and path1 eq path1Value" },
		{ // "grouping": or conjunction for filters with same path
			filters : [{ p : "path0", v : "foo" }, "path1", { p : "path0", v : "bar" }],
			result : "(path0 eq foo or path0 eq bar) and path1 eq path1Value"
		}
	].forEach(function (oFixture) {
		QUnit.test("fetchFilter: flat filter '" + oFixture.result + "'", function (assert) {
			var oBinding = this.bindList("/SalesOrderList"),
				aFilters = [],
				oHelperMock = this.mock(_Helper),
				oMetaModelMock = this.mock(this.oModel.oMetaModel),
				oPropertyMetadata = {$Type : "Edm.Type"};

			// call getMetaContext only if there are filters
			oMetaModelMock.expects("getMetaContext").exactly(oFixture.filters.length ? 1 : 0)
				.withExactArgs(oBinding.sPath).returns("~");
			oFixture.filters.forEach(function (vFilter) {
				var sPath,
					sValue;

				if (typeof vFilter === "string") { // single filter: path only
					sPath = vFilter; sValue = sPath + "Value";
				} else { // single filter: path and value
					sPath = vFilter.p; sValue = vFilter.v;
				}

				aFilters.push(new Filter(sPath, FilterOperator.EQ, sValue));
				oMetaModelMock.expects("fetchObject")
					.withExactArgs(sPath, "~")
					.returns(SyncPromise.resolve(oPropertyMetadata));
				oHelperMock.expects("formatLiteral").withExactArgs(sValue, "Edm.Type")
					.returns(sValue);
			});
			oBinding.aApplicationFilters = aFilters;

			return oBinding.fetchFilter().then(function (sFilterValue) {
				assert.strictEqual(sFilterValue, oFixture.result);
			});
		});
	});

	//*********************************************************************************************
	QUnit.test("fetchFilter: hierarchical filter", function (assert) {
		var oBinding = this.bindList("/Set"),
			oFilterPromise,
			aFilters = [
				new Filter("p0.0", FilterOperator.EQ, "v0.0"),
				new Filter({
					filters : [
						new Filter("p1.0", FilterOperator.EQ, "v1.0"),
						new Filter("p1.1", FilterOperator.EQ, "v1.1")
					]
				}),
				new Filter({
					filters : [
						new Filter("p2.0", FilterOperator.EQ, "v2.0"),
						new Filter("p2.1", FilterOperator.EQ, "v2.1"),
						new Filter("p2.2", FilterOperator.EQ, "v2.2")
					],
					and : true
				}),
				new Filter("p3.0", FilterOperator.EQ, "v3.0"),
				new Filter("p3.1", FilterOperator.NB, "v3.1", "v3.1")
			],
			oMetaModelMock = this.mock(this.oModel.oMetaModel),
			oPropertyMetadata = {$Type : "Edm.String"},
			oPromise = Promise.resolve(oPropertyMetadata);

		oMetaModelMock.expects("getMetaContext").withExactArgs(oBinding.sPath).returns("~");
		oMetaModelMock.expects("fetchObject").withExactArgs("p0.0", "~").returns(oPromise);
		oMetaModelMock.expects("fetchObject").withExactArgs("p1.0", "~").returns(oPromise);
		oMetaModelMock.expects("fetchObject").withExactArgs("p1.1", "~").returns(oPromise);
		oMetaModelMock.expects("fetchObject").withExactArgs("p2.0", "~").returns(oPromise);
		oMetaModelMock.expects("fetchObject").withExactArgs("p2.1", "~").returns(oPromise);
		oMetaModelMock.expects("fetchObject").withExactArgs("p2.2", "~").returns(oPromise);
		oMetaModelMock.expects("fetchObject").withExactArgs("p3.0", "~").returns(oPromise);
		oMetaModelMock.expects("fetchObject").withExactArgs("p3.1", "~").returns(oPromise);
		oBinding.aApplicationFilters = aFilters;

		oFilterPromise = oBinding.fetchFilter();

		assert.strictEqual(oFilterPromise.isFulfilled(), false);
		return oFilterPromise.then(function (sFilterValue) {
			assert.strictEqual(sFilterValue,
				"p0.0 eq 'v0.0'"
				+ " and (p1.0 eq 'v1.0' or p1.1 eq 'v1.1')"
				+ " and p2.0 eq 'v2.0' and p2.1 eq 'v2.1' and p2.2 eq 'v2.2'"
				+ " and p3.0 eq 'v3.0'"
				+ " and (p3.1 lt 'v3.1' or p3.1 gt 'v3.1')"
			);
		});
	});

	//*********************************************************************************************
	[FilterOperator.All, FilterOperator.Any].forEach(function (sFilterOperator) {
		[{
			description : "no nesting",
			expectedResult : "p0/" + sFilterOperator.toLowerCase() + "(v0:v0/p1 eq 'value1')",
			fetchObjects : {
				"p0" : "Type0",
				"p0/p1" : "Edm.String"
			},
			filter : new Filter({
				condition : new Filter("v0/p1", FilterOperator.EQ, "value1"),
				operator : sFilterOperator,
				path : "p0",
				variable : "v0"
			})
		}, {
			description : "nested any/all filters",
			expectedResult : "p0/" + sFilterOperator.toLowerCase() + "(v0:"
				+ "v0/p1/" + sFilterOperator.toLowerCase() + "(v1:v1/p2 eq 'value2'))",
			fetchObjects : {
				"p0" : "Type0",
				"p0/p1" : "Type1",
				"p0/p1/p2" : "Edm.String"
			},
			filter : new Filter({
				condition : new Filter({
					condition : new Filter("v1/p2", FilterOperator.EQ, "value2"),
					operator : sFilterOperator,
					path : "v0/p1",
					variable : "v1"
				}),
				operator : sFilterOperator,
				path : "p0",
				variable : "v0"
			})
		}, {
			description : "nested multi-filter",
			expectedResult : "p0/" + sFilterOperator.toLowerCase()
				+ "(v0:v0/p1 eq 'value1' and v0/p2 eq 'value2')",
			fetchObjects : {
				"p0" : "Type0",
				"p0/p1" : "Edm.String",
				"p0/p2" : "Edm.String"
			},
			filter : new Filter({
				condition : new Filter({
					filters: [
						new Filter("v0/p1", FilterOperator.EQ, "value1"),
						new Filter("v0/p2", FilterOperator.EQ, "value2")
					],
					and: true
				}),
				operator : sFilterOperator,
				path : "p0",
				variable : "v0"
			})
		}, {
			description : "nested multi-filter containing an 'any' filter",
			expectedResult : "p0/" + sFilterOperator.toLowerCase()
			+ "(v0:v0/p1/any(v1:v1/p2 lt 'value1') or v0/p3 eq 'value2')",
			fetchObjects : {
				"p0" : "Type0",
				"p0/p1" : "Type1",
				"p0/p1/p2" : "Edm.String",
				"p0/p3" : "Edm.String"
			},
			filter : new Filter({
				condition : new Filter({
					filters: [
						new Filter({
							condition : new Filter("v1/p2", FilterOperator.LT, "value1"),
							operator : FilterOperator.Any,
							path : "v0/p1",
							variable : "v1"
						}),
						new Filter("v0/p3", FilterOperator.EQ, "value2")
					]
				}),
				operator : sFilterOperator,
				path : "p0",
				variable : "v0"
			})
		}, {
			description : "multi filters using same lambda variable",
			expectedResult : "p0/" + sFilterOperator.toLowerCase()
				+ "(v0:v0/p1/any(v1:v1/p3 lt 'value1') or v0/p2/any(v1:v1/p4 gt \'value2\'))",
			fetchObjects : {
				"p0" : "Type0",
				"p0/p1" : "Type1",
				"p0/p1/p3" : "Edm.String",
				"p0/p2" : "Type2",
				"p0/p2/p4" : "Edm.String"
			},
			filter : new Filter({
				condition : new Filter({
					filters: [
						new Filter({
							condition : new Filter("v1/p3", FilterOperator.LT, "value1"),
							operator : FilterOperator.Any,
							path : "v0/p1",
							variable : "v1"
						}),
						new Filter({
							condition : new Filter("v1/p4", FilterOperator.GT, "value2"),
							operator : FilterOperator.Any,
							path : "v0/p2",
							variable : "v1"
						})
					]
				}),
				operator : sFilterOperator,
				path : "p0",
				variable : "v0"
			})
		}, {
			description : "nested filter overwrites outer lambda variable",
			expectedResult : "p0/" + sFilterOperator.toLowerCase()
				+ "(v0:v0/p1/" + sFilterOperator.toLowerCase() + "(v0:v0/p2 lt 'value1'))",
			fetchObjects : {
				"p0" : "Type0",
				"p0/p1" : "Type1",
				"p0/p1/p2" : "Edm.String"
			},
			filter : new Filter({
				condition : new Filter({
					condition : new Filter("v0/p2", FilterOperator.LT, "value1"),
					operator : sFilterOperator,
					path : "v0/p1",
					variable : "v0"
				}),
				operator : sFilterOperator,
				path : "p0",
				variable : "v0"
			})
		}].forEach(function (oFixture) {
			QUnit.test("fetchFilter: " + sFilterOperator + " - " + oFixture.description,
					function (assert) {
				var oBinding = this.bindList("/Set"),
					aFetchObjectKeys = Object.keys(oFixture.fetchObjects),
					oMetaModelMock = this.mock(this.oModel.oMetaModel);

				oBinding.aApplicationFilters = [oFixture.filter];
				oMetaModelMock.expects("getMetaContext")
					.withExactArgs(oBinding.sPath)
					.returns("~");

				aFetchObjectKeys.forEach(function (sFetchObjectPath) {
					oMetaModelMock.expects("fetchObject")
						.withExactArgs(sFetchObjectPath, "~")
						.returns(SyncPromise.resolve({
							$Type : oFixture.fetchObjects[sFetchObjectPath]
						}));
				});

				// code under test
				return oBinding.fetchFilter().then(function (sFilterValue) {
					assert.strictEqual(sFilterValue, oFixture.expectedResult);
				});
			});
		});
	});

	//*********************************************************************************************
	QUnit.test("fetchFilter: any - without predicate", function (assert) {
		var oBinding = this.bindList("/Set"),
			oFilter = new Filter({
				operator : FilterOperator.Any,
				path : "p0"
			}),
			oMetaModelMock = this.mock(this.oModel.oMetaModel);

		oBinding.aApplicationFilters = [oFilter];
		oMetaModelMock.expects("getMetaContext").withExactArgs(oBinding.sPath).returns("~");
		oMetaModelMock.expects("fetchObject").withExactArgs("p0", "~")
			.returns(SyncPromise.resolve({
				$Type : "Type0"
			}));

		// code under test
		return oBinding.fetchFilter().then(function (sFilterValue) {
			assert.strictEqual(sFilterValue, "p0/any()");
		});
	});

	//*********************************************************************************************
	QUnit.test("fetchFilter: application and control filter", function (assert) {
		var oBinding = this.bindList("/Set"),
			oMetaModelMock = this.mock(this.oModel.oMetaModel),
			oPropertyMetadata = {$Type : "Edm.String"},
			oPromise = Promise.resolve(oPropertyMetadata);

		oMetaModelMock.expects("getMetaContext").withExactArgs(oBinding.sPath)
			.returns("~");
		oMetaModelMock.expects("fetchObject").withExactArgs("p0.0", "~").returns(oPromise);
		oMetaModelMock.expects("fetchObject").withExactArgs("p1.0", "~").returns(oPromise);
		oBinding.aFilters = [new Filter("p0.0", FilterOperator.EQ, "v0.0")];
		oBinding.aApplicationFilters = [new Filter("p1.0", FilterOperator.EQ, "v1.0")];

		return oBinding.fetchFilter(undefined, "p2.0 eq 'v2.0'").then(function (sFilterValue) {
			assert.strictEqual(sFilterValue,
				"p0.0 eq 'v0.0' and p1.0 eq 'v1.0' and (p2.0 eq 'v2.0')");
		});
	});

	//*********************************************************************************************
	QUnit.skip("fetchFilter: filter with encoded path", function (assert) {
		//TODO encode in the filter or not?
		var oBinding = this.bindList("/Set"),
			oMetaModelMock = this.mock(this.oModel.oMetaModel),
			oPropertyMetadata = {$Type : "Edm.Decimal"},
			oPromise = Promise.resolve(oPropertyMetadata);

		oMetaModelMock.expects("getMetaContext").withExactArgs(oBinding.sPath).returns("~");
		oMetaModelMock.expects("fetchObject").withExactArgs("AmountIn€", "~").returns(oPromise);
		oBinding.aApplicationFilters = [new Filter("AmountIn%E2%82%AC", FilterOperator.GT, "1000")];

		return oBinding.fetchFilter().then(function (sFilterValue) {
			assert.strictEqual(sFilterValue, "AmountIn€ gt 1000");
		});
	});

	//*********************************************************************************************
	// "a=b" -> new Filter("a", FilterOperator.EQ, "b")
	// {and : [a, b]} -> new Filter({filters: [a, b], and : true})
	// {or : [a, b]} -> new Filter({filters: [a, b]})
	[{
		filters : ["p1=v1"],
		result : "p1 eq 'v1'"
	}, {
		filters : ["p1=v1", "p1=v2"],
		result : "p1 eq 'v1' or p1 eq 'v2'"
	}, {
		filters : ["p1=v1", "p2=v2"],
		result : "p1 eq 'v1' and p2 eq 'v2'"
	}, {
		filters : ["p1=v1", "p2=v2", "p1=v3"],
		result : "(p1 eq 'v1' or p1 eq 'v3') and p2 eq 'v2'"
	}, {
		filters : [{or : ["p1=v1", "p1=v2"]}],
		result : "p1 eq 'v1' or p1 eq 'v2'"
	}, {
		filters : [{and : ["p1=v1", "p1=v2"]}],
		result : "p1 eq 'v1' and p1 eq 'v2'"
	}, {
		filters : [{or : ["p1=v1", "p1=v2", "p2=v3"]}],
		result : "p1 eq 'v1' or p1 eq 'v2' or p2 eq 'v3'"
	}, {
		filters : [{and : ["p1=v1", "p1=v2", "p2=v3"]}],
		result : "p1 eq 'v1' and p1 eq 'v2' and p2 eq 'v3'"
	}, {
		filters : ["p1=v1", {or: ["p1=v2", "p1=v3"]}],
		result : "p1 eq 'v1' and (p1 eq 'v2' or p1 eq 'v3')"
	}, {
		filters : ["p1=v1", {and : ["p1=v2", "p1=v3"]}],
		result : "p1 eq 'v1' and p1 eq 'v2' and p1 eq 'v3'"
	}, {
		filters : ["p1=v1", {or : ["p1=v2", "p2=v3"]}],
		result : "p1 eq 'v1' and (p1 eq 'v2' or p2 eq 'v3')"
	}, {
		filters : ["p1=v1", {and : ["p1=v2"]}],
		result : "p1 eq 'v1' and p1 eq 'v2'"
	}].forEach(function (oFixture, i) {
		QUnit.test("filter #" + i + ": " + JSON.stringify(oFixture.filters), function (assert) {
			var oBinding = this.bindList("/Set"),
				oMetaModelMock = this.mock(this.oModel.oMetaModel),
				oPropertyMetadata = {$Type : "Edm.String"},
				oPromise = Promise.resolve(oPropertyMetadata);

			function buildFilters(aNodes) {
				return aNodes.map(function (vNode) {
					var aParts;
					if (typeof vNode === "string") {
						aParts = vNode.split("=");
						return new Filter(aParts[0], FilterOperator.EQ, aParts[1]);
					}
					if (vNode.and) {
						return new Filter({filters : buildFilters(vNode.and), and : true});
					}
					return new Filter({filters : buildFilters(vNode.or)});
				});
			}

			oMetaModelMock.expects("fetchObject").atLeast(0).returns(oPromise);
			oBinding.aApplicationFilters = buildFilters(oFixture.filters);

			// code under test
			return oBinding.fetchFilter().then(function (sFilterValue) {
				assert.strictEqual(sFilterValue, oFixture.result);
			});
		});
	});

	//*********************************************************************************************
	QUnit.test("getOrderby", function (assert) {
		var oBinding = this.bindList("/EMPLOYEES"),
			sOrderby = "bar desc";


		assert.strictEqual(oBinding.getOrderby(), "", "empty sorters");
		assert.strictEqual(oBinding.getOrderby(sOrderby), sOrderby);

		oBinding.aSorters = [new Sorter("foo")];

		assert.strictEqual(oBinding.getOrderby(), "foo", "array of sorters");
		assert.strictEqual(oBinding.getOrderby(sOrderby), "foo," + sOrderby);

		oBinding.aSorters = [new Sorter("foo"), new Sorter("bar", true)];

		assert.strictEqual(oBinding.getOrderby(), "foo,bar desc");
		assert.strictEqual(oBinding.getOrderby(sOrderby), "foo,bar desc," + sOrderby);

		oBinding.aSorters = ["foo"];
		assert.throws(function () {
			oBinding.getOrderby();
		}, new Error("Unsupported sorter: foo - "
			+ "sap.ui.model.odata.v4.ODataListBinding: /EMPLOYEES"));
	});

	//*********************************************************************************************
	QUnit.test("changeParameters: relative w/o initial mParameters", function (assert) {
		var oContext = Context.create(this.oModel, {}, "/TEAMS", 0),
			oBinding = this.bindList("TEAM_2_EMPLOYEES", oContext);

		assert.strictEqual(oBinding.oCachePromise.getResult(), undefined, "noCache");

		this.mock(oBinding).expects("checkSuspended").never();
		this.mock(oBinding).expects("hasPendingChanges").returns(false);
		this.mock(oBinding).expects("getGroupId").returns("$auto");
		this.mock(oBinding).expects("isRootBindingSuspended").returns(false);

		// code under test;
		oBinding.changeParameters({$filter : "bar"});

		assert.ok(oBinding.oCachePromise.getResult() !== undefined,
			"Binding gets cache after changeParameters");
	});

	//*********************************************************************************************
	QUnit.test("doFetchQueryOptions", function (assert) {
		var aApplicationFilters = [],
			aSorters = [],
			oContext = Context.create(this.oModel, {}, "/TEAMS", 0),
			oBinding,
			oBindingMock,
			mQueryOptions = {};

		this.mock(ODataListBinding.prototype).expects("fetchCache").atLeast(1)
			.callsFake(function () {
				this.oCachePromise = SyncPromise.resolve();
			});
		oBinding = this.bindList("TEAM_2_EMPLOYEES", oContext, aSorters, aApplicationFilters,
			{"$filter" : "staticFilter", "$orderby" : "staticSorter"});
		oBindingMock = this.mock(oBinding);
		oBindingMock.expects("getOrderby").withExactArgs("staticSorter")
			.returns("resolvedOrderby");
		oBindingMock.expects("fetchFilter")
			.withExactArgs(sinon.match.same(oContext), "staticFilter")
			.returns(SyncPromise.resolve("resolvedFilter"));
		this.mock(_Helper).expects("mergeQueryOptions")
			.withExactArgs(sinon.match.same(oBinding.mQueryOptions), "resolvedOrderby",
				"resolvedFilter")
			.returns(mQueryOptions);

		// code under test
		assert.strictEqual(oBinding.doFetchQueryOptions(oContext).getResult(), mQueryOptions);
	});

	//*********************************************************************************************
	QUnit.test("doCreateCache", function (assert) {
		var oAggregation = {
				group : {
					Dimension : {}
				}
			},
			bAutoExpandSelect = {/*false, true*/},
			oBinding = this.bindList("TEAM_2_EMPLOYEES", null, null, null, {
				$$aggregation : oAggregation
			}),
			oCache = {},
			oContext = {},
			sDeepResourcePath = "deep/resource/path",
			mMergedQueryOptions = {},
			sResourcePath = "EMPLOYEES('42')/TEAM_2_EMPLOYEES",
			mQueryOptions = {};

		this.oModel.bAutoExpandSelect = bAutoExpandSelect;

		this.mock(oBinding).expects("inheritQueryOptions")
			.withExactArgs(sinon.match.same(mQueryOptions), sinon.match.same(oContext))
			.returns(mMergedQueryOptions);
		this.mock(_Cache).expects("create")
			.withExactArgs(sinon.match.same(this.oModel.oRequestor), sResourcePath,
				sinon.match.same(mMergedQueryOptions), sinon.match.same(bAutoExpandSelect),
				sDeepResourcePath)
			.returns(oCache);

		// code under test
		assert.strictEqual(
			oBinding.doCreateCache(sResourcePath, mQueryOptions, oContext, sDeepResourcePath),
			oCache);
	});

	//*********************************************************************************************
	[{
		group : {
			Dimension : {}
		},
		groupLevels : ["Dimension"]
	}, {
		aggregate : {
			Measure : {min : true}
		},
		group : {}
	}, {
		aggregate : {
			Measure : {max : true}
		},
		group : {}
	}, {
		aggregate : {
			Measure : {grandTotal : true}
		},
		group : {}
	}].forEach(function (oAggregation, i) {
		QUnit.test("doCreateCache: AggregationCache: " + i, function (assert) {
			var oBinding = this.bindList("TEAM_2_EMPLOYEES", null, null, null, {
					$$aggregation : oAggregation
				}),
				oCache = {},
				oContext = {},
				mMergedQueryOptions = {},
				sResourcePath = "EMPLOYEES('42')/TEAM_2_EMPLOYEES",
				mQueryOptions = {};

			this.mock(oBinding).expects("inheritQueryOptions")
				.withExactArgs(sinon.match.same(mQueryOptions), sinon.match.same(oContext))
				.returns(mMergedQueryOptions);
			this.mock(_AggregationCache).expects("create")
				.withExactArgs(sinon.match.same(this.oModel.oRequestor), sResourcePath,
					sinon.match.same(oBinding.oAggregation), sinon.match.same(mMergedQueryOptions))
				.returns(oCache);

			// code under test
			assert.strictEqual(oBinding.doCreateCache(sResourcePath, mQueryOptions, oContext),
				oCache);
		});
	});

	//*********************************************************************************************
	QUnit.test("inheritQueryOptions - binding with parameters", function (assert) {
		var oBinding = this.bindList("/EMPLOYEES", undefined, undefined, undefined,
				{$$operationMode : OperationMode.Server}),
			mQueryOptions = {};

		this.mock(oBinding).expects("getQueryOptionsForPath").never();

		// code under test
		assert.strictEqual(oBinding.inheritQueryOptions(mQueryOptions), mQueryOptions);
	});

	//*********************************************************************************************
	[{ // no filter or sort in inherited query options
		mDynamicQueryOptionsWithModelOptions : {
			$filter : "Age lt 60",
			$orderby : "Name asc"
		},
		mInheritedQueryOptions : {
			$select : "ID,Name,Age"
		},
		mExpectedQueryOptions : {
			$filter : "Age lt 60",
			$orderby : "Name asc",
			$select : "ID,Name,Age"
		}
	}, { // no filter or sort in dynamic query options
		mDynamicQueryOptionsWithModelOptions : {
			"sap-client" : "111"
		},
		mInheritedQueryOptions : {
			$filter : "Age lt 60",
			$orderby : "Name asc",
			$select : "ID,Name,Age"
		},
		mExpectedQueryOptions : {
			$filter : "Age lt 60",
			$orderby : "Name asc",
			"sap-client" : "111",
			$select : "ID,Name,Age"
		}
	}, { // filter and sort in both dynamic and inherited query options
		mDynamicQueryOptionsWithModelOptions : {
			$filter : "Age lt 60",
			$orderby : "Name asc",
			"sap-client" : "111"
		},
		mInheritedQueryOptions : {
			$expand : {
				"EQUIPMENT" : {
					$select : "Category"
				}
			},
			$filter : "Age gt 20",
			$orderby : "Name desc",
			$select : "ID,Name,Age"
		},
		mExpectedQueryOptions : {
			$expand : {
				"EQUIPMENT" : {
					$select : "Category"
				}
			},
			$filter : "(Age lt 60) and (Age gt 20)",
			$orderby : "Name asc,Name desc",
			"sap-client" : "111",
			$select : "ID,Name,Age"
		}
	}].forEach(function (oFixture, i) {
		QUnit.test("inheritQueryOptions: Test " + i, function (assert) {
			var oBinding = this.bindList("TEAM_2_EMPLOYEES"),
				oContext = {};

			this.mock(oBinding).expects("getQueryOptionsForPath")
				.withExactArgs("", sinon.match.same(oContext))
				.returns(oFixture.mInheritedQueryOptions);

			// code under test
			assert.deepEqual(oBinding.inheritQueryOptions(
					oFixture.mDynamicQueryOptionsWithModelOptions, oContext),
				oFixture.mExpectedQueryOptions);
		});
	});

	//*********************************************************************************************
	QUnit.test("header context created in c'tor ", function (assert) {
		var oBinding;

		// code under text
		oBinding = this.bindList("/EMPLOYEES");

		assert.deepEqual(oBinding.getHeaderContext(),
			Context.create(this.oModel, oBinding, "/EMPLOYEES"),
			"Header contexts created in c'tor");

		// code under test
		oBinding = this.bindList("EMPLOYEES");

		assert.ok(oBinding.getHeaderContext() === null);
	});

	//*********************************************************************************************
	QUnit.test("getHeaderContext", function (assert) {
		var oBinding = this.bindList("/EMPLOYEES"),
			oContext = Context.create(this.oModel, {}, "/TEAMS", 0),
			oHeaderContext;

		// code under test
		oHeaderContext = oBinding.getHeaderContext();

		assert.strictEqual(oHeaderContext.getBinding(), oBinding);
		assert.strictEqual(oHeaderContext.getPath(), "/EMPLOYEES");

		oBinding = this.bindList("EMPLOYEES");

		// code under test
		assert.ok(oBinding.getHeaderContext() === null);

		oBinding.setContext(oContext);
		oHeaderContext = oBinding.getHeaderContext();

		assert.strictEqual(oHeaderContext.getBinding(), oBinding);
		assert.strictEqual(oHeaderContext.getPath(), "/TEAMS/EMPLOYEES");
		//TODO How do dependent bindings learn of the changed context?
	});

	//*********************************************************************************************
	QUnit.test("BCP: 1770275040 Error occurs in table growing", function (assert) {
		var done = assert.async(),
			oBinding,
			bChangeFired = false,
			aContexts,
			oData = createData(50);

		oBinding = this.bindList("/EMPLOYEES");

		this.oModel.oRequestor.request.restore();
		this.mock(this.oModel.oRequestor).expects("request")
			.withExactArgs("GET", "EMPLOYEES?sap-client=111&$skip=0&$top=50",
				new _GroupLock("$auto", undefined, oBinding, 1), undefined, undefined,
				sinon.match.func)
			.resolves(oData);

		oBinding.bUseExtendedChangeDetection = true;
		oBinding.attachEvent("change", function (oEvent) {
			assert.strictEqual(bChangeFired, false);
			bChangeFired = true;
			assert.strictEqual(oEvent.getParameter("reason"), ChangeReason.Change);
			setTimeout(function () {
				assert.strictEqual(oBinding.oDiff, undefined, "no 2nd change event, no diff!");
				done();
			}, 0);
		});

		aContexts = oBinding.getContexts(0, 50);
		assert.strictEqual(aContexts.length, 0);
		assert.strictEqual(aContexts.dataRequested, true);
		assert.deepEqual(aContexts.diff, []);

		// code under test
		aContexts = oBinding.getContexts(0, 50);
		assert.strictEqual(aContexts.length, 0);
		assert.strictEqual(aContexts.dataRequested, true);
		assert.deepEqual(aContexts.diff, []);
	});

	//*********************************************************************************************
	QUnit.test("E.C.D.: always fire change if diff exists", function (assert) {
		var done = assert.async(),
			oBinding = this.bindList("/EMPLOYEES"),
			aContexts,
			oData = createData(50),
			aDiff = [{/*diff*/}];

		this.oModel.oRequestor.request.restore();
		this.mock(this.oModel.oRequestor).expects("request")
			.withExactArgs("GET", "EMPLOYEES?sap-client=111&$skip=0&$top=50",
				new _GroupLock("$auto", undefined, oBinding, 1), undefined, undefined,
				sinon.match.func)
			.resolves(oData);
		this.mock(oBinding).expects("getDiff")
			.withExactArgs(50)
			.returns(aDiff);
		this.mock(oBinding).expects("createContexts")
			.withExactArgs(0, 50, sinon.match.array)
			.returns(false); // simulate that there is no change in the contexts

		oBinding.bUseExtendedChangeDetection = true;
		oBinding.attachEvent("change", function (oEvent) {
			assert.strictEqual(oEvent.getParameter("reason"), ChangeReason.Change);

			// code under test
			aContexts = oBinding.getContexts(0, 50);

			assert.strictEqual(aContexts.dataRequested, false);
			assert.strictEqual(aContexts.diff, aDiff);

			done();
		});

		// code under test
		aContexts = oBinding.getContexts(0, 50);

		assert.strictEqual(aContexts.length, 0);
		assert.strictEqual(aContexts.dataRequested, true);
		assert.deepEqual(aContexts.diff, []);
	});

	//*********************************************************************************************
	QUnit.test("drop only trivial diff", function (assert) {
		var done = assert.async(),
			oBinding,
			bChangeFired = false,
			aContexts,
			oData0 = createData(50, 0),
			oData1 = createData(0, 50),
			oRequestorMock = this.mock(this.oModel.oRequestor),
			that = this;

		function onChange0(oEvent) {
			assert.strictEqual(oEvent.getParameter("reason"), ChangeReason.Change);
			assert.strictEqual(bChangeFired, false);
			bChangeFired = true;

			// no _fireChange() called here!
			aContexts = oBinding.getContexts(0, 50);
			assert.strictEqual(aContexts.length, 50);
			assert.strictEqual(aContexts.dataRequested, false);
			assert.strictEqual(aContexts.diff.length, 50);
			oBinding.aContexts.forEach(function (oContext) {
				if (oContext) {
					that.mock(oContext).expects("destroy");
				}
			});

			bChangeFired = false;
			oBinding.detachEvent("change", onChange0);
			oBinding.attachEvent("change", onChange1);

			oRequestorMock.expects("request")
				.withExactArgs("GET", "EMPLOYEES?sap-client=111&$count=true&$skip=50&$top=50",
					new _GroupLock("$auto", undefined, oBinding, 2), undefined, undefined,
					sinon.match.func)
				.resolves(oData1);

			// code under test
			aContexts = oBinding.getContexts(0, 100);
			assert.strictEqual(aContexts.length, 50);
			assert.strictEqual(aContexts.dataRequested, true);
			assert.deepEqual(aContexts.diff, []);
		}

		function onChange1(oEvent) {
			var i;

			assert.strictEqual(oEvent.getParameter("reason"), ChangeReason.Change);
			assert.strictEqual(bChangeFired, false);
			bChangeFired = true;

			// code under test
			// no _fireChange() called here!
			aContexts = oBinding.getContexts(0, 100);

			assert.strictEqual(aContexts.length, 0);
			assert.strictEqual(aContexts.dataRequested, false);
			assert.strictEqual(aContexts.diff.length, 50);
			for (i = 0; i < 50; i += 1) {
				assert.deepEqual(aContexts.diff[i], {index : 0, type : "delete"});
			}

			done();
		}

		oBinding = this.bindList("/EMPLOYEES", null, null, null, {$count : true});

		oData0["@odata.count"] = "100";
		// on paging, all data will be gone (in fact, anything <50 leads to trouble)
		oData1["@odata.count"] = "0";
		this.oModel.oRequestor.request.restore();
		oRequestorMock.expects("request")
			.withExactArgs("GET", "EMPLOYEES?sap-client=111&$count=true&$skip=0&$top=50",
				new _GroupLock("$auto", undefined, oBinding, 1), undefined, undefined,
				sinon.match.func)
			.resolves(oData0);

		oBinding.bUseExtendedChangeDetection = true;
		oBinding.attachEvent("change", onChange0);

		aContexts = oBinding.getContexts(0, 50);
		assert.strictEqual(aContexts.length, 0);
		assert.strictEqual(aContexts.dataRequested, true);
		assert.deepEqual(aContexts.diff, []);
	});

	//*********************************************************************************************
	QUnit.test("drop only trivial diff, no $count", function (assert) {
		var done = assert.async(),
			oBinding,
			bChangeFired = false,
			oData0 = createData(50, 50),
			oData1 = createData(0),
			oRequestorMock = this.mock(this.oModel.oRequestor),
			aResult,
			that = this;

		function onChange0(oEvent) {
			assert.strictEqual(oEvent.getParameter("reason"), ChangeReason.Change);
			assert.strictEqual(bChangeFired, false);
			bChangeFired = true;

			// no _fireChange() called here!
			aResult = oBinding.getContexts(50, 50);
			assert.strictEqual(aResult.length, 50);
			assert.strictEqual(oBinding.getLength(), 110);
			oBinding.aContexts.forEach(function (oContext) {
				if (oContext) {
					that.mock(oContext).expects("destroy");
				}
			});

			bChangeFired = false;
			oBinding.detachEvent("change", onChange0);
			oBinding.attachEvent("change", onChange1);

			oRequestorMock.expects("request")
				.withExactArgs("GET", "EMPLOYEES?sap-client=111&$skip=30&$top=20",
					new _GroupLock("$auto", undefined, oBinding, 3), undefined, undefined,
					sinon.match.func)
				.resolves(oData1);

			// code under test
			aResult = oBinding.getContexts(30, 50);
			assert.strictEqual(aResult.length, 50);
		}

		function onChange1(oEvent) {
			assert.strictEqual(oEvent.getParameter("reason"), ChangeReason.Change);
			assert.strictEqual(bChangeFired, false);
			bChangeFired = true;

			// code under test
			// no _fireChange() called here!
			aResult = oBinding.getContexts(30, 50);

			assert.strictEqual(aResult.length, 0);
			assert.strictEqual(oBinding.isLengthFinal(), false);
			assert.strictEqual(oBinding.getLength(), 0);
			done();
		}

		oBinding = this.bindList("/EMPLOYEES");

		this.oModel.oRequestor.request.restore();
		oRequestorMock.expects("request")
			.withExactArgs("GET", "EMPLOYEES?sap-client=111&$skip=50&$top=50",
				new _GroupLock("$auto", undefined, oBinding, 1), undefined, undefined,
				sinon.match.func)
			.resolves(oData0);

		oBinding.attachEvent("change", onChange0);

		aResult = oBinding.getContexts(50, 50);
		assert.strictEqual(aResult.length, 0);
	});

	//*********************************************************************************************
	QUnit.test("updateAnalyticalInfo: invalid input", function (assert) {
		var aAggregation = [{
				grouped : false,
				name : "BothDimensionAndMeasure",
				total : false
			}],
			oBinding = this.bindList("/EMPLOYEES");

		this.mock(_AggregationHelper).expects("buildApply").never();
		this.mock(oBinding).expects("changeParameters").never();

		assert.throws(function () {
			// code under test
			oBinding.updateAnalyticalInfo(aAggregation);
		}, new Error("Both dimension and measure: BothDimensionAndMeasure"));
	});

	//*********************************************************************************************
	QUnit.test("updateAnalyticalInfo: inResult and visible; destroy twice", function (assert) {
		var aAggregation = [{
				grouped : false,
				inResult : true,
				name : "BillToParty"
			}, {
				name : "UnitProperty"
			}, {
				name : "GrossAmountInTransactionCurrency",
				total : false
			}, {
				grouped : false,
				name : "TransactionCurrency",
				visible : true
			}, {
				grouped : false,
				inResult : false,
				name : "IgnoreThisDimension",
				visible : false
			}],
			sAggregation = JSON.stringify(aAggregation),
			sApply = "A.P.P.L.E.",
			oBinding = this.bindList("/EMPLOYEES"),
			oTransformedAggregation = {
				aggregate : {
					GrossAmountInTransactionCurrency : {}
				},
				group : {
					BillToParty : {},
					TransactionCurrency : {},
					// Note: property which was neither dimension nor measure
					UnitProperty : {}
				}
			};

		this.mock(_AggregationHelper).expects("buildApply").withExactArgs(oTransformedAggregation)
			.returns({$apply : sApply});
		this.mock(oBinding).expects("changeParameters").withExactArgs({$apply : sApply});

		// code under test
		assert.strictEqual(oBinding.updateAnalyticalInfo(aAggregation), undefined);

		assert.strictEqual(JSON.stringify(aAggregation), sAggregation, "unchanged");
		assert.deepEqual(oBinding.oAggregation, oTransformedAggregation);

		this.mock(this.oModel).expects("bindingDestroyed")
			.withExactArgs(sinon.match.same(oBinding));
		this.mock(ListBinding.prototype).expects("destroy").on(oBinding).withExactArgs();

		// code under test
		oBinding.destroy();

		// code under test
		oBinding.destroy();
	});

	//*********************************************************************************************
	[{
		aAggregation : [{
			min : true,
			name : "GrossAmount",
			total : false
		}, {
			grouped : false,
			name : "Currency",
			visible : true
		}],
		oTransformedAggregation : {
			aggregate : {
				GrossAmount : {min : true}
			},
			group : {
				Currency : {}
			}
		}
	}, {
		aAggregation : [{
			max : true,
			name : "GrossAmount",
			total : false
		}, {
			grouped : false,
			name : "Currency",
			visible : true
		}],
		oTransformedAggregation : {
			aggregate : {
				GrossAmount : {max : true}
			},
			group : {
				Currency : {}
			}
		}
	}, {
		aAggregation : [{
			as : "AvgSalesAmount",
			max : true,
			min : true,
			name : "SalesAmount",
			total : false,
			"with" : "average"
		}],
		oTransformedAggregation : {
			aggregate : {
				AvgSalesAmount : {
					max : true,
					min : true,
					name : "SalesAmount",
					"with" : "average"
				}
			},
			group : {}
		}
	}].forEach(function (oFixture, i) {
		[false, true].forEach(function (bHasMeasureRangePromiseAfterResume) {
			var sTitle = "updateAnalyticalInfo: min/max: " + i
					+ ", has measure range promise after resume: "
					+ bHasMeasureRangePromiseAfterResume;

			QUnit.test(sTitle, function (assert) {
				var sAggregation = JSON.stringify(oFixture.aAggregation),
					sApply = "A.P.P.L.E.",
					oBinding = this.bindList("/EMPLOYEES"),
					oChangeParametersExpectation,
					mMeasureRange = {},
					oNewCache = {getMeasureRangePromise : function () {}},
					oResult;

				this.mock(_AggregationHelper).expects("buildApply")
					.withExactArgs(oFixture.oTransformedAggregation)
					.returns({$apply : sApply});
				oChangeParametersExpectation = this.mock(oBinding).expects("changeParameters")
					.withExactArgs({$apply : sApply});
				this.mock(oBinding).expects("getRootBindingResumePromise").withExactArgs()
					.callsFake(function () {
						assert.ok(oChangeParametersExpectation.called,
							"changeParameters called before");
						oBinding.oCachePromise = SyncPromise.resolve(oNewCache);
						return SyncPromise.resolve();
					});
				this.mock(oNewCache).expects("getMeasureRangePromise").withExactArgs()
					.returns(bHasMeasureRangePromiseAfterResume
						? Promise.resolve(mMeasureRange)
						: undefined);

				// code under test
				oResult = oBinding.updateAnalyticalInfo(oFixture.aAggregation);

				assert.strictEqual(JSON.stringify(oFixture.aAggregation), sAggregation,
					"unchanged");
				assert.deepEqual(oBinding.oAggregation, oFixture.oTransformedAggregation);
				assert.ok(oResult.measureRangePromise instanceof Promise);

				return oResult.measureRangePromise.then(function (mMeasureRange0) {
					assert.strictEqual(mMeasureRange0,
						bHasMeasureRangePromiseAfterResume ? mMeasureRange : undefined);
				});
			});
		});
	});

	//*********************************************************************************************
	[undefined, "group"].forEach(function (sGroupId) {
		QUnit.test("refreshSingle, groupId: " + sGroupId, function (assert) {
			var oBinding = this.bindList("/EMPLOYEES"),
				oBindingMock = this.mock(oBinding),
				oCache = {
					refreshSingle : function () {}
				},
				bContextUpdated = false,
				oContext,
				bDependentsRefreshed = false,
				oEntity = {},
				oExpectation,
				sExpectedGroupId = sGroupId || "$auto",
				oGroupLock = new _GroupLock(sGroupId),
				oPromise,
				oRefreshDependentsPromise = new SyncPromise(function (resolve) {
					setTimeout(function () {
						bDependentsRefreshed = true;
						resolve();
					});
				}),
				oRefreshSinglePromise = SyncPromise.resolve(Promise.resolve(oEntity)),
				that = this;

			// initialize with 3 contexts and bLengthFinal===true
			oBinding.createContexts(0, 4, createData(3, 0, true, 3));

			oContext = oBinding.aContexts[2];
			oBinding.oCachePromise = SyncPromise.resolve(oCache);

			this.mock(oContext).expects("getPath").returns("/EMPLOYEES('2')");
			oBindingMock.expects("getGroupId").withExactArgs().returns("$auto");
			this.mock(oContext).expects("getModelIndex").withExactArgs().returns(42);
			oExpectation = this.mock(oCache).expects("refreshSingle")
				.withExactArgs(new _GroupLock(sExpectedGroupId), 42, sinon.match.func)
				.returns(oRefreshSinglePromise);
			this.mock(oBinding).expects("refreshDependentBindings")
				.withExactArgs("EMPLOYEES('2')", sExpectedGroupId)
				.returns(oRefreshDependentsPromise);
			oRefreshSinglePromise.then(function () {
				// checkUpdate must only be called when the cache's refreshSingle is finished
				that.mock(oContext).expects("checkUpdate").withExactArgs()
					.returns(new SyncPromise(function (resolve) {
						setTimeout(function () {
							bContextUpdated = true;
							resolve();
						});
					}));
			});

			// code under test
			oPromise = oBinding.refreshSingle(oContext, oGroupLock)
				.then(function (oRefreshedEntity) {
					assert.strictEqual(oRefreshedEntity, oEntity,
						"promise resolves with entity returned from server");
					assert.strictEqual(bContextUpdated, true);
					assert.strictEqual(bDependentsRefreshed, true);
				});

			assert.strictEqual(oPromise.isFulfilled(), false);

			oBindingMock.expects("fireDataRequested").withExactArgs();

			// code under test - callback fires data requested event
			oExpectation.firstCall.args[2]();

			oBindingMock.expects("fireDataReceived").withExactArgs({data : {}});

			return oPromise;
		});
		//TODO: within #refreshSingle
		// Eliminate checkUpdate and call refreshInternal with bCheckUpdate=true
		// Find a way to use _Helper.updateExisting in _Cache.refreshSingle to do the
		// notification for the changeListeners, currently it would fail because the lookup
		// for the changeListener fails because of different paths (index versus key predicate)
	});

	//*********************************************************************************************
	[true, false].forEach(function (bOnRemoveCalled) {
		[true, false].forEach(function (bCreated) {
			var sTitle = "refreshSingle with allow remove: " + bOnRemoveCalled + ", created: "
				+ bCreated;

			QUnit.test(sTitle, function (assert) {
				var oBinding = this.bindList("/EMPLOYEES"),
					oBindingMock = this.mock(oBinding),
					oCache = {
						refreshSingleWithRemove : function () {}
					},
					oCacheRequestPromise,
					oContext,
					oContextMock,
					bContextUpdated = false,
					bDependentsRefreshed = false,
					oExpectation,
					oGroupLock = new _GroupLock(),
					iIndex = bCreated ? 1 : 3,
					oRefreshDependentsPromise = new SyncPromise(function (resolve) {
						setTimeout(function () {
							bDependentsRefreshed = true;
							resolve();
						});
					}),
					that = this;

				// initialize with 6 contexts, bLengthFinal===true and bKeyPredicates===true
				// [-2, -1, 0, 1, 2, undefined, 4, 5]
				oBinding.createContexts(0, 3, createData(3, 0, true, 3, true));
				oBinding.createContexts(4, 10, createData(2, 4, true, 6, true));
				assert.strictEqual(oBinding.iMaxLength, 6);
				// simulate create
				oBinding.aContexts.unshift(
					Context.create(this.oModel, oBinding, "/EMPLOYEES($uid=id-1-24)", -2,
						Promise.resolve()),
					Context.create(this.oModel, oBinding, "/EMPLOYEES($uid=id-1-23)", -1,
						Promise.resolve()));
				oBinding.iCreatedContexts = 2;

				oContext = oBinding.aContexts[iIndex];
				oContextMock = this.mock(oContext);
				oBinding.oCachePromise = SyncPromise.resolve(oCache);

				oCacheRequestPromise = SyncPromise.resolve(Promise.resolve().then(function () {
					// fnOnRemove Test
					if (bOnRemoveCalled) {
						oContextMock.expects("getModelIndex").withExactArgs().callThrough();
						oBindingMock.expects("destroyCreated")
							.withExactArgs(sinon.match.same(oContext))
							.exactly(bCreated ? 1 : 0)
							.callThrough();
						oContextMock.expects("destroy")
							.withExactArgs()
							.callsFake(function () {
								oContext.oBinding = undefined;
							});
						oBindingMock.expects("_fireChange")
							.withExactArgs({reason : ChangeReason.Remove});
						that.mock(that.oModel).expects("getDependentBindings").never();

						// code under test
						oExpectation.firstCall.args[3](iIndex);

						assert.strictEqual(oBinding.aContexts.length, 7);
						assert.notOk(4 in oBinding.aContexts);
						if (bCreated) {
							assert.strictEqual(oBinding.aContexts[0].iIndex, -1);
							assert.strictEqual(oBinding.aContexts[1].iIndex, 0);
							assert.strictEqual(oBinding.aContexts[2].iIndex, 1);
							assert.strictEqual(oBinding.aContexts[3].iIndex, 2);
							assert.strictEqual(oBinding.aContexts[5].iIndex, 4);
							assert.strictEqual(oBinding.aContexts[6].iIndex, 5);
							assert.strictEqual(oBinding.iCreatedContexts, 1);
							assert.strictEqual(oBinding.iMaxLength, 6);
						} else {
							assert.strictEqual(oBinding.aContexts[0].iIndex, -2);
							assert.strictEqual(oBinding.aContexts[1].iIndex, -1);
							assert.strictEqual(oBinding.aContexts[2].iIndex, 0);
							assert.strictEqual(oBinding.aContexts[3].iIndex, 1);
							assert.strictEqual(oBinding.aContexts[5].iIndex, 3);
							assert.strictEqual(oBinding.aContexts[6].iIndex, 4);
							assert.strictEqual(oBinding.iCreatedContexts, 2);
							assert.strictEqual(oBinding.iMaxLength, 5);
						}
					} else {
						that.mock(oGroupLock).expects("getGroupId").returns("resultingGroupId");
						oBindingMock.expects("refreshDependentBindings")
							.withExactArgs("EMPLOYEES('2')", "resultingGroupId")
							.returns(oRefreshDependentsPromise);
					}
				}));

				oContextMock.expects("getPath").returns("/EMPLOYEES('2')");
				oBindingMock.expects("getGroupId").returns("groupId");
				this.mock(oGroupLock).expects("setGroupId").withExactArgs("groupId");
				oContextMock.expects("getModelIndex").withExactArgs().returns(42);
				oExpectation = this.mock(oCache).expects("refreshSingleWithRemove")
					.withExactArgs(sinon.match.same(oGroupLock), 42, sinon.match.func,
						sinon.match.func)
					.callsArg(2) //fireDataRequested
					.returns(oCacheRequestPromise);
				oBindingMock.expects("fireDataRequested").withExactArgs();
				oBindingMock.expects("fireDataReceived").withExactArgs({data : {}});
				oContextMock.expects("checkUpdate")
					.exactly(bOnRemoveCalled ? 0 : 1)
					.withExactArgs()
					.returns(new SyncPromise(function (resolve) {
						setTimeout(function () {
							bContextUpdated = true;
							resolve();
						});
					}));

				// code under test
				return oBinding.refreshSingle(oContext, oGroupLock, true).then(function () {
					assert.strictEqual(bContextUpdated, !bOnRemoveCalled);
					assert.strictEqual(bDependentsRefreshed, !bOnRemoveCalled);
				});
			});
		});
	});

	//*********************************************************************************************
	QUnit.test("refreshSingle, no fireDataReceived if no fireDataRequested", function (assert) {
		var oBinding = this.bindList("/EMPLOYEES"),
			oBindingMock = this.mock(oBinding),
			oCache = {
				refreshSingle : function () {}
			},
			oContext,
			oGroupLock = new _GroupLock("foo");

		// initialize with 3 contexts and bLengthFinal===true
		oBinding.createContexts(0, 4, createData(3, 0, true, 3));

		oContext = oBinding.aContexts[2];
		oBinding.oCachePromise = SyncPromise.resolve(oCache);

		oBindingMock.expects("fireDataRequested").never();
		oBindingMock.expects("fireDataReceived").never();

		this.mock(oContext).expects("getModelIndex").withExactArgs().returns(42);
		this.mock(oCache).expects("refreshSingle")
			.withExactArgs(sinon.match.same(oGroupLock), 42, sinon.match.func)
			.returns(SyncPromise.resolve({/*refreshed entity*/}));

		// code under test
		oBinding.refreshSingle(oContext, oGroupLock);
	});

	//*********************************************************************************************
	[true, false].forEach(function (bDataRequested) {
		QUnit.test("refreshSingle, error handling: dataRequested already fired: " + bDataRequested,
				function (assert) {
			var oBinding = this.bindList("/EMPLOYEES"),
				oBindingMock = this.mock(oBinding),
				oCache = {refreshSingle : function () {}},
				oContext = {
					getModelIndex : function () {},
					getPath : function () { return "/EMPLOYEES('1')"; },
					toString : function () { return "Foo"; }
				},
				oError = new Error(),
				oExpectation,
				oGroupLock = new _GroupLock("groupId");

			oBinding.oCachePromise = SyncPromise.resolve(oCache);

			oBindingMock.expects("fireDataRequested")
				.exactly(bDataRequested ? 1 : 0)
				.withExactArgs();
			oBindingMock.expects("fireDataReceived")
				.exactly(bDataRequested ? 1 : 0)
				.withExactArgs(bDataRequested ? {error : oError} : 0);
			this.mock(oContext).expects("getModelIndex").withExactArgs().returns(42);
			oExpectation = this.mock(oCache).expects("refreshSingle")
				.withExactArgs(sinon.match.same(oGroupLock), 42, sinon.match.func)
				.returns(Promise.reject(oError));
			if (bDataRequested) {
				oExpectation.callsArg(2);
			}
			this.mock(oGroupLock).expects("unlock").withExactArgs(true);
			this.mock(this.oModel).expects("reportError")
				.withExactArgs("Failed to refresh entity: Foo", sClassName,
					sinon.match.same(oError));

			// code under test
			return oBinding.refreshSingle(oContext, oGroupLock);
		});
	});

	//*********************************************************************************************
	[false, true].forEach(function (bInitial) {
		QUnit.test("resumeInternal: initial=" + bInitial, function (assert) {
			var sChangeReason = {/*Filter,Sort,Refresh,Change*/},
				oContext = Context.create(this.oModel, {}, "/TEAMS"),
				oBinding = this.bindList("TEAM_2_EMPLOYEES", oContext),
				oBindingMock = this.mock(oBinding),
				oDependent0 = {resumeInternal : function () {}},
				oDependent1 = {resumeInternal : function () {}},
				oDependent2 = {checkUpdate : function () {}},
				oDependent3 = {checkUpdate : function () {}},
				oFetchCacheExpectation,
				oFireExpectation,
				oGetDependentBindingsExpectation1,
				oGetDependentBindingsExpectation2,
				oResetExpectation;

			oBinding.sChangeReason = bInitial ? "AddVirtualContext" : undefined;
			oBinding.sResumeChangeReason = sChangeReason;
			oBindingMock.expects("removeCachesAndMessages").withExactArgs("");
			oResetExpectation = oBindingMock.expects("reset").withExactArgs();
			oFetchCacheExpectation = oBindingMock.expects("fetchCache")
				.withExactArgs(sinon.match.same(oContext));
			oGetDependentBindingsExpectation1 = oBindingMock.expects("getDependentBindings")
				.withExactArgs()
				.returns([oDependent0, oDependent1]);
			this.mock(oDependent0).expects("resumeInternal").withExactArgs(false);
			this.mock(oDependent1).expects("resumeInternal").withExactArgs(false);
			oFireExpectation = oBindingMock.expects(bInitial ? "_fireChange" : "_fireRefresh")
				.withExactArgs({reason : sinon.match.same(sChangeReason)});
			oGetDependentBindingsExpectation2 = this.mock(this.oModel)
				.expects("getDependentBindings")
				.withExactArgs(sinon.match.same(oBinding.oHeaderContext))
				.returns([oDependent2, oDependent3]);
			this.mock(oDependent2).expects("checkUpdate").withExactArgs();
			this.mock(oDependent3).expects("checkUpdate").withExactArgs();

			// code under test
			oBinding.resumeInternal();

			assert.strictEqual(oBinding.sResumeChangeReason, ChangeReason.Change);
			assert.ok(oResetExpectation.calledAfter(oGetDependentBindingsExpectation1));
			assert.ok(oFetchCacheExpectation.calledAfter(oResetExpectation));
			assert.ok(oFireExpectation.calledAfter(oFetchCacheExpectation));
			assert.ok(oGetDependentBindingsExpectation2.calledAfter(oFireExpectation));
		});
	});
	//TODO This is very similar to ODCB#resumeInternal; both should be refactored to
	//  ODParentBinding#resumeInternal. Differences
	// (a) bCheckUpdate parameter: dependent bindings of a list binding must not call checkUpdate on
	//     dependent bindings while context bindings have to; analogous to #refreshInternal.
	// (b) the "header context" of the list binding must update it's dependent bindings only after
	//     _fireChange leading to a new request, see ODLB#reset.
	// We need to have integration tests first for both differences.

	//*********************************************************************************************
	QUnit.test("resumeInternal: initial binding", function (assert) {
		var oBinding = this.bindList("/EMPLOYEES");

		oBinding.suspend();

		this.mock(oBinding).expects("_fireRefresh").withExactArgs({reason : ChangeReason.Change});

		// code under test
		oBinding.resume();
	});

	//*********************************************************************************************
	QUnit.test("resumeInternal: suspend in change event of resume", function (assert) {
		var oBinding = this.bindList("/EMPLOYEES");

		oBinding.sResumeChangeReason = ChangeReason.Filter;
		this.mock(oBinding).expects("_fireRefresh").withExactArgs({reason : ChangeReason.Filter})
			.callsFake(function () {
				// simulate a suspend and a sort
				oBinding.sResumeChangeReason = ChangeReason.Sort;
			});

		// code under test
		oBinding.resumeInternal();

		assert.strictEqual(oBinding.sResumeChangeReason, ChangeReason.Sort);
	});

	//*********************************************************************************************
	[[
		/*no Filter*/
	], [
		new Filter({caseSensitive : true, operator : "EQ", path : "Foo", value1 : "bar"})
	], [
		new Filter({operator : "EQ", path : "Foo", value1 : "bar"})
	]].forEach(function (aFilters, i) {
		QUnit.test("checkCaseSensitiveFilters: ok - " + i, function (assert) {
			// code under test
			ODataListBinding.checkCaseSensitiveFilters(aFilters);
		});
	});

	//*********************************************************************************************
	[[
		new Filter({caseSensitive : false, operator : "EQ", path : "Foo", value1 : "bar"})
	], [
		new Filter({caseSensitive : true, operator : "EQ", path : "Foo0", value1 : "bar0"}),
		new Filter({caseSensitive : false, operator : "EQ", path : "Foo", value1 : "bar"})
	], [
		new Filter({
			condition : new Filter({
				caseSensitive : false,
				operator : FilterOperator.GT,
				path : 'item/Quantity',
				value1 : 100.0
			}),
			operator : FilterOperator.All,
			path : 'Items',
			variable : 'item'
		})
	], [
		new Filter({
			filters : [
				new Filter({
					caseSensitive : false,
					operator : FilterOperator.GT,
					path : 'item/Quantity',
					value1 : 100.0
				})
			]
		})
	], [
		new Filter({
			condition : new Filter({
				filters : [
					new Filter({
						caseSensitive : false,
						operator : FilterOperator.GT,
						path : 'item/Quantity',
						value1 : 100.0
					})
				]
			}),
			operator : FilterOperator.All,
			path : 'Items',
			variable : 'item'
		})
	]].forEach(function (aFilters, i) {
		QUnit.test("checkCaseSensitiveFilters: error - " + i, function (assert) {
			assert.throws(function () {
				// code under test
				ODataListBinding.checkCaseSensitiveFilters(aFilters);
			}, new Error("Filter for path '" + (i < 2 ? "Foo" : "item/Quantity")
				+ "' has unsupported value for 'caseSensitive' : false"));
		});
	});

	//*********************************************************************************************
	QUnit.test("getDependentBindings", function (assert) {
		var oActiveBinding = {
				oContext : {
					getPath : function () { return "/FOO('1')/active"; }
				}
			},
			oBinding = this.oModel.bindList("/FOO"),
			oInactiveBinding = {
				oContext : {
					getPath : function () { return "/FOO('1')/inactive"; }
				}
			},
			aDependentBindings = [oActiveBinding, oInactiveBinding];

		// simulate inactive binding
		oBinding.mPreviousContextsByPath["/FOO('1')/inactive"] = {};

		this.mock(this.oModel).expects("getDependentBindings")
			.withExactArgs(sinon.match.same(oBinding))
			.returns(aDependentBindings);

		// code under test
		assert.deepEqual(oBinding.getDependentBindings(), [oActiveBinding]);
	});

	//*********************************************************************************************
	[true, false].forEach(function (bWithStaticFilter) {
		QUnit.test("getFilterInfo with static filter: " + bWithStaticFilter, function (assert) {
			var aApplicationFilter = [new Filter("AmountIn%E2%82%AC", FilterOperator.GT, "1000")],
				oAST = {},
				oBinding = this.bindList("/Set"),
				oCombinedFilter = {
					getAST : function () {}
				},
				aControlFilter = [new Filter("AmountIn%E2%82%AC", FilterOperator.GT, "1000")],
				oExpectedFilterInfo = {
					left : {},
					op : "&&",
					right : {
						expression : "someFilterExpression",
						syntax : "OData 4.0",
						type : "Custom"
					},
					type : "Logical"
				},
				bIncludeOrigin = {/*true or false*/},
				oResultAST;

			oBinding.aApplicationFilters = aApplicationFilter;
			oBinding.aFilters = aControlFilter;
			if (bWithStaticFilter) {
				oBinding.mQueryOptions.$filter = "someFilterExpression";
			}
			this.mock(FilterProcessor).expects("combineFilters")
				.withExactArgs(sinon.match.same(aControlFilter),
					sinon.match.same(aApplicationFilter))
				.returns(oCombinedFilter);
			this.mock(oCombinedFilter).expects("getAST")
				.withExactArgs(sinon.match.same(bIncludeOrigin))
				.returns(oAST);

			// code under test
			oResultAST = oBinding.getFilterInfo(bIncludeOrigin);

			if (bWithStaticFilter) {
				assert.deepEqual(oResultAST, oExpectedFilterInfo);
			} else {
				assert.strictEqual(oResultAST, oAST);
			}
		});
	});

	//*********************************************************************************************
	QUnit.test("getFilterInfo: no filters", function (assert) {
		var aApplicationFilter = [],
			oBinding = this.bindList("/Set"),
			aControlFilter = [],
			bIncludeOrigin = {/*true or false*/};

		oBinding.aApplicationFilters = aApplicationFilter;
		oBinding.aFilters = aControlFilter;
		this.mock(FilterProcessor).expects("combineFilters")
			.withExactArgs(sinon.match.same(aControlFilter), sinon.match.same(aApplicationFilter))
			.returns(undefined);

		// code under test
		assert.strictEqual(oBinding.getFilterInfo(bIncludeOrigin), null);
	});

	//*********************************************************************************************
	QUnit.test("getFilterInfo: with only static filter", function (assert) {
		var aApplicationFilter = [],
			oBinding = this.bindList("/Set"),
			aControlFilter = [],
			sODataVersion = "foo",
			oExpectedFilterInfo = {
				expression : "someFilterExpression",
				syntax : "OData " + sODataVersion,
				type : "Custom"
			},
			bIncludeOrigin = {/*true or false*/};

		oBinding.aApplicationFilters = aApplicationFilter;
		oBinding.aFilters = aControlFilter;
		oBinding.mQueryOptions.$filter = "someFilterExpression";
		this.mock(FilterProcessor).expects("combineFilters")
			.withExactArgs(sinon.match.same(aControlFilter), sinon.match.same(aApplicationFilter))
			.returns(undefined);
		this.mock(this.oModel).expects("getODataVersion")
			.returns(sODataVersion);

		// code under test
		assert.deepEqual(oBinding.getFilterInfo(bIncludeOrigin),
			oExpectedFilterInfo);
	});

	//*********************************************************************************************
	QUnit.test("requestSideEffects: refresh needed", function (assert) {
		var oCacheMock = this.getCacheMock(),
			oBinding = this.bindList("/Set"),
			oError = new Error(),
			sGroupId = "group";

		this.mock(this.oModel).expects("lockGroup").never();
		oCacheMock.expects("requestSideEffects").never();
		this.mock(oBinding).expects("refreshInternal").withExactArgs("", sGroupId).rejects(oError);

		// code under test
		return oBinding.requestSideEffects(sGroupId, ["n/a", ""]).then(function () {
				assert.ok(false);
			}, function (oError0) {
				assert.strictEqual(oError0, oError);
			});
	});

	//*********************************************************************************************
	QUnit.test("requestSideEffects: efficient request possible", function (assert) {
		var oCacheMock = this.getCacheMock(),
			oBinding = this.bindList("/Set"),
			oContext = {},
			oError = new Error(),
			sGroupId = "group",
			oGroupLock = {},
			aPaths = ["A"],
			oPromise = SyncPromise.resolve(),
			oResult,
			that = this;

		oBinding.iCurrentBegin = 3;
		oBinding.iCurrentEnd = 10;

		this.mock(this.oModel).expects("lockGroup").withExactArgs(sGroupId).returns(oGroupLock);
		oCacheMock.expects("requestSideEffects")
			.withExactArgs(sinon.match.same(oGroupLock), sinon.match.same(aPaths), {}, 3, 7)
			.callsFake(function (oGroupLock, aPaths, mNavigationPropertyPaths) {
				that.mock(oBinding).expects("visitSideEffects").withExactArgs(sGroupId,
						sinon.match.same(aPaths), sinon.match.same(oContext),
						sinon.match.same(mNavigationPropertyPaths), [oPromise])
					.callsFake(function (sGroupId, aPaths, oContext, mNavigationPropertyPaths,
							aPromises) {
						aPromises.push(Promise.reject(oError));
					});
				return oPromise;
			});
		this.mock(this.oModel).expects("reportError")
			.withExactArgs("Failed to request side effects", sClassName, sinon.match.same(oError));
		this.mock(oBinding).expects("refreshInternal").never();

		// code under test
		oResult = oBinding.requestSideEffects(sGroupId, aPaths, oContext);

		assert.ok(oResult.isPending(), "instanceof SyncPromise");

		return oResult.then(function () {
				assert.ok(false);
			}, function (oError0) {
				assert.strictEqual(oError0, oError);
			});
	});

	//*********************************************************************************************
	QUnit.test("requestSideEffects: fallback to refresh", function (assert) {
		var oCacheMock = this.getCacheMock(),
			oBinding = this.bindList("/Set"),
			oError = new Error(),
			sGroupId = "group",
			oGroupLock = {},
			aPaths = ["A"];

		oBinding.oCachePromise = Promise.resolve(oBinding.oCachePromise); // make this pending
		this.mock(this.oModel).expects("lockGroup").withExactArgs(sGroupId).returns(oGroupLock);
		oCacheMock.expects("requestSideEffects")
			.withExactArgs(sinon.match.same(oGroupLock), sinon.match.same(aPaths), {}, 0, 0)
			.returns(null); // "Missing key property"
		this.mock(oBinding).expects("refreshInternal").withExactArgs("", sGroupId).rejects(oError);

		// code under test
		return oBinding.requestSideEffects(sGroupId, aPaths).then(function () {
				assert.ok(false);
			}, function (oError0) {
				assert.strictEqual(oError0, oError);
			});
	});

	//*********************************************************************************************
<<<<<<< HEAD
=======
	QUnit.test("getQueryOptions: with system query options", function (assert) {
		var oBinding = this.bindList("/Set");

		assert.throws(function () {
			// code under test
			oBinding.getQueryOptions(/*bWithSystemQueryOptions*/true);
		}, new Error("Unsupported parameter value: bWithSystemQueryOptions: true"));
	});

	//*********************************************************************************************
	QUnit.test("getQueryOptions: without system query options", function (assert) {
		var oBinding = this.bindList("/Set", undefined, undefined, undefined, {
				$select : "a,b,c",
				custom : "query option"
			});

		// code under test
		assert.deepEqual(oBinding.getQueryOptions(/*bWithSystemQueryOptions*/),
				{custom : "query option"});
	});

	//*********************************************************************************************
>>>>>>> d5dee060
	QUnit.test("getModelIndex", function (assert) {
		var oBinding = this.bindList("/Set"),
			oBindingMock = this.mock(oBinding);

		oBindingMock.expects("getLength").atLeast(0).withExactArgs().returns(10);

		// code under test
		assert.strictEqual(oBinding.getModelIndex(5), 5);
		assert.strictEqual(oBinding.getModelIndex(42), 42);

		oBinding.iCreatedContexts = 1;

		// code under test
		assert.strictEqual(oBinding.getModelIndex(5), 5);
		assert.strictEqual(oBinding.getModelIndex(42), 42);

		oBinding.bCreatedAtEnd = true;

		// code under test
		assert.strictEqual(oBinding.getModelIndex(2), 3);
		assert.strictEqual(oBinding.getModelIndex(5), 6);
		assert.strictEqual(oBinding.getModelIndex(9), 0);

		oBinding.iCreatedContexts = 2;

		// code under test
		assert.strictEqual(oBinding.getModelIndex(2), 4);
		assert.strictEqual(oBinding.getModelIndex(5), 7);
		assert.strictEqual(oBinding.getModelIndex(8), 1);
		assert.strictEqual(oBinding.getModelIndex(9), 0);

		oBinding.iCreatedContexts = 0;

		// code under test
		assert.strictEqual(oBinding.getModelIndex(0), 0);
	});

	//*********************************************************************************************
	QUnit.test("attachCreateCompleted/detachCreateCompleted", function (assert) {
		var oBinding = this.bindList("/Set"),
			oBindingMock = this.mock(oBinding),
			fnFunction = {},
			oListener = {};

		oBindingMock.expects("attachEvent")
			.withExactArgs("createCompleted", sinon.match.same(fnFunction),
				sinon.match.same(oListener));

		// code under test
		oBinding.attachCreateCompleted(fnFunction, oListener);

		oBindingMock.expects("detachEvent")
			.withExactArgs("createCompleted", sinon.match.same(fnFunction),
				sinon.match.same(oListener));

		// code under test
		oBinding.detachCreateCompleted(fnFunction, oListener);
	});

	//*********************************************************************************************
	QUnit.test("attachCreateSent/detachCreateSent", function (assert) {
		var oBinding = this.bindList("/Set"),
			oBindingMock = this.mock(oBinding),
			fnFunction = {},
			oListener = {};

		oBindingMock.expects("attachEvent")
			.withExactArgs("createSent", sinon.match.same(fnFunction), sinon.match.same(oListener));

		// code under test
		oBinding.attachCreateSent(fnFunction, oListener);

		oBindingMock.expects("detachEvent")
			.withExactArgs("createSent", sinon.match.same(fnFunction), sinon.match.same(oListener));

		// code under test
		oBinding.detachCreateSent(fnFunction, oListener);
	});
});

//TODO integration: 2 entity sets with same $expand, but different $select
//TODO extended change detection:
//     Wir sollten auch dafür sorgen, dass die Antwort auf diesen "change"-Event dann keinen Diff enthält. So macht es v2, und das haben wir letzte Woche erst richtig verstanden.<|MERGE_RESOLUTION|>--- conflicted
+++ resolved
@@ -3533,12 +3533,7 @@
 			this.mock(oBinding).expects("fetchResourcePath")
 				.withExactArgs()
 				.returns(oCreatePathPromise);
-<<<<<<< HEAD
-			this.mock(oBinding).expects("checkSuspended").withExactArgs()
-				.thrice(); // from create and twice getContexts
-=======
 			this.mock(oBinding).expects("checkSuspended").withExactArgs().twice();
->>>>>>> d5dee060
 			this.mock(oBinding).expects("getUpdateGroupId").returns("updateGroup");
 			this.mock(oBinding).expects("lockGroup").withExactArgs("updateGroup", true)
 				.returns(oGroupLock);
@@ -3743,8 +3738,6 @@
 
 	//*********************************************************************************************
 	QUnit.test("create and delete with bAtEnd varying", function (assert) {
-<<<<<<< HEAD
-=======
 		var oBinding = this.bindList("/EMPLOYEES", undefined, undefined, undefined, {
 				$count : true,
 				$$updateGroupId : "update"
@@ -3810,79 +3803,10 @@
 
 	//*********************************************************************************************
 	QUnit.test("getContexts after create, bAtEnd=false", function (assert) {
->>>>>>> d5dee060
-		var oBinding = this.bindList("/EMPLOYEES", undefined, undefined, undefined, {
-				$count : true,
-				$$updateGroupId : "update"
-			}),
-			oBindingMock = this.mock(oBinding),
-<<<<<<< HEAD
-			oContext1,
-			oContext2,
-			oExpectation;
-
-		oExpectation = oBindingMock.expects("createInCache").returns(SyncPromise.resolve({}));
-
-		// code under test
-		oBinding.create(undefined, true, true);
-
-		// code under test - cancel the creation (call fnCancelCallback)
-		oExpectation.args[0][5]();
-
-		oBindingMock.expects("createInCache").returns(SyncPromise.resolve({}));
-
-		// code under test
-		oContext1 = oBinding.create(undefined, true, false);
-
-		oBindingMock.expects("createInCache").returns(SyncPromise.resolve({}));
-
-		// code under test - create a second entity without bAtEnd
-		oContext2 = oBinding.create(undefined, true);
-
-		oBindingMock.expects("deleteFromCache")
-			.callsFake(function (oGroupLock, sEditUrl, sPath, fnCallback) {
-				fnCallback(0);
-				return SyncPromise.resolve();
-			});
-
-		// code under test
-		oBinding._delete({}, "~", oContext1);
-
-		assert.throws(function () {
-			// code under test
-			oBinding.create(undefined, true, true);
-		}, new Error("Creating entities at the start and at the end is not supported."));
-
-		oBindingMock.expects("deleteFromCache")
-			.callsFake(function (oGroupLock, sEditUrl, sPath, fnCallback) {
-				fnCallback(0);
-				return SyncPromise.resolve();
-			});
-
-		// code under test
-		oBinding._delete({}, "~", oContext2);
-
-		oBindingMock.expects("createInCache").returns(SyncPromise.resolve({}));
-
-		// code under test
-		oBinding.create(undefined, true, true);
-
-		oBinding.reset();
-
-		oBindingMock.expects("createInCache").returns(SyncPromise.resolve({}));
-
-		// code under test
-		oBinding.create(undefined, true);
-	});
-
-	//*********************************************************************************************
-	QUnit.test("getContexts after create, bAtEnd=false", function (assert) {
 		var oBinding = this.bindList("/EMPLOYEES", undefined, undefined, undefined, {
 				$$updateGroupId : "update"
 			}),
 			oBindingMock = this.mock(oBinding),
-=======
->>>>>>> d5dee060
 			oCacheMock = this.mock(oBinding.oCachePromise.getResult()),
 			oContext,
 			aContexts;
@@ -3968,7 +3892,6 @@
 		assert.strictEqual(aContexts[0], oContext);
 		assert.deepEqual(oBinding.getCurrentContexts(), aContexts);
 
-<<<<<<< HEAD
 		oCacheMock.expects("read")
 			.withExactArgs(1, 10, 0, new _GroupLock("$auto", undefined, oBinding, 3),
 				sinon.match.func)
@@ -3986,25 +3909,6 @@
 		assert.deepEqual(oBinding.getCurrentContexts(), aContexts);
 
 		oCacheMock.expects("read")
-=======
-		oCacheMock.expects("read")
-			.withExactArgs(1, 10, 0, new _GroupLock("$auto", undefined, oBinding, 3),
-				sinon.match.func)
-			.returns(SyncPromise.resolve({value : [{}, {}, {}, {}]}));
-
-		// code under test
-		aContexts = oBinding.getContexts(0, 10);
-
-		assert.strictEqual(aContexts.length, 5);
-		assert.strictEqual(aContexts[0].getPath(), "/EMPLOYEES/0");
-		assert.strictEqual(aContexts[1].getPath(), "/EMPLOYEES/1");
-		assert.strictEqual(aContexts[2].getPath(), "/EMPLOYEES/2");
-		assert.strictEqual(aContexts[3].getPath(), "/EMPLOYEES/3");
-		assert.strictEqual(aContexts[4], oContext);
-		assert.deepEqual(oBinding.getCurrentContexts(), aContexts);
-
-		oCacheMock.expects("read")
->>>>>>> d5dee060
 			.withExactArgs(2, 10, 0, new _GroupLock("$auto", undefined, oBinding, 4),
 				sinon.match.func)
 			.returns(SyncPromise.resolve({value : [{}, {}, {}]}));
@@ -4254,7 +4158,6 @@
 
 		// code under test
 		aResult = oBinding.getDiff(50);
-<<<<<<< HEAD
 
 		assert.strictEqual(aResult, aDiff);
 		assert.deepEqual(oBinding.aPreviousData, ["~path~0", "~path~1"]);
@@ -4276,29 +4179,6 @@
 			aPreviousData = [],
 			aResult;
 
-=======
-
-		assert.strictEqual(aResult, aDiff);
-		assert.deepEqual(oBinding.aPreviousData, ["~path~0", "~path~1"]);
-	});
-
-	//*********************************************************************************************
-	QUnit.test("getDiff, bDetectUpdates=true", function (assert) {
-		var oBinding = this.bindList("EMPLOYEE_2_EQUIPMENTS",
-			Context.create(this.oModel, {}, "/EMPLOYEES/0")),
-			oContext0 = {
-				getValue : function () {}
-			},
-			oContext1 = {
-				getValue : function () {}
-			},
-			aContexts = [oContext0, oContext1],
-			aDiff = [],
-			oJSONMock = this.mock(JSON),
-			aPreviousData = [],
-			aResult;
-
->>>>>>> d5dee060
 		oBinding.aPreviousData = aPreviousData;
 		oBinding.bDetectUpdates = true;
 		this.mock(oBinding).expects("getContextsInViewOrder")
@@ -6184,8 +6064,6 @@
 	});
 
 	//*********************************************************************************************
-<<<<<<< HEAD
-=======
 	QUnit.test("getQueryOptions: with system query options", function (assert) {
 		var oBinding = this.bindList("/Set");
 
@@ -6208,7 +6086,6 @@
 	});
 
 	//*********************************************************************************************
->>>>>>> d5dee060
 	QUnit.test("getModelIndex", function (assert) {
 		var oBinding = this.bindList("/Set"),
 			oBindingMock = this.mock(oBinding);
