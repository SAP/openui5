/*!
 * ${copyright}
 */
sap.ui.require([
	"jquery.sap.global",
	"sap/ui/base/ManagedObject",
	"sap/ui/base/SyncPromise",
	"sap/ui/model/Binding",
	"sap/ui/model/ChangeReason",
	"sap/ui/model/Filter",
	"sap/ui/model/FilterOperator",
	"sap/ui/model/FilterType",
	"sap/ui/model/ListBinding",
	"sap/ui/model/Model",
	"sap/ui/model/Sorter",
	"sap/ui/model/odata/OperationMode",
	"sap/ui/model/odata/v4/Context",
	"sap/ui/model/odata/v4/lib/_AggregationCache",
	"sap/ui/model/odata/v4/lib/_AggregationHelper",
	"sap/ui/model/odata/v4/lib/_Cache",
	"sap/ui/model/odata/v4/lib/_GroupLock",
	"sap/ui/model/odata/v4/lib/_Helper",
	"sap/ui/model/odata/v4/ODataListBinding",
	"sap/ui/model/odata/v4/ODataModel",
	"sap/ui/model/odata/v4/ODataParentBinding",
	"sap/ui/test/TestUtils",
	"sap/base/Log"
], function (jQuery, ManagedObject, SyncPromise, Binding, ChangeReason, Filter, FilterOperator,
<<<<<<< HEAD
		FilterType, ListBinding, Model, Sorter, OperationMode, Context, _AggregationCache,
		_AggregationHelper, _Cache, _GroupLock, _Helper, ODataListBinding, ODataModel,
		asODataParentBinding, TestUtils) {
=======
		FilterType, ListBinding, Model, Sorter, OperationMode, Context, _AggregationCache, _Cache,
		_GroupLock, _Helper, ODataListBinding, ODataModel, asODataParentBinding, TestUtils, Log) {
>>>>>>> 0e99ce5b
	/*global QUnit, sinon */
	/*eslint max-nested-callbacks: 0, no-new: 0, no-warning-comments: 0 */
	"use strict";

	var aAllowedBindingParameters = ["$$aggregation", "$$groupId", "$$operationMode",
			"$$ownRequest", "$$updateGroupId"],
		sClassName = "sap.ui.model.odata.v4.ODataListBinding",
		TestControl = ManagedObject.extend("test.sap.ui.model.odata.v4.ODataListBinding", {
			metadata : {
				aggregations : {
					items : {multiple : true, type : "test.sap.ui.model.odata.v4.ODataListBinding"}
				}
			}
		});

	/**
	 * Creates the data for _Cache.read.
	 *
	 * @param {number} iLength
	 *   array length
	 * @param {number} [iStart=0]
	 *   start index
	 * @param {boolean} [bDrillDown]
	 *   simulate drill-down, i.e. resolve with unwrapped array
	 * @param {number} [iCount]
	 *   the  value for "$count", remains unset if undefined
	 * @param {boolean} [bKeyPredicates]
	 *   add a property "@$ui5._/predicate" with a key predicate
	 * @return {object}
	 *   the data
	 */
	function createData(iLength, iStart, bDrillDown, iCount, bKeyPredicates) {
		var oData = {value : []},
			i;

		if (iCount !== undefined) {
			oData.value.$count = iCount;
		}
		iStart = iStart || 0;
		for (i = 0; i < iLength; i += 1) {
			oData.value[i] = {
				Name : "Name " + (iStart + i),
				LOCATION : {
					COUNTRY : "COUNTRY " + (iStart + i)
				},
				NullValue : null
			};
			if (bKeyPredicates) {
				_Helper.setPrivateAnnotation(oData.value[i], "predicate",
					"('" + (iStart + i) + "')");
			}
		}
		return bDrillDown ? oData.value : oData;
	}

	/**
	 * Creates a promise as mock for _Cache.read which is fulfilled asynchronously with a result of
	 * the given length.
	 * iStart determines the start index for the records contained in the result.
	 *
	 * @param {number} iLength
	 *   array length
	 * @param {number} [iStart=0]
	 *   start index
	 * @param {boolean} [bDrillDown]
	 *   simulate drill-down, i.e. resolve with unwrapped array
	 * @param {number} [iCount]
	 *   the  value for "$count", remains unset if undefined
	 * @return {sap.ui.base.SyncPromise}
	 *   the promise which is fulfilled as specified
	 */
	function createResult(iLength, iStart, bDrillDown, iCount) {
		return SyncPromise.resolve(
			Promise.resolve(createData(iLength, iStart, bDrillDown, iCount))
		);
	}

	/**
	 * Creates a promise as mock for _Cache.read which is fulfilled synchronously with a result of
	 * the given length (assuming that the data have already been requested before).
	 * iStart determines the start index for the records contained in the result.
	 *
	 * @param {number} iLength
	 *   array length
	 * @param {number} [iStart=0]
	 *   start index
	 * @param {boolean} [bDrillDown]
	 *   simulate drill-down, i.e. resolve with unwrapped array
	 * @param {number} [iCount]
	 *   the  value for "$count", remains unset if undefined
	 * @return {sap.ui.base.SyncPromise}
	 *   the promise which is fulfilled as specified
	 */
	function createSyncResult(iLength, iStart, bDrillDown, iCount) {
		return SyncPromise.resolve(createData(iLength, iStart, bDrillDown, iCount));
	}

	/**
	 * Calls getContexts and getCurrentContexts and checks whether both return the right
	 * contexts
	 *
	 * @param {object} assert QUnit's assert object
	 * @param {sap.ui.model.odata.v4.ODataListBinding} oBinding the list binding to test with
	 * @param {number} iStart the start index
	 * @param {number} iLength the length
	 * @param {number} [iResultLength=iLength]
	 *   the expected length of the array returned by getCurrentContexts
	 */
	function getContexts(assert, oBinding, iStart, iLength, iResultLength) {
		var aContexts = oBinding.getContexts(iStart, iLength),
			aCurrentContexts = oBinding.getCurrentContexts(),
			i;

		if (iResultLength === undefined) {
			iResultLength = iLength;
		}
		assert.strictEqual(aCurrentContexts.length, iResultLength, "Current contexts length");
		assert.deepEqual(aCurrentContexts.slice(0, aContexts.length), aContexts, "contexts");
		for (i = aContexts.length; i < iResultLength; i++) {
			assert.strictEqual(aCurrentContexts[i], undefined);
		}
	}

	/**
	 * Simulates a context object.
	 *
	 * @param {number} bCreated
	 *   Whether the context has been created
	 * @returns {object}
	 *   An object with a mock function <code>created</code>
	 */
	function getContextMock(bCreated) {
		return {
			created : function () {
				return bCreated ? Promise.resolve() : undefined;
			}
		};
	}

	//*********************************************************************************************
	QUnit.module("sap.ui.model.odata.v4.ODataListBinding", {
		beforeEach : function () {
			this.oLogMock = this.mock(Log);
			this.oLogMock.expects("error").never();
			this.oLogMock.expects("warning").never();

			// create ODataModel
			this.oModel = new ODataModel({
				serviceUrl : "/service/?sap-client=111",
				synchronizationMode : "None"
			});
			this.oModel.setSizeLimit(3);
			// ensure that the requestor does not trigger requests
			this.mock(this.oModel.oRequestor).expects("request").never();
			// avoid that the cache requests actual metadata for faked responses
			this.mock(this.oModel.oRequestor).expects("fetchMetadata").atLeast(0)
				.returns(SyncPromise.resolve());

			// in case "request" is restored, this catches accidental requests
			this.mock(_Helper).expects("createError").never();
		},

		afterEach : function (assert) {
			return TestUtils.awaitRendering();
		},

		/**
		 * Calls <code>this.oModel.bindList</code> using the given arguments, but avoids creating
		 * the prerendering task to unlock the read group lock.
		 *
		 * @returns {sap.ui.model.odata.v4.ODataListBinding} The list binding
		 */
		bindList : function () {
			try {
				this.stub(sap.ui.getCore(), "addPrerenderingTask");
				return this.oModel.bindList.apply(this.oModel, arguments);
			} finally {
				sap.ui.getCore().addPrerenderingTask.restore();
			}
		},

		/**
		 * Creates a sinon mock for a cache object with read and refresh methods.
		 * @returns {object}
		 *   a Sinon mock for the created cache object
		 */
		getCacheMock : function () {
			var oCache = {
					hasPendingChangesForPath : function () { return false; },
					read : function () {},
					toString : function () { return "/service/EMPLOYEES"; }
				};

			this.mock(_Cache).expects("create").returns(oCache);
			return this.mock(oCache);
		}
	});

	//*********************************************************************************************
	QUnit.test("mixin", function (assert) {
		var oBinding = this.bindList("EMPLOYEES"),
			oMixin = {};

		asODataParentBinding(oMixin);

		Object.keys(oMixin).forEach(function (sKey) {
			if (sKey === "getDependentBindings") {
				assert.notStrictEqual(oBinding[sKey], oMixin[sKey]);
			} else {
				assert.strictEqual(oBinding[sKey], oMixin[sKey]);
			}
		});
	});

	//*********************************************************************************************
	QUnit.test("bindingCreated", function (assert) {
		var oBinding,
			oExpectation = this.mock(this.oModel).expects("bindingCreated")
				.withExactArgs(sinon.match.object);

		this.mock(ODataListBinding.prototype).expects("getGroupId").returns("myGroup");
		this.mock(ODataListBinding.prototype).expects("createReadGroupLock")
			.withExactArgs("myGroup", true);

		oBinding = this.bindList("/EMPLOYEES");

		sinon.assert.calledWithExactly(oExpectation, sinon.match.same(oBinding));
	});

	//*********************************************************************************************
	QUnit.test("constructor: lock when creating with base context", function (assert) {
		var oContext = this.oModel.createBindingContext("/TEAMS('42')");

		this.mock(ODataListBinding.prototype).expects("getGroupId").returns("myGroup");
		this.mock(ODataListBinding.prototype).expects("createReadGroupLock")
			.withExactArgs("myGroup", true);

		// code under test
		this.bindList("TEAM_2_EMPLOYEES", oContext);
	});

	//*********************************************************************************************
	QUnit.test("be V8-friendly", function (assert) {
		var oBinding = this.bindList("/EMPLOYEES");

		assert.ok(oBinding.hasOwnProperty("oAggregation"));
		assert.ok(oBinding.hasOwnProperty("aApplicationFilters"));
		assert.ok(oBinding.hasOwnProperty("oCachePromise"));
		assert.ok(oBinding.hasOwnProperty("sChangeReason"));
		assert.ok(oBinding.hasOwnProperty("aFilters"));
		assert.ok(oBinding.hasOwnProperty("sGroupId"));
		assert.ok(oBinding.hasOwnProperty("oHeaderContext"));
		assert.ok(oBinding.hasOwnProperty("bHasAnalyticalInfo"));
		assert.ok(oBinding.hasOwnProperty("sOperationMode"));
		assert.ok(oBinding.hasOwnProperty("mQueryOptions"));
		assert.ok(oBinding.hasOwnProperty("oReadGroupLock"));
		assert.ok(oBinding.hasOwnProperty("aSorters"));
		assert.ok(oBinding.hasOwnProperty("sUpdateGroupId"));
	});

	//*********************************************************************************************
	QUnit.test("constructor", function (assert) {
		var oBinding,
			oContext = {},
			aFilters = [],
			vFilters = {},
			oHelperMock = this.mock(_Helper),
			oODataListBindingMock = this.mock(ODataListBinding.prototype),
			mParameters = {
				$filter : "foo"
			},
			mParametersClone = {},
			aSorters = [],
			vSorters = {};

		oHelperMock.expects("toArray").withExactArgs(sinon.match.same(vFilters)).returns(aFilters);
		oHelperMock.expects("toArray").withExactArgs(sinon.match.same(vSorters)).returns(aSorters);
		this.mock(ODataListBinding).expects("checkCaseSensitiveFilters")
			.withExactArgs(sinon.match.same(aFilters));
		this.mock(jQuery).expects("extend")
			.withExactArgs(true, {}, sinon.match.same(mParameters))
			.returns(mParametersClone);
		oODataListBindingMock.expects("applyParameters")
			.withExactArgs(sinon.match.same(mParametersClone));
		oODataListBindingMock.expects("setContext").withExactArgs(sinon.match.same(oContext));

		// code under test
		oBinding = new ODataListBinding(this.oModel, "/EMPLOYEES", oContext, vSorters, vFilters,
			mParameters);

		assert.deepEqual(oBinding.mAggregatedQueryOptions, {});
		assert.strictEqual(oBinding.bAggregatedQueryOptionsInitial, true);
		assert.strictEqual(oBinding.aApplicationFilters, aFilters);
		assert.strictEqual(oBinding.oCachePromise.getResult(), undefined);
		assert.strictEqual(oBinding.sChangeReason, undefined);
		assert.deepEqual(oBinding.aChildCanUseCachePromises, []);
		assert.strictEqual(oBinding.oDiff, undefined);
		assert.deepEqual(oBinding.aFilters, []);
		assert.deepEqual(oBinding.mPreviousContextsByPath, {});
		assert.deepEqual(oBinding.aPreviousData, []);
		assert.strictEqual(oBinding.sRefreshGroupId, undefined);
		assert.strictEqual(oBinding.aSorters, aSorters);
	});

	//*********************************************************************************************
	[false, true].forEach(function (bAutoExpandSelect) {
		QUnit.test("c'tor: AddVirtualContext = " + bAutoExpandSelect, function (assert) {
			var oBinding;

			this.oModel.bAutoExpandSelect = bAutoExpandSelect;

			// code under test
			oBinding = this.bindList("/EMPLOYEES");

			assert.strictEqual(oBinding.sChangeReason,
				bAutoExpandSelect ? "AddVirtualContext" : undefined);
		});
	});

	//*********************************************************************************************
	QUnit.test("setAggregation", function (assert) {
		var oAggregation = {},
			oAggregationCloned = {},
			sApply = "A.P.P.L.E.",
			oBinding = this.bindList("/EMPLOYEES", undefined, undefined, undefined,
				{$$aggregation : {}}),
			mQueryOptions = oBinding.mQueryOptions;

		oBinding.mCacheByContext = {}; // simulate ODataBinding#fetchCache
		oBinding.oContext = {}; // simulate ODLB#setContext
		this.mock(oBinding).expects("checkSuspended").withExactArgs();
		this.mock(_Helper).expects("clone").withExactArgs(sinon.match.same(oAggregation))
			.returns(oAggregationCloned);
		this.mock(_AggregationHelper).expects("buildApply")
			.withExactArgs(sinon.match.same(oAggregationCloned))
			.returns({$apply : sApply});
		this.mock(oBinding).expects("fetchCache")
			.withExactArgs(sinon.match.same(oBinding.oContext))
			.callsFake(function () {
				// test if mCacheByContext is set to undefined before fetchCache is called
				assert.strictEqual(oBinding.mCacheByContext, undefined, "mCacheByContext");
			});
		this.mock(oBinding).expects("reset").withExactArgs(ChangeReason.Change);

		// code under test
		oBinding.setAggregation(oAggregation);

		assert.strictEqual(oBinding.mQueryOptions.$apply, sApply, "$apply has changed");
		assert.strictEqual(oBinding.mQueryOptions, mQueryOptions, "object itself is the same");
		assert.strictEqual(oBinding.oAggregation, oAggregationCloned, "$$aggregation");
	});
	//TODO allow oBinding.setAggregation(); to remove aggregation and "free" $apply?!
	//TODO prevent "change" event in case nothing has really changed

	//*********************************************************************************************
	QUnit.test("setAggregation: Cannot override existing $apply", function (assert) {
		var oBinding = this.bindList("/EMPLOYEES", undefined, undefined, undefined,
				{$apply : "groupby()"});

		assert.throws(function () {
			// code under test
			oBinding.setAggregation({});
		}, new Error("Cannot override existing $apply : 'groupby()'"));
	});

	//*********************************************************************************************
	QUnit.test("setAggregation: pending changes", function (assert) {
		var oBinding = this.bindList("/EMPLOYEES");

		this.mock(oBinding).expects("hasPendingChanges").withExactArgs().returns(true);

		assert.throws(function () {
			// code under test
			oBinding.setAggregation({});
		}, new Error("Cannot set $$aggregation due to pending changes"));
	});

	//*********************************************************************************************
	QUnit.test("applyParameters: simulate call from c'tor", function (assert) {
		var oAggregation = {},
			oAggregationCloned = {},
			sApply = "A.P.P.L.E.",
			sGroupId = "foo",
			oModelMock = this.mock(this.oModel),
			oBinding = this.bindList("/EMPLOYEES"),
			oBindingMock = this.mock(oBinding),
			mParameters = {
				$$aggregation : oAggregation,
				$$groupId : "foo",
				$$operationMode : OperationMode.Server,
				$$updateGroupId : "update foo",
				$filter : "bar"
			};

		assert.strictEqual(oBinding.oAggregation, null, "initial value");

		oBindingMock.expects("checkBindingParameters")
			.withExactArgs(sinon.match.same(mParameters), aAllowedBindingParameters);
		oModelMock.expects("buildQueryOptions").withExactArgs(sinon.match.same(mParameters), true)
			.returns({$filter : "bar"});
		this.mock(_Helper).expects("clone").withExactArgs(sinon.match.same(oAggregation))
			.returns(oAggregationCloned);
		this.mock(_AggregationHelper).expects("buildApply")
			.withExactArgs(sinon.match.same(oAggregationCloned))
			.returns({$apply : sApply});
		oBinding.mCacheByContext = {
			"/Products" : {}
		};
		oBindingMock.expects("fetchCache").callsFake(function () {
			// test if mCacheByContext is set to undefined before fetchCache is called
			assert.strictEqual(oBinding.mCacheByContext, undefined, "mCacheByContext");
		});
		oBindingMock.expects("reset").withExactArgs(undefined);

		//code under test
		oBinding.applyParameters(mParameters);

		assert.strictEqual(oBinding.sOperationMode, "Server", "sOperationMode");
		assert.strictEqual(oBinding.sGroupId, sGroupId, "sGroupId");
		assert.strictEqual(oBinding.sUpdateGroupId, "update foo", "sUpdateGroupId");
		assert.deepEqual(oBinding.mQueryOptions, {
			$apply : sApply,
			$filter : "bar"
		}, "mQueryOptions");
		assert.deepEqual(oBinding.mParameters, mParameters);
		assert.strictEqual(oBinding.oAggregation, oAggregationCloned, "$$aggregation");
	});

	//*********************************************************************************************
	QUnit.test("applyParameters: simulate call from c'tor - error case", function (assert) {
		var oBinding = this.bindList("/EMPLOYEES", undefined, new Sorter("ID"), undefined, {
				$$operationMode : OperationMode.Server}),
			sOperationMode = oBinding.sOperationMode;

		assert.throws(function () {
			//code under test
			//c'tor called without mParameters but vSorters is set
			oBinding.applyParameters({});
		}, new Error("Unsupported operation mode: undefined"));
		assert.strictEqual(oBinding.sOperationMode, sOperationMode, "sOperationMode not changed");
	});

	//*********************************************************************************************
	QUnit.test("applyParameters: $$aggregation & $apply", function (assert) {
		var oBinding = this.bindList("/EMPLOYEES");

		assert.throws(function () {
			//code under test
			// Note: this is the same, no matter if both are supplied to c'tor or $apply is added
			// later via #changeParameters
			oBinding.applyParameters({$$aggregation : {}, $apply : ""});
		}, new Error("Cannot combine $$aggregation and $apply"));
	});
	//TODO do we care that $apply is stored already before throwing?

	//*********************************************************************************************
	QUnit.test("applyParameters: buildApply fails", function (assert) {
		var oAggregation = {},
			oBinding = this.bindList("/EMPLOYEES"),
			oError = new Error("This call intentionally failed");

		oBinding.oAggregation = oAggregation;
		this.mock(_AggregationHelper).expects("buildApply").throws(oError);

		assert.throws(function () {
			//code under test
			oBinding.applyParameters({$$aggregation : {}});
		}, oError);
		assert.strictEqual(oBinding.oAggregation, oAggregation, "unchanged");
	});

	//*********************************************************************************************
	QUnit.test("applyParameters: simulate call from changeParameters", function (assert) {
		var oContext = Context.create(this.oModel, {}, "/TEAMS"),
			oBinding = this.bindList("TEAM_2_EMPLOYEES", oContext),
			oBindingMock = this.mock(oBinding),
			oModelMock = this.mock(this.oModel),
			mParameters = {
				$$operationMode : OperationMode.Server,
				$filter : "bar"
			},
			mQueryOptions = {
				$filter : "bar"
			};

		oBinding.mCacheByContext = {}; //mCacheByContext must be reset before fetchCache
		oBindingMock.expects("checkBindingParameters")
			.withExactArgs(sinon.match.same(mParameters), aAllowedBindingParameters);
		oModelMock.expects("buildQueryOptions")
			.withExactArgs(sinon.match.same(mParameters), true).returns(mQueryOptions);
		this.mock(oBinding).expects("fetchCache")
			.withExactArgs(sinon.match.same(oBinding.oContext));
		oBindingMock.expects("reset").withExactArgs(ChangeReason.Change);

		//code under test
		oBinding.applyParameters(mParameters, ChangeReason.Change);

		assert.strictEqual(oBinding.mCacheByContext, undefined);
	});

	//*********************************************************************************************
	QUnit.test("reset", function (assert) {
		var oBinding,
			oCreatedContext = Context.create(this.oModel, oBinding, "/EMPLOYEES/-1", -1),
			aPreviousContexts;

		// code under test: reset called from ODLB constructor
		oBinding = this.bindList("/EMPLOYEES");

		aPreviousContexts = oBinding.aContexts;
		// set members which should be reset to arbitrary values
		oBinding.createContexts(0, 2, [{}, {}]);
		oBinding.createContexts(3, 1, [{}]);
		oBinding.iCurrentBegin = 10; oBinding.iCurrentEnd = 19;
		oBinding.iMaxLength = 42;
		oBinding.bLengthFinal = true;
		oBinding.aContexts[-1] = oCreatedContext;

		this.mock(oBinding).expects("_fireRefresh").never();
		this.mock(oCreatedContext).expects("destroy").withExactArgs();

		// code under test
		oBinding.reset();

		assert.strictEqual(Object.keys(oBinding.mPreviousContextsByPath).length, 3);
		assert.strictEqual(oBinding.mPreviousContextsByPath["/EMPLOYEES/0"], aPreviousContexts[0]);
		assert.strictEqual(oBinding.mPreviousContextsByPath["/EMPLOYEES/1"], aPreviousContexts[1]);
		assert.strictEqual(oBinding.mPreviousContextsByPath["/EMPLOYEES/3"], aPreviousContexts[3]);
		assert.deepEqual(oBinding.aContexts, []);
		assert.strictEqual(oBinding.iMaxLength, Infinity);
		assert.strictEqual(oBinding.iCurrentBegin, 0);
		assert.strictEqual(oBinding.iCurrentEnd, 0);
		assert.strictEqual(oBinding.isLengthFinal(), false);
	});

	//*********************************************************************************************
	QUnit.test("reset with change reason 'Sort'", function (assert) {
		var done = assert.async(),
			oBinding = this.bindList("/EMPLOYEES"),
			that = this;

		oBinding.attachRefresh(function (oEvent) {
			assert.strictEqual(oEvent.getParameter("reason"), ChangeReason.Sort);
			that.mock(oBinding.oCachePromise.getResult()).expects("read").returns(createResult(1));

			oBinding.attachChange(function (oEvent) {
				assert.strictEqual(oEvent.getParameter("reason"), ChangeReason.Sort);
				done();
			});

			oBinding.getContexts(0, 1);
		});

		// code under test
		oBinding.reset(ChangeReason.Sort);
	});

	//*********************************************************************************************
	QUnit.test("reset on initial binding with change reason 'Change'", function (assert) {
		var oBinding = this.bindList("/EMPLOYEES");

		this.mock(oBinding).expects("_fireRefresh").never();

		// code under test
		oBinding.reset(ChangeReason.Change);

		assert.strictEqual(oBinding.sChangeReason, undefined);
	});

	//*********************************************************************************************
	QUnit.test("reset not initial binding with change reason 'Change'", function (assert) {
		var oBinding,
			oGroupLock = new _GroupLock();

		// avoid that an oReadGroupLock with its clean-up task is created
		this.mock(ODataListBinding.prototype).expects("createReadGroupLock");
		this.mock(this.oModel).expects("lockGroup").returns(oGroupLock);
		this.getCacheMock().expects("read")
			.withExactArgs(0, 10, 0, sinon.match.same(oGroupLock), sinon.match.func)
			.callsArg(4)
			.returns(createSyncResult(10));
		oBinding = this.bindList("/EMPLOYEES");
		oBinding.getContexts(0, 10);
		this.mock(sap.ui.getCore()).expects("addPrerenderingTask").never();
		this.mock(oBinding).expects("_fireRefresh").withExactArgs({reason : ChangeReason.Change});

		// code under test
		oBinding.reset(ChangeReason.Change);

		assert.strictEqual(oBinding.sChangeReason, ChangeReason.Change);
		assert.strictEqual(oBinding.oReadGroupLock, undefined);
	});

	//*********************************************************************************************
	QUnit.test("reset with header context", function (assert) {
		var oBinding = this.bindList("/EMPLOYEES"),
			oCountBinding1 = this.oModel.bindProperty("$count", oBinding.getHeaderContext()),
			oCountBinding2 = this.oModel.bindProperty("$count", oBinding.getHeaderContext());

		this.mock(oCountBinding1).expects("checkUpdate").withExactArgs();
		this.mock(oCountBinding2).expects("checkUpdate").withExactArgs();

		// code under test
		oBinding.reset(ChangeReason.Change);
	});

	[false, true].forEach(function (bUseExtendedChangeDetection) {
		QUnit.test("refresh event is always followed by a change event; E.C.D.: "
				+ bUseExtendedChangeDetection, function (assert) {
			var oBinding = this.bindList("/EMPLOYEES"),
				aDiffResult = bUseExtendedChangeDetection ?  [] : undefined;

			if (bUseExtendedChangeDetection) {
				oBinding.enableExtendedChangeDetection(false);
			}
			this.mock(oBinding.oCachePromise.getResult()).expects("read")
				.exactly(bUseExtendedChangeDetection ? 1 : 2)
				.returns(createSyncResult(1));
			this.mock(oBinding).expects("getDiff")
				.exactly(bUseExtendedChangeDetection ? 1 : 0)
				.withExactArgs(sinon.match.array, 0)
				.returns(aDiffResult);

			// Promise used instead of assert.async() because else Sinon restores the mocks
			// immediately after the test function returns, but change event is fired asynchronously
			return new Promise(function (resolve, reject) {
				oBinding.attachRefresh(function (oEvent) {
					var aContexts;

					assert.strictEqual(oEvent.getParameter("reason"), ChangeReason.Sort);

					// code under test
					aContexts = oBinding.getContexts(0, 1);

					// preliminary result, "change" event is pending
					assert.deepEqual(aContexts, []); //TODO is this good w/o E.C.D.?
					assert.strictEqual(aContexts.dataRequested,
						bUseExtendedChangeDetection ? true : undefined);
					assert.deepEqual(aContexts.diff,
						bUseExtendedChangeDetection ? [] : undefined);

					// "change" must be fired async!
					oBinding.attachChange(function (oEvent) {
						assert.strictEqual(oEvent.getParameter("reason"), ChangeReason.Sort);

						// code under test
						aContexts = oBinding.getContexts(0, 1);

						// real result
						assert.strictEqual(aContexts.length, 1);
						assert.strictEqual(aContexts.dataRequested,
							bUseExtendedChangeDetection ? false : undefined);
						assert.strictEqual(aContexts.diff,
							bUseExtendedChangeDetection ? aDiffResult : undefined);
						resolve();
					});
				});

				oBinding.reset(ChangeReason.Sort);
			});
		});
	});

	//*********************************************************************************************
	QUnit.test("bindList with OData query options", function (assert) {
		var oBinding,
			oBaseContext = {getPath : function () {return "/";}},
			oError = new Error("Unsupported ..."),
			oModelMock = this.mock(this.oModel),
			mParameters = {
				"$apply" : "filter(Amount gt 3)",
				"$expand" : "foo",
				"$orderby" : "bar",
				"$search" : '"foo bar" AND NOT foobar',
				"$select" : "bar",
				"custom" : "baz"
			},
			mQueryOptions = {"$orderby" : "bar"},
			oV4Context = {getBinding : function () {}};

		// absolute binding and binding with base context result in the same cache
		oModelMock.expects("buildQueryOptions").thrice()
			.withExactArgs(mParameters, true)
			.returns(mQueryOptions);
		this.mock(ODataListBinding.prototype).expects("getOrderby").twice()
			.withExactArgs(mQueryOptions.$orderby)
			.returns(mQueryOptions.$orderby);
		this.mock(_Cache).expects("create").twice()
			.withExactArgs(sinon.match.same(this.oModel.oRequestor), "EMPLOYEES",
				{"$orderby" : "bar", "sap-client" : "111"}, false)
			.returns({});
		this.spy(ODataListBinding.prototype, "reset");

		// code under test
		oBinding = this.bindList("/EMPLOYEES", oV4Context, undefined, undefined, mParameters);

		assert.ok(oBinding instanceof ODataListBinding);
		assert.strictEqual(oBinding.getModel(), this.oModel);
		assert.strictEqual(oBinding.getContext(), oV4Context);
		assert.strictEqual(oBinding.getPath(), "/EMPLOYEES");
		assert.deepEqual(oBinding.mParameters, mParameters);
		assert.strictEqual(oBinding.mQueryOptions, mQueryOptions);
		assert.ok(ODataListBinding.prototype.reset.calledWithExactly(undefined));
		assert.strictEqual(oBinding.hasOwnProperty("sChangeReason"), true);
		assert.strictEqual(oBinding.sChangeReason, undefined);
		assert.deepEqual(oBinding.oDiff, undefined);
		assert.deepEqual(oBinding.mPreviousContextsByPath, {});
		assert.deepEqual(oBinding.aPreviousData, []);

		// code under test
		oBinding = this.bindList("EMPLOYEES", oBaseContext, undefined, undefined, mParameters);

		assert.ok(oBinding instanceof ODataListBinding);
		assert.strictEqual(oBinding.getModel(), this.oModel);
		assert.strictEqual(oBinding.getContext(), oBaseContext);
		assert.strictEqual(oBinding.getPath(), "EMPLOYEES");
		assert.deepEqual(oBinding.mParameters, mParameters);
		assert.strictEqual(oBinding.mQueryOptions, mQueryOptions);
		assert.ok(ODataListBinding.prototype.reset.calledWithExactly());
		assert.strictEqual(oBinding.hasOwnProperty("sChangeReason"), true);
		assert.strictEqual(oBinding.sChangeReason, undefined);
		assert.deepEqual(oBinding.oDiff, undefined);
		assert.deepEqual(oBinding.mPreviousContextsByPath, {});
		assert.deepEqual(oBinding.aPreviousData, []);

		// code under test
		oBinding = this.bindList("EMPLOYEE_2_TEAM", undefined, undefined, undefined, mParameters);

		assert.strictEqual(oBinding.oCachePromise.getResult(), undefined, "no cache");
		assert.strictEqual(oBinding.hasOwnProperty("sGroupId"), true);
		assert.strictEqual(oBinding.sGroupId, undefined);
		assert.deepEqual(oBinding.mParameters, mParameters);
		assert.strictEqual(oBinding.mQueryOptions, mQueryOptions);
		assert.ok(ODataListBinding.prototype.reset.calledWithExactly());
		assert.strictEqual(oBinding.hasOwnProperty("sChangeReason"), true);
		assert.strictEqual(oBinding.sChangeReason, undefined);

		//error for invalid parameters
		oModelMock.expects("buildQueryOptions").throws(oError);

		assert.throws(function () {
			// code under test
			this.bindList("/EMPLOYEES", null, undefined, undefined, mParameters);
		}, oError);
	});

	//*********************************************************************************************
	QUnit.test("bindList with sorters - error cases", function (assert) {
		assert.throws(function () {
			this.bindList("/EMPLOYEES", undefined, new Sorter("ID"), undefined, {
				$$operationMode : OperationMode.Client});
		}, new Error("Unsupported operation mode: Client"));
		assert.throws(function () {
			this.bindList("/EMPLOYEES", undefined, new Sorter("ID"), undefined, {
				$$operationMode : OperationMode.Auto});
		}, new Error("Unsupported operation mode: Auto"));
		assert.throws(function () {
			this.bindList("/EMPLOYEES", undefined, new Sorter("ID"));
		}, new Error("Unsupported operation mode: undefined"));
	});

	//*********************************************************************************************
	QUnit.test("bindList with filters", function (assert) {
		var oBinding,
			oFilter = new Filter("Name", FilterOperator.Contains, "foo"),
			aFilters = [oFilter],
			oHelperMock = this.mock(_Helper),
			mQueryParameters = {
				$$operationMode : OperationMode.Server,
				$filter : "bar"
			};

		oHelperMock.expects("toArray").withExactArgs(sinon.match.same(oFilter)).returns(aFilters);
		oHelperMock.expects("toArray").withExactArgs(undefined).returns([]);
		this.mock(ODataListBinding.prototype).expects("fetchFilter")
			.withExactArgs(undefined, mQueryParameters.$filter)
			.returns(SyncPromise.resolve());

		// code under test
		oBinding = this.bindList("/EMPLOYEES", undefined, undefined, oFilter, mQueryParameters);

		assert.strictEqual(oBinding.aApplicationFilters, aFilters);
	});

	//*********************************************************************************************
	QUnit.test("bindList with filters - error cases", function (assert) {
		assert.throws(function () {
			this.bindList("/EMPLOYEES", undefined, undefined, new Filter("ID", "eq", 42), {
				$$operationMode : OperationMode.Client});
		}, new Error("Unsupported operation mode: Client"));
		assert.throws(function () {
			this.bindList("/EMPLOYEES", undefined, undefined, new Filter("ID", "eq", 42), {
				$$operationMode : OperationMode.Auto});
		}, new Error("Unsupported operation mode: Auto"));
		assert.throws(function () {
			this.bindList("/EMPLOYEES", undefined, undefined, new Filter("ID", "eq", 42));
		}, new Error("Unsupported operation mode: undefined"));
	});

	//*********************************************************************************************
	[false, true].forEach(function (bExtendedChangeDetection) {
		QUnit.test("getContexts: synchronous response, bExtendedChangeDetection="
				+ bExtendedChangeDetection, function (assert) {
			var oBinding = this.bindList("/EMPLOYEES", undefined, undefined, undefined, {
					$$groupId : "groupId"
				}),
				aContexts,
				oData = {value : [{}, {}, {}]},
				aDiff = [/*some diff*/],
				that = this;

			this.mock(oBinding).expects("checkSuspended").withExactArgs();
			this.mock(oBinding.oCachePromise.getResult()).expects("read")
				.withExactArgs(0, 3, 0, new _GroupLock("groupId", true, oBinding), sinon.match.func)
				.returns(SyncPromise.resolve(oData));
			if (bExtendedChangeDetection) {
				oBinding.enableExtendedChangeDetection(false);
				this.mock(oBinding).expects("getDiff")
					.withExactArgs(sinon.match.same(oData.value), 0)
					.returns(aDiff);
			}
			this.mock(oBinding).expects("_fireChange").never();

			// code under test
			aContexts = oBinding.getContexts(0, 3);

			assert.strictEqual(aContexts.length, 3);
			aContexts.forEach(function (oContext, i) {
				assert.strictEqual(oContext.getModel(), that.oModel);
				assert.strictEqual(oContext.getBinding(), oBinding);
				assert.strictEqual(oContext.getPath(), "/EMPLOYEES/" + i);
				assert.strictEqual(oContext.getIndex(), i);
			});
			if (bExtendedChangeDetection) {
				assert.strictEqual(aContexts.dataRequested, false);
				assert.strictEqual(aContexts.diff, aDiff);
			}
		});
	});

	//*********************************************************************************************
	[false, true].forEach(function (bExtendedChangeDetection) {
		QUnit.test("getContexts: asynchronous response, bExtendedChangeDetection="
				+ bExtendedChangeDetection, function (assert) {
			var that = this;

			return new Promise(function (resolve, reject) {
				var oBinding = that.bindList("/EMPLOYEES", undefined, undefined, undefined, {
						$$groupId : "groupId"
					}),
					oCacheMock = that.mock(oBinding.oCachePromise.getResult()),
					aContexts,
					oData = {value : [{}, {}, {}]},
					aDiff = [/*some diff*/];

				oCacheMock.expects("read")
					.withExactArgs(0, 3, 0, new _GroupLock("groupId", true, oBinding),
						sinon.match.func)
					.callsArg(4)
					.returns(SyncPromise.resolve(Promise.resolve(oData)));
				if (bExtendedChangeDetection) {
					oBinding.enableExtendedChangeDetection(false);
					that.mock(oBinding).expects("getDiff")
						.withExactArgs(sinon.match.same(oData.value), 0)
						.returns(aDiff);
				}

				oBinding.attachChange(function () {
					if (!bExtendedChangeDetection) {
						// expect a second read which is responded synchronously
						oCacheMock.expects("read")
							.withExactArgs(0, 3, 0, new _GroupLock("groupId", undefined, oBinding),
								sinon.match.func)
							.returns(SyncPromise.resolve(oData));
					}
					that.mock(oBinding).expects("_fireChange").never();

					// code under test
					aContexts = oBinding.getContexts(0, 3);

					assert.strictEqual(aContexts.length, 3);
					aContexts.forEach(function (oContext, i) {
						assert.strictEqual(oContext.getModel(), that.oModel);
						assert.strictEqual(oContext.getBinding(), oBinding);
						assert.strictEqual(oContext.getPath(), "/EMPLOYEES/" + i);
						assert.strictEqual(oContext.getIndex(), i);
					});
					if (bExtendedChangeDetection) {
						assert.strictEqual(aContexts.dataRequested, false);
						assert.strictEqual(aContexts.diff, aDiff);
					}

					resolve();
				});

				// code under test
				aContexts = oBinding.getContexts(0, 3);

				assert.deepEqual(aContexts, []);
				if (bExtendedChangeDetection) {
					assert.strictEqual(aContexts.dataRequested, true);
					assert.deepEqual(aContexts.diff, []);
				}
			});
		});
	});

	//*********************************************************************************************
	QUnit.test("getContexts: virtual context", function (assert) {
		var oAddPrerenderingTaskSpy,
			oParentContext = Context.create(this.oModel, {}, "/TEAMS('4711')"),
			oBinding = this.bindList("TEAM_2_EMPLOYEES", oParentContext),
			bChangeFired,
			aContexts,
			oResetSpy,
			sResolvedPath = "/TEAMS('4711')/TEAM_2_EMPLOYEES",
			oVirtualContext = {};

		oBinding.sChangeReason = "AddVirtualContext";
		this.mock(oBinding).expects("checkSuspended").twice().withExactArgs();
		this.mock(this.oModel).expects("resolve")
			.withExactArgs(oBinding.sPath, sinon.match.same(oParentContext))
			.returns(sResolvedPath);
		this.mock(Context).expects("create")
			.withExactArgs(sinon.match.same(this.oModel), sinon.match.same(oBinding),
				sResolvedPath + "/-2", -2)
			.returns(oVirtualContext);
		oAddPrerenderingTaskSpy = this.mock(sap.ui.getCore()).expects("addPrerenderingTask")
			.withExactArgs(sinon.match.func, true);
		oResetSpy = this.mock(oBinding).expects("reset")
			.withExactArgs(ChangeReason.Refresh);
		oBinding.attachEventOnce("change", function (oEvent) {
			bChangeFired = true;
			assert.strictEqual(oEvent.getParameter("reason"), ChangeReason.Change);
			assert.strictEqual(oBinding.sChangeReason, "RemoveVirtualContext");
			assert.strictEqual(oResetSpy.callCount, 0, "not yet!");

			// code under test
			aContexts = oBinding.getContexts(0, 5);

			assert.deepEqual(aContexts, []);
			assert.strictEqual(oBinding.sChangeReason, undefined);
		});

		// code under test
		aContexts = oBinding.getContexts(0, 5);

		assert.deepEqual(aContexts, [oVirtualContext]);
		assert.strictEqual(aContexts[0], oVirtualContext);
		assert.strictEqual(oBinding.sChangeReason, undefined);
		assert.notOk(bChangeFired, "not yet!");


		return Promise.resolve().then(function () {
			// call 1st call's 1st arg
			oAddPrerenderingTaskSpy.args[0][0]();
			assert.ok(bChangeFired);
		});
	});

	//*********************************************************************************************
	[{$count : 10}, {$count : undefined}].forEach(function (oFixture) {
		QUnit.test("getLength: $count=" + oFixture.$count, function (assert) {
			var oBinding = this.bindList("/EMPLOYEES"),
				oCacheMock = this.mock(oBinding.oCachePromise.getResult()),
				oContext,
				oData,
				iExpectedLength = oFixture.$count || 13,
				oGroupLock = new _GroupLock("$direct");

			oData = {
				value : [{}, {}, {}]
			};
			oData.value.$count = oFixture.$count;
			oCacheMock.expects("read")
				.withExactArgs(0, 3, 0, new _GroupLock("$auto", true, oBinding), sinon.match.func)
				.returns(SyncPromise.resolve(oData));
			oBinding.getContexts(0, 3);

			// code under test
			assert.strictEqual(oBinding.getLength(), iExpectedLength);

			oCacheMock.expects("create").returns(SyncPromise.resolve(Promise.resolve({})));
			oContext = oBinding.create();

			this.mock(oBinding).expects("refreshSingle").returns(SyncPromise.resolve());

			// code under test
			assert.strictEqual(oBinding.getLength(), iExpectedLength + 1, "with transient row");

			return oContext.created().then(function () {
				// code under test
				assert.strictEqual(oBinding.getLength(),
					// TODO if length is not final expected length is increased by 1, is that OK?
					iExpectedLength + (oFixture.$count ? 2 : 1),
					"after successful POST");

				oCacheMock.expects("_delete").callsArgWith(3, -1)
					.returns(SyncPromise.resolve());
				return oBinding._delete(oGroupLock, "EMPLOYEES('42')", oContext).then(function () {
					// code under test
					assert.strictEqual(oBinding.getLength(), iExpectedLength,
						"after successful DELETE");
				});
			});
		});
	});

	//*********************************************************************************************
	["/", "foo/"].forEach(function (sPath) {
		QUnit.test("bindList: invalid path: " + sPath, function (assert) {
			assert.throws(function () {
				this.bindList(sPath);
			}, new Error("Invalid path: " + sPath));
		});
	});

	//*********************************************************************************************
	QUnit.test("bindList: empty path is valid for base context", function (assert) {
		var oBaseContext = this.oModel.createBindingContext("/BusinessPartnerList");

		// code under test
		this.bindList("", oBaseContext);
	});

	//*********************************************************************************************
	// fixture with range for aggregation binding info (default {}) and
	//              number of entities (default is length requested to read)
	[
		{range : {}},
		{range : {startIndex : 1, length : 3}},
		{range : {startIndex : 1, length : 3}, entityCount : 2}
	].forEach(function (oFixture) {
		QUnit.test("getContexts satisfies contract of ManagedObject#bindAggregation "
			+ JSON.stringify(oFixture),
		function (assert) {
			var oCacheMock = this.getCacheMock(),
				oControl = new TestControl({models : this.oModel}),
				oRange = oFixture.range || {},
				iLength = oRange.length || this.oModel.iSizeLimit,
				iEntityCount = oFixture.entityCount || iLength,
				iStartIndex = oRange.startIndex || 0,
				oPromise = createResult(iEntityCount);

			// check that given spy is called with exact arguments
			function checkCall(oSpy) {
				assert.ok(
					oSpy.calledWithExactly.apply(oSpy, Array.prototype.slice.call(arguments, 1)),
					oSpy.printf("%n call %C"));
			}

			// change event handler for initial read for list binding
			function onChange() {
				var aChildControls = oControl.getItems(),
					sExpectedPath,
					i;

				assert.strictEqual(aChildControls.length, iEntityCount, "# child controls");
				for (i = 0; i < iEntityCount; i += 1) {
					sExpectedPath = "/EMPLOYEES/" + (i + iStartIndex);
					assert.strictEqual(aChildControls[i].getBindingContext().getPath(),
						sExpectedPath, "child control binding path: " + sExpectedPath);
				}
			}

			oCacheMock.expects("read")
				.withExactArgs(iStartIndex, iLength, 0, sinon.match.object, sinon.match.func)
				.callsArg(4)
				.returns(oPromise);
			oCacheMock.expects("read")
				.withExactArgs(iStartIndex, iLength, 0, sinon.match.object, sinon.match.func)
				.returns(createSyncResult(iEntityCount));

			// spies to check and document calls to model and binding methods from ManagedObject
			this.spy(this.oModel, "bindList");
			this.spy(ODataListBinding.prototype, "initialize");
			this.spy(ODataListBinding.prototype, "getContexts");

			// code under test
			oControl.bindAggregation("items", jQuery.extend({
				parameters : {$$groupId : "$direct"}, //TODO test with application group 'groupId'
				path : "/EMPLOYEES",
				template : new TestControl()
			}, oRange));

			// check v4.ODataModel APIs are called as expected from ManagedObject
			checkCall(this.oModel.bindList, "/EMPLOYEES", undefined, undefined, undefined,
				{$$groupId : "$direct"});
			checkCall(ODataListBinding.prototype.initialize);
			checkCall(ODataListBinding.prototype.getContexts, oRange.startIndex, oRange.length);

			oControl.getBinding("items").attachChange(onChange);
			assert.deepEqual(oControl.getItems(), [], "initial synchronous result");

			return oPromise;
		});
	});

	//*********************************************************************************************
	QUnit.test("nested listbinding", function (assert) {
		var oBinding,
			oControl = new TestControl({models : this.oModel}),
			sPath = "TEAM_2_EMPLOYEES",
			oRange = {startIndex : 1, length : 3},
			oPromise = createSyncResult(oRange.length, 0, true);

		// change event handler for initial read for list binding
		function onChange() {
			var aChildControls = oControl.getItems(),
				aOriginalContexts = oBinding.aContexts,
				i;

			assert.strictEqual(oBinding.oCachePromise.getResult(), undefined, "no own cache");
			assert.strictEqual(aChildControls.length, 3, "# child controls");
			for (i = 0; i < 3; i += 1) {
				assert.strictEqual(aChildControls[i].getBindingContext().getPath(),
					"/TEAMS('4711')/" + sPath + "/" + (i + oRange.startIndex));
			}

			// code under test (same context)
			oBinding.setContext(oBinding.getContext());

			assert.strictEqual(oBinding.aContexts, aOriginalContexts);
			assert.strictEqual(ODataListBinding.prototype.reset.callCount, 2, "no more reset");

			// code under test (clear context)
			oBinding.setContext();
			assert.strictEqual(ODataListBinding.prototype.reset.callCount, 3,
				"reset after changing the context");

			assert.ok(ODataListBinding.prototype.reset.alwaysCalledWithExactly());
		}

		this.mock(ODataListBinding.prototype).expects("getGroupId").never();
		oControl.bindObject("/TEAMS('4711')");
		this.mock(oControl.getObjectBinding()).expects("fetchValue").atLeast(1)
			.withExactArgs("/TEAMS('4711')/TEAM_2_EMPLOYEES", undefined, undefined)
			.returns(oPromise);
		this.spy(ODataListBinding.prototype, "reset");

		// code under test
		oControl.bindAggregation("items", jQuery.extend({
				path : sPath,
				template : new TestControl()
			}, oRange));

		oBinding = oControl.getBinding("items");
		oBinding.attachEventOnce("change", onChange);
		assert.strictEqual(ODataListBinding.prototype.reset.callCount, 2,
			"2x reset constructor and setContext");

		return oPromise;
	});

	//*********************************************************************************************
	QUnit.test("reset context for nested list binding with its own cache", function (assert) {
		var oBinding,
			oBindingMock = this.mock(ODataListBinding.prototype),
			oCache = {},
			oContext = Context.create(this.oModel, /*oBinding*/{}, "/TEAMS", 1);

		// fetchCache is called once from applyParameters before oBinding.oContext is set
		oBindingMock.expects("fetchCache").withExactArgs(undefined).callsFake(function () {
			this.oCachePromise = SyncPromise.resolve();
		});
		oBindingMock.expects("fetchCache").withExactArgs(sinon.match.same(oContext)).atLeast(1)
			.callsFake(function () {
				this.oCachePromise = SyncPromise.resolve(oCache);
			});
		oBinding = this.bindList("TEAM_2_EMPLOYEES", undefined, undefined, undefined,
			{$select : "ID"});

		// code under test
		oBinding.setContext(oContext);

		assert.strictEqual(oBinding.oCachePromise.getResult(), oCache);
	});

	//*********************************************************************************************
	QUnit.test("nested listbinding (context not yet set)", function (assert) {
		var oBinding,
			oControl = new TestControl({models : this.oModel}),
			oRange = {startIndex : 1, length : 3};

		// change event handler for initial read for list binding
		function onChange() {
			assert.ok(false, "unexpected event called");
		}

		// code under test
		oControl.bindAggregation("items", jQuery.extend({
			path : "TEAM_2_EMPLOYEES",
			template : new TestControl()
		}, oRange));

		oBinding = oControl.getBinding("items");
		oBinding.aPreviousData = [{}];
		oBinding.attachChange(onChange);

		// code under test
		assert.deepEqual(oControl.getBinding("items").getContexts(), [],
			"list binding contexts not set");

		assert.deepEqual(oBinding.aPreviousData, []);
	});

	//*********************************************************************************************
	QUnit.test("nested listbinding (deferred association)", function (assert) {
		var oBinding,
			oContext = Context.create(this.oModel, {}, "/TEAMS('4711')"),
			oPromise = SyncPromise.resolve();

		this.mock(oContext).expects("fetchValue").withExactArgs("TEAM_2_EMPLOYEES")
			.returns(oPromise);
		this.mock(ODataListBinding.prototype).expects("checkSuspended").withExactArgs();

		// code under test
		oBinding = this.bindList("TEAM_2_EMPLOYEES", oContext);

		assert.deepEqual(oBinding.getContexts(), []);
		return oPromise;
	});

	//*********************************************************************************************
	QUnit.test("setContext, relative path without parameters", function (assert) {
		var oBinding = this.bindList("Suppliers"),
			oBindingMock = this.mock(oBinding),
			oContext = Context.create(this.oModel, {}, "/bar"),
			oHeaderContext = Context.create(this.oModel, oBinding, "/bar/Suppliers");

		oBindingMock.expects("reset").twice().withExactArgs();
		this.mock(Context).expects("create")
			.withExactArgs(sinon.match.same(this.oModel), sinon.match.same(oBinding),
				"/bar/Suppliers")
			.returns(oHeaderContext);
		this.mock(this.oModel).expects("resolve")
			.withExactArgs(oBinding.sPath, sinon.match.same(oContext))
			.returns("/bar/Suppliers");
		oBindingMock.expects("fetchCache").withExactArgs(sinon.match.same(oContext));
		oBindingMock.expects("_fireChange").twice()
			.withExactArgs({reason : ChangeReason.Context});

		// code under test
		oBinding.setContext(oContext);

		assert.strictEqual(oBinding.getHeaderContext(), oHeaderContext);

		oBindingMock.expects("fetchCache").withExactArgs(null);

		// code under test
		oBinding.setContext(null);

		assert.strictEqual(oBinding.getHeaderContext(), null);

		this.mock(oHeaderContext).expects("destroy").withExactArgs();

		// code under test
		oBinding.destroy();
	});

	//*********************************************************************************************
	QUnit.test("preserve headerContext when ManagedObject temporarily removes context",
		function (assert) {
		var oBinding = this.bindList("Suppliers"),
			oBindingMock = this.mock(oBinding),
			oContext = Context.create(this.oModel, {}, "/bar"),
			oHeaderContext = Context.create(this.oModel, oBinding, "/bar/Suppliers");

		this.mock(Context).expects("create")
			.withExactArgs(sinon.match.same(this.oModel), sinon.match.same(oBinding),
				"/bar/Suppliers")
			.returns(oHeaderContext);
		oBindingMock.expects("fetchCache").withExactArgs(null);
		oBindingMock.expects("fetchCache").twice().withExactArgs(sinon.match.same(oContext));
		oBinding.setContext(oContext);
		assert.strictEqual(oBinding.getHeaderContext(), oHeaderContext);
		this.mock(oBinding.getHeaderContext()).expects("destroy").never();

		// code under test
		oBinding.setContext(null);
		oBinding.setContext(oContext);

		assert.strictEqual(oBinding.getHeaderContext(), oHeaderContext);
	});

	//*********************************************************************************************
	QUnit.test("getContexts called directly provides contexts as return value and in change event",
		function (assert) {
		var done = assert.async(),
			oCacheMock = this.getCacheMock(), // this is used in bindList
			oBinding = this.bindList("/EMPLOYEES"),
			oBindingMock = this.mock(oBinding),
			oContext = {},
			bLocked = true, // only the first read is locked
			iSizeLimit = this.oModel.iSizeLimit,
			iRangeIndex = 0,
			// fixture with array of ranges for getContexts calls with
			//   start, length - determine the range
			//   sync - array with flags which indexes are to return a context synchronously to
			//     simulate previous calls to getContexts
			oFixture  = [
				{sync : []},
				// completely new contexts
				{start : iSizeLimit, length : 1, sync : []},
				// partially new contexts
				{start : iSizeLimit, length : 2, sync : [true]},
				// completely existing contexts
				{start : iSizeLimit, length : 2, sync : [true, true]}
			];

		// call getContexts for current range; considers previously accessed indexes
		// only if used to check synchronous return value of getContexts.
		function checkContexts(bSync) {
			var aContexts,
				i,
				iLength = oFixture[iRangeIndex].length || iSizeLimit,
				sMessage,
				iStart = oFixture[iRangeIndex].start || 0,
				oPromise;

			if (bSync) {
				// during the last iteration there is only a sync request, otherwise an async one
				// followed by a sync one
				if (iRangeIndex < oFixture.length - 1) {
					oCacheMock.expects("read")
						.withExactArgs(iStart, iLength, 0,
							new _GroupLock("$auto", bLocked, oBinding), sinon.match.func)
						.callsArg(4)
						.returns(createResult(iLength, iStart));
					bLocked = undefined;
				}
				oCacheMock.expects("read")
					.withExactArgs(iStart, iLength, 0, new _GroupLock("$auto", bLocked, oBinding),
						sinon.match.func)
					.returns(createSyncResult(iLength, iStart));
				bLocked = undefined;
			}

			// code under test, must not ruin aContexts
			oBinding.setContext(oContext);
			assert.strictEqual(oBinding.oContext, oContext);

			// code under test, read synchronously with previous range
			aContexts = oBinding.getContexts(iStart, iLength);

			assert.strictEqual(aContexts.dataRequested, undefined);

			for (i = 0; i < iLength; i += 1) {
				sMessage = (bSync ? "Synchronous" : "Asynchronous") + " result"
					+ "/EMPLOYEES/" + (iStart + i) + ", getContexts("
					+ iStart + "," + iLength + ")";
				if (bSync && !oFixture[iRangeIndex].sync[i]) {
					assert.strictEqual(aContexts[i], undefined, sMessage);
				} else {
					assert.strictEqual(aContexts[i].getPath(),
						"/EMPLOYEES/" + (iStart + i),
						sMessage);
					//check delegation of fetchValue from context
					oPromise = {}; // a fresh new object each turn around
					oBindingMock.expects("fetchValue").withExactArgs(
							"/EMPLOYEES/" + (iStart + i) + "/foo/bar/" + i, undefined, undefined)
						.returns(oPromise);

					assert.strictEqual(aContexts[i].fetchValue("foo/bar/" + i), oPromise);
				}
			}
		}

		// change event handler for list binding
		function onChange() {
			checkContexts();
			iRangeIndex += 1;
			checkContexts(true);
			// only the last range in the fixture triggers no change event
			if (iRangeIndex === oFixture.length - 1) {
				done();
			}
		}

		checkContexts(true);
		oBinding.attachChange(onChange);
	});

	//*********************************************************************************************
	[false, true].forEach(function (bRelative) {
		QUnit.test("getContexts sends no change event on failure of _Cache#read and logs error, "
				+ "path is relative: " + bRelative, function (assert) {
			var oBinding,
				oCacheMock,
				oContext = Context.create(this.oModel, {}, "/EMPLOYEES(1)"),
				oContextMock,
				oError = new Error("Intentionally failed"),
				oPromise = SyncPromise.resolve(Promise.reject(oError)), // async!
				sResolvedPath = bRelative
					? "/service/EMPLOYEES(1)/TEAM_2_EMPLOYEES"
					: "/service/EMPLOYEES";

			if (bRelative) {
				oContextMock = this.mock(oContext);
				// Note: must be async, else no "change" event is fired!
				oContextMock.expects("fetchValue").returns(createResult(2, 0, true));
				oContextMock.expects("fetchValue").returns(oPromise);
			} else {
				oCacheMock = this.getCacheMock();
				oCacheMock.expects("read").callsArg(4).returns(createResult(2));
				oCacheMock.expects("read").callsArg(4).returns(oPromise);
			}
			this.mock(this.oModel).expects("reportError").withExactArgs(
				"Failed to get contexts for " + sResolvedPath
				+ " with start index 1 and length 2", sClassName,
				sinon.match.same(oError));

			oBinding = this.bindList(bRelative ? "TEAM_2_EMPLOYEES" : "/EMPLOYEES", oContext);
			this.mock(oBinding).expects("checkSuspended").twice().withExactArgs();
			oBinding.attachChange(function () {
				// code under test
				var aContexts = oBinding.getContexts(1, 2); // failing read

				assert.strictEqual(aContexts.length, 1, "contexts from first read still exist");
			});
			oBinding.getContexts(0, 2); // successful read

			return oPromise.catch(function () {
				assert.ok(true);
			});
			//TODO implement faultTolerant setting on list binding which keeps existing contexts?
		});
	});

	//*********************************************************************************************
	[
		{start : 0, result : 0, isFinal : true, length : 0, text : "no data"},
		{start : 20, result : 29, isFinal : true, length : 49, text : "less data than requested"},
		{start : 20, result : 0, isFinal : false, length : 0, changeEvent : false,
			text : "no data for given start > 0"},
		{start : 20, result : 30, isFinal : false, length : 60, text : "maybe more data"}
	].forEach(function (oFixture) {
		QUnit.test("paging: " + oFixture.text, function (assert) {
			var oBinding,
				oContext = {
					fetchValue : function () {
						assert.ok(false, "context must be ignored for absolute bindings");
					}
				},
				oPromise = createResult(oFixture.result);

			this.getCacheMock().expects("read")
				.withExactArgs(oFixture.start, 30, 0, sinon.match.object, sinon.match.func)
				.callsArg(4)
				.returns(oPromise);
			oBinding = this.bindList("/EMPLOYEES", oContext, undefined, undefined,
				{$$groupId : "$direct"});
			this.mock(oBinding).expects("_fireChange")
				.exactly(oFixture.changeEvent === false ? 0 : 1)
				.withExactArgs({reason : ChangeReason.Change});

			assert.strictEqual(oBinding.isLengthFinal(), false, "Length is not yet final");
			assert.strictEqual(oBinding.getLength(), 0, "Initial estimated length is 0");

			getContexts(assert, oBinding, oFixture.start, 30);

			// attach then handler after ODataListBinding attached its then handler to be
			// able to check length and isLengthFinal
			return oPromise.then(function () {
				// if there are less entries returned than requested then final length is known
				assert.strictEqual(oBinding.isLengthFinal(), oFixture.isFinal);
				assert.strictEqual(oBinding.getLength(), oFixture.length);
				assert.deepEqual(oBinding.getCurrentContexts(),
					oBinding.aContexts.slice(oFixture.start, oFixture.length));
			});
		});
	});

	//*********************************************************************************************
	QUnit.test("threshold", function (assert) {
		var oBinding,
			oCacheMock = this.getCacheMock(),
			oPromise,
			that = this;

		function expectDebug(iStart, iLength, iMaximumPrefetchSize) {
			that.oLogMock.expects("debug")
				.withExactArgs(oBinding + "#getContexts(" + iStart + ", "
						+ iLength + ", " + iMaximumPrefetchSize + ")",
					undefined, "sap.ui.model.odata.v4.ODataListBinding");
		}

		oBinding = this.bindList("/EMPLOYEES", undefined, undefined, undefined,
			{$$groupId : "$direct"});

		expectDebug(100, 15, 60);

		oPromise = createResult(15, 100);
		oCacheMock.expects("read")
			.withExactArgs(100, 15, 60, new _GroupLock("$direct", true, oBinding), sinon.match.func)
			.callsArg(4)
			.returns(oPromise);

		// code under test
		oBinding.getContexts(100, 15, 60);

		return oPromise.then(function () {
			var i;

			// check that data is inserted at right place
			for (i = 0; i < 100; i++) {
				assert.strictEqual(oBinding.aContexts[i], undefined, "Expected context: " + i);
			}
			for (i = 100; i < 115; i++) {
				assert.strictEqual(oBinding.aContexts[i].getIndex(), i,
					"Expected context: " + i);
			}
			assert.strictEqual(oBinding.aContexts[115], undefined, "Expected context: 115");

			expectDebug(110, 15);
			// default threshold to 0
			oCacheMock.expects("read")
				.withExactArgs(110, 15, 0, new _GroupLock("$direct", undefined, oBinding),
					sinon.match.func)
				.returns(createSyncResult(15, 110));

			// code under test
			oBinding.getContexts(110, 15);

			expectDebug(120, 15, -15);
			// default negative threshold to 0
			oCacheMock.expects("read")
				.withExactArgs(120, 15, 0, new _GroupLock("$direct", undefined, oBinding),
					sinon.match.func)
				.returns(createSyncResult(15, 120));

			// code under test
			oBinding.getContexts(120, 15, -15);
		});
	});

	//*********************************************************************************************
	[
		{start : 15, result : 3, isFinal : true, curr : 20, len : 18, text : "less than before"},
		{start : 0, result : 30, isFinal : true, curr : 30, len : 35, text : "full read before"},
		{start : 18, result : 30, isFinal : false, curr : 17, len : 58, text : "full read after"},
		{start : 10, result : 0, isFinal : false, curr : 25, len : 0, text : "empty read before"}
	].forEach(function (oFixture) {
		QUnit.test("paging: adjust final length: " + oFixture.text, function (assert) {
			var oCacheMock = this.getCacheMock(), // this is used in bindList
				oBinding = this.bindList("/EMPLOYEES"),
				i, n,
				oReadPromise = createResult(15),
				that = this;

			oCacheMock.expects("read")
				.withExactArgs(20, 30, 0, new _GroupLock("$auto", true, oBinding), sinon.match.func)
				.callsArg(4)
				.returns(oReadPromise);

			assert.deepEqual(oBinding.getCurrentContexts(), []);
			oBinding.getContexts(20, 30); // creates cache

			return oReadPromise.then(function () {
				assert.deepEqual(oBinding.getCurrentContexts(),
					oBinding.aContexts.slice(20, 35));
				assert.strictEqual(oBinding.isLengthFinal(), true);
				assert.strictEqual(oBinding.getLength(), 35);

				oReadPromise = createResult(oFixture.result);
				oCacheMock.expects("read")
					.withExactArgs(oFixture.start, 30, 0,
						new _GroupLock("$auto", undefined, oBinding), sinon.match.func)
					.callsArg(4)
					.returns(oReadPromise);
				for (i = Math.max(20, oFixture.start + oFixture.len); i < 35; i++) {
					that.mock(oBinding.aContexts[i]).expects("destroy").withExactArgs();
				}

				// code under test
				getContexts(assert, oBinding, oFixture.start, 30, oFixture.curr);

				return oReadPromise;
			}).then(function () {
				assert.deepEqual(oBinding.getCurrentContexts(),
					oBinding.aContexts.slice(oFixture.start, oFixture.start + oFixture.result));
				assert.strictEqual(oBinding.isLengthFinal(), oFixture.isFinal, "final");
				assert.strictEqual(oBinding.getLength(), oFixture.len);
				for (i = oFixture.start, n = oFixture.start + oFixture.result; i < n; i++) {
					assert.strictEqual(oBinding.aContexts[i].sPath,
						"/EMPLOYEES/" + i, "check content");
				}
			});
		});
	});

	//*********************************************************************************************
	QUnit.test("paging: full read before length; length at boundary", function (assert) {
		var oCacheMock = this.getCacheMock(), // this is used in bindList
			oBinding = this.bindList("/EMPLOYEES"),
			oReadPromise1 = createResult(30),
			oReadPromise2 = createResult(30),
			oReadPromise3 = createResult(0);

		// 1. read and get [20..50) -> estimated length 60
		oCacheMock.expects("read")
			.withExactArgs(20, 30, 0, new _GroupLock("$auto", true, oBinding), sinon.match.func)
			.callsArg(4)
			.returns(oReadPromise1);
		// 2. read and get [0..30) -> length still 60
		oCacheMock.expects("read")
			.withExactArgs(0, 30, 0, new _GroupLock("$auto", undefined, oBinding), sinon.match.func)
			.callsArg(4)
			.returns(oReadPromise2);
		// 3. read [50..80) get no entries -> length is now final 50
		oCacheMock.expects("read")
			.withExactArgs(50, 30, 0, new _GroupLock("$auto", undefined, oBinding),
				sinon.match.func)
			.callsArg(4)
			.returns(oReadPromise3);

		oBinding.getContexts(20, 30);

		return oReadPromise1.then(function () {
			assert.strictEqual(oBinding.isLengthFinal(), false);
			assert.strictEqual(oBinding.getLength(), 60);

			oBinding.getContexts(0, 30); // read more data from beginning

			return oReadPromise2;
		}).then(function () {
			assert.strictEqual(oBinding.isLengthFinal(), false, "still not final");
			assert.strictEqual(oBinding.getLength(), 60, "length not reduced");

			oBinding.getContexts(50, 30); // no more data; length at paging boundary

			return oReadPromise3;
		}).then(function () {
			assert.strictEqual(oBinding.isLengthFinal(), true, "now final");
			assert.strictEqual(oBinding.getLength(), 50, "length at boundary");
		});
	});

	//*********************************************************************************************
	QUnit.test("refreshInternal: absolute binding", function (assert) {
		var oBinding;

		oBinding = this.bindList("/TEAMS", undefined, undefined, undefined,
			{$$groupId : "group"});

		this.mock(oBinding).expects("createReadGroupLock").withExactArgs("myGroup", true);

		//code under test
		oBinding.refreshInternal("myGroup");
	});

	//*********************************************************************************************
	QUnit.test("refreshInternal: relative binding with base context", function (assert) {
		var oBinding;

		oBinding = this.bindList("TEAMS", this.oModel.createBindingContext("/"), undefined,
			undefined, {$$groupId : "group"});

		this.mock(oBinding).expects("createReadGroupLock").withExactArgs("myGroup", true);

		//code under test
		oBinding.refreshInternal("myGroup");
	});

	//*********************************************************************************************
	QUnit.test("refreshInternal: relative with own cache", function (assert) {
		var oBinding,
			oBindingMock = this.mock(ODataListBinding.prototype),
			oCache0 = {},
			oCache1 = {},
			oCache = oCache0,
			oContext = Context.create(this.oModel, {}, "/TEAMS('1')"),
			that = this;

		// fetchCache is called once from applyParameters before oBinding.oContext is set
		oBindingMock.expects("fetchCache").withExactArgs(undefined).callsFake(function () {
			this.oCachePromise = SyncPromise.resolve();
		});
		oBindingMock.expects("fetchCache").withExactArgs(sinon.match.same(oContext)).atLeast(1)
			.callsFake(function () {
				this.oCachePromise = SyncPromise.resolve(oCache);
			});
		oBinding = this.bindList("TEAM_2_EMPLOYEES", oContext, undefined, undefined,
			{$$groupId : "group"});

		oCache = oCache1;
		this.mock(oBinding).expects("createReadGroupLock")
			.withExactArgs("myGroup", false);
		that.mock(oBinding).expects("reset").withExactArgs(ChangeReason.Refresh);
		that.mock(oBinding).expects("getDependentBindings").withExactArgs().returns([]);
		oBinding.mCacheByContext = {}; // would have been set by fetchCache

		//code under test
		oBinding.refreshInternal("myGroup");

		assert.strictEqual(oBinding.mCacheByContext, undefined);
		assert.strictEqual(oBinding.oCachePromise.getResult(), oCache1);
	});

	//*********************************************************************************************
	QUnit.test("refreshInternal: dependent bindings", function (assert) {
		var oBinding = this.bindList("TEAM_2_EMPLOYEES"),
			oBindingMock = this.mock(oBinding),
			oChild0 = {
				getContext : getContextMock.bind(undefined, false),
				refreshInternal : function () {}
			},
			oContext = Context.create(this.oModel, {}, "/TEAMS('1')"),
			// Note: must be async, else no "change" event is fired!
			oReadPromise = createResult(2, 0, true),
			that = this;

		this.mock(oBinding).expects("checkSuspended").withExactArgs();
		oBinding.setContext(oContext);
		this.mock(oContext).expects("fetchValue").withExactArgs("TEAM_2_EMPLOYEES")
			.returns(oReadPromise);
		// change event during getContexts
		oBindingMock.expects("_fireChange")
			.withExactArgs({reason : ChangeReason.Change});

		oBinding.getContexts(0, 10);

		return oReadPromise.then(function () {
			that.mock(oBinding).expects("reset").withExactArgs(ChangeReason.Refresh);
			that.mock(oBinding).expects("getDependentBindings").withExactArgs().returns([oChild0]);
			that.mock(oChild0).expects("refreshInternal").withExactArgs("myGroup", false);

			//code under test
			oBinding.refreshInternal("myGroup");
		});
	});

	//*********************************************************************************************
	QUnit.test("getContexts fires dataRequested and dataReceived events", function (assert) {
		var that = this;

		return new Promise(function (finishTest) {
			var oBinding = that.bindList("/EMPLOYEES");

			that.mock(oBinding.oCachePromise.getResult()).expects("read")
				.callsFake(function (iIndex, iLength, iPrefetch, oGroupLock, fnDataRequested) {
					return SyncPromise.resolve().then(function () {
						that.mock(oBinding).expects("fireDataRequested").withExactArgs();
						fnDataRequested();
						that.mock(oBinding).expects("_fireChange")
							.withExactArgs({reason : "change"});
						return Promise.resolve(createData(10));
					});
				});

			oBinding.attachDataReceived(function (oEvent) {
				assert.deepEqual(oEvent.getParameter("data"), {});
				assert.strictEqual(oBinding.aContexts.length, 10, "data already processed");
				finishTest();
			});
			oBinding.getContexts(0, 10);
		});
	});

	//*********************************************************************************************
	[false, true].forEach(function (bCanceled) {
		QUnit.test("getContexts - error handling for dataRequested/dataReceived, canceled="
				+ bCanceled, function (assert) {
			var oBinding = this.bindList("/EMPLOYEES"),
				oError = new Error("Expected Error"),
				oReadPromise = SyncPromise.reject(oError),
				oReadGroupLock = new _GroupLock();

			if (bCanceled) {
				oError.canceled = true;
			}
			oBinding.oReadGroupLock = oReadGroupLock;
			this.mock(oReadGroupLock).expects("unlock").withExactArgs(true);
			this.mock(this.oModel).expects("reportError").withExactArgs(
				"Failed to get contexts for /service/EMPLOYEES with start index 0 and length 3",
				sClassName, sinon.match.same(oError));
			this.mock(oBinding.oCachePromise.getResult()).expects("read").callsArg(4)
				.returns(oReadPromise);
			this.mock(oBinding).expects("fireDataReceived")
				.withExactArgs(bCanceled ? {data : {}} : {error : oError});

			oBinding.getContexts(0, 3);
			return oReadPromise.catch(function () {
				assert.deepEqual(oBinding.getCurrentContexts(), [undefined, undefined, undefined]);
			});
		});
	});

	//*********************************************************************************************
	QUnit.test("getContexts - concurrent call with read errors", function (assert) {
		var oBinding = this.bindList("/EMPLOYEES"),
			oCacheMock = this.mock(oBinding.oCachePromise.getResult()),
			iDataReceivedEvents = 0,
			oError = new Error(),
			oModelMock = this.mock(this.oModel),
			oReadResult = SyncPromise.reject(oError);

		return new Promise(function (resolve) {
			oModelMock.expects("reportError").twice()
				.withExactArgs("Failed to get contexts for /service/EMPLOYEES with start index 0"
					+ " and length 10", sClassName, sinon.match.same(oError));

			oCacheMock.expects("read").callsArg(4).returns(oReadResult);
			oCacheMock.expects("read").returns(oReadResult);

			oBinding.attachDataReceived(function (oEvent) {
				assert.strictEqual(oEvent.getParameter("error"), oError);
				iDataReceivedEvents += 1;
				resolve();
			});

			// code under test: call getContexts twice concurrently
			oBinding.getContexts(0, 10);
			oBinding.getContexts(0, 10);
		}).then(function () {
			// wait for "reportError" which is called asynchronously after the data received event
			assert.strictEqual(iDataReceivedEvents, 1);
		});
	});

	//*********************************************************************************************
	QUnit.test("fetchValue: absolute binding", function (assert) {
		var oBinding = this.bindList("/EMPLOYEES"),
			oListener = {},
			oPromise,
			oReadResult = {};

		this.mock(oBinding).expects("getRelativePath")
			.withExactArgs("/EMPLOYEES/42/bar").returns("42/bar");
		this.mock(oBinding.oCachePromise.getResult()).expects("fetchValue")
			.withExactArgs(sinon.match.same(_GroupLock.$cached), "42/bar", undefined,
				sinon.match.same(oListener))
			.returns(SyncPromise.resolve(oReadResult));

		// code under test
		oPromise = oBinding.fetchValue("/EMPLOYEES/42/bar", oListener);

		assert.ok(oPromise.isFulfilled());
		return oPromise.then(function (oResult) {
			assert.strictEqual(oResult, oReadResult);
		});
	});

	//*********************************************************************************************
	QUnit.test("fetchValue: relative binding", function (assert) {
		var oBinding,
			bCached = {/*false,true*/},
			oContext = Context.create(this.oModel, {}, "/foo"),
			oListener = {},
			sPath = "/foo/42/bar",
			oResult = {};

		oBinding = this.bindList("TEAM_2_EMPLOYEES", oContext);
		this.mock(oContext).expects("fetchValue")
			.withExactArgs(sPath, sinon.match.same(oListener), sinon.match.same(bCached))
			.returns(SyncPromise.resolve(oResult));

		// code under test
		assert.strictEqual(oBinding.fetchValue(sPath, oListener, bCached).getResult(), oResult);
	});
	//TODO provide iStart, iLength parameter to fetchValue to support paging on nested list

	//*********************************************************************************************
	QUnit.test("fetchValue: relative binding, unresolved", function (assert) {
		this.bindList("TEAM_2_EMPLOYEES").fetchValue("bar", {}).then(function (oResult) {
			assert.strictEqual(oResult, undefined);
		});
	});

	//*********************************************************************************************
	QUnit.test("fetchValue: relative binding w/ cache, absolute path, mismatch", function (assert) {
		var oBinding,
			oBindingMock = this.mock(ODataListBinding.prototype),
			bCached = {/*false,true*/},
			oContext = Context.create(this.oModel, undefined, "/SalesOrderList('1')"),
			oGroupLock = new _GroupLock(),
			oListener = {},
			sPath = "/SalesOrderList('1')/ID",
			oResult = {};

		// fetchCache is called once from applyParameters before oBinding.oContext is set
		oBindingMock.expects("fetchCache").withExactArgs(undefined).callsFake(function () {
			this.oCachePromise = SyncPromise.resolve();
		});
		oBindingMock.expects("fetchCache").withExactArgs(sinon.match.same(oContext)).atLeast(1)
			.callsFake(function () {
				this.oCachePromise = SyncPromise.resolve({});
			});
		oBinding = this.bindList("SO_2_SOITEM", oContext, undefined, undefined,
			{$$groupId : "group"});

		this.mock(oBinding).expects("getRelativePath").withExactArgs(sPath).returns(undefined);
		this.mock(oGroupLock).expects("unlock").never();
		this.mock(oContext).expects("fetchValue")
			.withExactArgs(sPath, sinon.match.same(oListener), sinon.match.same(bCached))
			.returns(oResult);

		// code under test
		assert.strictEqual(oBinding.fetchValue(sPath, oListener, bCached).getResult(), oResult);
	});

	//*********************************************************************************************
	QUnit.test("forbidden", function (assert) {
		var oBinding = this.bindList("/EMPLOYEES");

		assert.throws(function () {
			oBinding.getDistinctValues();
		}, new Error("Unsupported operation: v4.ODataListBinding#getDistinctValues"));

		oBinding.enableExtendedChangeDetection(false);
		assert.throws(function () { //TODO implement?
			oBinding.getContexts(0, 42, 0);
		}, new Error("Unsupported operation: v4.ODataListBinding#getContexts, third"
				+ " parameter must not be set if extended change detection is enabled"));

		assert.throws(function () {
			oBinding.getContexts(42);
		}, new Error("Unsupported operation: v4.ODataListBinding#getContexts, first parameter " +
			"must be 0 if extended change detection is enabled, but is 42"));
	});
	//TODO errors on _fireFilter(mArguments) and below in Wiki

	//*********************************************************************************************
	QUnit.test("events", function (assert) {
		var oBinding,
			oBindingMock = this.mock(ListBinding.prototype),
			mEventParameters = {},
			oReturn = {};

		oBinding = this.bindList("/EMPLOYEES");

		["AggregatedDataStateChange", "change", "dataReceived", "dataRequested", "DataStateChange",
			"refresh"]
		.forEach(function (sEvent) {
			oBindingMock.expects("attachEvent")
				.withExactArgs(sEvent, sinon.match.same(mEventParameters)).returns(oReturn);

			assert.strictEqual(oBinding.attachEvent(sEvent, mEventParameters), oReturn);
		});

		["filter", "sort", "unsupportedEvent"].forEach(function (sEvent) {
			assert.throws(function () {
				oBinding.attachEvent(sEvent);
			}, new Error("Unsupported event '" + sEvent + "': v4.ODataListBinding#attachEvent"));
		});
	});

	//*********************************************************************************************
	QUnit.test("$$groupId, $$updateGroupId, $$operationMode", function (assert) {
		var oBinding = this.bindList("/EMPLOYEES"),
			oModelMock = this.mock(this.oModel),
			oPrototypeMock;

		oModelMock.expects("getGroupId").withExactArgs().returns("baz");
		oModelMock.expects("getUpdateGroupId").twice().withExactArgs().returns("fromModel");

		// code under test
		oBinding.applyParameters({
			$$groupId : "foo",
			$$operationMode : "Server",
			$$updateGroupId : "bar"
		});
		assert.strictEqual(oBinding.getGroupId(), "foo");
		assert.strictEqual(oBinding.sOperationMode, "Server");
		assert.strictEqual(oBinding.getUpdateGroupId(), "bar");

		// code under test
		oBinding.applyParameters({
			$$groupId : "foo"
		});
		assert.strictEqual(oBinding.getGroupId(), "foo");
		assert.strictEqual(oBinding.sOperationMode, undefined);
		assert.strictEqual(oBinding.getUpdateGroupId(), "fromModel");

		// code under test
		oBinding.applyParameters({});
		assert.strictEqual(oBinding.getGroupId(), "baz");
		assert.strictEqual(oBinding.getUpdateGroupId(), "fromModel");

		// checkBindingParameters also called for relative binding
		oPrototypeMock = this.mock(ODataListBinding.prototype);
		oPrototypeMock.expects("applyParameters").withExactArgs({}); // called by c'tor
		oBinding = this.oModel.bindList("EMPLOYEE_2_EQUIPMENTS");
		oPrototypeMock.restore();
		// code under test
		oBinding.applyParameters({
			$$groupId : "foo",
			$$operationMode : "Server",
			$$updateGroupId : "bar"
		});
		assert.strictEqual(oBinding.getGroupId(), "foo");
		assert.strictEqual(oBinding.sOperationMode, "Server");
		assert.strictEqual(oBinding.getUpdateGroupId(), "bar");
	});

	//*********************************************************************************************
	QUnit.test("getContexts uses group ID from binding parameter", function (assert) {
		var oBinding = this.bindList("/EMPLOYEES", undefined, undefined, undefined,
				{$$groupId : "myGroup"});

		this.mock(oBinding.oCachePromise.getResult()).expects("read")
			.withExactArgs(0, 10, 0, new _GroupLock("myGroup", true, oBinding), sinon.match.func)
			.returns(createResult(0));

		oBinding.getContexts(0, 10);
	});

	//*********************************************************************************************
	QUnit.test("getContexts uses read group lock", function (assert) {
		var oBinding = this.bindList("/EMPLOYEES", undefined, undefined, undefined,
				{$$groupId : "$direct"}),
			oCache = {
				read : function () {}
			},
			oCachePromise = SyncPromise.resolve(Promise.resolve(oCache)),
			oReadGroupLock = new _GroupLock();

		oBinding.oCachePromise = oCachePromise;
		this.mock(oCache).expects("read")
			.withExactArgs(0, 10, 0, sinon.match.same(oReadGroupLock), sinon.match.func)
			.returns(createResult(0));
		oBinding.oReadGroupLock = oReadGroupLock;

		oBinding.getContexts(0, 10);

		assert.strictEqual(oBinding.oReadGroupLock, undefined);
		return oCachePromise;
	});

	//*********************************************************************************************
	QUnit.test("getContexts() relative + uses refresh group lock", function (assert) {
		var oParentContext = Context.create(this.oModel, {}, "/TEAMS('4711')"),
			oBinding = this.bindList("EMPLOYEES", oParentContext),
			oReadGroupLock = new _GroupLock();

		oBinding.oReadGroupLock = oReadGroupLock;

		this.mock(oBinding).expects("checkSuspended").withExactArgs();
		this.mock(oParentContext).expects("fetchValue").withExactArgs("EMPLOYEES")
			.returns(SyncPromise.resolve(createData(10, 0, true, 10)));
		this.mock(oReadGroupLock).expects("unlock").withExactArgs();

		// code under test
		oBinding.getContexts(0, 10);

		assert.strictEqual(oBinding.oReadGroupLock, undefined);
	});

	//*********************************************************************************************
	QUnit.test("getContexts: data received handler throws error", function (assert) {
		var that = this;
		return new Promise(function (resolve) {
			var oBinding = that.bindList("/EMPLOYEES"),
				oExpectedError = new Error("Expected"),
				oReadPromise = createResult(0);

			that.mock(oBinding.oCachePromise.getResult()).expects("read")
				.withExactArgs(0, 10, 0, new _GroupLock("$auto", true, oBinding), sinon.match.func)
				.callsArg(4).returns(oReadPromise);
			// check that error in data received handler is logged
			that.mock(that.oModel).expects("reportError")
				.withExactArgs("Failed to get contexts for /service/EMPLOYEES with start index 0"
					+ " and length 10", sClassName, sinon.match.same(oExpectedError));
			oBinding.attachDataReceived(function () {
				resolve();
				throw oExpectedError;
			});

			// code under test
			oBinding.getContexts(0, 10);
		}).then(function () {
			// wait for "reportError" which is called asynchronously after the data received event
		});
	});

	//*********************************************************************************************
	QUnit.test("sync getCurrentContexts while reading", function (assert) {
		var oBinding = this.bindList("/EMPLOYEES"),
			oCacheMock = this.mock(oBinding.oCachePromise.getResult()),
			oReadPromise1 = createResult(10);

		oCacheMock.expects("read")
			.withExactArgs(0, 10, 0, new _GroupLock("$auto", true, oBinding), sinon.match.func)
			.callsArg(4).returns(oReadPromise1);

		oBinding.getContexts(0, 10);

		return oReadPromise1.then(function () {
			var oReadPromise2 = createResult(0);

			oCacheMock.expects("read")
				.withExactArgs(10, 5, 0, new _GroupLock("$auto", undefined, oBinding),
					sinon.match.func)
				.callsArg(4).returns(oReadPromise2);

			oBinding.getContexts(10, 5);

			oCacheMock.expects("read")
				.withExactArgs(0, 5, 0, new _GroupLock("$auto", undefined, oBinding),
					sinon.match.func)
				.returns(createSyncResult(5));

			oBinding.getContexts(0, 5);
			return oReadPromise2.then(function () {
				assert.deepEqual(oBinding.getCurrentContexts(), oBinding.aContexts.slice(0, 5));
			});
		});
	});

	//*********************************************************************************************
	[
		{
			mParameters : {$$operationMode : OperationMode.Server},
			queryOptions : {"sap-client" : "111"},
			vSorters : undefined
		}, {
			mParameters : {$$operationMode : OperationMode.Server},
			queryOptions : {$orderby : "foo", "sap-client" : "111"},
			vSorters : new Sorter("foo")
		}, {
			mParameters : {$$operationMode : OperationMode.Server, $orderby : "bar"},
			queryOptions : {$orderby : "foo,bar", "sap-client" : "111"},
			vSorters : [new Sorter("foo")]
		}, {
			oModel : new ODataModel({
				operationMode : OperationMode.Server,
				serviceUrl : "/service/?sap-client=111",
				synchronizationMode : "None"
			}),
			mParameters : {$orderby : "bar"},
			queryOptions : {$orderby : "foo,bar", "sap-client" : "111"},
			vSorters : [new Sorter("foo")]
		}
	].forEach(function (oFixture) {
		QUnit.test("sort: vSorters = " + JSON.stringify(oFixture.vSorters) + " and mParameters = "
				+ JSON.stringify(oFixture.mParameters), function (assert) {
			var oBinding,
				oBindingMock = this.mock(ODataListBinding.prototype),
				oModel = oFixture.oModel || this.oModel,
				oContext = Context.create(oModel, /*oBinding*/{}, "/TEAMS", 1);

			// fetchCache is called once from applyParameters before oBinding.oContext is set
			oBindingMock.expects("fetchCache").withExactArgs(undefined).callsFake(function () {
				this.oCachePromise = SyncPromise.resolve();
			});
			oBindingMock.expects("fetchCache").withExactArgs(sinon.match.same(oContext)).atLeast(1)
				.callsFake(function () {
					this.oCachePromise = SyncPromise.resolve({});
				});
			oBinding = oModel.bindList("TEAM_2_EMPLOYEES", undefined, undefined, undefined,
				oFixture.mParameters);
			oBinding.mCacheByContext = {"/TEAMS('1')" : {}, "/TEAMS('42')" : {}};
			oBinding.setContext(oContext);

			this.mock(oBinding).expects("checkSuspended").withExactArgs();
			this.mock(oBinding).expects("hasPendingChanges").returns(false);
			this.spy(_Helper, "toArray");
			this.spy(oBinding, "reset");
			this.mock(oBinding).expects("getGroupId").withExactArgs().returns("group");
			this.mock(oBinding).expects("createReadGroupLock").withExactArgs("group", true);

			// code under test
			assert.strictEqual(oBinding.sort(oFixture.vSorters), oBinding, "chaining");

			assert.deepEqual(oBinding.aSorters, _Helper.toArray.returnValues[0]);
			assert.ok(_Helper.toArray.calledWithExactly(oFixture.vSorters));
			assert.strictEqual(oBinding.mCacheByContext, undefined);
			assert.ok(oBinding.reset.calledWithExactly(ChangeReason.Sort), "from sort");
		});
	});

	//*********************************************************************************************
	QUnit.test("sort - errors", function (assert) {
		var oBinding = this.bindList("/EMPLOYEES"),
			oContext;

		assert.throws(function () {
			oBinding.sort([]);
		}, new Error("Operation mode has to be sap.ui.model.odata.OperationMode.Server"));
		assert.throws(function () {
			oBinding.sort();
		}, new Error("Operation mode has to be sap.ui.model.odata.OperationMode.Server"));

		oBinding = this.bindList("/EMPLOYEES", null, null, null,
			{$$operationMode : OperationMode.Server});
		this.mock(oBinding).expects("hasPendingChanges").withExactArgs().returns(true);

		// code under test
		assert.throws(function () {
			oBinding.sort();
		}, new Error("Cannot sort due to pending changes"));

		this.mock(ODataListBinding.prototype).expects("fetchCache").atLeast(1)
			.callsFake(function () {
				this.oCachePromise = SyncPromise.resolve({});
			});
		oContext = Context.create(this.oModel, /*oBinding*/{}, "/TEAMS", 1);
		oBinding = this.bindList("TEAM_2_EMPLOYEES", oContext, undefined, undefined,
			{$$operationMode : OperationMode.Server});
		this.mock(oBinding).expects("checkSuspended").withExactArgs();
		this.mock(oBinding).expects("hasPendingChanges").withExactArgs().returns(true);

		// code under test
		assert.throws(function () {
			oBinding.sort();
		}, new Error("Cannot sort due to pending changes"));
	});

	//*********************************************************************************************
	[undefined, FilterType.Application, FilterType.Control].forEach(function (sFilterType) {
		QUnit.test("filter: FilterType=" + sFilterType, function (assert) {
			var oBinding,
				oBindingMock = this.mock(ODataListBinding.prototype),
				oContext,
				oFilter = new Filter("Name", FilterOperator.Contains, "foo"),
				aFilters = [oFilter],
				sStaticFilter = "Age gt 18";

			oBindingMock.expects("checkSuspended").withExactArgs();
			this.mock(ODataListBinding.prototype).expects("fetchCache").atLeast(1)
				.callsFake(function () {
					this.oCachePromise = SyncPromise.resolve({});
				});
			oContext = Context.create(this.oModel, /*oBinding*/{}, "/TEAMS", 1);
			oBinding = this.bindList("TEAM_2_EMPLOYEES", oContext, undefined, undefined,
					{$$operationMode : OperationMode.Server});

			oBinding = this.bindList("/EMPLOYEES", undefined, undefined, undefined, {
				$filter : sStaticFilter,
				$$operationMode : OperationMode.Server
			});

			oBindingMock.expects("hasPendingChanges").withExactArgs().returns(false);
			oBindingMock.expects("getGroupId").withExactArgs().returns("groupId");
			oBindingMock.expects("createReadGroupLock").withExactArgs("groupId", true);
			this.mock(_Helper).expects("toArray").withExactArgs(sinon.match.same(oFilter))
				.returns(aFilters);
			this.mock(ODataListBinding).expects("checkCaseSensitiveFilters")
				.withExactArgs(sinon.match.same(aFilters));
			oBindingMock.expects("reset").on(oBinding).withExactArgs(ChangeReason.Filter);

			// Code under test
			assert.strictEqual(oBinding.filter(oFilter, sFilterType), oBinding, "chaining");

			if (sFilterType === FilterType.Control) {
				assert.strictEqual(oBinding.aFilters, aFilters);
				assert.deepEqual(oBinding.aApplicationFilters, []);
			} else {
				assert.strictEqual(oBinding.aApplicationFilters, aFilters);
				assert.deepEqual(oBinding.aFilters, []);
			}
		});
	});

	//*********************************************************************************************
	QUnit.test("filter: resets map of caches by context", function (assert) {
		var oBinding = this.bindList("/EMPLOYEES", undefined, undefined, undefined, {
				$$operationMode : OperationMode.Server
			});

		oBinding.mCacheByContext = {};

		this.mock(oBinding).expects("fetchCache").withExactArgs(undefined);

		// Code under test
		oBinding.filter(/*no filter*/);

		assert.strictEqual(oBinding.mCacheByContext, undefined);
	});

	//*********************************************************************************************
	QUnit.test("filter: check errors", function (assert) {
		var oBinding = this.bindList("/EMPLOYEES");

		assert.throws(function () {
			oBinding.filter();
		}, new Error("Operation mode has to be sap.ui.model.odata.OperationMode.Server"));

		oBinding = this.bindList("/EMPLOYEES", undefined, undefined, undefined,
			{ $$operationMode : OperationMode.Server });

		this.mock(oBinding).expects("hasPendingChanges").withExactArgs().returns(true);

		// code under test
		assert.throws(function () {
			oBinding.filter();
		}, new Error("Cannot filter due to pending changes"));
	});

	//*********************************************************************************************
	QUnit.test("destroy", function (assert) {
		var oBinding = this.bindList("relative"),
			oBindingContext = {destroy : function () {}},
			oBindingContextMock = this.mock(oBindingContext),
			oBindingMock = this.mock(ListBinding.prototype),
			oContext = Context.create(this.oModel, {}, "/foo"),
			oModelMock = this.mock(this.oModel),
			oTransientBindingContext = {destroy : function () {}},
			oTransientBindingContextMock = this.mock(oTransientBindingContext);

		oModelMock.expects("bindingDestroyed").withExactArgs(sinon.match.same(oBinding));
		oBindingMock.expects("destroy").on(oBinding).withExactArgs();

		// code under test
		oBinding.destroy();

		assert.throws(function () {
			// code under test
			oBinding.destroy();
		});

		assert.strictEqual(oBinding.mAggregatedQueryOptions, undefined);
		assert.strictEqual(oBinding.oAggregation, undefined);
		assert.strictEqual(oBinding.aApplicationFilters, undefined);
		assert.strictEqual(oBinding.aContexts, undefined);
		assert.strictEqual(oBinding.aFilters, undefined);
		assert.strictEqual(oBinding.mPreviousContextsByPath, undefined);
		assert.strictEqual(oBinding.aPreviousData, undefined);
		assert.strictEqual(oBinding.aSorters, undefined);

		oBinding = this.bindList("relative");
		oBinding.setContext(oContext);
		oBinding.aContexts = [oBindingContext];
		oBinding.aContexts[-1] = oTransientBindingContext;
		oBindingContextMock.expects("destroy").withExactArgs();
		oTransientBindingContextMock.expects("destroy").withExactArgs();
		oModelMock.expects("bindingDestroyed").withExactArgs(sinon.match.same(oBinding));
		oBindingMock.expects("destroy").on(oBinding).withExactArgs();
		this.mock(oBinding.getHeaderContext()).expects("destroy").withExactArgs();

		this.mock(oBinding).expects("removeReadGroupLock").withExactArgs();

		// code under test
		oBinding.destroy();

		assert.strictEqual(oBinding.oCachePromise, undefined);
		assert.strictEqual(oBinding.oContext, undefined,
			"context removed as in ODPropertyBinding#destroy");
		assert.strictEqual(oBinding.oDiff, undefined);
		assert.strictEqual(oBinding.oHeaderContext, undefined);

		oBinding = this.bindList("/absolute", oContext);
		oBinding.aContexts = [oBindingContext];
		oBinding.aContexts[-1] = oTransientBindingContext;
		oBindingContextMock.expects("destroy").withExactArgs();
		oTransientBindingContextMock.expects("destroy").withExactArgs();
		oModelMock.expects("bindingDestroyed").withExactArgs(sinon.match.same(oBinding));
		oBindingMock.expects("destroy").on(oBinding).withExactArgs();
		this.mock(oBinding.getHeaderContext()).expects("destroy").withExactArgs();

		// code under test
		oBinding.destroy();
	});

	//*********************************************************************************************
	QUnit.test("setContext while getContexts() is pending, relative", function (assert) {
		var oBinding = this.bindList("Equipments", undefined, undefined, undefined,
				{"$$groupId" : "group"}),
				oBindingMock = this.mock(oBinding),
			oContext1 = Context.create(this.oModel, {}, "/Employees('1')"),
			oContext2 = Context.create(this.oModel, {}, "/Employees('2')"),
			oReadPromise = SyncPromise.resolve(Promise.resolve());

		this.mock(oBinding).expects("checkSuspended").withExactArgs();
		this.mock(oContext1).expects("fetchCanonicalPath")
			.returns(SyncPromise.resolve("Employees('1')"));
		this.mock(oContext2).expects("fetchCanonicalPath")
			.returns(SyncPromise.resolve("Employees('2')"));
		oBinding.setContext(oContext1);
		this.mock(oBinding.oCachePromise.getResult()).expects("read")
			.withExactArgs(0, 5, 0, new _GroupLock("group", undefined, oBinding), sinon.match.func)
			.callsArg(4)
			.returns(oReadPromise);
		oBindingMock.expects("_fireChange")
			.withExactArgs({reason : ChangeReason.Context}); // from setContext
		oBindingMock.expects("createContexts").never();
		oBindingMock.expects("_fireChange")
			.withExactArgs({reason : ChangeReason.Change}).never();
		oBindingMock.expects("fireDataReceived").withExactArgs({data : {}});

		//code under test
		oBinding.getContexts(0, 5);
		oBinding.setContext(oContext2);

		return oReadPromise; // wait
	});

	//*********************************************************************************************
	[{
		sInit : "base", sTarget : undefined
	}, {
		sInit : "base", sTarget : "base"
	}, {
		sInit : "base", sTarget : "v4"
	}, {
		sInit : "v4", sTarget : "base"
	}, {
		sInit : undefined, sTarget : "base"
	}].forEach(function (oFixture) {
		QUnit.test("change context:" + oFixture.sInit + "->" + oFixture.sTarget, function (assert) {
			var oModel = this.oModel,
				oInitialContext = createContext(oFixture.sInit, "/EMPLOYEES(ID='1')"),
				oBinding,
				oTargetCache = oFixture.sTarget ? {} : undefined,
				oTargetContext = createContext(oFixture.sTarget, "/EMPLOYEES(ID='2')");

			function createContext(sType, sPath) {
				if (sType === "base") {
					return oModel.createBindingContext(sPath);
				}
				if (sType === "v4") {
					return Context.create(oModel, null/*oBinding*/, sPath);
				}

				return undefined;
			}

			this.mock(ODataListBinding.prototype).expects("fetchCache").atLeast(1)
				.callsFake(function () {
					this.oCachePromise = SyncPromise.resolve(oTargetCache);
				});
			oBinding = oModel.bindList("Equipments", oInitialContext);

			// code under test
			oBinding.setContext(oTargetContext);

			assert.strictEqual(oBinding.oCachePromise.getResult(), oTargetCache);
		});
	});

	//*********************************************************************************************
	QUnit.test("setContext while getContexts() is pending, absolute", function (assert) {
		var oContext = Context.create(this.oModel, {}, "/Employees('1')"),
			oBinding = this.bindList("/Teams"),
			oResult = {value : [{}]},
			oReadPromise = SyncPromise.resolve(Promise.resolve(oResult));

		this.mock(oBinding.oCachePromise.getResult()).expects("read")
			.withExactArgs(0, 5, 0, new _GroupLock("$auto", true, oBinding), sinon.match.func)
			.callsArg(4)
			.returns(oReadPromise);
		//TODO:
		// this.mock(oBinding).expects("createContexts").withExactArgs(sinon.match.same(oResult));
		this.mock(oBinding).expects("_fireChange")
			.withExactArgs({reason : ChangeReason.Change});
		this.mock(oBinding).expects("fireDataReceived").withExactArgs({data : {}});

		//code under test
		oBinding.getContexts(0, 5);
		oBinding.setContext(oContext);

		return oReadPromise; // wait
	});

	//*********************************************************************************************
	QUnit.test("Extended change detection, data read from cache", function (assert) {
		var that = this;

		// Promise used instead of assert.async() because else Sinon restores the mocks
		// immediately after the test function returns, but "getDiff" is called later.
		return new Promise(function (resolve, reject) {
			var oBinding,
				oCacheMock = that.getCacheMock(),
				aContexts,
				oData = {value : [{}, {}, {}]},
				aDiffResult = [/*some diff*/];

			oBinding = that.bindList("/EMPLOYEES");
			oBinding.enableExtendedChangeDetection(/*bDetectUpdates*/false, /*vKey*/ undefined);
			oCacheMock.expects("read")
				.withExactArgs(0, 3, 0, new _GroupLock("$auto", true, oBinding), sinon.match.func)
				.callsArg(4)
				.returns(SyncPromise.resolve(Promise.resolve(oData)));
			that.mock(oBinding).expects("getDiff")
				.withExactArgs(sinon.match.same(oData.value), 0)
				.returns(aDiffResult);

			oBinding.attachChange(function (oEvent) {
				assert.strictEqual(oBinding.oDiff.aDiff, aDiffResult);

				resolve(); // finish the test
			});

			// code under test
			aContexts = oBinding.getContexts(0, 3);

			assert.strictEqual(aContexts.dataRequested, true);
			assert.deepEqual(aContexts.diff, []);
		});
	});

	//*********************************************************************************************
	QUnit.test("getContexts() calls fetchValue() and slices", function (assert) {
		var aContexts,
			aData = createData(10, 0, true, 10), // Note: oRange is ignored here!
			oParentContext = Context.create(this.oModel, {}, "/TEAMS('4711')"),
			oBinding = this.bindList("EMPLOYEES", oParentContext),
			oRange = {start : 3, length : 2};

		this.mock(oBinding).expects("checkSuspended").withExactArgs();
		this.mock(oParentContext).expects("fetchValue").withExactArgs("EMPLOYEES")
			.returns(SyncPromise.resolve(aData));

		// code under test
		aContexts = oBinding.getContexts(oRange.start, oRange.length);

		assert.strictEqual(aContexts.length, 2);
		assert.strictEqual(oBinding.getLength(), 10);
		aContexts.forEach(function (oContext, i) {
			assert.strictEqual(oContext.getIndex(), i + oRange.start);
		});
	});

	//*********************************************************************************************
	QUnit.test("getContexts() calls fetchValue() returning undefined data", function (assert) {
		var aContexts,
			oParentContext = Context.create(this.oModel, {}, "/TEAMS('4711')"),
			oBinding = this.bindList("EMPLOYEES", oParentContext),
			oRange = {start : 3, length : 2};

		this.mock(oBinding).expects("checkSuspended").withExactArgs();
		this.mock(oParentContext).expects("fetchValue").withExactArgs("EMPLOYEES")
			.returns(SyncPromise.resolve());

		// code under test
		aContexts = oBinding.getContexts(oRange.start, oRange.length);

		assert.strictEqual(oBinding.getLength(), 0, "0 because length is unknown");
		assert.strictEqual(aContexts.length, 0);
	});

	//*********************************************************************************************
	QUnit.test("Extended change detection, no data read from cache", function (assert) {
		var oBinding,
			aContexts,
			oPreviousDiff = {
				aDiff : [/*some diff*/],
				iLength : 3,
				iStart : 0
			};

		oBinding = this.bindList("/EMPLOYEES");
		oBinding.enableExtendedChangeDetection(/*bDetectUpdates*/false, /*vKey*/ undefined);
		oBinding.oDiff = oPreviousDiff;

		// code under test
		assert.throws(function () {
			aContexts = oBinding.getContexts(0, 6);
		}, new Error("Extended change detection protocol violation: Expected getContexts(0,3), "
			+ "but got getContexts(0,6)"));
		aContexts = oBinding.getContexts(0, 3);

		assert.strictEqual(aContexts.dataRequested, false);
		assert.strictEqual(aContexts.diff, oPreviousDiff.aDiff);
		assert.strictEqual(oBinding.oDiff, undefined);
	});

	//*********************************************************************************************
	[false, true].forEach(function (bUsePredicates) {
		QUnit.test("createContexts, bUsePredicates = " + bUsePredicates, function (assert) {
			var oBinding = this.bindList("/EMPLOYEES", {/*oContext*/}),
				aContexts = [null, {}, {}, {}],
				oContextMock = this.mock(Context),
				i,
				sPath,
				aResults = [{}, {}, {}],
				oRange = {start : 1, length : 3};

			if (bUsePredicates) {
				aResults.forEach(function (vValue, i) {
					_Helper.setPrivateAnnotation(vValue, "predicate", "('" + i + "')");
				});
			}
			this.mock(oBinding.oModel).expects("resolve").twice()
				.withExactArgs(oBinding.sPath, sinon.match.same(oBinding.oContext))
				.returns("~resolved~");
			for (i = oRange.start; i < oRange.start + aResults.length; i += 1) {
				sPath = "~resolved~" + (bUsePredicates
					? _Helper.getPrivateAnnotation(aResults[i - oRange.start], "predicate")
					: "/" + i);
				oContextMock.expects("create")
					.withExactArgs(sinon.match.same(oBinding.oModel), sinon.match.same(oBinding),
						sPath, i)
					.returns(aContexts[i]);
			}

			// code under test
			assert.strictEqual(
				oBinding.createContexts(oRange.start, oRange.length, aResults),
				true);

			for (i = oRange.start; i < oRange.start + aResults.length; i += 1) {
				assert.strictEqual(oBinding.aContexts[i], aContexts[i]);
			}

			// code under test : no second change event
			assert.strictEqual(
				oBinding.createContexts(oRange.start, oRange.length, aResults.length),
				false);
		});
	});

	//*********************************************************************************************
	QUnit.test("createContexts, paging: less data than requested", function (assert) {
		var oBinding = this.bindList("/EMPLOYEES", {/*oContext*/}), i;

		function result(iLength, iCount) {
			return createData(iLength, 0, true, iCount);
		}

		assert.strictEqual(oBinding.isLengthFinal(), false);
		assert.strictEqual(oBinding.getLength(), 0, "Initial estimated length is 0");

		// code under test: set length and length final flag
		// Note: short reads are handled by _Cache and set $count!
		assert.strictEqual(
			oBinding.createContexts(20, 30, result(29, 20 + 29)),
			true);

		assert.strictEqual(oBinding.bLengthFinal, true,
			"some controls use bLengthFinal instead of isLengthFinal()");
		assert.strictEqual(oBinding.getLength(), 49);
		assert.strictEqual(oBinding.aContexts.length, 49);

		for (i = 37; i < 49; i++) {
			this.mock(oBinding.aContexts[i]).expects("destroy").withExactArgs();
		}
		// code under test: delete obsolete contexts
		assert.strictEqual(
			oBinding.createContexts(20, 30, result(17, 20 + 17)),
			true);

		assert.strictEqual(oBinding.isLengthFinal(), true);
		assert.strictEqual(oBinding.getLength(), 37);
		assert.strictEqual(oBinding.aContexts.length, 37);

		// code under test: reset upper boundary
//TODO cannot happen with our _Cache; _Cache doesn't read more than final length elements
		assert.strictEqual(
			oBinding.createContexts(20, 30, result(30)),
			true);

		assert.strictEqual(oBinding.isLengthFinal(), false);
		assert.strictEqual(oBinding.getLength(), 60);
		assert.strictEqual(oBinding.iMaxLength, Infinity);

		// code under test: no data for some other page is not a change
		assert.strictEqual(
			oBinding.createContexts(10000, 30, result(0)),
			false);

		assert.strictEqual(oBinding.isLengthFinal(), false);
		assert.strictEqual(oBinding.getLength(), 60);
		assert.strictEqual(oBinding.iMaxLength, 10000);
//TODO iMaxLength must be set if iResultLength > 0 || iResultLength === 0 && oRange.start === 0;
// or oRange.start is just after the last known good;
//TODO it can only shrink if iResultLength === 0

		// code under test: no data for *next* page is a change (bLengthFinal changes)
		assert.strictEqual(
			oBinding.createContexts(50, 30, result(0)),
			true);
	});

	//*********************************************************************************************
	QUnit.test("createContexts, reuse previous contexts", function (assert) {
		var oBinding,
			oContext1 = Context.create(this.oModel, oBinding, "/EMPLOYEES/1", 1),
			oContext2 = Context.create(this.oModel, oBinding, "/EMPLOYEES/2", 2),
			oContext3 = {},
			oContextMock = this.mock(Context),
			mPreviousContextsByPath = {
				"/EMPLOYEES/0" : {destroy : function () {}},
				"/EMPLOYEES/1" : oContext1,
				"/EMPLOYEES/2" : oContext2
			};

		oBinding = this.bindList("/EMPLOYEES", {/*oContext*/});
		oBinding.mPreviousContextsByPath = mPreviousContextsByPath;
		this.mock(oContext1).expects("checkUpdate").withExactArgs();
		this.mock(oContext2).expects("checkUpdate").withExactArgs();
		oContextMock.expects("create")
			.withExactArgs(sinon.match.same(oBinding.oModel), sinon.match.same(oBinding),
				"/EMPLOYEES/3", 3)
			.returns(oContext3);
		this.mock(sap.ui.getCore()).expects("addPrerenderingTask")
			.withExactArgs(sinon.match.func).callsArg(0);
		this.mock(mPreviousContextsByPath["/EMPLOYEES/0"]).expects("destroy").withExactArgs();

		// code under test
		oBinding.createContexts(1, 3, [{}, {}, {}]);

		assert.strictEqual(oBinding.aContexts[1], oContext1);
		assert.strictEqual(oBinding.aContexts[2], oContext2);
		assert.strictEqual(oBinding.aContexts[3], oContext3);
		assert.deepEqual(oBinding.mPreviousContextsByPath, {});
	});

	//*********************************************************************************************
	QUnit.test("createContexts w/ keyPredicates, reuse previous contexts", function (assert) {
		var oBinding,
			oContext1,
			oContext2,
			oContext3,
			oContextMock = this.mock(Context),
			mPreviousContextsByPath;

		oBinding = this.bindList("/EMPLOYEES", {/*oContext*/});
		oContext1 = Context.create(this.oModel, oBinding, "/EMPLOYEES('1')", 1);
		oContext2 = Context.create(this.oModel, oBinding, "/EMPLOYEES('2')", 2);
		oContext3 = Context.create(this.oModel, oBinding, "/EMPLOYEES('3')", 2);
		mPreviousContextsByPath = {
			"/EMPLOYEES('0')" : {destroy : function () {}},
			"/EMPLOYEES('1')" : oContext1,
			"/EMPLOYEES('2')" : oContext2
		};

		oBinding.mPreviousContextsByPath = mPreviousContextsByPath;
		this.mock(oContext1).expects("destroy").never();
		this.mock(oContext2).expects("destroy").never();
		this.mock(oContext1).expects("checkUpdate").withExactArgs();
		this.mock(oContext2).expects("checkUpdate").withExactArgs();
		oContextMock.expects("create")
			.withExactArgs(sinon.match.same(oBinding.oModel), sinon.match.same(oBinding),
				"/EMPLOYEES('3')", 2)
			.returns(oContext3);
		this.mock(sap.ui.getCore()).expects("addPrerenderingTask")
			.withExactArgs(sinon.match.func).callsArg(0);
		this.mock(mPreviousContextsByPath["/EMPLOYEES('0')"]).expects("destroy").withExactArgs();

		// code under test
		oBinding.createContexts(0, 3, [{
			"@$ui5._" : {"predicate" : "('1')"}
		}, {
			"@$ui5._" : {"predicate" : "('2')"}
		}, {
			"@$ui5._" : {"predicate" : "('3')"}
		}]);

		assert.strictEqual(oBinding.aContexts[0], oContext1);
		assert.strictEqual(oBinding.aContexts[1], oContext2);
		assert.strictEqual(oBinding.aContexts[2], oContext3);
		assert.strictEqual(oBinding.aContexts[0].getIndex(), 0);
		assert.strictEqual(oBinding.aContexts[1].getIndex(), 1);
		assert.strictEqual(oBinding.aContexts[2].getIndex(), 2);
		assert.deepEqual(oBinding.mPreviousContextsByPath, {});
	});

	//*********************************************************************************************
	QUnit.test("createContexts, no prerendering task if no previous contexts", function (assert) {
		var oBinding = this.bindList("/EMPLOYEES", {});

		this.mock(sap.ui.getCore()).expects("addPrerenderingTask").never();

		// code under test
		oBinding.createContexts(1, 1, 0);
	});

	//*********************************************************************************************
	QUnit.test("enableExtendedChangeDetection", function (assert) {
		var oBinding = this.bindList("/EMPLOYEES"),
			bDetectUpdates = true;

		assert.throws(function () {
			// code under test : disallow key
			oBinding.enableExtendedChangeDetection(bDetectUpdates, "ID");
		}, new Error("Unsupported property 'key' with value 'ID' in binding info for "
				+ "sap.ui.model.odata.v4.ODataListBinding: /EMPLOYEES"));

		this.mock(ListBinding.prototype).expects("enableExtendedChangeDetection").on(oBinding)
			.withExactArgs(bDetectUpdates)
			.returns("foo");

		// code under test
		assert.strictEqual(oBinding.enableExtendedChangeDetection(bDetectUpdates), "foo");
	});

	//*********************************************************************************************
	[false, true].forEach(function (bUseExtendedChangeDetection) {
		QUnit.test("_delete: success, bUseExtendedChangeDetection = " + bUseExtendedChangeDetection,
			function (assert) {
				var oBinding = this.bindList("/EMPLOYEES"),
					aPreviousContexts,
					oPromise = {};

				oBinding.bUseExtendedChangeDetection = bUseExtendedChangeDetection;
				// [0, 1, 2, undefined, 4, 5]
				oBinding.createContexts(0, 3, createData(3, 0, true));
				oBinding.createContexts(4, 10, createData(2, 0, true, 6));
				assert.strictEqual(oBinding.getLength(), 6);
				aPreviousContexts = oBinding.aContexts.slice();

				this.mock(oBinding).expects("hasPendingChanges").withExactArgs().returns(false);
				// We assume that we start deleting index 2, but when the response arrives, it has
				// been moved to index 1.
				this.mock(oBinding).expects("deleteFromCache")
					.withExactArgs("myGroup", "EMPLOYEES('1')", "2", sinon.match.func)
					.callsArgWith(3, 1, [{}, {}, undefined, {}, {}])
					.returns(oPromise);
				this.mock(oBinding).expects("_fireChange")
					.withExactArgs({reason : ChangeReason.Remove});
				this.mock(oBinding.aContexts[2]).expects("destroy").never();
				this.mock(oBinding.aContexts[5]).expects("destroy").never();
				if (!bUseExtendedChangeDetection) {
					this.mock(oBinding.aContexts[1]).expects("checkUpdate").withExactArgs();
					this.mock(oBinding.aContexts[4]).expects("checkUpdate").withExactArgs();
				}

				// code under test
				assert.strictEqual(
					oBinding._delete("myGroup", "EMPLOYEES('1')", oBinding.aContexts[2]),
					oPromise);

				assert.strictEqual(oBinding.aContexts.length, 5);
				assert.strictEqual(oBinding.aContexts[0], aPreviousContexts[0]);
				assert.strictEqual(oBinding.aContexts[1], aPreviousContexts[1]);
				assert.notOk(2 in oBinding.aContexts);
				assert.strictEqual(oBinding.aContexts[3].getIndex(), 3);
				assert.strictEqual(oBinding.aContexts[3].getPath(), "/EMPLOYEES/3");
				assert.strictEqual(oBinding.aContexts[4], aPreviousContexts[4]);
				assert.strictEqual(oBinding.aContexts.length, 5);
				assert.strictEqual(oBinding.getLength(), 5);
				assert.strictEqual(oBinding.mPreviousContextsByPath[aPreviousContexts[2].getPath()],
					aPreviousContexts[2]);
				assert.strictEqual(oBinding.mPreviousContextsByPath[aPreviousContexts[5].getPath()],
					aPreviousContexts[5]);
		});
	});
	// TODO check the row of a pending update with higher index

	//*********************************************************************************************
	QUnit.test("_delete: success, use key predicates", function (assert) {
		var oBinding = this.bindList("/EMPLOYEES"),
			aData = createData(6, 0, true, undefined, true),
			aPreviousContexts,
			oPromise = {};

		// [0, 1, 2, undefined, 4, 5]
		oBinding.createContexts(0, 3, aData.slice(0, 3));
		oBinding.createContexts(4, 10, aData.slice(4, 6));
		assert.strictEqual(oBinding.getLength(), 6);
		aPreviousContexts = oBinding.aContexts.slice();
		aData.splice(1, 1);

		this.mock(oBinding).expects("hasPendingChanges").withExactArgs().returns(false);
		// We assume that we start deleting index 2, but when the response arrives, it has
		// been moved to index 1.
		this.mock(oBinding).expects("deleteFromCache")
			.withExactArgs("myGroup", "EMPLOYEES('1')", "2", sinon.match.func)
			.callsArgWith(3, 1, aData)
			.returns(oPromise);
		this.mock(oBinding).expects("_fireChange")
			.withExactArgs({reason : ChangeReason.Remove});
		this.mock(oBinding.aContexts[1]).expects("destroy").never();
		this.mock(oBinding.aContexts[5]).expects("destroy").never();

		// code under test
		assert.strictEqual(
			oBinding._delete("myGroup", "EMPLOYEES('1')", oBinding.aContexts[2]),
			oPromise);

		assert.strictEqual(oBinding.aContexts.length, 5);
		assert.strictEqual(oBinding.aContexts[0], aPreviousContexts[0]);
		assert.strictEqual(oBinding.aContexts[1], aPreviousContexts[2]);
		assert.strictEqual(oBinding.aContexts[1].getIndex(), 1);
		assert.notOk(2 in oBinding.aContexts);
		assert.strictEqual(oBinding.aContexts[3], aPreviousContexts[4]);
		assert.strictEqual(oBinding.aContexts[3].getIndex(), 3);
		assert.strictEqual(oBinding.aContexts[4], aPreviousContexts[5]);
		assert.strictEqual(oBinding.aContexts[4].getIndex(), 4);
		assert.strictEqual(oBinding.getLength(), 5);
		assert.strictEqual(oBinding.mPreviousContextsByPath[aPreviousContexts[1].getPath()],
			aPreviousContexts[1]);
	});

	//*********************************************************************************************
	QUnit.test("_delete: pending changes", function (assert) {
		var oBinding = this.bindList("/EMPLOYEES"),
			oContext = {isTransient : function () {return false;}};

		this.mock(oBinding).expects("hasPendingChanges").withExactArgs().returns(true);
		this.mock(oBinding).expects("deleteFromCache").never();
		this.mock(oBinding).expects("_fireChange").never();

		assert.throws(function () {
			oBinding._delete("myGroup", "EMPLOYEES('1')", oContext);
		}, new Error("Cannot delete due to pending changes"));
	});

	//*********************************************************************************************
	QUnit.test("_delete: transient context that has been persisted", function (assert) {
		var oBinding = this.bindList("/EMPLOYEES"),
			oBindingMock = this.mock(oBinding),
			oContext = Context.create(this.oModel, oBinding, "/EMPLOYEES/-1", -1),
			oContextMock = this.mock(oContext),
			oExpectation;

		// simulate created entity which is already persisted
		oBinding.aContexts[-1] = oContext;
		oBinding.iMaxLength = 42;
		oContextMock.expects("isTransient").returns(false);
		oBindingMock.expects("hasPendingChanges").returns(false);

		oExpectation = oBindingMock.expects("deleteFromCache")
			.withExactArgs("myGroup", "EMPLOYEES('1')", "-1", sinon.match.func);

		// code under test
		oBinding._delete("myGroup", "EMPLOYEES('1')", oContext);

		assert.strictEqual(oBinding.aContexts[-1], oContext, "Element at -1 still available");

		// test callback of deleteFromCache
		oContextMock.expects("destroy").withExactArgs();
		oBindingMock.expects("_fireChange").withExactArgs({reason : ChangeReason.Remove});

		// code under test
		oExpectation.args[0][3](-1); // call fnCallback

		assert.notOk(-1 in oBinding.aContexts, "Element at -1 removed");
		assert.strictEqual(oBinding.iMaxLength, 41, "iMaxLength has been reduced");
	});

	//*********************************************************************************************
	QUnit.test("create: cancel callback", function (assert) {
		var oBinding = this.bindList("/EMPLOYEES", null, null, null, {$$updateGroupId : "update"}),
			oContext,
			oExpectation,
			oInitialData = {},
			oGroupLock;

		this.mock(this.oModel).expects("lockGroup")
			.withExactArgs("update", true, sinon.match.object)
			.returns(oGroupLock);
		oExpectation = this.mock(oBinding.oCachePromise.getResult()).expects("create")
			.withExactArgs(oGroupLock, "EMPLOYEES", "", sinon.match.same(oInitialData),
				sinon.match.func, sinon.match.func)
			// we only want to observe fnCancelCallback, hence we neither resolve, nor reject
			.returns(new SyncPromise(function () {}));

		// code under test
		oContext = oBinding.create(oInitialData);

		assert.strictEqual(oBinding.aContexts[-1], oContext, "Transient context");

		this.mock(oContext).expects("destroy").withExactArgs();
		this.mock(oBinding).expects("_fireChange").withExactArgs({reason : ChangeReason.Remove});

		// code under test
		oExpectation.args[0][4](); // call fnCancelCallback to simulate cancellation

		assert.notOk(-1 in oBinding.aContexts);
	});

	//*********************************************************************************************
	[{
		sGroupId : "$auto",
		sTitle : "create: absolute",
		sUpdateGroupId : "update"
	}, {
		sGroupId : "$auto",
		oInitialData : {},
		sTitle : "create: absolute, with initial data",
		sUpdateGroupId : "$direct"
	}, {
		sGroupId : "deferred",
		bRelative : true,
		sTitle : "create: relative with base context",
		sUpdateGroupId : "$auto"
	}, {
		sGroupId : "$direct",
		sTitle : "create: absolute with groupId=$direct",
		sUpdateGroupId : "$auto"
	}].forEach(function (oFixture) {
		QUnit.test(oFixture.sTitle, function (assert) {
			var oBinding,
				oBindingContext = this.oModel.createBindingContext("/"),
				oBindingMock,
				oCacheMock,
				bChangeFired,
				oContext,
				oCreatePromise = SyncPromise.resolve(Promise.resolve()),
				oGroupLock = {},
				oModelMock = this.mock(this.oModel),
				bRefreshSingleFinished = false,
				oRefreshSinglePromise = new Promise(function (resolve) {
					setTimeout(resolve, 0); // ensure that it is finished after all Promises
				});

			if (oFixture.bRelative) {
				oBinding = this.bindList("EMPLOYEES", oBindingContext);
			} else {
				oBinding = this.bindList("/EMPLOYEES");
			}
			oBindingMock = this.mock(oBinding);
			oBindingMock.expects("checkSuspended").withExactArgs();
			oCacheMock = this.mock(oBinding.oCachePromise.getResult());
			oBindingMock.expects("getGroupId").returns(oFixture.sGroupId || "$auto");
			oModelMock.expects("isDirectGroup")
				.returns(oFixture.sGroupId === "$direct");
			oModelMock.expects("isAutoGroup")
				.exactly(oFixture.sGroupId === "$direct" ? 0 : 1)
				.returns(oFixture.sGroupId === "$auto");
			oBindingMock.expects("getUpdateGroupId").returns(oFixture.sUpdateGroupId);
			oBindingMock.expects("lockGroup").withExactArgs(oFixture.sUpdateGroupId, true)
				.returns(oGroupLock);
			oCacheMock.expects("create")
				.withExactArgs(sinon.match.same(oGroupLock), "EMPLOYEES", "",
					sinon.match.same(oFixture.oInitialData), sinon.match.func, sinon.match.func)
				.returns(oCreatePromise);
			oBinding.attachEventOnce("change", function (oEvent) {
				assert.strictEqual(oEvent.getParameter("reason"), ChangeReason.Add);
				assert.ok(oBinding.aContexts[-1], "transient context exists");
				bChangeFired = true;
			});
			oBinding.iMaxLength = 42;

			oBindingMock.expects("refreshSingle").never();
			oCreatePromise.then(function () {
				oBindingMock.expects("lockGroup")
					.withExactArgs(oFixture.sGroupId === "$direct" ? "$direct" : "$auto")
					.returns(oGroupLock);
				oBindingMock.expects("refreshSingle")
					.withExactArgs(sinon.match.same(oContext), sinon.match.same(oGroupLock))
					.returns(oRefreshSinglePromise);
			});
			oRefreshSinglePromise.then(function () {
				bRefreshSingleFinished = true;
			});

			// code under test
			oContext = oBinding.create(oFixture.oInitialData);

			assert.strictEqual(oContext.getModel(), this.oModel);
			assert.strictEqual(oContext.getBinding(), oBinding);
			assert.strictEqual(oContext.getPath(), "/EMPLOYEES/-1");
			assert.strictEqual(oContext.getIndex(), 0, "view coordinates!");
			assert.strictEqual(oContext.isTransient(), true);
			assert.strictEqual(oBinding.iMaxLength, 42, "transient contexts are not counted");
			assert.strictEqual(oBinding.aContexts[-1], oContext, "Transient context");
			assert.ok(bChangeFired, "Change event fired");

			oCacheMock.expects("hasPendingChangesForPath").withExactArgs("").returns(true);

			// code under test
			oBinding.hasPendingChanges();

			assert.throws(function () {
				// code under test
				oBinding.create();
			}, new Error("Must not create twice"));

			if (oFixture.bRelative) {
				assert.throws(function () {
					// code under test
					oBinding.setContext({}/*some different context*/);
				}, new Error("setContext on relative binding is forbidden if a transient entity " +
				"exists: sap.ui.model.odata.v4.ODataListBinding: /|EMPLOYEES"));
			}
			assert.throws(function () {
				// code under test
				oBinding.create();
			}, new Error("Must not create twice"));

			return oContext.created().then(function () {
				assert.strictEqual(oContext.isTransient(), false);
				assert.strictEqual(oBinding.iMaxLength, 43, "persisted contexts are counted");
				assert.ok(bRefreshSingleFinished);
			});
		});
	});

	//*********************************************************************************************
	QUnit.test("create: relative binding", function (assert) {
		var aCacheResult = [{}, {}, {"@$ui5._" : {"predicate" : "('foo')"}}, {}],
			oContext = Context.create(this.oModel, /*oBinding*/{}, "/TEAMS/1", 1),
			oContext2 = Context.create(this.oModel, /*oBinding*/{}, "/TEAMS/2", 2),
			aContexts,
			oBinding = this.bindList("TEAM_2_EMPLOYEES", oContext),
			oInitialData = {},
			oExpectation,
			oGroupLock = {},
			that = this;

		this.mock(_Helper).expects("buildPath")
			.withExactArgs("/TEAMS('02')", "TEAM_2_EMPLOYEES")
			.returns("/TEAMS('02')/TEAM_2_EMPLOYEES");
		this.mock(oContext).expects("fetchCanonicalPath")
			.withExactArgs()
			.returns(SyncPromise.resolve("/TEAMS('02')"));
		this.mock(oBinding).expects("checkSuspended").withExactArgs()
			.thrice(); // from create and twice getContexts
		this.mock(oBinding).expects("getUpdateGroupId").returns("updateGroup");
		this.mock(oBinding).expects("lockGroup").withExactArgs("updateGroup", true)
			.returns(oGroupLock);
		oExpectation = this.mock(oBinding).expects("createInCache")
			.withExactArgs(sinon.match.same(oGroupLock), /*vPostPath*/sinon.match.object, "",
				sinon.match.same(oInitialData), sinon.match.func)
			.returns(Promise.resolve());

		// code under test
		oContext = oBinding.create(oInitialData);

		aCacheResult[-1] = {};
		that.mock(oBinding.oContext).expects("fetchValue").twice()
			.withExactArgs("TEAM_2_EMPLOYEES").returns(SyncPromise.resolve(aCacheResult));

		// code under test - ensure that getContexts delivers the created context correctly
		aContexts = oBinding.getContexts(0, 3);

		this.mock(oBinding).expects("refreshSingle").never();

		assert.strictEqual(aContexts.length, 3);
		assert.strictEqual(aContexts[0], oContext);

		// code under test - ensure that getContexts creates the contexts correctly
		aContexts = oBinding.getContexts(1, 3);

		assert.strictEqual(aContexts.length, 3);
		assert.strictEqual(aContexts[2].getPath(), "/TEAMS/1/TEAM_2_EMPLOYEES('foo')");

		assert.throws(function () {
			// code under test
			oBinding.setContext(oContext2);
		}, new Error("setContext on relative binding is forbidden if a transient entity " +
			"exists: sap.ui.model.odata.v4.ODataListBinding: /TEAMS/1[1]|TEAM_2_EMPLOYEES"));

		return oContext.created().then(function () {
			assert.strictEqual(oExpectation.args[0][1].getResult(), "TEAMS('02')/TEAM_2_EMPLOYEES");

			that.mock(oBinding).expects("reset").withExactArgs();
			that.mock(oBinding).expects("fetchCache").withExactArgs(sinon.match.same(oContext2));

			oBinding.setContext(oContext2);
		});
	});

	//*********************************************************************************************
	QUnit.test("create: relative binding, E.C.D.", function (assert) {
		var aCacheResult = [{}, {}, {}, {}],
			oContext = Context.create(this.oModel, /*oBinding*/{}, "/TEAMS/1", 1),
			aContexts,
			oBinding = this.bindList("TEAM_2_EMPLOYEES", oContext),
			aDiffData,
			oGroupLock = {},
			oInitialData = {},
			that = this;

		oBinding.enableExtendedChangeDetection(false);
		this.mock(oBinding).expects("checkSuspended").withExactArgs()
			.twice(); // from create and getContexts
		this.mock(_Helper).expects("buildPath")
			.withExactArgs("/TEAMS('02')", "TEAM_2_EMPLOYEES")
			.returns("/TEAMS('02')/TEAM_2_EMPLOYEES");
		this.mock(oContext).expects("fetchCanonicalPath")
			.withExactArgs()
			.returns(SyncPromise.resolve("/TEAMS('02')"));
		this.mock(oBinding).expects("getUpdateGroupId").returns("updateGroup");
		this.mock(oBinding).expects("lockGroup").withExactArgs("updateGroup", true)
			.returns(oGroupLock);
		this.mock(oBinding).expects("createInCache")
			.withExactArgs(oGroupLock, /*vPostPath*/sinon.match.object, "",
				sinon.match.same(oInitialData), sinon.match.func)
			.returns(SyncPromise.resolve());

		// code under test
		oContext = oBinding.create(oInitialData);

		aCacheResult[-1] = {};
		that.mock(oBinding.oContext).expects("fetchValue")
			.withExactArgs("TEAM_2_EMPLOYEES").returns(SyncPromise.resolve(aCacheResult));
		this.spy(oBinding, "getDiff");

		// code under test
		aContexts = oBinding.getContexts(0, 3);

		assert.strictEqual(aContexts.length, 3);
		assert.strictEqual(aContexts[0], oContext);

		// ensure that getDiff gets the correct cache data shifted by one
		aDiffData = oBinding.getDiff.firstCall.args[0];
		assert.strictEqual(aDiffData[0], aCacheResult[-1]);
		assert.strictEqual(aDiffData[1], aCacheResult[0]);
		assert.strictEqual(aDiffData[2], aCacheResult[1]);
	});

	//*********************************************************************************************
	QUnit.test("create: relative binding not yet resolved", function (assert) {
		var oBinding = this.bindList("TEAM_2_EMPLOYEES");

		//code under test
		assert.throws(function () {
			oBinding.create();
		}, new Error("Binding is not yet resolved: " + oBinding.toString()));
	});

	//*********************************************************************************************
	QUnit.test("create: failure", function (assert) {
		var oBinding = this.bindList("/EMPLOYEES"),
			oBindingMock = this.mock(oBinding),
			oCacheMock,
			oContext,
			oError = new Error(),
			oCreatePromise = SyncPromise.resolve(Promise.reject(oError)),
			oGroupLock = new _GroupLock(),
			oInitialData = {};

		oCacheMock = this.mock(oBinding.oCachePromise.getResult());
		oBindingMock.expects("getUpdateGroupId").returns("update");
		oBindingMock.expects("lockGroup").withExactArgs("update", true)
			.returns(oGroupLock);
		oCacheMock.expects("create")
			.withExactArgs(sinon.match.same(oGroupLock), "EMPLOYEES", "",
				sinon.match.same(oInitialData), sinon.match.func, sinon.match.func)
			.returns(oCreatePromise);

		oBindingMock.expects("refreshSingle").never();
		this.mock(oGroupLock).expects("unlock");

		// code under test
		oContext = oBinding.create(oInitialData);

		return oContext.created().then(function () {
			assert.ok(false);
		},function (oError0) {
			assert.strictEqual(oError0, oError);
		});
	});

	//*********************************************************************************************
	QUnit.test("getContexts after create", function (assert) {
		var oBinding = this.bindList("/EMPLOYEES", undefined, undefined, undefined, {
				$$updateGroupId : "update"
			}),
			oCacheMock = this.mock(oBinding.oCachePromise.getResult()),
			oContext,
			aContexts;

		this.mock(oBinding.oCachePromise.getResult()).expects("create")
			.withExactArgs(new _GroupLock("update", true, oBinding), "EMPLOYEES", "", undefined,
				sinon.match.func, sinon.match.func)
			.returns(Promise.resolve());
		oContext = oBinding.create();
		this.mock(oBinding).expects("refreshSingle").returns(SyncPromise.resolve());
		oCacheMock.expects("read")
			.withExactArgs(-1, 1, 0, new _GroupLock("$auto", true, oBinding), sinon.match.func)
			.returns(SyncPromise.resolve({value : [{}]}));

		// code under test
		aContexts = oBinding.getContexts(0, 1);

		assert.strictEqual(aContexts.length, 1);
		assert.strictEqual(aContexts[0], oContext);
		assert.deepEqual(aContexts, oBinding.getCurrentContexts());

		oCacheMock.expects("read")
			.withExactArgs(1, 3, 0, new _GroupLock("$auto", undefined, oBinding), sinon.match.func)
			.returns(SyncPromise.resolve({value : [{}, {}, {}]}));

		// code under test
		aContexts = oBinding.getContexts(2, 3);

		assert.strictEqual(aContexts.length, 3);
		assert.strictEqual(aContexts[0].getPath(), "/EMPLOYEES/1");
		assert.strictEqual(aContexts[1].getPath(), "/EMPLOYEES/2");
		assert.strictEqual(aContexts[2].getPath(), "/EMPLOYEES/3");
		assert.deepEqual(aContexts, oBinding.getCurrentContexts());

		oCacheMock.expects("read")
			.withExactArgs(0, 2, 0, new _GroupLock("$auto", undefined, oBinding), sinon.match.func)
			.returns(SyncPromise.resolve({value : [{}, {}]}));

		// code under test
		aContexts = oBinding.getContexts(1, 2);
		assert.strictEqual(aContexts.length, 2);
		assert.strictEqual(aContexts[0].getPath(), "/EMPLOYEES/0");
		assert.strictEqual(aContexts[1].getPath(), "/EMPLOYEES/1");
		assert.deepEqual(aContexts, oBinding.getCurrentContexts());

		return oContext.created();
	});

	//*********************************************************************************************
	QUnit.test("getContexts after create, extended change detection", function (assert) {
		var oBinding = this.bindList("/EMPLOYEES", undefined, undefined, undefined, {
				$$updateGroupId : "update"
			}),
			oCacheMock = this.mock(oBinding.oCachePromise.getResult()),
			oContext,
			aContexts,
			aDiffResult = [/*some diff*/],
			oResult = {value : [{}, {}, {}]};

		oBinding.enableExtendedChangeDetection(false);
		oBinding.createContexts(0, 3, 3);

		oCacheMock.expects("create")
			.withExactArgs(new _GroupLock("update", true, oBinding), "EMPLOYEES", "", undefined,
				sinon.match.func, sinon.match.func)
			.returns(Promise.resolve());
		oContext = oBinding.create();

		this.mock(oBinding).expects("refreshSingle").returns(SyncPromise.resolve());

		oCacheMock.expects("read")
			.withExactArgs(-1, 3, 0, new _GroupLock("$auto", true, oBinding), sinon.match.func)
			.returns(SyncPromise.resolve(oResult));
		this.mock(oBinding).expects("getDiff")
			.withExactArgs(sinon.match.same(oResult.value), -1)
			.returns(aDiffResult);

		// code under test
		aContexts = oBinding.getContexts(0, 3);
		assert.strictEqual(aContexts.length, 3);
		assert.strictEqual(aContexts[0], oContext);
		assert.strictEqual(aContexts[1].getPath(), "/EMPLOYEES/0");
		assert.strictEqual(aContexts[2].getPath(), "/EMPLOYEES/1");
		assert.strictEqual(aContexts.diff, aDiffResult);

		return oContext.created();
	});

	//*********************************************************************************************
	QUnit.test("delete transient entity", function (assert) {
		var oBinding = this.bindList("/EMPLOYEES"),
			oContext;

		// initialize with 3 contexts and bLengthFinal===true
		oBinding.createContexts(0, 4, createData(3, 0, true, 3));

		// remove request mock, all operations on client
		oBinding.oCachePromise.getResult().oRequestor.request.restore();

		oBinding.attachEventOnce("change", function (oEvent) { // change after create
			assert.strictEqual(oEvent.getParameter("reason"), ChangeReason.Add, "ADD event");

			oBinding.attachEventOnce("change", function (oEvent) { // change after delete
				assert.strictEqual(oEvent.getParameter("reason"), ChangeReason.Remove,
					"REMOVE event");
				assert.notOk(-1 in oBinding.aContexts);
				assert.strictEqual(oBinding.getLength(), 3);
			});
		});
		this.mock(oBinding).expects("getUpdateGroupId").twice().returns("update");

		oContext = oBinding.create();
		assert.strictEqual(oBinding.getLength(), 4);

		// avoid "pause on uncaught exception"
		oContext.created().catch(function (oError) {
			assert.ok(oError.canceled, "create promise rejected with 'canceled'");
		});
		this.mock(oContext).expects("destroy").withExactArgs();

		// code under test
		return oContext.delete("$direct").then(function () {
			assert.notOk(-1 in oBinding.aContexts, "No transient context");
			assert.strictEqual(oBinding.getLength(), 3);
		});
	});
	// TODO delete created entity (index -1, but not transient)

	//*********************************************************************************************
	QUnit.test("getDiff, result is shorter", function (assert) {
		var aPreviousData = ["/EMPLOYEES/0/EMPLOYEE_2_EQUIPMENTS/0",
			"/EMPLOYEES/0/EMPLOYEE_2_EQUIPMENTS/1"],
			oBinding = this.bindList("EMPLOYEE_2_EQUIPMENTS",
					Context.create(this.oModel, {}, "/EMPLOYEES/0")),
			aDiff = [/*some diff*/],
			aDiffResult,
			aNewData = ["/EMPLOYEES/0/EMPLOYEE_2_EQUIPMENTS/0"],
			aResult = ["/EMPLOYEES/0/EMPLOYEE_2_EQUIPMENTS/0"];

		oBinding.enableExtendedChangeDetection(false);
		oBinding.createContexts(0, 2, createData(2, 0, true));

		oBinding.aPreviousData = aPreviousData.slice();

		this.mock(jQuery.sap).expects("arraySymbolDiff")
			.withExactArgs(aPreviousData, aNewData)
			.returns(aDiff);

		// code under test
		aDiffResult = oBinding.getDiff(aResult, 0);

		assert.deepEqual(oBinding.aPreviousData, ["/EMPLOYEES/0/EMPLOYEE_2_EQUIPMENTS/0"]);
		assert.deepEqual(aDiffResult, aDiff);
	});

	//*********************************************************************************************
	[
		{op : FilterOperator.BT, result : "SupplierName ge 'SAP' and SupplierName le 'XYZ'"},
		{op : FilterOperator.EQ, result : "SupplierName eq 'SAP'"},
		{op : FilterOperator.GE, result : "SupplierName ge 'SAP'"},
		{op : FilterOperator.GT, result : "SupplierName gt 'SAP'"},
		{op : FilterOperator.LE, result : "SupplierName le 'SAP'"},
		{op : FilterOperator.LT, result : "SupplierName lt 'SAP'"},
		{op : FilterOperator.NE, result : "SupplierName ne 'SAP'"},
		{op : FilterOperator.Contains, result : "contains(SupplierName,'SAP')"},
		{op : FilterOperator.EndsWith, result : "endswith(SupplierName,'SAP')"},
		{op : FilterOperator.StartsWith, result : "startswith(SupplierName,'SAP')"}
	].forEach(function (oFixture) {
		QUnit.test("fetchFilter: " + oFixture.op + " --> " + oFixture.result, function (assert) {
			var oBinding = this.bindList("/SalesOrderList('4711')/SO_2_ITEMS"),
				oMetaContext = {},
				oMetaModelMock = this.mock(oBinding.oModel.oMetaModel),
				oHelperMock = this.mock(_Helper),
				oPropertyMetadata = {$Type : "Edm.String"};

			this.mock(oBinding.oModel).expects("resolve")
				.withExactArgs(oBinding.sPath, undefined).returns(oBinding.sPath);
			oMetaModelMock.expects("getMetaContext")
				.withExactArgs(oBinding.sPath).returns(oMetaContext);
			oMetaModelMock.expects("fetchObject")
				.withExactArgs("SupplierName", sinon.match.same(oMetaContext))
				.returns(SyncPromise.resolve(oPropertyMetadata));
			oHelperMock.expects("formatLiteral").withExactArgs("SAP", "Edm.String")
				.returns("'SAP'");
			if (oFixture.op === FilterOperator.BT) {
				oHelperMock.expects("formatLiteral").withExactArgs("XYZ", "Edm.String")
					.returns("'XYZ'");
			}
			oBinding.aApplicationFilters = [new Filter("SupplierName", oFixture.op, "SAP", "XYZ")];

			assert.strictEqual(oBinding.fetchFilter().getResult(), oFixture.result);
		});
	});

	//*********************************************************************************************
	[false, true].forEach(function (bRelative) {
		QUnit.test("fetchFilter: dynamic and static filters, "
				+ (bRelative ? "relative" : "absolute") + " binding", function (assert) {
			var oBinding = this.bindList(bRelative ? "BP_2_SO" : "/SalesOrderList"),
				oContext = Context.create(this.oModel, {}, "/BusinessPartnerList"),
				oHelperMock = this.mock(_Helper),
				oMetaModelMock = this.mock(oBinding.oModel.oMetaModel),
				sResolvedPath =
					bRelative ? "/BusinessPartnerList('42')/BP_2_SO" : "/SalesOrderList";

			this.mock(oBinding.oModel).expects("resolve").twice()
				.withExactArgs(oBinding.sPath, sinon.match.same(oContext))
				.returns(sResolvedPath);
			oMetaModelMock.expects("getMetaContext").twice()
				.withExactArgs(sResolvedPath).returns("~");
			oMetaModelMock.expects("fetchObject")
				.withExactArgs("SO_2_BP/CompanyName", "~")
				.returns(SyncPromise.resolve({$Type : "Edm.String"}));
			oMetaModelMock.expects("fetchObject")
				.withExactArgs("GrossAmount", "~")
				.returns(SyncPromise.resolve({$Type : "Edm.Decimal"}));
			oHelperMock.expects("formatLiteral").withExactArgs("SAP", "Edm.String")
				.returns("'SAP'");
			oHelperMock.expects("formatLiteral").withExactArgs(12345, "Edm.Decimal")
				.returns(12345);
			oBinding.aApplicationFilters = [new Filter("SO_2_BP/CompanyName", FilterOperator.EQ,
				"SAP"), new Filter("GrossAmount", FilterOperator.LE, 12345)];

			assert.strictEqual(
				oBinding.fetchFilter(oContext, "GrossAmount ge 1000").getResult(),
				"(SO_2_BP/CompanyName eq 'SAP' and GrossAmount le 12345) and (GrossAmount ge 1000)"
			);
		});
	});

	//*********************************************************************************************
	QUnit.test("fetchFilter: static filter only", function (assert) {
		var oBinding = this.bindList("/SalesOrderList");

		assert.strictEqual(
			oBinding.fetchFilter(undefined, "GrossAmount ge 1000").getResult(),
			"GrossAmount ge 1000");
	});

	//*********************************************************************************************
	QUnit.test("fetchFilter: error invalid operator", function (assert) {
		var oBinding = this.bindList("/SalesOrderList"),
			oPropertyMetadata = {$Type : "Edm.String"};

		this.mock(oBinding.oModel).expects("resolve")
			.withExactArgs(oBinding.sPath, undefined).returns(oBinding.sPath);
		this.mock(oBinding.oModel.oMetaModel).expects("getMetaContext")
			.withExactArgs(oBinding.sPath).returns("~");
		this.mock(oBinding.oModel.oMetaModel).expects("fetchObject")
			.withExactArgs("SO_2_BP/CompanyName", "~")
			.returns(SyncPromise.resolve(oPropertyMetadata));
		this.mock(_Helper).expects("formatLiteral").withExactArgs("SAP", "Edm.String")
			.returns("'SAP'");
		oBinding.aApplicationFilters = [new Filter("SO_2_BP/CompanyName", "invalid", "SAP")];

		return oBinding.fetchFilter().then(function () {
			assert.ok(false);
		}, function (oError) {
			assert.strictEqual(oError.message, "Unsupported operator: invalid");
		});
	});

	//*********************************************************************************************
	QUnit.test("fetchFilter: error no metadata for filter path", function (assert) {
		var oBinding = this.bindList("/SalesOrderList"),
			sPath = "/SalesOrderList/SO_2_BP/CompanyName",
			oMetaContext = {
				getPath : function () { return sPath; }
			};

		this.mock(oBinding.oModel.oMetaModel).expects("getMetaContext")
			.withExactArgs(oBinding.sPath).returns(oMetaContext);
		this.mock(oBinding.oModel.oMetaModel).expects("fetchObject")
			.withExactArgs("SO_2_BP/CompanyName", sinon.match.same(oMetaContext))
			.returns(SyncPromise.resolve());
		oBinding.aApplicationFilters = [new Filter("SO_2_BP/CompanyName", FilterOperator.EQ,
			"SAP")];

		return oBinding.fetchFilter().then(function () {
			assert.ok(false);
		}, function (oError) {
			assert.strictEqual(oError.message,
				"Type cannot be determined, no metadata for path: " +
				"/SalesOrderList/SO_2_BP/CompanyName");
		});
	});

	//*********************************************************************************************
	[
		{ filters : [], result : "" },
		{ filters : ["path0", "path1"], result : "path0 eq path0Value and path1 eq path1Value" },
		{ // "grouping": or conjunction for filters with same path
			filters : [{ p : "path0", v : "foo" }, "path1", { p : "path0", v : "bar" }],
			result : "(path0 eq foo or path0 eq bar) and path1 eq path1Value"
		}
	].forEach(function (oFixture) {
		QUnit.test("fetchFilter: flat filter '" + oFixture.result + "'", function (assert) {
			var oBinding = this.bindList("/SalesOrderList"),
				aFilters = [],
				oHelperMock = this.mock(_Helper),
				oMetaModelMock = this.mock(oBinding.oModel.oMetaModel),
				mRequestObjectByPath = {},
				oPropertyMetadata = {$Type : "Edm.Type"};

			oFixture.filters.forEach(function (vFilter) {
				var sPath,
					sValue;

				if (typeof vFilter === "string") { // single filter: path only
					sPath = vFilter; sValue = sPath + "Value";
				} else { // single filter: path and value
					sPath = vFilter.p; sValue = vFilter.v;
				}

				aFilters.push(new Filter(sPath, FilterOperator.EQ, sValue));
				if (!mRequestObjectByPath[sPath]) { // Edm type request happens only once per path
					mRequestObjectByPath[sPath] = true;
					oMetaModelMock.expects("getMetaContext").withExactArgs(oBinding.sPath)
						.returns("~");
					oMetaModelMock.expects("fetchObject")
						.withExactArgs(sPath, "~")
						.returns(Promise.resolve(oPropertyMetadata));
				}
				oHelperMock.expects("formatLiteral").withExactArgs(sValue, "Edm.Type")
					.returns(sValue);
			});
			oBinding.aApplicationFilters = aFilters;

			return oBinding.fetchFilter().then(function (sFilterValue) {
				assert.strictEqual(sFilterValue, oFixture.result);
			});
		});
	});

	//*********************************************************************************************
	QUnit.test("fetchFilter: hierarchical filter", function (assert) {
		var oBinding = this.bindList("/Set"),
			oFilterPromise,
			aFilters = [
				new Filter("p0.0", FilterOperator.EQ, "v0.0"),
				new Filter({
					filters : [
						new Filter("p1.0", FilterOperator.EQ, "v1.0"),
						new Filter("p1.1", FilterOperator.EQ, "v1.1")
					]
				}),
				new Filter({
					filters : [
						new Filter("p2.0", FilterOperator.EQ, "v2.0"),
						new Filter("p2.1", FilterOperator.EQ, "v2.1"),
						new Filter("p2.2", FilterOperator.EQ, "v2.2")
					],
					and : true
				}),
				new Filter("p3.0", FilterOperator.EQ, "v3.0")
			],
			oMetaModelMock = this.mock(oBinding.oModel.oMetaModel),
			oPropertyMetadata = {$Type : "Edm.String"},
			oPromise = Promise.resolve(oPropertyMetadata);

		oMetaModelMock.expects("getMetaContext").exactly(7).withExactArgs(oBinding.sPath)
			.returns("~");
		oMetaModelMock.expects("fetchObject").withExactArgs("p0.0", "~").returns(oPromise);
		oMetaModelMock.expects("fetchObject").withExactArgs("p1.0", "~").returns(oPromise);
		oMetaModelMock.expects("fetchObject").withExactArgs("p1.1", "~").returns(oPromise);
		oMetaModelMock.expects("fetchObject").withExactArgs("p2.0", "~").returns(oPromise);
		oMetaModelMock.expects("fetchObject").withExactArgs("p2.1", "~").returns(oPromise);
		oMetaModelMock.expects("fetchObject").withExactArgs("p2.2", "~").returns(oPromise);
		oMetaModelMock.expects("fetchObject").withExactArgs("p3.0", "~").returns(oPromise);
		oBinding.aApplicationFilters = aFilters;

		oFilterPromise = oBinding.fetchFilter();

		assert.strictEqual(oFilterPromise.isFulfilled(), false);
		return oFilterPromise.then(function (sFilterValue) {
			assert.strictEqual(sFilterValue,
				"p0.0 eq 'v0.0'"
				+ " and (p1.0 eq 'v1.0' or p1.1 eq 'v1.1')"
				+ " and (p2.0 eq 'v2.0' and p2.1 eq 'v2.1' and p2.2 eq 'v2.2')"
				+ " and p3.0 eq 'v3.0'"
			);
		});
	});

	//*********************************************************************************************
	[FilterOperator.All, FilterOperator.Any].forEach(function (sFilterOperator) {
		[{
			description : "no nesting",
			expectedResult : "p0/" + sFilterOperator.toLowerCase() + "(v0:v0/p1 eq 'value1')",
			fetchObjects : {
				"p0" : "Type0",
				"p0/p1" : "Edm.String"
			},
			filter : new Filter({
				condition : new Filter("v0/p1", FilterOperator.EQ, "value1"),
				operator : sFilterOperator,
				path : "p0",
				variable : "v0"
			})
		}, {
			description : "nested any/all filters",
			expectedResult : "p0/" + sFilterOperator.toLowerCase() + "(v0:"
				+ "v0/p1/" + sFilterOperator.toLowerCase() + "(v1:v1/p2 eq 'value2'))",
			fetchObjects : {
				"p0" : "Type0",
				"p0/p1" : "Type1",
				"p0/p1/p2" : "Edm.String"
			},
			filter : new Filter({
				condition : new Filter({
					condition : new Filter("v1/p2", FilterOperator.EQ, "value2"),
					operator : sFilterOperator,
					path : "v0/p1",
					variable : "v1"
				}),
				operator : sFilterOperator,
				path : "p0",
				variable : "v0"
			})
		}, {
			description : "nested multi-filter",
			expectedResult : "p0/" + sFilterOperator.toLowerCase()
				+ "(v0:v0/p1 eq 'value1' and v0/p2 eq 'value2')",
			fetchObjects : {
				"p0" : "Type0",
				"p0/p1" : "Edm.String",
				"p0/p2" : "Edm.String"
			},
			filter : new Filter({
				condition : new Filter({
					filters: [
						new Filter("v0/p1", FilterOperator.EQ, "value1"),
						new Filter("v0/p2", FilterOperator.EQ, "value2")
					],
					and: true
				}),
				operator : sFilterOperator,
				path : "p0",
				variable : "v0"
			})
		}, {
			description : "nested multi-filter containing an 'any' filter",
			expectedResult : "p0/" + sFilterOperator.toLowerCase()
			+ "(v0:v0/p1/any(v1:v1/p2 lt 'value1') or v0/p3 eq 'value2')",
			fetchObjects : {
				"p0" : "Type0",
				"p0/p1" : "Type1",
				"p0/p1/p2" : "Edm.String",
				"p0/p3" : "Edm.String"
			},
			filter : new Filter({
				condition : new Filter({
					filters: [
						new Filter({
							condition : new Filter("v1/p2", FilterOperator.LT, "value1"),
							operator : FilterOperator.Any,
							path : "v0/p1",
							variable : "v1"
						}),
						new Filter("v0/p3", FilterOperator.EQ, "value2")
					]
				}),
				operator : sFilterOperator,
				path : "p0",
				variable : "v0"
			})
		}, {
			description : "multi filters using same lambda variable",
			expectedResult : "p0/" + sFilterOperator.toLowerCase()
				+ "(v0:v0/p1/any(v1:v1/p3 lt 'value1') or v0/p2/any(v1:v1/p4 gt \'value2\'))",
			fetchObjects : {
				"p0" : "Type0",
				"p0/p1" : "Type1",
				"p0/p1/p3" : "Edm.String",
				"p0/p2" : "Type2",
				"p0/p2/p4" : "Edm.String"
			},
			filter : new Filter({
				condition : new Filter({
					filters: [
						new Filter({
							condition : new Filter("v1/p3", FilterOperator.LT, "value1"),
							operator : FilterOperator.Any,
							path : "v0/p1",
							variable : "v1"
						}),
						new Filter({
							condition : new Filter("v1/p4", FilterOperator.GT, "value2"),
							operator : FilterOperator.Any,
							path : "v0/p2",
							variable : "v1"
						})
					]
				}),
				operator : sFilterOperator,
				path : "p0",
				variable : "v0"
			})
		}, {
			description : "nested filter overwrites outer lambda variable",
			expectedResult : "p0/" + sFilterOperator.toLowerCase()
				+ "(v0:v0/p1/" + sFilterOperator.toLowerCase() + "(v0:v0/p2 lt 'value1'))",
			fetchObjects : {
				"p0" : "Type0",
				"p0/p1" : "Type1",
				"p0/p1/p2" : "Edm.String"
			},
			filter : new Filter({
				condition : new Filter({
					condition : new Filter("v0/p2", FilterOperator.LT, "value1"),
					operator : sFilterOperator,
					path : "v0/p1",
					variable : "v0"
				}),
				operator : sFilterOperator,
				path : "p0",
				variable : "v0"
			})
		}].forEach(function (oFixture) {
			QUnit.test("fetchFilter: " + sFilterOperator + " - " + oFixture.description,
					function (assert) {
				var oBinding = this.bindList("/Set"),
					aFetchObjectKeys = Object.keys(oFixture.fetchObjects),
					oMetaModelMock = this.mock(oBinding.oModel.oMetaModel);

				oBinding.aApplicationFilters = [oFixture.filter];
				oMetaModelMock.expects("getMetaContext")
					.exactly(aFetchObjectKeys.length)
					.withExactArgs(oBinding.sPath)
					.returns("~");

				aFetchObjectKeys.forEach(function (sFetchObjectPath) {
					oMetaModelMock.expects("fetchObject")
						.withExactArgs(sFetchObjectPath, "~")
						.returns(Promise.resolve({
							$Type : oFixture.fetchObjects[sFetchObjectPath]
						}));
				});

				// code under test
				return oBinding.fetchFilter().then(function (sFilterValue) {
					assert.strictEqual(sFilterValue, oFixture.expectedResult);
				});
			});
		});
	});

	//*********************************************************************************************
	QUnit.test("fetchFilter: any - without predicate", function (assert) {
		var oBinding = this.bindList("/Set"),
			oFilter = new Filter({
				operator : FilterOperator.Any,
				path : "p0"
			}),
			oMetaModelMock = this.mock(oBinding.oModel.oMetaModel);

		oBinding.aApplicationFilters = [oFilter];
		oMetaModelMock.expects("getMetaContext").withExactArgs(oBinding.sPath).returns("~");
		oMetaModelMock.expects("fetchObject").withExactArgs("p0", "~").returns(Promise.resolve({
			$Type : "Type0"
		}));

		// code under test
		return oBinding.fetchFilter().then(function (sFilterValue) {
			assert.strictEqual(sFilterValue, "p0/any()");
		});
	});

	//*********************************************************************************************
	QUnit.test("fetchFilter: application and control filter", function (assert) {
		var oBinding = this.bindList("/Set"),
			oMetaModelMock = this.mock(oBinding.oModel.oMetaModel),
			oPropertyMetadata = {$Type : "Edm.String"},
			oPromise = Promise.resolve(oPropertyMetadata);

		oMetaModelMock.expects("getMetaContext").twice().withExactArgs(oBinding.sPath)
			.returns("~");
		oMetaModelMock.expects("fetchObject").withExactArgs("p0.0", "~").returns(oPromise);
		oMetaModelMock.expects("fetchObject").withExactArgs("p1.0", "~").returns(oPromise);
		oBinding.aApplicationFilters = [new Filter("p0.0", FilterOperator.EQ, "v0.0")];
		oBinding.aFilters = [new Filter("p1.0", FilterOperator.EQ, "v1.0")];

		return oBinding.fetchFilter(undefined, "p2.0 eq 'v2.0'").then(function (sFilterValue) {
			assert.strictEqual(sFilterValue,
				"(p0.0 eq 'v0.0') and (p1.0 eq 'v1.0') and (p2.0 eq 'v2.0')");
		});
	});

	//*********************************************************************************************
	QUnit.skip("fetchFilter: filter with encoded path", function (assert) {
		// TODO encode in the filter or not?
		var oBinding = this.bindList("/Set"),
			oMetaModelMock = this.mock(oBinding.oModel.oMetaModel),
			oPropertyMetadata = {$Type : "Edm.Decimal"},
			oPromise = Promise.resolve(oPropertyMetadata);

		oMetaModelMock.expects("getMetaContext").withExactArgs(oBinding.sPath).returns("~");
		oMetaModelMock.expects("fetchObject").withExactArgs("AmountIn€", "~").returns(oPromise);
		oBinding.aApplicationFilters = [new Filter("AmountIn%E2%82%AC", FilterOperator.GT, "1000")];

		return oBinding.fetchFilter().then(function (sFilterValue) {
			assert.strictEqual(sFilterValue, "AmountIn€ gt 1000");
		});
	});

	//*********************************************************************************************
	// "a=b" -> new Filter("a", FilterOperator.EQ, "b")
	// {and : [a, b]} -> new Filter({filters: [a, b], and : true})
	// {or : [a, b]} -> new Filter({filters: [a, b]})
	[{
		filters : ["p1=v1"],
		result : "p1 eq 'v1'"
	}, {
		filters : ["p1=v1", "p1=v2"],
		result : "(p1 eq 'v1' or p1 eq 'v2')"
	}, {
		filters : ["p1=v1", "p2=v2"],
		result : "p1 eq 'v1' and p2 eq 'v2'"
	}, {
		filters : ["p1=v1", "p2=v2", "p1=v3"],
		result : "(p1 eq 'v1' or p1 eq 'v3') and p2 eq 'v2'"
	}, {
		filters : [{or : ["p1=v1", "p1=v2"]}],
		result : "(p1 eq 'v1' or p1 eq 'v2')"
	}, {
		filters : [{and : ["p1=v1", "p1=v2"]}],
		result : "(p1 eq 'v1' and p1 eq 'v2')"
	}, {
		filters : [{or : ["p1=v1", "p1=v2", "p2=v3"]}],
		result : "(p1 eq 'v1' or p1 eq 'v2' or p2 eq 'v3')"
	}, {
		filters : [{and : ["p1=v1", "p1=v2", "p2=v3"]}],
		result : "(p1 eq 'v1' and p1 eq 'v2' and p2 eq 'v3')"
	}, {
		filters : ["p1=v1", {or: ["p1=v2", "p1=v3"]}],
		result : "p1 eq 'v1' and (p1 eq 'v2' or p1 eq 'v3')"
	}, {
		filters : ["p1=v1", {and : ["p1=v2", "p1=v3"]}],
		result : "p1 eq 'v1' and (p1 eq 'v2' and p1 eq 'v3')"
	}, {
		filters : ["p1=v1", {or : ["p1=v2", "p2=v3"]}],
		result : "p1 eq 'v1' and (p1 eq 'v2' or p2 eq 'v3')"
	}, {
		filters : ["p1=v1", {and : ["p1=v2"]}],
		result : "p1 eq 'v1' and (p1 eq 'v2')"
	}].forEach(function (oFixture, i) {
		QUnit.test("filter #" + i + ": " + JSON.stringify(oFixture.filters), function (assert) {
			var oBinding = this.bindList("/Set"),
				oMetaModelMock = this.mock(oBinding.oModel.oMetaModel),
				oPropertyMetadata = {$Type : "Edm.String"},
				oPromise = Promise.resolve(oPropertyMetadata);

			function buildFilters(aNodes) {
				return aNodes.map(function (vNode) {
					var aParts;
					if (typeof vNode === "string") {
						aParts = vNode.split("=");
						return new Filter(aParts[0], FilterOperator.EQ, aParts[1]);
					}
					if (vNode.and) {
						return new Filter({filters : buildFilters(vNode.and), and : true});
					}
					return new Filter({filters : buildFilters(vNode.or)});
				});
			}

			oMetaModelMock.expects("fetchObject").atLeast(0).returns(oPromise);
			oBinding.aApplicationFilters = buildFilters(oFixture.filters);

			// code under test
			return oBinding.fetchFilter().then(function (sFilterValue) {
				assert.strictEqual(sFilterValue, oFixture.result);
			});
		});
	});

	//*********************************************************************************************
	QUnit.test("getOrderby", function (assert) {
		var oBinding = this.bindList("/EMPLOYEES"),
			sOrderby = "bar desc";


		assert.strictEqual(oBinding.getOrderby(), "", "empty sorters");
		assert.strictEqual(oBinding.getOrderby(sOrderby), sOrderby);

		oBinding.aSorters = [new Sorter("foo")];

		assert.strictEqual(oBinding.getOrderby(), "foo", "array of sorters");
		assert.strictEqual(oBinding.getOrderby(sOrderby), "foo," + sOrderby);

		oBinding.aSorters = [new Sorter("foo"), new Sorter("bar", true)];

		assert.strictEqual(oBinding.getOrderby(), "foo,bar desc");
		assert.strictEqual(oBinding.getOrderby(sOrderby), "foo,bar desc," + sOrderby);

		oBinding.aSorters = ["foo"];
		assert.throws(function () {
			oBinding.getOrderby();
		}, new Error("Unsupported sorter: foo - "
			+ "sap.ui.model.odata.v4.ODataListBinding: /EMPLOYEES"));
	});

	//*********************************************************************************************
	QUnit.test("mergeQueryOptions", function (assert) {
		var oBinding = this.bindList("/EMPLOYEES");

		[{
			mQueryOptions: undefined,
			sOrderBy : undefined,
			sFilter : undefined
		}, {
			mQueryOptions: {$orderby : "bar", $select : "Name"},
			sOrderBy : undefined,
			sFilter : undefined
		}, {
			mQueryOptions: undefined,
			sOrderBy : "foo",
			sFilter : undefined,
			oResult : {$orderby : "foo"}
		}, {
			mQueryOptions: {$orderby : "bar", $select : "Name"},
			sOrderBy : "foo,bar",
			sFilter : undefined,
			oResult : {$orderby : "foo,bar", $select : "Name"}
		}, {
			mQueryOptions: {$orderby : "bar", $select : "Name"},
			sOrderBy : "bar",
			sFilter : undefined
		}, {
			mQueryOptions: undefined,
			sOrderBy : undefined,
			sFilter : "foo",
			oResult : {$filter : "foo"}
		}, {
			mQueryOptions: {$filter : "bar", $select : "Name"},
			sOrderBy : undefined,
			sFilter : "foo,bar",
			oResult : {$filter : "foo,bar", $select : "Name"}
		}, {
			mQueryOptions: {$filter: "bar", $select : "Name"},
			sOrderBy : undefined,
			sFilter : "bar"
		}, {
			mQueryOptions: {$filter: "bar", $orderby : "foo", $select : "Name"},
			sOrderBy : "foo",
			sFilter : "bar"
		}, {
			mQueryOptions: {$filter: "foo", $orderby : "bar", $select : "Name"},
			sOrderBy : "foo,bar",
			sFilter : "bar,baz",
			oResult : {$filter : "bar,baz", $orderby : "foo,bar", $select : "Name"}
		}].forEach(function (oFixture, i) {
			var sQueryOptionsJSON = JSON.stringify(oFixture.mQueryOptions),
				// code under test
				oResult = oBinding.mergeQueryOptions(oFixture.mQueryOptions,
					oFixture.sOrderBy, oFixture.sFilter);

			assert.strictEqual(JSON.stringify(oFixture.mQueryOptions), sQueryOptionsJSON);
			if ("oResult" in oFixture) {
				assert.deepEqual(oResult, oFixture.oResult, i);
			} else {
				assert.strictEqual(oResult, oFixture.mQueryOptions, i);
			}
			if (oResult) {
				assert.ok(oResult.$orderby || !("$orderby" in oResult), i + ": $orderby");
				assert.ok(oResult.$filter || !("$filter" in oResult), i + ": $filter");
			}
		});
	});

	//*********************************************************************************************
	QUnit.test("getDiff: extendedChangeDetection without bDetectUpdates", function (assert) {
		var oBinding = this.bindList("/EMPLOYEES"),
			oContext0 = { getPath : function () {}},
			oContext1 = { getPath : function () {}},
			aContextPaths = ["/-1", "/0", "/1"],
			aDiff = [/*content does not matter*/],
			aDiffResult,
			oMock = this.mock(jQuery.sap),
			aPreviousData = [],
			oTransientContext = { getPath : function () {}};


		oBinding.enableExtendedChangeDetection();
		oBinding.aPreviousData = aPreviousData;
		oBinding.aContexts = [oContext0, oContext1];
		oBinding.aContexts[-1] = oTransientContext;
		this.mock(oTransientContext).expects("getPath").returns("/-1");
		this.mock(oContext0).expects("getPath").returns("/0");
		this.mock(oContext1).expects("getPath").returns("/1");
		oMock.expects("arraySymbolDiff")
			.withExactArgs(sinon.match.same(aPreviousData), aContextPaths)
			.returns(aDiff);

		// code under test
		aDiffResult = oBinding.getDiff([{}, {}, {}], -1);

		assert.strictEqual(aDiffResult, aDiff);
		assert.deepEqual(oBinding.aPreviousData, aContextPaths);
	});

	//*********************************************************************************************
	QUnit.test("getDiff: extendedChangeDetection with bDetectUpdates", function (assert) {
		var oBinding = this.bindList("/EMPLOYEES"),
			aData = [{}, {}],
			aDiff = [],
			aDiffResult,
			oJSONMock = this.mock(JSON),
			aPreviousData = [];

		oBinding.enableExtendedChangeDetection(true);
		oBinding.aPreviousData = aPreviousData;
		oJSONMock.expects("stringify").withExactArgs(sinon.match.same(aData[0])).returns("d0");
		oJSONMock.expects("stringify").withExactArgs(sinon.match.same(aData[1])).returns("d1");
		this.mock(jQuery.sap).expects("arraySymbolDiff")
			.withExactArgs(sinon.match.same(aPreviousData), ["d0", "d1"])
			.returns(aDiff);

		// code under test
		aDiffResult = oBinding.getDiff(aData, 0);

		assert.strictEqual(aDiffResult, aDiff);
		assert.deepEqual(oBinding.aPreviousData, ["d0", "d1"]);
	});

	//*********************************************************************************************
	QUnit.test("changeParameters: relative w/o initial mParameters", function (assert) {
		var oContext = Context.create(this.oModel, {}, "/TEAMS", 0),
			oBinding = this.bindList("TEAM_2_EMPLOYEES", oContext);

		assert.strictEqual(oBinding.oCachePromise.getResult(), undefined, "noCache");

		this.mock(oBinding).expects("checkSuspended").withExactArgs();
		this.mock(oBinding).expects("hasPendingChanges").returns(false);
		this.mock(oContext).expects("fetchCanonicalPath").withExactArgs()
			.returns(SyncPromise.resolve("/TEAMS('42')/TEAM_2_EMPLOYEES"));

		// code under test;
		oBinding.changeParameters({$filter : "bar"});

		assert.ok(oBinding.oCachePromise.getResult() !== undefined,
			"Binding gets cache after changeParamters");
	});

	//*********************************************************************************************
	QUnit.test("doFetchQueryOptions", function (assert) {
		var aApplicationFilters = [],
			aSorters = [],
			oContext = Context.create(this.oModel, {}, "/TEAMS", 0),
			oBinding,
			oBindingMock,
			mQueryOptions = {};

		this.mock(ODataListBinding.prototype).expects("fetchCache").atLeast(1)
			.callsFake(function () {
				this.oCachePromise = SyncPromise.resolve();
			});
		oBinding = this.bindList("TEAM_2_EMPLOYEES", oContext, aSorters, aApplicationFilters,
			{"$filter" : "staticFilter", "$orderby" : "staticSorter"});
		oBindingMock = this.mock(oBinding);
		oBindingMock.expects("getOrderby").withExactArgs("staticSorter")
			.returns("resolvedOrderby");
		oBindingMock.expects("fetchFilter")
			.withExactArgs(sinon.match.same(oContext), "staticFilter")
			.returns(SyncPromise.resolve("resolvedFilter"));
		oBindingMock.expects("mergeQueryOptions")
			.withExactArgs(sinon.match.same(oBinding.mQueryOptions), "resolvedOrderby",
				"resolvedFilter")
			.returns(mQueryOptions);

		// code under test
		assert.strictEqual(oBinding.doFetchQueryOptions(oContext).getResult(), mQueryOptions);
	});

	//*********************************************************************************************
	QUnit.test("doCreateCache", function (assert) {
		var oAggregation = {
				group : {
					Dimension : {}
				}
			},
			bAutoExpandSelect = {/*false, true*/},
			oBinding = this.bindList("TEAM_2_EMPLOYEES", null, null, null, {
				$$aggregation : oAggregation
			}),
			oCache = {},
			oContext = {},
			mMergedQueryOptions = {},
			sResourcePath = "EMPLOYEES('42')/TEAM_2_EMPLOYEES",
			mQueryOptions = {};

		this.oModel.bAutoExpandSelect = bAutoExpandSelect;

		this.mock(oBinding).expects("inheritQueryOptions")
			.withExactArgs(sinon.match.same(mQueryOptions), sinon.match.same(oContext))
			.returns(mMergedQueryOptions);
		this.mock(_Cache).expects("create")
			.withExactArgs(sinon.match.same(this.oModel.oRequestor), sResourcePath,
				sinon.match.same(mMergedQueryOptions), sinon.match.same(bAutoExpandSelect))
			.returns(oCache);

		// code under test
		assert.strictEqual(oBinding.doCreateCache(sResourcePath, mQueryOptions, oContext),
			oCache);
	});

	//*********************************************************************************************
	[{
		group : {
			Dimension : {}
		},
		groupLevels : ["Dimension"]
	}, {
		aggregate : {
			Measure : {min : true}
		},
		group : {}
	}, {
		aggregate : {
			Measure : {max : true}
		},
		group : {}
	}].forEach(function (oAggregation, i) {
		QUnit.test("doCreateCache: AggregationCache: " + i, function (assert) {
			var bAutoExpandSelect = {/*false, true*/},
				oBinding = this.bindList("TEAM_2_EMPLOYEES", null, null, null, {
					$$aggregation : oAggregation
				}),
				oCache = {},
				oContext = {},
				mMergedQueryOptions = {},
				sResourcePath = "EMPLOYEES('42')/TEAM_2_EMPLOYEES",
				mQueryOptions = {};

			this.oModel.bAutoExpandSelect = bAutoExpandSelect;

			this.mock(oBinding).expects("inheritQueryOptions")
				.withExactArgs(sinon.match.same(mQueryOptions), sinon.match.same(oContext))
				.returns(mMergedQueryOptions);
			this.mock(_AggregationCache).expects("create")
				.withExactArgs(sinon.match.same(this.oModel.oRequestor), sResourcePath,
					sinon.match.same(oBinding.oAggregation), sinon.match.same(mMergedQueryOptions),
					sinon.match.same(bAutoExpandSelect))
				.returns(oCache);

			// code under test
			assert.strictEqual(oBinding.doCreateCache(sResourcePath, mQueryOptions, oContext),
				oCache);
		});
	});

	//*********************************************************************************************
	QUnit.test("inheritQueryOptions - binding with parameters", function (assert) {
		var oBinding = this.bindList("/EMPLOYEES", undefined, undefined, undefined,
				{$$operationMode : OperationMode.Server}),
			mQueryOptions = {};

		this.mock(oBinding).expects("getQueryOptionsForPath").never();

		// code under test
		assert.strictEqual(oBinding.inheritQueryOptions(mQueryOptions), mQueryOptions);
	});

	//*********************************************************************************************
	[{ // no filter or sort in inherited query options
		mDynamicQueryOptionsWithModelOptions : {
			$filter : "Age lt 60",
			$orderby : "Name asc"
		},
		mInheritedQueryOptions : {
			$select : "ID,Name,Age"
		},
		mExpectedQueryOptions : {
			$filter : "Age lt 60",
			$orderby : "Name asc",
			$select : "ID,Name,Age"
		}
	}, { // no filter or sort in dynamic query options
		mDynamicQueryOptionsWithModelOptions : {
			"sap-client" : "111"
		},
		mInheritedQueryOptions : {
			$filter : "Age lt 60",
			$orderby : "Name asc",
			$select : "ID,Name,Age"
		},
		mExpectedQueryOptions : {
			$filter : "Age lt 60",
			$orderby : "Name asc",
			"sap-client" : "111",
			$select : "ID,Name,Age"
		}
	}, { // filter and sort in both dynamic and inherited query options
		mDynamicQueryOptionsWithModelOptions : {
			$filter : "Age lt 60",
			$orderby : "Name asc",
			"sap-client" : "111"
		},
		mInheritedQueryOptions : {
			$expand : {
				"EQUIPMENT" : {
					$select : "Category"
				}
			},
			$filter : "Age gt 20",
			$orderby : "Name desc",
			$select : "ID,Name,Age"
		},
		mExpectedQueryOptions : {
			$expand : {
				"EQUIPMENT" : {
					$select : "Category"
				}
			},
			$filter : "(Age lt 60) and (Age gt 20)",
			$orderby : "Name asc,Name desc",
			"sap-client" : "111",
			$select : "ID,Name,Age"
		}
	}].forEach(function (oFixture, i) {
		QUnit.test("inheritQueryOptions: Test " + i, function (assert) {
			var oBinding = this.bindList("TEAM_2_EMPLOYEES"),
				oContext = {};

			this.mock(oBinding).expects("getQueryOptionsForPath")
				.withExactArgs("", sinon.match.same(oContext))
				.returns(oFixture.mInheritedQueryOptions);

			// code under test
			assert.deepEqual(oBinding.inheritQueryOptions(
					oFixture.mDynamicQueryOptionsWithModelOptions, oContext),
				oFixture.mExpectedQueryOptions);
		});
	});

	//*********************************************************************************************
	QUnit.test("header context created in c'tor ", function (assert) {
		var oBinding;

		// code under text
		oBinding = this.bindList("/EMPLOYEES");

		assert.deepEqual(oBinding.getHeaderContext(),
			Context.create(this.oModel, oBinding, "/EMPLOYEES"),
			"Header contexts created in c'tor");

		// code under test
		oBinding = this.bindList("EMPLOYEES");

		assert.ok(oBinding.getHeaderContext() === null);
	});

	//*********************************************************************************************
	QUnit.test("getHeaderContext", function (assert) {
		var oBinding = this.bindList("/EMPLOYEES"),
			oContext = Context.create(this.oModel, {}, "/TEAMS", 0),
			oHeaderContext;

		// code under test
		oHeaderContext = oBinding.getHeaderContext();

		assert.strictEqual(oHeaderContext.getBinding(), oBinding);
		assert.strictEqual(oHeaderContext.getPath(), "/EMPLOYEES");

		oBinding = this.bindList("EMPLOYEES");

		// code under test
		assert.ok(oBinding.getHeaderContext() === null);

		oBinding.setContext(oContext);
		oHeaderContext = oBinding.getHeaderContext();

		assert.strictEqual(oHeaderContext.getBinding(), oBinding);
		assert.strictEqual(oHeaderContext.getPath(), "/TEAMS/EMPLOYEES");
		// TODO How do dependent bindings learn of the changed context?
	});

	//*********************************************************************************************
	QUnit.test("BCP: 1770275040 Error occurs in table growing", function (assert) {
		var done = assert.async(),
			oBinding,
			bChangeFired = false,
			aContexts,
			oData = createData(50);

		oBinding = this.bindList("/EMPLOYEES");

		this.oModel.oRequestor.request.restore();
		this.mock(this.oModel.oRequestor).expects("request")
			.withExactArgs("GET", "EMPLOYEES?sap-client=111&$skip=0&$top=50",
				new _GroupLock("$auto"), undefined, undefined, sinon.match.func)
			.returns(Promise.resolve(oData));

		oBinding.bUseExtendedChangeDetection = true;
		oBinding.attachEvent("change", function (oEvent) {
			assert.strictEqual(bChangeFired, false);
			bChangeFired = true;
			assert.strictEqual(oEvent.getParameter("reason"), ChangeReason.Change);
			setTimeout(function () {
				assert.strictEqual(oBinding.oDiff, undefined, "no 2nd change event, no diff!");
				done();
			}, 0);
		});

		aContexts = oBinding.getContexts(0, 50);
		assert.strictEqual(aContexts.length, 0);
		assert.strictEqual(aContexts.dataRequested, true);
		assert.deepEqual(aContexts.diff, []);

		// code under test
		aContexts = oBinding.getContexts(0, 50);
		assert.strictEqual(aContexts.length, 0);
		assert.strictEqual(aContexts.dataRequested, true);
		assert.deepEqual(aContexts.diff, []);
	});

	//*********************************************************************************************
	QUnit.test("drop only trivial diff", function (assert) {
		var done = assert.async(),
			oBinding,
			bChangeFired = false,
			aContexts,
			oData0 = createData(50, 0),
			oData1 = createData(0, 50),
			oRequestorMock = this.mock(this.oModel.oRequestor),
			that = this;

		function onChange0(oEvent) {
			assert.strictEqual(oEvent.getParameter("reason"), ChangeReason.Change);
			assert.strictEqual(bChangeFired, false);
			bChangeFired = true;

			// no _fireChange() called here!
			aContexts = oBinding.getContexts(0, 50);
			assert.strictEqual(aContexts.length, 50);
			assert.strictEqual(aContexts.dataRequested, false);
			assert.strictEqual(aContexts.diff.length, 50);
			oBinding.aContexts.forEach(function (oContext) {
				if (oContext) {
					that.mock(oContext).expects("destroy");
				}
			});

			bChangeFired = false;
			oBinding.detachEvent("change", onChange0);
			oBinding.attachEvent("change", onChange1);

			oRequestorMock.expects("request")
				.withExactArgs("GET", "EMPLOYEES?sap-client=111&$count=true&$skip=50&$top=50",
					new _GroupLock("$auto"), undefined, undefined, sinon.match.func)
				.returns(Promise.resolve(oData1));

			// code under test
			aContexts = oBinding.getContexts(0, 100);
			assert.strictEqual(aContexts.length, 50);
			assert.strictEqual(aContexts.dataRequested, true);
			assert.deepEqual(aContexts.diff, []);
		}

		function onChange1(oEvent) {
			var i;

			assert.strictEqual(oEvent.getParameter("reason"), ChangeReason.Change);
			assert.strictEqual(bChangeFired, false);
			bChangeFired = true;

			// code under test
			// no _fireChange() called here!
			aContexts = oBinding.getContexts(0, 100);

			assert.strictEqual(aContexts.length, 0);
			assert.strictEqual(aContexts.dataRequested, false);
			assert.strictEqual(aContexts.diff.length, 50);
			for (i = 0; i < 50; i += 1) {
				assert.deepEqual(aContexts.diff[i], {index : 0, type : "delete"});
			}

			done();
		}

		oBinding = this.bindList("/EMPLOYEES", null, null, null, {$count : true});

		oData0["@odata.count"] = "100";
		// on paging, all data will be gone (in fact, anything <50 leads to trouble)
		oData1["@odata.count"] = "0";
		this.oModel.oRequestor.request.restore();
		oRequestorMock.expects("request")
			.withExactArgs("GET", "EMPLOYEES?sap-client=111&$count=true&$skip=0&$top=50",
				new _GroupLock("$auto"), undefined, undefined, sinon.match.func)
			.returns(Promise.resolve(oData0));

		oBinding.bUseExtendedChangeDetection = true;
		oBinding.attachEvent("change", onChange0);

		aContexts = oBinding.getContexts(0, 50);
		assert.strictEqual(aContexts.length, 0);
		assert.strictEqual(aContexts.dataRequested, true);
		assert.deepEqual(aContexts.diff, []);
	});

	//*********************************************************************************************
	QUnit.test("drop only trivial diff, no $count", function (assert) {
		var done = assert.async(),
			oBinding,
			bChangeFired = false,
			oData0 = createData(50, 50),
			oData1 = createData(0),
			oRequestorMock = this.mock(this.oModel.oRequestor),
			aResult,
			that = this;

		function onChange0(oEvent) {
			assert.strictEqual(oEvent.getParameter("reason"), ChangeReason.Change);
			assert.strictEqual(bChangeFired, false);
			bChangeFired = true;

			// no _fireChange() called here!
			aResult = oBinding.getContexts(50, 50);
			assert.strictEqual(aResult.length, 50);
			assert.strictEqual(oBinding.getLength(), 110);
			oBinding.aContexts.forEach(function (oContext) {
				if (oContext) {
					that.mock(oContext).expects("destroy");
				}
			});

			bChangeFired = false;
			oBinding.detachEvent("change", onChange0);
			oBinding.attachEvent("change", onChange1);

			oRequestorMock.expects("request")
				.withExactArgs("GET", "EMPLOYEES?sap-client=111&$skip=30&$top=20",
					new _GroupLock("$auto"), undefined, undefined, sinon.match.func)
				.returns(Promise.resolve(oData1));

			// code under test
			aResult = oBinding.getContexts(30, 50);
			assert.strictEqual(aResult.length, 50);
		}

		function onChange1(oEvent) {
			assert.strictEqual(oEvent.getParameter("reason"), ChangeReason.Change);
			assert.strictEqual(bChangeFired, false);
			bChangeFired = true;

			// code under test
			// no _fireChange() called here!
			aResult = oBinding.getContexts(30, 50);

			assert.strictEqual(aResult.length, 0);
			assert.strictEqual(oBinding.isLengthFinal(), false);
			assert.strictEqual(oBinding.getLength(), 0);
			done();
		}

		oBinding = this.bindList("/EMPLOYEES");

		this.oModel.oRequestor.request.restore();
		oRequestorMock.expects("request")
			.withExactArgs("GET", "EMPLOYEES?sap-client=111&$skip=50&$top=50",
				new _GroupLock("$auto"), undefined, undefined, sinon.match.func)
			.returns(Promise.resolve(oData0));

		oBinding.attachEvent("change", onChange0);

		aResult = oBinding.getContexts(50, 50);
		assert.strictEqual(aResult.length, 0);
	});

	//*********************************************************************************************
	QUnit.test("updateAnalyticalInfo: invalid input", function (assert) {
		var aAggregation = [{
				grouped : false,
				name : "BothDimensionAndMeasure",
				total : false
			}],
			oBinding = this.bindList("/EMPLOYEES");

		this.mock(_AggregationHelper).expects("buildApply").never();
		this.mock(oBinding).expects("changeParameters").never();

		assert.throws(function () {
			// code under test
			oBinding.updateAnalyticalInfo(aAggregation);
		}, new Error("Both dimension and measure: BothDimensionAndMeasure"));
	});

	//*********************************************************************************************
	QUnit.test("updateAnalyticalInfo: inResult and visible; destroy twice", function (assert) {
		var aAggregation = [{
				grouped : false,
				inResult : true,
				name : "BillToParty"
			}, {
				name : "UnitProperty"
			}, {
				name : "GrossAmountInTransactionCurrency",
				total : false
			}, {
				grouped : false,
				name : "TransactionCurrency",
				visible : true
			}, {
				grouped : false,
				inResult : false,
				name : "IgnoreThisDimension",
				visible : false
			}],
			sAggregation = JSON.stringify(aAggregation),
			sApply = "A.P.P.L.E.",
			oBinding = this.bindList("/EMPLOYEES"),
			oTransformedAggregation = {
				aggregate : {
					GrossAmountInTransactionCurrency : {}
				},
				group : {
					BillToParty : {},
					TransactionCurrency : {},
					// Note: property which was neither dimension nor measure
					UnitProperty : {}
				}
			};

		this.mock(_AggregationHelper).expects("buildApply").withExactArgs(oTransformedAggregation)
			.returns({$apply : sApply});
		this.mock(oBinding).expects("changeParameters").withExactArgs({$apply : sApply});

		// code under test
		assert.strictEqual(oBinding.updateAnalyticalInfo(aAggregation), undefined);

		assert.strictEqual(JSON.stringify(aAggregation), sAggregation, "unchanged");
		assert.deepEqual(oBinding.oAggregation, oTransformedAggregation);

		this.mock(oBinding.oModel).expects("bindingDestroyed")
			.withExactArgs(sinon.match.same(oBinding));
		this.mock(ListBinding.prototype).expects("destroy").on(oBinding).withExactArgs();

		// code under test
		oBinding.destroy();

		// code under test
		oBinding.destroy();
	});

	//*********************************************************************************************
	[{
		aAggregation : [{
			min : true,
			name : "GrossAmount",
			total : false
		}, {
			grouped : false,
			name : "Currency",
			visible : true
		}],
		oTransformedAggregation : {
			aggregate : {
				GrossAmount : {min : true}
			},
			group : {
				Currency : {}
			}
		}
	}, {
		aAggregation : [{
			max : true,
			name : "GrossAmount",
			total : false
		}, {
			grouped : false,
			name : "Currency",
			visible : true
		}],
		oTransformedAggregation : {
			aggregate : {
				GrossAmount : {max : true}
			},
			group : {
				Currency : {}
			}
		}
	}, {
		aAggregation : [{
			as : "AvgSalesAmount",
			max : true,
			min : true,
			name : "SalesAmount",
			total : false,
			"with" : "average"
		}],
		oTransformedAggregation : {
			aggregate : {
				AvgSalesAmount : {
					max : true,
					min : true,
					name : "SalesAmount",
					"with" : "average"
				}
			},
			group : {}
		}
	}].forEach(function (oFixture, i) {
		QUnit.test("updateAnalyticalInfo: min/max: " + i, function (assert) {
			var sAggregation = JSON.stringify(oFixture.aAggregation),
				sApply = "A.P.P.L.E.",
				oBinding = this.bindList("/EMPLOYEES"),
				oMeasureRangePromise = {/*Promise*/},
				oNewCache = {getMeasureRangePromise : function () {}},
				oResult;

			this.mock(_AggregationHelper).expects("buildApply")
				.withExactArgs(oFixture.oTransformedAggregation)
				.returns({$apply : sApply});
			this.mock(oBinding).expects("changeParameters").callsFake(function () {
					oBinding.oCachePromise = SyncPromise.resolve(oNewCache);
				}).withExactArgs({$apply : sApply});
			this.mock(oNewCache).expects("getMeasureRangePromise").withExactArgs()
				.returns(oMeasureRangePromise);

			// code under test
			oResult = oBinding.updateAnalyticalInfo(oFixture.aAggregation);

			assert.strictEqual(JSON.stringify(oFixture.aAggregation), sAggregation, "unchanged");
			assert.deepEqual(oBinding.oAggregation, oFixture.oTransformedAggregation);
			assert.ok(oResult.measureRangePromise instanceof Promise);

			return oResult.measureRangePromise.then(function (oMeasureRangePromise0) {
				assert.strictEqual(oMeasureRangePromise0, oMeasureRangePromise);
			});
		});
	});

	//*********************************************************************************************
	[undefined, "group"].forEach(function (sGroupId) {
		QUnit.test("refreshSingle, groupId: " + sGroupId, function (assert) {
			var oBinding = this.bindList("/EMPLOYEES"),
				oBindingMock = this.mock(oBinding),
				oCache = {
					hasPendingChangesForPath : function () {return false;},
					refreshSingle : function () {}
				},
				oCacheRequestPromise = SyncPromise.resolve(Promise.resolve()),
				oCheckUpdateCall,
				oChild0 = {refreshInternal : function () {}},
				oChild1 = {refreshInternal : function () {}},
				oContext,
				oGroupLock = new _GroupLock(sGroupId),
				oExpectation,
				sExpectedGroupId = sGroupId || "$auto",
				oPromise;

			// initialize with 3 contexts and bLengthFinal===true
			oBinding.createContexts(0, 4, createData(3, 0, true, 3));

			oContext = oBinding.aContexts[2];
			oBinding.aContexts[-1] = {}; // to ensure that view and model coordinates differ
			oBinding.oCachePromise = SyncPromise.resolve(oCache);

			oBindingMock.expects("isRefreshable").withExactArgs().returns(true);
			oBindingMock.expects("getGroupId").withExactArgs().returns("$auto");
			oExpectation = this.mock(oCache).expects("refreshSingle")
				.withExactArgs(new _GroupLock(sExpectedGroupId), oContext.iIndex, sinon.match.func)
				.returns(oCacheRequestPromise);
			this.mock(this.oModel).expects("getDependentBindings")
				.withExactArgs(sinon.match.same(oContext))
				.returns([oChild0, oChild1]);
			this.mock(oChild0).expects("refreshInternal").withExactArgs(sExpectedGroupId, false);
			this.mock(oChild1).expects("refreshInternal").withExactArgs(sExpectedGroupId, false);
			oCheckUpdateCall = this.mock(oContext).expects("checkUpdate").withExactArgs();
			oCacheRequestPromise.then(function () {
				// checkUpdate must only be called when the cache's refreshSingle is finished
				assert.strictEqual(oCheckUpdateCall.callCount, 0);
			});

			// code under test
			oPromise = oBinding.refreshSingle(oContext, oGroupLock).then(function () {
				// checkUpdate must have been called when refreshSingle is finished
				assert.strictEqual(oCheckUpdateCall.callCount, 1);
			});

			oBindingMock.expects("fireDataRequested").withExactArgs();

			// code under test - callback fires data requested event
			oExpectation.firstCall.args[2]();

			oBindingMock.expects("fireDataReceived").withExactArgs({data : {}});

			return oPromise;
		});
		//TODO: within #refreshSingle
		// Eliminate checkUpdate and call refreshInternal with bCheckUpdate=true
		// Find a way to use _Helper.updateCache in _Cache.refreshSingle to do the
		// notification for the changeListeners, currently it would fail because the lookup
		// for the changeListener fails because of different paths (index versus key predicate)
	});

	//*********************************************************************************************
	[true, false].forEach(function (bOnRemoveCalled) {
		[true, false].forEach(function (bTransient) {
			var sTitle = "refreshSingle with allow remove: " + bOnRemoveCalled + ", transient: "
				+ bTransient;

			QUnit.test(sTitle, function (assert) {
				var oBinding = this.bindList("/EMPLOYEES"),
					oBindingMock = this.mock(oBinding),
					oCache = {
						hasPendingChangesForPath : function () {return false;},
						refreshSingleWithRemove : function () {}
					},
					oCacheRequestPromise,
					oContext,
					oDependent0 = {refreshInternal : function () {}},
					oDependent1 = {refreshInternal : function () {}},
					oExpectation,
					oGroupLock = new _GroupLock(),
					iIndex = bTransient ? -1 : 1,
					that = this;

				// initialize with 6 contexts, bLengthFinal===true and bKeyPredicates===true
				// [-1, 0, 1, 2, undefined, 4, 5]
				oBinding.createContexts(0, 3, createData(3, 0, true, 3, true));
				if (bTransient) {
					oBinding.aContexts[-1] =
						Context.create(this.oModel, oBinding, "/EMPLOYEES/-1", -1);
				}
				oBinding.createContexts(4, 10, createData(2, 4, true, 6, true));
				oContext = oBinding.aContexts[iIndex];
				oBinding.oCachePromise = SyncPromise.resolve(oCache);

				oCacheRequestPromise = SyncPromise.resolve(Promise.resolve().then(function () {
					// fnOnRemove Test
					if (bOnRemoveCalled) {
						that.mock(oContext).expects("destroy")
							.withExactArgs()
							.callsFake(function () {
								oContext.oBinding = undefined;
							});
						oBindingMock.expects("_fireChange")
							.withExactArgs({reason : ChangeReason.Remove});
						that.mock(that.oModel).expects("getDependentBindings").never();

						// code under test
						oExpectation.firstCall.args[3](oContext.iIndex);

						if (iIndex === -1) {
							assert.strictEqual(oBinding.aContexts.length, 6);
							assert.notOk(3 in oBinding.aContexts);
							assert.strictEqual(oBinding.aContexts[4].iIndex, 4);
							assert.strictEqual(oBinding.aContexts[5].iIndex, 5);
						} else {
							assert.strictEqual(oBinding.aContexts.length, 5);
							assert.notOk(2 in oBinding.aContexts);
							assert.strictEqual(oBinding.aContexts[3].iIndex, 3);
							assert.strictEqual(oBinding.aContexts[4].iIndex, 4);
						}
						assert.strictEqual(oBinding.aContexts[0].iIndex, 0);
						assert.strictEqual(oBinding.aContexts[1].iIndex, 1);
						assert.strictEqual(oBinding.iMaxLength, 5);
					} else {
						that.mock(oGroupLock).expects("getGroupId").twice()
							.returns("resultingGroupId");
						that.mock(that.oModel).expects("getDependentBindings")
							.withExactArgs(sinon.match.same(oContext))
							.returns([oDependent0, oDependent1]);
						that.mock(oDependent0).expects("refreshInternal")
							.withExactArgs("resultingGroupId", false);
						that.mock(oDependent1).expects("refreshInternal")
							.withExactArgs("resultingGroupId", false);
					}
				}));

				oBindingMock.expects("isRefreshable").withExactArgs().returns(true);
				oBindingMock.expects("hasPendingChangesForPath")
					.withExactArgs(bTransient ? "/EMPLOYEES/-1" : "/EMPLOYEES('1')")
					.returns(false);
				oBindingMock.expects("getGroupId").returns("groupId");
				this.mock(oGroupLock).expects("setGroupId").withExactArgs("groupId");
				oExpectation = this.mock(oCache).expects("refreshSingleWithRemove")
					.withExactArgs(sinon.match.same(oGroupLock), oContext.iIndex, sinon.match.func,
						sinon.match.func)
					.callsArg(2)
					.returns(oCacheRequestPromise);
				oBindingMock.expects("fireDataRequested").withExactArgs();
				oBindingMock.expects("fireDataReceived").withExactArgs({data : {}});
				this.mock(oContext).expects("checkUpdate")
					.exactly(bOnRemoveCalled ? 0 : 1)
					.withExactArgs();

				// code under test
				return oBinding.refreshSingle(oContext, oGroupLock, true);
			});
		});
	});

	//*********************************************************************************************
	QUnit.test("refreshSingle, no fireDataReceived if no fireDataRequested", function (assert) {
		var oBinding = this.bindList("/EMPLOYEES"),
			oBindingMock = this.mock(oBinding),
			oCache = {
				hasPendingChangesForPath : function () {return false;},
				refreshSingle : function () {}
			},
			oContext,
			oGroupLock = new _GroupLock("foo");

		// initialize with 3 contexts and bLengthFinal===true
		oBinding.createContexts(0, 4, createData(3, 0, true, 3));

		oContext = oBinding.aContexts[2];
		oBinding.oCachePromise = SyncPromise.resolve(oCache);

		oBindingMock.expects("fireDataRequested").never();
		oBindingMock.expects("fireDataReceived").never();

		this.mock(oCache).expects("refreshSingle")
			.withExactArgs(sinon.match.same(oGroupLock), oContext.iIndex, sinon.match.func)
			.returns(SyncPromise.resolve());

		// code under test
		oBinding.refreshSingle(oContext, oGroupLock);
	});

	//*********************************************************************************************
	QUnit.test("refreshSingle, error handling: binding is not refreshable", function (assert) {
		var oBinding = this.bindList("/EMPLOYEES"),
			oContext = {
				iIndex : 43,
				isRefreshable : function () {},
				toString : function () { return "foo"; }
			};

		this.mock(oBinding).expects("isRefreshable").withExactArgs().returns(false);

		assert.throws(function () {
			// code under test
			oBinding.refreshSingle(oContext, new _GroupLock());
		}, new Error("Binding is not refreshable; cannot refresh entity: foo"));
	});

	//*********************************************************************************************
	QUnit.test("refreshSingle, error handling: has pending changes", function (assert) {
		var oBinding = this.bindList("/EMPLOYEES"),
			oContext = {
				iIndex : 43,
				getPath : function () { return "/EMPLOYEES('1')"; },
				toString : function () { return "foo"; }
			};

		this.mock(oBinding).expects("hasPendingChangesForPath")
			.withExactArgs("/EMPLOYEES('1')").returns(true);

		assert.throws(function () {
			// code under test
			oBinding.refreshSingle(oContext, new _GroupLock());
		}, new Error("Cannot refresh entity due to pending changes: foo"));
	});

	//*********************************************************************************************
	[true, false].forEach(function (bDataRequested) {
		QUnit.test("refreshSingle, error handling: dataRequested already fired: " + bDataRequested,
				function (assert) {
			var oBinding = this.bindList("/EMPLOYEES"),
				oBindingMock = this.mock(oBinding),
				oCache = {refreshSingle : function () {}},
				oContext = {
					iIndex : 42,
					getPath : function () { return "/EMPLOYEES('1')"; },
					toString : function () { return "Foo"; }
				},
				oError = new Error(),
				oExpectation,
				oGroupLock = new _GroupLock("groupId");

			oBinding.oCachePromise = SyncPromise.resolve(oCache);

			oBindingMock.expects("fireDataRequested")
				.exactly(bDataRequested ? 1 : 0)
				.withExactArgs();
			oBindingMock.expects("fireDataReceived")
				.exactly(bDataRequested ? 1 : 0)
				.withExactArgs(bDataRequested ? {error : oError} : 0);
			this.mock(oBinding).expects("hasPendingChangesForPath")
				.withExactArgs("/EMPLOYEES('1')").returns(false);
			oExpectation = this.mock(oCache).expects("refreshSingle")
				.withExactArgs(sinon.match.same(oGroupLock), 42, sinon.match.func)
				.returns(Promise.reject(oError));
			if (bDataRequested) {
				oExpectation.callsArg(2);
			}
			this.mock(oGroupLock).expects("unlock").withExactArgs(true);
			this.mock(this.oModel).expects("reportError")
				.withExactArgs("Failed to refresh entity: Foo", sClassName,
					sinon.match.same(oError));

			// code under test
			return oBinding.refreshSingle(oContext, oGroupLock);
		});
	});

	//*********************************************************************************************
	QUnit.test("resumeInternal", function (assert) {
		var oContext = Context.create(this.oModel, {}, "/TEAMS"),
			oBinding = this.bindList("TEAM_2_EMPLOYEES", oContext),
			oBindingMock = this.mock(oBinding),
			oDependent0 = {resumeInternal : function () {}},
			oDependent1 = {resumeInternal : function () {}},
			oFetchCacheExpectation,
			oFireChangeExpectation,
			oGetDependentBindingsExpectation,
			oResetExpectation;

		oResetExpectation = oBindingMock.expects("reset").withExactArgs();
		oFetchCacheExpectation = oBindingMock.expects("fetchCache")
			.withExactArgs(sinon.match.same(oContext));
		oGetDependentBindingsExpectation = oBindingMock.expects("getDependentBindings")
			.withExactArgs()
			.returns([oDependent0, oDependent1]);
		this.mock(oDependent0).expects("resumeInternal").withExactArgs(false);
		this.mock(oDependent1).expects("resumeInternal").withExactArgs(false);
		oFireChangeExpectation = oBindingMock.expects("_fireChange")
			.withExactArgs({reason : ChangeReason.Change});

		// code under test
		oBinding.resumeInternal();

		assert.ok(oResetExpectation.calledAfter(oGetDependentBindingsExpectation));
		assert.ok(oFetchCacheExpectation.calledAfter(oResetExpectation));
		assert.ok(oFireChangeExpectation.calledAfter(oFetchCacheExpectation));
	});
	//TODO This is very similar to ODCB#resumeInternal; both should be refactored to
	//  ODParentBinding#resumeInternal. Differences
	// (a) bCheckUpdate parameter: dependent bindings of a list binding must not call checkUpdate on
	//     dependent bindings while context bindings have to; analogous to #refreshInternal.
	// (b) the "header context" of the list binding must update it's dependent bindings only after
	//     _fireChange leading to a new request, see ODLB#reset.
	// We need to have integration tests first for both differences.

	//*********************************************************************************************
	[[
		/*no Filter*/
	], [
		new Filter({caseSensitive : true, operator : "EQ", path : "Foo", value1 : "bar"})
	], [
		new Filter({operator : "EQ", path : "Foo", value1 : "bar"})
	]].forEach(function (aFilters, i) {
		QUnit.test("checkCaseSensitiveFilters: ok - " + i, function (assert) {
			// code under test
			ODataListBinding.checkCaseSensitiveFilters(aFilters);
		});
	});

	//*********************************************************************************************
	[[
		new Filter({caseSensitive : false, operator : "EQ", path : "Foo", value1 : "bar"})
	], [
		new Filter({caseSensitive : true, operator : "EQ", path : "Foo0", value1 : "bar0"}),
		new Filter({caseSensitive : false, operator : "EQ", path : "Foo", value1 : "bar"})
	], [
		new Filter({
			condition : new Filter({
				caseSensitive : false,
				operator : FilterOperator.GT,
				path : 'item/Quantity',
				value1 : 100.0
			}),
			operator : FilterOperator.All,
			path : 'Items',
			variable : 'item'
		})
	], [
		new Filter({
			filters : [
				new Filter({
					caseSensitive : false,
					operator : FilterOperator.GT,
					path : 'item/Quantity',
					value1 : 100.0
				})
			]
		})
	], [
		new Filter({
			condition : new Filter({
				filters : [
					new Filter({
						caseSensitive : false,
						operator : FilterOperator.GT,
						path : 'item/Quantity',
						value1 : 100.0
					})
				]
			}),
			operator : FilterOperator.All,
			path : 'Items',
			variable : 'item'
		})
	]].forEach(function (aFilters, i) {
		QUnit.test("checkCaseSensitiveFilters: error - " + i, function (assert) {
			assert.throws(function () {
				// code under test
				ODataListBinding.checkCaseSensitiveFilters(aFilters);
			}, new Error("Filter for path '" + (i < 2 ? "Foo" : "item/Quantity")
				+ "' has unsupported value for 'caseSensitive' : false"));
		});
	});

	//*********************************************************************************************
	QUnit.test("getDependentBindings", function (assert) {
		var oActiveBinding = {
				oContext : {
					getPath : function () { return "/FOO('1')/active"; }
				}
			},
			oBinding = this.oModel.bindList("/FOO"),
			oInactiveBinding = {
				oContext : {
					getPath : function () { return "/FOO('1')/inactive"; }
				}
			},
			aDependentBindings = [oActiveBinding, oInactiveBinding];

		// simulate inactive binding
		oBinding.mPreviousContextsByPath["/FOO('1')/inactive"] = {};

		this.mock(oBinding.oModel).expects("getDependentBindings")
			.withExactArgs(sinon.match.same(oBinding))
			.returns(aDependentBindings);

		// code under test
		assert.deepEqual(oBinding.getDependentBindings(), [oActiveBinding]);
	});
});

//TODO integration: 2 entity sets with same $expand, but different $select
//TODO Provide "array" methods that can deal with -1 index (splice, forEach, length) and use it
//     instead of if {} else {} code fragments
//TODO extended change detection:
//     Wir sollten auch dafür sorgen, dass die Antwort auf diesen "change"-Event dann keinen Diff enthält. So macht es v2, und das haben wir letzte Woche erst richtig verstanden.<|MERGE_RESOLUTION|>--- conflicted
+++ resolved
@@ -26,14 +26,9 @@
 	"sap/ui/test/TestUtils",
 	"sap/base/Log"
 ], function (jQuery, ManagedObject, SyncPromise, Binding, ChangeReason, Filter, FilterOperator,
-<<<<<<< HEAD
 		FilterType, ListBinding, Model, Sorter, OperationMode, Context, _AggregationCache,
 		_AggregationHelper, _Cache, _GroupLock, _Helper, ODataListBinding, ODataModel,
-		asODataParentBinding, TestUtils) {
-=======
-		FilterType, ListBinding, Model, Sorter, OperationMode, Context, _AggregationCache, _Cache,
-		_GroupLock, _Helper, ODataListBinding, ODataModel, asODataParentBinding, TestUtils, Log) {
->>>>>>> 0e99ce5b
+		asODataParentBinding, TestUtils, Log) {
 	/*global QUnit, sinon */
 	/*eslint max-nested-callbacks: 0, no-new: 0, no-warning-comments: 0 */
 	"use strict";
