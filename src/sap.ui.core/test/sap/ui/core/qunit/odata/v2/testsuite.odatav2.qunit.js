--- conflicted
+++ resolved
@@ -58,13 +58,11 @@
 			ODataAnnotationsV2: {
 				title: "sap.ui.model.odata.v2.ODataAnnotations - QUnit tests"
 			},
-<<<<<<< HEAD
 
-=======
 			ODataAnnotationsV2NoFakeService: {
 				title: "sap.ui.model.odata.v2.ODataAnnotationsV2NoFakeService - QUnit tests"
 			},
->>>>>>> 1800c9dc
+
 			ODataContextBindingNoFakeService: {
 				title: "sap.ui.model.odata.v2.ODataContextBinding "
 					+ "(ODataContextBindingNoFakeService.qunit)"
