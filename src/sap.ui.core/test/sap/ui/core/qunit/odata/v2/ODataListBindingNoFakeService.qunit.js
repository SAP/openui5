--- conflicted
+++ resolved
@@ -2105,7 +2105,6 @@
 	});
 
 	//*********************************************************************************************
-<<<<<<< HEAD
 	[true, false].forEach(function (bDataRequested) {
 		var sTitle = "getContexts: return V2 contexts returned by _getContexts, fires change event: "
 				+ !bDataRequested;
@@ -2118,6 +2117,7 @@
 					_fireChange : function () {},
 					_getContexts : function () {},
 					_hasTransientParentContext : function () {},
+					_isExpectingMoreContexts : function () {},
 					_updateLastStartAndLength : function () {},
 					isFirstCreateAtEnd : function () {},
 					useClientMode : function () {}
@@ -2131,75 +2131,20 @@
 			this.mock(oBinding).expects("_updateLastStartAndLength")
 				.withExactArgs(0, 2, undefined, undefined);
 			this.mock(oBinding).expects("_getContexts").withExactArgs(0, 2).returns(aContexts);
+			this.mock(oBinding).expects("_isExpectingMoreContexts").withExactArgs(aContexts, 0, 2).returns("~bExpectMore");
 			this.mock(oBinding).expects("_hasTransientParentContext").withExactArgs().returns(false);
 			this.mock(oBinding).expects("useClientMode").withExactArgs().returns(true);
 			this.mock(oBinding).expects("isFirstCreateAtEnd").withExactArgs().returns(false);
 			this.mock(oBinding).expects("_fireChange")
 				.withExactArgs({reason : ChangeReason.Change})
 				.exactly(bDataRequested ? 0 : 1);
-=======
-/** @deprecated As of version 1.102.0, reason OperationMode.Auto */
-[CountMode.Request, CountMode.Both].forEach(function (sCountMode, i) {
-	QUnit.test("getContexts: return empty array; check OperationMode/CountMode; #" + i,
-			function (assert) {
-		var oBinding = {
-				sCountMode : sCountMode,
-				bLengthFinal : false,
-				bLengthRequested : true,
-				sOperationMode : OperationMode.Auto
-			};
-
-		// code under test
-		assert.deepEqual(ODataListBinding.prototype.getContexts.call(oBinding, 0, 2), []);
-	});
-});
-
-	//*********************************************************************************************
-[true, false].forEach(function (bDataRequested) {
-	var sTitle = "getContexts: return V2 contexts returned by _getContexts, fires change event: "
-			+ !bDataRequested;
-
-	QUnit.test(sTitle, function (assert) {
-		var oBinding = {
-				aAllKeys : [],
-				bLengthFinal : true,
-				bRefresh : true,
-				_fireChange : function () {},
-				_getContexts : function () {},
-				_hasTransientParentContext : function () {},
-				_isExpectingMoreContexts : function () {},
-				_updateLastStartAndLength : function () {},
-				isFirstCreateAtEnd : function () {},
-				useClientMode : function () {}
-			},
-			aContexts = ["~V2Context0", "~V2Context1"],
-			aResultContexts;
-
-		if (bDataRequested) {
-			aContexts.dataRequested = true;
-		}
-		this.mock(oBinding).expects("_updateLastStartAndLength")
-			.withExactArgs(0, 2, undefined, undefined);
-		this.mock(oBinding).expects("_getContexts").withExactArgs(0, 2).returns(aContexts);
-		this.mock(oBinding).expects("_isExpectingMoreContexts").withExactArgs(aContexts, 0, 2).returns("~bExpectMore");
-		this.mock(oBinding).expects("_hasTransientParentContext").withExactArgs().returns(false);
-		this.mock(oBinding).expects("useClientMode").withExactArgs().returns(true);
-		this.mock(oBinding).expects("isFirstCreateAtEnd").withExactArgs().returns(false);
-		this.mock(oBinding).expects("_fireChange")
-			.withExactArgs({reason : ChangeReason.Change})
-			.exactly(bDataRequested ? 0 : 1);
->>>>>>> b643f2ac
 
 			// code under test
 			aResultContexts = ODataListBinding.prototype.getContexts.call(oBinding, 0, 2);
 
-<<<<<<< HEAD
 			assert.strictEqual(aResultContexts, aContexts);
-		});
-=======
-		assert.strictEqual(aResultContexts, aContexts);
-		assert.strictEqual(aResultContexts.bExpectMore, "~bExpectMore");
->>>>>>> b643f2ac
+			assert.strictEqual(aResultContexts.bExpectMore, "~bExpectMore");
+		});
 	});
 
 	//*********************************************************************************************
@@ -2232,7 +2177,6 @@
 	});
 
 	//*********************************************************************************************
-<<<<<<< HEAD
 	[true, false].forEach(function (bLengthFinal) {
 		QUnit.test("getContexts: use ODataUtils, bLengthFinal = " + bLengthFinal, function (assert) {
 			var oModel = {getServiceMetadata : function () {}},
@@ -2244,6 +2188,7 @@
 					_getLength : function () {},
 					_getSkipAndTop : function () {},
 					_hasTransientParentContext : function () {},
+					_isExpectingMoreContexts : function () {},
 					_updateLastStartAndLength : function () {},
 					isFirstCreateAtEnd : function () {},
 					loadData : function () {},
@@ -2257,6 +2202,7 @@
 			this.mock(oBinding).expects("_getContexts")
 				.withExactArgs(0, 10)
 				.returns(aContexts);
+			this.mock(oBinding).expects("_isExpectingMoreContexts").withExactArgs(aContexts, 0, 10).returns("~bExpectMore");
 			this.mock(oBinding).expects("_hasTransientParentContext").withExactArgs().returns(false);
 			this.mock(oBinding).expects("useClientMode").withExactArgs().returns(false);
 			this.mock(oBinding).expects("_getSkipAndTop")
@@ -2266,43 +2212,6 @@
 			this.mock(oBinding).expects("loadData")
 				.withExactArgs("~skip", "~top");
 			this.mock(oBinding).expects("isFirstCreateAtEnd").withExactArgs().returns(false);
-=======
-[true, false].forEach(function (bLengthFinal) {
-	QUnit.test("getContexts: use ODataUtils, bLengthFinal = " + bLengthFinal, function (assert) {
-		var oModel = {getServiceMetadata : function () {}},
-			oBinding = {
-				bLengthFinal : bLengthFinal,
-				oModel : oModel,
-				bPendingRequest : false,
-				_getContexts : function () {},
-				_getLength : function () {},
-				_getSkipAndTop : function () {},
-				_hasTransientParentContext : function () {},
-				_isExpectingMoreContexts : function () {},
-				_updateLastStartAndLength : function () {},
-				isFirstCreateAtEnd : function () {},
-				loadData : function () {},
-				useClientMode : function () {}
-			},
-			aContexts = [];
-
-		this.mock(oBinding).expects("_getLength").withExactArgs().exactly(bLengthFinal ? 0 : 1);
-		this.mock(oBinding).expects("_updateLastStartAndLength")
-			.withExactArgs(0, 10, 100, undefined);
-		this.mock(oBinding).expects("_getContexts")
-			.withExactArgs(0, 10)
-			.returns(aContexts);
-		this.mock(oBinding).expects("_isExpectingMoreContexts").withExactArgs(aContexts, 0, 10).returns("~bExpectMore");
-		this.mock(oBinding).expects("_hasTransientParentContext").withExactArgs().returns(false);
-		this.mock(oBinding).expects("useClientMode").withExactArgs().returns(false);
-		this.mock(oBinding).expects("_getSkipAndTop")
-			.withExactArgs(0, 10, 100)
-			.returns({skip : "~skip", top : "~top"});
-		this.mock(oModel).expects("getServiceMetadata").withExactArgs().returns(true);
-		this.mock(oBinding).expects("loadData")
-			.withExactArgs("~skip", "~top");
-		this.mock(oBinding).expects("isFirstCreateAtEnd").withExactArgs().returns(false);
->>>>>>> b643f2ac
 
 			// code under test
 			assert.deepEqual(ODataListBinding.prototype.getContexts.call(oBinding, 0, 10, 100),
@@ -2346,7 +2255,6 @@
 	});
 
 	//*********************************************************************************************
-<<<<<<< HEAD
 	[
 		{pendingRequest : false, bSkipTop : true, expectLoad : true},
 		{pendingRequest : true, bSkipTop : true, expectLoad : false},
@@ -2364,6 +2272,7 @@
 					_getContexts : function () {},
 					_getSkipAndTop : function () {},
 					_hasTransientParentContext : function () {},
+					_isExpectingMoreContexts : function () {},
 					_updateLastStartAndLength : function () {},
 					isFirstCreateAtEnd : function () {},
 					loadData : function () {},
@@ -2376,6 +2285,7 @@
 			this.mock(oBinding).expects("_getContexts")
 				.withExactArgs(0, 10)
 				.returns(aContexts);
+			this.mock(oBinding).expects("_isExpectingMoreContexts").withExactArgs(aContexts, 0, 10).returns("~bExpectMore");
 			this.mock(oBinding).expects("_hasTransientParentContext").withExactArgs().returns(false);
 			this.mock(oBinding).expects("useClientMode").withExactArgs().returns(false);
 			this.mock(oBinding).expects("_getSkipAndTop")
@@ -2388,51 +2298,6 @@
 					.exactly(oFixture.expectLoad ? 1 : 0);
 			}
 			this.mock(oBinding).expects("isFirstCreateAtEnd").withExactArgs().returns(false);
-=======
-[
-	{pendingRequest : false, bSkipTop : true, expectLoad : true},
-	{pendingRequest : true, bSkipTop : true, expectLoad : false},
-	{pendingRequest : true, bSkipTop : false, expectLoad : false},
-	{pendingRequest : false, bSkipTop : false, expectLoad : false}
-].forEach(function (oFixture) {
-	var sTitle = "getContexts: calls loadData with pendingRequest = " + oFixture.pendingRequest
-			+ ", has skip/top = " + oFixture.bSkipTop;
-	QUnit.test(sTitle, function (assert) {
-		var oModel = {getServiceMetadata : function () {}},
-			oBinding = {
-				bLengthFinal : true,
-				oModel : oModel,
-				bPendingRequest : oFixture.pendingRequest,
-				_getContexts : function () {},
-				_getSkipAndTop : function () {},
-				_hasTransientParentContext : function () {},
-				_isExpectingMoreContexts : function () {},
-				_updateLastStartAndLength : function () {},
-				isFirstCreateAtEnd : function () {},
-				loadData : function () {},
-				useClientMode : function () {}
-			},
-			aContexts = [];
-
-		this.mock(oBinding).expects("_updateLastStartAndLength")
-			.withExactArgs(0, 10, 100, undefined);
-		this.mock(oBinding).expects("_getContexts")
-			.withExactArgs(0, 10)
-			.returns(aContexts);
-		this.mock(oBinding).expects("_isExpectingMoreContexts").withExactArgs(aContexts, 0, 10).returns("~bExpectMore");
-		this.mock(oBinding).expects("_hasTransientParentContext").withExactArgs().returns(false);
-		this.mock(oBinding).expects("useClientMode").withExactArgs().returns(false);
-		this.mock(oBinding).expects("_getSkipAndTop")
-			.withExactArgs(0, 10, 100)
-			.returns(oFixture.bSkipTop ? {skip : "~skip", top : "~top"} : undefined);
-		this.mock(oModel).expects("getServiceMetadata").withExactArgs().returns(true);
-		if (oFixture.bSkipTop) {
-			this.mock(oBinding).expects("loadData")
-				.withExactArgs( "~skip",  "~top")
-				.exactly(oFixture.expectLoad ? 1 : 0);
-		}
-		this.mock(oBinding).expects("isFirstCreateAtEnd").withExactArgs().returns(false);
->>>>>>> b643f2ac
 
 			// code under test
 			assert.deepEqual(ODataListBinding.prototype.getContexts.call(oBinding, 0, 10, 100),
@@ -2441,7 +2306,6 @@
 	});
 
 	//*********************************************************************************************
-<<<<<<< HEAD
 	[{ // no created contexts
 		isFirstCreateAtEnd : undefined, // return value of isFirstCreateAtEnd call
 		bPendingRequest : true, // whether the call to getContexts causes a pending request
@@ -2491,6 +2355,7 @@
 					_getContexts : function () {},
 					_getSkipAndTop : function () {},
 					_hasTransientParentContext : function () {},
+					_isExpectingMoreContexts : function () {},
 					_updateLastStartAndLength : function () {},
 					getContextData : function () {},
 					isFirstCreateAtEnd : function () {},
@@ -2512,6 +2377,7 @@
 			this.mock(oBinding).expects("_getContexts")
 				.withExactArgs(0, 10)
 				.returns(aContexts);
+			this.mock(oBinding).expects("_isExpectingMoreContexts").withExactArgs(aContexts, 0, 10).returns("~bExpectMore");
 			this.mock(oBinding).expects("_hasTransientParentContext").withExactArgs().returns(false);
 			this.mock(oBinding).expects("useClientMode").withExactArgs().returns(false);
 			this.mock(oBinding).expects("_getSkipAndTop")
@@ -2539,6 +2405,7 @@
 			aResult = ODataListBinding.prototype.getContexts.call(oBinding, 0, 10, 100);
 
 			assert.strictEqual(aResult, aContexts);
+			assert.strictEqual(aResult.bExpectMore, "~bExpectMore");
 			assert.strictEqual(aResult.dataRequested, true);
 			assert.strictEqual(aResult.length, oFixture.iExpectedLength);
 
@@ -2549,117 +2416,6 @@
 			assert.strictEqual(oBinding.iLastLength, "~iLastLengthUpdated");
 			assert.strictEqual(oBinding.iLastStartIndex, "~iLastStartIndexUpdated");
 		});
-=======
-[{ // no created contexts
-	isFirstCreateAtEnd : undefined, // return value of isFirstCreateAtEnd call
-	bPendingRequest : true, // whether the call to getContexts causes a pending request
-	sAvailableContexts : "backend", // kind of contexts already avail in requested ranged
-	bExpectIsTransient : false, // whether a call to isTransient on the avail context is expected
-	iExpectedLength : 1 // expected length of returned contexts array
-},{ // created contexts at start
-	isFirstCreateAtEnd : false,
-	bPendingRequest : true,
-	sAvailableContexts : "backend",
-	bExpectIsTransient : false,
-	iExpectedLength : 1
-}, { // created contexts at end, no pending request
-	isFirstCreateAtEnd : true,
-	bPendingRequest : false,
-	sAvailableContexts : "backend",
-	bExpectIsTransient : false,
-	iExpectedLength : 1
-}, { // created contexts at end, pending request, no contexts to return
-	isFirstCreateAtEnd : true,
-	bPendingRequest : true,
-	sAvailableContexts : "none",
-	bExpectIsTransient : false,
-	iExpectedLength : 0
-}, { // created contexts at end, pending request, contexts to return are from backend
-	isFirstCreateAtEnd : true,
-	bPendingRequest : true,
-	sAvailableContexts : "backend",
-	bExpectIsTransient : true,
-	iExpectedLength : 1
-}, { // created contexts at end, pending request, contexts to return are created => empty array
-	isFirstCreateAtEnd : true,
-	bPendingRequest : true,
-	sAvailableContexts : "created",
-	bExpectIsTransient : true,
-	iExpectedLength : 0
-}].forEach(function (oFixture, i) {
-	var sTitle = "getContexts: Return [] if created contexts are at end and pending request," + i;
-
-	QUnit.test(sTitle, function (assert) {
-		var aResult,
-			oModel = {getServiceMetadata : function () {}},
-			oBinding = {
-				bLengthFinal : true,
-				oModel : oModel,
-				bPendingRequest : false, // no pending request initially; changed in #loadData
-				_getContexts : function () {},
-				_getSkipAndTop : function () {},
-				_hasTransientParentContext : function () {},
-				_isExpectingMoreContexts : function () {},
-				_updateLastStartAndLength : function () {},
-				getContextData : function () {},
-				isFirstCreateAtEnd : function () {},
-				loadData : function () {},
-				useClientMode : function () {}
-			},
-			oContext = {
-				isTransient : function () {}
-			},
-			aContexts = oFixture.sAvailableContexts === "none" ? [] : [oContext];
-
-		this.mock(oBinding).expects("_updateLastStartAndLength")
-			.withExactArgs(0, 10, 100, undefined)
-			.callsFake(function () {
-				// set last length and start to see that values are not changed anywhere else
-				this.iLastLength = "~iLastLengthUpdated";
-				this.iLastStartIndex = "~iLastStartIndexUpdated";
-			});
-		this.mock(oBinding).expects("_getContexts")
-			.withExactArgs(0, 10)
-			.returns(aContexts);
-		this.mock(oBinding).expects("_isExpectingMoreContexts").withExactArgs(aContexts, 0, 10).returns("~bExpectMore");
-		this.mock(oBinding).expects("_hasTransientParentContext").withExactArgs().returns(false);
-		this.mock(oBinding).expects("useClientMode").withExactArgs().returns(false);
-		this.mock(oBinding).expects("_getSkipAndTop")
-			.withExactArgs(0, 10, 100)
-			.returns({skip : "~skip", top : "~top"});
-		this.mock(oModel).expects("getServiceMetadata").withExactArgs().returns(true);
-		this.mock(oBinding).expects("loadData")
-			.withExactArgs("~skip",  "~top")
-			.callsFake(function () {
-				oBinding.bPendingRequest = oFixture.bPendingRequest;
-			});
-		this.mock(oBinding).expects("isFirstCreateAtEnd")
-			.withExactArgs()
-			.returns(oFixture.isFirstCreateAtEnd);
-		this.mock(oContext).expects("isTransient")
-			.withExactArgs()
-			.exactly(oFixture.bExpectIsTransient ? 1 : 0)
-			.returns(oFixture.sAvailableContexts === "created" ? false : undefined);
-		this.mock(oBinding).expects("getContextData")
-			.withExactArgs(sinon.match.same(oContext))
-			.exactly(oFixture.iExpectedLength)
-			.returns("~data0");
-
-		// code under test
-		aResult = ODataListBinding.prototype.getContexts.call(oBinding, 0, 10, 100);
-
-		assert.strictEqual(aResult, aContexts);
-		assert.strictEqual(aResult.bExpectMore, "~bExpectMore");
-		assert.strictEqual(aResult.dataRequested, true);
-		assert.strictEqual(aResult.length, oFixture.iExpectedLength);
-
-		assert.deepEqual(oBinding.aLastContextData, oFixture.iExpectedLength ? ["~data0"] : []);
-		assert.deepEqual(oBinding.aLastContexts, aContexts);
-		assert.notStrictEqual(oBinding.aLastContexts, aContexts);
-		assert.strictEqual(oBinding.iLastEndIndex, 10);
-		assert.strictEqual(oBinding.iLastLength, "~iLastLengthUpdated");
-		assert.strictEqual(oBinding.iLastStartIndex, "~iLastStartIndexUpdated");
->>>>>>> b643f2ac
 	});
 
 	//**********************************************************************************************
@@ -2723,7 +2479,6 @@
 	});
 
 	//*********************************************************************************************
-<<<<<<< HEAD
 	[false, true].forEach((bFilterNone) => {
 		QUnit.test("getContexts: do not load data: " + bFilterNone ? "Filter.NONE" : "transient parent", function (assert) {
 			var oBinding = {
@@ -2733,6 +2488,7 @@
 					_fireChange : function () {},
 					_getContexts : function () {},
 					_hasTransientParentContext : function () {},
+					_isExpectingMoreContexts : function () {},
 					_updateLastStartAndLength : function () {},
 					isFirstCreateAtEnd : function () {}
 					// never called: loadData : function () {}
@@ -2743,52 +2499,20 @@
 			this.mock(oBinding).expects("_updateLastStartAndLength")
 				.withExactArgs(0, 2, undefined, undefined);
 			this.mock(oBinding).expects("_getContexts").withExactArgs(0, 2).returns(aContexts);
+			this.mock(oBinding).expects("_isExpectingMoreContexts").withExactArgs(aContexts, 0, 2).returns("~bExpectMore");
 			this.mock(oBinding).expects("_hasTransientParentContext")
 				.withExactArgs()
 				.exactly(bFilterNone ? 0 : 1)
 				.returns(true);
 			this.mock(oBinding).expects("isFirstCreateAtEnd").withExactArgs().returns(false);
 			this.mock(oBinding).expects("_fireChange").withExactArgs({reason : ChangeReason.Change});
-=======
-[false, true].forEach((bFilterNone) => {
-	QUnit.test("getContexts: do not load data: " + bFilterNone ? "Filter.NONE" : "transient parent", function (assert) {
-		var oBinding = {
-				oCombinedFilter : bFilterNone ? Filter.NONE : undefined,
-				bLengthFinal : true,
-				bRefresh : true,
-				_fireChange : function () {},
-				_getContexts : function () {},
-				_hasTransientParentContext : function () {},
-				_isExpectingMoreContexts : function () {},
-				_updateLastStartAndLength : function () {},
-				isFirstCreateAtEnd : function () {}
-				// never called: loadData : function () {}
-			},
-			aContexts = ["~transientContext0"],
-			aResultContexts;
-
-		this.mock(oBinding).expects("_updateLastStartAndLength")
-			.withExactArgs(0, 2, undefined, undefined);
-		this.mock(oBinding).expects("_getContexts").withExactArgs(0, 2).returns(aContexts);
-		this.mock(oBinding).expects("_isExpectingMoreContexts").withExactArgs(aContexts, 0, 2).returns("~bExpectMore");
-		this.mock(oBinding).expects("_hasTransientParentContext")
-			.withExactArgs()
-			.exactly(bFilterNone ? 0 : 1)
-			.returns(true);
-		this.mock(oBinding).expects("isFirstCreateAtEnd").withExactArgs().returns(false);
-		this.mock(oBinding).expects("_fireChange").withExactArgs({reason : ChangeReason.Change});
->>>>>>> b643f2ac
 
 			// code under test
 			aResultContexts = ODataListBinding.prototype.getContexts.call(oBinding, 0, 2);
 
-<<<<<<< HEAD
 			assert.strictEqual(aResultContexts, aContexts);
-		});
-=======
-		assert.strictEqual(aResultContexts, aContexts);
-		assert.strictEqual(aResultContexts.bExpectMore, "~bExpectMore");
->>>>>>> b643f2ac
+			assert.strictEqual(aResultContexts.bExpectMore, "~bExpectMore");
+		});
 	});
 
 	//*********************************************************************************************
