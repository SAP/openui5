--- conflicted
+++ resolved
@@ -2,23 +2,14 @@
  * ${copyright}
  */
 sap.ui.require([
-<<<<<<< HEAD
 	"jquery.sap.global",
+	"sap/base/Log",
 	"sap/ui/base/SyncPromise",
 	"sap/ui/model/odata/v4/lib/_AggregationCache",
 	"sap/ui/model/odata/v4/lib/_AggregationHelper",
 	"sap/ui/model/odata/v4/lib/_Cache",
 	"sap/ui/model/odata/v4/lib/_Helper"
-], function (jQuery, SyncPromise, _AggregationCache, _AggregationHelper, _Cache, _Helper) {
-=======
-    "jquery.sap.global",
-    "sap/ui/base/SyncPromise",
-    "sap/ui/model/odata/v4/lib/_AggregationCache",
-    "sap/ui/model/odata/v4/lib/_Cache",
-    "sap/ui/model/odata/v4/lib/_Helper",
-    "sap/base/Log"
-], function(jQuery, SyncPromise, _AggregationCache, _Cache, _Helper, Log) {
->>>>>>> 0e99ce5b
+], function (jQuery, Log, SyncPromise, _AggregationCache, _AggregationHelper, _Cache, _Helper) {
 	/*global QUnit, sinon */
 	/*eslint max-nested-callbacks: 0, no-warning-comments: 0 */
 	"use strict";
