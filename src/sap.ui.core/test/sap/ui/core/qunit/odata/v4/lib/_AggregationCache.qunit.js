--- conflicted
+++ resolved
@@ -6416,7 +6416,6 @@
 	// leaf: index of a node becoming a leaf
 	// nonLeaf: index of a node becoming not a leaf anymore
 	// out: array of descendants values
-<<<<<<< HEAD
 	[{
 		// Placeholder at 3 must be ignored, 2 and 1 are ancestors, 0 must never be looked at
 		// Note: level -1 is unrealistic, but enforces that the loop stops at level 1
@@ -6438,8 +6437,9 @@
 		in : [[1, 24], [2, 23], [3, 0]],
 		leaf : 1,
 		out : [1, 0, 0]
-	}, { // parent not a leaf anymore
-		in : [[1, undefined], [2, /*unrealistic*/17]],
+	}, { // parent not a leaf anymore (in real life, iOffset would be positive here!)
+		in : [[1, undefined], [2, 17]],
+		nonLeaf : 0,
 		out : [-23, 17]
 	}].forEach(function (oFixture, i) {
 		QUnit.test("adjustDescendantCount #" + i, function (assert) {
@@ -6447,61 +6447,9 @@
 				hierarchyQualifier : "X"
 			});
 			oCache.aElements = oFixture.in.map(([iLevel, iDescendants]) => ({
-				"@$ui5._" : {descendants : iDescendants},
+				"@$ui5._" : {descendants : iDescendants, predicate : iLevel + "," + iDescendants},
 				"@$ui5.node.level" : iLevel
 			}));
-=======
-[{
-	// Placeholder at 3 must be ignored, 2 and 1 are ancestors, 0 must never be looked at
-	// Note: level -1 is unrealistic, but enforces that the loop stops at level 1
-	in : [[-1, 0], [1, 30], [2, 29], [0, undefined], [3, 0], [3, 1]],
-	isAncestorOf : [[2, 5, true]],
-	out : [0, 7, 6, undefined, 0, 1]
-}, { // Placeholder at 2 must be ignored, but 1 is no ancestor
-	in : [[1, 30], [2, 0], [0, undefined], [3, 1]],
-	isAncestorOf : [[1, 3, false], [0, 3, true]],
-	out : [7, 0, undefined, 1]
-}, { // nothing to do, no visible ancestor
-	in : [[1, 8]],
-	out : [8]
-}, { // root becomes leaf
-	in : [[1, 23], [2, 0]],
-	leaf : 0,
-	out : [0, 0]
-}, { // 1 becomes leaf
-	in : [[1, 24], [2, 23], [3, 0]],
-	leaf : 1,
-	out : [1, 0, 0]
-}, { // parent not a leaf anymore (in real life, iOffset would be positive here!)
-	in : [[1, undefined], [2, 17]],
-	nonLeaf : 0,
-	out : [-23, 17]
-}].forEach(function (oFixture, i) {
-	QUnit.test("adjustDescendantCount #" + i, function (assert) {
-		const oCache = _AggregationCache.create(this.oRequestor, "Foo", "", {}, {
-			hierarchyQualifier : "X"
-		});
-		oCache.aElements = oFixture.in.map(([iLevel, iDescendants]) => ({
-			"@$ui5._" : {descendants : iDescendants, predicate : iLevel + "," + iDescendants},
-			"@$ui5.node.level" : iLevel
-		}));
-
-		const oCacheMock = this.mock(oCache);
-		if (oFixture.isAncestorOf) {
-			oFixture.isAncestorOf.forEach(([iIndex0, iIndex1, bResult]) => {
-				oCacheMock.expects("isAncestorOf").withExactArgs(iIndex0, iIndex1).returns(bResult);
-			});
-		} else {
-			oCacheMock.expects("isAncestorOf").never();
-		}
-		oCacheMock.expects("makeLeaf").exactly("leaf" in oFixture ? 1 : 0)
-			.withExactArgs(sinon.match.same(oCache.aElements[oFixture.leaf]));
-		this.mock(_Helper).expects("updateAll").exactly("nonLeaf" in oFixture ? 1 : 0)
-			.withExactArgs(sinon.match.same(oCache.mChangeListeners),
-				oCache.aElements[oFixture.nonLeaf]?.["@$ui5._"].predicate,
-				sinon.match.same(oCache.aElements[oFixture.nonLeaf]),
-				{"@$ui5.node.isExpanded" : true});
->>>>>>> 9b0938db
 
 			const oCacheMock = this.mock(oCache);
 			if (oFixture.isAncestorOf) {
@@ -6513,6 +6461,11 @@
 			}
 			oCacheMock.expects("makeLeaf").exactly("leaf" in oFixture ? 1 : 0)
 				.withExactArgs(sinon.match.same(oCache.aElements[oFixture.leaf]));
+			this.mock(_Helper).expects("updateAll").exactly("nonLeaf" in oFixture ? 1 : 0)
+				.withExactArgs(sinon.match.same(oCache.mChangeListeners),
+					oCache.aElements[oFixture.nonLeaf]?.["@$ui5._"].predicate,
+					sinon.match.same(oCache.aElements[oFixture.nonLeaf]),
+					{"@$ui5.node.isExpanded" : true});
 
 			const iIndex = oFixture.in.length - 1;
 			// code under test
