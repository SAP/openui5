/*!
 * ${copyright}
 */
sap.ui.define([
	"sap/base/Log",
	"sap/ui/base/SyncPromise",
	"sap/ui/model/odata/ODataUtils",
	"sap/ui/model/odata/v4/lib/_AggregationCache",
	"sap/ui/model/odata/v4/lib/_AggregationHelper",
	"sap/ui/model/odata/v4/lib/_Cache",
	"sap/ui/model/odata/v4/lib/_ConcatHelper",
	"sap/ui/model/odata/v4/lib/_GroupLock",
	"sap/ui/model/odata/v4/lib/_Helper",
	"sap/ui/model/odata/v4/lib/_MinMaxHelper",
	"sap/ui/model/odata/v4/lib/_TreeState"
], function (Log, SyncPromise, ODataUtils, _AggregationCache, _AggregationHelper, _Cache,
		_ConcatHelper, _GroupLock, _Helper, _MinMaxHelper, _TreeState) {
	/*eslint no-sparse-arrays: 0 */
	"use strict";

	/**
	 * Copies the given elements from a cache read into <code>this.aElements</code>.
	 *
	 * @param {object|object[]} aReadElements
	 *   The elements from a cache read, or just a single one
	 * @param {number} iOffset
	 *   The offset within aElements
	 *
	 * @private
	 */
	function addElements(aReadElements, iOffset) {
		var aElements = this.aElements;

		if (!Array.isArray(aReadElements)) {
			aReadElements = [aReadElements];
		}
		aReadElements.forEach(function (oElement, i) {
			var sPredicate = _Helper.getPrivateAnnotation(oElement, "predicate");

			// for simplicity, avoid most sanity checks of _AggregationCache#addElements
			if (iOffset + i >= aElements.length) {
				throw new Error("Array index out of bounds: " + (iOffset + i));
			}
			aElements[iOffset + i] = oElement;
			if (sPredicate) { // Note: sometimes, even $byPredicate is missing...
				aElements.$byPredicate[sPredicate] = oElement;
			}
		});
	}

	/**
	 * Returns a promise which resolves just when the given elements have been copied into the given
	 * aggregation cache.
	 *
	 * @param {sap.ui.model.odata.v4.lib._AggregationCache} oCache
	 *   The cache
	 * @param {object|object[]} aReadElements
	 *   The elements from a cache read, or just a single one
	 * @param {number} iOffset
	 *   The offset within aElements
	 * @returns {sap.ui.base.SyncPromise}
	 *   An async promise for timing
	 *
	 * @private
	 * @see addElements
	 */
	function addElementsLater(oCache, aReadElements, iOffset) {
		return SyncPromise.resolve(Promise.resolve()).then(function () {
			// so that oCache.aElements is actually filled
			addElements.call(oCache, aReadElements, iOffset);
		});
	}

	function mustBeMocked() { throw new Error("Must be mocked"); }

	//*********************************************************************************************
	QUnit.module("sap.ui.model.odata.v4.lib._AggregationCache", {
		beforeEach : function () {
			this.oLogMock = this.mock(Log);
			this.oLogMock.expects("warning").never();
			this.oLogMock.expects("error").never();

			this.oRequestor = {
				buildQueryString : function () { return ""; },
				getServiceUrl : function () { return "/~/"; },
				getUnlockedAutoCopy : mustBeMocked,
				request : mustBeMocked
			};

			// avoid trouble when creating 1st level cache, or with #getDownloadUrl's callback
			// to #getDownloadQueryOptions calling this
			this.mock(_AggregationHelper).expects("buildApply4Hierarchy").atLeast(0).returns({});
		}
	});

	//*********************************************************************************************
	[
		{},
		{$$filterBeforeAggregate : "foo", $apply : "bar"}
	].forEach(function (mQueryOptions, i) {
		QUnit.test("create: no aggregation #" + i, function (assert) {
			var mAggregate = {},
				oAggregation = i
					? {
						aggregate : mAggregate,
						group : {},
						groupLevels : []
					}
					: null; // improves code coverage

			this.mock(_AggregationHelper).expects("hasGrandTotal").exactly(i ? 1 : 0)
				.withExactArgs(sinon.match.same(mAggregate)).returns(false);
			this.mock(_AggregationHelper).expects("hasMinOrMax").exactly(i ? 1 : 0)
				.withExactArgs(sinon.match.same(mAggregate)).returns(false);
			this.mock(_MinMaxHelper).expects("createCache").never();
			this.mock(_Cache).expects("create")
				.withExactArgs("~requestor~", "resource/path", sinon.match(function (oParam) {
						if (i) {
							assert.deepEqual(mQueryOptions, {$apply : "filter(foo)/bar"});
						}
						return oParam === mQueryOptions;
					}), "~sortExpandSelect~", "deep/resource/path", "~sharedRequest~")
				.returns("~cache~");

			assert.strictEqual(
				// code under test
				_AggregationCache.create("~requestor~", "resource/path", "deep/resource/path",
					mQueryOptions, oAggregation, "~sortExpandSelect~", "~sharedRequest~",
					/*bIsGrouped*/"n/a"),
				"~cache~");
		});
	});

	//*********************************************************************************************
	QUnit.test("create: no aggregation? no $$filterOnAggregate!", function (assert) {
		this.mock(_AggregationHelper).expects("hasGrandTotal").never();
		this.mock(_AggregationHelper).expects("hasMinOrMax").never();
		this.mock(_MinMaxHelper).expects("createCache").never();
		this.mock(_Cache).expects("create").never();
		const mQueryOptions = {
			$$filterOnAggregate : "" // even falsy values not allowed...
		};

		assert.throws(function () {
			// code under test
			_AggregationCache.create("~requestor~", "resource/path", "deep/resource/path",
				mQueryOptions, /*oAggregation*/null, "~sortExpandSelect~", "~sharedRequest~",
				/*bIsGrouped*/"n/a");
		}, new Error("Unsupported $$filterOnAggregate"));
	});

	//*********************************************************************************************
	QUnit.test("create: min/max", function (assert) {
		var oAggregation = {
				aggregate : {},
				group : {},
				// Note: ODLB#updateAnalyticalInfo called _AggregationHelper.buildApply
				groupLevels : []
			},
			mQueryOptions = {};

		this.mock(_AggregationHelper).expects("hasGrandTotal")
			.withExactArgs(sinon.match.same(oAggregation.aggregate)).returns(false);
		this.mock(_AggregationHelper).expects("hasMinOrMax")
			.withExactArgs(sinon.match.same(oAggregation.aggregate)).returns(true);
		this.mock(_MinMaxHelper).expects("createCache")
			.withExactArgs("~requestor~", "resource/path", sinon.match.same(oAggregation),
				sinon.match.same(mQueryOptions))
			.returns("~cache~");
		this.mock(_Cache).expects("create").never();

		assert.strictEqual(
			// code under test
			_AggregationCache.create("~requestor~", "resource/path", "", mQueryOptions,
				oAggregation),
			"~cache~");
	});

	//*********************************************************************************************
	[{
		groupLevels : ["BillToParty"],
		hasGrandTotal : false,
		hasMinOrMax : false
	}, {
		hasGrandTotal : false,
		hasMinOrMax : true
	}, {
		hasGrandTotal : true,
		hasMinOrMax : false
	}].forEach(function (oFixture, i) {
		["$expand", "$select"].forEach(function (sName) {
		QUnit.test("create: " + sName + " not allowed #" + i, function (assert) {
			var oAggregation = {
					aggregate : {},
					group : {},
					groupLevels : oFixture.groupLevels || []
				},
				mQueryOptions = {};

			mQueryOptions[sName] = undefined; // even falsy values are forbidden!

			this.mock(_AggregationHelper).expects("hasGrandTotal")
				.withExactArgs(sinon.match.same(oAggregation.aggregate))
				.returns(oFixture.hasGrandTotal);
			this.mock(_AggregationHelper).expects("hasMinOrMax")
				.withExactArgs(sinon.match.same(oAggregation.aggregate)).returns(oFixture.hasMinOrMax);
			this.mock(_MinMaxHelper).expects("createCache").never();
			this.mock(_Cache).expects("create").never();

			assert.throws(function () {
				// code under test
				_AggregationCache.create(this.oRequestor, "Foo", "", mQueryOptions, oAggregation);
			}, new Error("Unsupported system query option: " + sName));
		});
		});
	});

	//*********************************************************************************************
	[{
		groupLevels : ["BillToParty"],
		hasMinOrMax : true,
		message : "Unsupported group levels together with min/max"
	}, {
		hasGrandTotal : true,
		hasMinOrMax : true,
		message : "Unsupported grand totals together with min/max"
	}, {
		oAggregation : {
			hierarchyQualifier : "X"
		},
		hasMinOrMax : true,
		message : "Unsupported recursive hierarchy together with min/max"
	}, {
		hasMinOrMax : true,
		message : "Unsupported $$sharedRequest together with min/max",
		bSharedRequest : true
	}, {
		groupLevels : ["BillToParty"],
		message : "Unsupported system query option: $filter",
		queryOptions : {$filter : "answer eq 42"}
	}, {
		hasGrandTotal : true,
		message : "Unsupported system query option: $filter",
		queryOptions : {$filter : "answer eq 42"}
	}, {
		hasGrandTotal : true,
		message : "Unsupported system query option: $search",
		queryOptions : {$search : "blue OR green"}
	}, {
		groupLevels : ["BillToParty"],
		message : "Unsupported system query option: $search",
		queryOptions : {$search : "blue OR green"}
	}, {
		oAggregation : {
			hierarchyQualifier : "X"
		},
		message : "Unsupported system query option: $search",
		queryOptions : {$search : "blue OR green"}
	}, {
		oAggregation : {
			hierarchyQualifier : "X"
		},
		bIsGrouped : true,
		message : "Unsupported grouping via sorter"
	}, {
		hasGrandTotal : true,
		message : "Unsupported $$sharedRequest",
		bSharedRequest : true
	}, {
		groupLevels : ["BillToParty"],
		message : "Unsupported $$sharedRequest",
		bSharedRequest : true
	}, {
		oAggregation : {
			hierarchyQualifier : "X"
		},
		message : "Unsupported $$sharedRequest",
		bSharedRequest : true
	}].forEach(function (oFixture) {
		QUnit.test("create: " + oFixture.message, function (assert) {
			var oAggregation = oFixture.oAggregation || {
					aggregate : {},
					group : {},
					groupLevels : oFixture.groupLevels || []
				},
				mQueryOptions = oFixture.queryOptions || {};

			this.mock(_AggregationHelper).expects("hasGrandTotal")
				.withExactArgs(sinon.match.same(oAggregation.aggregate))
				.returns(oFixture.hasGrandTotal);
			this.mock(_AggregationHelper).expects("hasMinOrMax")
				.withExactArgs(sinon.match.same(oAggregation.aggregate)).returns(oFixture.hasMinOrMax);
			this.mock(_MinMaxHelper).expects("createCache").never();
			this.mock(_Cache).expects("create").never();

			assert.throws(function () {
				// code under test
				_AggregationCache.create(this.oRequestor, "Foo", "", mQueryOptions, oAggregation,
					false, oFixture.bSharedRequest, oFixture.bIsGrouped);
			}, new Error(oFixture.message));
		});
	});

	//*********************************************************************************************
	QUnit.test("create: grand total handling", function (assert) {
		const oEnhanceCacheWithGrandTotalExpectation = this.mock(_ConcatHelper)
			.expects("enhanceCache")
			.withExactArgs(sinon.match.object, sinon.match.object, [
				/*fnGrandTotal*/sinon.match.func,
				/*fnCount*/sinon.match.func
			]);
		const oAggregation = { // filled before by buildApply
			aggregate : {
				x : {grandTotal : true}
			},
			group : {
				a : {}
			},
			groupLevels : []
		};
		const oCache = _AggregationCache.create(this.oRequestor, "Foo", "", {
			$count : true // Note: no leaf count because of missing group levels!
		}, oAggregation);
		this.mock(oCache).expects("readCount").never();
		this.mock(oCache).expects("readFirst").never();
		this.mock(oCache).expects("readGap").never();

		[undefined, 1, 2, 3, 100, Infinity].forEach(function (iPrefetchLength) {
			assert.throws(function () {
				// code under test
				// (read grand total row separately, but with iPrefetchLength !== 0)
				oCache.read(0, 1, iPrefetchLength);
			}, new Error("Unsupported prefetch length: " + iPrefetchLength));
		});

		// code under test (read grand total row separately)
		const oReadPromise = oCache.read(0, 1, 0, _GroupLock.$cached);

		assert.strictEqual(oReadPromise.isPending(), true);

		this.mock(_AggregationHelper).expects("handleGrandTotal")
			.withExactArgs(sinon.match.same(oAggregation), "~oGrandTotal~");

		// code under test (fnGrandTotal)
		oEnhanceCacheWithGrandTotalExpectation.args[0][2][0]("~oGrandTotal~");

		assert.strictEqual(oReadPromise.isPending(), true, "still async...");

		return oReadPromise.then(function (oReadResult) {
			assert.deepEqual(oReadResult, {value : ["~oGrandTotal~"]});
			assert.strictEqual(oReadResult.value[0], "~oGrandTotal~");
			assert.notOk("$count" in oReadResult.value, "$count not available here");

			// no internal state changes!
			assert.deepEqual(oCache.aElements, []);
			assert.deepEqual(oCache.aElements.$byPredicate, {});
			assert.ok("$count" in oCache.aElements);
			assert.strictEqual(oCache.aElements.$count, undefined);
			assert.strictEqual(oCache.aElements.$created, 0);
		});
	});

	//*********************************************************************************************
	[{ // grand total
		aggregate : {
			SalesNumber : {grandTotal : true}
		},
		group : {},
		groupLevels : []
	}, { // group levels
		aggregate : {},
		group : {},
		groupLevels : ["group"]
	}, { // recursive hierarchy
		hierarchyQualifier : "X"
	}].forEach(function (oAggregation, i) {
		QUnit.test("create: #" + i, function (assert) {
			var oCache,
				oDoResetExpectation,
				bHasGrandTotal = i === 0,
				// Note: $expand/$select and $filter only allowed for recursive hierarchy
				mQueryOptions = oAggregation.hierarchyQualifier ? {
					$expand : {
						EMPLOYEE_2_TEAM : {$select : ["Team_Id", "Name"]}
					},
					$filter : "allowed",
					$select : ["ID", "MANAGER_ID"]
				} : {
					$filter : "" // needs to be falsy
				};

<<<<<<< HEAD
			this.mock(_AggregationHelper).expects("hasGrandTotal")
				.withExactArgs(sinon.match.same(oAggregation.aggregate)).returns(bHasGrandTotal);
			this.mock(_AggregationHelper).expects("hasMinOrMax")
				.withExactArgs(sinon.match.same(oAggregation.aggregate))
				.returns(false);
			this.mock(_MinMaxHelper).expects("createCache").never();
			this.mock(_Cache).expects("create").never();
			oDoResetExpectation = this.mock(_AggregationCache.prototype).expects("doReset")
				.withExactArgs(sinon.match.same(oAggregation), sinon.match.same(mQueryOptions),
					bHasGrandTotal)
				.callsFake(function () {
					this.oFirstLevel = {
						addKeptElement : "~addKeptElement~",
						removeKeptElement : "~removeKeptElement~",
						requestSideEffects : "~requestSideEffects~"
					};
					if (i === 2) {
						oAggregation.$NodeProperty = "node/property";
					}
				});

			// code under test
			oCache = _AggregationCache.create(this.oRequestor, "resource/path", "~n/a~", mQueryOptions,
				oAggregation);
=======
		// code under test
		oCache = _AggregationCache.create(this.oRequestor, "resource/path", "~n/a~", mQueryOptions,
			oAggregation);

		// "super" call
		assert.ok(oCache instanceof _AggregationCache, "module value is c'tor function");
		assert.ok(oCache instanceof _Cache, "_AggregationCache is a _Cache");
		assert.strictEqual(oCache.addTransientCollection, null, "disinherit");
		assert.strictEqual(oCache.oRequestor, this.oRequestor);
		assert.strictEqual(oCache.sResourcePath, "resource/path");
		assert.strictEqual(oCache.mQueryOptions, mQueryOptions);
		assert.strictEqual(oCache.bSortExpandSelect, true);
		assert.strictEqual(typeof oCache.fetchValue, "function");
		assert.strictEqual(typeof oCache.read, "function");
		// c'tor itself
		assert.ok(oDoResetExpectation.alwaysCalledOn(oCache));
		assert.deepEqual(oCache.aElements, []);
		assert.deepEqual(oCache.aElements.$byPredicate, {});
		assert.ok("$count" in oCache.aElements);
		assert.strictEqual(oCache.aElements.$count, undefined);
		assert.strictEqual(oCache.aElements.$created, 0);
		assert.strictEqual(oCache.addKeptElement, "~addKeptElement~", "@borrows ...");
		assert.strictEqual(oCache.removeKeptElement, "~removeKeptElement~", "@borrows ...");
		assert.strictEqual(oCache.requestSideEffects, "~requestSideEffects~", "@borrows ...");
		assert.strictEqual(oCache.isDeletingInOtherGroup(), false); // <-- code under test
		assert.ok(oCache.oTreeState instanceof _TreeState);
		assert.strictEqual(oCache.oTreeState.sNodeProperty, i === 2 ? "node/property" : undefined);
		assert.strictEqual(oCache.bUnifiedCache, false);

		this.mock(oCache).expects("getTypes").withExactArgs().returns("~types~");
		this.mock(_Helper).expects("getKeyFilter")
			.withExactArgs("~node~", "/resource/path", "~types~").returns("~filter~");
>>>>>>> 5511cd34

			// "super" call
			assert.ok(oCache instanceof _AggregationCache, "module value is c'tor function");
			assert.ok(oCache instanceof _Cache, "_AggregationCache is a _Cache");
			assert.strictEqual(oCache.addTransientCollection, null, "disinherit");
			assert.strictEqual(oCache.oRequestor, this.oRequestor);
			assert.strictEqual(oCache.sResourcePath, "resource/path");
			assert.strictEqual(oCache.mQueryOptions, mQueryOptions);
			assert.strictEqual(oCache.bSortExpandSelect, true);
			assert.strictEqual(typeof oCache.fetchValue, "function");
			assert.strictEqual(typeof oCache.read, "function");
			// c'tor itself
			assert.ok(oDoResetExpectation.alwaysCalledOn(oCache));
			assert.deepEqual(oCache.aElements, []);
			assert.deepEqual(oCache.aElements.$byPredicate, {});
			assert.ok("$count" in oCache.aElements);
			assert.strictEqual(oCache.aElements.$count, undefined);
			assert.strictEqual(oCache.aElements.$created, 0);
			assert.ok("oCountPromise" in oCache, "be nice to V8");
			assert.strictEqual(oCache.oCountPromise, undefined);
			assert.ok("oGrandTotalPromise" in oCache, "be nice to V8");
			assert.strictEqual(oCache.oGrandTotalPromise, undefined);
			assert.strictEqual(oCache.addKeptElement, "~addKeptElement~", "@borrows ...");
			assert.strictEqual(oCache.removeKeptElement, "~removeKeptElement~", "@borrows ...");
			assert.strictEqual(oCache.requestSideEffects, "~requestSideEffects~", "@borrows ...");
			assert.strictEqual(oCache.isDeletingInOtherGroup(), false); // <-- code under test
			assert.ok(oCache.oTreeState instanceof _TreeState);
			assert.strictEqual(oCache.oTreeState.sNodeProperty, i === 2 ? "node/property" : undefined);
			assert.strictEqual(oCache.bUnifiedCache, false);

			this.mock(oCache).expects("getTypes").withExactArgs().returns("~types~");
			this.mock(_Helper).expects("getKeyFilter")
				.withExactArgs("~node~", "/resource/path", "~types~").returns("~filter~");

			// code under test: callback function provided for _TreeState c'tor
			assert.strictEqual(oCache.oTreeState.fnGetKeyFilter("~node~"), "~filter~");
		});
	});

	//*********************************************************************************************
	// Using PICT /r:4848
	//
	// sFilterBeforeAggregate: "", "~filterBeforeAggregate~"
	// # the following parameter is ignored below
	// sFilteredOrderBy: "", "~filteredOrderBy~"
	// bHasGrandTotal:   false, true
	// bLeaf:            false, true
	// oParentGroupNode: undefined, {}
	// bSubtotals:       false, true
	// IF [bLeaf] = "true" THEN [bSubtotals] = "false";
	// IF [oParentGroupNode] = "undefined" THEN [bLeaf] = "false";
	// IF [oParentGroupNode] = "{}" THEN [bHasGrandTotal] = "false";
	[{
		sFilterBeforeAggregate : "",
		bHasGrandTotal : true,
		bLeaf : false,
		oParentGroupNode : undefined,
		bSubtotals : false
	}, {
		sFilterBeforeAggregate : "",
		bHasGrandTotal : false,
		bLeaf : false,
		oParentGroupNode : {},
		bSubtotals : true
	}, {
		sFilterBeforeAggregate : "",
		bHasGrandTotal : false,
		bLeaf : true,
		oParentGroupNode : {},
		bSubtotals : false
	}, {
		sFilterBeforeAggregate : "~filterBeforeAggregate~",
		bHasGrandTotal : false,
		bLeaf : false,
		oParentGroupNode : undefined,
		bSubtotals : true
	}, {
		sFilterBeforeAggregate : "~filterBeforeAggregate~",
		bHasGrandTotal : false,
		bLeaf : true,
		oParentGroupNode : {},
		bSubtotals : false
	}, {
		sFilterBeforeAggregate : "~filterBeforeAggregate~",
		bHasGrandTotal : true,
		bLeaf : false,
		oParentGroupNode : undefined,
		bSubtotals : true
	}].forEach(function (oPICT) {
		QUnit.test("createGroupLevelCache: " + JSON.stringify(oPICT), function (assert) {
			var oAggregation = { // filled before by buildApply
					aggregate : {
						x : {
							subtotals : oPICT.bSubtotals
						},
						y : {
							grandTotal : oPICT.bHasGrandTotal,
							unit : "UnitY"
						}
					},
					group : {
						c : {}, // intentionally out of ABC order
						a : {},
						b : {}
					},
					groupLevels : ["a", "b"]
				},
				oAggregationCache,
				aAllProperties = [],
				oCache = {},
				mCacheQueryOptions = {},
				aGroupBy = ["a"],
				iLevel = oPICT.oParentGroupNode ? 3 : 1,
				mQueryOptions = {
					$$filterBeforeAggregate : oPICT.sFilterBeforeAggregate
					// $orderby : "~orderby~"
				};

			function isOK(o) {
				if (oPICT.oParentGroupNode) {
					return o.$$filterBeforeAggregate === (oPICT.sFilterBeforeAggregate
						? "~filter~ and (~filterBeforeAggregate~)"
						: "~filter~");
				}

				return o.$$filterBeforeAggregate === oPICT.sFilterBeforeAggregate;
			}

			if (!oPICT.bHasGrandTotal) {
				mQueryOptions.$count = "n/a";
			}
			if (oPICT.oParentGroupNode) {
				aGroupBy = ["a", "b", "c"];
				oPICT.oParentGroupNode["@$ui5.node.level"] = 2;
				_Helper.setPrivateAnnotation(oPICT.oParentGroupNode, "filter", "~filter~");
			}
			if (oPICT.bLeaf) {
				// Note: duplicates do not hurt for key predicate, but order is important
				aGroupBy = [/*group levels:*/"a", "b", /*sorted:*/"a", "b", "c"];
			} else if (iLevel === 3) {
				oAggregation.groupLevels.push("c");
				oAggregation.groupLevels.push("d"); // leaf level (JIRA: CPOUI5ODATAV4-2755)
			}

			oAggregationCache = _AggregationCache.create(this.oRequestor, "Foo", "",
				{/*$orderby : "~orderby~"*/}, oAggregation);

			this.mock(_AggregationHelper).expects("getAllProperties")
				.withExactArgs(sinon.match.same(oAggregation)).returns(aAllProperties);
			this.mock(_AggregationHelper).expects("filterOrderby")
				.withExactArgs(sinon.match.same(oAggregationCache.mQueryOptions),
					sinon.match.same(oAggregation), iLevel)
				.returns(mQueryOptions);
			if (oPICT.bHasGrandTotal) {
				this.mock(_AggregationHelper).expects("buildApply").never();
			} else {
				this.mock(_AggregationHelper).expects("buildApply")
					.withExactArgs(sinon.match.same(oAggregation), sinon.match(function (o) {
							return !("$count" in o) && o === mQueryOptions && isOK(o);
						}), iLevel)
					.returns(mCacheQueryOptions);
			}
			this.mock(_Cache).expects("create")
				.withExactArgs(sinon.match.same(oAggregationCache.oRequestor), "Foo",
					sinon.match(function (o) {
						// Note: w/o grand total, buildApply determines the query options to be used!
						return o.$count
							&& (oPICT.bHasGrandTotal
								? o === mQueryOptions && isOK(o)
								: o === mCacheQueryOptions);
					}), true)
				.returns(oCache);

			// This must be done before calling createGroupLevelCache, so that bind grabs the mock
			this.mock(_AggregationCache).expects("calculateKeyPredicate").on(null)
				.withExactArgs(sinon.match.same(oPICT.oParentGroupNode), aGroupBy,
					sinon.match.same(aAllProperties), oPICT.bLeaf, oPICT.bSubtotals,
					"~oElement~", "~mTypeForMetaPath~", "~metapath~")
				.returns("~sPredicate~");
			this.mock(_AggregationCache).expects("calculateKeyPredicateRH").never();
			this.mock(_AggregationCache).expects("fixDuplicatePredicate").on(oCache)
				.withExactArgs("~oElement~", "~sPredicate~").returns("~fixedPredicate~");

			assert.strictEqual(
				// code under test
				oAggregationCache.createGroupLevelCache(oPICT.oParentGroupNode, oPICT.bHasGrandTotal),
				oCache
			);

			// code under test (this normally happens inside the created cache's handleResponse method)
			assert.strictEqual(
				oCache.calculateKeyPredicate("~oElement~", "~mTypeForMetaPath~", "~metapath~"),
				"~sPredicate~");

			// code under test: non-hierarchy uses _AggregationCache implementation
			assert.strictEqual(
				oCache.fixDuplicatePredicate("~oElement~", "~sPredicate~"),
				"~fixedPredicate~");

			if (oPICT.oParentGroupNode) {
				assert.strictEqual(oCache.$parentFilter, "~filter~");
			} else {
				assert.notOk("$parentFilter" in oCache);
			}
		});
	});

	//*********************************************************************************************
	[undefined, {}].forEach(function (oParentGroupNode, i) {
		QUnit.test("createGroupLevelCache: recursive hierarchy, #" + i, function (assert) {
			var oAggregation = {hierarchyQualifier : "X"},
				oCache = {},
				mCacheQueryOptions = {},
				iLevel = oParentGroupNode ? 3 : 1,
				mQueryOptions = {
					$expand : "~expand~",
					// $orderby : "~orderby~"
					$select : ["~select~"]
				},
				oAggregationCache
					= _AggregationCache.create(this.oRequestor, "Foo", "", mQueryOptions, oAggregation);

			if (oParentGroupNode) {
				oParentGroupNode["@$ui5.node.level"] = 2;
				this.mock(_Helper).expects("getPrivateAnnotation")
					.withExactArgs(sinon.match.same(oParentGroupNode), "filter").returns(undefined);
				this.mock(oAggregationCache).expects("getTypes").withExactArgs().returns("~getTypes~");
				this.mock(_Helper).expects("getKeyFilter")
					.withExactArgs(sinon.match.same(oParentGroupNode), "/Foo", "~getTypes~")
					.returns("~filter~");
			}
			this.mock(_AggregationHelper).expects("getAllProperties").never();
			this.mock(_AggregationHelper).expects("filterOrderby").never();
			this.mock(_AggregationHelper).expects("buildApply").withExactArgs(
					sinon.match.same(oAggregation),
					sinon.match(mQueryOptions).and(sinon.match(function (o) {
						return /*!("$count" in o) &&*/ o !== mQueryOptions && (oParentGroupNode
							? o.$$filterBeforeAggregate === "~filter~"
							: !("$$filterBeforeAggregate" in o));
					})),
					iLevel) // actually, we currently do not care about this level for RH...
				.returns(mCacheQueryOptions);
			this.mock(_Cache).expects("create")
				.withExactArgs(sinon.match.same(oAggregationCache.oRequestor), "Foo",
					sinon.match(function (o) {
						// Note: w/o grand total, buildApply determines the query options to be used!
						return o.$count && o === mCacheQueryOptions;
					}), true)
				.returns(oCache);
			// This must be done before calling createGroupLevelCache, so that bind grabs the mock
			this.mock(_AggregationCache).expects("calculateKeyPredicate").never();
			this.mock(_AggregationCache).expects("calculateKeyPredicateRH").on(null)
				.withExactArgs(sinon.match.same(oParentGroupNode), sinon.match.same(oAggregation),
					"~oElement~", "~mTypeForMetaPath~", "~metapath~")
				.returns("~sPredicate~");

			assert.strictEqual(
				// code under test
				oAggregationCache.createGroupLevelCache(oParentGroupNode, false),
				oCache
			);

			// code under test (this normally happens inside the created cache's handleResponse method)
			assert.strictEqual(
				oCache.calculateKeyPredicate("~oElement~", "~mTypeForMetaPath~", "~metapath~"),
				"~sPredicate~");

			assert.notOk("fixDuplicatePredicate" in oCache); // no override for hierarchy
			if (oParentGroupNode) {
				assert.strictEqual(oCache.$parentFilter, "~filter~");
			} else {
				assert.notOk("$parentFilter" in oCache);
			}
		});
	});

	//*********************************************************************************************
	[{ // only oGrandTotalPromise needed
		aggregate : {
			SalesNumber : {grandTotal : true}
		},
		group : {},
		groupLevels : []
	}, { // only oCountPromise needed
		hierarchyQualifier : "X"
	}, { // only oCountPromise needed
		aggregate : {},
		group : {},
		groupLevels : ["group"]
	}, { // both oCountPromise and oGrandTotalPromise needed
		aggregate : {
			SalesNumber : {grandTotal : true}
		},
		group : {},
		groupLevels : ["group"]
	}].forEach(function (oNewAggregation, i) {
		[false, true].forEach(function (bCount) {
			const sTitle = "doReset: #" + i + ", bCount=" + bCount;
			const bCountLeaves = bCount && oNewAggregation.groupLevels?.length > 0;
			const bHasGrandTotal = !!oNewAggregation.aggregate?.SalesNumber?.grandTotal;

		QUnit.test(sTitle, function (assert) {
			const oCache = _AggregationCache.create(this.oRequestor, "~", "", {}, {
				hierarchyQualifier : "n/a" // unrealistic for i !== 1, but never mind
			});
			this.mock(oCache).expects("getDownloadUrl").withExactArgs("").returns("~sDownloadUrl~");
			this.mock(oCache).expects("createGroupLevelCache")
				.withExactArgs(null, bHasGrandTotal || bCountLeaves)
				.returns("~oFirstLevelCache~");
			let fnLeaves;
			let fnGrandTotal;
			this.mock(_ConcatHelper).expects("enhanceCache")
				.exactly(bHasGrandTotal || bCountLeaves ? 1 : 0)
				.withExactArgs("~oFirstLevelCache~", sinon.match.same(oNewAggregation),
					sinon.match((aAdditionalRowHandlers) => {
						let iIndex = 0;
						if (bCountLeaves) {
							fnLeaves = aAdditionalRowHandlers[iIndex];
							iIndex += 1;
						}
						if (bHasGrandTotal) {
							fnGrandTotal = aAdditionalRowHandlers[iIndex];
							iIndex += 1;
						}

						// code under test (fnCount) - nothing should happen :-)
						aAdditionalRowHandlers[iIndex]({});
						iIndex += 1;

						return aAdditionalRowHandlers.length === iIndex;
					}));
			const mQueryOptions = {
				$count : bCount
			};

<<<<<<< HEAD
			// code under test
			oCache.doReset(oNewAggregation, mQueryOptions, bHasGrandTotal);

			assert.strictEqual(oCache.oAggregation, oNewAggregation);
			assert.strictEqual(oCache.sToString, "~sDownloadUrl~");
			assert.strictEqual(oCache.toString(), "~sDownloadUrl~"); // <-- code under test
			assert.strictEqual(oCache.oFirstLevel, "~oFirstLevelCache~");

			if (bCount && i) {
				assert.ok(oCache.oCountPromise.isPending());
				if (i === 1) { // recursive hierarchy
					assert.notOk("$$leaves" in mQueryOptions);
					// code under test
					oCache.oCountPromise.$resolve(42);
				} else { // visual grouping (bCountLeaves)
					assert.strictEqual(mQueryOptions.$$leaves, true);

					// code under test
					assert.strictEqual(oCache.fetchValue(null, "$count"), oCache.oCountPromise);

					// code under test
					fnLeaves({UI5__leaves : "42"});
				}
=======
		assert.strictEqual(oCache.oAggregation, oNewAggregation);
		assert.strictEqual(oCache.sToString, "~sDownloadUrl~");
		assert.strictEqual(oCache.toString(), "~sDownloadUrl~"); // <-- code under test
		assert.strictEqual(oCache.oFirstLevel, "~oFirstLevelCache~");
		assert.ok("oCountPromise" in oCache, "be nice to V8");
		assert.ok("oGrandTotalPromise" in oCache, "be nice to V8");
>>>>>>> 5511cd34

				assert.ok(oCache.oCountPromise.isFulfilled());
				assert.strictEqual(oCache.oCountPromise.getResult(), 42);
			} else {
				assert.notOk("$$leaves" in mQueryOptions);
				assert.strictEqual(oCache.oCountPromise, undefined);
			}

			if (bHasGrandTotal) {
				assert.strictEqual(oCache.oGrandTotalPromise.isPending(), true);

				this.mock(_AggregationHelper).expects("handleGrandTotal")
					.withExactArgs(sinon.match.same(oNewAggregation), "~oGrandTotal~");

				// code under test
				fnGrandTotal("~oGrandTotal~");

				assert.strictEqual(oCache.oGrandTotalPromise.isFulfilled(), true);
				assert.strictEqual(oCache.oGrandTotalPromise.getResult(), "~oGrandTotal~");
			} else {
				assert.strictEqual(oCache.oGrandTotalPromise, undefined);
			}
		});
		});
	});

	//*********************************************************************************************
	[false, true].forEach(function (bLeaf) {
		[false, true].forEach(function (bParent) {
			[false, true].forEach(function (bHasRealKeyPredicate) {
				var sTitle = "calculateKeyPredicate: leaf=" + bLeaf
						+ ", has real key predicate: " + bHasRealKeyPredicate
						+ ", parent=" + bParent;

				if (bHasRealKeyPredicate && !bLeaf) {
					return; // ignore useless combination
				}

		QUnit.test(sTitle, function (assert) {
			var aAllProperties = ["p1", "p2", ["a", "b"], "p3", "p4", ["c", "d"]],
				oElement = {
					p2 : "v2",
					p4 : "v4"
				},
				oElementMatcher = sinon.match(function (o) {
					return o === oElement && (bParent
						? o.p1 === "v1" && o.p2 === "v2" && o.p3 === "v3" && o.p4 === "v4"
							&& o["p3@$ui5.noData"] === true
						: !("p1" in o) && o.p2 === "v2" && !("p3" in o) && o.p4 === "v4"
							&& !("p3@$ui5.noData" in o));
				}),
				aGroupBy = [/*does not matter*/],
				oGroupNode = {
					p1 : "v1",
					p2 : "n/a",
					p3 : "v3",
					"p3@$ui5.noData" : "true", // truthy, but not true
					"@$ui5.node.level" : 2
				},
				oHelperMock = this.mock(_Helper),
				mTypeForMetaPath = {"/meta/path" : {}};

			oHelperMock.expects("inheritPathValue").exactly(bParent ? 1 : 0)
				.withExactArgs(["a", "b"], sinon.match.same(oGroupNode), sinon.match.same(oElement));
			oHelperMock.expects("inheritPathValue").exactly(bParent ? 1 : 0)
				.withExactArgs(["c", "d"], sinon.match.same(oGroupNode), sinon.match.same(oElement));
			oHelperMock.expects("getKeyPredicate").exactly(bLeaf ? 1 : 0)
				.withExactArgs(oElementMatcher, "/meta/path", sinon.match.same(mTypeForMetaPath))
				.returns(bHasRealKeyPredicate ? "~predicate~" : undefined);
			oHelperMock.expects("getKeyPredicate").exactly(bHasRealKeyPredicate ? 0 : 1)
				.withExactArgs(oElementMatcher, "/meta/path", sinon.match.same(mTypeForMetaPath),
					sinon.match.same(aGroupBy), true).returns("~predicate~");
			oHelperMock.expects("setPrivateAnnotation")
				.withExactArgs(sinon.match.same(oElement), "predicate", "~predicate~");
			oHelperMock.expects("getKeyFilter").exactly(bLeaf ? 0 : 1)
				.withExactArgs(oElementMatcher, "/meta/path", sinon.match.same(mTypeForMetaPath),
					sinon.match.same(aGroupBy))
				.returns("~filter~");
			oHelperMock.expects("setPrivateAnnotation").exactly(bLeaf ? 0 : 1)
				.withExactArgs(sinon.match.same(oElement), "filter", "~filter~");
			this.mock(_AggregationHelper).expects("setAnnotations")
				.withExactArgs(sinon.match.same(oElement), bLeaf ? undefined : false, "~bTotal~",
					bParent ? 3 : 1, bParent ? null : aAllProperties);

			assert.strictEqual(
				// code under test
				_AggregationCache.calculateKeyPredicate(bParent ? oGroupNode : undefined, aGroupBy,
					aAllProperties, bLeaf, "~bTotal~", oElement, mTypeForMetaPath, "/meta/path"),
				"~predicate~");

			assert.deepEqual(oElement, bParent ? {
				p1 : "v1",
				p2 : "v2",
				p3 : "v3",
				"p3@$ui5.noData" : true,
				p4 : "v4"
			} : {
				p2 : "v2",
				p4 : "v4"
			});
		});
			});
		});
	});

	//*********************************************************************************************
	[undefined, 0, 7].forEach(function (iDistanceFromRoot) {
		// Note: null means no $LimitedDescendantCount, undefined means not $select'ed
		[null, undefined, 0, 42].forEach(function (iLimitedDescendantCount) {
			["collapsed", "expanded", "leaf"].forEach(function (sDrillState) {
				[undefined, {"@$ui5.node.level" : 41}].forEach(function (oGroupNode) {
					var sTitle = "calculateKeyPredicateRH: DistanceFromRoot : " + iDistanceFromRoot
							+ ", LimitedDescendantCount : " + iLimitedDescendantCount
							+ ", DrillState : " + sDrillState
							+ ", oGroupNode : " + JSON.stringify(oGroupNode);

					if (iDistanceFromRoot === undefined && iLimitedDescendantCount
							|| iDistanceFromRoot !== undefined && oGroupNode
							|| sDrillState === "expanded" && !iLimitedDescendantCount
							|| sDrillState === "leaf" && iLimitedDescendantCount) {
						return;
					}

		QUnit.test(sTitle, function (assert) {
			var oAggregation = {
					$DistanceFromRoot : "A/DistFromRoot",
					$DrillState : "B/myDrillState",
					$LimitedDescendantCount : "C/LtdDescendant_Count",
					$metaPath : "/meta/path",
					$path : "n/a"
				},
				sDistanceFromRoot,
				oElement = {
					// B: {myDrillState : sDrillState},
					Foo : "bar",
					XYZ : 42
				},
				iExpectedLevel = 1,
				oHelperMock = this.mock(_Helper),
				bIsExpanded = {
					collapsed : false,
					expanded : true,
					leaf : undefined
				}[sDrillState],
				sLimitedDescendantCount,
				mTypeForMetaPath = {"/meta/path" : {}};

			if (iDistanceFromRoot !== undefined) {
				iExpectedLevel = iDistanceFromRoot + 1;
				sDistanceFromRoot = "" + iDistanceFromRoot; // Edm.Int64!
				// oElement.A = {DistFromRoot : sDistanceFromRoot};
			}
			if (iLimitedDescendantCount === null) {
				delete oAggregation.$LimitedDescendantCount;
			} else {
				sLimitedDescendantCount = iLimitedDescendantCount === undefined
					? undefined
					: "" + iLimitedDescendantCount; // Edm.Int64!
				// oElement.C = {LtdDescendant_Count : sLimitedDescendantCount};
			}
			if (oGroupNode) {
				iExpectedLevel = 42;
			}

			oHelperMock.expects("getKeyPredicate")
				.withExactArgs(sinon.match.same(oElement), "/meta/path",
					sinon.match.same(mTypeForMetaPath))
				.returns("~predicate~");
			oHelperMock.expects("setPrivateAnnotation")
				.withExactArgs(sinon.match.same(oElement), "predicate", "~predicate~");
			oHelperMock.expects("drillDown")
				.withExactArgs(sinon.match.same(oElement), "B/myDrillState")
				.returns(sDrillState);
			oHelperMock.expects("getKeyFilter").never();
			oHelperMock.expects("deleteProperty")
				.withExactArgs(sinon.match.same(oElement), "B/myDrillState");
			oHelperMock.expects("drillDown").exactly(oGroupNode ? 0 : 1)
				.withExactArgs(sinon.match.same(oElement), "A/DistFromRoot")
				.returns(sDistanceFromRoot);
			oHelperMock.expects("deleteProperty").exactly(sDistanceFromRoot ? 1 : 0)
				.withExactArgs(sinon.match.same(oElement), "A/DistFromRoot");
			this.mock(_AggregationHelper).expects("setAnnotations")
				.withExactArgs(sinon.match.same(oElement), bIsExpanded, /*bIsTotal*/undefined,
					iExpectedLevel);
			oHelperMock.expects("setPrivateAnnotation").exactly(iLimitedDescendantCount ? 1 : 0)
				.withExactArgs(sinon.match.same(oElement), "descendants",
					/*parseInt!*/iLimitedDescendantCount);
			oHelperMock.expects("drillDown").exactly(iLimitedDescendantCount === null ? 0 : 1)
				.withExactArgs(sinon.match.same(oElement), "C/LtdDescendant_Count")
				.returns(sLimitedDescendantCount);
			oHelperMock.expects("deleteProperty").exactly(sLimitedDescendantCount ? 1 : 0)
				.withExactArgs(sinon.match.same(oElement), "C/LtdDescendant_Count");

			assert.strictEqual(
				// code under test
				_AggregationCache.calculateKeyPredicateRH(oGroupNode, oAggregation, oElement,
					mTypeForMetaPath, "/meta/path"),
				"~predicate~");

			assert.deepEqual(oElement, {Foo : "bar", XYZ : 42});
		});
				});
			});
		});
	});

	//*********************************************************************************************
	QUnit.test("calculateKeyPredicate: nested object", function (assert) {
		var mTypeForMetaPath = {"/Artists" : {}};

		this.mock(_Helper).expects("inheritPathValue").never();
		this.mock(_Helper).expects("getKeyPredicate").never();
		this.mock(_Helper).expects("setPrivateAnnotation").never();
		this.mock(_Helper).expects("getKeyFilter").never();
		this.mock(_AggregationHelper).expects("setAnnotations").never();

		assert.strictEqual(
			// code under test
			_AggregationCache.calculateKeyPredicate(null, null, null, undefined, undefined, null,
				mTypeForMetaPath, "/Artists/BestFriend"),
			undefined);
	});

	//*********************************************************************************************
	QUnit.test("calculateKeyPredicateRH: nested object", function (assert) {
		var mTypeForMetaPath = {"/Artists" : {}};

		this.mock(_Helper).expects("drillDown").never();
		this.mock(_Helper).expects("getKeyPredicate").never();
		this.mock(_Helper).expects("setPrivateAnnotation").never();
		this.mock(_Helper).expects("getKeyFilter").never();
		this.mock(_Helper).expects("deleteProperty").never();
		this.mock(_AggregationHelper).expects("setAnnotations").never();

		assert.strictEqual(
			// code under test
			_AggregationCache.calculateKeyPredicateRH(/*oGroupNode*/null, {/*oAggregation*/},
				/*oElement*/null, mTypeForMetaPath, "/Artists/BestFriend"),
			undefined);
	});

	//*********************************************************************************************
	QUnit.test("calculateKeyPredicateRH: related entity", function (assert) {
		var oAggregation = {
				$DistanceFromRoot : "DistFromRoot",
				$DrillState : "myDrillState",
				$LimitedDescendantCount : "LtdDescendant_Count",
				$metaPath : "/Artists",
				$path : "n/a"
			},
			oElement = {
				DistFromRoot : "23",
				myDrillState : "leaf",
				LtdDescendant_Count : "42"
			},
			mTypeForMetaPath = {
				"/Artists" : {},
				"/Artists/BestFriend" : {}
			};

		this.mock(_Helper).expects("drillDown").never();
		this.mock(_Helper).expects("getKeyPredicate")
			.withExactArgs(sinon.match.same(oElement), "/Artists/BestFriend",
				sinon.match.same(mTypeForMetaPath))
			.returns("~predicate~");
		this.mock(_Helper).expects("setPrivateAnnotation")
			.withExactArgs(sinon.match.same(oElement), "predicate", "~predicate~");
		this.mock(_Helper).expects("getKeyFilter").never();
		this.mock(_Helper).expects("deleteProperty").never();
		this.mock(_AggregationHelper).expects("setAnnotations").never();

		assert.strictEqual(
			// code under test
			_AggregationCache.calculateKeyPredicateRH(/*oGroupNode*/null, oAggregation,
				oElement, mTypeForMetaPath, "/Artists/BestFriend"),
			"~predicate~");

		assert.deepEqual(oElement, {
				DistFromRoot : "23",
				myDrillState : "leaf",
				LtdDescendant_Count : "42"
			}, "unchanged");
	});

	//*********************************************************************************************
	[false, true].forEach(function (bParentIsPlaceholder) {
		[false, true].forEach(function (bCandidateFound) {
			const sTitle = "fetchParentIndex: parent is placeholder = " + bParentIsPlaceholder
					+ ", candidate outside collection found = " + bCandidateFound;

			if (bCandidateFound && !bParentIsPlaceholder) {
				return; // parent is either inside or outside collection
			}

		QUnit.test(sTitle, async function (assert) {
			const oAggregation = {
				$DistanceFromRoot : "DistFromRoot",
				$DrillState : "myDrillState",
				$LimitedDescendantCount : "LtdDescendant_Count",
				$NodeProperty : "NodeID",
				$path : "/path",
				aggregate : {},
				group : {},
				groupLevels : ["BillToParty"],
				hierarchyQualifier : "X"
			};
			const oCache = _AggregationCache.create(this.oRequestor, "Foo", "", {}, oAggregation);
			const sQueryOptions = JSON.stringify(oCache.mQueryOptions);
			this.mock(oCache).expects("getTypes").atLeast(1).withExactArgs().returns("~Types~");
			const oNode = {"@$ui5.node.level" : 3};
			oCache.aElements[20] = {"@$ui5.node.level" : 0};
			oCache.aElements[21] = {"@$ui5.node.level" : 4};
			oCache.aElements[22] = {"@$ui5.node.level" : 4};
			oCache.aElements[23] = oNode;
			oCache.aElements[24] = {"@$ui5.node.level" : 4};
			oCache.aElements[25] = {"@$ui5.node.level" : 5};
			oCache.aElements[26] = {"@$ui5.node.level" : 3};
			const oHelperMock = this.mock(_Helper);
			oHelperMock.expects("getKeyFilter").withExactArgs(oNode, "/Foo", "~Types~")
				.returns("~Key~");
			this.mock(this.oRequestor).expects("buildQueryString")
				.withExactArgs(null, {$apply : "ancestors($root/path,X,NodeID,filter(~Key~),1)"})
				.returns("?~QueryString~");
			this.mock(this.oRequestor).expects("request")
				.withExactArgs("GET", "Foo?~QueryString~", "~oGroupLock~")
				.callsFake(async () => {
					var oPropertiesExpectation, oNodePropertyExpectation;

					await "next tick";

					oHelperMock.expects("getKeyPredicate")
						.withExactArgs("~Parent~", "/Foo", "~Types~")
						.returns("('n/a')");
					if (bCandidateFound) { // parent already in cache
						oCache.aElements.$byPredicate["('n/a')"] = "~ParentOutsideCollection~";
					}
					oHelperMock.expects("getPrivateAnnotation").exactly(bCandidateFound ? 1 : 0)
						.withExactArgs("~ParentOutsideCollection~", "rank")
						.returns(undefined);
					oHelperMock.expects("setPrivateAnnotation")
						.withExactArgs("~Parent~", "parent", sinon.match.same(oCache.oFirstLevel));
					this.mock(oCache).expects("requestRank")
						.withExactArgs("~Parent~", "~oGroupLock~")
						.callsFake(async () => {
							await "next tick";

							assert.ok(oPropertiesExpectation.called, "called in sync");
							assert.ok(oNodePropertyExpectation.called, "called in sync");

							oCache.aElements[17] = "~ParentInsideCollection~";
							this.mock(oCache.oFirstLevel).expects("calculateKeyPredicate")
								.withExactArgs("~Parent~", "~Types~", "/Foo");
							this.mock(oCache).expects("findIndex").withExactArgs("~iRank~")
								.returns(17);
							oHelperMock.expects("hasPrivateAnnotation")
								.withExactArgs("~ParentInsideCollection~", "placeholder")
								.returns(bParentIsPlaceholder);
							this.mock(oCache).expects("insertNode")
								.exactly(bParentIsPlaceholder ? 1 : 0)
								.withExactArgs("~Parent~", "~iRank~", 17);

							return "~iRank~";
						});
					oPropertiesExpectation = this.mock(oCache).expects("requestProperties")
						.withExactArgs("~Parent~", ["DistFromRoot", "myDrillState",
							"LtdDescendant_Count"], "~oGroupLock~", true)
						.resolves();
					oNodePropertyExpectation = this.mock(oCache).expects("requestNodeProperty")
						.withExactArgs("~Parent~", "~oGroupLock~", false)
						.resolves();

					return {value : ["~Parent~"]};
				});

			// code under test
			const oPromise = oCache.fetchParentIndex(26, "~oGroupLock~");
			const oPromise0 = oCache.fetchParentIndex(23, "~oGroupLock~");
			const oPromise1 = oCache.fetchParentIndex(26, "~oGroupLock~");
			const oPromise2 = oCache.fetchParentIndex(23, "~oGroupLock~");

			assert.strictEqual(_Helper.getPrivateAnnotation(oNode, "parentIndexPromise"), oPromise,
				"cached");
			assert.strictEqual(oPromise, oPromise0, "same promise");
			assert.strictEqual(oPromise, oPromise1, "same promise");
			assert.strictEqual(oPromise, oPromise2, "same promise");
			assert.ok(oPromise instanceof SyncPromise);
			assert.strictEqual(await oPromise, 17);
			assert.strictEqual(JSON.stringify(oCache.mQueryOptions), sQueryOptions, "unchanged");
			oHelperMock.restore();
			assert.notOk(_Helper.hasPrivateAnnotation(oNode, "parentIndexPromise"), "gone");
		});
		});
	});

	//*********************************************************************************************
	QUnit.test("fetchParentIndex: parent already inside collection", async function (assert) {
		const oAggregation = {
			$DistanceFromRoot : "DistFromRoot",
			$DrillState : "myDrillState",
			$LimitedDescendantCount : "LtdDescendant_Count",
			$NodeProperty : "NodeID",
			$path : "/path",
			aggregate : {},
			group : {},
			groupLevels : ["BillToParty"],
			hierarchyQualifier : "X"
		};
		const oCache = _AggregationCache.create(this.oRequestor, "Foo", "", {}, oAggregation);
		const sQueryOptions = JSON.stringify(oCache.mQueryOptions);

		this.mock(oCache).expects("getTypes").atLeast(1).withExactArgs().returns("~Types~");
		const oNode = {};
		oCache.aElements[22] = {"@$ui5.node.level" : 0};
		oCache.aElements[23] = oNode;
		this.mock(_Helper).expects("getKeyFilter").withExactArgs(oNode, "/Foo", "~Types~")
			.returns("~Key~");
		this.mock(this.oRequestor).expects("buildQueryString")
			.withExactArgs(null, {$apply : "ancestors($root/path,X,NodeID,filter(~Key~),1)"})
			.returns("?~QueryString~");
		this.mock(this.oRequestor).expects("request")
			.withExactArgs("GET", "Foo?~QueryString~", "~oGroupLock~")
			.callsFake(async () => {
				await "next tick";

				oCache.aElements.$byPredicate["('42')"] = "~ParentInCache~";
				this.mock(_Helper).expects("getKeyPredicate")
					.withExactArgs("~Parent~", "/Foo", "~Types~")
					.returns("('42')");
				this.mock(_Helper).expects("getPrivateAnnotation")
					.withExactArgs("~ParentInCache~", "rank")
					.returns(0); // anything but undefined
				oCache.aElements[42] = "~ParentInCache~";
				this.mock(oCache).expects("requestRank").never();

				return {value : ["~Parent~"]};
			});

		// code under test
		const oPromise = oCache.fetchParentIndex(23, "~oGroupLock~");

		assert.strictEqual(_Helper.getPrivateAnnotation(oNode, "parentIndexPromise"), oPromise,
			"cached");
		assert.ok(oPromise instanceof SyncPromise);
		assert.strictEqual(await oPromise, 42);
		assert.strictEqual(JSON.stringify(oCache.mQueryOptions), sQueryOptions, "unchanged");
		assert.notOk(_Helper.hasPrivateAnnotation(oNode, "parentIndexPromise"), "gone");
	});

	//*********************************************************************************************
	QUnit.test("fetchParentIndex: clean up on failed request", async function (assert) {
		const oAggregation = {
			$DistanceFromRoot : "DistFromRoot",
			$DrillState : "myDrillState",
			$LimitedDescendantCount : "LtdDescendant_Count",
			$NodeProperty : "NodeID",
			$path : "/path",
			aggregate : {},
			group : {},
			groupLevels : ["BillToParty"],
			hierarchyQualifier : "X"
		};
		const oCache = _AggregationCache.create(this.oRequestor, "Foo", "", {}, oAggregation);
		const sQueryOptions = JSON.stringify(oCache.mQueryOptions);

		this.mock(oCache).expects("getTypes").withExactArgs().returns("~Types~");
		const oNode = {};
		oCache.aElements[22] = {"@$ui5.node.level" : 0};
		oCache.aElements[23] = oNode;
		this.mock(_Helper).expects("getKeyFilter").withExactArgs(oNode, "/Foo", "~Types~")
			.returns("~Key~");
		this.mock(this.oRequestor).expects("buildQueryString")
			.withExactArgs(null, {$apply : "ancestors($root/path,X,NodeID,filter(~Key~),1)"})
			.returns("?~QueryString~");
		const oError = new Error();
		this.mock(this.oRequestor).expects("request")
			.withExactArgs("GET", "Foo?~QueryString~", "~oGroupLock~")
			.rejects(oError);

		// code under test
		const oPromise = oCache.fetchParentIndex(23, "~oGroupLock~");

		assert.strictEqual(_Helper.getPrivateAnnotation(oNode, "parentIndexPromise"), oPromise,
			"cached");
		assert.ok(oPromise instanceof SyncPromise);
		await assert.rejects(oPromise, oError);
		assert.strictEqual(JSON.stringify(oCache.mQueryOptions), sQueryOptions, "unchanged");
		assert.notOk(_Helper.hasPrivateAnnotation(oNode, "parentIndexPromise"), "gone");
	});

	//*********************************************************************************************
	[false, true].forEach(function (bAsync) {
		QUnit.test("fetchValue: not $count; async = " + bAsync, function (assert) {
			var oAggregation = {
					aggregate : {},
					group : {},
					groupLevels : ["BillToParty"]
				},
				oCache = _AggregationCache.create(this.oRequestor, "Foo", "", {}, oAggregation),
				oCacheMock = this.mock(oCache),
				sPath = "~predicate~/~path~",
				oPromise = bAsync
					? Promise.resolve(function (resolve) {
						setTimeout(function () {
							resolve();
						}, 5);
					})
					: SyncPromise.resolve(),
				oResult;

			if (bAsync) {
				oCache.aElements.$byPredicate["~predicate~"] = oPromise;
			}
			oCacheMock.expects("registerChangeListener").never();
			oCacheMock.expects("drillDown").never();
			oPromise.then(function () { // must not be called too early!
				oCacheMock.expects("registerChangeListener").withExactArgs(sPath, "~oListener~");
				oCacheMock.expects("drillDown")
					.withExactArgs(sinon.match.same(oCache.aElements), sPath, "~oGroupLock~")
					.returns(SyncPromise.resolve("~result~"));
			});

			// code under test
			oResult = oCache.fetchValue("~oGroupLock~", sPath, "~fnDataRequested~", "~oListener~");

			assert.strictEqual(oResult.isPending(), bAsync);

			return oResult.then(function (vResult) {
				assert.strictEqual(vResult, "~result~");
			});
		});
	});

	//*********************************************************************************************
	QUnit.test("fetchValue: no leaf $count available with recursive hierarchy", function (assert) {
		var oAggregation = {
				hierarchyQualifier : "X"
			},
			oCache = _AggregationCache.create(this.oRequestor, "Foo", "", {}, oAggregation);

		this.mock(oCache.oFirstLevel).expects("fetchValue").never();
		this.mock(oCache).expects("registerChangeListener").never();
		this.mock(oCache).expects("drillDown").never();
		this.oLogMock.expects("error")
			.withExactArgs("Failed to drill-down into $count, invalid segment: $count",
				oCache.toString(), "sap.ui.model.odata.v4.lib._Cache");

		assert.strictEqual(
			// code under test
			oCache.fetchValue("~oGroupLock~", "$count", "~fnDataRequested~", "~oListener~"),
			SyncPromise.resolve());
	});

	//*********************************************************************************************
	QUnit.test("fetchValue: no leaf $count available with visual grouping", function (assert) {
		var oAggregation = {
				aggregate : {},
				group : {},
				// Note: a single group level would define the leaf level (JIRA: CPOUI5ODATAV4-2755)
				groupLevels : ["a", "b"]
			},
			oCache = _AggregationCache.create(this.oRequestor, "Foo", "", {}, oAggregation);

		this.mock(oCache.oFirstLevel).expects("fetchValue").never();
		this.mock(oCache).expects("registerChangeListener").never();
		this.mock(oCache).expects("drillDown").never();
		this.oLogMock.expects("error")
			.withExactArgs("Failed to drill-down into $count, invalid segment: $count",
				oCache.toString(), "sap.ui.model.odata.v4.lib._Cache");

		assert.strictEqual(
			// code under test
			oCache.fetchValue("~oGroupLock~", "$count", "~fnDataRequested~", "~oListener~"),
			SyncPromise.resolve());
	});

	//*********************************************************************************************
	QUnit.test("fetchValue: leaf $count available without visual grouping", function (assert) {
		var oAggregation = {
				aggregate : {
					SalesNumber : {grandTotal : true}
				},
				group : {},
				groupLevels : [] // Note: added by _AggregationHelper.buildApply before
			},
			oCache = _AggregationCache.create(this.oRequestor, "Foo", "", {$count : true},
				oAggregation);

		this.mock(oCache.oFirstLevel).expects("fetchValue")
			.withExactArgs("~oGroupLock~", "$count", "~fnDataRequested~", "~oListener~")
			.returns("~promise~");
		this.mock(oCache).expects("registerChangeListener").never();
		this.mock(oCache).expects("drillDown").never();

		assert.strictEqual(
			// code under test
			oCache.fetchValue("~oGroupLock~", "$count", "~fnDataRequested~", "~oListener~"),
			"~promise~");
	});

	//*********************************************************************************************
	[{
		oPromise : SyncPromise.resolve("~result~"),
		vValue : "~result~"
	}, {
		oPromise : new SyncPromise(function () {}), // not (yet) resolved
		vValue : undefined
	}].forEach(function (oFixture, i) {
		QUnit.test("getValue: " + i, function (assert) {
			var oAggregation = {
					hierarchyQualifier : "X"
				},
				oCache = _AggregationCache.create(this.oRequestor, "Foo", "", {}, oAggregation);

			this.mock(oCache).expects("fetchValue")
				.withExactArgs(sinon.match.same(_GroupLock.$cached), "some/path")
				.returns(oFixture.oPromise);
			this.mock(oFixture.oPromise).expects("caught").withExactArgs().exactly(i);

			// code under test
			assert.strictEqual(oCache.getValue("some/path"), oFixture.vValue);
		});
	});

	//*********************************************************************************************
	[{
		iIndex : 0,
		iLength : 3,
		bHasGrandTotal : false,
		iFirstLevelIndex : 0,
		iFirstLevelLength : 3
	}, {
		iIndex : 0,
		iLength : 3,
		bHasGrandTotal : true,
		iFirstLevelIndex : 0,
		iFirstLevelLength : 2
	}, {
		iIndex : 0,
		iLength : 3,
		bHasGrandTotal : true,
		grandTotalAtBottomOnly : false,
		iFirstLevelIndex : 0,
		iFirstLevelLength : 2
	}, {
		iIndex : 0,
		iLength : 1,
		bHasGrandTotal : true,
		grandTotalAtBottomOnly : true,
		iFirstLevelIndex : 0,
		iFirstLevelLength : 1
	}, {
		iIndex : 10,
		iLength : 3,
		bHasGrandTotal : false,
		iFirstLevelIndex : 10,
		iFirstLevelLength : 3
	}, {
		iIndex : 10,
		iLength : 3,
		bHasGrandTotal : true,
		iFirstLevelIndex : 9,
		iFirstLevelLength : 3
	}, {
		iIndex : 10,
		iLength : 3,
		bHasGrandTotal : true,
		grandTotalAtBottomOnly : false,
		iFirstLevelIndex : 9,
		iFirstLevelLength : 3
	}, {
		iIndex : 10,
		iLength : 3,
		bHasGrandTotal : true,
		grandTotalAtBottomOnly : true,
		iFirstLevelIndex : 10,
		iFirstLevelLength : 3
	}, {
		iIndex : 1,
		iLength : 41,
		bHasGrandTotal : true,
		iFirstLevelIndex : 0,
		iFirstLevelLength : 41
	}].forEach(function (oFixture, i) {
		QUnit.test("read: 1st time, #" + i, function (assert) {
			var oAggregation = { // filled before by buildApply
					aggregate : {
						SalesNumber : {grandTotal : oFixture.bHasGrandTotal}
					},
					group : {},
					groupLevels : ["group"]
				},
				oCache = _AggregationCache.create(this.oRequestor, "~", "", {}, oAggregation),
				iIndex = oFixture.iIndex,
				iLength = oFixture.iLength,
				iPrefetchLength = 100,
				that = this;

			function checkResult(oResult) {
				assert.strictEqual(oResult.value.length, iLength);
				assert.strictEqual(oResult.value.$count, 42);
				for (let j = 0; j < iLength; j += 1) {
					assert.strictEqual(oResult.value[j], "element#" + (oFixture.iIndex + j));
				}
			}

			if ("grandTotalAtBottomOnly" in oFixture) {
				oAggregation.grandTotalAtBottomOnly = oFixture.grandTotalAtBottomOnly;
			}
			if (oFixture.bHasGrandTotal) {
				oCache.oGrandTotalPromise = new SyncPromise(function () {});
			}
			this.mock(oCache).expects("readCount").withExactArgs("~oGroupLock~");
			this.mock(oCache).expects("readFirst")
				.withExactArgs(oFixture.iFirstLevelIndex, oFixture.iFirstLevelLength, iPrefetchLength,
					"~oGroupLock~", "~fnDataRequested~")
				.callsFake(function () {
					return SyncPromise.resolve(Promise.resolve()).then(function () {
						oCache.aElements.$count = 42;
						for (i = 0; i < 42; i += 1) {
							oCache.aElements[i] = "element#" + i;
						}
					});
				});

			// code under test
			return oCache.read(iIndex, iLength, iPrefetchLength, "~oGroupLock~", "~fnDataRequested~")
				.then(function (oResult) {
					var oGroupLock = {
							unlock : function () {}
						};

					assert.strictEqual(oCache.iReadLength, iLength + iPrefetchLength);

					checkResult(oResult);

					that.mock(oGroupLock).expects("unlock").withExactArgs();

					// code under test
					return oCache
						.read(iIndex, iLength, iPrefetchLength, oGroupLock, "~fnDataRequested~")
						.then(checkResult);
				});
		});
	});

	//*********************************************************************************************
	QUnit.test("read: 1st time, readCount fails", function (assert) {
		var oAggregation = {
				hierarchyQualifier : "X"
			},
			oCache = _AggregationCache.create(this.oRequestor, "~", "", {}, oAggregation),
			oError = new Error();

		this.mock(oCache).expects("readCount").withExactArgs("~oGroupLock~")
			.rejects(oError);
		this.mock(oCache).expects("readFirst"); // don't care about more details here

		// code under test
		return oCache.read(0, 10, 0, "~oGroupLock~").then(function () {
			assert.ok(false);
		}, function (oResult) {
			assert.strictEqual(oResult, oError);
		});
	});

	//*********************************************************************************************
	[undefined, {}].forEach(function (oCountPromise, i) {
		QUnit.test("readCount: nothing to do #" + i, function (assert) {
			var oAggregation = {
					hierarchyQualifier : "X"
				},
				oCache = _AggregationCache.create(this.oRequestor, "~", "", {}, oAggregation),
				oGroupLock = {
					getUnlockedCopy : function () {}
				};

			oCache.oCountPromise = oCountPromise;
			this.mock(oGroupLock).expects("getUnlockedCopy").never();
			this.mock(this.oRequestor).expects("request").never();

			// code under test
			assert.strictEqual(oCache.readCount(oGroupLock), undefined);
		});
	});

	//*********************************************************************************************
	QUnit.test("readCount: GET fails", function (assert) {
		var oAggregation = {
				hierarchyQualifier : "X"
			},
			oCache = _AggregationCache.create(this.oRequestor, "~", "", {}, oAggregation),
			oError = new Error(),
			oGroupLock = {
				getUnlockedCopy : function () {}
			};

		oCache.oCountPromise = {
			$resolve : true // will not be called :-)
		};
		this.mock(this.oRequestor).expects("buildQueryString").withExactArgs(null, {})
			.returns("?~query~");
		this.mock(oGroupLock).expects("getUnlockedCopy").withExactArgs()
			.returns("~oGroupLockCopy~");
		this.mock(this.oRequestor).expects("request")
			.withExactArgs("GET", "~/$count?~query~", "~oGroupLockCopy~").rejects(oError);

		// code under test
		return oCache.readCount(oGroupLock).then(function () {
			assert.ok(false);
		}, function (oResult) {
			assert.strictEqual(oResult, oError);
		});
	});

	//*********************************************************************************************
	[{
		mExpectedQueryOptions : {
			foo : "bar",
			"sap-client" : "123"
		}
	}, {
		$filter : "Is_Manager",
		mExpectedQueryOptions : {
			$filter : "Is_Manager",
			foo : "bar",
			"sap-client" : "123"
		}
	}, {
		search : "covfefe",
		mExpectedQueryOptions : {
			$search : "covfefe",
			foo : "bar",
			"sap-client" : "123"
		}
	}, {
		$filter : "Is_Manager",
		search : "covfefe",
		mExpectedQueryOptions : {
			$filter : "Is_Manager",
			$search : "covfefe",
			foo : "bar",
			"sap-client" : "123"
		}
	}].forEach(function (oFixture, i) {
		QUnit.test("readCount: #" + i, function (assert) {
			var oAggregation = {
					hierarchyQualifier : "X",
					search : oFixture.search
				},
				oCache,
				oGroupLock = {
					getUnlockedCopy : function () {}
				},
				mQueryOptions = {
					$apply : "A.P.P.L.E",
					$count : true,
					$expand : {EMPLOYEE_2_TEAM : null},
					// $filter : oFixture.$filter,
					$orderby : "TEAM_ID desc",
					// Unsupported system query option: $search
					$select : ["Name"],
					foo : "bar",
					"sap-client" : "123"
				},
				fnResolve = sinon.spy(),
				oResult;

			if ("$filter" in oFixture) {
				mQueryOptions.$filter = oFixture.$filter;
			}
			oCache = _AggregationCache.create(this.oRequestor, "~", "", mQueryOptions, oAggregation);
			oCache.oCountPromise = {
				$resolve : fnResolve
			};
			this.mock(this.oRequestor).expects("buildQueryString")
				.withExactArgs(null, oFixture.mExpectedQueryOptions).returns("?~query~");
			this.mock(oGroupLock).expects("getUnlockedCopy").withExactArgs()
				.returns("~oGroupLockCopy~");
			this.mock(this.oRequestor).expects("request")
				.withExactArgs("GET", "~/$count?~query~", "~oGroupLockCopy~").resolves(42);

			// code under test
			oResult = oCache.readCount(oGroupLock);

			assert.notOk(fnResolve.called, "not yet");
			assert.notOk("$resolve" in oCache.oCountPromise, "prevent 2nd GET");

			return oResult.then(function () {
				assert.strictEqual(fnResolve.args[0][0], 42);
			});
		});
	});

	//*********************************************************************************************
	[{
		bHasGrandTotal : false,
		iFirstLevelIndex : 0,
		iFirstLevelLength : 3,
		iExpectedStart : 0,
		iExpectedLength : 23
	}, {
		bHasGrandTotal : true,
		iFirstLevelIndex : 0,
		iFirstLevelLength : 2,
		iExpectedStart : 0,
		iExpectedLength : 22
	}, {
		bHasGrandTotal : true,
		grandTotalAtBottomOnly : false,
		iFirstLevelIndex : 0,
		iFirstLevelLength : 2,
		iExpectedStart : 0,
		iExpectedLength : 22
	}, {
		bHasGrandTotal : true,
		grandTotalAtBottomOnly : true,
		iFirstLevelIndex : 0,
		iFirstLevelLength : 1,
		iExpectedStart : 0,
		iExpectedLength : 21
	}, {
		bHasGrandTotal : false,
		iFirstLevelIndex : 10,
		iFirstLevelLength : 3,
		iExpectedStart : 0,
		iExpectedLength : 33
	}, {
		bHasGrandTotal : false,
		iFirstLevelIndex : 20,
		iFirstLevelLength : 1,
		iExpectedStart : 0,
		iExpectedLength : 41
	}, {
		bHasGrandTotal : false,
		iFirstLevelIndex : 21,
		iFirstLevelLength : 1,
		iExpectedStart : 1,
		iExpectedLength : 41
	}, {
		bHasGrandTotal : true,
		iFirstLevelIndex : 9,
		iFirstLevelLength : 3,
		iExpectedStart : 0,
		iExpectedLength : 32
	}, {
		bHasGrandTotal : true,
		grandTotalAtBottomOnly : false,
		iFirstLevelIndex : 9,
		iFirstLevelLength : 3,
		iExpectedStart : 0,
		iExpectedLength : 32
	}, {
		bHasGrandTotal : true,
		grandTotalAtBottomOnly : true,
		iFirstLevelIndex : 10,
		iFirstLevelLength : 3,
		iExpectedStart : 0,
		iExpectedLength : 33
	}, {
		bHasGrandTotal : true,
		iFirstLevelIndex : 0,
		iFirstLevelLength : 42,
		iExpectedStart : 0,
		iExpectedLength : 62
	}, {
		iExpandTo : 2,
		iLevel : 0, // symbolic level for generic initial placeholders inside top pyramid
		iFirstLevelIndex : 10,
		iFirstLevelLength : 3,
		iExpectedStart : 0,
		iExpectedLength : 33
	}, {
		bUnifiedCache : true,
		iLevel : 0, // symbolic level for generic initial placeholders inside top pyramid
		iFirstLevelIndex : 10,
		iFirstLevelLength : 3,
		iExpectedStart : 0,
		iExpectedLength : 33
	}, { // prefetch wins; less than iStart
		iFirstLevelIndex : 25,
		iFirstLevelLength : 1,
		iOutOfPlaceCount : 5,
		iPrefetchLength : 10,
		iExpectedStart : 15,
		iExpectedLength : 21
	}, { // out of place count wins; less than iStart
		iFirstLevelIndex : 25,
		iFirstLevelLength : 1,
		iOutOfPlaceCount : 10,
		iPrefetchLength : 5,
		iExpectedStart : 15,
		iExpectedLength : 16
	}, { // prefetch wins; more than iStart
		iFirstLevelIndex : 2,
		iFirstLevelLength : 1,
		iOutOfPlaceCount : 3,
		iPrefetchLength : 5,
		iExpectedStart : 0,
		iExpectedLength : 8
	}, { // out of place count wins; more than iStart
		iFirstLevelIndex : 2,
		iFirstLevelLength : 1,
		iOutOfPlaceCount : 5,
		iPrefetchLength : 1,
		iExpectedStart : 0,
		iExpectedLength : 4
	}, { // oFirstLevel already requested data
		bSentRequest : true,
		iFirstLevelIndex : 0,
		iFirstLevelLength : 3,
		iExpectedStart : 0,
		iExpectedLength : 23
	}, { // oFirstLevel already requested data and out-of-place nodes are present
		bSentRequest : true,
		iFirstLevelIndex : 0,
		iFirstLevelLength : 3,
		iOutOfPlaceCount : 1,
		iExpectedStart : 0,
		iExpectedLength : 23
	}].forEach(function (oFixture, i) {
		QUnit.test("readFirst: #" + i, function (assert) {
			var oAggregation = { // filled before by buildApply
					aggregate : {
						SalesNumber : {grandTotal : oFixture.bHasGrandTotal}
					},
					group : {},
					groupLevels : ["group"]
				},
				oAggregationHelperMock = this.mock(_AggregationHelper),
				oCache = _AggregationCache.create(this.oRequestor, "~", "", {}, oAggregation),
				oCacheMock = this.mock(oCache),
				iExpectedLength = oFixture.iExpectedLength,
				iExpectedLevel = "iLevel" in oFixture ? oFixture.iLevel : 1, // cf. createPlaceholder
				iExpectedStart = oFixture.iExpectedStart,
				oGrandTotal = {},
				oGrandTotalCopy = {},
				iOffset = oFixture.bHasGrandTotal && oFixture.grandTotalAtBottomOnly !== true ? 1 : 0,
				oReadResult = {
					value : []
				},
				bSkipResponse = oFixture.bSentRequest && oFixture.iOutOfPlaceCount;

			if (oFixture.iExpandTo) { // unrealistic combination, but never mind
				oAggregation.expandTo = oFixture.iExpandTo;
			}
			if (oFixture.bUnifiedCache) {
				oCache.bUnifiedCache = true;
			}
			if ("grandTotalAtBottomOnly" in oFixture) {
				oAggregation.grandTotalAtBottomOnly = oFixture.grandTotalAtBottomOnly;
			}
			if (oFixture.bHasGrandTotal) {
				oCache.oGrandTotalPromise = SyncPromise.resolve(oGrandTotal);
				_Helper.setPrivateAnnotation(oGrandTotal, "copy", oGrandTotalCopy);
			}
			oCache.oFirstLevel.bSentRequest = oFixture.bSentRequest;
			for (let j = 0; j < Math.min(iExpectedLength, 42); j += 1) {
				oReadResult.value.push({});
			}
			oReadResult.value.$count = 42;
			this.mock(oCache.oTreeState).expects("getOutOfPlaceCount").withExactArgs()
				.returns(oFixture.iOutOfPlaceCount ?? 0);
			this.mock(oCache.oFirstLevel).expects("read")
				.withExactArgs(iExpectedStart, iExpectedLength, 0,
					bSkipResponse ? sinon.match.same(_GroupLock.$cached) : "~oGroupLock~",
					"~fnDataRequested~")
				.callsFake(function () {
					oCache.oFirstLevel.bSentRequest = true;
					return SyncPromise.resolve(Promise.resolve(oReadResult));
				});
			oCacheMock.expects("requestOutOfPlaceNodes")
				.exactly(oFixture.bSentRequest ? 0 : 1).withExactArgs("~oGroupLock~")
				.returns([Promise.resolve("~outOfPlaceResult0~"),
					Promise.resolve("~outOfPlaceResult1~"), Promise.resolve("~outOfPlaceResult2~")]);
			if (oFixture.bHasGrandTotal) {
				switch (oFixture.grandTotalAtBottomOnly) {
					case false: // top & bottom
						oCacheMock.expects("addElements")
							.withExactArgs(sinon.match.same(oGrandTotal), 0)
							.callsFake(addElements); // so that oCache.aElements is actually filled
						oCacheMock.expects("addElements")
							.withExactArgs(sinon.match.same(oGrandTotalCopy), 43)
							.callsFake(addElements); // so that oCache.aElements is actually filled
						break;

					case true: // bottom
						oCacheMock.expects("addElements")
							.withExactArgs(sinon.match.same(oGrandTotal), 42)
							.callsFake(addElements); // so that oCache.aElements is actually filled
						break;

					default: // top
						oCacheMock.expects("addElements")
							.withExactArgs(sinon.match.same(oGrandTotal), 0)
							.callsFake(addElements); // so that oCache.aElements is actually filled
				}
			}
			const oAddElementsExpectation = oCacheMock.expects("addElements")
				.exactly(bSkipResponse ? 0 : 1)
				.withExactArgs(sinon.match.same(oReadResult.value), iExpectedStart + iOffset,
					sinon.match.same(oCache.oFirstLevel), iExpectedStart)
				.callsFake(addElements); // so that oCache.aElements is actually filled
			// expect placeholders before and after real read results
			for (let j = 0; j < iExpectedStart; j += 1) {
				oAggregationHelperMock.expects("createPlaceholder")
					.withExactArgs(iExpectedLevel, j, sinon.match.same(oCache.oFirstLevel))
					.returns("~placeholder~" + j);
			}
			for (let j = iExpectedStart + iExpectedLength; j < 42; j += 1) {
				oAggregationHelperMock.expects("createPlaceholder").exactly(bSkipResponse ? 0 : 1)
					.withExactArgs(iExpectedLevel, j, sinon.match.same(oCache.oFirstLevel))
					.returns("~placeholder~" + j);
			}
			const oHandleOutOfPlaceNodesExpectation = oCacheMock.expects("handleOutOfPlaceNodes")
				.exactly(bSkipResponse ? 0 : 1)
				.withExactArgs(oFixture.bSentRequest
					? []
					: ["~outOfPlaceResult0~", "~outOfPlaceResult1~", "~outOfPlaceResult2~"]
				);

			// code under test
			return oCache.readFirst(oFixture.iFirstLevelIndex, oFixture.iFirstLevelLength,
					oFixture.iPrefetchLength ?? 20, "~oGroupLock~", "~fnDataRequested~")
				.then(function () {
					if (bSkipResponse) {
						assert.strictEqual(oCache.aElements.length, 0, "unchanged");
						assert.strictEqual(oCache.aElements.$count, undefined, "unchanged");
						return;
					}

					// check placeholders before and after real read results
					for (let j = 0; j < iExpectedStart; j += 1) {
						assert.strictEqual(oCache.aElements[iOffset + j], "~placeholder~" + j);
					}
					for (let j = iExpectedStart + iExpectedLength; j < 42; j += 1) {
						assert.strictEqual(oCache.aElements[iOffset + j], "~placeholder~" + j);
					}

					if (oFixture.bHasGrandTotal) {
						switch (oFixture.grandTotalAtBottomOnly) {
							case false: // top & bottom
								assert.strictEqual(oCache.aElements.length, 44);
								assert.strictEqual(oCache.aElements.$count, 44);
								break;

							case true: // bottom
							default: // top
								assert.strictEqual(oCache.aElements.length, 43);
								assert.strictEqual(oCache.aElements.$count, 43);
						}
					} else {
						assert.strictEqual(oCache.aElements.length, 42);
						assert.strictEqual(oCache.aElements.$count, 42);
					}

					sinon.assert.callOrder(oAddElementsExpectation, oHandleOutOfPlaceNodesExpectation);
				});
		});
	});

	//*********************************************************************************************
	[undefined, false, true].forEach((bGrandTotalAtBottomOnly) => {
		const sTitle = "readFirst: no data => no grand total; grandTotalAtBottomOnly="
			+ bGrandTotalAtBottomOnly;

		QUnit.test(sTitle, async function (assert) {
			const oCache = _AggregationCache.create(this.oRequestor, "~", "", {}, {
				aggregate : {
					SalesNumber : {grandTotal : true}
				},
				grandTotalAtBottomOnly : bGrandTotalAtBottomOnly,
				group : {},
				groupLevels : ["group"]
			});
			oCache.oGrandTotalPromise = SyncPromise.resolve({/*oGrandTotal*/});
			this.mock(oCache.oTreeState).expects("getOutOfPlaceCount").withExactArgs().returns(0);
			const oReadResult = {
				value : []
			};
			oReadResult.value.$count = 0; // no data
			this.mock(oCache.oFirstLevel).expects("read")
				.withExactArgs(0, 30, 0, "~oGroupLock~", "~fnDataRequested~")
				.returns(SyncPromise.resolve(Promise.resolve(oReadResult)));
			this.mock(oCache).expects("requestOutOfPlaceNodes").withExactArgs("~oGroupLock~")
				.returns([]);
			this.mock(oCache).expects("addElements")
				.withExactArgs(sinon.match.same(oReadResult.value), 0,
					sinon.match.same(oCache.oFirstLevel), 0);
			this.mock(_AggregationHelper).expects("createPlaceholder").never();
			this.mock(oCache).expects("handleOutOfPlaceNodes").withExactArgs([]);

			// code under test
			await oCache.readFirst(0, 10, 20, "~oGroupLock~", "~fnDataRequested~");

			assert.deepEqual(oCache.aElements, []);
			assert.strictEqual(oCache.aElements.length, 0);
			assert.strictEqual(oCache.aElements.$count, 0);
		});
	});

	//*********************************************************************************************
	QUnit.test("read: from group level cache", function (assert) {
		var oAggregation = { // filled before by buildApply
				aggregate : {},
				group : {},
				groupLevels : ["group"]
			},
			oCache = _AggregationCache.create(this.oRequestor, "~", "", {}, oAggregation),
			oGroupLock0 = {
				getUnlockedCopy : function () {},
				unlock : function () {}
			},
			oGroupLock1 = {
				getUnlockedCopy : function () {},
				unlock : function () {}
			},
			oCacheMock = this.mock(oCache),
			aReadResult0 = [{}],
			aReadResult1 = [{}, {}],
			that = this;

		oCache.aElements = [
			{/* expanded node */},
			{/* first leaf */},
			_AggregationHelper.createPlaceholder(1, 1, "~oGroupLevelCache~"),
			_AggregationHelper.createPlaceholder(1, 2, "~oGroupLevelCache~"),
			_AggregationHelper.createPlaceholder(1, 3, "~oGroupLevelCache~"),
			{/* other node */}
		];
		oCache.aElements.$byPredicate = {};
		oCache.aElements.$count = 42;

		this.mock(oGroupLock0).expects("getUnlockedCopy").withExactArgs()
			.returns("~oGroupLockCopy0~");
		oCacheMock.expects("readGap")
			.withExactArgs("~oGroupLevelCache~", 2, 3, "~oGroupLockCopy0~", "~fnDataRequested~")
			.returns(addElementsLater(oCache, aReadResult0, 2));
		this.mock(oGroupLock0).expects("unlock").withExactArgs();

		// code under test
		return oCache.read(2, 1, 0, oGroupLock0, "~fnDataRequested~").then(function (oResult1) {
			assert.strictEqual(oResult1.value.length, 1);
			assert.strictEqual(oResult1.value[0], aReadResult0[0]);
			assert.strictEqual(oResult1.value.$count, 42);

			that.mock(oGroupLock1).expects("getUnlockedCopy").withExactArgs()
				.returns("~oGroupLockCopy1~");
			oCacheMock.expects("readGap")
				.withExactArgs("~oGroupLevelCache~", 3, 5, "~oGroupLockCopy1~", "~fnDataRequested~")
				.returns(addElementsLater(oCache, aReadResult1, 3));
			that.mock(oGroupLock1).expects("unlock").withExactArgs();

			// code under test
			return oCache.read(3, 3, 0, oGroupLock1, "~fnDataRequested~");
		}).then(function (oResult2) {
			assert.strictEqual(oResult2.value.length, 3);
			assert.strictEqual(oResult2.value[0], aReadResult1[0]);
			assert.strictEqual(oResult2.value[1], aReadResult1[1]);
			assert.strictEqual(oResult2.value[2], oCache.aElements[5]);
			assert.strictEqual(oResult2.value.$count, 42);
		});
	});

	//*********************************************************************************************
	QUnit.test("read: first level cache and group level cache", function (assert) {
		var oAggregation = { // filled before by buildApply
				aggregate : {},
				group : {},
				groupLevels : ["group"]
			},
			oCache = _AggregationCache.create(this.oRequestor, "~", "", {}, oAggregation),
			oCacheMock = this.mock(oCache),
			oFirstLeaf = {},
			oGroupLock = {
				getUnlockedCopy : function () {},
				unlock : function () {}
			},
			oGroupLockMock = this.mock(oGroupLock),
			aReadResult0 = [{}, {}],
			aReadResult1 = [{}, {}, {}, {}];

		oCache.aElements = [
			{/* expanded node */},
			oFirstLeaf,
			_AggregationHelper.createPlaceholder(1, 1, "~oGroupLevelCache~"),
			_AggregationHelper.createPlaceholder(1, 2, "~oGroupLevelCache~"),
			_AggregationHelper.createPlaceholder(0, 1, "~oFirstLevelCache~"),
			_AggregationHelper.createPlaceholder(0, 2, "~oFirstLevelCache~"),
			_AggregationHelper.createPlaceholder(0, 3, "~oFirstLevelCache~"),
			_AggregationHelper.createPlaceholder(0, 4, "~oFirstLevelCache~")
		];
		oCache.aElements.$byPredicate = {};
		oCache.aElements.$count = 7;

		const oReadRangeExpectation = this.mock(ODataUtils).expects("_getReadRange")
			.withExactArgs(sinon.match.same(oCache.aElements), 1, 4, 5, sinon.match.func)
			.returns({length : 9, start : 1}); // note: beyond $count
		oGroupLockMock.expects("getUnlockedCopy").withExactArgs().returns("~oGroupLockCopy0~");
		oGroupLockMock.expects("getUnlockedCopy").withExactArgs().returns("~oGroupLockCopy1~");
		oCacheMock.expects("readGap")
			.withExactArgs("~oGroupLevelCache~", 2, 4, "~oGroupLockCopy0~", "~fnDataRequested~")
			.returns(addElementsLater(oCache, aReadResult0, 2));
		oCacheMock.expects("readGap")
			.withExactArgs("~oFirstLevelCache~", 4, 8, "~oGroupLockCopy1~", "~fnDataRequested~")
			.returns(addElementsLater(oCache, aReadResult1, 4));
		oGroupLockMock.expects("unlock").withExactArgs();

		// code under test
		return oCache.read(1, 4, 5, oGroupLock, "~fnDataRequested~").then((oResult) => {
			assert.strictEqual(oResult.value.length, 4);
			assert.strictEqual(oResult.value[0], oFirstLeaf);
			assert.strictEqual(oResult.value[1], aReadResult0[0]);
			assert.strictEqual(oResult.value[2], aReadResult0[1]);
			assert.strictEqual(oResult.value[3], aReadResult1[0]);
			assert.strictEqual(oResult.value.$count, 7);

			assert.strictEqual(oCache.aElements[1], oFirstLeaf);
			assert.strictEqual(oCache.aElements[2], aReadResult0[0]);
			assert.strictEqual(oCache.aElements[3], aReadResult0[1]);
			assert.strictEqual(oCache.aElements[4], aReadResult1[0]);
			assert.strictEqual(oCache.aElements[5], aReadResult1[1]);
			assert.strictEqual(oCache.aElements[6], aReadResult1[2]);
			assert.strictEqual(oCache.aElements[7], aReadResult1[3]);

			const fnReadRangeCallback = oReadRangeExpectation.args[0][4];

			// code under test
			assert.notOk(fnReadRangeCallback({}));

			const oGroupLevelCache = {isMissing : mustBeMocked};
			this.mock(oGroupLevelCache).expects("isMissing").withExactArgs(0).returns("~");
			let oEntity = {
				"@$ui5._" : {
					parent : oGroupLevelCache,
					placeholder : true,
					rank : 0
				}
			};

			// code under test
			assert.strictEqual(fnReadRangeCallback(oEntity), "~");

			oEntity = {
				"@$ui5._" : {
					placeholder : 1,
					predicate : "('~')"
				}
			};
			oCache.aElements.$byPredicate["('~')"] = oEntity;

			// code under test
			assert.ok(fnReadRangeCallback(oEntity));

			oCache.aElements.$byPredicate["('~')"] = SyncPromise.resolve();

			// code under test
			assert.notOk(fnReadRangeCallback(oEntity));
		});
	});

	//*********************************************************************************************
	[
		{iStart : 0, iLength : 1, iPrefetchLength : 0},
		{iStart : 0, iLength : 2, iPrefetchLength : 0},
		{iStart : 1, iLength : 1, iPrefetchLength : 1}
	].forEach(function (oFixture) {
		QUnit.test("read: gap at start " + JSON.stringify(oFixture), function (assert) {
			var oAggregation = { // filled before by buildApply
					aggregate : {},
					group : {},
					groupLevels : ["group"]
				},
				oCache = _AggregationCache.create(this.oRequestor, "~", "", {}, oAggregation),
				oFirstLeaf = {},
				oGroupLock = {
					getUnlockedCopy : function () {},
					unlock : function () {}
				},
				aReadResult = [{}];

			oCache.aElements = [
				_AggregationHelper.createPlaceholder(0, 0, "~oFirstLevelCache~"),
				oFirstLeaf
			];
			oCache.aElements.$byPredicate = {};
			oCache.aElements.$count = 42;

			this.mock(ODataUtils).expects("_getReadRange")
				.withExactArgs(sinon.match.same(oCache.aElements), oFixture.iStart, oFixture.iLength,
					oFixture.iPrefetchLength, sinon.match.func)
				.returns({length : 2, start : 0});
			this.mock(oGroupLock).expects("getUnlockedCopy").withExactArgs()
				.returns("~oGroupLockCopy~");
			this.mock(oCache).expects("readGap")
				.withExactArgs("~oFirstLevelCache~", 0, 1, "~oGroupLockCopy~", "~fnDataRequested~")
				.returns(addElementsLater(oCache, aReadResult, 0));
			this.mock(oGroupLock).expects("unlock").withExactArgs();

			// code under test
			return oCache.read(oFixture.iStart, oFixture.iLength, oFixture.iPrefetchLength, oGroupLock,
					"~fnDataRequested~"
			).then(function (oResult) {
				assert.strictEqual(oResult.value.length, oFixture.iLength);
				assert.strictEqual(oResult.value[0], oFixture.iStart ? oFirstLeaf : aReadResult[0]);
				if (oFixture.iLength > 1) {
					assert.strictEqual(oResult.value[1], oFirstLeaf);
				}
				assert.strictEqual(oResult.value.$count, 42);

				assert.strictEqual(oCache.aElements[0], aReadResult[0]);
				assert.strictEqual(oCache.aElements[1], oFirstLeaf);
			});
		});
	});

	//*********************************************************************************************
	QUnit.test("read: intersecting reads", function (assert) {
		var oAggregation = { // filled before by buildApply
				aggregate : {},
				group : {},
				groupLevels : ["group"]
			},
			oCache = _AggregationCache.create(this.oRequestor, "~", "", {}, oAggregation),
			oCacheMock = this.mock(oCache),
			oFirstLeaf = {},
			oGroupLock = {
				getUnlockedCopy : function () {},
				unlock : function () {}
			},
			oGroupLockMock = this.mock(oGroupLock),
			oReadSameNode = {},
			aReadResult0 = [{}, oReadSameNode, {}],
			aReadResult1 = [oReadSameNode];

		oCache.aElements = [
			{/* expanded node */},
			oFirstLeaf,
			_AggregationHelper.createPlaceholder(1, 1, "~oGroupLevelCache~"),
			_AggregationHelper.createPlaceholder(1, 2, "~oGroupLevelCache~"),
			_AggregationHelper.createPlaceholder(1, 3, "~oGroupLevelCache~"),
			_AggregationHelper.createPlaceholder(1, 4, "~oGroupLevelCache~"),
			_AggregationHelper.createPlaceholder(1, 5, "~oGroupLevelCache~"),
			_AggregationHelper.createPlaceholder(1, 6, "~oGroupLevelCache~")
		];
		oCache.aElements.$byPredicate = {};
		oCache.aElements.$count = 42;

		oGroupLockMock.expects("getUnlockedCopy").withExactArgs().returns("~oGroupLockCopy0~");
		oGroupLockMock.expects("getUnlockedCopy").withExactArgs().returns("~oGroupLockCopy1~");
		oGroupLockMock.expects("unlock").withExactArgs().twice();
		oCacheMock.expects("readGap")
			.withExactArgs("~oGroupLevelCache~", 2, 5, "~oGroupLockCopy0~", "~fnDataRequested~")
			.returns(addElementsLater(oCache, aReadResult0, 2));
		oCacheMock.expects("readGap")
			.withExactArgs("~oGroupLevelCache~", 3, 4, "~oGroupLockCopy1~", "~fnDataRequested~")
			.returns(addElementsLater(oCache, aReadResult1, 3));

		// code under test
		return Promise.all([
			oCache.read(1, 4, 0, oGroupLock, "~fnDataRequested~"),
			oCache.read(3, 1, 0, oGroupLock, "~fnDataRequested~")
		]).then(function (aResults) {
			assert.strictEqual(aResults[0].value.length, 4);
			assert.strictEqual(aResults[0].value[0], oFirstLeaf);
			assert.strictEqual(aResults[0].value[1], aReadResult0[0]);
			assert.strictEqual(aResults[0].value[2], oReadSameNode);
			assert.strictEqual(aResults[0].value[2], aReadResult0[1]);
			assert.strictEqual(aResults[0].value.$count, 42);
			assert.strictEqual(aResults[1].value.length, 1);
			assert.strictEqual(aResults[1].value[0], oReadSameNode);
			assert.strictEqual(aResults[1].value.$count, 42);

			assert.strictEqual(oCache.aElements[1], oFirstLeaf);
			assert.strictEqual(oCache.aElements[2], aReadResult0[0]);
			assert.strictEqual(oCache.aElements[3], oReadSameNode);
			assert.strictEqual(oCache.aElements[4], aReadResult0[2]);
			assert.strictEqual(_Helper.getPrivateAnnotation(oCache.aElements[5], "rank"), 4);
			assert.strictEqual(_Helper.getPrivateAnnotation(oCache.aElements[6], "rank"), 5);
			assert.strictEqual(_Helper.getPrivateAnnotation(oCache.aElements[7], "rank"), 6);
		});
	});

	//*********************************************************************************************
	QUnit.test("read: two different group level caches", function (assert) {
		var oAggregation = { // filled before by buildApply
				aggregate : {},
				group : {},
				groupLevels : ["group"]
			},
			oCache = _AggregationCache.create(this.oRequestor, "~", "", {}, oAggregation),
			oCacheMock = this.mock(oCache),
			oFirstLeaf0 = {},
			oFirstLeaf1 = {},
			oGroupLock = {
				getUnlockedCopy : function () {},
				unlock : function () {}
			},
			oGroupLockMock = this.mock(oGroupLock),
			oReadPromise,
			aReadResult0 = [{}, {}],
			aReadResult1 = [{}, {}],
			oUnlockExpectation;

		oCache.aElements = [
			{/* expanded node */},
			oFirstLeaf0,
			_AggregationHelper.createPlaceholder(1, 1, "~oGroupLevelCache0~"),
			_AggregationHelper.createPlaceholder(1, 2, "~oGroupLevelCache0~"),
			{/* expanded node */},
			oFirstLeaf1,
			_AggregationHelper.createPlaceholder(1, 1, "~oGroupLevelCache1~"),
			_AggregationHelper.createPlaceholder(1, 2, "~oGroupLevelCache1~")
		];
		oCache.aElements.$byPredicate = {};
		oCache.aElements.$count = 42;

		oGroupLockMock.expects("getUnlockedCopy").withExactArgs().returns("~oGroupLockCopy0~");
		oGroupLockMock.expects("getUnlockedCopy").withExactArgs().returns("~oGroupLockCopy1~");
		oUnlockExpectation = oGroupLockMock.expects("unlock").withExactArgs();
		oCacheMock.expects("readGap")
			.withExactArgs("~oGroupLevelCache0~", 2, 4, "~oGroupLockCopy0~", "~fnDataRequested~")
			.returns(addElementsLater(oCache, aReadResult0, 2));
		oCacheMock.expects("readGap")
			.withExactArgs("~oGroupLevelCache1~", 6, 8, "~oGroupLockCopy1~", "~fnDataRequested~")
			.returns(addElementsLater(oCache, aReadResult1, 6));

		// code under test
		oReadPromise = oCache.read(1, 7, 0, oGroupLock, "~fnDataRequested~")
			.then(function (oResult) {
				assert.strictEqual(oResult.value.length, 7);
				assert.strictEqual(oResult.value[0], oFirstLeaf0);
				assert.strictEqual(oResult.value[1], aReadResult0[0]);
				assert.strictEqual(oResult.value[2], aReadResult0[1]);

				assert.strictEqual(oResult.value[4], oFirstLeaf1);
				assert.strictEqual(oResult.value[5], aReadResult1[0]);
				assert.strictEqual(oResult.value[6], aReadResult1[1]);
				assert.strictEqual(oResult.value.$count, 42);

				assert.strictEqual(oCache.aElements[1], oFirstLeaf0);
				assert.strictEqual(oCache.aElements[2], aReadResult0[0]);
				assert.strictEqual(oCache.aElements[3], aReadResult0[1]);

				assert.strictEqual(oCache.aElements[5], oFirstLeaf1);
				assert.strictEqual(oCache.aElements[6], aReadResult1[0]);
				assert.strictEqual(oCache.aElements[7], aReadResult1[1]);
			});

		assert.ok(oUnlockExpectation.called);

		return oReadPromise;
	});

	//*********************************************************************************************
	QUnit.test("read: only placeholder", function (assert) {
		var oAggregation = { // filled before by buildApply
				aggregate : {},
				group : {},
				groupLevels : ["group"]
			},
			oCache = _AggregationCache.create(this.oRequestor, "~", "", {}, oAggregation),
			oElement = {"@$ui5._" : {parent : "~oFirstLevelCache~"}},
			oGroupLock = {
				getUnlockedCopy : function () {},
				unlock : function () {}
			},
			aReadResult = [{}, {}]; // "short read", e.g. due to server-driven paging

		oCache.aElements = [
			{},
			_AggregationHelper.createPlaceholder(1, 1, "~oFirstLevelCache~"),
			_AggregationHelper.createPlaceholder(1, 2, "~oFirstLevelCache~"),
			_AggregationHelper.createPlaceholder(1, 3, "~oFirstLevelCache~"),
			_AggregationHelper.createPlaceholder(1, 4, "~oFirstLevelCache~"),
			_AggregationHelper.createPlaceholder(1, 5, "~oFirstLevelCache~"),
			oElement, // do not confuse w/ a placeholder!
			_AggregationHelper.createPlaceholder(1, 7, "~oFirstLevelCache~")
		];
		oCache.aElements.$byPredicate = {};
		oCache.aElements.$count = 8;

		_Helper.setPrivateAnnotation(oCache.aElements[3], "predicate", "('A')");
		_Helper.setPrivateAnnotation(oCache.aElements[5], "predicate", "('B')");
		this.mock(oGroupLock).expects("getUnlockedCopy").withExactArgs()
			.returns("~oGroupLockCopy~");
		this.mock(oCache).expects("readGap")
			.withExactArgs("~oFirstLevelCache~", 3, 6, "~oGroupLockCopy~", "~fnDataRequested~")
			.returns(addElementsLater(oCache, aReadResult, 3));

		// code under test
		return oCache.read(3, 4, 0, oGroupLock, "~fnDataRequested~").then(function (oResult) {
			assert.strictEqual(oResult.value.length, 4);
			assert.strictEqual(oResult.value[0], aReadResult[0]);
			assert.strictEqual(oResult.value[1], aReadResult[1]);
			assert.strictEqual(oResult.value[2], undefined, "placeholder is hidden");
			assert.strictEqual(oResult.value[3], oElement);
			assert.strictEqual(oResult.value.$count, 8);
		});
	});

	//*********************************************************************************************
	QUnit.test("read: split gap", function (assert) {
		var oAggregation = {
				hierarchyQualifier : "X"
			},
			oCache = _AggregationCache.create(this.oRequestor, "~", "", {}, oAggregation),
			oCacheMock = this.mock(oCache),
			oGroupLock = {
				getUnlockedCopy : function () {},
				unlock : function () {}
			},
			oGroupLockMock = this.mock(oGroupLock);

		oCache.aElements = [
			"~Alpha~",
			_AggregationHelper.createPlaceholder(1, 1, "~oFirstLevelCache~"), // collapsed Beta
			_AggregationHelper.createPlaceholder(1, 3, "~oFirstLevelCache~") // Kappa
		];
		oCache.aElements.$count = 8;
		_Helper.setPrivateAnnotation(oCache.aElements[1], "predicate", "('1')");
		_Helper.setPrivateAnnotation(oCache.aElements[2], "predicate", "('2')");

		oGroupLockMock.expects("getUnlockedCopy").withExactArgs().returns("~oGroupLockCopy0~");
		oCacheMock.expects("readGap")
			.withExactArgs("~oFirstLevelCache~", 1, 2, "~oGroupLockCopy0~", "~fnDataRequested~")
			.returns(addElementsLater(oCache, ["~Beta~"], 1));
		oGroupLockMock.expects("getUnlockedCopy").withExactArgs().returns("~oGroupLockCopy1~");
		oCacheMock.expects("readGap")
			.withExactArgs("~oFirstLevelCache~", 2, 3, "~oGroupLockCopy1~", "~fnDataRequested~")
			.returns(addElementsLater(oCache, ["~Kappa~"], 2));
		this.mock(oGroupLock).expects("unlock").withExactArgs();

		// code under test
		return oCache.read(0, 3, 0, oGroupLock, "~fnDataRequested~").then(function (oResult) {
			assert.deepEqual(oResult.value, ["~Alpha~", "~Beta~", "~Kappa~"]);
			assert.strictEqual(oResult.value.$count, 8);
		});
	});

	//*********************************************************************************************
	QUnit.test("read: more elements than existing", function (assert) {
		var oAggregation = { // filled before by buildApply
				aggregate : {},
				group : {},
				groupLevels : ["group"]
			},
			oCache = _AggregationCache.create(this.oRequestor, "~", "", {}, oAggregation),
			oGroupLock = {
				getUnlockedCopy : function () {},
				unlock : function () {}
			},
			aReadResult = [{}];

		oCache.aElements = [
			{},
			_AggregationHelper.createPlaceholder(1, 1, "~oFirstLevelCache~")
		];
		oCache.aElements.$byPredicate = {};
		oCache.aElements.$count = 2;

		this.mock(oGroupLock).expects("getUnlockedCopy").withExactArgs()
			.returns("~oGroupLockCopy~");
		this.mock(oCache).expects("readGap")
			.withExactArgs("~oFirstLevelCache~", 1, 2, "~oGroupLockCopy~", "~fnDataRequested~")
			.returns(addElementsLater(oCache, aReadResult, 1));

		// code under test
		return oCache.read(0, 100, 0, oGroupLock, "~fnDataRequested~").then(function (oResult) {
			assert.strictEqual(oResult.value.length, 2);
			assert.strictEqual(oResult.value[0], oCache.aElements[0]);
			assert.strictEqual(oResult.value[1], aReadResult[0]);
			assert.strictEqual(oResult.value.$count, 2);
		});
	});

	//*********************************************************************************************
	QUnit.test("readGap: success", function (assert) {
		var oCache
			= _AggregationCache.create(this.oRequestor, "~", "", {}, {hierarchyQualifier : "X"}),
			oGroupLevelCache = {
				getQueryOptions : function () {},
				read : function () {},
				setQueryOptions : function () {}
			},
			mQueryOptions = {$count : true, foo : "bar"},
			aReadResult = [{}];

		oCache.aElements = [,, _AggregationHelper.createPlaceholder(1, 1, oGroupLevelCache)];

		this.mock(oGroupLevelCache).expects("getQueryOptions").withExactArgs()
			.returns(mQueryOptions);
		this.mock(oGroupLevelCache).expects("setQueryOptions")
			.withExactArgs(sinon.match(function (mNewQueryOptions) {
					assert.deepEqual(mNewQueryOptions, {foo : "bar"});
					return mNewQueryOptions === mQueryOptions;
				}), true);
		this.mock(oGroupLevelCache).expects("read")
			.withExactArgs(1, 1, 0, "~oGroupLock~", "~fnDataRequested~", true)
			.returns(SyncPromise.resolve({value : aReadResult}));
		this.mock(oCache).expects("addElements")
			.withExactArgs(sinon.match.same(aReadResult), 2, sinon.match.same(oGroupLevelCache), 1);

		// code under test
		return oCache.readGap(oGroupLevelCache, 2, 3, "~oGroupLock~", "~fnDataRequested~");
	});

	//*********************************************************************************************
	QUnit.test("readGap: created persisted", function (assert) {
		const oCache = _AggregationCache.create(this.oRequestor, "~", "", {}, {
			hierarchyQualifier : "X",
			$NodeProperty : "path/to/NodeID"
		});
		oCache.aElements = [,, "~oStartElement~"];
		oCache.aElements.$byPredicate = {};
		const oHelperMock = this.mock(_Helper);
		oHelperMock.expects("getPrivateAnnotation")
			.withExactArgs("~oStartElement~", "rank").returns(undefined); // created
		oHelperMock.expects("getPrivateAnnotation")
			.withExactArgs("~oStartElement~", "predicate").returns("~sPredicate~");
		const oGroupLevelCache = {refreshSingle : mustBeMocked};
		this.mock(oGroupLevelCache).expects("refreshSingle")
			.withExactArgs("~oGroupLock~", "", -1, "~sPredicate~", true, false, "~fnDataRequested~")
			.returns(SyncPromise.resolve(Promise.resolve("~oElement~")));
		oHelperMock.expects("inheritPathValue")
			.withExactArgs(["path", "to", "NodeID"], "~oStartElement~", "~oElement~", true);
		this.mock(oCache).expects("addElements")
			.withExactArgs("~oElement~", 2, sinon.match.same(oGroupLevelCache));

		// code under test
		const oResult = oCache.readGap(oGroupLevelCache, 2, 3, "~oGroupLock~", "~fnDataRequested~");

		assert.strictEqual(oCache.aElements.$byPredicate["~sPredicate~"], oResult);

		return oResult.then(function (vResult) {
			assert.strictEqual(vResult, undefined, "without a defined result");
		});
	});

	//*********************************************************************************************
	QUnit.test("readGap: multiple created persisted", function (assert) {
		const oCache
			= _AggregationCache.create(this.oRequestor, "~", "", {}, {hierarchyQualifier : "X"});
		oCache.aElements = [,, "~oStartElement~"];
		this.mock(_Helper).expects("getPrivateAnnotation")
			.withExactArgs("~oStartElement~", "rank").returns(undefined); // created

		assert.throws(function () {
			// code under test
			oCache.readGap(/*oGroupLevelCache*/null, 2, 4, "~oGroupLock~", "~fnDataRequested~");
		}, new Error("Not just a single created persisted"));
	});

	//*********************************************************************************************
	[
		"read: expand before read has finished",
		"read: aElements has changed while reading"
	].forEach(function (sTitle, i) {
		QUnit.test(sTitle, function (assert) {
			var oCache
				= _AggregationCache.create(this.oRequestor, "~", "", {}, {hierarchyQualifier : "X"}),
				oGroupLevelCache = {
					getQueryOptions : function () { return {}; },
					read : function () {}
					// setQueryOptions : function () {}
				},
				oReadResultFirstNode = {},
				aReadResult = [oReadResultFirstNode, {}];

			oCache.aElements = [,,,
				_AggregationHelper.createPlaceholder(1, 1, oGroupLevelCache),
				_AggregationHelper.createPlaceholder(1, 2, oGroupLevelCache)];

			this.mock(oGroupLevelCache).expects("read")
				.withExactArgs(1, 2, 0, "~oGroupLock~", "~fnDataRequested~", true)
				.callsFake(function () {
					// while the read request is running - simulate an expand
					oCache.aElements.splice(1, 0, {/*oInsertedNode*/});
					if (i) {
						// ... and a concurrent read
						oCache.aElements[4] = oReadResultFirstNode;
					}

					return SyncPromise.resolve({value : aReadResult});
				});
			this.mock(oCache).expects("addElements")
				.withExactArgs(sinon.match.same(aReadResult), 4, sinon.match.same(oGroupLevelCache), 1);

			// code under test
			return oCache.readGap(oGroupLevelCache, 3, 5, "~oGroupLock~", "~fnDataRequested~")
				.then(function () {
					assert.ok(false, "Unexpected success");
				}, function (oError) {
					assert.strictEqual(oError.message, "Collapse or expand before read has finished");
					assert.strictEqual(oError.canceled, true);
				});
		});
	});

	//*********************************************************************************************
	QUnit.test("read: collapse before read has finished", function (assert) {
		var oCache
			= _AggregationCache.create(this.oRequestor, "~", "", {}, {hierarchyQualifier : "X"}),
			oGroupLevelCache = {
				getQueryOptions : function () { return {}; },
				read : function () {}
				// setQueryOptions : function () {}
			};

		oCache.aElements = [,,,
			_AggregationHelper.createPlaceholder(1, 1, oGroupLevelCache),
			_AggregationHelper.createPlaceholder(1, 2, oGroupLevelCache)];

		this.mock(oGroupLevelCache).expects("read")
			.withExactArgs(1, 2, 0, "~oGroupLock~", "~fnDataRequested~", true)
			.callsFake(function () {
				return SyncPromise.resolve().then(function () {
					// while the read request is running - simulate a collapse
					oCache.aElements.splice(2, 3);
					return {value : [{}]};
				});
			});
		this.mock(oCache).expects("addElements").never();

		// code under test
		return oCache.readGap(oGroupLevelCache, 3, 5, "~oGroupLock~", "~fnDataRequested~")
			.then(function () {
				assert.ok(false, "Unexpected success");
			}, function (oError) {
				assert.strictEqual(oError.message, "Collapse before read has finished");
				assert.strictEqual(oError.canceled, true);
			});
	});

	//*********************************************************************************************
	[false, true].forEach(function (bAsync) {
		QUnit.test("readGap: async=" + bAsync, function (assert) {
			var oCache
				= _AggregationCache.create(this.oRequestor, "~", "", {}, {hierarchyQualifier : "X"}),
				oGroupLevelCache = {
					getQueryOptions : function () { return {}; },
					read : function () {}
					// setQueryOptions : function () {}
				},
				oReadResult = {value : [{}, {}, {}]},
				oResult,
				oPromise = bAsync
					? SyncPromise.resolve(Promise.resolve(oReadResult))
					: SyncPromise.resolve(oReadResult);

			oCache.aElements = [,,,
				_AggregationHelper.createPlaceholder(1, 3, oGroupLevelCache),
				_AggregationHelper.createPlaceholder(1, 4, oGroupLevelCache),
				_AggregationHelper.createPlaceholder(1, 5, oGroupLevelCache)];
			oCache.aElements.$byPredicate = {};
			_Helper.setPrivateAnnotation(oCache.aElements[3], "predicate", "('A')");
			_Helper.setPrivateAnnotation(oCache.aElements[5], "predicate", "('B')");

			this.mock(oGroupLevelCache).expects("read")
				.withExactArgs(3, 3, 0, "~oGroupLock~", "~fnDataRequested~", true).returns(oPromise);
			this.mock(oCache).expects("addElements")
				.withExactArgs(sinon.match.same(oReadResult.value), 3,
					sinon.match.same(oGroupLevelCache), 3);

			// code under test
			oResult = oCache.readGap(oGroupLevelCache, 3, 6, "~oGroupLock~", "~fnDataRequested~");

			assert.deepEqual(oCache.aElements.$byPredicate, bAsync ? {
				"('A')" : SyncPromise.resolve(), // Note: not a strictEqual!
				"('B')" : SyncPromise.resolve()
			} : {});
			if (bAsync) {
				assert.strictEqual(oCache.aElements.$byPredicate["('A')"], oResult);
				assert.strictEqual(oCache.aElements.$byPredicate["('B')"], oResult);
			}

			return oResult;
		});
	});

	//*********************************************************************************************
	[false, true, "expanding"].forEach(function (vHasCache) {
		[undefined, false, true].forEach(function (bSubtotalsAtBottomOnly) {
			[false, true].forEach(function (bSubtotals) { // JIRA: CPOUI5ODATAV4-825
			var sTitle = "expand: read; has cache = " + vHasCache
					+ ", subtotalsAtBottomOnly = " + bSubtotalsAtBottomOnly
					+ ", subtotals = " + bSubtotals;

			if (vHasCache && bSubtotalsAtBottomOnly !== undefined) {
				return; // skip invalid combination
			}

		QUnit.test(sTitle, function (assert) {
			var oAggregation = { // filled before by buildApply
					aggregate : {},
					group : {},
					groupLevels : ["group"]
				},
				oAggregationHelperMock = this.mock(_AggregationHelper),
				oCache = _AggregationCache.create(this.oRequestor, "~", "", {}, oAggregation),
				oCacheMock = this.mock(oCache),
				oCollapsed = {"@$ui5.node.isExpanded" : false},
				aElements = [{
					"@$ui5.node.isExpanded" : vHasCache === "expanding",
					// while 0 would be realistic, we want to test the general case here
					"@$ui5.node.level" : 23
				}, {}, {}],
				oExpanded = {"@$ui5.node.isExpanded" : true},
				oExpandResult = {
					value : [{}, {}, {}, {}, {}]
				},
				oGroupLevelCache = {
					read : function () {}
				},
				oGroupLock = {
					unlock : function () {} // needed for oCache.read() below
				},
				oGroupNode = aElements[0],
				vGroupNodeOrPath = vHasCache === "expanding" ? oGroupNode : "~path~",
				oHelperMock = this.mock(_Helper),
				oPromise,
				bSubtotalsAtBottom = bSubtotals && bSubtotalsAtBottomOnly !== undefined,
				oUpdateAllExpectation,
				that = this;

			if (bSubtotals) {
				oCollapsed.A = "10"; // placeholder for an aggregate with subtotals
			}
			oExpandResult.value.$count = 7;
			_Helper.setPrivateAnnotation(oGroupNode, "predicate", "(~predicate~)");
			if (vHasCache) {
				_Helper.setPrivateAnnotation(oGroupNode, "cache", oGroupLevelCache);
				// simulate that sometimes, this value is already known
				_Helper.setPrivateAnnotation(oGroupNode, "groupLevelCount", 7);
			}
			if (bSubtotalsAtBottomOnly !== undefined) {
				oAggregation.subtotalsAtBottomOnly = bSubtotalsAtBottomOnly;
			}

			// simulate a read
			oCache.iReadLength = 42;
			oCache.aElements = aElements.slice();
			oCache.aElements.$byPredicate = {};
			oCache.aElements.$count = 3;

			oCacheMock.expects("getValue").exactly(vHasCache === "expanding" ? 0 : 1)
				.withExactArgs("~path~").returns(oGroupNode);
			this.mock(_AggregationHelper).expects("getOrCreateExpandedObject")
				.exactly(vHasCache === "expanding" ? 0 : 1)
				.withExactArgs(sinon.match.same(oAggregation), sinon.match.same(oGroupNode))
				.returns(oExpanded);
			oUpdateAllExpectation = oHelperMock.expects("updateAll")
				.exactly(vHasCache === "expanding" ? 0 : 1)
				.withExactArgs(sinon.match.same(oCache.mChangeListeners), "~path~",
					sinon.match.same(oGroupNode), sinon.match.same(oExpanded))
				.callThrough(); // "@$ui5.node.isExpanded" is checked once read has finished
			this.mock(oCache.oTreeState).expects("expand").exactly(vHasCache === "expanding" ? 0 : 1)
				.withExactArgs(sinon.match.same(oGroupNode), "~iLevels~");
			oCacheMock.expects("createGroupLevelCache").exactly(vHasCache ? 0 : 1)
				.withExactArgs(sinon.match.same(oGroupNode)).returns(oGroupLevelCache);
			oHelperMock.expects("setPrivateAnnotation").exactly(vHasCache ? 0 : 1)
				.withExactArgs(sinon.match.same(oGroupNode), "cache",
					sinon.match.same(oGroupLevelCache));
			this.mock(oGroupLevelCache).expects("read")
				.withExactArgs(0, oCache.iReadLength, 0, sinon.match.same(oGroupLock),
					"~fnDataRequested~")
				.returns(SyncPromise.resolve(Promise.resolve(oExpandResult)));
			this.mock(_AggregationHelper).expects("getCollapsedObject")
				.withExactArgs(sinon.match.same(oGroupNode)).returns(oCollapsed);
			oHelperMock.expects("setPrivateAnnotation")
				.withExactArgs(sinon.match.same(oGroupNode), "groupLevelCount", 7);
			oHelperMock.expects("updateAll")
				.withExactArgs(sinon.match.same(oCache.mChangeListeners),
					sinon.match.same(vGroupNodeOrPath), sinon.match.same(oGroupNode),
					{"@$ui5.node.groupLevelCount" : 7});
			oCacheMock.expects("addElements")
				.withExactArgs(sinon.match.same(oExpandResult.value), 1,
					sinon.match.same(oGroupLevelCache), 0)
				.callsFake(addElements); // so that oCache.aElements is actually filled
			oAggregationHelperMock.expects("createPlaceholder")
				.withExactArgs(24, 5, sinon.match.same(oGroupLevelCache)).returns("~placeholder~1");
			oAggregationHelperMock.expects("createPlaceholder")
				.withExactArgs(24, 6, sinon.match.same(oGroupLevelCache)).returns("~placeholder~2");
			if (bSubtotalsAtBottom) {
				this.mock(Object).expects("assign").withExactArgs({}, sinon.match.same(oCollapsed))
					.returns("~oSubtotals~");
				oAggregationHelperMock.expects("getAllProperties")
					.withExactArgs(sinon.match.same(oAggregation)).returns("~aAllProperties~");
				oAggregationHelperMock.expects("setAnnotations")
					.withExactArgs("~oSubtotals~", undefined, true, 23, "~aAllProperties~");
				oHelperMock.expects("setPrivateAnnotation")
					.withExactArgs("~oSubtotals~", "predicate", "(~predicate~,$isTotal=true)");
				oCacheMock.expects("addElements").withExactArgs("~oSubtotals~", 8)
					.callsFake(addElements); // so that oCache.aElements is actually filled
			} else {
				oAggregationHelperMock.expects("getAllProperties").never();
				oAggregationHelperMock.expects("setAnnotations").never();
			}

			// code under test
			oPromise = oCache.expand(
				oGroupLock, vGroupNodeOrPath, "~iLevels~", "~fnDataRequested~"
			).then(function (iResult) {
				var iExpectedCount = bSubtotalsAtBottom ? 8 : 7;

				assert.strictEqual(iResult, iExpectedCount);

				assert.strictEqual(oCache.aElements.length, 3 + iExpectedCount, ".length");
				assert.strictEqual(oCache.aElements.$count, 3 + iExpectedCount, ".$count");
				// check parent node
				assert.strictEqual(oCache.aElements[0], oGroupNode);

				// check expanded nodes
				assert.strictEqual(oCache.aElements[1], oExpandResult.value[0]);
				assert.strictEqual(oCache.aElements[2], oExpandResult.value[1]);
				assert.strictEqual(oCache.aElements[3], oExpandResult.value[2]);
				assert.strictEqual(oCache.aElements[4], oExpandResult.value[3]);
				assert.strictEqual(oCache.aElements[5], oExpandResult.value[4]);

				// check placeholders
				assert.strictEqual(oCache.aElements[6], "~placeholder~1");
				assert.strictEqual(oCache.aElements[7], "~placeholder~2");

				// check moved nodes
				if (bSubtotalsAtBottom) {
					assert.strictEqual(oCache.aElements[9], aElements[1]);
					assert.strictEqual(oCache.aElements[10], aElements[2]);
				} else {
					assert.strictEqual(oCache.aElements[8], aElements[1]);
					assert.strictEqual(oCache.aElements[9], aElements[2]);
				}

				that.mock(oCache.oFirstLevel).expects("read").never();

				return oCache.read(1, 4, 0, oGroupLock).then(function (oResult) {
					assert.strictEqual(oResult.value.length, 4);
					assert.strictEqual(oResult.value.$count, 3 + iExpectedCount);
					oResult.value.forEach(function (oElement, i) {
						assert.strictEqual(oElement, oCache.aElements[i + 1], "index " + (i + 1));
					});
				});
			});

			oUpdateAllExpectation.verify();

			return oPromise;
		});
			});
		});
	});

	//*********************************************************************************************
	[false, true].forEach(function (bRecursiveHierarchy) {
		QUnit.test("expand: at end, hierarchy=" + bRecursiveHierarchy, function (assert) {
			var oAggregation = bRecursiveHierarchy
					? {expandTo : 5, hierarchyQualifier : "X"}
					: { // filled before by buildApply
						aggregate : {},
						group : {},
						groupLevels : ["group"]
					},
				oAggregationHelperMock = this.mock(_AggregationHelper),
				oCache = _AggregationCache.create(this.oRequestor, "~", "", {}, oAggregation),
				aElements = [{}, {}, {
					"@$ui5.node.isExpanded" : false,
					"@$ui5.node.level" : 5
				}],
				oExpanded = {"@$ui5.node.isExpanded" : true},
				oExpandResult = {
					value : [{}, {}, {}, {}, {}]
				},
				oGroupLevelCache = {
					read : function () {}
				},
				oGroupLock = {
					unlock : function () {} // needed for oCache.read() below
				},
				oGroupNode = aElements[2],
				oHelperMock = this.mock(_Helper),
				oPromise,
				oUpdateAllExpectation;

			oExpandResult.value.$count = 7;

			// simulate a read
			oCache.iReadLength = 42;
			oCache.aElements = aElements.slice();
			oCache.aElements.$byPredicate = {};
			oCache.aElements.$count = 3;

			this.mock(oCache).expects("getValue").withExactArgs("~path~").returns(oGroupNode);
			this.mock(_AggregationHelper).expects("getOrCreateExpandedObject")
				.withExactArgs(sinon.match.same(oAggregation), sinon.match.same(oGroupNode))
				.returns(oExpanded);
			oUpdateAllExpectation = oHelperMock.expects("updateAll")
				.withExactArgs(sinon.match.same(oCache.mChangeListeners), "~path~",
					sinon.match.same(oGroupNode), sinon.match.same(oExpanded))
				.callThrough(); // "@$ui5.node.isExpanded" is checked once read has finished
			this.mock(oCache.oTreeState).expects("expand")
				.withExactArgs(sinon.match.same(oGroupNode), "~iLevels~");
			this.mock(oCache).expects("createGroupLevelCache")
				.withExactArgs(sinon.match.same(oGroupNode)).returns(oGroupLevelCache);
			this.mock(oGroupLevelCache).expects("read")
				.withExactArgs(0, oCache.iReadLength, 0, sinon.match.same(oGroupLock),
					"~fnDataRequested~")
				.returns(SyncPromise.resolve(Promise.resolve(oExpandResult)));
			oHelperMock.expects("updateAll")
				.withExactArgs(sinon.match.same(oCache.mChangeListeners), "~path~",
					sinon.match.same(oGroupNode), {"@$ui5.node.groupLevelCount" : 7});
			this.mock(oCache).expects("addElements")
				.withExactArgs(sinon.match.same(oExpandResult.value), 3,
					sinon.match.same(oGroupLevelCache), 0)
				.callsFake(addElements); // so that oCache.aElements is actually filled
			oAggregationHelperMock.expects("createPlaceholder")
				.withExactArgs(6, 5, sinon.match.same(oGroupLevelCache)).returns("~placeholder~1");
			oAggregationHelperMock.expects("createPlaceholder")
				.withExactArgs(6, 6, sinon.match.same(oGroupLevelCache)).returns("~placeholder~2");

			// code under test
			oPromise = oCache.expand(
				oGroupLock, "~path~", "~iLevels~", "~fnDataRequested~"
			).then(function (iResult) {
				assert.strictEqual(iResult, 7);

				assert.strictEqual(oCache.aElements.length, 3 + 7, ".length");
				assert.strictEqual(oCache.aElements.$count, 3 + 7, ".$count");
				assert.strictEqual(oCache.aElements[0], aElements[0]);
				assert.strictEqual(oCache.aElements[1], aElements[1]);

				// check parent node
				assert.strictEqual(oCache.aElements[2], oGroupNode);
				assert.strictEqual(_Helper.getPrivateAnnotation(oGroupNode, "cache"), oGroupLevelCache);

				// check expanded nodes
				assert.strictEqual(oCache.aElements[3], oExpandResult.value[0]);
				assert.strictEqual(oCache.aElements[4], oExpandResult.value[1]);
				assert.strictEqual(oCache.aElements[5], oExpandResult.value[2]);
				assert.strictEqual(oCache.aElements[6], oExpandResult.value[3]);
				assert.strictEqual(oCache.aElements[7], oExpandResult.value[4]);

				// check placeholders
				assert.strictEqual(oCache.aElements[8], "~placeholder~1");
				assert.strictEqual(oCache.aElements[9], "~placeholder~2");
			});

			oUpdateAllExpectation.verify();

			return oPromise;
		});
	});

	//*********************************************************************************************
	[false, true].forEach(function (bStale) {
		[false, true].forEach(function (bUnifiedCache) {
			const sTitle = "expand: after collapse (w/ 'spliced'); $stale : " + bStale
				+ ", bUnifiedCache : " + bUnifiedCache;
		QUnit.test(sTitle, function (assert) {
			var oAggregation = { // filled before by buildApply
					aggregate : {},
					group : {},
					groupLevels : ["group"]
				},
				oCache = _AggregationCache.create(this.oRequestor, "~", "", {}, oAggregation),
				oCacheMock = this.mock(oCache),
				aElements,
				oGroupLevelCache = {
					read : function () {}
				},
				oGroupLock = {},
				oGroupNode = {
					"@$ui5._" : {
						cache : oGroupLevelCache,
						groupLevelCount : 7,
						spliced : [{
							"@$ui5._" : {placeholder : true},
							"@$ui5.node.level" : 0
						}, {
							"@$ui5._" : {placeholder : true, predicate : "n/a", rank : 24},
							"@$ui5.node.level" : 11
						}, {
							"@$ui5._" : {
								expanding : true,
								parent : oCache.oFirstLevel, // unrealistic!
								predicate : "('C')",
								rank : 25
							},
							"@$ui5.node.level" : 12
						}, {
							"@$ui5._" : {
								parent : oCache.oFirstLevel, // unrealistic!
								predicate : "('created')",
								transientPredicate : "($uid=1-23)"
							},
							"@$ui5.node.level" : 12
						}, {
							"@$ui5._" : {
								parent : oCache.oFirstLevel, // unrealistic!
								predicate : "('A')",
								rank : 27
							},
							"@$ui5.node.level" : 10
						}, {
							"@$ui5._" : {
								predicate : "('selected')"
							},
							"@$ui5.node.level" : 12
						}],
						rank : 42
					},
					"@$ui5.node.isExpanded" : false,
					"@$ui5.node.level" : 5
				},
				oPromise,
				aSpliced,
				oUpdateAllExpectation;

			oCache.bUnifiedCache = bUnifiedCache; // works identically w/ and w/o unified cache
			oGroupNode["@$ui5._"].spliced[200000] = {
				"@$ui5._" : {predicate : "('D')", rank : 200023},
				"@$ui5.node.level" : 10
			};
			aSpliced = oGroupNode["@$ui5._"].spliced.slice();
			if (bStale) {
				oGroupNode["@$ui5._"].spliced.$stale = true;
			}
			oGroupNode["@$ui5._"].spliced.$level = 9;
			oGroupNode["@$ui5._"].spliced.$rank = 12;
			aElements = [{}, oGroupNode, {}, {}];
			oCache.aElements = aElements.slice();
			oCache.aElements.$byPredicate = {};
			oCache.aElements.$count = 4;
			oCacheMock.expects("getValue").withExactArgs("~path~").returns(oGroupNode);
			oUpdateAllExpectation = this.mock(_Helper).expects("updateAll")
				.withExactArgs(sinon.match.same(oCache.mChangeListeners), "~path~",
					sinon.match.same(oGroupNode), {"@$ui5.node.isExpanded" : true})
				.callThrough(); // "@$ui5.node.isExpanded" is checked once read has finished
			this.mock(oCache.oTreeState).expects("expand")
				.withExactArgs(sinon.match.same(oGroupNode), "~iLevels~");
			this.mock(_Helper).expects("copySelected")
				.withExactArgs(sinon.match.same(oCache.aElements),
					sinon.match((aElements0) => aElements0 === oCache.aElements));
			oCacheMock.expects("createGroupLevelCache").never();
			this.mock(oGroupLevelCache).expects("read").never();
			oCacheMock.expects("addElements").never();
			this.mock(_AggregationHelper).expects("createPlaceholder").never();
			oCacheMock.expects("expand")
				.withExactArgs(sinon.match.same(oGroupLock), "~path~", "~iLevels~")
				.callThrough(); // for code under test
			oCacheMock.expects("expand").exactly(bStale ? 0 : 1)
				.withExactArgs(sinon.match.same(_GroupLock.$cached), sinon.match.same(aSpliced[2]))
				.returns(SyncPromise.resolve(100));
			if (bStale) {
				oCacheMock.expects("isSelectionDifferent")
					.withExactArgs(sinon.match.same(aSpliced[2])).returns(false);
				oCacheMock.expects("turnIntoPlaceholder")
					.withExactArgs(sinon.match.same(aSpliced[2]), "('C')");
				oCacheMock.expects("isSelectionDifferent")
					.withExactArgs(sinon.match.same(aSpliced[3])).returns(false);
				oCacheMock.expects("turnIntoPlaceholder")
					.withExactArgs(sinon.match.same(aSpliced[3]), "('created')");
				oCacheMock.expects("isSelectionDifferent")
					.withExactArgs(sinon.match.same(aSpliced[4])).returns(false);
				oCacheMock.expects("turnIntoPlaceholder")
					.withExactArgs(sinon.match.same(aSpliced[4]), "('A')");
				oCacheMock.expects("isSelectionDifferent")
					.withExactArgs(sinon.match.same(aSpliced[5])).returns(true);
				oCacheMock.expects("isSelectionDifferent")
					.withExactArgs(sinon.match.same(aSpliced[200000])).returns(false);
				oCacheMock.expects("turnIntoPlaceholder")
					.withExactArgs(sinon.match.same(aSpliced[200000]), "('D')");
			} else {
				oCacheMock.expects("isSelectionDifferent").never();
				oCacheMock.expects("turnIntoPlaceholder").never();
			}

			// code under test
			oPromise = oCache.expand(oGroupLock, "~path~", "~iLevels~").then(function (iResult) {
				assert.strictEqual(iResult, (bStale ? 0 : 100) + 200001);

				assert.strictEqual(oCache.aElements.length, 200005, ".length");
				assert.strictEqual(oCache.aElements.$count, 200005, ".$count");
				assert.strictEqual(oCache.aElements[0], aElements[0]);
				// check parent node
				assert.strictEqual(oCache.aElements[1], oGroupNode);
				assert.strictEqual(_Helper.getPrivateAnnotation(oGroupNode, "cache"), oGroupLevelCache);
				assert.notOk(_Helper.hasPrivateAnnotation(oGroupNode, "spliced"));

				// check expanded nodes
				assert.deepEqual(Object.keys(oCache.aElements),
					["0", "1", "2", "3", "4", "5", "6", "7", "200002", "200003", "200004",
						"$byPredicate", "$count"]);
				assert.strictEqual(oCache.aElements[2], aSpliced[0]);
				assert.strictEqual(aSpliced[0]["@$ui5.node.level"], 0, "unchanged");
				assert.strictEqual(oCache.aElements[3], aSpliced[1]);
				assert.strictEqual(aSpliced[1]["@$ui5.node.level"], 7);
				assert.strictEqual(aSpliced[1]["@$ui5._"].rank, 24);
				assert.strictEqual(oCache.aElements[4], aSpliced[2]);
				assert.strictEqual(aSpliced[2]["@$ui5.node.level"], 8);
				assert.strictEqual(aSpliced[2]["@$ui5._"].rank, 55);
				assert.strictEqual(_Helper.hasPrivateAnnotation(aSpliced[2], "expanding"), bStale,
					"deleted only if not stale");
				assert.notOk("rank" in aSpliced[3]["@$ui5._"]);
				assert.strictEqual(aSpliced[4]["@$ui5.node.level"], 6);
				assert.strictEqual(aSpliced[4]["@$ui5._"].rank, 57);
				assert.strictEqual(oCache.aElements[200002], aSpliced[200000]);
				assert.strictEqual(aSpliced[200000]["@$ui5.node.level"], 6);
				assert.strictEqual(aSpliced[200000]["@$ui5._"].rank, 200023);

				// check moved nodes
				assert.strictEqual(oCache.aElements[200003], aElements[2]);
				assert.strictEqual(oCache.aElements[200004], aElements[3]);

				assert.deepEqual(oCache.aElements.$byPredicate, bStale ? {
					"('selected')" : aSpliced[5]
				} : {
					"('C')" : aSpliced[2],
					"('created')" : aSpliced[3],
					"($uid=1-23)" : aSpliced[3],
					"('A')" : aSpliced[4],
					"('selected')" : aSpliced[5],
					"('D')" : aSpliced[200000]
				});
			});

			oUpdateAllExpectation.verify();

			return oPromise;
		});
		});
	});

	//*********************************************************************************************
	QUnit.test("expand: unified cache", function (assert) {
		const oCache = _AggregationCache.create(this.oRequestor, "~", "", {}, {
			hierarchyQualifier : "X"
		});
		oCache.bUnifiedCache = true;
		const oGroupNode = {};

		// ensure the collection cache cannot read data
		_Helper.setPrivateAnnotation(oGroupNode, "cache", "~oGroupLevelCache~");
		this.mock(oCache).expects("getValue").withExactArgs("~path~").returns(oGroupNode);
		this.mock(_Helper).expects("updateAll")
			.withExactArgs(sinon.match.same(oCache.mChangeListeners), "~path~",
				sinon.match.same(oGroupNode), {"@$ui5.node.isExpanded" : true});
		this.mock(oCache.oTreeState).expects("expand")
			.withExactArgs(sinon.match.same(oGroupNode), "~iLevels~");
		this.mock(oCache).expects("createGroupLevelCache").never();

		// code under test
		return oCache.expand(
			"~oGroupLock~", "~path~", "~iLevels~", "~fnDataRequested~")
		.then(function (iCount) {
			assert.strictEqual(iCount, -1);
		});
	});

	//*********************************************************************************************
	[2, 42].forEach(function (iLevels) {
		QUnit.test("expand: refresh needed, iLevels=" + iLevels, function (assert) {
			const oCache = _AggregationCache.create(this.oRequestor, "~", "", {}, {
				hierarchyQualifier : "X"
			});
			const oGroupNode = {};

			// ensure the collection cache cannot read data
			_Helper.setPrivateAnnotation(oGroupNode, "cache", "~oGroupLevelCache~");
			this.mock(oCache).expects("getValue").withExactArgs("~path~").returns(oGroupNode);
			this.mock(_Helper).expects("updateAll")
				.withExactArgs(sinon.match.same(oCache.mChangeListeners), "~path~",
					sinon.match.same(oGroupNode), {"@$ui5.node.isExpanded" : true});
			this.mock(oCache.oTreeState).expects("expand")
				.withExactArgs(sinon.match.same(oGroupNode), iLevels);
			this.mock(oCache).expects("createGroupLevelCache").never();

			// code under test
			return oCache.expand(
				"~oGroupLock~", "~path~", iLevels, "~fnDataRequested~")
			.then(function (iCount) {
				assert.strictEqual(iCount, -1);
			});
		});
	});

	//*********************************************************************************************
	QUnit.test("expand: refresh needed, oFirstLevel without aSpliced", function (assert) {
		const oCache = _AggregationCache.create(this.oRequestor, "~", "", {}, {
			expandTo : 5,
			hierarchyQualifier : "X"
		});
		const oGroupNode = {"@$ui5.node.level" : 4};

		// Note: no cache in private annotation "parent"
		this.mock(oCache).expects("getValue").withExactArgs("~path~").returns(oGroupNode);
		this.mock(_Helper).expects("updateAll")
			.withExactArgs(sinon.match.same(oCache.mChangeListeners), "~path~",
				sinon.match.same(oGroupNode), {"@$ui5.node.isExpanded" : true});
		this.mock(oCache.oTreeState).expects("expand")
			.withExactArgs(sinon.match.same(oGroupNode), 1);
		this.mock(_Helper).expects("getPrivateAnnotation")
			.withExactArgs(sinon.match.same(oGroupNode), "spliced").returns(undefined);
		this.mock(oCache).expects("createGroupLevelCache").never();

		assert.strictEqual(
			// code under test
			oCache.expand("~oGroupLock~", "~path~", 1, "~fnDataRequested~").getResult(),
			-1
		);
	});

	//*********************************************************************************************
	[1E16, Number.MAX_SAFE_INTEGER].forEach(function (iLevels) {
		QUnit.test(`expand: all below node, iLevels=${iLevels}`, function (assert) {
			const oCache = _AggregationCache.create(this.oRequestor, "~", "", {}, {
				hierarchyQualifier : "X"
			});
			this.mock(oCache).expects("getValue").withExactArgs("~path~").returns("~oGroupNode~");
			this.mock(_Helper).expects("getPrivateAnnotation")
				.withExactArgs("~oGroupNode~", "spliced").returns("~aSpliced~");
			this.mock(_Helper).expects("updateAll")
				.withExactArgs(sinon.match.same(oCache.mChangeListeners), "~path~", "~oGroupNode~",
					{"@$ui5.node.isExpanded" : true});
			this.mock(oCache.oTreeState).expects("expand")
				.withExactArgs("~oGroupNode~", iLevels);
			this.mock(oCache).expects("validateAndDeleteExpandInfo")
				.withExactArgs("~oGroupLock~", "~oGroupNode~")
				.resolves("n/a");
			this.mock(_Helper).expects("deletePrivateAnnotation").never();
			this.mock(oCache).expects("createGroupLevelCache").never();

			// code under test
			const oPromise = oCache.expand("~oGroupLock~", "~path~", iLevels, "~fnDataRequested~");

			assert.ok(oPromise instanceof SyncPromise);
			assert.ok(oPromise.isPending());

			return oPromise.then((iCount) => {
				assert.strictEqual(iCount, -1);
			});
		});
	});

	//*********************************************************************************************
	[false, true].forEach(function (bSelf) {
		[1, undefined].forEach(function (iLevels) {
		var sTitle = "expand: collapse " + (bSelf ? "self" : "parent") + " before expand has finished";

		QUnit.test(sTitle, function (assert) {
			var oAggregation = { // filled before by buildApply
					aggregate : {},
					group : {},
					groupLevels : ["group"]
				},
				oCache = _AggregationCache.create(this.oRequestor, "~", "", {}, oAggregation),
				aElements = [{
					"@$ui5.node.isExpanded" : false,
					"@$ui5.node.level" : 0
				}, {}, {}],
				oExpandResult = {
					value : [{}, {}, {}, {}, {}]
				},
				oGroupLevelCache = {
					read : function () {}
				},
				oGroupLock = {},
				oGroupNode = aElements[0],
				oPromise,
				oUpdateAllExpectation;

			oExpandResult.value.$count = 7;

			// simulate a read
			oCache.iReadLength = 42;
			oCache.aElements = aElements.slice();
			oCache.aElements.$byPredicate = {};
			oCache.aElements.$count = 3;

			this.mock(oCache).expects("getValue").withExactArgs("~path~").returns(oGroupNode);
			oUpdateAllExpectation = this.mock(_Helper).expects("updateAll")
				.withExactArgs(sinon.match.same(oCache.mChangeListeners), "~path~",
					sinon.match.same(oGroupNode), {"@$ui5.node.isExpanded" : true})
				.callThrough(); // "@$ui5.node.isExpanded" is checked once read has finished
			this.mock(oCache.oTreeState).expects("expand")
				.withExactArgs(sinon.match.same(oGroupNode), iLevels);
			this.mock(oCache).expects("createGroupLevelCache")
				.withExactArgs(sinon.match.same(oGroupNode)).returns(oGroupLevelCache);
			this.mock(oGroupLevelCache).expects("read")
				.withExactArgs(0, oCache.iReadLength, 0, sinon.match.same(oGroupLock),
					"~fnDataRequested~")
				.returns(SyncPromise.resolve(Promise.resolve(oExpandResult)));
			this.mock(oCache).expects("addElements").never();
			this.mock(_AggregationHelper).expects("createPlaceholder").never();

			// code under test
			oPromise = oCache.expand(
				oGroupLock, "~path~", iLevels, "~fnDataRequested~"
			).then(function (iResult) {
				assert.strictEqual(iResult, 0);
				if (bSelf) {
					assert.notOk(_Helper.hasPrivateAnnotation(oGroupNode, "spliced"));
				} else {
					assert.strictEqual(_Helper.getPrivateAnnotation(oGroupNode, "expanding"), true);
				}
				assert.deepEqual(oCache.aElements, aElements);
				assert.strictEqual(oCache.aElements.$count, 3);
			});

			oUpdateAllExpectation.verify();

			// collapse before expand has finished
			if (bSelf) {
				oGroupNode["@$ui5.node.isExpanded"] = false;
				_Helper.setPrivateAnnotation(oGroupNode, "spliced", []);
			} else {
				oCache.aElements.shift(); // remove group node from flat list...
				aElements.shift(); // ...and from expectations :-)
			}

			return oPromise;
		});
		});
	});

	//*********************************************************************************************
	QUnit.test("expand: read failure", function (assert) {
		var oAggregation = { // filled before by buildApply
				aggregate : {},
				group : {},
				groupLevels : ["foo"]
			},
			oCache = _AggregationCache.create(this.oRequestor, "~", "", {}, oAggregation),
			oCollapsed = {"@$ui5.node.isExpanded" : false},
			oError = new Error(),
			oGroupLevelCache = {
				read : function () {}
			},
			oGroupNode = {
				"@$ui5.node.isExpanded" : false
			},
			that = this;

		this.mock(oCache).expects("getValue").withExactArgs("~path~").returns(oGroupNode);
		this.mock(oCache).expects("createGroupLevelCache")
			.withExactArgs(sinon.match.same(oGroupNode)).returns(oGroupLevelCache);
		this.mock(oCache.oTreeState).expects("expand")
			.withExactArgs(sinon.match.same(oGroupNode), "~iLevels~");
		this.mock(oGroupLevelCache).expects("read")
			.withExactArgs(0, oCache.iReadLength, 0, "~oGroupLock~", "~fnDataRequested~")
			.returns(SyncPromise.resolve(Promise.resolve().then(function () {
				that.mock(_AggregationHelper).expects("getCollapsedObject")
					.withExactArgs(sinon.match.same(oGroupNode)).returns(oCollapsed);
				that.mock(_Helper).expects("updateAll")
					.withExactArgs(sinon.match.same(oCache.mChangeListeners), "~path~",
						sinon.match.same(oGroupNode), sinon.match.same(oCollapsed));
				that.mock(oCache.oTreeState).expects("collapse")
					.withExactArgs(sinon.match.same(oGroupNode));

				throw oError;
			})));

		// code under test
		return oCache.expand(
			"~oGroupLock~", "~path~", "~iLevels~", "~fnDataRequested~")
		.then(function () {
			assert.ok(false);
		}, function (oResult) {
			assert.strictEqual(oResult, oError);
		});
	});

	//*********************************************************************************************
	QUnit.test("expand: Unexpected structural change: groupLevelCount", function (assert) {
		var oAggregation = { // filled before by buildApply
				aggregate : {},
				group : {},
				groupLevels : ["foo"]
			},
			oCache = _AggregationCache.create(this.oRequestor, "~", "", {}, oAggregation),
			oGroupLevelCache = {
				read : function () {}
			},
			oGroupNode = {
				"@$ui5._" : {cache : oGroupLevelCache, groupLevelCount : 41},
				"@$ui5.node.isExpanded" : true
			};

		oCache.aElements = [oGroupNode];
		this.mock(oCache).expects("getValue").never();
		this.mock(_Helper).expects("updateAll").never();
		this.mock(oCache).expects("createGroupLevelCache").never();
		this.mock(oCache.oTreeState).expects("expand").never();
		this.mock(_AggregationHelper).expects("getCollapsedObject")
			.withExactArgs(sinon.match.same(oGroupNode)).returns({});
		this.mock(oGroupLevelCache).expects("read")
			.withExactArgs(0, oCache.iReadLength, 0, "~oGroupLock~", "~fnDataRequested~")
			.resolves({value : {$count : 42}}); // simplified ;-)

		// code under test
		return oCache.expand(
			"~oGroupLock~", oGroupNode, "~iLevels~", "~fnDataRequested~")
		.then(function () {
			assert.ok(false);
		}, function (oError) {
			assert.strictEqual(oError.message, "Unexpected structural change: groupLevelCount");
		});
	});

	//*********************************************************************************************
	[false, true].forEach(function (bUntilEnd) { // whether the collapsed children span until the end
		[undefined, false, true].forEach(function (bSubtotalsAtBottomOnly) {
			const bSubtotalsAtBottom = bSubtotalsAtBottomOnly !== undefined;
			const sTitle = `collapse: until end = ${bUntilEnd},
				subtotalsAtBottomOnly = ${bSubtotalsAtBottomOnly}`;

		QUnit.test(sTitle, function (assert) {
			var oAggregation = { // filled before by buildApply
						aggregate : {},
						group : {},
						groupLevels : ["foo"]
					},
				oCache = _AggregationCache.create(this.oRequestor, "~", "", {}, oAggregation),
				oCacheMock = this.mock(oCache),
				bCollapseBottom = bUntilEnd || bSubtotalsAtBottom, // whether bottom line is affected
				oCollapsed = {
					"@$ui5.node.isExpanded" : false,
					A : "10" // placeholder for an aggregate with subtotals
				},
				aElements = [{
					// "@$ui5._" : {predicate : "('0')"},
				}, {
					"@$ui5._" : {
						collapsed : oCollapsed,
						predicate : "('1')",
						rank : "~rank~"
					},
					"@$ui5.node.level" : "~level~"
				}, {
					"@$ui5._" : {predicate : "('2')", transientPredicate : "($uid=1-23)"}
				}, {
					"@$ui5._" : {predicate : "('3')"},
					"@$ui5.node.isExpanded" : true // must not lead into the recursion
				}, {
					// element kept in $byPredicate if recursive hierarchy & selection state differs
					"@$ui5._" : {predicate : "('4')", transientPredicate : "($uid=1-234)"}
				}, {
					"@$ui5._" : {predicate : "('5')"}
					// Note: for bSubtotalsAtBottom, this represents the extra row for subtotals
				}],
				aExpectedElements = [{
					// "@$ui5._" : {predicate : "('0')"},
				}, {
					"@$ui5._" : {
						collapsed : oCollapsed,
						predicate : "('1')",
						spliced : aElements.slice(2, 6),
						rank : "~rank~"
					},
					"@$ui5.node.isExpanded" : false,
					"@$ui5.node.level" : "~level~",
					A : "10" // placeholder for an aggregate with subtotals
				}, {
					"@$ui5._" : {predicate : "('5')"}
				}];

			if (bSubtotalsAtBottom) {
				oAggregation.subtotalsAtBottomOnly = bSubtotalsAtBottomOnly;
				if (bUntilEnd) {
					// simulate that no subtotals are actually being used (JIRA: CPOUI5ODATAV4-825)
					delete oCollapsed.A;
					delete aExpectedElements[1].A;
				}
			}
			oCache.aElements = aElements.slice(); // simulate a read
			oCache.aElements.$count = aElements.length;
			oCache.aElements.$byPredicate = {
				"('0')" : aElements[0],
				"('1')" : aElements[1],
				"('2')" : aElements[2],
				"($uid=1-23)" : aElements[2],
				"('3')" : aElements[3],
				"('4')" : aElements[4],
				"($uid=1-234)" : aElements[4],
				"('5')" : aElements[5]
			};
			oCacheMock.expects("getValue").withExactArgs("~path~").returns(aElements[1]);
			this.mock(_Helper).expects("updateAll")
				.withExactArgs(sinon.match.same(oCache.mChangeListeners), "~path~",
					sinon.match.same(aElements[1]), sinon.match.same(oCollapsed))
				.callThrough();
			this.mock(oCache.oTreeState).expects("collapse")
				.withExactArgs(sinon.match.same(aElements[1]), false, undefined);
			oCacheMock.expects("countDescendants")
				.withExactArgs(sinon.match.same(aElements[1]), 1).returns(bUntilEnd ? 4 : 3);

			oCacheMock.expects("isSelectionDifferent")
				.withExactArgs(sinon.match.same(aElements[2])).returns(false);
			oCacheMock.expects("isSelectionDifferent")
				.withExactArgs(sinon.match.same(aElements[3])).returns(false);
			oCacheMock.expects("isSelectionDifferent")
				.withExactArgs(sinon.match.same(aElements[4])).returns(true);
			oCacheMock.expects("isSelectionDifferent")
				.withExactArgs(sinon.match.same(aElements[5]))
				.exactly(bCollapseBottom ? 1 : 0)
				.returns(false);

			// code under test
			assert.strictEqual(oCache.collapse("~path~"), bCollapseBottom ? 4 : 3,
				"number of removed elements");

			if (bCollapseBottom) { // last element was also a child, not a sibling
				aExpectedElements.pop();
			} else {
				aExpectedElements[1]["@$ui5._"].spliced.pop();
			}
			assert.deepEqual(oCache.aElements, aExpectedElements);
			assert.strictEqual(oCache.aElements[0], aElements[0]);
			assert.strictEqual(oCache.aElements[1], aElements[1]);
			assert.strictEqual(oCache.aElements[2], bCollapseBottom ? undefined : aElements[5]);
			assert.strictEqual(oCache.aElements.$count, aExpectedElements.length);
			assert.deepEqual(oCache.aElements.$byPredicate, bCollapseBottom
				? {
					"('0')" : aElements[0],
					"('1')" : aElements[1],
					"('4')" : aElements[4],
					"($uid=1-234)" : aElements[4]
				} : {
					"('0')" : aElements[0],
					"('1')" : aElements[1],
					"('4')" : aElements[4],
					"($uid=1-234)" : aElements[4],
					"('5')" : aElements[5]
				});
			assert.strictEqual(aElements[1]["@$ui5._"].spliced.$level, "~level~");
			assert.strictEqual(aElements[1]["@$ui5._"].spliced.$rank, "~rank~");
		});
		});
	});

	//*********************************************************************************************
	[false, true].forEach(function (bUnifiedCache) {
		[1, 2].forEach(function (iExpandTo) {
			[false, true].forEach(function (bSilent) {
				[false, true].forEach(function (bNested) {
					const sTitle = "collapse all, bUnifiedCache=" + bUnifiedCache + ", expandTo="
						+ iExpandTo + ", bSilent=" + bSilent + ", bNested=" + bNested;

		QUnit.test(sTitle, function (assert) {
			const oCache = _AggregationCache.create(this.oRequestor, "~", "", {},
				{expandTo : iExpandTo, hierarchyQualifier : "X"});
			const aElements = [{
				"@$ui5._" : {predicate : "('0')"}
			}, {
				"@$ui5._" : {
					predicate : "('1')",
					rank : "~rank~"
				},
				"@$ui5.node.level" : "1"
			}, {
				"@$ui5._" : {predicate : "('2')", transientPredicate : "($uid=1-23)"}
			}, {
				"@$ui5._" : {predicate : "('3')", transientPredicate : "($uid=1-24)"}
			}, {
				"@$ui5._" : {predicate : "('4')"},
				"@$ui5.node.isExpanded" : true
			}, {
				"@$ui5._" : {predicate : "('4.1')"}
			}, {
				"@$ui5._" : {predicate : "('4.2')"}
			}, {
				// No calls to #collapse and to #isSelectionDifferent for this element
				"@$ui5._" : {placeholder : "~truthy~", predicate : "('5')"},
				"@$ui5.node.isExpanded" : true
			}, {
				"@$ui5._" : {predicate : "('99')"}
			}];
			const aExpectedElements = [{
				"@$ui5._" : {predicate : "('0')"}
			}, {
				"@$ui5._" : {
					predicate : "('1')",
					spliced : [...aElements.slice(2, 5), aElements[7]],
					rank : "~rank~"
				},
				"@$ui5.node.level" : "1"
			}, {
				"@$ui5._" : {predicate : "('99')"}
			}];

			if (bUnifiedCache || iExpandTo === 2) {
				delete aExpectedElements[1]["@$ui5._"].spliced;
			}

			oCache.bUnifiedCache = bUnifiedCache;
			oCache.aElements = aElements.slice(); // simulate a read
			oCache.aElements.$count = aElements.length;
			oCache.aElements.$byPredicate = {
				"('0')" : aElements[0],
				"('1')" : aElements[1],
				"('2')" : aElements[2],
				"($uid=1-23)" : aElements[2],
				"('3')" : aElements[3],
				"($uid=1-24)" : aElements[3],
				"('4')" : aElements[4],
				// "('4.1')" : aElements[5], // would be deleted by the recursion
				// "('4.2')" : aElements[6], // would be deleted by the recursion
				// "('5')" : aElements[7], // is a placeholder
				"('99')" : aElements[8]
			};
			const oCacheMock = this.mock(oCache);
			oCacheMock.expects("collapse").withExactArgs("~path~", "~oGroupLock~", bSilent, bNested)
				.callThrough();
			oCacheMock.expects("getValue").withExactArgs("~path~").returns(aElements[1]);
			this.mock(_AggregationHelper).expects("getCollapsedObject")
				.withExactArgs(sinon.match.same(aElements[1])).returns("~collapsedObject~");
			this.mock(_Helper).expects("updateAll")
				.withExactArgs(
					bSilent ? {} : sinon.match.same(oCache.mChangeListeners), "~path~",
					sinon.match.same(aElements[1]), "~collapsedObject~");
			this.mock(oCache.oTreeState).expects("collapse")
				.withExactArgs(sinon.match.same(aElements[1]), true, bNested);
			oCacheMock.expects("countDescendants")
				.withExactArgs(sinon.match.same(aElements[1]), 1).returns(6);
			oCacheMock.expects("isSelectionDifferent")
				.withExactArgs(sinon.match.same(aElements[2])).returns(false);
			oCacheMock.expects("isSelectionDifferent")
				.withExactArgs(sinon.match.same(aElements[3])).returns(true);
			oCacheMock.expects("collapse").withExactArgs("('4')", "~oGroupLock~", bSilent, true)
				.callsFake(function () {
					oCache.aElements.splice(5, 2);
					oCache.aElements.$count -= 2;

					return 2;
				});
			oCacheMock.expects("isSelectionDifferent")
				.withExactArgs(sinon.match.same(aElements[4])).returns(false);
			oCacheMock.expects("validateAndDeleteExpandInfo").exactly(bNested ? 0 : 1)
				.withExactArgs("~oGroupLock~", sinon.match.same(aElements[1]));

			assert.strictEqual(
				// code under test
				oCache.collapse("~path~", "~oGroupLock~", bSilent, bNested),
				6);

			assert.deepEqual(oCache.aElements, aExpectedElements);
			assert.strictEqual(oCache.aElements.$count, aExpectedElements.length);
			assert.deepEqual(oCache.aElements.$byPredicate, {
				"('0')" : aExpectedElements[0],
				"('1')" : aExpectedElements[1],
				"('3')" : aElements[3], // because its selection is different
				"($uid=1-24)" : aElements[3],
				"('99')" : aElements[8]
			});
		});
				});
			});
		});
	});

	//*********************************************************************************************
	[false, true].forEach(function (bHierarchy) {
		const oAggregation = bHierarchy
			? {expandTo : 1, hierarchyQualifier : "X"}
			// Note: a single group level would define the leaf level (JIRA: CPOUI5ODATAV4-2755)
			: {aggregate : {}, group : {}, groupLevels : ["foo", "bar"]};

		QUnit.test(`countDescendants: until end, hierarchy=${bHierarchy}`, function (assert) {
			const oCache = _AggregationCache.create(this.oRequestor, "~", "", {}, oAggregation);
			// Note: the collapsed children span until the end
			oCache.aElements = [{
				// "@$ui5.node.level" : ignored
			}, {
				"@$ui5.node.level" : 5
			}, {
				"@$ui5.node.level" : 6 // child
			}, {
				"@$ui5.node.level" : 7 // grandchild
			}, {
				"@$ui5.node.level" : 6 // child
			}]; // simulate a read

			// code under test
			assert.strictEqual(oCache.countDescendants(oCache.aElements[1], 1), 3,
				"number of removed elements");
		});

		QUnit.test(`countDescendants: single level cache, hierarchy=${bHierarchy}`, function (assert) {
			const oCache = _AggregationCache.create(this.oRequestor, "~", "", {}, oAggregation);
			oCache.aElements = [{
				// "@$ui5.node.level" : ignored
			}, {
				"@$ui5.node.level" : 5
			}, {
				"@$ui5.node.level" : 6 // child
			}, {
				"@$ui5.node.level" : 7 // grandchild
			}, {
				"@$ui5.node.level" : 6 // child
			}, {
				"@$ui5.node.level" : 5 // sibling
			}]; // simulate a read

			// code under test
			assert.strictEqual(oCache.countDescendants(oCache.aElements[1], 1), 3,
				"number of removed elements");
		});

		QUnit.test("countDescendants: sibling on level 1, hierarchy=${bHierarchy}", function (assert) {
			const oCache = _AggregationCache.create(this.oRequestor, "~", "", {}, oAggregation);
			oCache.aElements = [{
				// "@$ui5.node.level" : ignored
			}, {
				"@$ui5.node.level" : 1
			}, {
				"@$ui5.node.level" : 2 // child
			}, {
				"@$ui5.node.level" : 3 // grandchild
			}, {
				"@$ui5.node.level" : 2 // child
			}, {
				// no rank
				"@$ui5.node.level" : 1 // sibling
			}]; // simulate a read

			// code under test
			assert.strictEqual(oCache.countDescendants(oCache.aElements[1], 1), 3,
				"number of removed elements");
		});
	});

	//*********************************************************************************************
	QUnit.test("countDescendants: do not collapse grand total", function (assert) {
		const oCache = _AggregationCache.create(this.oRequestor, "~", "", {},
			{aggregate : {}, group : {}, groupLevels : ["foo"]});
		oCache.aElements = [{
			// "@$ui5.node.level" : ignored
		}, {
			"@$ui5.node.level" : 5
		}, {
			"@$ui5.node.level" : 6 // child
		}, {
			"@$ui5.node.level" : 7 // grandchild
		}, {
			"@$ui5.node.level" : 6 // child
		}, {
			"@$ui5.node.level" : 0 // grand total
		}]; // simulate a read

		// code under test
		assert.strictEqual(oCache.countDescendants(oCache.aElements[1], 1), 3,
			"number of removed elements");
	});

	//*********************************************************************************************
	QUnit.test("countDescendants: level 0 placeholder as sibling", function (assert) {
		const oCache = _AggregationCache.create(this.oRequestor, "~", "", {},
			{expandTo : 2, hierarchyQualifier : "X"});
		oCache.aElements = [{
			// "@$ui5.node.level" : ignored
		}, {
			"@$ui5._" : {
				descendants : 2
			},
			"@$ui5.node.level" : 1
		}, {
			// no rank
			"@$ui5.node.level" : 2 // created child, filtered out
		}, {
			"@$ui5._" : {
				placeholder : 1,
				rank : "~" // the actual rank does not matter
			},
			"@$ui5.node.level" : 0 // child
		}, {
			// rank does not matter at all
			"@$ui5.node.level" : 3 // grandchild
		}, {
			"@$ui5._" : {
				placeholder : true,
				rank : "~" // the actual rank does not matter
			},
			"@$ui5.node.level" : 0 // child
		}, {
			"@$ui5._" : {
				placeholder : true,
				rank : "~" // the actual rank does not matter
			},
			"@$ui5.node.level" : 0 // sibling
		}]; // simulate a read

		// code under test
		assert.strictEqual(oCache.countDescendants(oCache.aElements[1], 1), 4,
			"number of removed elements");
	});

	//*********************************************************************************************
	[false, true].forEach(function (bUnifiedCache) {
		const sTitle = "countDescendants: skip descendants, unified cache: "
			+ bUnifiedCache;
		QUnit.test(sTitle, function (assert) {
			const oCache = _AggregationCache.create(this.oRequestor, "~", "", {}, {
				expandTo : bUnifiedCache ? 1 : 3,
				hierarchyQualifier : "X"
			});
			oCache.bUnifiedCache = bUnifiedCache;
			oCache.aElements = [{
				"@$ui5._" : {
					descendants : 41,
					predicate : "('0')",
					rank : "~" // the actual rank does not matter
				},
				"@$ui5.node.isExpanded" : true,
				"@$ui5.node.level" : 1
			}, {
				"@$ui5._" : {
					descendants : 40,
					predicate : "('1')",
					rank : "~" // the actual rank does not matter
				},
				"@$ui5.node.isExpanded" : true,
				"@$ui5.node.level" : 2
			}, {
				"@$ui5._" : {
					predicate : "('2')"
					// no rank
				},
				"@$ui5.node.isExpanded" : true,
				"@$ui5.node.level" : 2
			}, {
				"@$ui5._" : {
					predicate : "('3')",
					rank : "~" // the actual rank does not matter
				},
				"@$ui5.node.level" : 1
			}]; // simulate a read
			for (let i = 0; i < 40; i += 1) { // add 40 placeholders for descendants of ('1')
				oCache.aElements.splice(2, 0, {
					"@$ui5._" : {
						rank : "~" // the actual rank does not matter
					},
					"@$ui5.node.level" : 3
				});
			}

			// code under test
			assert.strictEqual(oCache.countDescendants(oCache.aElements[0], 0), 42,
				"number of removed elements");
		});
	});

	//*********************************************************************************************
	[false, true].forEach(function (bUnifiedCache) {
		const sTitle = "countDescendants: no descendants at edge of top pyramid, unified cache: "
			+ bUnifiedCache;
		QUnit.test(sTitle, function (assert) {
			const oCache = _AggregationCache.create(this.oRequestor, "~", "", {}, {
				expandTo : bUnifiedCache ? 1 : 2,
				hierarchyQualifier : "X"
			});
			oCache.bUnifiedCache = bUnifiedCache;
			oCache.aElements = [{
				"@$ui5._" : {
					descendants : 2,
					rank : "~" // the actual rank does not matter
				},
				"@$ui5.node.isExpanded" : true,
				"@$ui5.node.level" : 1
			}, {
				// no descendants at edge of top pyramid!
				"@$ui5._" : {
					rank : "~" // the actual rank does not matter
				},
				"@$ui5.node.isExpanded" : false,
				"@$ui5.node.level" : 2
			}, {
				// no descendants at edge of top pyramid!
				"@$ui5._" : {
					rank : "~" // the actual rank does not matter
				},
				"@$ui5.node.isExpanded" : false,
				"@$ui5.node.level" : 2
			}, {
				"@$ui5._" : {
					rank : "~" // the actual rank does not matter
				},
				"@$ui5.node.level" : 1
			}]; // simulate a read

			// code under test
			assert.strictEqual(oCache.countDescendants(oCache.aElements[0], 0), 2,
				"number of removed elements");
		});
	});

	//*********************************************************************************************
	QUnit.test("countDescendants: nodes w/o rank", function (assert) {
		const oCache = _AggregationCache.create(this.oRequestor, "~", "", {}, {
			expandTo : 2,
			hierarchyQualifier : "X"
		});
		oCache.aElements = [{
			"@$ui5._" : {
				// no descendants since it is 0
				rank : "~" // the actual rank does not matter
			},
			"@$ui5.node.level" : 1
		}, {
			"@$ui5.node.level" : 2
		}, {
			"@$ui5.node.level" : 2
		}, {
			"@$ui5._" : {rank : "~"}, // the actual rank does not matter
			"@$ui5.node.level" : 1
		}]; // simulate a read

		// code under test
		assert.strictEqual(oCache.countDescendants(oCache.aElements[0], 0), 2);
	});

	//*********************************************************************************************
	QUnit.test("addElements", function (assert) {
		var oAggregation = { // filled before by buildApply
				aggregate : {},
				group : {},
				groupLevels : ["foo"],
				$NodeProperty : "SomeNodeID" // unrealistic mix, but never mind
			},
			oCache = _AggregationCache.create(this.oRequestor, "~", "", {}, oAggregation),
			oPlaceholder42 = _AggregationHelper.createPlaceholder(NaN, 42, "~parent~"),
			oPlaceholder45 = _AggregationHelper.createPlaceholder(NaN, 45, "~parent~"),
			aElements = [{}, {}, oPlaceholder42,,, oPlaceholder45, {}, {}],
			aReadElements = [
				{"@$ui5._" : {predicate : "(1)"}},
				{"@$ui5._" : {predicate : "(2)", transientPredicate : "$uid=id-1-23"}},
				{"@$ui5._" : {predicate : "(3)"}},
				{"@$ui5._" : {predicate : "(4)"}},
				aElements[6]
			];

		oCache.aElements = aElements.slice();
		oCache.aElements.$byPredicate = {
			"(2)" : SyncPromise.resolve() // SyncPromise may safely be overwritten
		};
		const oAggregationHelperMock = this.mock(_AggregationHelper);
		oAggregationHelperMock.expects("beforeOverwritePlaceholder")
			.withExactArgs(sinon.match.same(oPlaceholder42), sinon.match.same(aReadElements[0]),
				"~parent~", 42, "SomeNodeID");
		oAggregationHelperMock.expects("beforeOverwritePlaceholder")
			.withExactArgs(sinon.match.same(oPlaceholder45), sinon.match.same(aReadElements[3]),
				"~parent~", 44, "SomeNodeID");
		this.mock(_Helper).expects("updateNonExisting").never();
		this.mock(oCache).expects("hasPendingChangesForPath").never();

		// code under test
		oCache.addElements(aReadElements, 2, "~parent~", 42);

		assert.strictEqual(oCache.aElements[0], aElements[0]);
		assert.strictEqual(oCache.aElements[1], aElements[1]);
		assert.strictEqual(oCache.aElements[2], aReadElements[0]);
		assert.strictEqual(oCache.aElements[3], aReadElements[1]);
		assert.strictEqual(oCache.aElements[4], aReadElements[2]);
		assert.strictEqual(oCache.aElements[5], aReadElements[3]);
		assert.strictEqual(oCache.aElements[6], aElements[6]);
		assert.strictEqual(oCache.aElements[7], aElements[7]);
		assert.deepEqual(oCache.aElements.$byPredicate, {
			"(1)" : aReadElements[0],
			"(2)" : aReadElements[1],
			"$uid=id-1-23" : aReadElements[1],
			"(3)" : aReadElements[2],
			"(4)" : aReadElements[3]
		});
		assert.deepEqual(oCache.aElements, [
			{},
			{},
			{"@$ui5._" : {parent : "~parent~", predicate : "(1)", rank : 42}},
			{"@$ui5._" // no rank!
				: {parent : "~parent~", predicate : "(2)", transientPredicate : "$uid=id-1-23"}},
			{"@$ui5._" : {parent : "~parent~", predicate : "(3)", rank : 43}},
			{"@$ui5._" : {parent : "~parent~", predicate : "(4)", rank : 44}},
			{},
			{}
		]);
	});

	//*********************************************************************************************
	QUnit.test("addElements: no rank for single created element", function (assert) {
		var oCache = _AggregationCache.create(this.oRequestor, "~", "", {}, {
				hierarchyQualifier : "X",
				$NodeProperty : "SomeNodeID"
			}),
			oPlaceholder42 = _AggregationHelper.createPlaceholder(NaN, 42, "~parent~"),
			aElements = [{}, {}, oPlaceholder42, {}],
			oReadElement = {"@$ui5._" : {predicate : "(2)", transientPredicate : "$uid=id-1-23"}};

		oCache.aElements = aElements.slice();
		oCache.aElements.$byPredicate = {
			"(2)" : SyncPromise.resolve() // SyncPromise may safely be overwritten
		};
		const oAggregationHelperMock = this.mock(_AggregationHelper);
		oAggregationHelperMock.expects("beforeOverwritePlaceholder")
			.withExactArgs(sinon.match.same(oPlaceholder42), sinon.match.same(oReadElement),
				"~parent~", undefined, "SomeNodeID");
		this.mock(_Helper).expects("updateNonExisting").never();
		this.mock(oCache).expects("hasPendingChangesForPath").never();

		// code under test
		oCache.addElements(oReadElement, 2, "~parent~");

		assert.strictEqual(oCache.aElements[0], aElements[0]);
		assert.strictEqual(oCache.aElements[1], aElements[1]);
		assert.strictEqual(oCache.aElements[2], oReadElement);
		assert.strictEqual(oCache.aElements[3], aElements[3]);
		assert.deepEqual(oCache.aElements.$byPredicate, {
			"(2)" : oReadElement,
			"$uid=id-1-23" : oReadElement
		});
		assert.deepEqual(oCache.aElements, [
			{},
			{},
			{"@$ui5._" // no rank!
				: {parent : "~parent~", predicate : "(2)", transientPredicate : "$uid=id-1-23"}},
			{}
		]);
	});

	//*********************************************************************************************
	[false, true].forEach(function (bWithParentCache) {
		var sTitle = "addElements: just a single one; w/ parent cache: " + bWithParentCache;

		QUnit.test(sTitle, function (assert) {
			var oAggregation = { // filled before by buildApply
					aggregate : {},
					group : {},
					groupLevels : ["foo"]
				},
				oCache = _AggregationCache.create(this.oRequestor, "~", "", {}, oAggregation),
				oGroupLevelCache = bWithParentCache ? {} : undefined,
				oPlaceholder = _AggregationHelper.createPlaceholder(NaN, 42, oGroupLevelCache),
				aElements = [{}, oPlaceholder, {}],
				oReadElement = {"@$ui5._" : {predicate : "(1)"}};

			oCache.aElements = aElements.slice();
			oCache.aElements.$byPredicate = {
				"(1)" : oReadElement // already there => no problem
			};
			this.mock(_AggregationHelper).expects("beforeOverwritePlaceholder")
				.withExactArgs(sinon.match.same(oPlaceholder), sinon.match.same(oReadElement),
					sinon.match.same(oGroupLevelCache), 42, undefined);
			this.mock(_Helper).expects("updateNonExisting").never();
			this.mock(oCache).expects("hasPendingChangesForPath").never();

			// code under test
			oCache.addElements(oReadElement, 1, oGroupLevelCache, 42);

			assert.strictEqual(oCache.aElements[0], aElements[0]);
			assert.strictEqual(oCache.aElements[1], oReadElement);
			assert.strictEqual(oCache.aElements[2], aElements[2]);
			assert.deepEqual(oCache.aElements.$byPredicate, {"(1)" : oReadElement});
			assert.deepEqual(oReadElement, {
				"@$ui5._" : bWithParentCache
				? {parent : oGroupLevelCache, predicate : "(1)", rank : 42}
				: {predicate : "(1)", rank : 42}
			});
		});
	});

	//*********************************************************************************************
	QUnit.test("addElements: array index out of bounds", function (assert) {
		var oAggregation = { // filled before by buildApply
				aggregate : {},
				group : {},
				groupLevels : ["foo"]
			},
			oCache = _AggregationCache.create(this.oRequestor, "~", "", {}, oAggregation),
			oGroupLevelCache = {};

		this.mock(_Helper).expects("updateNonExisting").never();
		this.mock(oCache).expects("hasPendingChangesForPath").never();

		assert.throws(function () {
			// code under test
			oCache.addElements([], -1); // oCache/iStart does not matter here
		}, new Error("Illegal offset: -1"));

		oCache.aElements = [];

		assert.throws(function () {
			// code under test
			oCache.addElements([{}], 0); // oCache/iStart does not matter here
		}, new Error("Array index out of bounds: 0"));

		oCache.aElements = [
			{/* expanded node */},
			_AggregationHelper.createPlaceholder(NaN, 0, oGroupLevelCache)
		];
		oCache.aElements.$byPredicate = {};
		this.mock(_AggregationHelper).expects("beforeOverwritePlaceholder")
			.withExactArgs(sinon.match.same(oCache.aElements[1]), {},
				sinon.match.same(oGroupLevelCache), 0, undefined);

		assert.throws(function () {
			// code under test
			oCache.addElements([{}, {}], 1, oGroupLevelCache, 0);
		}, new Error("Array index out of bounds: 2"));
	});

	//*********************************************************************************************
	QUnit.test("addElements: duplicate key predicate (inside)", function (assert) {
		var oAggregation = {
				hierarchyQualifier : "X"
			},
			oCache = _AggregationCache.create(this.oRequestor, "~", "", {}, oAggregation),
			oElement = {},
			oGroupLevelCache = {fixDuplicatePredicate : mustBeMocked};

		oCache.aElements.length = 2; // avoid "Array index out of bounds: 1"
		oCache.aElements[0] = {/*unexpected element inside*/};
		oCache.aElements.$byPredicate["foo"] = oCache.aElements[0];
		_Helper.setPrivateAnnotation(oElement, "predicate", "foo");
		this.mock(oGroupLevelCache).expects("fixDuplicatePredicate")
			.withExactArgs(sinon.match.same(oElement), "foo").returns(undefined);
		this.mock(_Helper).expects("updateNonExisting").never();
		this.mock(oCache).expects("hasPendingChangesForPath").never();

		assert.throws(function () {
			// code under test
			oCache.addElements([oElement], 1, oGroupLevelCache); // iStart does not matter here
		}, new Error("Duplicate key predicate: foo"));
	});

	//*********************************************************************************************
	QUnit.test("addElements: fix duplicate key predicate", function (assert) {
		const oCache = _AggregationCache.create(this.oRequestor, "~", "", {}, {
			groupLevels : ["foo"]
		});
		oCache.aElements.length = 2; // avoid "Array index out of bounds: 1"
		oCache.aElements[0] = "~any element~";
		oCache.aElements.$byPredicate["foo"] = oCache.aElements[0];
		const oElement = {};
		_Helper.setPrivateAnnotation(oElement, "predicate", "foo");
		this.mock(_AggregationHelper).expects("beforeOverwritePlaceholder").never();
		const oGroupLevelCache = {fixDuplicatePredicate : mustBeMocked};
		this.mock(oGroupLevelCache).expects("fixDuplicatePredicate")
			.withExactArgs(sinon.match.same(oElement), "foo").returns("bar");
		this.mock(_Helper).expects("updateNonExisting")
			.withExactArgs(sinon.match.same(oElement), sinon.match.same(oElement)); // no-op
		this.mock(oCache).expects("hasPendingChangesForPath").never();
		this.mock(_Helper).expects("copySelected").never();

		// code under test
		oCache.addElements([oElement], 1, oGroupLevelCache); // iStart does not matter here

		assert.deepEqual(oCache.aElements, ["~any element~", oElement]);
		assert.deepEqual(oCache.aElements.$byPredicate, {foo : "~any element~", bar : oElement});
	});

	//*********************************************************************************************
	[false, true].forEach(function (bIgnore) {
		[false, true].forEach(function (bRecursiveHierarchy) {
			var sTitle = "addElements: known predicate -> kept element, ignore = " + bIgnore
					+ ", recursive hierarchy = " + bRecursiveHierarchy;

		QUnit.test(sTitle, function (assert) {
			var oAggregation = bRecursiveHierarchy ? {
					hierarchyQualifier : "X"
				} : { // filled before by buildApply
					aggregate : {},
					group : {},
					groupLevels : ["a"]
				},
				oCache = _AggregationCache.create(this.oRequestor, "Foo", "", {}, oAggregation),
				aElements = [{},, {}],
				oElement = {"@odata.etag" : "X"},
				oKeptElement = bIgnore ? {"@odata.etag" : "U"} : {};

			oCache.aElements = aElements.slice();
			oCache.aElements.$byPredicate = {"(1)" : oKeptElement};
			_Helper.setPrivateAnnotation(oElement, "predicate", "(1)");
			this.mock(_Helper).expects("updateNonExisting").exactly(bIgnore ? 0 : 1)
				.withExactArgs(sinon.match.same(oElement), sinon.match.same(oKeptElement));
			this.mock(oCache).expects("hasPendingChangesForPath").exactly(bIgnore ? 1 : 0)
				.withExactArgs("(1)").returns(false);
			this.mock(_Helper).expects("copySelected").exactly(bIgnore ? 1 : 0)
				.withExactArgs(sinon.match.same(oKeptElement), sinon.match.same(oElement));

			// code under test
			oCache.addElements(oElement, 1, "~parent~", 42);

			assert.strictEqual(oCache.aElements.length, 3);
			assert.strictEqual(oCache.aElements[0], aElements[0]);
			assert.strictEqual(oCache.aElements[1], oElement);
			assert.strictEqual(oCache.aElements[2], aElements[2]);
			assert.deepEqual(oCache.aElements.$byPredicate, {"(1)" : oElement}, "no others");
			assert.strictEqual(oCache.aElements.$byPredicate["(1)"], oElement, "right reference");
			assert.deepEqual(oElement, {
				"@odata.etag" : "X",
				"@$ui5._" : {parent : "~parent~", predicate : "(1)", rank : 42}
			});
		});
		});
	});

	//*********************************************************************************************
	QUnit.test("addElements: Modified on client and on server", function (assert) {
		var oAggregation = {
				hierarchyQualifier : "X"
			},
			oCache = _AggregationCache.create(this.oRequestor, "Foo", "", {}, oAggregation),
			aElements = [{},, {}],
			oElement = {"@odata.etag" : "X"},
			oKeptElement = {"@odata.etag" : "U"};

		oCache.aElements = aElements.slice();
		oCache.aElements.$byPredicate = {"(1)" : oKeptElement};
		_Helper.setPrivateAnnotation(oElement, "predicate", "(1)");
		this.mock(_Helper).expects("updateNonExisting").never();
		this.mock(oCache).expects("hasPendingChangesForPath").withExactArgs("(1)").returns(true);

		assert.throws(function () {
			// code under test
			oCache.addElements(oElement, 1, "~parent~", 42);
		}, new Error("Modified on client and on server: Foo(1)"));

		assert.deepEqual(oCache.aElements, aElements);
		assert.strictEqual(oCache.aElements[0], aElements[0]);
		assert.strictEqual(oCache.aElements[2], aElements[2]);
		assert.deepEqual(oCache.aElements.$byPredicate, {"(1)" : oKeptElement}, "no others");
		assert.strictEqual(oCache.aElements.$byPredicate["(1)"], oKeptElement, "right reference");
		assert.deepEqual(oElement, {
			"@odata.etag" : "X",
			"@$ui5._" : {predicate : "(1)"}
		}, "unchanged");
	});

	//*********************************************************************************************
	QUnit.test("addElements: transientPredicate", function (assert) {
		var oAggregation = {
				hierarchyQualifier : "X"
			},
			oCache = _AggregationCache.create(this.oRequestor, "Foo", "", {}, oAggregation),
			aElements = [{},, {}],
			oElement = {"@$ui5._" : {predicate : "(1)", transientPredicate : "$uid=id-1-23"}};

		oCache.aElements = aElements.slice();
		oCache.aElements.$byPredicate = {};
		this.mock(_AggregationHelper).expects("beforeOverwritePlaceholder").never();
		this.mock(_Helper).expects("updateNonExisting").never();
		this.mock(oCache).expects("hasPendingChangesForPath").never();

		// code under test
		oCache.addElements(oElement, 1, "~parent~", 42);

		assert.strictEqual(oCache.aElements[0], aElements[0]);
		assert.strictEqual(oCache.aElements[1], oElement);
		assert.strictEqual(oCache.aElements[2], aElements[2]);
		assert.deepEqual(oCache.aElements.$byPredicate, {
			"$uid=id-1-23" : oElement,
			"(1)" : oElement
		});
		assert.deepEqual(oCache.aElements, [
			{},
			{"@$ui5._" : {
				parent : "~parent~",
				predicate : "(1)",
				transientPredicate : "$uid=id-1-23"
			}},
			{}
		]);
	});

	//*********************************************************************************************
	QUnit.test("refreshKeptElements", function (assert) {
		var oAggregation = {
				hierarchyQualifier : "X"
			},
			oCache = _AggregationCache.create(this.oRequestor, "~", "", {}, oAggregation);

		this.mock(oCache.oFirstLevel).expects("refreshKeptElements").on(oCache)
			.withExactArgs("~oGroupLock~", "~fnOnRemove~", "~bIgnorePendingChanges~",
				/*bDropApply*/true)
			.returns("~result~");

		assert.strictEqual(
			// code under test
			oCache.refreshKeptElements("~oGroupLock~", "~fnOnRemove~", "~bIgnorePendingChanges~",
				"~bDropApply~"),
			"~result~");
	});

	//*********************************************************************************************
	QUnit.test("refreshKeptElements: data aggregation", function (assert) {
		var oAggregation = { // filled before by buildApply
				aggregate : {},
				group : {},
				groupLevels : ["foo"]
			},
			oCache = _AggregationCache.create(this.oRequestor, "~", "", {}, oAggregation);

		this.mock(oCache.oFirstLevel).expects("refreshKeptElements").never();

		assert.strictEqual(
			// code under test
			oCache.refreshKeptElements("~oGroupLock~", "~fnOnRemove~"),
			undefined,
			"nothing happens");
	});

	//*********************************************************************************************
	[false, true].forEach((bGroup) => {
		QUnit.test(`findIndex: ${bGroup ? "group" : "first"} level cache`, function (assert) {
			const oCache
				= _AggregationCache.create(this.oRequestor, "~", "", {}, {hierarchyQualifier : "X"});
			oCache.aElements = ["A", "B", "C", "n/a"];
			const oHelperMock = this.mock(_Helper);
			oHelperMock.expects("getPrivateAnnotation").withExactArgs("A", "rank").returns(0);
			// NO! oHelperMock.expects("getPrivateAnnotation").withExactArgs("A", "parent");
			oHelperMock.expects("getPrivateAnnotation").withExactArgs("B", "rank").returns(1);
			oHelperMock.expects("getPrivateAnnotation").withExactArgs("B", "parent").returns("n/a");
			oHelperMock.expects("getPrivateAnnotation").withExactArgs("C", "rank").returns(1);
			oHelperMock.expects("getPrivateAnnotation").withExactArgs("C", "parent")
				.returns(bGroup ? "~oCache~" : oCache.oFirstLevel);

			// code under test
			assert.strictEqual(oCache.findIndex(1, bGroup ? "~oCache~" : undefined), 2);
		});
	});

	//*********************************************************************************************
	QUnit.test("getInsertIndex", function (assert) {
		const oCache
			= _AggregationCache.create(this.oRequestor, "~", "", {}, {hierarchyQualifier : "X"});
		oCache.aElements = [{
			"@$ui5._" : {predicate : "('42')", rank : 42} // out of place!
		}, {
			"@$ui5._" : {predicate : "('1')", rank : 1}
		}, {
			"@$ui5._" : {predicate : "('3')", rank : 3}
		}];
		const oTreeStateMock = this.mock(oCache.oTreeState);
		oTreeStateMock.expects("isOutOfPlace").thrice().withExactArgs("('42')").returns(true);
		oTreeStateMock.expects("isOutOfPlace").withExactArgs("('1')").returns(false);
		oTreeStateMock.expects("isOutOfPlace").withExactArgs("('3')").returns(false);

		// code under test
		assert.strictEqual(oCache.getInsertIndex(0), 1);

		// code under test
		assert.strictEqual(oCache.getInsertIndex(2), 2);

		// code under test
		assert.strictEqual(oCache.getInsertIndex(4), 3);
	});

	//*********************************************************************************************
	QUnit.test("getParentIndex", function (assert) {
		const oCache = _AggregationCache.create(this.oRequestor, "~", "", {},
			{hierarchyQualifier : "X"});

		oCache.aElements[0] = {
			"@$ui5.node.level" : 0
		};
		oCache.aElements[1] = {
			"@$ui5.node.level" : 1
		};
		oCache.aElements[2] = {
			"@$ui5.node.level" : 2
		};
		oCache.aElements[3] = {
			"@$ui5.node.level" : 3
		};
		oCache.aElements[4] = {
			"@$ui5.node.level" : 2
		};

		this.mock(oCache).expects("isAncestorOf").never();

		// code under test
		assert.strictEqual(oCache.getParentIndex(0), -1);
		assert.strictEqual(oCache.getParentIndex(1), -1);
		assert.strictEqual(oCache.getParentIndex(2), 1);
		assert.strictEqual(oCache.getParentIndex(3), 2);
		assert.strictEqual(oCache.getParentIndex(4), 1);
	});

	//*********************************************************************************************
	QUnit.test("getParentIndex: with gaps", function (assert) {
		const oCache = _AggregationCache.create(this.oRequestor, "~", "", {},
			{hierarchyQualifier : "X"});
		const oCacheMock = this.mock(oCache);

		oCache.aElements[0] = {
			"@$ui5.node.level" : 1
		};
		oCache.aElements[1] = {
			// parent of 3
			"@$ui5.node.level" : 2
		};
		oCache.aElements[2] = {
			"@$ui5.node.level" : 0
		};
		oCache.aElements[3] = {
			"@$ui5.node.level" : 3
		};
		oCache.aElements[4] = {
			"@$ui5.node.level" : 2
		};
		oCache.aElements[5] = {
			// parent of 6 not yet loaded
			"@$ui5.node.level" : 0
		};
		oCache.aElements[6] = {
			"@$ui5.node.level" : 3
		};
		oCache.aElements[7] = {
			// parent of 8 not yet loaded
			"@$ui5.node.level" : 0
		};
		oCache.aElements[8] = {
			"@$ui5.node.level" : 5
		};

		oCacheMock.expects("isAncestorOf").withExactArgs(1, 3).returns(true);

		// code under test
		assert.strictEqual(oCache.getParentIndex(3), 1);

		oCacheMock.expects("isAncestorOf").withExactArgs(0, 4).returns(true);

		// code under test
		assert.strictEqual(oCache.getParentIndex(4), 0);

		oCacheMock.expects("isAncestorOf").withExactArgs(4, 6).returns(false);

		// code under test
		assert.strictEqual(oCache.getParentIndex(6), undefined);

		// no addt'l call of #isAncestorOf

		// code under test
		assert.strictEqual(oCache.getParentIndex(8), undefined);
	});

	//*********************************************************************************************
	[undefined, "~group~"].forEach(function (sGroupId) {
		[false, true].forEach(function (bHasGrandTotal) {
			var sTitle = "reset: sGroupId = " + sGroupId + ", has grand total = " + bHasGrandTotal;

		QUnit.test(sTitle, function (assert) {
			var oCache = _AggregationCache.create(this.oRequestor, "~", "", {}, {
					hierarchyQualifier : "X"
				}),
				oFirstLevel = oCache.oFirstLevel,
				aKeptElementPredicates = ["foo", "bar"],
				oNewAggregation = {
					hierarchyQualifier : "Y"
				};

			oCache.aElements.$byPredicate = {
				bar : {
					"@$ui5._" : {a : 0, b : 1, predicate : "bar"},
					"@$ui5.node.isExpanded" : false,
					"@$ui5.node.isTotal" : "n/a",
					"@$ui5.node.level" : 1,
					name : "bar"
				},
				baz : {
					"@$ui5._" : {a : -1, b : 2, predicate : "baz"},
					"@$ui5.node.isExpanded" : true,
					"@$ui5.node.isTotal" : "n/a",
					"@$ui5.node.level" : 2,
					name : "baz"
				},
				foo : {
					"@$ui5._" : {a : -2, b : 3, predicate : "foo"},
					"@$ui5.node.isExpanded" : undefined,
					"@$ui5.node.isTotal" : "n/a",
					"@$ui5.node.level" : 3,
					name : "foo"
				}
			};
			oCache.oCountPromise = "~oCountPromise~";
			oCache.bUnifiedCache = "~bUnifiedCache~";
			oCache.oGrandTotalPromise = bHasGrandTotal ? "~oGrandTotalPromise~" : undefined;
			const oResetExpectation = this.mock(oCache.oFirstLevel).expects("reset").on(oCache)
				.withExactArgs(sinon.match.same(aKeptElementPredicates), sGroupId, "~mQueryOptions~")
				.callsFake(function () {
					oCache.oBackup = sGroupId ? {} : null;
				});
			const oTreeStateResetExpectation = this.mock(oCache.oTreeState).expects("reset")
				.exactly(sGroupId ? 0 : 1).withExactArgs();
			const oGetExpandLevelsExpectation = this.mock(oCache.oTreeState).expects("getExpandLevels")
				.withExactArgs().returns("~sExpandLevels~");
			const oDoResetExpectation = this.mock(oCache).expects("doReset")
				.withExactArgs(sinon.match.same(oNewAggregation), "~mQueryOptions~", bHasGrandTotal);

			// code under test
			oCache.reset(aKeptElementPredicates, sGroupId, "~mQueryOptions~", oNewAggregation);

			if (!sGroupId) {
				sinon.assert.callOrder(oTreeStateResetExpectation, oGetExpandLevelsExpectation);
			}
<<<<<<< HEAD
			sinon.assert.callOrder(oResetExpectation, oGetExpandLevelsExpectation, oDoResetExpectation);
			assert.strictEqual(oNewAggregation.$ExpandLevels, "~sExpandLevels~");
			assert.deepEqual(oCache.aElements.$byPredicate, {
				bar : {
					"@$ui5._" : {predicate : "bar"},
					"@$ui5.node.isTotal" : "n/a",
					name : "bar"
				},
				baz : {
					"@$ui5._" : {a : -1, b : 2, predicate : "baz"},
					"@$ui5.node.isExpanded" : true,
					"@$ui5.node.isTotal" : "n/a",
					"@$ui5.node.level" : 2,
					name : "baz"
				},
				foo : {
					"@$ui5._" : {predicate : "foo"},
					"@$ui5.node.isTotal" : "n/a",
					name : "foo"
				}
			});
			if (sGroupId) {
				assert.strictEqual(oCache.oBackup.oCountPromise, "~oCountPromise~");
				assert.strictEqual(oCache.oBackup.oFirstLevel, oFirstLevel);
				assert.strictEqual(oCache.oBackup.bUnifiedCache, "~bUnifiedCache~");
				assert.strictEqual(oCache.bUnifiedCache, true);
			}
		});
		});
=======
		};
		oCache.oCountPromise = "~oCountPromise~";
		oCache.bUnifiedCache = "~bUnifiedCache~";
		oCache.oGrandTotalPromise = "~oGrandTotalPromise~";
		const oResetExpectation = this.mock(oCache.oFirstLevel).expects("reset").on(oCache)
			.withExactArgs(sinon.match.same(aKeptElementPredicates), sGroupId, "~mQueryOptions~")
			.callsFake(function () {
				oCache.oBackup = sGroupId ? {} : null;
			});
		const oTreeStateResetExpectation = this.mock(oCache.oTreeState).expects("reset")
			.exactly(sGroupId ? 0 : 1).withExactArgs();
		const oGetExpandLevelsExpectation = this.mock(oCache.oTreeState).expects("getExpandLevels")
			.withExactArgs().returns("~sExpandLevels~");
		this.mock(_AggregationHelper).expects("hasGrandTotal")
			.withExactArgs(sinon.match.same(oNewAggregation.aggregate)).returns(bHasGrandTotal);
		const oDoResetExpectation = this.mock(oCache).expects("doReset")
			.withExactArgs(sinon.match.same(oNewAggregation), "~mQueryOptions~", bHasGrandTotal);

		// code under test
		oCache.reset(aKeptElementPredicates, sGroupId, "~mQueryOptions~", oNewAggregation);

		if (!sGroupId) {
			sinon.assert.callOrder(oTreeStateResetExpectation, oGetExpandLevelsExpectation);
		}
		sinon.assert.callOrder(oResetExpectation, oGetExpandLevelsExpectation, oDoResetExpectation);
		assert.strictEqual(oNewAggregation.$ExpandLevels, "~sExpandLevels~");
		assert.deepEqual(oCache.aElements.$byPredicate, {
			bar : {
				"@$ui5._" : {predicate : "bar"},
				"@$ui5.node.isTotal" : "n/a",
				name : "bar"
			},
			baz : {
				"@$ui5._" : {a : -1, b : 2, predicate : "baz"},
				"@$ui5.node.isExpanded" : true,
				"@$ui5.node.isTotal" : "n/a",
				"@$ui5.node.level" : 2,
				name : "baz"
			},
			foo : {
				"@$ui5._" : {predicate : "foo"},
				"@$ui5.node.isTotal" : "n/a",
				name : "foo"
			}
		});
		if (sGroupId) {
			assert.deepEqual(oCache.oBackup, {
				oCountPromise : "~oCountPromise~",
				oFirstLevel : oFirstLevel,
				oGrandTotalPromise : "~oGrandTotalPromise~",
				bUnifiedCache : "~bUnifiedCache~"
			});
			assert.strictEqual(oCache.oBackup.oFirstLevel, oFirstLevel);
			assert.strictEqual(oCache.bUnifiedCache, true);
		}
	});
>>>>>>> 5511cd34
	});

	//*********************************************************************************************
	QUnit.test("reset: placeholder", function (assert) {
		var oAggregation = {
				hierarchyQualifier : "X"
			},
			oCache = _AggregationCache.create(this.oRequestor, "~", "", {}, oAggregation),
			sToString = oCache.sToString,
			oFirstLevel = oCache.oFirstLevel,
			aKeptElementPredicates = ["foo"];

		oCache.aElements.$byPredicate = {foo : {}};
		this.mock(_Helper).expects("hasPrivateAnnotation")
			.withExactArgs(sinon.match.same(oCache.aElements.$byPredicate.foo), "placeholder")
			.returns(true);
		this.mock(oCache.oFirstLevel).expects("reset").never();
		this.mock(oCache).expects("doReset").never();

		assert.throws(function () {
			// code under test
			oCache.reset(aKeptElementPredicates);
		}, new Error("Unexpected placeholder"));

		assert.strictEqual(oCache.oAggregation, oAggregation, "unchanged");
		assert.deepEqual(oCache.oAggregation, {hierarchyQualifier : "X"}, "unchanged");
		assert.strictEqual(oCache.sToString, sToString, "unchanged");
		assert.strictEqual(oCache.oFirstLevel, oFirstLevel, "unchanged");
	});

	//*********************************************************************************************
	QUnit.test("reset: Unsupported grouping via sorter", function (assert) {
		var oCache = _AggregationCache.create(this.oRequestor, "~", "", {},
				{hierarchyQualifier : "X"});

		this.mock(oCache.oFirstLevel).expects("reset").never();
		this.mock(oCache).expects("doReset").never();

		assert.throws(function () {
			// code under test
			oCache.reset([], "", {}, undefined, /*bIsGrouped*/true);
		}, new Error("Unsupported grouping via sorter"));
	});

	//*********************************************************************************************
<<<<<<< HEAD
	[false, true].forEach(function (bReally) {
		QUnit.test("restore: bReally = " + bReally, function (assert) {
			var oCache = _AggregationCache.create(this.oRequestor, "~", "", {$count : true}, {
					hierarchyQualifier : "X"
				}),
				oNewFirstLevel = {
					restore : function () {}
				},
				oOldCountPromise = oCache.oCountPromise,
				oOldFirstLevel = oCache.oFirstLevel;
=======
[false, true].forEach(function (bReally) {
	QUnit.test("restore: bReally = " + bReally, function (assert) {
		var oCache = _AggregationCache.create(this.oRequestor, "~", "", {$count : true}, {
				hierarchyQualifier : "X"
			}),
			oNewFirstLevel = {
				restore : function () {}
			},
			oOldFirstLevel = oCache.oFirstLevel;

		oCache.bUnifiedCache = "~bOldUnifiedCache~";
		oCache.oBackup = bReally
			? {
				oCountPromise : "~oNewCountPromise~",
				oFirstLevel : oNewFirstLevel,
				oGrandTotalPromise : "~oNewGrandTotalPromise~",
				bUnifiedCache : "~bNewUnifiedCache~"
			}
			: null;
		oCache.oCountPromise = "~oOldCountPromise~";
		oCache.oGrandTotalPromise = "~oOldGrandTotalPromise~";
		this.mock(bReally ? oNewFirstLevel : oOldFirstLevel).expects("restore").on(oCache)
			.withExactArgs(bReally)
			.callsFake(function () {
				oCache.oBackup = null; // must not be used anymore after this call
			});
>>>>>>> 5511cd34

			oCache.bUnifiedCache = "~bOldUnifiedCache~";
			oCache.oBackup = bReally
				? {
					oCountPromise : "~oNewCountPromise~",
					oFirstLevel : oNewFirstLevel,
					bUnifiedCache : "~bNewUnifiedCache~"
				}
				: null;
			this.mock(bReally ? oNewFirstLevel : oOldFirstLevel).expects("restore").on(oCache)
				.withExactArgs(bReally)
				.callsFake(function () {
					oCache.oBackup = null; // must not be used anymore after this call
				});

			// code under test
			oCache.restore(bReally);

<<<<<<< HEAD
			assert.strictEqual(oCache.oCountPromise,
				bReally ? "~oNewCountPromise~" : oOldCountPromise);
			assert.strictEqual(oCache.oFirstLevel, bReally ? oNewFirstLevel : oOldFirstLevel);
			assert.strictEqual(oCache.bUnifiedCache,
				bReally ? "~bNewUnifiedCache~" : "~bOldUnifiedCache~");
		});
=======
		assert.strictEqual(oCache.oCountPromise,
			bReally ? "~oNewCountPromise~" : "~oOldCountPromise~");
		assert.strictEqual(oCache.oFirstLevel, bReally ? oNewFirstLevel : oOldFirstLevel);
		assert.strictEqual(oCache.oGrandTotalPromise,
			bReally ? "~oNewGrandTotalPromise~" : "~oOldGrandTotalPromise~");
		assert.strictEqual(oCache.bUnifiedCache,
			bReally ? "~bNewUnifiedCache~" : "~bOldUnifiedCache~");
>>>>>>> 5511cd34
	});

	//*********************************************************************************************
	QUnit.test("getDownloadQueryOptions", function (assert) {
		var oAggregation = { // filled before by buildApply
				aggregate : {},
				group : {},
				groupLevels : ["a"]
			},
			oCache = _AggregationCache.create(this.oRequestor, "~", "", {}, oAggregation);

		this.mock(_AggregationHelper).expects("filterOrderby")
			.withExactArgs("~mQueryOptions~", sinon.match.same(oAggregation))
			.returns("~mFilteredQueryOptions~");
		this.mock(_AggregationHelper).expects("buildApply")
			.withExactArgs(sinon.match.same(oAggregation), "~mFilteredQueryOptions~", 0, true)
			.returns("~result~");

		// code under test
		assert.strictEqual(oCache.getDownloadQueryOptions("~mQueryOptions~"), "~result~");
	});

	//*********************************************************************************************
	[undefined, false, true].forEach(function (bCount) {
		QUnit.test("getDownloadQueryOptions: recursive hierarchy, bCount=" + bCount, function (assert) {
			var oAggregation = {hierarchyQualifier : "X"},
				oCache = _AggregationCache.create(this.oRequestor, "~", "", {}, oAggregation),
				mQueryOptions = {
					$expand : {EMPLOYEE_2_TEAM : null},
					$filter : "age gt 40",
					$orderby : "TEAM_ID desc",
					$search : "OR",
					$select : ["Name"],
					foo : "bar",
					"sap-client" : "123"
				},
				sQueryOptions;

			if (bCount !== undefined) {
				mQueryOptions.$count = bCount;
			}
			sQueryOptions = JSON.stringify(mQueryOptions);
			this.mock(_AggregationHelper).expects("filterOrderby").never();
			this.mock(_AggregationHelper).expects("buildApply")
				.withExactArgs(sinon.match.same(oAggregation), {
						$expand : {EMPLOYEE_2_TEAM : null},
						$filter : "age gt 40",
						$orderby : "TEAM_ID desc",
						$search : "OR",
						$select : ["Name"],
						foo : "bar",
						"sap-client" : "123"
					}, 0, true)
				.returns("~result~");

			// code under test
			assert.strictEqual(oCache.getDownloadQueryOptions(mQueryOptions), "~result~");

			assert.strictEqual(JSON.stringify(mQueryOptions), sQueryOptions, "unchanged");
		});
	});

	//*********************************************************************************************
	QUnit.test("getCreatedElements", function (assert) {
		// code under test
		assert.deepEqual(_AggregationCache.prototype.getCreatedElements(), []);
	});

	//*********************************************************************************************
	QUnit.test("getElements: non-empty path is forbidden", function (assert) {
		assert.throws(function () {
			// code under test
			_AggregationCache.prototype.getElements("some/relative/path");
		}, new Error("Unsupported path: some/relative/path"));
	});

	//*********************************************************************************************
	QUnit.test("getElements", function (assert) {
		var oAggregation = { // filled before by buildApply
				aggregate : {},
				group : {},
				groupLevels : ["a"]
			},
			aAllElements,
			oCache = _AggregationCache.create(this.oRequestor, "~", "", {}, oAggregation),
			oPlaceholder0 = {"@$ui5._" : {placeholder : true}}, // this is what counts ;-)
			oPlaceholder2 = _AggregationHelper.createPlaceholder(1, 2, {/*oParentCache*/});

		oCache.aElements.$count = 42;
		this.mock(oCache.aElements).expects("slice").withExactArgs("~iStart~", "~iEnd~")
			.returns([oPlaceholder0, "~oElement1~", oPlaceholder2, "~oElement3~"]);

		// code under test
		aAllElements = oCache.getElements("", "~iStart~", "~iEnd~");

		assert.deepEqual(aAllElements, [undefined, "~oElement1~", undefined, "~oElement3~"]);
		assert.strictEqual(aAllElements.$count, 42);
	});

	//*********************************************************************************************
	QUnit.test("beforeRequestSideEffects: Missing recursive hierarchy", function (assert) {
		var oAggregation = { // filled before by buildApply
				aggregate : {},
				group : {},
				groupLevels : ["a"]
			},
			oCache = _AggregationCache.create(this.oRequestor, "~", "", {}, oAggregation);

		assert.throws(function () {
			// code under test
			oCache.beforeRequestSideEffects({});
		}, new Error("Missing recursive hierarchy"));
	});

	//*********************************************************************************************
	[false, true].forEach(function (bIn) {
		QUnit.test("beforeRequestSideEffects: NodeProperty already in = " + bIn, function (assert) {
			var oAggregation = {
					hierarchyQualifier : "X",
					$NodeProperty : "SomeNodeID"
				},
				oCache = _AggregationCache.create(this.oRequestor, "~", "", {}, oAggregation),
				mQueryOptions = {
					$apply : "A.P.P.L.E.", // dropped
					$count : true,
					$expand : {EMPLOYEE_2_TEAM : null},
					$filter : "age gt 40",
					$orderby : "TEAM_ID desc",
					$search : "OR",
					$select : bIn ? ["Name", "SomeNodeID", "XYZ"] : ["Name", "XYZ"],
					foo : "bar",
					"sap-client" : "123"
				};

			// code under test
			oCache.beforeRequestSideEffects(mQueryOptions);

			assert.deepEqual(mQueryOptions, {
				$count : true,
				$expand : {EMPLOYEE_2_TEAM : null},
				$filter : "age gt 40",
				$orderby : "TEAM_ID desc",
				$search : "OR",
				$select : bIn ? ["Name", "SomeNodeID", "XYZ"] : ["Name", "XYZ", "SomeNodeID"],
				foo : "bar",
				"sap-client" : "123"
			}, "only $apply is dropped");
		});
	});

	//*********************************************************************************************
	QUnit.test("beforeUpdateSelected", function (assert) {
		var oAggregation = {
				hierarchyQualifier : "X",
				$NodeProperty : "Some/NodeID"
			},
			oCache = _AggregationCache.create(this.oRequestor, "~", "", {}, oAggregation),
			oError = new Error("Unexpected structural change: Some/NodeID from ... to ...");

		oCache.aElements.$byPredicate = {
			"('A')" : "~oPlaceholder~"
		};
		this.mock(_AggregationHelper).expects("checkNodeProperty")
			.withExactArgs("~oPlaceholder~", "~oNewValue~", "Some/NodeID", true)
			.throws(oError);

		assert.throws(function () {
			// code under test
			oCache.beforeUpdateSelected("('A')", "~oNewValue~");
		}, oError);
	});

	//*********************************************************************************************
	QUnit.test("turnIntoPlaceholder", function (assert) {
		var oAggregation = {
				hierarchyQualifier : "X"
			},
			oAggregationHelperMock = this.mock(_AggregationHelper),
			oCache = _AggregationCache.create(this.oRequestor, "~", "", {}, oAggregation),
			oHelperMock = this.mock(_Helper),
			oParentCache = {
				drop : function () {}
			};

		oCache.aElements.$byPredicate = {
			"('A')" : "~a~",
			"('B')" : "~b~",
			"('C')" : "~c~"
		};

		oHelperMock.expects("hasPrivateAnnotation")
			.withExactArgs("~oElementB~", "placeholder").returns(false);
		oHelperMock.expects("setPrivateAnnotation").withExactArgs("~oElementB~", "placeholder", 1);
		oAggregationHelperMock.expects("markSplicedStale").withExactArgs("~oElementB~");
		oHelperMock.expects("getPrivateAnnotation").withExactArgs("~oElementB~", "rank")
			.returns(42);
		oHelperMock.expects("getPrivateAnnotation").withExactArgs("~oElementB~", "parent")
			.returns(oParentCache);
		this.mock(oParentCache).expects("drop").withExactArgs(42, "('B')", true);

		// code under test
		oCache.turnIntoPlaceholder("~oElementB~", "('B')");

		assert.deepEqual(oCache.aElements.$byPredicate, {
			"('A')" : "~a~",
			"('C')" : "~c~"
		});

		oHelperMock.expects("hasPrivateAnnotation")
			.withExactArgs("~oElementC~", "placeholder").returns(false);
		oHelperMock.expects("setPrivateAnnotation").withExactArgs("~oElementC~", "placeholder", 1);
		oAggregationHelperMock.expects("markSplicedStale").withExactArgs("~oElementC~");
		oHelperMock.expects("getPrivateAnnotation").withExactArgs("~oElementC~", "rank")
			.returns(undefined); // simulate a created element
		oHelperMock.expects("getPrivateAnnotation").withExactArgs("~oElementC~", "parent").never();
		// no drop!

		// code under test
		oCache.turnIntoPlaceholder("~oElementC~", "('C')");

		assert.deepEqual(oCache.aElements.$byPredicate, {
			"('A')" : "~a~"
		});

		oCache.aElements = null; // do not touch ;-)
		// no other method calls expected!
		oHelperMock.expects("hasPrivateAnnotation")
			.withExactArgs("~oElement~", "placeholder").returns(true);

		// code under test
		oCache.turnIntoPlaceholder("~oElement~", "n/a");
	});

	//*********************************************************************************************
	QUnit.test("isAncestorOf: simple cases", function (assert) {
		const oCache = _AggregationCache.create(this.oRequestor, "~", "", {}, {
			hierarchyQualifier : "X"
		});
		this.mock(oCache).expects("countDescendants").never();

		// code under test
		assert.strictEqual(oCache.isAncestorOf(23, 23), true);

		// code under test
		assert.strictEqual(oCache.isAncestorOf(42, 23), false);

		oCache.aElements[17] = {"@$ui5.node.isExpanded" : false};

		// code under test
		assert.strictEqual(oCache.isAncestorOf(17, 18), false);

		oCache.aElements[18] = {
			"@$ui5.node.isExpanded" : true,
			"@$ui5.node.level" : 3
		};
		oCache.aElements[19] = {
			"@$ui5.node.level" : 3 // same level
		};

		// code under test
		assert.strictEqual(oCache.isAncestorOf(18, 19), false);

		oCache.aElements[20] = {
			"@$ui5.node.level" : 2 // lower level
		};

		// code under test
		assert.strictEqual(oCache.isAncestorOf(18, 20), false);
	});

	//*********************************************************************************************
	[-1, 0, +1].forEach((iDelta, i) => {
		QUnit.test("isAncestorOf: countDescendants #" + i, function (assert) {
			const oCache = _AggregationCache.create(this.oRequestor, "~", "", {}, {
				hierarchyQualifier : "X"
			});
			oCache.aElements[23] = {
				"@$ui5.node.isExpanded" : true,
				"@$ui5.node.level" : 3
			};
			oCache.aElements[42] = {
				"@$ui5.node.level" : 4
			};
			this.mock(oCache).expects("countDescendants")
				.withExactArgs(sinon.match.same(oCache.aElements[23]), 23).returns(42 - 23 + iDelta);

			// code under test
			assert.strictEqual(oCache.isAncestorOf(23, 42), i > 0);
		});
	});

	//*********************************************************************************************
	[undefined, false, true].forEach((bElementSelected) => {
		[undefined, false, true].forEach((bCollectionSelected) => {
			const sTitle = `isSelectionDifferent: element selected = ${bElementSelected},
				collection selected = ${bCollectionSelected}`;

		QUnit.test(sTitle, function (assert) {
			const oCache = {
				aElements : []
			};
			oCache.aElements["@$ui5.context.isSelected"] = bCollectionSelected;
			const oElement = {"@$ui5.context.isSelected" : bElementSelected};

			assert.strictEqual(
				// code under test
				_AggregationCache.prototype.isSelectionDifferent.call(oCache, oElement),
				!!bElementSelected !== !!bCollectionSelected);
		});
		});
	});

	//*********************************************************************************************
	QUnit.test("keepOnlyGivenElements: empty", function (assert) {
		var oAggregation = {
				hierarchyQualifier : "X"
			},
			oCache = _AggregationCache.create(this.oRequestor, "~", "", {}, oAggregation);

		// code under test
		assert.deepEqual(oCache.keepOnlyGivenElements([]), []);
	});

	//*********************************************************************************************
	QUnit.test("keepOnlyGivenElements", function (assert) {
		var oAggregation = {
				hierarchyQualifier : "X"
			},
			oAggregationHelperMock = this.mock(_AggregationHelper),
			oCache = _AggregationCache.create(this.oRequestor, "~", "", {}, oAggregation),
			oElementA = {
				"@$ui5._" : {predicate : "('A')", transientPredicate : "($uid=4-56)"}
			},
			aElements = [],
			aResult;

		aElements.$byPredicate = {
			"('A')" : oElementA,
			"('B')" : {
				"@$ui5._" : {predicate : "('B')"}
			}, "('C')" : {
				"@$ui5._" : {predicate : "('C')"}
			}, "($uid=1-23)" : {
				"@$ui5._" : {transientPredicate : "($uid=1-23)"} // must be ignored
			}, "($uid=4-56)" : oElementA
		};

		oCache.aElements.$byPredicate = aElements.$byPredicate;
		oAggregationHelperMock.expects("markSplicedStale")
			.withExactArgs(sinon.match.same(aElements.$byPredicate["('A')"]));
		this.mock(oCache).expects("turnIntoPlaceholder")
			.withExactArgs(sinon.match.same(aElements.$byPredicate["('B')"]), "('B')");
		oAggregationHelperMock.expects("markSplicedStale")
			.withExactArgs(sinon.match.same(aElements.$byPredicate["('C')"]));

		// code under test
		aResult = oCache.keepOnlyGivenElements(["('A')", "('C')"]);

		assert.strictEqual(aResult.length, 2);
		assert.strictEqual(aResult[0], aElements.$byPredicate["('A')"]);
		assert.strictEqual(aResult[1], aElements.$byPredicate["('C')"]);
	});

	//*********************************************************************************************
	QUnit.test("move: PATCH failure", function (assert) {
		const oCache = _AggregationCache.create(this.oRequestor, "n/a", "", {}, {
				$ParentNavigationProperty : "myParent",
				expandTo : 1E16,
				hierarchyQualifier : "X"
			});
		assert.strictEqual(oCache.bUnifiedCache, true);
		oCache.aElements.$byPredicate["('23')"] = "~oChildNode~";
		oCache.aElements.$byPredicate["('42')"] = {"@$ui5.node.isExpanded" : true}; // parent
		const oTreeStateMock = this.mock(oCache.oTreeState);
		oTreeStateMock.expects("isOutOfPlace").withExactArgs("('23')").returns(false);
		oTreeStateMock.expects("isOutOfPlace").withExactArgs("('42')").returns(false);
		oTreeStateMock.expects("deleteOutOfPlace").never();
		oTreeStateMock.expects("expand").never();
		this.mock(_Helper).expects("hasPrivateAnnotation").never();
		const oError = new Error("This call intentionally failed");
		const oRequestExpectation = this.mock(this.oRequestor).expects("request")
			.withExactArgs("PATCH", "Foo('23')", "~oGroupLock~", {
					"If-Match" : "~oChildNode~",
					Prefer : "return=minimal"
				}, {"myParent@odata.bind" : "Foo('42')"},
				/*fnSubmit*/null, /*fnCancel*/sinon.match.func)
			.rejects(oError);
		this.mock(oCache).expects("requestRank")
			.withExactArgs("~oChildNode~", "~oGroupLock~", false)
			.rejects("n/a");

		const {promise : oSyncPromise, refresh : bRefresh}
			// code under test
			= oCache.move("~oGroupLock~", "Foo('23')", "Foo('42')");

		assert.strictEqual(oSyncPromise.isPending(), true);
		assert.strictEqual(bRefresh, false);

		// code under test (invoke fnCancel which does nothing)
		oRequestExpectation.args[0][6]();

		return oSyncPromise.then(function () {
				assert.ok(false, "unexpected success");
			}, function (oError0) {
				assert.strictEqual(oError0, oError);
			});
	});

	[undefined, "~iRank~"].forEach((vRank, i) => {
		//* * * * * * * * * * * * * * * * * * * * * * * * * * * * * * * * * * * * * * * * * * * * * * *
		async function test(self, assert, oCache, sParent = null, fnAssert = () => {}, bCopy = false) {
			const oChildNode = {
				"@$ui5.context.isTransient" : "n/a"
			};
			oCache.aElements.$byPredicate["('23')"] = oChildNode;
			const oGroupLock = {getUnlockedCopy : mustBeMocked};
			const oRequestorMock = self.mock(self.oRequestor);
			self.mock(oCache).expects("getTypes").exactly(bCopy ? 1 : 0).withExactArgs()
				.returns({"/~sMetaPath~" : "~oType~"});
			let mQueryOptions;
			self.mock(_Helper).expects("selectKeyProperties").exactly(bCopy ? 1 : 0)
				.withExactArgs({$select : []}, "~oType~").callsFake((mQueryOptions0) => {
					mQueryOptions = mQueryOptions0;
				});
			oRequestorMock.expects("buildQueryString").exactly(bCopy ? 1 : 0)
				.withExactArgs("/~sMetaPath~",
					sinon.match((mQueryOptions0) => mQueryOptions0 === mQueryOptions),
					false, true)
				.returns("?~sSelect~");
			self.mock(oGroupLock).expects("getUnlockedCopy").exactly(bCopy ? 1 : 0)
				.withExactArgs().returns("~oGroupLockCopy~");
			oRequestorMock.expects("request").exactly(bCopy ? 1 : 0)
				.withExactArgs("POST", "Foo('23')/copy.Action?~sSelect~", "~oGroupLockCopy~", {
						"If-Match" : sinon.match.same(oChildNode)
					}, {})
				.returns("E");
			oRequestorMock.expects("request")
				.withExactArgs("PATCH", bCopy ? "$-1" : "Foo('23')", sinon.match.same(oGroupLock), {
						"If-Match" : sinon.match.same(oChildNode),
						Prefer : "return=minimal"
					}, {"myParent@odata.bind" : sParent},
					/*fnSubmit*/null, /*fnCancel*/sinon.match.func)
				.returns("A");
			const oCacheMock = self.mock(oCache);
			oCacheMock.expects("requestRank")
				.withExactArgs(sinon.match.same(oChildNode), sinon.match.same(oGroupLock), true)
				.returns("C");
			self.mock(SyncPromise).expects("all")
				.withExactArgs(["A", undefined, "C", undefined, bCopy ? "E" : undefined])
				.returns(SyncPromise.resolve([,, vRank,, "~oCopy~"]));

			const {promise : oSyncPromise, refresh : bRefresh}
				// code under test
				= oCache.move(oGroupLock, "Foo('23')", sParent, undefined, "n/a", undefined, bCopy);

			const fnGetRank = oSyncPromise.getResult();
			assert.strictEqual(typeof fnGetRank, "function");
			assert.strictEqual(bRefresh, true, "refresh needed");

			oCacheMock.expects("requestRank").exactly(bCopy ? 1 : 0)
				.withExactArgs("~oCopy~", sinon.match.same(oGroupLock), true)
				.resolves("~limitedRank~");
			oCacheMock.expects("findIndex").exactly(vRank ? 1 : 0)
				.withExactArgs("~iRank~").returns("~findIndex~");

			// code under test
			const aResult = fnGetRank();
			assert.strictEqual(aResult.length, 3);
			assert.strictEqual(aResult[0], vRank ? "~findIndex~" : undefined);
			assert.strictEqual(aResult[1], undefined);

			if (bCopy) {
				oCacheMock.expects("findIndex").withExactArgs("~limitedRank~").returns("~copyIndex~");
				assert.ok(aResult[2] instanceof Promise);
				assert.strictEqual(await aResult[2], "~copyIndex~");
			} else {
				assert.strictEqual(aResult[2], undefined);
			}

			fnAssert(oChildNode);
		}

		//*********************************************************************************************
		QUnit.test(`move: refresh needed (copy) #${i}`, function (assert) {
			const oCache = _AggregationCache.create(this.oRequestor, "~sMetaPath~", "", {}, {
					$Actions : {CopyAction : "copy.Action"},
					$ParentNavigationProperty : "myParent",
					expandTo : Number.MAX_SAFE_INTEGER,
					hierarchyQualifier : "X"
				});
			assert.strictEqual(oCache.bUnifiedCache, true);
			const oTreeStateMock = this.mock(oCache.oTreeState);
			oTreeStateMock.expects("isOutOfPlace").withExactArgs(undefined).returns(false);
			oTreeStateMock.expects("deleteOutOfPlace").never();
			oTreeStateMock.expects("expand").never();
			this.mock(_Helper).expects("hasPrivateAnnotation").never();

			return test(this, assert, oCache, null, (oChildNode) => {
				assert.ok("@$ui5.context.isTransient" in oChildNode);
			}, true);
		});

		//*********************************************************************************************
		QUnit.test(`move: refresh needed (no unified cache yet) #${i}`, function (assert) {
			const oCache = _AggregationCache.create(this.oRequestor, "n/a", "", {}, {
					$ParentNavigationProperty : "myParent",
					expandTo : Number.MAX_SAFE_INTEGER - 1, // not quite enough ;-)
					hierarchyQualifier : "X"
				});
			assert.strictEqual(oCache.bUnifiedCache, false);
			const oTreeStateMock = this.mock(oCache.oTreeState);
			oTreeStateMock.expects("isOutOfPlace").never();
			oTreeStateMock.expects("isOutOfPlace").withExactArgs("('23')").returns(false);
			oTreeStateMock.expects("isOutOfPlace").withExactArgs(undefined).returns(false);
			oTreeStateMock.expects("deleteOutOfPlace").never();
			oTreeStateMock.expects("expand").never();
			this.mock(_Helper).expects("hasPrivateAnnotation").never();

			return test(this, assert, oCache);
		});

		//*********************************************************************************************
		QUnit.test(`move: refresh needed (child OOP) #${i}`, function (assert) {
			const oCache = _AggregationCache.create(this.oRequestor, "n/a", "", {}, {
					$ParentNavigationProperty : "myParent",
					expandTo : Number.MAX_SAFE_INTEGER,
					hierarchyQualifier : "X"
				});
			assert.strictEqual(oCache.bUnifiedCache, true);
			const oTreeStateMock = this.mock(oCache.oTreeState);
			oTreeStateMock.expects("isOutOfPlace").withExactArgs("('23')").returns(true);
			oTreeStateMock.expects("deleteOutOfPlace").withExactArgs("('23')");
			oTreeStateMock.expects("isOutOfPlace").withExactArgs(undefined).returns(false);
			oTreeStateMock.expects("expand").never();
			this.mock(_Helper).expects("hasPrivateAnnotation").never();

			return test(this, assert, oCache, null, (oChildNode) => {
				assert.notOk("@$ui5.context.isTransient" in oChildNode);
			});
		});

		//*********************************************************************************************
		QUnit.test(`move: refresh needed (new parent OOP) #${i}`, function (assert) {
			const oCache = _AggregationCache.create(this.oRequestor, "n/a", "", {}, {
					$ParentNavigationProperty : "myParent",
					expandTo : Number.MAX_SAFE_INTEGER,
					hierarchyQualifier : "X"
				});
			assert.strictEqual(oCache.bUnifiedCache, true);
			oCache.aElements.$byPredicate["('42')"] = {"@$ui5.node.isExpanded" : true}; // parent
			const oTreeStateMock = this.mock(oCache.oTreeState);
			oTreeStateMock.expects("isOutOfPlace").withExactArgs("('23')").returns(false);
			oTreeStateMock.expects("isOutOfPlace").withExactArgs("('42')").returns(true);
			oTreeStateMock.expects("deleteOutOfPlace").withExactArgs("('42')", true);
			oTreeStateMock.expects("expand").never();
			this.mock(_Helper).expects("hasPrivateAnnotation").never();

			return test(this, assert, oCache, "Foo('42')");
		});

		//*********************************************************************************************
		QUnit.test(`move: refresh needed (new parent collapsed) #${i}`, function (assert) {
			const oCache = _AggregationCache.create(this.oRequestor, "n/a", "", {}, {
					$ParentNavigationProperty : "myParent",
					expandTo : Number.MAX_SAFE_INTEGER,
					hierarchyQualifier : "X"
				});
			assert.strictEqual(oCache.bUnifiedCache, true);
			const oParentNode = {"@$ui5.node.isExpanded" : false};
			oCache.aElements.$byPredicate["('42')"] = oParentNode;
			const oTreeStateMock = this.mock(oCache.oTreeState);
			oTreeStateMock.expects("isOutOfPlace").withExactArgs("('23')").returns(false);
			oTreeStateMock.expects("isOutOfPlace").withExactArgs("('42')").returns(false);
			oTreeStateMock.expects("deleteOutOfPlace").never();
			this.mock(_Helper).expects("hasPrivateAnnotation")
				.withExactArgs(sinon.match.same(oParentNode), "spliced").returns(false);
			oTreeStateMock.expects("expand").withExactArgs(sinon.match.same(oParentNode));

			return test(this, assert, oCache, "Foo('42')");
		});

		//*********************************************************************************************
		[123, 124, 321].forEach((iLevel) => {
			const sTitle = `move: refresh needed (not a leaf anymore) #${i}, level=${iLevel}`;

			QUnit.test(sTitle, function (assert) {
				const oCache = _AggregationCache.create(this.oRequestor, "n/a", "", {}, {
						$ParentNavigationProperty : "myParent",
						expandTo : 123,
						hierarchyQualifier : "X"
					});
				oCache.bUnifiedCache = true; // simulate a previous side-effects refresh
				const oParentNode = {
					// no "@$ui5.node.isExpanded"
					"@$ui5.node.level" : iLevel

				};
				oCache.aElements.$byPredicate["('42')"] = oParentNode;
				const oTreeStateMock = this.mock(oCache.oTreeState);
				oTreeStateMock.expects("isOutOfPlace").withExactArgs("('23')").returns(false);
				oTreeStateMock.expects("isOutOfPlace").withExactArgs("('42')").returns(false);
				oTreeStateMock.expects("deleteOutOfPlace").never();
				this.mock(_Helper).expects("hasPrivateAnnotation")
					.withExactArgs(sinon.match.same(oParentNode), "spliced").returns(false);
				oTreeStateMock.expects("expand").withExactArgs(sinon.match.same(oParentNode));

				return test(this, assert, oCache, "Foo('42')");
			});
		});
		//* * * * * * * * * * * * * * * * * * * * * * * * * * * * * * * * * * * * * * * * * * * * * * *
	});

	//*********************************************************************************************
	[undefined, "~iRank~"].forEach((vRank) => {
		[null, "Foo('43')"].forEach((sSiblingPath) => {
			[false, true].forEach((bRequestSiblingRank) => {
				const sTitle = `move: refresh needed (rank=${vRank}, sibling=${sSiblingPath}`
					+ `, request sibling rank=${bRequestSiblingRank})`;

				if (bRequestSiblingRank && !sSiblingPath) {
					return;
				}

		QUnit.test(sTitle, function (assert) {
			const oCache = _AggregationCache.create(this.oRequestor, "n/a", "", {}, {
					$Actions : {ChangeNextSiblingAction : "changeNextSibling"},
					$ParentNavigationProperty : "myParent",
					$fetchMetadata : mustBeMocked,
					expandTo : Number.MAX_SAFE_INTEGER,
					hierarchyQualifier : "X"
				});
			oCache.aElements.$byPredicate["('23')"] = "~oChildNode~";
			oCache.aElements.$byPredicate["('42')"] = {"@$ui5.node.isExpanded" : true}; // parent
			const oSiblingNode = {foo : "A", bar : "B", baz : "C"};
			oCache.aElements.$byPredicate["('43')"] = oSiblingNode;
			const oTreeStateMock = this.mock(oCache.oTreeState);
			oTreeStateMock.expects("isOutOfPlace").withExactArgs("('23')").returns(false);
			oTreeStateMock.expects("isOutOfPlace").withExactArgs("('42')").returns(false);
			const oGroupLock = {getUnlockedCopy : mustBeMocked};
			const oRequestorMock = this.mock(this.oRequestor);
			oRequestorMock.expects("request")
				.withExactArgs("PATCH", "Foo('23')", sinon.match.same(oGroupLock), {
						"If-Match" : "~oChildNode~",
						Prefer : "return=minimal"
					}, {"myParent@odata.bind" : "Foo('42')"},
					/*fnSubmit*/null, /*fnCancel*/sinon.match.func)
				.returns("A");
			oTreeStateMock.expects("deleteOutOfPlace").exactly(sSiblingPath ? 1 : 0)
				.withExactArgs("('43')");
			this.mock(_Helper).expects("getMetaPath").exactly(sSiblingPath ? 1 : 0)
				.withExactArgs("/non/canonical/changeNextSibling/NextSibling/")
				.returns("~metaPath~");
			this.mock(oCache.oAggregation).expects("$fetchMetadata").exactly(sSiblingPath ? 1 : 0)
				.withExactArgs("~metaPath~")
				.returns(SyncPromise.resolve({foo : "n/a", $bar : "n/a", baz : "n/a"}));
			this.mock(oGroupLock).expects("getUnlockedCopy").withExactArgs().returns("~groupLockCopy~");
			oRequestorMock.expects("request")
				.withExactArgs("POST", "non/canonical/changeNextSibling", "~groupLockCopy~", {
						"If-Match" : "~oChildNode~",
						Prefer : "return=minimal"
					}, {NextSibling : sSiblingPath ? {foo : "A", baz : "C"} : null})
				.returns("B");
			const oCacheMock = this.mock(oCache);
			oCacheMock.expects("requestRank")
				.withExactArgs("~oChildNode~", sinon.match.same(oGroupLock), true)
				.returns("C");
			oCacheMock.expects("requestRank").exactly(bRequestSiblingRank ? 1 : 0)
				.withExactArgs(sinon.match.same(oSiblingNode), sinon.match.same(oGroupLock), true)
				.returns("D");
			this.mock(SyncPromise).expects("all")
				.withExactArgs(["A", "B", "C", bRequestSiblingRank && "D", undefined])
				.returns(SyncPromise.resolve([,, vRank, "~iSiblingRank~"]));

			const {promise : oSyncPromise, refresh : bRefresh}
				// code under test
				= oCache.move(oGroupLock, "Foo('23')", "Foo('42')", sSiblingPath, "non/canonical",
					bRequestSiblingRank);

			const fnGetRank = oSyncPromise.getResult();
			assert.strictEqual(typeof fnGetRank, "function");
			assert.strictEqual(bRefresh, true, "refresh needed");

			oCacheMock.expects("findIndex").exactly(vRank ? 1 : 0)
				.withExactArgs("~iRank~").returns("~findIndex~child~");
			oCacheMock.expects("findIndex").exactly(bRequestSiblingRank ? 1 : 0)
				.withExactArgs("~iSiblingRank~").returns("~findIndex~sibling~");

			// code under test
			assert.deepEqual(fnGetRank(), [
				vRank ? "~findIndex~child~" : undefined,
				bRequestSiblingRank && "~findIndex~sibling~",
				undefined
			]);
		});
			});
		});
	});

	//*********************************************************************************************
	[undefined, false, true].forEach((bNewParentExpanded) => {
		[false, true].forEach((bMakeRoot) => {
			[undefined, false, true].forEach((bChildExpanded) => {
				const sTitle = "move: unified cache, no refresh needed"
					+ ", new parent's @$ui5.node.isExpanded = " + bNewParentExpanded
					+ ", make root = " + bMakeRoot
					+ ", child's @$ui5.node.isExpanded = " + bChildExpanded;
				if (bMakeRoot && bNewParentExpanded !== undefined) {
					return;
				}

		QUnit.test(sTitle, async function (assert) {
			var oUpdateExistingExpectation;

			const oCache = _AggregationCache.create(this.oRequestor, "n/a", "", {}, {
					$ParentNavigationProperty : "myParent",
					expandTo : bNewParentExpanded === undefined ? 10 : 9,
					hierarchyQualifier : "X"
				});
			oCache.bUnifiedCache = true; // simulate a previous side-effects refresh
			const oChildNode = {
				"@$ui5.node.isExpanded" : bChildExpanded,
				Name : "(child) node" // makes deepEqual more useful ;-)
			};
			const oParentNode = bMakeRoot ? undefined : {
				"@$ui5.node.isExpanded" : bNewParentExpanded,
				"@$ui5.node.level" : 9
			};
			// Note: oParentNode's index in aElements MUST not matter!
			oCache.aElements
				= ["a", "b", oChildNode, "d", "e", "f", "g", "h", "i"];
			oCache.aElements.$byPredicate = {
				"('23')" : oChildNode,
				"('42')" : oParentNode
			};
			const oTreeStateMock = this.mock(oCache.oTreeState);
			oTreeStateMock.expects("isOutOfPlace").withExactArgs("('23')").returns(false);
			oTreeStateMock.expects("isOutOfPlace").withExactArgs(bMakeRoot ? undefined : "('42')")
				.returns(false);
			oTreeStateMock.expects("deleteOutOfPlace").never();
			const oHelperMock = this.mock(_Helper);
			oHelperMock.expects("hasPrivateAnnotation").exactly(bNewParentExpanded === false ? 1 : 0)
				.withExactArgs(sinon.match.same(oParentNode), "spliced").returns(true); // avoid refresh
			oTreeStateMock.expects("expand").exactly(bNewParentExpanded === false ? 1 : 0)
				.withExactArgs(sinon.match.same(oParentNode));
			const oCacheMock = this.mock(oCache);
			oCacheMock.expects("requestRank")
				.withExactArgs(sinon.match.same(oChildNode), "~oGroupLock~", false).resolves(17);
			this.mock(this.oRequestor).expects("request")
				.withExactArgs("PATCH", "Foo('23')", "~oGroupLock~", {
						"If-Match" : sinon.match.same(oChildNode),
						Prefer : "return=minimal"
					}, {"myParent@odata.bind" : bMakeRoot ? null : "Foo('42')"},
					/*fnSubmit*/null, /*fnCancel*/sinon.match.func)
				.resolves({"@odata.etag" : "etag"});
			const oCollapseExpectation = oCacheMock.expects("collapse").exactly(bChildExpanded ? 1 : 0)
				.withExactArgs("('23')").returns("~collapseCount~");
			oCacheMock.expects("expand").exactly(bNewParentExpanded === false ? 1 : 0)
				.withExactArgs(sinon.match.same(_GroupLock.$cached), "('42')")
				.returns(SyncPromise.resolve(47));
			oHelperMock.expects("updateAll")
				.exactly(oParentNode && bNewParentExpanded === undefined ? 1 : 0)
				.withExactArgs(sinon.match.same(oCache.mChangeListeners), "('42')",
					sinon.match.same(oParentNode), {"@$ui5.node.isExpanded" : true});
			oHelperMock.expects("getPrivateAnnotation")
				.withExactArgs(sinon.match.same(oChildNode), "descendants", 0).returns(4);
			oCacheMock.expects("adjustDescendantCount")
				.withExactArgs(sinon.match.same(oChildNode), 2, -(4 + 1))
				.callsFake(function () {
					assert.notOk(oUpdateExistingExpectation.called, "old level needed!");
					assert.deepEqual(oCache.aElements,
						["a", "b", oChildNode, "d", "e", "f", "g", "h", "i"],
						"not spliced yet");
					assert.strictEqual(oCollapseExpectation.called, !!bChildExpanded,
						"collapse before splice");
				});
			oHelperMock.expects("getPrivateAnnotation")
				.withExactArgs(sinon.match.same(oChildNode), "rank").returns("~rank~");
			const oShiftRankForMoveExpectation = oCacheMock.expects("shiftRankForMove")
				.withExactArgs("~rank~", 4 + 1, 17);
			this.mock(oCache.oFirstLevel).expects("move").withExactArgs("~rank~", 17, 4 + 1);
			oUpdateExistingExpectation = oHelperMock.expects("updateExisting")
				.withExactArgs(sinon.match.same(oCache.mChangeListeners), "('23')",
					sinon.match.same(oChildNode), {
						"@odata.etag" : "etag",
						"@$ui5.node.level" : bMakeRoot ? 1 : 10,
						"@$ui5.context.isTransient" : undefined
					});
			const oDeleteRankExpectation = oHelperMock.expects("deletePrivateAnnotation")
				.withExactArgs(sinon.match.same(oChildNode), "rank");
			const oGetInsertIndexExpectation = oCacheMock.expects("getInsertIndex")
				.withExactArgs(17).returns(7);
			const oAdjustDescendantCountExpectation = oCacheMock.expects("adjustDescendantCount")
				.withExactArgs(sinon.match.same(oChildNode), 7, +(4 + 1))
				.callsFake(function () {
					assert.deepEqual(oCache.aElements,
						["a", "b", "d", "e", "f", "g", "h", oChildNode, "i"],
						"already moved");
				});
			const oSetRankExpectation = oHelperMock.expects("setPrivateAnnotation")
				.withExactArgs(sinon.match.same(oChildNode), "rank", 17);

			// code under test
			const {promise : oSyncPromise, refresh : bRefresh}
				= oCache.move("~oGroupLock~", "Foo('23')", bMakeRoot ? null : "Foo('42')");

			assert.strictEqual(oSyncPromise.isPending(), true);
			assert.strictEqual(bRefresh, false);
			assert.notOk(oCollapseExpectation.called, "avoid early collapse");

			assert.deepEqual(await oSyncPromise, [
				bNewParentExpanded === false ? 47 + 1 : 1, // iResult
				7, // iNewIndex
				bChildExpanded === true ? "~collapseCount~" : undefined
			]);
			assert.deepEqual(oCache.aElements,
				["a", "b", "d", "e", "f", "g", "h", oChildNode, "i"]);
			sinon.assert.callOrder(oShiftRankForMoveExpectation, oGetInsertIndexExpectation);
			sinon.assert.callOrder(oDeleteRankExpectation, oAdjustDescendantCountExpectation,
				oSetRankExpectation);
		});
			});
		});
	});

	//*********************************************************************************************
	[false, true].forEach(function (bHasGroupLevelCache) {
		[1, 2, 25].forEach(function (iExpandTo) {
			[undefined, true].forEach(function (bParentExpanded) {
				[false, true].forEach(function (bCreateRoot) {
					[undefined, "~iRank~"].forEach(function (iRank) {
						var sTitle = "create: already has group level cache: " + bHasGroupLevelCache
								+ ", expandTo: " + iExpandTo
								+ ", parent's @$ui5.node.isExpanded: " + bParentExpanded
								+ ", create root node: " + bCreateRoot
								+ ", rank : " + iRank;

						const bInFirstLevel = bCreateRoot || iExpandTo > 24;
						if (bHasGroupLevelCache && bInFirstLevel || bParentExpanded && bCreateRoot
								|| !bInFirstLevel && !iRank) {
							return;
						}

		QUnit.test(sTitle, function (assert) {
			var fnCancelCallback,
				that = this;

			const oCache = _AggregationCache.create(this.oRequestor, "Foo", "", {}, {
					$ParentNavigationProperty : "myParent",
					expandTo : iExpandTo,
					hierarchyQualifier : "X"
				});
			assert.strictEqual(oCache.bUnifiedCache, false);
			const oGroupLevelCache = {
					create : mustBeMocked,
					setEmpty : mustBeMocked
				};
			const oParentNode = bCreateRoot ? "2" : {
					"@$ui5._" : {cache : bHasGroupLevelCache ? oGroupLevelCache : undefined},
					"@$ui5.node.level" : 23
				};
			if (bParentExpanded !== undefined) {
				oParentNode["@$ui5.node.isExpanded"] = bParentExpanded;
			}
			oCache.aElements = ["0", "1", oParentNode, "3", "4"];
			oCache.aElements.$byPredicate = {"('42')" : oParentNode};
			oCache.aElements.$count = 5;
			const oCacheMock = this.mock(oCache);
			oCacheMock.expects("createGroupLevelCache")
				.exactly(bHasGroupLevelCache || bInFirstLevel ? 0 : 1)
				.withExactArgs(sinon.match.same(oParentNode)).returns(oGroupLevelCache);
			this.mock(oGroupLevelCache).expects("setEmpty")
				.exactly(bHasGroupLevelCache || bInFirstLevel ? 0 : 1)
				.withExactArgs();
			const oHelperMock = this.mock(_Helper);
			oHelperMock.expects("updateAll")
				.exactly(bParentExpanded || bCreateRoot ? 0 : 1)
				.withExactArgs(sinon.match.same(oCache.mChangeListeners), "('42')",
					sinon.match.same(oParentNode), {"@$ui5.node.isExpanded" : true});
			this.mock(oCache.oTreeState).expects("expand")
				.exactly(bParentExpanded || bCreateRoot || iExpandTo > 23 ? 0 : 1)
				.withExactArgs(sinon.match.same(oParentNode));
			const oEntityData = {
					"@$ui5.node.parent" : (bCreateRoot ? undefined : "Foo('42')"),
					bar : "~bar~",
					foo : "~foo~"
				};
			oHelperMock.expects("addByPath")
				.withExactArgs(sinon.match.same(oCache.mPostRequests), "~sTransientPredicate~",
					sinon.match.same(oEntityData));
			const oPostBody = {};
			const oCollectionCache = bInFirstLevel ? oCache.oFirstLevel : oGroupLevelCache;
			let bNodePropertyCompleted = false;
			this.mock(oCollectionCache).expects("create")
				.withExactArgs("~oGroupLock~", "~oPostPathPromise~", "~sPath~",
					"~sTransientPredicate~", {bar : "~bar~", foo : "~foo~"}, false, "~fnErrorCallback~",
					"~fnSubmitCallback~", sinon.match.func)
				.callsFake(function () {
					fnCancelCallback = arguments[8];
					if (!bCreateRoot) {
						assert.strictEqual(_Helper.getPrivateAnnotation(oParentNode, "cache"),
							bInFirstLevel ? undefined : oGroupLevelCache);
					}
					_Helper.setPrivateAnnotation(oEntityData, "postBody", oPostBody);
					return new SyncPromise(function (resolve) {
						setTimeout(function () {
							var oNodeExpectation;

							_Helper.setPrivateAnnotation(oEntityData, "predicate", "('ABC')");
							if (bInFirstLevel) {
								// Note: #calculateKeyPredicateRH doesn't know better :-(
								oEntityData["@$ui5.node.level"] = 1;
							}
							oHelperMock.expects("removeByPath")
								.withExactArgs(sinon.match.same(oCache.mPostRequests),
									"~sTransientPredicate~", sinon.match.same(oEntityData));
							that.mock(oCache.oTreeState).expects("setOutOfPlace")
								.withExactArgs(sinon.match.same(oEntityData),
									bCreateRoot ? undefined : sinon.match.same(oParentNode));
							const iCallCount = bInFirstLevel && iExpandTo > 1 ? 1 : 0;
							const iRankCallCount = iCallCount && iRank ? 1 : 0;
							const oRankExpectation = that.mock(oCache).expects("requestRank")
								.exactly(iCallCount)
								.withExactArgs(sinon.match.same(oEntityData), "~oGroupLock~")
								.callsFake(function () {
									Promise.resolve().then(function () {
										assert.ok(oRankExpectation.called, "both called in sync");
										assert.ok(oRankExpectation
											.calledImmediatelyBefore(oNodeExpectation));
									});
									return Promise.resolve(iRank);
								});
							oNodeExpectation = that.mock(oCache).expects("requestNodeProperty")
								.withExactArgs(sinon.match.same(oEntityData), "~oGroupLock~", true)
								.returns(new Promise(function (resolve0) {
									setTimeout(function () {
										bNodePropertyCompleted = true;
										resolve0();
									});
								}));
							const oRemoveElementExpectation
								= that.mock(oCache.oFirstLevel).expects("removeElement")
								.exactly(iCallCount).withExactArgs(0);
							if (iCallCount) {
								// always done by #addElements, but needs to be undone in this case only
								oCache.aElements.$byPredicate["~sTransientPredicate~"] = "n/a";
							}
							const oDeleteTransientPredicateExpectation
								= oHelperMock.expects("deletePrivateAnnotation").exactly(iCallCount)
								.withExactArgs(sinon.match.same(oEntityData), "transientPredicate");
							oCacheMock.expects("adjustDescendantCount").exactly(iRankCallCount)
								.withExactArgs(sinon.match.same(oEntityData), bCreateRoot ? 0 : 3, +1);
							const oSetRankExpectation = oHelperMock.expects("setPrivateAnnotation")
								.exactly(iRankCallCount)
								.withExactArgs(sinon.match.same(oEntityData), "rank", iRank);
							that.mock(oCache.oFirstLevel).expects("restoreElement")
								.exactly(iRankCallCount)
								.withExactArgs(iRank, sinon.match.same(oEntityData))
								.callsFake(function () {
									assert.ok(oRemoveElementExpectation.called);
									assert.ok(oDeleteTransientPredicateExpectation.called);
								});
							that.mock(oCache).expects("shiftRank").exactly(iRankCallCount)
								.withExactArgs(bCreateRoot ? 0 : 3, +1)
								.callsFake(function () {
									assert.ok(oSetRankExpectation.called);
								});
							resolve();
						});
					});
				});
			oHelperMock.expects("makeRelativeUrl").exactly(bCreateRoot ? 0 : 1)
				.withExactArgs("/Foo('42')", "/Foo").returns("~relativeUrl~");
			oCacheMock.expects("addElements")
				.withExactArgs(sinon.match.same(oEntityData), bCreateRoot ? 0 : 3,
					sinon.match.same(oCollectionCache), undefined)
				.callsFake(function () {
					assert.deepEqual(oCache.aElements, bCreateRoot
						? [null, "0", "1", "2", "3", "4"]
						: ["0", "1", oParentNode, null, "3", "4"]);
				});
			oCacheMock.expects("adjustDescendantCount").never();

			// code under test
			const oResult = oCache.create("~oGroupLock~", "~oPostPathPromise~", "~sPath~",
				"~sTransientPredicate~", oEntityData, /*bAtEndOfCreated*/false, "~fnErrorCallback~",
				"~fnSubmitCallback~");

			assert.deepEqual(oPostBody, bCreateRoot ? {} : {"myParent@odata.bind" : "~relativeUrl~"});
			assert.deepEqual(oEntityData, {
				"@$ui5._" : {postBody : oPostBody},
				"@$ui5.node.level" : bCreateRoot ? 1 : 24,
				bar : "~bar~",
				foo : "~foo~"
			});
			assert.strictEqual(oCache.aElements.$count, 6);
			assert.strictEqual(oResult.isPending(), true);

			return oResult.then(function (oEntityData0) {
				assert.strictEqual(oEntityData0, oEntityData);
				assert.deepEqual(oEntityData, {
					"@$ui5._" : {postBody : oPostBody, predicate : "('ABC')"},
					"@$ui5.node.level" : bCreateRoot ? 1 : 24,
					bar : "~bar~",
					foo : "~foo~"
				});
				assert.deepEqual(oCache.aElements.$byPredicate, {
					"('42')" : oParentNode,
					"('ABC')" : oEntityData
				});
				assert.strictEqual(oCache.aElements.$count, 6);
				assert.ok(bNodePropertyCompleted, "await #requestNodeProperty");

				oCache.aElements[bCreateRoot ? 0 : 3] = oEntityData;
				oCache.aElements.$byPredicate["~sTransientPredicate~"] = "n/a";
				oHelperMock.expects("removeByPath")
					.withExactArgs(sinon.match.same(oCache.mPostRequests),
						"~sTransientPredicate~", sinon.match.same(oEntityData));

				// code under test
				fnCancelCallback();

				assert.strictEqual(oCache.aElements.$count, 5);
				assert.deepEqual(oCache.aElements.$byPredicate, {
					"('42')" : oParentNode,
					"('ABC')" : oEntityData
				});
				assert.deepEqual(oCache.aElements, ["0", "1", oParentNode, "3", "4"]);
			});
		});
					});
				});
			});
		});
	});

	//*********************************************************************************************
	[undefined, 2].forEach(function (iRank) {
		[2, 25].forEach(function (iExpandTo) {
			[undefined, true].forEach(function (bParentExpanded) {
				[false, true].forEach(function (bCreateRoot) {
					const sTitle = "create: createInPlace, rank: " + iRank
						+ ", expandTo: " + iExpandTo
						+ ", parent's @$ui5.node.isExpanded: " + bParentExpanded
						+ ", create root node: " + bCreateRoot;

					if (bParentExpanded && bCreateRoot) {
						return;
					}

		QUnit.test(sTitle, function (assert) {
			var that = this;

			const oCache = _AggregationCache.create(this.oRequestor, "Foo", "", {}, {
					$ParentNavigationProperty : "myParent",
					createInPlace : true,
					expandTo : iExpandTo,
					hierarchyQualifier : "X"
				});
			assert.strictEqual(oCache.bUnifiedCache, true, "activated by createInPlace");
			const oParentNode = bCreateRoot ? "1" : {"@$ui5.node.level" : 23};
			if (bParentExpanded !== undefined) {
				oParentNode["@$ui5.node.isExpanded"] = bParentExpanded;
			}
			oCache.aElements = ["0", oParentNode, "2"];
			oCache.aElements.$byPredicate = {"('42')" : oParentNode};
			oCache.aElements.$count = 3;
			this.mock(oCache).expects("createGroupLevelCache").never();
			this.mock(oCache.oTreeState).expects("setOutOfPlace").never();
			const oEntityData = {
				"@$ui5.node.parent" : (bCreateRoot ? undefined : "Foo('42')"),
				bar : "~bar~",
				foo : "~foo~"
			};
			const oHelperMock = this.mock(_Helper);
			oHelperMock.expects("addByPath")
				.withExactArgs(sinon.match.same(oCache.mPostRequests), "~sTransientPredicate~",
					sinon.match.same(oEntityData));
			const oPostBody = {};
			const bExpandTreeState = !bParentExpanded && !bCreateRoot && iExpandTo < 23;
			let fnCancelCallback;
			this.mock(oCache.oFirstLevel).expects("create")
				.withExactArgs("~oGroupLock~", "~oPostPathPromise~", "~sPath~",
					"~sTransientPredicate~", {bar : "~bar~", foo : "~foo~"}, false, "~fnErrorCallback~",
					"~fnSubmitCallback~", sinon.match.func)
				.callsFake(function () {
					fnCancelCallback = arguments[8];
					_Helper.setPrivateAnnotation(oEntityData, "postBody", oPostBody);
					return new SyncPromise(function (resolve) {
						setTimeout(function () {
							_Helper.setPrivateAnnotation(oEntityData, "predicate", "('ABC')");
							oEntityData["@$ui5.context.isTransient"] = "~isTransient~";
							oHelperMock.expects("removeByPath")
								.withExactArgs(sinon.match.same(oCache.mPostRequests),
									"~sTransientPredicate~", sinon.match.same(oEntityData));
							const oRequestRankExpectation = that.mock(oCache).expects("requestRank")
								.withExactArgs(sinon.match.same(oEntityData), "~oGroupLock~")
								.resolves(iRank);
							that.mock(oCache).expects("requestNodeProperty")
								.withExactArgs(sinon.match.same(oEntityData), "~oGroupLock~");
							oHelperMock.expects("updateAll")
								.exactly(bParentExpanded || bCreateRoot || !iRank || bExpandTreeState
									? 0 : 1)
								.withExactArgs(sinon.match.same(oCache.mChangeListeners), "('42')",
									sinon.match.same(oParentNode), {"@$ui5.node.isExpanded" : true})
								.callsFake(function () {
									assert.ok(oRequestRankExpectation.called);
								});
							that.mock(oCache).expects("addElements")
								.exactly(iRank && !bExpandTreeState ? 1 : 0)
								.withExactArgs(sinon.match.same(oEntityData), iRank,
									sinon.match.same(oCache.oFirstLevel), iRank)
								.callsFake(function () {
									assert.deepEqual(oCache.aElements, ["0", oParentNode, null, "2"]);
								});
							that.mock(oCache).expects("adjustDescendantCount")
								.exactly(iRank && !bExpandTreeState ? 1 : 0)
								.withExactArgs(sinon.match.same(oEntityData), iRank, 1);
							that.mock(oCache.oFirstLevel).expects("removeElement")
								.exactly(bExpandTreeState ? 0 : 1)
								.withExactArgs(0);
							oHelperMock.expects("deletePrivateAnnotation")
								.exactly(iRank && !bExpandTreeState ? 1 : 0)
								.withExactArgs(sinon.match.same(oEntityData), "transientPredicate");
							that.mock(oCache.oFirstLevel).expects("restoreElement")
								.exactly(iRank && !bExpandTreeState ? 1 : 0)
								.withExactArgs(iRank, sinon.match.same(oEntityData));
							that.mock(oCache).expects("shiftRank")
								.exactly(iRank && !bExpandTreeState ? 1 : 0)
								.withExactArgs(iRank, +1);
							resolve();
						});
					});
				});
			oHelperMock.expects("makeRelativeUrl").exactly(bCreateRoot ? 0 : 1)
				.withExactArgs("/Foo('42')", "/Foo").returns("~relativeUrl~");
			const oExpandExpectation = this.mock(oCache.oTreeState).expects("expand")
				.exactly(bExpandTreeState ? 1 : 0)
				.withExactArgs(oParentNode);

			// code under test
			const oResult = oCache.create("~oGroupLock~", "~oPostPathPromise~", "~sPath~",
				"~sTransientPredicate~", oEntityData, /*bAtEndOfCreated*/false, "~fnErrorCallback~",
				"~fnSubmitCallback~");

			assert.strictEqual(oExpandExpectation.called, bExpandTreeState, "called synchronously");
			assert.deepEqual(oPostBody, bCreateRoot ? {} : {"myParent@odata.bind" : "~relativeUrl~"});
			const oExpectedEntity = {
				"@$ui5._" : {postBody : oPostBody},
				bar : "~bar~",
				foo : "~foo~"
			};
			assert.deepEqual(oEntityData, oExpectedEntity);
			assert.strictEqual(oCache.aElements.$count, 3);
			assert.deepEqual(oCache.aElements.$byPredicate, {"('42')" : oParentNode});
			assert.deepEqual(oCache.aElements, ["0", oParentNode, "2"]);
			assert.strictEqual(oResult.isPending(), true);

			return oResult.then(function (oEntityData0) {
				assert.strictEqual(oEntityData0, oEntityData);

				oExpectedEntity["@$ui5._"].predicate = "('ABC')";
				if (bExpandTreeState) {
					oExpectedEntity["@$ui5._"].rank = iRank;
				} else if (iRank) {
					oExpectedEntity["@$ui5._"].rank = iRank;
					oExpectedEntity["@$ui5.node.level"] = bCreateRoot ? 1 : 24;
				}
				assert.deepEqual(oEntityData, oExpectedEntity);
				const iExpectedCount = iRank && !bExpandTreeState ? 4 : 3;
				assert.strictEqual(oCache.aElements.$count, iExpectedCount);
				const aExpectedElements = iRank && !bExpandTreeState
					? ["0", oParentNode, null, "2"] : ["0", oParentNode, "2"];
				assert.deepEqual(oCache.aElements, aExpectedElements);

				oHelperMock.expects("removeByPath")
					.withExactArgs(sinon.match.same(oCache.mPostRequests),
						"~sTransientPredicate~", sinon.match.same(oEntityData));

				// code under test
				fnCancelCallback();

				assert.deepEqual(oCache.aElements, aExpectedElements, "unchanged");
				assert.strictEqual(oCache.aElements.$count, iExpectedCount, "unchanged");
			});
		});
				});
			});
		});
	});

	//*********************************************************************************************
	QUnit.test("create: bAtEndOfCreated, collapsed parent", function (assert) {
		const oCache = _AggregationCache.create(this.oRequestor, "Foo", "", {}, {
				hierarchyQualifier : "X"
			});
		this.mock(oCache).expects("createGroupLevelCache").never();
		this.mock(_Helper).expects("updateAll").never();
		this.mock(oCache).expects("addElements").never();

		assert.throws(function () {
			oCache.create(null, null, "", "", {}, /*bAtEndOfCreated*/true);
		}, new Error("Unsupported bAtEndOfCreated"));

		oCache.aElements.$byPredicate["('42')"] = {"@$ui5.node.isExpanded" : false};

		assert.throws(function () {
			oCache.create(null, null, "", "", {"@$ui5.node.parent" : "Foo('42')"});
		}, new Error("Unsupported collapsed parent: Foo('42')"));
	});

	//*********************************************************************************************
	[false, true].forEach(function (bBreak) {
		QUnit.test(`shiftRank: group level cache, break = ${bBreak}`, function (assert) {
			const oCache = _AggregationCache.create(this.oRequestor, "Foo", "", {}, {
					hierarchyQualifier : "X"
				});
			const oNode = {
					"@$ui5._" : {parent : "~oGroupLevelCache~", rank : 2},
					"@$ui5.node.level" : 24,
					ID : "node"
				};
			const oElementSkip = {
					"@$ui5._" : {parent : "not oGroupLevelCache", rank : -3},
					"@$ui5.node.level" : 25,
					ID : "skip"
				};
			const oElementNoBreak = {
					"@$ui5.node.level" : 24,
					ID : "no break"
				};
			const oElementChange = {
					"@$ui5._" : {parent : "~oGroupLevelCache~", rank : 4},
					"@$ui5.node.level" : 24,
					ID : "change"
				};
			const oElementCreated = {
					"@$ui5._" : {parent : "~oGroupLevelCache~"},
					"@$ui5.node.level" : 24,
					ID : "created"
				};
			const oElementBreak = {
					"@$ui5.node.level" : bBreak
						? 23 // looks like sibling of oNode's parent
						: 24, // no break here (check that for-loop does not "overshoot")
					ID : "break"
				};
			const oElementTrap = { // this is unrealistic and acts as a trap to prove that loop ends
					"@$ui5._" : {parent : "~oGroupLevelCache~", placeholder : true, rank : 7},
					"@$ui5.node.level" : 0, // must be ignored
					ID : "trap"
				};
			oCache.aElements = ["0", "1", oNode, oElementSkip, oElementNoBreak, oElementChange,
				oElementCreated, oElementBreak, oElementTrap];

			// code under test
			oCache.shiftRank(2, 47);

			assert.deepEqual(oCache.aElements, ["0", "1", {
				"@$ui5._" : {parent : "~oGroupLevelCache~", rank : 2},
				"@$ui5.node.level" : 24,
				ID : "node"
			}, {
				"@$ui5._" : {parent : "not oGroupLevelCache", rank : -3},
				"@$ui5.node.level" : 25,
				ID : "skip"
			}, {
				"@$ui5.node.level" : 24,
				ID : "no break"
			}, {
				"@$ui5._" : {parent : "~oGroupLevelCache~", rank : 4 + 47},
				"@$ui5.node.level" : 24,
				ID : "change"
			}, {
				"@$ui5._" : {parent : "~oGroupLevelCache~"},
				"@$ui5.node.level" : 24,
				ID : "created"
			}, {
				"@$ui5.node.level" : bBreak ? 23 : 24,
				ID : "break"
			}, {
				"@$ui5._" : {
					parent : "~oGroupLevelCache~",
					placeholder : true,
					rank : bBreak ? /*unchanged!*/7 : 7 + 47
				},
				"@$ui5.node.level" : 0,
				ID : "trap"
			}]);
		});
	});

	//*********************************************************************************************
	[2, 3, 4, 5].forEach((iMinRank) => {
		QUnit.test(`shiftRank: oFirstLevel, iMinRank = ${iMinRank}`, function (assert) {
			const oCache = _AggregationCache.create(this.oRequestor, "Foo", "", {}, {
				hierarchyQualifier : "X"
			});
			oCache.aElements = [{
				"@$ui5._" : {parent : oCache.oFirstLevel, rank : 6}
			}, {
				"@$ui5._" : {parent : oCache.oFirstLevel, rank : 0}
			}, {
				"@$ui5._" : {parent : oCache.oFirstLevel, rank : 1}
			}, {
				"@$ui5._" : {parent : oCache.oFirstLevel, rank : iMinRank}
			}, {
				"@$ui5._" : {parent : oCache.oFirstLevel, rank : 3}
			}, {
				"@$ui5._" : {parent : oCache.oFirstLevel/*, rank : undefined*/}
			}, {
				"@$ui5._" : {parent : "~oGroupLevelCache~", rank : 0}
			}, {
				"@$ui5._" : {parent : "~oGroupLevelCache~", rank : 1}
			}, {
				"@$ui5._" : {parent : oCache.oFirstLevel, rank : 4}
			}, {
				"@$ui5._" : {parent : oCache.oFirstLevel, rank : 5}
			}];

			function check() {
				let aExpectedRanks;
				switch (iMinRank) {
					case 2:
					case 3:
						aExpectedRanks
							= [6 + 23, 0, 1, iMinRank, 3 + 23, undefined, 0, 1, 4 + 23, 5 + 23];
						break;

					case 4:
						aExpectedRanks = [6 + 23, 0, 1, iMinRank, 3, undefined, 0, 1, 4 + 23, 5 + 23];
						break;

					case 5:
						aExpectedRanks = [6 + 23, 0, 1, iMinRank, 3, undefined, 0, 1, 4, 5 + 23];
						break;
					// no default
				}

				assert.deepEqual(oCache.aElements.map((oElement) => oElement["@$ui5._"].rank),
					aExpectedRanks);
			}

			// code under test
			oCache.shiftRank(3, 23);

			check();

			// code under test ("nothing is shifted")
			oCache.shiftRank(5, -23);

			check(); // unchanged
		});
	});

	//*********************************************************************************************
	QUnit.test("shiftRankForMove", function (assert) {
		const oCache = _AggregationCache.create(this.oRequestor, "Foo", "", {}, {
			hierarchyQualifier : "X"
		});

		function setup(aRanks) {
			return aRanks.map(function (iRank) {
				return {"@$ui5._" : {rank : iRank}};
			});
		}

		// Note: order does not really matter
		// "The subtree itself is unaffected and may, but need not be present."
		// 2: subtree's root node, 3: missing, 4: part of subtree
		oCache.aElements = setup([0, 1, 2, 4, 5, 6, 7, 8, 9, 10, 11]);

		function expect(aExpectedRanks) {
			assert.deepEqual(
				oCache.aElements.map((oElement) => oElement["@$ui5._"].rank),
				aExpectedRanks
			);
		}

		// code under test
		oCache.shiftRankForMove(2, 3, 2);

		expect([0, 1, 2, 4, 5, 6, 7, 8, 9, 10, 11]);

		// code under test
		oCache.shiftRankForMove(2, 3, 7);

		expect([0, 1, 2, 4, 5 - 3, 6 - 3, 7 - 3, 8 - 3, 9 - 3, 10, 11]);

		// 7: subtree's root node, 8: missing, 9: part of subtree
		oCache.aElements = setup([0, 1, 2, 3, 4, 5, 6, 7, 9, 10, 11]);

		// code under test
		oCache.shiftRankForMove(7, 3, 2);

		expect([0, 1, 2 + 3, 3 + 3, 4 + 3, 5 + 3, 6 + 3, 7, 9, 10, 11]);
	});

	//*********************************************************************************************
	[true, false].forEach((bInheritResult) => {
		[true, false].forEach((bDropFilter) => {
			[true, false].forEach((bRefreshNeeded) => {
				[true, false].forEach((bEntityFound) => {
					const sTitle = "requestProperties: bInheritResult = " + bInheritResult
						+ ", bDropFilter = " + bDropFilter + ", bRefreshNeeded = " + bRefreshNeeded
						+ ", entity was found: " + bEntityFound;

		QUnit.test(sTitle, async function (assert) {
			const oCache = _AggregationCache.create(this.oRequestor, "Foo", "", {}, {
				hierarchyQualifier : "X",
				$ExpandLevels : "~ExpandLevels~",
				$LimitedRank : "~LimitedRank~"
			});
			// restore _AggregationHelper.buildApply4Hierarchy of beforeEach to allow mocking it again
			_AggregationHelper.buildApply4Hierarchy.restore();
			const oParentCache = {
				$parentFilter : "~parentFilter~",
				getQueryOptions : mustBeMocked
			};
			const aSelect = ["path/to/property0", "path/to/property1"];
			const mQueryOptions = {
				// Note: buildApply4Hierarchy has already removed $$filterBeforeAggregate, $filter,
				// and $orderby and integrated these into $apply!
				$apply : "A.P.P.L.E.",
				$count : "n/a",
				$expand : "n/a",
				$select : ["n/a"],
				foo : "bar",
				"sap-client" : "123"
			};
			this.mock(oCache.oTreeState).expects("getExpandLevels").exactly(bRefreshNeeded ? 1 : 0)
				.withExactArgs()
				.returns("~UpToDateExpandLevels~");
			this.mock(_AggregationHelper).expects("buildApply4Hierarchy")
				.exactly(bRefreshNeeded ? 1 : 0)
				.withExactArgs({
						hierarchyQualifier : "X",
						$ExpandLevels : "~UpToDateExpandLevels~",
						$LimitedRank : "~LimitedRank~"
					}, sinon.match.same(oCache.mQueryOptions))
				.returns(mQueryOptions);
			const oHelperMock = this.mock(_Helper);
			oHelperMock.expects("getPrivateAnnotation").exactly(bRefreshNeeded ? 0 : 1)
				.withExactArgs("~oElement~", "parent", sinon.match.same(oCache.oFirstLevel))
				.returns(oParentCache);
			this.mock(oParentCache).expects("getQueryOptions")
				.exactly(bDropFilter || bRefreshNeeded ? 0 : 1)
				.withExactArgs()
				.returns(mQueryOptions);
			this.mock(oCache).expects("getTypes").withExactArgs().returns("~getTypes~");
			this.mock(_AggregationHelper).expects("dropFilter")
				.exactly(bDropFilter && !bRefreshNeeded ? 1 : 0)
				.withExactArgs(sinon.match.same(oCache.oAggregation),
					sinon.match.same(oCache.mQueryOptions), "~parentFilter~")
				.returns({
					$apply : "A.P.P.L.E.",
					foo : "bar",
					"sap-client" : "123"
				});
			oHelperMock.expects("getKeyFilter")
				.withExactArgs("~oElement~", "/Foo", "~getTypes~").returns("~filter~");
			this.mock(oCache.oRequestor).expects("buildQueryString")
				.withExactArgs("/Foo", {
					$apply : "A.P.P.L.E.",
					$filter : "~filter~",
					foo : "bar",
					"sap-client" : "123"
				}, false, true)
				.returns("?~queryString~");
			const oGroupLock = {getUnlockedCopy : mustBeMocked};
			this.mock(oGroupLock).expects("getUnlockedCopy").withExactArgs()
				.returns("~oGroupLockCopy~");
			this.mock(oCache.oRequestor).expects("request")
				.withExactArgs("GET", "Foo?~queryString~", "~oGroupLockCopy~", undefined, undefined,
					undefined, undefined, "/Foo", undefined, false, {$select : aSelect},
					sinon.match.same(oCache))
				.resolves({
					"@odata.context" : "n/a",
					"@odata.metadataEtag" : "W/...",
					value : bEntityFound ? ["~oResult~"] : []
				});

			oHelperMock.expects("inheritPathValue").exactly(bInheritResult && bEntityFound ? 1 : 0)
				.withExactArgs(["path", "to", "property0"], "~oResult~", "~oElement~", true);
			oHelperMock.expects("inheritPathValue").exactly(bInheritResult && bEntityFound ? 1 : 0)
				.withExactArgs(["path", "to", "property1"], "~oResult~", "~oElement~", true);

			assert.strictEqual(
				// code under test
				await oCache.requestProperties("~oElement~", aSelect, oGroupLock, bInheritResult,
					bDropFilter, bRefreshNeeded),
				bInheritResult || !bEntityFound ? undefined : "~oResult~");

			assert.strictEqual(oCache.oAggregation.$ExpandLevels, "~ExpandLevels~", "not overwritten");
		});
				});
			});
		});
	});

	//*********************************************************************************************
	QUnit.test("requestRank", async function (assert) {
		const oCache = _AggregationCache.create(this.oRequestor, "Foo", "", {}, {
			hierarchyQualifier : "X",
			$LimitedRank : "~LimitedRank~"
		});
		this.mock(oCache).expects("requestProperties")
			.withExactArgs("~oElement~", ["~LimitedRank~"], "~oGroupLock~", false, false,
				"~bRefreshNeeded~")
			.resolves("~oResult~");
		this.mock(_Helper).expects("drillDown").withExactArgs("~oResult~", "~LimitedRank~")
			.returns("42");

		assert.strictEqual(
			// code under test
			await oCache.requestRank("~oElement~", "~oGroupLock~", "~bRefreshNeeded~"),
			42);
	});

	//*********************************************************************************************
	QUnit.test("requestRank: undefined", async function (assert) {
		const oCache = _AggregationCache.create(this.oRequestor, "Foo", "", {}, {
			hierarchyQualifier : "X",
			$LimitedRank : "~LimitedRank~"
		});
		this.mock(oCache).expects("requestProperties")
			.withExactArgs("~oElement~", ["~LimitedRank~"], "~oGroupLock~", false, false,
				"~bRefreshNeeded~")
			.resolves(undefined);
		this.mock(_Helper).expects("drillDown").never();

		assert.strictEqual(
			// code under test
			await oCache.requestRank("~oElement~", "~oGroupLock~", "~bRefreshNeeded~"),
			undefined);
	});

	//*********************************************************************************************
	QUnit.test("requestNodeProperty", async function (assert) {
		const oCache = _AggregationCache.create(this.oRequestor, "Foo", "", {}, {
			hierarchyQualifier : "X",
			$NodeProperty : "path/to/NodeID"
		});
		this.mock(_Helper).expects("drillDown").withExactArgs("~oElement~", "path/to/NodeID")
			.returns(undefined);
		this.mock(oCache).expects("requestProperties")
			.withExactArgs("~oElement~", ["path/to/NodeID"], "~oGroupLock~", true, "~bDropFilter~")
			.resolves(undefined);

		assert.strictEqual(
			// code under test
			await oCache.requestNodeProperty("~oElement~", "~oGroupLock~", "~bDropFilter~"),
			undefined, "without a defined result");
	});

	//*********************************************************************************************
	QUnit.test("requestNodeProperty: already available", async function (assert) {
		const oCache = _AggregationCache.create(this.oRequestor, "Foo", "", {}, {
			hierarchyQualifier : "X",
			$NodeProperty : "path/to/NodeID"
		});
		this.mock(_Helper).expects("drillDown").withExactArgs("~oElement~", "path/to/NodeID")
			.returns(""); // edge case :-)
		this.mock(oCache).expects("requestProperties").never();
		this.mock(_Helper).expects("inheritPathValue").never();

		assert.strictEqual(
			// code under test
			await oCache.requestNodeProperty("~oElement~", "~oGroupLock~", "n/a"),
			undefined, "without a defined result");
	});

	//*********************************************************************************************
	[
		{firstLevel : true},
		{firstLevel : false, parentLeaf : false},
		{firstLevel : false, parentLeaf : true}
	].forEach(function (oFixture) {
		[false, true].forEach((bCreated) => {
			const sTitle = `_delete: ${JSON.stringify(oFixture)}, ${bCreated}`;

		QUnit.test(sTitle, function (assert) {
			var oCountExpectation, oRemoveExpectation;

			const oCache = _AggregationCache.create(this.oRequestor, "Foo", "", {}, {
				hierarchyQualifier : "X"
			});
			const fnCallback = sinon.spy();
			const oParentCache = {
				getValue : mustBeMocked,
				removeElement : mustBeMocked
			};

			const oElement = oCache.aElements[2] = {};
			if (bCreated) { // simulate a created persisted element
				oElement["@$ui5.context.isTransient"] = false;
			}
			oCache.aElements[3] = "~oParent~";
			if (oFixture.firstLevel) {
				oCache.oFirstLevel = oParentCache;
			}
			const oHelperMock = this.mock(_Helper);
			oHelperMock.expects("getPrivateAnnotation")
				.withExactArgs(sinon.match.same(oElement), "parent")
				.returns(oParentCache);
			oHelperMock.expects("getPrivateAnnotation")
				.withExactArgs(sinon.match.same(oElement), "predicate")
				.returns("~predicate~");
			this.mock(this.oRequestor).expects("request")
				.withExactArgs("DELETE", "~editUrl~", "~oGroupLock~", {
					"If-Match" : sinon.match.same(oElement)
				})
				.callsFake(() => {
					this.mock(oCache.oTreeState).expects("delete")
						.withExactArgs(sinon.match.same(oElement));
					this.mock(_Cache).expects("getElementIndex")
						.withExactArgs(sinon.match.same(oCache.aElements), "~predicate~", 2)
						.returns(4);
					oHelperMock.expects("getPrivateAnnotation")
						.withExactArgs(sinon.match.same(oElement), "rank", 0).returns("~rank~");
					const oParentCacheMock = this.mock(oParentCache);
					oRemoveExpectation = oParentCacheMock.expects("removeElement")
						.withExactArgs("~rank~", "~predicate~").returns("~iIndexInParentCache~");
					oHelperMock.expects("getPrivateAnnotation")
						.withExactArgs(sinon.match.same(oElement), "descendants", 0)
						.returns(oFixture.firstLevel ? 3 : 0);
					oParentCacheMock.expects("removeElement").exactly(oFixture.firstLevel ? 3 : 0)
						.withExactArgs("~iIndexInParentCache~");
					this.mock(oCache).expects("adjustDescendantCount")
						.exactly(oFixture.firstLevel ? 1 : 0)
						.withExactArgs(sinon.match.same(oElement), 4, oFixture.firstLevel ? -4 : -1);
					oCountExpectation = this.mock(oParentCache).expects("getValue")
						.exactly(oFixture.firstLevel ? 0 : 1)
						.withExactArgs("$count").returns(oFixture.parentLeaf ? 0 : 5);
					this.mock(oCache).expects("makeLeaf").exactly(oFixture.parentLeaf ? 1 : 0)
						.withExactArgs("~oParent~");
					this.mock(oCache).expects("shiftRank")
						.withExactArgs(4, oFixture.firstLevel ? -4 : -1);
					this.mock(oCache).expects("removeElement")
						.withExactArgs(4, "~predicate~");

					return Promise.resolve();
				});

			// code under test
			const oDeletePromise = oCache._delete("~oGroupLock~", "~editUrl~", "2", "n/a", fnCallback);

			assert.ok(oDeletePromise.isPending(), "a SyncPromise");

			return oDeletePromise.then(function () {
				assert.strictEqual(fnCallback.callCount, 1);
				assert.deepEqual(fnCallback.args[0], [4, -1]);
				if (!oFixture.firstLevel) {
					sinon.assert.callOrder(oRemoveExpectation, oCountExpectation);
				}
			});
		});
		});
	});

	//*********************************************************************************************
	QUnit.test("_delete: request fails", function (assert) {
		const oCache = _AggregationCache.create(this.oRequestor, "Foo", "", {}, {
			hierarchyQualifier : "X"
		});
		const fnCallback = sinon.spy();
		const oElement = {};

		oCache.aElements[2] = oElement;
		this.mock(this.oRequestor).expects("request")
			.withExactArgs("DELETE", "~editUrl~", "~oGroupLock~",
				{"If-Match" : sinon.match.same(oElement)})
			.returns(Promise.reject("~error~"));

		// code under test
		const oDeletePromise = oCache._delete("~oGroupLock~", "~editUrl~", "2", "n/a", fnCallback);

		assert.ok(oDeletePromise.isPending(), "a SyncPromise");

		return oDeletePromise.then(function () {
			assert.ok(false);
		}, function (oError) {
			assert.strictEqual(oError, "~error~");
			assert.strictEqual(fnCallback.callCount, 0);
		});
	});

	//*********************************************************************************************
	QUnit.test("_delete: transient node", function (assert) {
		const oCache = _AggregationCache.create(this.oRequestor, "Foo", "", {}, {
			hierarchyQualifier : "X"
		});
		const oElement = {
			"@$ui5.context.isTransient" : true
		};
		const oParentCache = {
			_delete : mustBeMocked
		};

		oCache.aElements[2] = oElement;
		const oHelperMock = this.mock(_Helper);
		oHelperMock.expects("getPrivateAnnotation")
			.withExactArgs(sinon.match.same(oElement), "predicate").returns("n/a");
		oHelperMock.expects("getPrivateAnnotation")
			.withExactArgs(sinon.match.same(oElement), "parent")
			.returns(oParentCache);
		oHelperMock.expects("getPrivateAnnotation")
			.withExactArgs(sinon.match.same(oElement), "transientPredicate")
			.returns("~transientPredicate~");
		this.mock(oParentCache).expects("_delete")
			.withExactArgs("~oGroupLock~", "~editUrl~", "~transientPredicate~")
			.returns("~promise~");

		assert.strictEqual(
			// code under test
			oCache._delete("~oGroupLock~", "~editUrl~", "2"),
			"~promise~"
		);
	});

	//*********************************************************************************************
	QUnit.test("_delete: expanded node", function (assert) {
		const oCache = _AggregationCache.create(this.oRequestor, "Foo", "", {}, {
				hierarchyQualifier : "X"
			});
		const oElement = {
			"@$ui5.node.isExpanded" : true
		};
		oCache.aElements[2] = oElement;

		this.mock(_Helper).expects("getPrivateAnnotation")
			.withExactArgs(sinon.match.same(oElement), "predicate").returns("(42)");
		this.mock(this.oRequestor).expects("request").never();
		this.mock(oCache).expects("removeElement").never();
		this.mock(_Helper).expects("updateAll").never();

		assert.throws(function () {
			oCache._delete("~oGroupLock~", "edit/url", "2");
		}, new Error("Unsupported expanded node: Foo(42)"));
	});

	//*********************************************************************************************
	QUnit.test("_delete: kept-alive not in collection", function (assert) {
		const oCache = _AggregationCache.create(this.oRequestor, "Foo", "", {}, {
				hierarchyQualifier : "X"
			});
		this.mock(oCache).expects("removeElement").never();
		this.mock(_Helper).expects("updateAll").never();

		assert.throws(function () {
			oCache._delete("~oGroupLock~", "~sEditUrl~", "('1')");
		}, new Error("Unsupported kept-alive entity: Foo('1')"));
	});

	//*********************************************************************************************
	// in: array of arrays with level, descendants
	// isAncestorOf gives the expected calls of the function and its results
	// leaf: index of a node becoming a leaf
	// out: array of descendants values
	[{
		// Placeholder at 3 must be ignored, 2 and 1 are ancestors, 0 must never be looked at
		// Note: level -1 is unrealistic, but enforces that the loop stops at level 1
		in : [[-1, 0], [1, 30], [2, 29], [0, undefined], [3, 0], [3, 1]],
		isAncestorOf : [[2, 5, true]],
		out : [0, 7, 6, undefined, 0, 1]
	}, { // Placeholder at 2 must be ignored, but 1 is no ancestor
		in : [[1, 30], [2, 0], [0, undefined], [3, 1]],
		isAncestorOf : [[1, 3, false], [0, 3, true]],
		out : [7, 0, undefined, 1]
	}, { // nothing to do, no visible ancestor
		in : [[1, 8]],
		out : [8]
	}, { // root becomes leaf
		in : [[1, 23], [2, 0]],
		leaf : 0,
		out : [0, 0]
	}, { // 1 becomes leaf
		in : [[1, 24], [2, 23], [3, 0]],
		leaf : 1,
		out : [1, 0, 0]
	}, { // parent not a leaf anymore
		in : [[1, undefined], [2, /*unrealistic*/17]],
		out : [-23, 17]
	}].forEach(function (oFixture, i) {
		QUnit.test("adjustDescendantCount #" + i, function (assert) {
			const oCache = _AggregationCache.create(this.oRequestor, "Foo", "", {}, {
				hierarchyQualifier : "X"
			});
			oCache.aElements = oFixture.in.map(([iLevel, iDescendants]) => ({
				"@$ui5._" : {descendants : iDescendants},
				"@$ui5.node.level" : iLevel
			}));

			const oCacheMock = this.mock(oCache);
			if (oFixture.isAncestorOf) {
				oFixture.isAncestorOf.forEach(([iIndex0, iIndex1, bResult]) => {
					oCacheMock.expects("isAncestorOf").withExactArgs(iIndex0, iIndex1).returns(bResult);
				});
			} else {
				oCacheMock.expects("isAncestorOf").never();
			}
			oCacheMock.expects("makeLeaf").exactly("leaf" in oFixture ? 1 : 0)
				.withExactArgs(sinon.match.same(oCache.aElements[oFixture.leaf]));

			const iIndex = oFixture.in.length - 1;
			// code under test
			oCache.adjustDescendantCount(oCache.aElements[iIndex], iIndex, -23);

			assert.deepEqual(
				oCache.aElements.map((oElement) => oElement["@$ui5._"].descendants),
				oFixture.out);
		});
	});

	//*********************************************************************************************
	QUnit.test("makeLeaf", function (assert) {
		const oCache = _AggregationCache.create(this.oRequestor, "Foo", "", {}, {
				hierarchyQualifier : "X"
			});
		const oElement = {"@$ui5.node.isExpanded" : true};

		this.mock(_Helper).expects("getPrivateAnnotation")
			.withExactArgs(sinon.match.same(oElement), "predicate")
			.returns("~predicate~");
		this.mock(_Helper).expects("updateAll")
			.withExactArgs(sinon.match.same(oCache.mChangeListeners), "~predicate~",
				sinon.match.same(oElement), {"@$ui5.node.isExpanded" : undefined});
		this.mock(_Helper).expects("deletePrivateAnnotation")
			.withExactArgs(sinon.match.same(oElement), "descendants");

		// code under test
		oCache.makeLeaf(oElement);

		assert.notOk("@$ui5.node.isExpanded" in oElement);
	});

	//*********************************************************************************************
	QUnit.test("requestOutOfPlaceNodes", function (assert) {
		const oCache = _AggregationCache.create(this.oRequestor, "Foo", "", {}, {
			hierarchyQualifier : "X"
		});
		oCache.bUnifiedCache = true;
		const oGroupLock = {getUnlockedCopy : mustBeMocked};

		const aOutOfPlaceByParent = ["~outOfPlace1~", "~outOfPlace2~"];
		this.mock(oCache.oTreeState).expects("getOutOfPlaceGroupedByParent").withExactArgs()
			.returns(aOutOfPlaceByParent);
		this.mock(oCache.oFirstLevel).expects("getQueryOptions").withExactArgs()
			.returns("~firstLevelQueryOptions~");
		const oAggregationHelperMock = this.mock(_AggregationHelper);
		oAggregationHelperMock.expects("getQueryOptionsForOutOfPlaceNodesRank")
			.withExactArgs(sinon.match.same(aOutOfPlaceByParent),
				sinon.match.same(oCache.oAggregation), "~firstLevelQueryOptions~")
			.returns("~queryOptions0~");
		const oRequestorMock = this.mock(oCache.oRequestor);
		oRequestorMock.expects("buildQueryString")
			.withExactArgs("/Foo", "~queryOptions0~", false, true).returns("?~query0~");
		const oGroupLockMock = this.mock(oGroupLock);
		oGroupLockMock.expects("getUnlockedCopy").withExactArgs().returns("~oGroupLock0~");
		oRequestorMock.expects("request").withExactArgs("GET", "Foo?~query0~", "~oGroupLock0~")
			.returns("~request0~");
		// outOfPlace1
		oAggregationHelperMock.expects("getQueryOptionsForOutOfPlaceNodesData")
			.withExactArgs("~outOfPlace1~", sinon.match.same(oCache.oAggregation),
				sinon.match.same(oCache.mQueryOptions))
			.returns("~queryOptions1~");
		oRequestorMock.expects("buildQueryString")
			.withExactArgs("/Foo", "~queryOptions1~", false, true).returns("?~query1~");
		oGroupLockMock.expects("getUnlockedCopy").withExactArgs().returns("~oGroupLock1~");
		oRequestorMock.expects("request").withExactArgs("GET", "Foo?~query1~", "~oGroupLock1~")
			.returns("~request1~");
		// outOfPlace2
		oAggregationHelperMock.expects("getQueryOptionsForOutOfPlaceNodesData")
			.withExactArgs("~outOfPlace2~", sinon.match.same(oCache.oAggregation),
				sinon.match.same(oCache.mQueryOptions))
			.returns("~queryOptions2~");
		oRequestorMock.expects("buildQueryString")
			.withExactArgs("/Foo", "~queryOptions2~", false, true).returns("?~query2~");
		oGroupLockMock.expects("getUnlockedCopy").withExactArgs().returns("~oGroupLock2~");
		oRequestorMock.expects("request").withExactArgs("GET", "Foo?~query2~", "~oGroupLock2~")
			.returns("~request2~");

		// code under test
		assert.deepEqual(oCache.requestOutOfPlaceNodes(oGroupLock),
			["~request0~", "~request1~", "~request2~"]);
	});

	//*********************************************************************************************
	QUnit.test("requestOutOfPlaceNodes: no out of place handling needed", function (assert) {
		const oCache = _AggregationCache.create(this.oRequestor, "Foo", "", {}, {
			hierarchyQualifier : "X"
		});

		this.mock(oCache.oTreeState).expects("getOutOfPlaceGroupedByParent")
			.withExactArgs().returns([]);

		// code under test
		assert.deepEqual(oCache.requestOutOfPlaceNodes("~oGroupLock~"), []);
	});

	//*********************************************************************************************
	QUnit.test("handleOutOfPlaceNodes", function () {
		const oCache = _AggregationCache.create(this.oRequestor, "Foo", "", {}, {
			hierarchyQualifier : "X",
			$DrillState : "~DrillState~",
			$LimitedRank : "~LimitedRank~"
		});
		oCache.aElements.$byPredicate = {"~predicate2~" : "~node2~"};
		const oRankResult = {
			value : ["~parent1RankResult~", "~node2RankResult~", "~node3RankResult~",
				"~node1RankResult~", "~parent2RankResult~"]
		};
		const oOutOfPlaceNodeResult1 = {
			value : ["~node1Data~", "~node2Data~"]
		};
		const oOutOfPlaceNodeResult2 = {
			value : ["~node3Data~"]
		};
		const oOutOfPlaceNodeResult3 = {
			value : ["~node4Data~"]
		};
		const oOutOfPlaceNodeResult4 = {
			value : ["~node5Data~"]
		};
		const oCacheMock = this.mock(oCache);
		const oFirstLevelMock = this.mock(oCache.oFirstLevel);
		const oHelperMock = this.mock(_Helper);
		const oTreeStateMock = this.mock(oCache.oTreeState);

		oCacheMock.expects("getTypes").atLeast(1).withExactArgs().returns("~types~");
		// oRankResult
		oHelperMock.expects("getKeyPredicate")
			.withExactArgs("~parent1RankResult~", "/Foo", "~types~")
			.returns("~parent1Predicate~");
		oHelperMock.expects("getKeyPredicate")
			.withExactArgs("~node2RankResult~", "/Foo", "~types~")
			.returns("~predicate2~");
		oHelperMock.expects("getKeyPredicate")
			.withExactArgs("~node3RankResult~", "/Foo", "~types~")
			.returns("~predicate3~");
		oHelperMock.expects("getKeyPredicate")
			.withExactArgs("~node1RankResult~", "/Foo", "~types~")
			.returns("~predicate1~");
		oHelperMock.expects("getKeyPredicate")
			.withExactArgs("~parent2RankResult~", "/Foo", "~types~")
			.returns("~parent2Predicate~");

		oTreeStateMock.expects("getOutOfPlacePredicates").withExactArgs()
			.returns(["~predicate1~", "~predicate2~", "~predicate3~", "~predicate4~",
				"~predicate5~", "~predicate6NowInPlace~", "~predicate7NowInPlace~"]);

		// parent1
		//   node1
		//   node2
		// node3
		// parent2 (collapsed)
		//   node4 (no rank)
		//     node5 (no rank)

		// "~node1Data~"
		oHelperMock.expects("getKeyPredicate").withExactArgs("~node1Data~", "/Foo", "~types~")
			.returns("~predicate1~");
		oTreeStateMock.expects("getOutOfPlace").withExactArgs("~predicate1~")
			.returns({parentPredicate : "~parent1Predicate~"});
		oHelperMock.expects("drillDown").withExactArgs("~parent1RankResult~", "~DrillState~")
			.returns("expanded");
		oHelperMock.expects("merge").withExactArgs("~node1Data~", "~node1RankResult~");
		oHelperMock.expects("drillDown").withExactArgs("~node1Data~", "~LimitedRank~").returns("4");
		oFirstLevelMock.expects("calculateKeyPredicate")
			.withExactArgs("~node1Data~", "~types~", "/Foo");
		oHelperMock.expects("deleteProperty").withExactArgs("~node1Data~", "~LimitedRank~");
		oCacheMock.expects("insertNode").withExactArgs("~node1Data~", 4)
			.callsFake(function () {
				oCache.aElements.$byPredicate["~predicate1~"] = "~node1Data~";
			});
		// "~node2Data~": already in $byPredicate
		oHelperMock.expects("getKeyPredicate").withExactArgs("~node2Data~", "/Foo", "~types~")
			.returns("~predicate2~");
		// "~node3Data~"
		oHelperMock.expects("getKeyPredicate").withExactArgs("~node3Data~", "/Foo", "~types~")
			.returns("~predicate3~");
		oTreeStateMock.expects("getOutOfPlace").withExactArgs("~predicate3~")
			.returns({/*no parentPredicate*/});
		oHelperMock.expects("merge").withExactArgs("~node3Data~", "~node3RankResult~");
		oHelperMock.expects("drillDown").withExactArgs("~node3Data~", "~LimitedRank~").returns("5");
		oFirstLevelMock.expects("calculateKeyPredicate")
			.withExactArgs("~node3Data~", "~types~", "/Foo");
		oHelperMock.expects("deleteProperty").withExactArgs("~node3Data~", "~LimitedRank~");
		oCacheMock.expects("insertNode").withExactArgs("~node3Data~", 5)
			.callsFake(function () {
				oCache.aElements.$byPredicate["~predicate3~"] = "~node3Data~";
			});
		// "~node4Data~": parent is collapsed
		oHelperMock.expects("getKeyPredicate").withExactArgs("~node4Data~", "/Foo", "~types~")
			.returns("~predicate4~");
		oTreeStateMock.expects("getOutOfPlace").withExactArgs("~predicate4~")
			.returns({parentPredicate : "~parent2Predicate~"});
		oHelperMock.expects("drillDown").withExactArgs("~parent2RankResult~", "~DrillState~")
			.returns("collapsed");
		// "~node5Data~": below node4 (no rank)
		oHelperMock.expects("getKeyPredicate").withExactArgs("~node5Data~", "/Foo", "~types~")
			.returns("~predicate5~");
		oTreeStateMock.expects("getOutOfPlace").withExactArgs("~predicate5~")
			.returns({parentPredicate : "~predicate4~"});

		const oDeleteOutOfPlace6Expectation = oTreeStateMock.expects("deleteOutOfPlace")
			.withExactArgs("~predicate6NowInPlace~");
		const oDeleteOutOfPlace7Expectation = oTreeStateMock.expects("deleteOutOfPlace")
			.withExactArgs("~predicate7NowInPlace~");

		// move nodes
		const oOutOfPlaceGroupedByParentExpectation = oTreeStateMock
			.expects("getOutOfPlaceGroupedByParent").withExactArgs()
			.returns([{
				nodePredicates : "~parent1NodePredicates~",
				parentPredicate : "~parent1Predicate~"
			}, {
				nodePredicates : "~parent2NodePredicates~",
				parentPredicate : "~parent2Predicate~"
			}, {
				nodePredicates : "~rootNodePredicates~"
			}]);
		oHelperMock.expects("drillDown").withExactArgs("~parent1RankResult~", "~LimitedRank~")
			.returns("42"); // doesn't really matter, but must be a number
		oCacheMock.expects("moveOutOfPlaceNodes").withExactArgs(42, "~parent1NodePredicates~");
		oHelperMock.expects("drillDown").withExactArgs("~parent2RankResult~", "~LimitedRank~")
			.returns("23"); // doesn't really matter, but must be a number
		oCacheMock.expects("moveOutOfPlaceNodes").withExactArgs(23, "~parent2NodePredicates~");
		oCacheMock.expects("moveOutOfPlaceNodes").withExactArgs(undefined, "~rootNodePredicates~");

		// code under test
		oCache.handleOutOfPlaceNodes([oRankResult, oOutOfPlaceNodeResult1, oOutOfPlaceNodeResult2,
			oOutOfPlaceNodeResult3, oOutOfPlaceNodeResult4]);

		sinon.assert.callOrder(oDeleteOutOfPlace6Expectation, oDeleteOutOfPlace7Expectation,
			oOutOfPlaceGroupedByParentExpectation);
	});

	//*********************************************************************************************
	QUnit.test("handleOutOfPlaceNodes: no out of place handling", function () {
		const oCache = _AggregationCache.create(this.oRequestor, "Foo", "", {}, {
			hierarchyQualifier : "X"
		});

		this.mock(oCache.oFirstLevel).expects("calculateKeyPredicate").never();
		this.mock(oCache).expects("insertNode").never();

		// code under test
		oCache.handleOutOfPlaceNodes([]);
	});

	//*********************************************************************************************
	QUnit.test("insertNode: defaulting", function () {
		const oCache = _AggregationCache.create(this.oRequestor, "Foo", "", {}, {
			hierarchyQualifier : "X"
		});
		this.mock(oCache).expects("addElements")
			.withExactArgs("~oNode~", "~iRank~", sinon.match.same(oCache.oFirstLevel), "~iRank~");
		this.mock(oCache.oFirstLevel).expects("removeElement").withExactArgs("~iRank~");
		this.mock(oCache.oFirstLevel).expects("restoreElement").withExactArgs("~iRank~", "~oNode~");

		// code under test
		oCache.insertNode("~oNode~", "~iRank~");
	});

	//*********************************************************************************************
	QUnit.test("insertNode: index != rank", function () {
		const oCache = _AggregationCache.create(this.oRequestor, "Foo", "", {}, {
			hierarchyQualifier : "X"
		});
		this.mock(oCache).expects("addElements")
			.withExactArgs("~oNode~", "~iInsertIndex~", sinon.match.same(oCache.oFirstLevel),
				"~iRank~");
		this.mock(oCache.oFirstLevel).expects("removeElement").withExactArgs("~iRank~");
		this.mock(oCache.oFirstLevel).expects("restoreElement").withExactArgs("~iRank~", "~oNode~");

		// code under test
		oCache.insertNode("~oNode~", "~iRank~", "~iInsertIndex~");
	});

	//*********************************************************************************************
	QUnit.test("getSiblingIndex: group level", function (assert) {
		const oCache = _AggregationCache.create(this.oRequestor, "Foo", "", {}, {
			// expandTo : 1, // @see _AggregationHelper.buildApply4Hierarchy
			hierarchyQualifier : "X"
		});
		const oCacheMock = this.mock(oCache);
		const oGroupLevel = {};
		oCache.aElements = [/*first level*/, /*first level*/, {
			"@$ui5._" : {
				parent : oGroupLevel,
				rank : 0
			},
			"@$ui5.node.level" : 2
		}, /*third level*/, {
			"@$ui5._" : {
				parent : oGroupLevel,
				rank : 1
			},
			"@$ui5.node.level" : 2
		}, {
			"@$ui5._" : {
				parent : oGroupLevel,
				placeholder : true,
				rank : 2
			},
			"@$ui5.node.level" : 2
		}];
		oGroupLevel.aElements = [oCache.aElements[2], oCache.aElements[4]];
		oGroupLevel.aElements.$count = 3;
		this.mock(_AggregationHelper).expects("findPreviousSiblingIndex").never();

		oCacheMock.expects("findIndex").never();

		// code under test
		assert.strictEqual(oCache.getSiblingIndex(2, -1), -1);

		// code under test
		assert.strictEqual(oCache.getSiblingIndex(5, +1), -1);

		oCacheMock.expects("findIndex").withExactArgs(1, sinon.match.same(oGroupLevel))
			.returns("A");
		oCache.aElements.A = {"@$ui5._" : {parent : oGroupLevel}};

		// code under test
		assert.strictEqual(oCache.getSiblingIndex(2, +1), "A");

		oCacheMock.expects("findIndex").withExactArgs(0, sinon.match.same(oGroupLevel))
			.returns("B");
		oCache.aElements.B = {"@$ui5._" : {parent : oGroupLevel}};

		// code under test
		assert.strictEqual(oCache.getSiblingIndex(4, -1), "B");

		oCacheMock.expects("findIndex").twice()
			.withExactArgs(2, sinon.match.same(oGroupLevel)).returns("C");
		oCache.aElements.C = {"@$ui5._" : {parent : oGroupLevel, placeholder : true}};

		// code under test
		assert.strictEqual(oCache.getSiblingIndex(4, +1), undefined, "placeholder not allowed");
		assert.strictEqual(oCache.getSiblingIndex(4, +1, true), "C");

		oCacheMock.expects("findIndex").withExactArgs(1, sinon.match.same(oGroupLevel))
			.returns("D");
		oCache.aElements.D = {"@$ui5._" : {parent : oGroupLevel}};

		// code under test
		assert.strictEqual(oCache.getSiblingIndex(5, -1), "D");

		oCacheMock.expects("findIndex").withExactArgs(1, sinon.match.same(oGroupLevel))
			.returns("E");
		oCache.aElements.E = {
			"@$ui5._" : {parent : oGroupLevel},
			"@$ui5.context.isTransient" : false // OOP
		};
		oCacheMock.expects("getSiblingIndex").withExactArgs(2, +1, "~bAllowPlaceholder~")
			.callThrough(); // c.u.t.
		oCacheMock.expects("getSiblingIndex").withExactArgs("E", +1, "~bAllowPlaceholder~")
			.returns("E++");

		// code under test ("sibling is out of place, skip it!")
		assert.strictEqual(oCache.getSiblingIndex(2, +1, "~bAllowPlaceholder~"), "E++");

		oCacheMock.expects("findIndex").withExactArgs(0, sinon.match.same(oGroupLevel))
			.returns("F");
		oCache.aElements.F = {
			"@$ui5._" : {parent : oGroupLevel},
			"@$ui5.context.isTransient" : false // OOP
		};
		oCacheMock.expects("getSiblingIndex").withExactArgs(4, -1, "~bAllowPlaceholder~")
			.callThrough(); // c.u.t.
		oCacheMock.expects("getSiblingIndex").withExactArgs("F", -1, "~bAllowPlaceholder~")
			.returns("F--");

		// code under test ("sibling is out of place, skip it!")
		assert.strictEqual(oCache.getSiblingIndex(4, -1, "~bAllowPlaceholder~"), "F--");
	});

	//*********************************************************************************************
	QUnit.test("getSiblingIndex: group level, index not found", function (assert) {
		const oCache = _AggregationCache.create(this.oRequestor, "Foo", "", {}, {
			// expandTo : 1, // @see _AggregationHelper.buildApply4Hierarchy
			hierarchyQualifier : "X"
		});
		const oCacheMock = this.mock(oCache);
		const oGroupLevel = {};
		oCache.aElements = [/*first level*/, {
			"@$ui5._" : {
				parent : oGroupLevel,
				rank : undefined // OOP
			},
			"@$ui5.node.level" : 2
		}, {
			"@$ui5._" : {
				parent : oGroupLevel,
				rank : 0
			},
			"@$ui5.node.level" : 2
		}];
		oGroupLevel.aElements = [oCache.aElements[1], oCache.aElements[2]];
		oGroupLevel.aElements.$count = 2;
		oCacheMock.expects("findIndex").withExactArgs(1, sinon.match.same(oGroupLevel))
			.returns(-1);

		// code under test
		assert.strictEqual(oCache.getSiblingIndex(2, +1), -1);
	});

	//*********************************************************************************************
	QUnit.test("getSiblingIndex: 1st level, expandTo : 1", function (assert) {
		const oCache = _AggregationCache.create(this.oRequestor, "Foo", "", {}, {
			expandTo : 1, // @see _AggregationHelper.buildApply4Hierarchy
			hierarchyQualifier : "X"
		});
		const oCacheMock = this.mock(oCache);
		const oFirstLevel = {};
		oCache.aElements = [{
			"@$ui5._" : {
				parent : oFirstLevel,
				placeholder : true, // unrealistic, but more illustrative
				rank : 0
			},
			"@$ui5.node.level" : 1
		}, {
			"@$ui5._" : {
				parent : oFirstLevel,
				placeholder : true, // unrealistic, but more illustrative
				rank : 1
			},
			"@$ui5.node.level" : 1
		}];
		oFirstLevel.aElements = [oCache.aElements[0]];
		oFirstLevel.aElements.$count = oCache.aElements.length;
		oCache.oFirstLevel = oFirstLevel;
		this.mock(_AggregationHelper).expects("findPreviousSiblingIndex").never();

		oCacheMock.expects("findIndex").never();

		// code under test
		assert.strictEqual(oCache.getSiblingIndex(0, -1), -1);

		oCacheMock.expects("findIndex").twice()
			.withExactArgs(1, sinon.match.same(oFirstLevel)).returns(1);

		// code under test
		assert.strictEqual(oCache.getSiblingIndex(0, +1), undefined, "placeholder not allowed");
		assert.strictEqual(oCache.getSiblingIndex(0, +1, true), 1);

		oCacheMock.expects("findIndex").twice()
			.withExactArgs(0, sinon.match.same(oFirstLevel)).returns(0);

		// code under test
		assert.strictEqual(oCache.getSiblingIndex(1, -1), undefined, "placeholder not allowed");
		assert.strictEqual(oCache.getSiblingIndex(1, -1, true), 0);
	});

	//*********************************************************************************************
	[false, true].forEach((bHasExpandLevels) => {
		const sTitle = "getSiblingIndex: 1st level, not a single level, next, has $ExpandLevels: "
			+ bHasExpandLevels;

		QUnit.test(sTitle, function (assert) {
			const oCache = _AggregationCache.create(this.oRequestor, "Foo", "", {}, {
				$ExpandLevels : bHasExpandLevels ? "..." : undefined,
				expandTo : bHasExpandLevels ? 1 : 2,
				hierarchyQualifier : "X"
			});
			const oCacheMock = this.mock(oCache);
			const oFirstLevel = {};
			oCache.aElements = [{
				"@$ui5._" : {
					parent : oFirstLevel,
					rank : 0
				},
				"@$ui5.node.level" : 1
			}, {
				"@$ui5._" : {
					descendants : 1,
					parent : oFirstLevel,
					rank : 1
				},
				"@$ui5.node.level" : 1
			}, {
				"@$ui5._" : {
					parent : oFirstLevel,
					rank : 2
				},
				"@$ui5.node.level" : 2
			}, {
				"@$ui5._" : {
					parent : oFirstLevel,
					rank : 3
				},
				"@$ui5.node.level" : 1
			}];
			oFirstLevel.aElements = oCache.aElements.slice(); // two arrays, but same elements!
			oFirstLevel.aElements.$count = oFirstLevel.aElements.length;
			oCache.oFirstLevel = oFirstLevel;
			this.mock(_AggregationHelper).expects("findPreviousSiblingIndex").never();

			oCacheMock.expects("findIndex").never();

			// code under test
			assert.strictEqual(oCache.getSiblingIndex(2, +1), -1);

			// code under test
			assert.strictEqual(oCache.getSiblingIndex(3, +1), -1);

			oCacheMock.expects("findIndex").withExactArgs(1, sinon.match.same(oFirstLevel))
				.returns("A");
			oCache.aElements.A = {"@$ui5._" : {parent : oFirstLevel}};

			// code under test
			assert.strictEqual(oCache.getSiblingIndex(0, +1), "A");

			oCacheMock.expects("findIndex").withExactArgs(3, sinon.match.same(oFirstLevel))
				.returns("B");
			oCache.aElements.B = {"@$ui5._" : {parent : oFirstLevel}};

			// code under test
			assert.strictEqual(oCache.getSiblingIndex(1, +1), "B");

			oCacheMock.expects("findIndex").withExactArgs(3, sinon.match.same(oFirstLevel))
				.returns("C");
			oCache.aElements.C = {"@$ui5._" : {parent : oFirstLevel, placeholder : true}};

			// code under test
			assert.strictEqual(oCache.getSiblingIndex(1, +1), undefined, "placeholder => cannot tell");
		});
	});

	//*********************************************************************************************
	[undefined, -1, 0, 1, 12].forEach((iResult) => {
		QUnit.test(`getSiblingIndex: findPreviousSiblingIndex=${iResult}`, function (assert) {
			const oCache = _AggregationCache.create(this.oRequestor, "Foo", "", {}, {
				expandTo : 2,
				hierarchyQualifier : "X"
			});
			oCache.aElements[42] = { // oNode
				"@$ui5._" : {
					parent : oCache.oFirstLevel,
					rank : 23
				}
			};
			this.mock(_AggregationHelper).expects("findPreviousSiblingIndex")
				.withExactArgs(sinon.match.same(oCache.oFirstLevel.aElements), 23)
				.returns(iResult);
			this.mock(oCache).expects("findIndex").exactly(iResult >= 0 ? 1 : 0)
				.withExactArgs(iResult, sinon.match.same(oCache.oFirstLevel))
				.returns(17);
			oCache.aElements[17] = {}; // not a placeholder

			assert.strictEqual(
				// code under test
				oCache.getSiblingIndex(42, -1),
				iResult >= 0 ? 17 : iResult
			);
		});
	});

	//*********************************************************************************************
	QUnit.test("getSiblingIndex: no request for last", function (assert) {
		const oCache = _AggregationCache.create(this.oRequestor, "Foo", "", {}, {
			// Note: expandTo > 1, but not really used here
			hierarchyQualifier : "X"
		});
		const oFirstLevel = {};
		// 0 Alpha (not loaded)
		//   1 Beta
		//     2 Gamma (not loaded)
		oCache.aElements = [{
			"@$ui5._" : {
				parent : oFirstLevel,
				placeholder : true,
				rank : 0
			},
			"@$ui5.node.level" : 0
		}, { // oNode: 1 (Beta)
			"@$ui5._" : {
				descendants : 1,
				parent : oFirstLevel,
				rank : 1
			},
			"@$ui5.node.level" : 2
		}, {
			"@$ui5._" : {
				parent : oFirstLevel,
				placeholder : true,
				rank : 2
			},
			"@$ui5.node.level" : 0
		}];
		oFirstLevel.aElements = [, oCache.aElements[1]];
		oFirstLevel.aElements.$count = oCache.aElements.length;
		// oCache.oFirstLevel = oFirstLevel; // does not matter here

		this.mock(oCache).expects("findIndex").never();

		// code under test
		assert.strictEqual(oCache.getSiblingIndex(1, +1), -1);
	});

	//*********************************************************************************************
	[-1, 0, 1, 42].forEach((iSiblingIndex) => {
		QUnit.test(`requestSiblingIndex: no request for ${iSiblingIndex}`, async function (assert) {
			const oCache = _AggregationCache.create(this.oRequestor, "Foo", "", {}, {
				// Note: expandTo not really used here
				hierarchyQualifier : "X"
			});

			this.mock(oCache).expects("getSiblingIndex").withExactArgs("~iIndex~", "~iOffset~", true)
				.returns(iSiblingIndex);

			assert.strictEqual(
				// code under test
				await oCache.requestSiblingIndex("~iIndex~", "~iOffset~", "~oGroupLock~"),
				iSiblingIndex);
		});
	});

	//*********************************************************************************************
	[-1, +1].forEach((iOffset) => {
		[false, true].forEach((bWrongLevel) => {
			[false, true].forEach((bAlreadyIn) => {
				const sTitle = `requestSiblingIndex: request via 1st level, offset ${iOffset}`
					+ `, wrong level: ${bWrongLevel}, already inside collection: ${bAlreadyIn}`;

		QUnit.test(sTitle, async function (assert) {
			const oCache = _AggregationCache.create(this.oRequestor, "Foo('42')", "", {}, {
				$DistanceFromRoot : "DistFromRoot",
				$LimitedRank : "Ltd_Rank",
				// Note: expandTo > 1, but not really used here
				hierarchyQualifier : "X"
			});
			const oFirstLevel = {
				calculateKeyPredicate : mustBeMocked,
				mQueryOptions : {
					foo : "~foo~",
					bar : "~bar~",
					$apply : "A.P.P.L.E.",
					$count : true,
					$select : ["a", "b", "c"]
				}
			};
			oCache.aElements = [{/*unused*/}, {/*unused*/}, { // oNode
				"@$ui5._" : {
					parent : oFirstLevel,
					rank : 2
				},
				"@$ui5.node.level" : 7 // unrealistic, but more illustrative
			}];
			oCache.aElements[42] = {};
			if (!bAlreadyIn) {
				oCache.aElements[42]["@$ui5._"] = {
					placeholder : true
				};
			}
			oCache.oFirstLevel = oFirstLevel;
			this.mock(oCache).expects("getSiblingIndex").withExactArgs(2, iOffset, true)
				.returns(undefined);
			const mExpectedQueryOptions = {
				foo : "~foo~",
				bar : "~bar~",
				$apply : "A.P.P.L.E.",
				$filter : iOffset < 0
					? "Ltd_Rank lt 2 and DistFromRoot lt 7"
					: "Ltd_Rank gt 2 and DistFromRoot lt 7",
				$select : ["a", "b", "c", "Ltd_Rank"],
				$top : 1
			};
			if (iOffset < 0) {
				mExpectedQueryOptions.$orderby = "Ltd_Rank desc";
			}
			this.mock(this.oRequestor).expects("buildQueryString")
				.withExactArgs("", mExpectedQueryOptions, false, true, true).returns("?~sQuery~");
			const oSibling = {
				// Note: actually set by calculateKeyPredicate from DistanceFromRoot, but never mind
				"@$ui5.node.level" : bWrongLevel ? 8 : 7
			};
			this.mock(this.oRequestor).expects("request")
				.withExactArgs("GET", "Foo('42')?~sQuery~", "~oGroupLock~")
				.resolves({
					value : [oSibling, "n/a"]
				});
			this.mock(oCache).expects("getTypes").withExactArgs().returns("~Types~");
			this.mock(oFirstLevel).expects("calculateKeyPredicate")
				.withExactArgs(sinon.match.same(oSibling), "~Types~", "/Foo");
			this.mock(_Helper).expects("drillDown")
				.withExactArgs(sinon.match.same(oSibling), "Ltd_Rank").returns("42");
			this.mock(_Helper).expects("deleteProperty")
				.withExactArgs(sinon.match.same(oSibling), "Ltd_Rank");
			this.mock(oCache).expects("insertNode").exactly(bAlreadyIn ? 0 : 1)
				.withExactArgs(sinon.match.same(oSibling), 42);

			assert.strictEqual(
				// code under test
				await oCache.requestSiblingIndex(2, iOffset, "~oGroupLock~"),
				bWrongLevel ? -1 : 42);
		});
			});
		});
	});

	//*********************************************************************************************
	QUnit.test("moveOutOfPlaceNodes: below parent", function (assert) {
		const oCache = _AggregationCache.create(this.oRequestor, "Foo", "", {}, {
			hierarchyQualifier : "X"
		});
		const oNode3 = {"@$ui5.node.isExpanded" : true};
		oCache.aElements
			= ["~foo~", "~parent~", "~node2~", "~bar~", "~node1~", oNode3, "~node4~"];
		oCache.aElements.$byPredicate = {
			"~predicate1~" : "~node1~",
			"~predicate2~" : "~node2~",
			"~predicate3~" : oNode3
		};

		this.mock(oCache).expects("findIndex").withExactArgs("~iParentRank~").returns(1);
		const oTreeStateMock = this.mock(oCache.oTreeState);
		oTreeStateMock.expects("stillOutOfPlace")
			.withExactArgs("~node2~", "~predicate2~");
		oTreeStateMock.expects("stillOutOfPlace")
			.withExactArgs(sinon.match.same(oNode3), "~predicate3~");
		oTreeStateMock.expects("stillOutOfPlace")
			.withExactArgs("~node1~", "~predicate1~");
		this.mock(oCache).expects("collapse").withExactArgs("~predicate3~")
			.callsFake(function () {
				assert.strictEqual(oCache.aElements.indexOf(oNode3), 5, "not yet moved");
			});
		this.mock(oCache).expects("expand")
			.withExactArgs(sinon.match.same(_GroupLock.$cached), "~predicate3~")
			.callsFake(function () {
				assert.strictEqual(oCache.aElements.indexOf(oNode3), 2,
					"moved immediately behind parent (snapshot)");
			});

		// code under test
		oCache.moveOutOfPlaceNodes("~iParentRank~",
			// the order is important: node2 is not moved, moving node3 shifts the location of
			// node1 which must be searched again (aElements.indexOf(...))
			// node4 has changed its parent
			["~predicate2~", "~predicate3~", "~predicate4~", "~predicate1~"]);

		assert.deepEqual(oCache.aElements,
			["~foo~", "~parent~", "~node1~", oNode3, "~node2~", "~bar~", "~node4~"]);
	});

	//*********************************************************************************************
	QUnit.test("moveOutOfPlaceNodes: root nodes", function (assert) {
		const oCache = _AggregationCache.create(this.oRequestor, "Foo", "", {}, {
			hierarchyQualifier : "X"
		});
		oCache.aElements = ["~foo~", "~node2~", "~bar~", "~node1~", "~baz~"];
		oCache.aElements.$byPredicate = {
			"~predicate1~" : "~node1~",
			"~predicate2~" : "~node2~"
		};

		this.mock(oCache).expects("findIndex").never();
		const oTreeStateMock = this.mock(oCache.oTreeState);
		oTreeStateMock.expects("stillOutOfPlace").withExactArgs("~node1~", "~predicate1~");
		oTreeStateMock.expects("stillOutOfPlace").withExactArgs("~node2~", "~predicate2~");
		this.mock(oCache).expects("collapse").never();
		this.mock(oCache).expects("expand").never();

		// code under test
		oCache.moveOutOfPlaceNodes(undefined, ["~predicate1~", "~predicate2~"]);

		assert.deepEqual(oCache.aElements, ["~node2~", "~node1~", "~foo~", "~bar~", "~baz~"]);
	});

	//*********************************************************************************************
	QUnit.test("resetOutOfPlace", function () {
		const oCache = _AggregationCache.create(this.oRequestor, "Foo", "", {}, {
			hierarchyQualifier : "X"
		});

		this.mock(oCache.oTreeState).expects("resetOutOfPlace").withExactArgs();

		// code under test
		oCache.resetOutOfPlace();
	});

	//*********************************************************************************************
	QUnit.test("get1stInPlaceChildIndex: no first in-place root", function (assert) {
		const oCache = _AggregationCache.create(this.oRequestor, "Foo", "", {}, {
			hierarchyQualifier : "X"
		});
		oCache.aElements = [{
			"@$ui5.context.isTransient" : false, // OOP
			"@$ui5.node.level" : 1
		}];

		// code under test
		assert.deepEqual(oCache.get1stInPlaceChildIndex(-1), [-1]);
	});

	//*********************************************************************************************
	QUnit.test("get1stInPlaceChildIndex: first in-place root", function (assert) {
		const oCache = _AggregationCache.create(this.oRequestor, "Foo", "", {}, {
			hierarchyQualifier : "X"
		});
		oCache.aElements = [{
			"@$ui5.context.isTransient" : false, // OOP root
			"@$ui5.node.level" : 1
		}, {
			"@$ui5.context.isTransient" : false, // OOP child
			"@$ui5.node.level" : 2
		}, { // first in-place root
			"@$ui5.node.level" : 1
		}];

		// code under test
		assert.deepEqual(oCache.get1stInPlaceChildIndex(-1), [2, false, 1]);
	});

	//*********************************************************************************************
	[false, true].forEach((bPlaceholder) => {
		const sTitle = "get1stInPlaceChildIndex: first in-place child, placeholder: " + bPlaceholder;

		QUnit.test(sTitle, function (assert) {
			const oCache = _AggregationCache.create(this.oRequestor, "Foo", "", {}, {
				hierarchyQualifier : "X"
			});
			oCache.aElements = [{ // avoid this trap!
				"@$ui5.node.level" : 2
			}, { // parent
				"@$ui5.node.level" : 1
			}, {
				"@$ui5.context.isTransient" : false, // OOP child
				"@$ui5.node.level" : 2
			}, {
				"@$ui5.context.isTransient" : false, // OOP grandchild
				"@$ui5.node.level" : 3
			}, { // first in-place child (might even be a level 0 placeholder)
				"@$ui5._" : bPlaceholder ? {placeholder : true} : undefined,
				"@$ui5.node.level" : bPlaceholder ? 0 : 2
			}];

			// code under test
			assert.deepEqual(oCache.get1stInPlaceChildIndex(1), [4, bPlaceholder, 2]);
		});
	});

	//*********************************************************************************************
	QUnit.test("get1stInPlaceChildIndex: no first in-place child, but sibling", function (assert) {
		const oCache = _AggregationCache.create(this.oRequestor, "Foo", "", {}, {
			hierarchyQualifier : "X"
		});
		oCache.aElements = [{ // avoid this trap!
			"@$ui5.node.level" : 2
		}, { // parent
			"@$ui5.node.level" : 1
		}, {
			"@$ui5.context.isTransient" : false, // OOP
			"@$ui5.node.level" : 2
		}, { // sibling (may even be a placeholder w/ known level)
			"@$ui5._" : {placeholder : true},
			"@$ui5.node.level" : 1
		}];

		// code under test
		assert.deepEqual(oCache.get1stInPlaceChildIndex(1), [-1]);
	});

	//*********************************************************************************************
	QUnit.test("get1stInPlaceChildIndex: no first in-place child", function (assert) {
		const oCache = _AggregationCache.create(this.oRequestor, "Foo", "", {}, {
			hierarchyQualifier : "X"
		});
		oCache.aElements = [{ // avoid this trap!
			"@$ui5.node.level" : 2
		}, { // parent
			"@$ui5.node.level" : 1
		}, {
			"@$ui5.context.isTransient" : false, // OOP
			"@$ui5.node.level" : 2
		}];

		// code under test
		assert.deepEqual(oCache.get1stInPlaceChildIndex(1), [-1]);
	});

	//*********************************************************************************************
	[false, true].forEach(function (bCreateInPlace) {
		[undefined, false, true].forEach(function (bIsExpanded) {
			[2, 3, 4].forEach(function (iLevel) {
				const sTitle = "isRefreshNeededAfterCreate: createInPlace=" + bCreateInPlace
					+ ", isExpanded=" + bIsExpanded + ", level=" + iLevel;

		QUnit.test(sTitle, function (assert) {
			const oCache = _AggregationCache.create(this.oRequestor, "Foo", "", {}, {
				createInPlace : bCreateInPlace,
				expandTo : 3,
				hierarchyQualifier : "X"
			});
			oCache.aElements[42] = {
				"@$ui5.node.isExpanded" : bIsExpanded,
				"@$ui5.node.level" : iLevel
			};

			// code under test
			assert.strictEqual(oCache.isRefreshNeededAfterCreate(42),
				bCreateInPlace && bIsExpanded === undefined && iLevel >= 3);
		});
			});
		});
	});

	//*********************************************************************************************
	QUnit.test("validateAndDeleteExpandInfo: no filters", function () {
		const oCache = _AggregationCache.create(this.oRequestor, "Foo", "", {}, {
			hierarchyQualifier : "X"
		});
		this.mock(oCache.oTreeState).expects("getExpandFilters")
			.withExactArgs(sinon.match.func)
			.returns([]);
		this.mock(this.oRequestor).expects("request").never();

		// code under test
		return oCache.validateAndDeleteExpandInfo();
	});

	//*********************************************************************************************
	QUnit.test("validateAndDeleteExpandInfo", async function (assert) {
		const oCache = _AggregationCache.create(this.oRequestor, "Foo(42)/toBars", "", {}, {
			hierarchyQualifier : "X"
		});
		// restore _AggregationHelper.buildApply4Hierarchy of beforeEach to allow mocking it again
		_AggregationHelper.buildApply4Hierarchy.restore();
		oCache.mQueryOptions = {
			$count : true,
			$expand : {},
			$filter : "~filter~",
			$select : ["n/a"],
			$orderby : "n/a",
			foo : "bar"
		};
		const sQueryOptions = JSON.stringify(oCache.mQueryOptions);
		const oTreeStateMock = this.mock(oCache.oTreeState);
		oTreeStateMock.expects("getExpandFilters")
			.withExactArgs(sinon.match.func)
			.callsFake(function (fnFilter) {
				oCache.aElements.$byPredicate = {
					"~predicate1~" : "~in~",
					"~predicate2~" : "~out~"
				};
				oCache.aElements[0] = "~in~";

				assert.strictEqual(fnFilter("~predicate1~"), false);
				assert.strictEqual(fnFilter("~predicate2~"), true, "not in the flat list");

				return ["~filter2~", "~filter1~"]; // intentionally reversed order
			});
		const mTypes = {"/Foo/toBars" : "~Type~"};
		const oCacheMock = this.mock(oCache);
		oCacheMock.expects("getTypes").withExactArgs().returns(mTypes);
		this.mock(_Helper).expects("getKeyFilter")
			.withExactArgs("~oGroupNode~", "/Foo/toBars", sinon.match.same(mTypes))
			.returns("~filterBeforeAggregate~");
		this.mock(_AggregationHelper).expects("buildApply4Hierarchy")
			.withExactArgs(sinon.match.same(oCache.oAggregation), {
				$$filterBeforeAggregate : "~filterBeforeAggregate~",
				// no $count, $expand, $orderby anymore
				$filter : "~filter~",
				$select : ["n/a"],
				foo : "bar"
			}, true)
			.returns({
				// Note: buildApply4Hierarchy moves $$filterBeforeAggregate and $filter into $apply!
				$apply : "A.P.P.L.E.",
				$select : ["n/a"],
				foo : "bar"
			});
		this.mock(_Helper).expects("selectKeyProperties")
			.withExactArgs({
				$apply : "A.P.P.L.E.",
				$filter : "~filter1~ or ~filter2~",
				$select : [],
				foo : "bar"
			}, "~Type~")
			.callsFake((mQueryOptions) => {
				mQueryOptions.$select.push("~key~");
			});
		this.mock(this.oRequestor).expects("buildQueryString")
			.withExactArgs("/Foo/toBars", {
				$apply : "A.P.P.L.E.",
				$filter : "~filter1~ or ~filter2~",
				$select : ["~key~"],
				$top : 2,
				foo : "bar"
			}, false, true, true)
			.returns("?~query~");
		this.mock(this.oRequestor).expects("getUnlockedAutoCopy").withExactArgs("~oGroupLock~")
			.returns("~oUnlockedAutoCopy~");
		this.mock(this.oRequestor).expects("request")
			.withExactArgs("GET", "Foo(42)/toBars?~query~", "~oUnlockedAutoCopy~")
			.resolves({value : ["~oResult0~", "~oResult1~"]});

		const aExpectations = [
			oCacheMock.expects("calculateKeyPredicate")
				.withExactArgs("~oResult0~", sinon.match.same(mTypes), "/Foo/toBars"),
			oTreeStateMock.expects("deleteExpandInfo").withExactArgs("~oResult0~"),
			oCacheMock.expects("calculateKeyPredicate")
				.withExactArgs("~oResult1~", sinon.match.same(mTypes), "/Foo/toBars"),
			oTreeStateMock.expects("deleteExpandInfo").withExactArgs("~oResult1~")
		];

		// code under test
		await oCache.validateAndDeleteExpandInfo("~oGroupLock~", "~oGroupNode~");

		assert.strictEqual(JSON.stringify(oCache.mQueryOptions), sQueryOptions, "unchanged");
		sinon.assert.callOrder(...aExpectations);
	});

	//*********************************************************************************************
	[
		{predicate : "(foo='')", newPredicate : "(foo='',$duplicate=id-1-23)"},
		{predicate : "('')", newPredicate : "('',$duplicate=id-1-23)"},
		{predicate : "(foo='bar')", newPredicate : undefined},
		{predicate : "('bar')", newPredicate : undefined}
	].forEach(function (oFixture) {
		[false, true].forEach(function (bUpdateByPredicate) {
			const sTitle = "fixDuplicatePredicate: " + JSON.stringify(oFixture)
				+ ", bUpdateByPredicate=" + bUpdateByPredicate;

		QUnit.test(sTitle, function (assert) {
			const oCache = {
				aElements : [],
				toString : () => "~toString~"
			};
			oCache.aElements.$byPredicate = {};
			const bFix = oFixture.newPredicate !== undefined;
			const mExpectedByPredicate = {};
			if (!bFix || bUpdateByPredicate) {
				oCache.aElements.$byPredicate[oFixture.predicate] = "~oElement~";
				mExpectedByPredicate[bFix ? oFixture.newPredicate : oFixture.predicate] = "~oElement~";
			}
			this.oLogMock.expects("warning").exactly(bFix ? 1 : 0)
				.withExactArgs("Duplicate key predicate: " + oFixture.predicate, "~toString~",
					"sap.ui.model.odata.v4.lib._AggregationCache");
			this.mock(_Helper).expects("uid").exactly(bFix ? 1 : 0).withExactArgs().returns("id-1-23");
			this.mock(_Helper).expects("setPrivateAnnotation").exactly(bFix ? 1 : 0)
				.withExactArgs("~oElement~", "predicate", oFixture.newPredicate);

			// code under test
			assert.strictEqual(
				_AggregationCache.fixDuplicatePredicate.call(oCache, "~oElement~", oFixture.predicate),
				oFixture.newPredicate);

			assert.deepEqual(oCache.aElements.$byPredicate, mExpectedByPredicate);
		});
		});
	});

	//*********************************************************************************************
	[undefined, false].forEach((bMinimal) => {
		QUnit.test("requestFilteredOrderedPredicates: bMinimal = " + bMinimal, function (assert) {
			const oCache = _AggregationCache.create(this.oRequestor, "Foo", "", {}, {
				hierarchyQualifier : "X"
			});

			return assert.rejects(
				// code under test
				oCache.requestFilteredOrderedPredicates(["~predicate1~"], "~oGroupLock~", bMinimal),
				new Error("Not implemented"));
		});
	});

	//*********************************************************************************************
	[false, true].forEach((bSuccess) => {
		QUnit.test("requestFilteredOrderedPredicates: success=" + bSuccess, async function (assert) {
			const oCache = _AggregationCache.create(this.oRequestor, "Foo", "", {}, {
				hierarchyQualifier : "X"
			});
			oCache.mQueryOptions = {
				$count : true,
				$expand : "~expand~",
				$orderby : "~orderby~",
				foo : "bar"
			};
			oCache.aElements.$byPredicate = {
				"~predicate1~" : "~oElement1~",
				"~predicate2~" : "~oElement2~",
				"~predicate3~" : "~oElement3~"
			};
			const mHierarchyQueryOptions = {
				$select : ["a", "b"]
			};
			// restore _AggregationHelper.buildApply4Hierarchy of beforeEach to allow mocking it again
			_AggregationHelper.buildApply4Hierarchy.restore();
			this.mock(_AggregationHelper).expects("buildApply4Hierarchy")
				.withExactArgs(sinon.match.same(oCache.oAggregation), {foo : "bar"}, true)
				.returns(mHierarchyQueryOptions);
			const mTypeForMetaPath = {"/Foo" : "~Type~"};
			const oCacheMock = this.mock(oCache);
			oCacheMock.expects("getTypes").withExactArgs().returns(mTypeForMetaPath);
			const oHelperMock = this.mock(_Helper);
			oHelperMock.expects("selectKeyProperties")
				.withExactArgs(sinon.match.same(mHierarchyQueryOptions), "~Type~")
				.callsFake((mQueryOptions0) => {
					mQueryOptions0.$select.push("~key~");
				});
			oHelperMock.expects("getKeyFilter")
				.withExactArgs("~oElement1~", "/Foo", sinon.match.same(mTypeForMetaPath))
				.returns("~filterForPredicate1~");
			oHelperMock.expects("getKeyFilter")
				.withExactArgs("~oElement2~", "/Foo", sinon.match.same(mTypeForMetaPath))
				.returns("~filterForPredicate2~");
			oHelperMock.expects("getKeyFilter")
				.withExactArgs("~oElement3~", "/Foo", sinon.match.same(mTypeForMetaPath))
				.returns("~filterForPredicate3~");
			this.mock(oCache.oRequestor).expects("buildQueryString")
				.withExactArgs("/Foo", {
						$filter : "~filterForPredicate1~ or ~filterForPredicate2~ or"
						+ " ~filterForPredicate3~",
						$select : ["~key~"],
						$top : 3
					}, false, true, true)
				.returns("?~query~");
			this.mock(oCache.oRequestor).expects("request")
				.withExactArgs("GET", "Foo?~query~", "~oGroupLock~")
				.callsFake(() => {
					return bSuccess
						? Promise.resolve({
							value : ["~oElement1Keys~", "~oElement3Keys~"]
						})
						: Promise.reject(new Error("Request failed intentionally"));
				});
			oCacheMock.expects("calculateKeyPredicate")
				.exactly(bSuccess ? 1 : 0)
				.withExactArgs("~oElement1Keys~", sinon.match.same(mTypeForMetaPath), "/Foo");
			oHelperMock.expects("getPrivateAnnotation")
				.exactly(bSuccess ? 1 : 0)
				.withExactArgs("~oElement1Keys~", "predicate")
				.returns("~predicate1~");
			oCacheMock.expects("calculateKeyPredicate")
				.exactly(bSuccess ? 1 : 0)
				.withExactArgs("~oElement3Keys~", sinon.match.same(mTypeForMetaPath), "/Foo");
			oHelperMock.expects("getPrivateAnnotation")
				.exactly(bSuccess ? 1 : 0)
				.withExactArgs("~oElement3Keys~", "predicate")
				.returns("~predicate3~");

			try {
				// code under test
				const aPredicatesOut = await oCache.requestFilteredOrderedPredicates(
					["~predicate1~", "~predicate2~", "~predicate3~"], "~oGroupLock~", true);

				assert.ok(bSuccess);
				assert.deepEqual(aPredicatesOut, ["~predicate1~", "~predicate3~"]);
			} catch (oError) {
				assert.ok(!bSuccess);
				assert.strictEqual(oError.message, "Request failed intentionally");
			}

			assert.deepEqual(oCache.mQueryOptions, {
				$count : true,
				$expand : "~expand~",
				$orderby : "~orderby~",
				foo : "bar"
			}, "unchanged");
		});
	});
});<|MERGE_RESOLUTION|>--- conflicted
+++ resolved
@@ -389,7 +389,6 @@
 					$filter : "" // needs to be falsy
 				};
 
-<<<<<<< HEAD
 			this.mock(_AggregationHelper).expects("hasGrandTotal")
 				.withExactArgs(sinon.match.same(oAggregation.aggregate)).returns(bHasGrandTotal);
 			this.mock(_AggregationHelper).expects("hasMinOrMax")
@@ -414,40 +413,6 @@
 			// code under test
 			oCache = _AggregationCache.create(this.oRequestor, "resource/path", "~n/a~", mQueryOptions,
 				oAggregation);
-=======
-		// code under test
-		oCache = _AggregationCache.create(this.oRequestor, "resource/path", "~n/a~", mQueryOptions,
-			oAggregation);
-
-		// "super" call
-		assert.ok(oCache instanceof _AggregationCache, "module value is c'tor function");
-		assert.ok(oCache instanceof _Cache, "_AggregationCache is a _Cache");
-		assert.strictEqual(oCache.addTransientCollection, null, "disinherit");
-		assert.strictEqual(oCache.oRequestor, this.oRequestor);
-		assert.strictEqual(oCache.sResourcePath, "resource/path");
-		assert.strictEqual(oCache.mQueryOptions, mQueryOptions);
-		assert.strictEqual(oCache.bSortExpandSelect, true);
-		assert.strictEqual(typeof oCache.fetchValue, "function");
-		assert.strictEqual(typeof oCache.read, "function");
-		// c'tor itself
-		assert.ok(oDoResetExpectation.alwaysCalledOn(oCache));
-		assert.deepEqual(oCache.aElements, []);
-		assert.deepEqual(oCache.aElements.$byPredicate, {});
-		assert.ok("$count" in oCache.aElements);
-		assert.strictEqual(oCache.aElements.$count, undefined);
-		assert.strictEqual(oCache.aElements.$created, 0);
-		assert.strictEqual(oCache.addKeptElement, "~addKeptElement~", "@borrows ...");
-		assert.strictEqual(oCache.removeKeptElement, "~removeKeptElement~", "@borrows ...");
-		assert.strictEqual(oCache.requestSideEffects, "~requestSideEffects~", "@borrows ...");
-		assert.strictEqual(oCache.isDeletingInOtherGroup(), false); // <-- code under test
-		assert.ok(oCache.oTreeState instanceof _TreeState);
-		assert.strictEqual(oCache.oTreeState.sNodeProperty, i === 2 ? "node/property" : undefined);
-		assert.strictEqual(oCache.bUnifiedCache, false);
-
-		this.mock(oCache).expects("getTypes").withExactArgs().returns("~types~");
-		this.mock(_Helper).expects("getKeyFilter")
-			.withExactArgs("~node~", "/resource/path", "~types~").returns("~filter~");
->>>>>>> 5511cd34
 
 			// "super" call
 			assert.ok(oCache instanceof _AggregationCache, "module value is c'tor function");
@@ -466,10 +431,6 @@
 			assert.ok("$count" in oCache.aElements);
 			assert.strictEqual(oCache.aElements.$count, undefined);
 			assert.strictEqual(oCache.aElements.$created, 0);
-			assert.ok("oCountPromise" in oCache, "be nice to V8");
-			assert.strictEqual(oCache.oCountPromise, undefined);
-			assert.ok("oGrandTotalPromise" in oCache, "be nice to V8");
-			assert.strictEqual(oCache.oGrandTotalPromise, undefined);
 			assert.strictEqual(oCache.addKeptElement, "~addKeptElement~", "@borrows ...");
 			assert.strictEqual(oCache.removeKeptElement, "~removeKeptElement~", "@borrows ...");
 			assert.strictEqual(oCache.requestSideEffects, "~requestSideEffects~", "@borrows ...");
@@ -783,7 +744,6 @@
 				$count : bCount
 			};
 
-<<<<<<< HEAD
 			// code under test
 			oCache.doReset(oNewAggregation, mQueryOptions, bHasGrandTotal);
 
@@ -791,6 +751,8 @@
 			assert.strictEqual(oCache.sToString, "~sDownloadUrl~");
 			assert.strictEqual(oCache.toString(), "~sDownloadUrl~"); // <-- code under test
 			assert.strictEqual(oCache.oFirstLevel, "~oFirstLevelCache~");
+			assert.ok("oCountPromise" in oCache, "be nice to V8");
+			assert.ok("oGrandTotalPromise" in oCache, "be nice to V8");
 
 			if (bCount && i) {
 				assert.ok(oCache.oCountPromise.isPending());
@@ -807,14 +769,6 @@
 					// code under test
 					fnLeaves({UI5__leaves : "42"});
 				}
-=======
-		assert.strictEqual(oCache.oAggregation, oNewAggregation);
-		assert.strictEqual(oCache.sToString, "~sDownloadUrl~");
-		assert.strictEqual(oCache.toString(), "~sDownloadUrl~"); // <-- code under test
-		assert.strictEqual(oCache.oFirstLevel, "~oFirstLevelCache~");
-		assert.ok("oCountPromise" in oCache, "be nice to V8");
-		assert.ok("oGrandTotalPromise" in oCache, "be nice to V8");
->>>>>>> 5511cd34
 
 				assert.ok(oCache.oCountPromise.isFulfilled());
 				assert.strictEqual(oCache.oCountPromise.getResult(), 42);
@@ -4495,7 +4449,7 @@
 			};
 			oCache.oCountPromise = "~oCountPromise~";
 			oCache.bUnifiedCache = "~bUnifiedCache~";
-			oCache.oGrandTotalPromise = bHasGrandTotal ? "~oGrandTotalPromise~" : undefined;
+			oCache.oGrandTotalPromise = "~oGrandTotalPromise~";
 			const oResetExpectation = this.mock(oCache.oFirstLevel).expects("reset").on(oCache)
 				.withExactArgs(sinon.match.same(aKeptElementPredicates), sGroupId, "~mQueryOptions~")
 				.callsFake(function () {
@@ -4505,6 +4459,8 @@
 				.exactly(sGroupId ? 0 : 1).withExactArgs();
 			const oGetExpandLevelsExpectation = this.mock(oCache.oTreeState).expects("getExpandLevels")
 				.withExactArgs().returns("~sExpandLevels~");
+			this.mock(_AggregationHelper).expects("hasGrandTotal")
+				.withExactArgs(sinon.match.same(oNewAggregation.aggregate)).returns(bHasGrandTotal);
 			const oDoResetExpectation = this.mock(oCache).expects("doReset")
 				.withExactArgs(sinon.match.same(oNewAggregation), "~mQueryOptions~", bHasGrandTotal);
 
@@ -4514,7 +4470,6 @@
 			if (!sGroupId) {
 				sinon.assert.callOrder(oTreeStateResetExpectation, oGetExpandLevelsExpectation);
 			}
-<<<<<<< HEAD
 			sinon.assert.callOrder(oResetExpectation, oGetExpandLevelsExpectation, oDoResetExpectation);
 			assert.strictEqual(oNewAggregation.$ExpandLevels, "~sExpandLevels~");
 			assert.deepEqual(oCache.aElements.$byPredicate, {
@@ -4537,71 +4492,17 @@
 				}
 			});
 			if (sGroupId) {
-				assert.strictEqual(oCache.oBackup.oCountPromise, "~oCountPromise~");
+				assert.deepEqual(oCache.oBackup, {
+					oCountPromise : "~oCountPromise~",
+					oFirstLevel : oFirstLevel,
+					oGrandTotalPromise : "~oGrandTotalPromise~",
+					bUnifiedCache : "~bUnifiedCache~"
+				});
 				assert.strictEqual(oCache.oBackup.oFirstLevel, oFirstLevel);
-				assert.strictEqual(oCache.oBackup.bUnifiedCache, "~bUnifiedCache~");
 				assert.strictEqual(oCache.bUnifiedCache, true);
 			}
 		});
 		});
-=======
-		};
-		oCache.oCountPromise = "~oCountPromise~";
-		oCache.bUnifiedCache = "~bUnifiedCache~";
-		oCache.oGrandTotalPromise = "~oGrandTotalPromise~";
-		const oResetExpectation = this.mock(oCache.oFirstLevel).expects("reset").on(oCache)
-			.withExactArgs(sinon.match.same(aKeptElementPredicates), sGroupId, "~mQueryOptions~")
-			.callsFake(function () {
-				oCache.oBackup = sGroupId ? {} : null;
-			});
-		const oTreeStateResetExpectation = this.mock(oCache.oTreeState).expects("reset")
-			.exactly(sGroupId ? 0 : 1).withExactArgs();
-		const oGetExpandLevelsExpectation = this.mock(oCache.oTreeState).expects("getExpandLevels")
-			.withExactArgs().returns("~sExpandLevels~");
-		this.mock(_AggregationHelper).expects("hasGrandTotal")
-			.withExactArgs(sinon.match.same(oNewAggregation.aggregate)).returns(bHasGrandTotal);
-		const oDoResetExpectation = this.mock(oCache).expects("doReset")
-			.withExactArgs(sinon.match.same(oNewAggregation), "~mQueryOptions~", bHasGrandTotal);
-
-		// code under test
-		oCache.reset(aKeptElementPredicates, sGroupId, "~mQueryOptions~", oNewAggregation);
-
-		if (!sGroupId) {
-			sinon.assert.callOrder(oTreeStateResetExpectation, oGetExpandLevelsExpectation);
-		}
-		sinon.assert.callOrder(oResetExpectation, oGetExpandLevelsExpectation, oDoResetExpectation);
-		assert.strictEqual(oNewAggregation.$ExpandLevels, "~sExpandLevels~");
-		assert.deepEqual(oCache.aElements.$byPredicate, {
-			bar : {
-				"@$ui5._" : {predicate : "bar"},
-				"@$ui5.node.isTotal" : "n/a",
-				name : "bar"
-			},
-			baz : {
-				"@$ui5._" : {a : -1, b : 2, predicate : "baz"},
-				"@$ui5.node.isExpanded" : true,
-				"@$ui5.node.isTotal" : "n/a",
-				"@$ui5.node.level" : 2,
-				name : "baz"
-			},
-			foo : {
-				"@$ui5._" : {predicate : "foo"},
-				"@$ui5.node.isTotal" : "n/a",
-				name : "foo"
-			}
-		});
-		if (sGroupId) {
-			assert.deepEqual(oCache.oBackup, {
-				oCountPromise : "~oCountPromise~",
-				oFirstLevel : oFirstLevel,
-				oGrandTotalPromise : "~oGrandTotalPromise~",
-				bUnifiedCache : "~bUnifiedCache~"
-			});
-			assert.strictEqual(oCache.oBackup.oFirstLevel, oFirstLevel);
-			assert.strictEqual(oCache.bUnifiedCache, true);
-		}
-	});
->>>>>>> 5511cd34
 	});
 
 	//*********************************************************************************************
@@ -4647,7 +4548,6 @@
 	});
 
 	//*********************************************************************************************
-<<<<<<< HEAD
 	[false, true].forEach(function (bReally) {
 		QUnit.test("restore: bReally = " + bReally, function (assert) {
 			var oCache = _AggregationCache.create(this.oRequestor, "~", "", {$count : true}, {
@@ -4656,45 +4556,19 @@
 				oNewFirstLevel = {
 					restore : function () {}
 				},
-				oOldCountPromise = oCache.oCountPromise,
 				oOldFirstLevel = oCache.oFirstLevel;
-=======
-[false, true].forEach(function (bReally) {
-	QUnit.test("restore: bReally = " + bReally, function (assert) {
-		var oCache = _AggregationCache.create(this.oRequestor, "~", "", {$count : true}, {
-				hierarchyQualifier : "X"
-			}),
-			oNewFirstLevel = {
-				restore : function () {}
-			},
-			oOldFirstLevel = oCache.oFirstLevel;
-
-		oCache.bUnifiedCache = "~bOldUnifiedCache~";
-		oCache.oBackup = bReally
-			? {
-				oCountPromise : "~oNewCountPromise~",
-				oFirstLevel : oNewFirstLevel,
-				oGrandTotalPromise : "~oNewGrandTotalPromise~",
-				bUnifiedCache : "~bNewUnifiedCache~"
-			}
-			: null;
-		oCache.oCountPromise = "~oOldCountPromise~";
-		oCache.oGrandTotalPromise = "~oOldGrandTotalPromise~";
-		this.mock(bReally ? oNewFirstLevel : oOldFirstLevel).expects("restore").on(oCache)
-			.withExactArgs(bReally)
-			.callsFake(function () {
-				oCache.oBackup = null; // must not be used anymore after this call
-			});
->>>>>>> 5511cd34
 
 			oCache.bUnifiedCache = "~bOldUnifiedCache~";
 			oCache.oBackup = bReally
 				? {
 					oCountPromise : "~oNewCountPromise~",
 					oFirstLevel : oNewFirstLevel,
+					oGrandTotalPromise : "~oNewGrandTotalPromise~",
 					bUnifiedCache : "~bNewUnifiedCache~"
 				}
 				: null;
+			oCache.oCountPromise = "~oOldCountPromise~";
+			oCache.oGrandTotalPromise = "~oOldGrandTotalPromise~";
 			this.mock(bReally ? oNewFirstLevel : oOldFirstLevel).expects("restore").on(oCache)
 				.withExactArgs(bReally)
 				.callsFake(function () {
@@ -4704,22 +4578,14 @@
 			// code under test
 			oCache.restore(bReally);
 
-<<<<<<< HEAD
 			assert.strictEqual(oCache.oCountPromise,
-				bReally ? "~oNewCountPromise~" : oOldCountPromise);
+				bReally ? "~oNewCountPromise~" : "~oOldCountPromise~");
 			assert.strictEqual(oCache.oFirstLevel, bReally ? oNewFirstLevel : oOldFirstLevel);
+			assert.strictEqual(oCache.oGrandTotalPromise,
+				bReally ? "~oNewGrandTotalPromise~" : "~oOldGrandTotalPromise~");
 			assert.strictEqual(oCache.bUnifiedCache,
 				bReally ? "~bNewUnifiedCache~" : "~bOldUnifiedCache~");
 		});
-=======
-		assert.strictEqual(oCache.oCountPromise,
-			bReally ? "~oNewCountPromise~" : "~oOldCountPromise~");
-		assert.strictEqual(oCache.oFirstLevel, bReally ? oNewFirstLevel : oOldFirstLevel);
-		assert.strictEqual(oCache.oGrandTotalPromise,
-			bReally ? "~oNewGrandTotalPromise~" : "~oOldGrandTotalPromise~");
-		assert.strictEqual(oCache.bUnifiedCache,
-			bReally ? "~bNewUnifiedCache~" : "~bOldUnifiedCache~");
->>>>>>> 5511cd34
 	});
 
 	//*********************************************************************************************
