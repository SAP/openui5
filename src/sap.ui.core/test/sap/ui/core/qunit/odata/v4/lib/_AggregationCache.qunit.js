/*!
 * ${copyright}
 */
sap.ui.define([
	"sap/base/Log",
	"sap/ui/base/SyncPromise",
	"sap/ui/model/odata/ODataUtils",
	"sap/ui/model/odata/v4/lib/_AggregationCache",
	"sap/ui/model/odata/v4/lib/_AggregationHelper",
	"sap/ui/model/odata/v4/lib/_Cache",
	"sap/ui/model/odata/v4/lib/_ConcatHelper",
	"sap/ui/model/odata/v4/lib/_GroupLock",
	"sap/ui/model/odata/v4/lib/_Helper",
	"sap/ui/model/odata/v4/lib/_MinMaxHelper",
	"sap/ui/model/odata/v4/lib/_TreeState"
], function (Log, SyncPromise, ODataUtils, _AggregationCache, _AggregationHelper, _Cache,
		_ConcatHelper, _GroupLock, _Helper, _MinMaxHelper, _TreeState) {
	/*eslint no-sparse-arrays: 0 */
	"use strict";

	/**
	 * Copies the given elements from a cache read into <code>this.aElements</code>.
	 *
	 * @param {object|object[]} aReadElements
	 *   The elements from a cache read, or just a single one
	 * @param {number} iOffset
	 *   The offset within aElements
	 *
	 * @private
	 */
	function addElements(aReadElements, iOffset) {
		var aElements = this.aElements;

		if (!Array.isArray(aReadElements)) {
			aReadElements = [aReadElements];
		}
		aReadElements.forEach(function (oElement, i) {
			var sPredicate = _Helper.getPrivateAnnotation(oElement, "predicate");

			// for simplicity, avoid most sanity checks of _AggregationCache#addElements
			if (iOffset + i >= aElements.length) {
				throw new Error("Array index out of bounds: " + (iOffset + i));
			}
			aElements[iOffset + i] = oElement;
			if (sPredicate) { // Note: sometimes, even $byPredicate is missing...
				aElements.$byPredicate[sPredicate] = oElement;
			}
		});
	}

	/**
	 * Returns a promise which resolves just when the given elements have been copied into the given
	 * aggregation cache.
	 *
	 * @param {sap.ui.model.odata.v4.lib._AggregationCache} oCache
	 *   The cache
	 * @param {object|object[]} aReadElements
	 *   The elements from a cache read, or just a single one
	 * @param {number} iOffset
	 *   The offset within aElements
	 * @returns {sap.ui.base.SyncPromise}
	 *   An async promise for timing
	 *
	 * @private
	 * @see addElements
	 */
	function addElementsLater(oCache, aReadElements, iOffset) {
		return SyncPromise.resolve(Promise.resolve()).then(function () {
			// so that oCache.aElements is actually filled
			addElements.call(oCache, aReadElements, iOffset);
		});
	}

	function mustBeMocked() { throw new Error("Must be mocked"); }

	//*********************************************************************************************
	QUnit.module("sap.ui.model.odata.v4.lib._AggregationCache", {
		beforeEach : function () {
			this.oLogMock = this.mock(Log);
			this.oLogMock.expects("warning").never();
			this.oLogMock.expects("error").never();

			this.oRequestor = {
				buildQueryString : function () { return ""; },
				getServiceUrl : function () { return "/~/"; },
				getUnlockedAutoCopy : mustBeMocked,
				request : mustBeMocked
			};

			// avoid trouble when creating 1st level cache, or with #getDownloadUrl's callback
			// to #getDownloadQueryOptions calling this
			this.mock(_AggregationHelper).expects("buildApply4Hierarchy").atLeast(0).returns({});
		}
	});

	//*********************************************************************************************
	[
		{},
		{$$filterBeforeAggregate : "foo", $apply : "bar"}
	].forEach(function (mQueryOptions, i) {
		QUnit.test("create: no aggregation #" + i, function (assert) {
			var mAggregate = {},
				oAggregation = i
					? {
						aggregate : mAggregate,
						group : {},
						groupLevels : []
					}
					: null, // improves code coverage
				sQueryOptions = JSON.stringify(mQueryOptions);

			this.mock(_AggregationHelper).expects("hasGrandTotal").exactly(i ? 1 : 0)
				.withExactArgs(sinon.match.same(mAggregate)).returns(false);
			this.mock(_AggregationHelper).expects("hasMinOrMax").exactly(i ? 1 : 0)
				.withExactArgs(sinon.match.same(mAggregate)).returns(false);
			this.mock(_MinMaxHelper).expects("createCache").never();
			this.mock(_Cache).expects("create")
				.withExactArgs("~requestor~", "resource/path", i ? {$apply : "filter(foo)/bar"} : {},
					"~sortExpandSelect~", "deep/resource/path", "~sharedRequest~")
				.returns("~cache~");

			assert.strictEqual(
				// code under test
				_AggregationCache.create("~requestor~", "resource/path", "deep/resource/path",
					mQueryOptions, oAggregation, "~sortExpandSelect~", "~sharedRequest~",
					/*bIsGrouped*/"n/a"),
				"~cache~");

			assert.strictEqual(JSON.stringify(mQueryOptions), sQueryOptions, "unchanged");
		});
	});

	//*********************************************************************************************
	QUnit.test("create: no aggregation? no $$filterOnAggregate!", function (assert) {
		this.mock(_AggregationHelper).expects("hasGrandTotal").never();
		this.mock(_AggregationHelper).expects("hasMinOrMax").never();
		this.mock(_MinMaxHelper).expects("createCache").never();
		this.mock(_Cache).expects("create").never();
		const mQueryOptions = {
			$$filterOnAggregate : "" // even falsy values not allowed...
		};

		assert.throws(function () {
			// code under test
			_AggregationCache.create("~requestor~", "resource/path", "deep/resource/path",
				mQueryOptions, /*oAggregation*/null, "~sortExpandSelect~", "~sharedRequest~",
				/*bIsGrouped*/"n/a");
		}, new Error("Unsupported $$filterOnAggregate"));
	});

	//*********************************************************************************************
	QUnit.test("create: min/max", function (assert) {
		var oAggregation = {
				aggregate : {},
				group : {},
				// Note: ODLB#updateAnalyticalInfo called _AggregationHelper.buildApply
				groupLevels : []
			},
			mQueryOptions = {};

		this.mock(_AggregationHelper).expects("hasGrandTotal")
			.withExactArgs(sinon.match.same(oAggregation.aggregate)).returns(false);
		this.mock(_AggregationHelper).expects("hasMinOrMax")
			.withExactArgs(sinon.match.same(oAggregation.aggregate)).returns(true);
		this.mock(_MinMaxHelper).expects("createCache")
			.withExactArgs("~requestor~", "resource/path", sinon.match.same(oAggregation),
				sinon.match.same(mQueryOptions))
			.returns("~cache~");
		this.mock(_Cache).expects("create").never();

		assert.strictEqual(
			// code under test
			_AggregationCache.create("~requestor~", "resource/path", "", mQueryOptions,
				oAggregation),
			"~cache~");
	});

	//*********************************************************************************************
	[{
		groupLevels : ["BillToParty"],
		hasGrandTotal : false,
		hasMinOrMax : false
	}, {
		hasGrandTotal : false,
		hasMinOrMax : true
	}, {
		hasGrandTotal : true,
		hasMinOrMax : false
	}].forEach(function (oFixture, i) {
		["$expand", "$select"].forEach(function (sName) {
		QUnit.test("create: " + sName + " not allowed #" + i, function (assert) {
			var oAggregation = {
					aggregate : {},
					group : {},
					groupLevels : oFixture.groupLevels || []
				},
				mQueryOptions = {};

			mQueryOptions[sName] = undefined; // even falsy values are forbidden!

			this.mock(_AggregationHelper).expects("hasGrandTotal")
				.withExactArgs(sinon.match.same(oAggregation.aggregate))
				.returns(oFixture.hasGrandTotal);
			this.mock(_AggregationHelper).expects("hasMinOrMax")
				.withExactArgs(sinon.match.same(oAggregation.aggregate)).returns(oFixture.hasMinOrMax);
			this.mock(_MinMaxHelper).expects("createCache").never();
			this.mock(_Cache).expects("create").never();

			assert.throws(function () {
				// code under test
				_AggregationCache.create(this.oRequestor, "Foo", "", mQueryOptions, oAggregation);
			}, new Error("Unsupported system query option: " + sName));
		});
		});
	});

	//*********************************************************************************************
	[{
		groupLevels : ["BillToParty"],
		hasMinOrMax : true,
		message : "Unsupported group levels together with min/max"
	}, {
		hasGrandTotal : true,
		hasMinOrMax : true,
		message : "Unsupported grand totals together with min/max"
	}, {
		oAggregation : {
			hierarchyQualifier : "X"
		},
		hasMinOrMax : true,
		message : "Unsupported recursive hierarchy together with min/max"
	}, {
		hasMinOrMax : true,
		message : "Unsupported $$sharedRequest together with min/max",
		bSharedRequest : true
	}, {
		groupLevels : ["BillToParty"],
		message : "Unsupported system query option: $filter",
		queryOptions : {$filter : "answer eq 42"}
	}, {
		hasGrandTotal : true,
		message : "Unsupported system query option: $filter",
		queryOptions : {$filter : "answer eq 42"}
	}, {
		hasGrandTotal : true,
		message : "Unsupported system query option: $search",
		queryOptions : {$search : "blue OR green"}
	}, {
		groupLevels : ["BillToParty"],
		message : "Unsupported system query option: $search",
		queryOptions : {$search : "blue OR green"}
	}, {
		oAggregation : {
			hierarchyQualifier : "X"
		},
		message : "Unsupported system query option: $search",
		queryOptions : {$search : "blue OR green"}
	}, {
		oAggregation : {
			hierarchyQualifier : "X"
		},
		bIsGrouped : true,
		message : "Unsupported grouping via sorter"
	}, {
		hasGrandTotal : true,
		message : "Unsupported $$sharedRequest",
		bSharedRequest : true
	}, {
		groupLevels : ["BillToParty"],
		message : "Unsupported $$sharedRequest",
		bSharedRequest : true
	}, {
		oAggregation : {
			hierarchyQualifier : "X"
		},
		message : "Unsupported $$sharedRequest",
		bSharedRequest : true
	}].forEach(function (oFixture) {
		QUnit.test("create: " + oFixture.message, function (assert) {
			var oAggregation = oFixture.oAggregation || {
					aggregate : {},
					group : {},
					groupLevels : oFixture.groupLevels || []
				},
				mQueryOptions = oFixture.queryOptions || {};

			this.mock(_AggregationHelper).expects("hasGrandTotal")
				.withExactArgs(sinon.match.same(oAggregation.aggregate))
				.returns(oFixture.hasGrandTotal);
			this.mock(_AggregationHelper).expects("hasMinOrMax")
				.withExactArgs(sinon.match.same(oAggregation.aggregate)).returns(oFixture.hasMinOrMax);
			this.mock(_MinMaxHelper).expects("createCache").never();
			this.mock(_Cache).expects("create").never();

			assert.throws(function () {
				// code under test
				_AggregationCache.create(this.oRequestor, "Foo", "", mQueryOptions, oAggregation,
					false, oFixture.bSharedRequest, oFixture.bIsGrouped);
			}, new Error(oFixture.message));
		});
	});

	//*********************************************************************************************
	QUnit.test("create: grand total handling", function (assert) {
		const oEnhanceCacheWithGrandTotalExpectation = this.mock(_ConcatHelper)
			.expects("enhanceCache")
			.withExactArgs(sinon.match.object, sinon.match.object, [
				/*fnGrandTotal*/sinon.match.func,
				/*fnCount*/sinon.match.func
			]);
		const oAggregation = { // filled before by buildApply
			aggregate : {
				x : {grandTotal : true}
			},
			group : {
				a : {}
			},
			groupLevels : []
		};
		const oCache = _AggregationCache.create(this.oRequestor, "Foo", "", {
			$count : true // Note: no leaf count because of missing group levels!
		}, oAggregation);
		this.mock(oCache).expects("readCount").never();
		this.mock(oCache).expects("readFirst").never();
		this.mock(oCache).expects("readGap").never();

		[undefined, 1, 2, 3, 100, Infinity].forEach(function (iPrefetchLength) {
			assert.throws(function () {
				// code under test
				// (read grand total row separately, but with iPrefetchLength !== 0)
				oCache.read(0, 1, iPrefetchLength);
			}, new Error("Unsupported prefetch length: " + iPrefetchLength));
		});

		// code under test (read grand total row separately)
		const oReadPromise = oCache.read(0, 1, 0, _GroupLock.$cached);

		assert.strictEqual(oReadPromise.isPending(), true);

		this.mock(_AggregationHelper).expects("handleGrandTotal")
			.withExactArgs(sinon.match.same(oAggregation), "~oGrandTotal~");

		// code under test (fnGrandTotal)
		oEnhanceCacheWithGrandTotalExpectation.args[0][2][0]("~oGrandTotal~");

		assert.strictEqual(oReadPromise.isPending(), true, "still async...");

		return oReadPromise.then(function (oReadResult) {
			assert.deepEqual(oReadResult, {value : ["~oGrandTotal~"]});
			assert.strictEqual(oReadResult.value[0], "~oGrandTotal~");
			assert.notOk("$count" in oReadResult.value, "$count not available here");

			// no internal state changes!
			assert.deepEqual(oCache.aElements, []);
			assert.deepEqual(oCache.aElements.$byPredicate, {});
			assert.ok("$count" in oCache.aElements);
			assert.strictEqual(oCache.aElements.$count, undefined);
			assert.strictEqual(oCache.aElements.$created, 0);
		});
	});

	//*********************************************************************************************
	[{ // grand total
		aggregate : {
			SalesNumber : {grandTotal : true}
		},
		group : {},
		groupLevels : []
	}, { // group levels
		aggregate : {},
		group : {},
		groupLevels : ["group"]
	}, { // recursive hierarchy
		hierarchyQualifier : "X"
	}].forEach(function (oAggregation, i) {
		QUnit.test("create: #" + i, function (assert) {
			var oCache,
				oDoResetExpectation,
				bHasGrandTotal = i === 0,
				// Note: $expand/$select and $filter only allowed for recursive hierarchy
				mQueryOptions = oAggregation.hierarchyQualifier ? {
					$expand : {
						EMPLOYEE_2_TEAM : {$select : ["Team_Id", "Name"]}
					},
					$filter : "allowed",
					$select : ["ID", "MANAGER_ID"]
				} : {
					$filter : "" // needs to be falsy
				};

			this.mock(_AggregationHelper).expects("hasGrandTotal")
				.withExactArgs(sinon.match.same(oAggregation.aggregate)).returns(bHasGrandTotal);
			this.mock(_AggregationHelper).expects("hasMinOrMax")
				.withExactArgs(sinon.match.same(oAggregation.aggregate))
				.returns(false);
			this.mock(_MinMaxHelper).expects("createCache").never();
			this.mock(_Cache).expects("create").never();
			oDoResetExpectation = this.mock(_AggregationCache.prototype).expects("doReset")
				.withExactArgs(sinon.match.same(oAggregation), bHasGrandTotal)
				.callsFake(function () {
					this.oFirstLevel = {
						addKeptElement : "~addKeptElement~",
						removeKeptElement : "~removeKeptElement~",
						requestSideEffects : "~requestSideEffects~"
					};
					if (i === 2) {
						oAggregation.$NodeProperty = "node/property";
					}
				});

			// code under test
			oCache = _AggregationCache.create(this.oRequestor, "resource/path", "~n/a~", mQueryOptions,
				oAggregation);

			// "super" call
			assert.ok(oCache instanceof _AggregationCache, "module value is c'tor function");
			assert.ok(oCache instanceof _Cache, "_AggregationCache is a _Cache");
			assert.strictEqual(oCache.addTransientCollection, null, "disinherit");
			assert.strictEqual(oCache.oRequestor, this.oRequestor);
			assert.strictEqual(oCache.sResourcePath, "resource/path");
			assert.strictEqual(oCache.mQueryOptions, mQueryOptions);
			assert.strictEqual(oCache.bSortExpandSelect, true);
			assert.strictEqual(typeof oCache.fetchValue, "function");
			assert.strictEqual(typeof oCache.read, "function");
			// c'tor itself
			assert.ok(oDoResetExpectation.alwaysCalledOn(oCache));
			assert.deepEqual(oCache.aElements, []);
			assert.deepEqual(oCache.aElements.$byPredicate, {});
			assert.ok("$count" in oCache.aElements);
			assert.strictEqual(oCache.aElements.$count, undefined);
			assert.strictEqual(oCache.aElements.$created, 0);
			assert.strictEqual(oCache.addKeptElement, "~addKeptElement~", "@borrows ...");
			assert.strictEqual(oCache.removeKeptElement, "~removeKeptElement~", "@borrows ...");
			assert.strictEqual(oCache.requestSideEffects, "~requestSideEffects~", "@borrows ...");
			assert.strictEqual(oCache.isDeletingInOtherGroup(), false); // <-- code under test
			assert.ok(oCache.oTreeState instanceof _TreeState);
			assert.strictEqual(oCache.oTreeState.sNodeProperty, i === 2 ? "node/property" : undefined);
			assert.strictEqual(oCache.bUnifiedCache, false);

			this.mock(oCache).expects("getTypes").withExactArgs().returns("~types~");
			this.mock(_Helper).expects("getKeyFilter")
				.withExactArgs("~node~", "/resource/path", "~types~").returns("~filter~");

			// code under test: callback function provided for _TreeState c'tor
			assert.strictEqual(oCache.oTreeState.fnGetKeyFilter("~node~"), "~filter~");
		});
	});

	//*********************************************************************************************
	// Using PICT /r:4848
	//
	// sFilterBeforeAggregate: "", "~filterBeforeAggregate~"
	// # the following parameter is ignored below
	// sFilteredOrderBy: "", "~filteredOrderBy~"
	// bHasGrandTotal:   false, true
	// bLeaf:            false, true
	// oParentGroupNode: undefined, {}
	// bSubtotals:       false, true
	// IF [bLeaf] = "true" THEN [bSubtotals] = "false";
	// IF [oParentGroupNode] = "undefined" THEN [bLeaf] = "false";
	// IF [oParentGroupNode] = "{}" THEN [bHasGrandTotal] = "false";
	[{
		sFilterBeforeAggregate : "",
		bHasGrandTotal : true,
		bLeaf : false,
		oParentGroupNode : undefined,
		bSubtotals : false
	}, {
		sFilterBeforeAggregate : "",
		bHasGrandTotal : false,
		bLeaf : false,
		oParentGroupNode : {},
		bSubtotals : true
	}, {
		sFilterBeforeAggregate : "",
		bHasGrandTotal : false,
		bLeaf : true,
		oParentGroupNode : {},
		bSubtotals : false
	}, {
		sFilterBeforeAggregate : "~filterBeforeAggregate~",
		bHasGrandTotal : false,
		bLeaf : false,
		oParentGroupNode : undefined,
		bSubtotals : true
	}, {
		sFilterBeforeAggregate : "~filterBeforeAggregate~",
		bHasGrandTotal : false,
		bLeaf : true,
		oParentGroupNode : {},
		bSubtotals : false
	}, {
		sFilterBeforeAggregate : "~filterBeforeAggregate~",
		bHasGrandTotal : true,
		bLeaf : false,
		oParentGroupNode : undefined,
		bSubtotals : true
	}].forEach(function (oPICT) {
		QUnit.test("createGroupLevelCache: " + JSON.stringify(oPICT), function (assert) {
			var oAggregation = { // filled before by buildApply
					aggregate : {
						x : {
							subtotals : oPICT.bSubtotals
						},
						y : {
							grandTotal : oPICT.bHasGrandTotal,
							unit : "UnitY"
						}
					},
					group : {
						c : {}, // intentionally out of ABC order
						a : {},
						b : {}
					},
					groupLevels : ["a", "b"]
				},
				oAggregationCache,
				aAllProperties = [],
				oCache = {},
				mCacheQueryOptions = {},
				aGroupBy = ["a"],
				iLevel = oPICT.oParentGroupNode ? 3 : 1,
				mQueryOptions = {
					$$filterBeforeAggregate : oPICT.sFilterBeforeAggregate
					// $orderby : "~orderby~"
				};

			function isOK(o) {
				if (oPICT.oParentGroupNode) {
					return o.$$filterBeforeAggregate === (oPICT.sFilterBeforeAggregate
						? "~filter~ and (~filterBeforeAggregate~)"
						: "~filter~");
				}

				return o.$$filterBeforeAggregate === oPICT.sFilterBeforeAggregate;
			}

			if (!oPICT.bHasGrandTotal) {
				mQueryOptions.$count = "n/a";
			}
			if (oPICT.oParentGroupNode) {
				aGroupBy = ["a", "b", "c"];
				oPICT.oParentGroupNode["@$ui5.node.level"] = 2;
				_Helper.setPrivateAnnotation(oPICT.oParentGroupNode, "filter", "~filter~");
			}
			if (oPICT.bLeaf) {
				// Note: duplicates do not hurt for key predicate, but order is important
				aGroupBy = [/*group levels:*/"a", "b", /*sorted:*/"a", "b", "c"];
			} else if (iLevel === 3) {
				oAggregation.groupLevels.push("c");
				oAggregation.groupLevels.push("d"); // leaf level (JIRA: CPOUI5ODATAV4-2755)
			}

			oAggregationCache = _AggregationCache.create(this.oRequestor, "Foo", "",
				{/*$orderby : "~orderby~"*/}, oAggregation);

			this.mock(_AggregationHelper).expects("getAllProperties")
				.withExactArgs(sinon.match.same(oAggregation)).returns(aAllProperties);
			this.mock(_AggregationHelper).expects("filterOrderby")
				.withExactArgs(sinon.match.same(oAggregationCache.mQueryOptions),
					sinon.match.same(oAggregation), iLevel)
				.returns(mQueryOptions);
			if (oPICT.bHasGrandTotal) {
				this.mock(_AggregationHelper).expects("buildApply").never();
			} else {
				this.mock(_AggregationHelper).expects("buildApply")
					.withExactArgs(sinon.match.same(oAggregation), sinon.match(function (o) {
							return !("$count" in o) && o === mQueryOptions && isOK(o);
						}), iLevel)
					.returns(mCacheQueryOptions);
			}
			this.mock(_Cache).expects("create")
				.withExactArgs(sinon.match.same(oAggregationCache.oRequestor), "Foo",
					sinon.match(function (o) {
						// Note: w/o grand total, buildApply determines the query options to be used!
						return o.$count
							&& (oPICT.bHasGrandTotal
								? o === mQueryOptions && isOK(o)
								: o === mCacheQueryOptions);
					}), true)
				.returns(oCache);

			// This must be done before calling createGroupLevelCache, so that bind grabs the mock
			this.mock(_AggregationCache).expects("calculateKeyPredicate").on(null)
				.withExactArgs(sinon.match.same(oPICT.oParentGroupNode), aGroupBy,
					sinon.match.same(aAllProperties), oPICT.bLeaf, oPICT.bSubtotals,
					"~oElement~", "~mTypeForMetaPath~", "~metapath~")
				.returns("~sPredicate~");
			this.mock(_AggregationCache).expects("calculateKeyPredicateRH").never();
			this.mock(_AggregationCache).expects("fixDuplicatePredicate").on(oCache)
				.withExactArgs("~oElement~", "~sPredicate~").returns("~fixedPredicate~");

			assert.strictEqual(
				// code under test
				oAggregationCache.createGroupLevelCache(oPICT.oParentGroupNode, oPICT.bHasGrandTotal),
				oCache
			);

			// code under test (this normally happens inside the created cache's handleResponse method)
			assert.strictEqual(
				oCache.calculateKeyPredicate("~oElement~", "~mTypeForMetaPath~", "~metapath~"),
				"~sPredicate~");

			// code under test: non-hierarchy uses _AggregationCache implementation
			assert.strictEqual(
				oCache.fixDuplicatePredicate("~oElement~", "~sPredicate~"),
				"~fixedPredicate~");

			if (oPICT.oParentGroupNode) {
				assert.strictEqual(oCache.$parentFilter, "~filter~");
			} else {
				assert.notOk("$parentFilter" in oCache);
			}
		});
	});

	//*********************************************************************************************
	[undefined, {}].forEach(function (oParentGroupNode, i) {
		QUnit.test("createGroupLevelCache: recursive hierarchy, #" + i, function (assert) {
			var oAggregation = {hierarchyQualifier : "X"},
				oCache = {},
				mCacheQueryOptions = {},
				iLevel = oParentGroupNode ? 3 : 1,
				mQueryOptions = {
					$expand : "~expand~",
					// $orderby : "~orderby~"
					$select : ["~select~"]
				},
				oAggregationCache
					= _AggregationCache.create(this.oRequestor, "Foo", "", mQueryOptions, oAggregation);

			if (oParentGroupNode) {
				oParentGroupNode["@$ui5.node.level"] = 2;
				this.mock(_Helper).expects("getPrivateAnnotation")
					.withExactArgs(sinon.match.same(oParentGroupNode), "filter").returns(undefined);
				this.mock(oAggregationCache).expects("getTypes").withExactArgs().returns("~getTypes~");
				this.mock(_Helper).expects("getKeyFilter")
					.withExactArgs(sinon.match.same(oParentGroupNode), "/Foo", "~getTypes~")
					.returns("~filter~");
			}
			this.mock(_AggregationHelper).expects("getAllProperties").never();
			this.mock(_AggregationHelper).expects("filterOrderby").never();
			this.mock(_AggregationHelper).expects("buildApply").withExactArgs(
					sinon.match.same(oAggregation),
					sinon.match(mQueryOptions).and(sinon.match(function (o) {
						return /*!("$count" in o) &&*/ o !== mQueryOptions && (oParentGroupNode
							? o.$$filterBeforeAggregate === "~filter~"
							: !("$$filterBeforeAggregate" in o));
					})),
					iLevel) // actually, we currently do not care about this level for RH...
				.returns(mCacheQueryOptions);
			this.mock(_Cache).expects("create")
				.withExactArgs(sinon.match.same(oAggregationCache.oRequestor), "Foo",
					sinon.match(function (o) {
						// Note: w/o grand total, buildApply determines the query options to be used!
						return o.$count && o === mCacheQueryOptions;
					}), true)
				.returns(oCache);
			// This must be done before calling createGroupLevelCache, so that bind grabs the mock
			this.mock(_AggregationCache).expects("calculateKeyPredicate").never();
			this.mock(_AggregationCache).expects("calculateKeyPredicateRH").on(null)
				.withExactArgs(sinon.match.same(oParentGroupNode), sinon.match.same(oAggregation),
					"~oElement~", "~mTypeForMetaPath~", "~metapath~")
				.returns("~sPredicate~");

			assert.strictEqual(
				// code under test
				oAggregationCache.createGroupLevelCache(oParentGroupNode, false),
				oCache
			);

			// code under test (this normally happens inside the created cache's handleResponse method)
			assert.strictEqual(
				oCache.calculateKeyPredicate("~oElement~", "~mTypeForMetaPath~", "~metapath~"),
				"~sPredicate~");

			assert.notOk("fixDuplicatePredicate" in oCache); // no override for hierarchy
			if (oParentGroupNode) {
				assert.strictEqual(oCache.$parentFilter, "~filter~");
			} else {
				assert.notOk("$parentFilter" in oCache);
			}
		});
	});

	//*********************************************************************************************
	[{ // only oGrandTotalPromise needed
		aggregate : {
			SalesNumber : {grandTotal : true}
		},
		group : {},
		groupLevels : []
	}, { // only oCountPromise needed
		hierarchyQualifier : "X"
	}, { // only oCountPromise needed
		aggregate : {},
		group : {},
		groupLevels : ["group"]
	}, { // both oCountPromise and oGrandTotalPromise needed
		aggregate : {
			SalesNumber : {grandTotal : true}
		},
		group : {},
		groupLevels : ["group"]
	}].forEach(function (oNewAggregation, i) {
		[false, true].forEach(function (bCount) {
			const sTitle = "doReset: #" + i + ", bCount=" + bCount;
			const bCountLeaves = bCount && oNewAggregation.groupLevels?.length > 0;
			const bHasGrandTotal = !!oNewAggregation.aggregate?.SalesNumber?.grandTotal;

		QUnit.test(sTitle, function (assert) {
			const oCache = _AggregationCache.create(this.oRequestor, "~", "", {}, {
				hierarchyQualifier : "n/a" // unrealistic for i !== 1, but never mind
			});
			this.mock(oCache).expects("getDownloadUrl").withExactArgs("").returns("~sDownloadUrl~");
			this.mock(oCache).expects("createCountPromise").exactly(bCount && i === 1 ? 1 : 0)
				.withExactArgs();
			this.mock(oCache).expects("setQueryOptions").exactly(bCount && i > 1 ? 1 : 0)
				.withExactArgs({$count : true, $$leaves : true});
			this.mock(oCache).expects("createGroupLevelCache")
				.withExactArgs(null, bHasGrandTotal || bCountLeaves)
				.returns("~oFirstLevelCache~");
			let fnLeaves;
			let fnGrandTotal;
			this.mock(_ConcatHelper).expects("enhanceCache")
				.exactly(bHasGrandTotal || bCountLeaves ? 1 : 0)
				.withExactArgs("~oFirstLevelCache~", sinon.match.same(oNewAggregation),
					sinon.match((aAdditionalRowHandlers) => {
						let iIndex = 0;
						if (bCountLeaves) {
							fnLeaves = aAdditionalRowHandlers[iIndex];
							iIndex += 1;
						}
						if (bHasGrandTotal) {
							fnGrandTotal = aAdditionalRowHandlers[iIndex];
							iIndex += 1;
						}

<<<<<<< HEAD
						// code under test (fnCount) - nothing should happen :-)
						aAdditionalRowHandlers[iIndex]({});
=======
		// code under test (this normally happens inside the created cache's handleResponse method)
		assert.strictEqual(
			oCache.calculateKeyPredicate("~oElement~", "~mTypeForMetaPath~", "~metapath~"),
			"~sPredicate~");

		assert.notOk("fixDuplicatePredicate" in oCache); // no override for hierarchy
		if (oParentGroupNode) {
			assert.strictEqual(oCache.$parentFilter, "~filter~");
		} else {
			assert.notOk("$parentFilter" in oCache);
		}
	});
});

	//*********************************************************************************************
[{ // only oGrandTotalPromise needed
	aggregate : {
		SalesNumber : {grandTotal : true}
	},
	group : {},
	groupLevels : []
}, { // only oCountPromise needed
	hierarchyQualifier : "X"
}, { // only oCountPromise needed
	aggregate : {},
	group : {},
	groupLevels : ["group"]
}, { // both oCountPromise and oGrandTotalPromise needed
	aggregate : {
		SalesNumber : {grandTotal : true}
	},
	group : {},
	groupLevels : ["group"]
}].forEach(function (oNewAggregation, i) {
	[false, true].forEach(function (bCount) {
		const sTitle = "doReset: #" + i + ", bCount=" + bCount;
		const bCountLeaves = bCount && oNewAggregation.groupLevels?.length > 0;
		const bHasGrandTotal = !!oNewAggregation.aggregate?.SalesNumber?.grandTotal;

	QUnit.test(sTitle, function (assert) {
		const oCache = _AggregationCache.create(this.oRequestor, "~", "", {}, {
			hierarchyQualifier : "n/a" // unrealistic for i !== 1, but never mind
		});
		oCache.oCountPromise = "~oOldCountPromise~";
		this.mock(oCache).expects("getDownloadUrl").withExactArgs("").returns("~sDownloadUrl~");
		this.mock(oCache).expects("createCountPromise").exactly(bCount && i === 1 ? 1 : 0)
			.withExactArgs()
			.callsFake(function () {
				assert.strictEqual(oCache.oCountPromise, "~oOldCountPromise~");
				oCache.oCountPromise = "~oNewCountPromise~";
			});
		this.mock(oCache).expects("setQueryOptions").exactly(bCount && i > 1 ? 1 : 0)
			.withExactArgs({$count : true, $$leaves : true});
		this.mock(oCache).expects("createGroupLevelCache")
			.withExactArgs(null, bHasGrandTotal || bCountLeaves)
			.returns("~oFirstLevelCache~");
		let fnLeaves;
		let fnGrandTotal;
		this.mock(_ConcatHelper).expects("enhanceCache")
			.exactly(bHasGrandTotal || bCountLeaves ? 1 : 0)
			.withExactArgs("~oFirstLevelCache~", sinon.match.same(oNewAggregation),
				sinon.match((aAdditionalRowHandlers) => {
					let iIndex = 0;
					if (bCountLeaves) {
						fnLeaves = aAdditionalRowHandlers[iIndex];
						iIndex += 1;
					}
					if (bHasGrandTotal) {
						fnGrandTotal = aAdditionalRowHandlers[iIndex];
>>>>>>> 079f57c1
						iIndex += 1;

						return aAdditionalRowHandlers.length === iIndex;
					}));
			const mQueryOptions = {
				$count : bCount
			};
			oCache.mQueryOptions = mQueryOptions;

			// code under test
			oCache.doReset(oNewAggregation, bHasGrandTotal);

			assert.strictEqual(oCache.oAggregation, oNewAggregation);
			assert.strictEqual(oCache.sToString, "~sDownloadUrl~");
			assert.strictEqual(oCache.toString(), "~sDownloadUrl~"); // <-- code under test
			assert.strictEqual(oCache.oFirstLevel, "~oFirstLevelCache~");
			assert.ok("oCountPromise" in oCache, "be nice to V8");
			assert.ok("oGrandTotalPromise" in oCache, "be nice to V8");

			if (bCount && i > 1) { // 0: no count needed, 1: recursive hierarchy uses createCountPromise
				assert.ok(oCache.oCountPromise.isPending());

				// code under test
				assert.strictEqual(oCache.fetchValue(null, "$count"), oCache.oCountPromise);

				// code under test
				fnLeaves({UI5__leaves : "42"});

<<<<<<< HEAD
				assert.ok(oCache.oCountPromise.isFulfilled());
				assert.strictEqual(oCache.oCountPromise.getResult(), 42);
			} else {
				assert.strictEqual(oCache.oCountPromise, undefined);
			}
=======
			assert.ok(oCache.oCountPromise.isFulfilled());
			assert.strictEqual(oCache.oCountPromise.getResult(), 42);
		} else if (bCount && i === 1) {
			assert.strictEqual(oCache.oCountPromise, "~oNewCountPromise~");
		} else {
			assert.strictEqual(oCache.oCountPromise, undefined);
		}
>>>>>>> 079f57c1

			if (bHasGrandTotal) {
				assert.strictEqual(oCache.oGrandTotalPromise.isPending(), true);

				this.mock(_AggregationHelper).expects("handleGrandTotal")
					.withExactArgs(sinon.match.same(oNewAggregation), "~oGrandTotal~");

				// code under test
				fnGrandTotal("~oGrandTotal~");

				assert.strictEqual(oCache.oGrandTotalPromise.isFulfilled(), true);
				assert.strictEqual(oCache.oGrandTotalPromise.getResult(), "~oGrandTotal~");
			} else {
				assert.strictEqual(oCache.oGrandTotalPromise, undefined);
			}

			assert.deepEqual(mQueryOptions, {$count : bCount}, "unchanged");
		});
		});
	});

	//*********************************************************************************************
	[false, true].forEach(function (bLeaf) {
		[false, true].forEach(function (bParent) {
			[false, true].forEach(function (bHasRealKeyPredicate) {
				var sTitle = "calculateKeyPredicate: leaf=" + bLeaf
						+ ", has real key predicate: " + bHasRealKeyPredicate
						+ ", parent=" + bParent;

				if (bHasRealKeyPredicate && !bLeaf) {
					return; // ignore useless combination
				}

		QUnit.test(sTitle, function (assert) {
			var aAllProperties = ["p1", "p2", ["a", "b"], "p3", "p4", ["c", "d"]],
				oElement = {
					p2 : "v2",
					p4 : "v4"
				},
				oElementMatcher = sinon.match(function (o) {
					return o === oElement && (bParent
						? o.p1 === "v1" && o.p2 === "v2" && o.p3 === "v3" && o.p4 === "v4"
							&& o["p3@$ui5.noData"] === true
						: !("p1" in o) && o.p2 === "v2" && !("p3" in o) && o.p4 === "v4"
							&& !("p3@$ui5.noData" in o));
				}),
				aGroupBy = [/*does not matter*/],
				oGroupNode = {
					p1 : "v1",
					p2 : "n/a",
					p3 : "v3",
					"p3@$ui5.noData" : "true", // truthy, but not true
					"@$ui5.node.level" : 2
				},
				oHelperMock = this.mock(_Helper),
				mTypeForMetaPath = {"/meta/path" : {}};

			oHelperMock.expects("inheritPathValue").exactly(bParent ? 1 : 0)
				.withExactArgs(["a", "b"], sinon.match.same(oGroupNode), sinon.match.same(oElement));
			oHelperMock.expects("inheritPathValue").exactly(bParent ? 1 : 0)
				.withExactArgs(["c", "d"], sinon.match.same(oGroupNode), sinon.match.same(oElement));
			oHelperMock.expects("getKeyPredicate").exactly(bLeaf ? 1 : 0)
				.withExactArgs(oElementMatcher, "/meta/path", sinon.match.same(mTypeForMetaPath))
				.returns(bHasRealKeyPredicate ? "~predicate~" : undefined);
			oHelperMock.expects("getKeyPredicate").exactly(bHasRealKeyPredicate ? 0 : 1)
				.withExactArgs(oElementMatcher, "/meta/path", sinon.match.same(mTypeForMetaPath),
					sinon.match.same(aGroupBy), true).returns("~predicate~");
			oHelperMock.expects("setPrivateAnnotation")
				.withExactArgs(sinon.match.same(oElement), "predicate", "~predicate~");
			oHelperMock.expects("getKeyFilter").exactly(bLeaf ? 0 : 1)
				.withExactArgs(oElementMatcher, "/meta/path", sinon.match.same(mTypeForMetaPath),
					sinon.match.same(aGroupBy))
				.returns("~filter~");
			oHelperMock.expects("setPrivateAnnotation").exactly(bLeaf ? 0 : 1)
				.withExactArgs(sinon.match.same(oElement), "filter", "~filter~");
			this.mock(_AggregationHelper).expects("setAnnotations")
				.withExactArgs(sinon.match.same(oElement), bLeaf ? undefined : false, "~bTotal~",
					bParent ? 3 : 1, bParent ? null : aAllProperties);

			assert.strictEqual(
				// code under test
				_AggregationCache.calculateKeyPredicate(bParent ? oGroupNode : undefined, aGroupBy,
					aAllProperties, bLeaf, "~bTotal~", oElement, mTypeForMetaPath, "/meta/path"),
				"~predicate~");

			assert.deepEqual(oElement, bParent ? {
				p1 : "v1",
				p2 : "v2",
				p3 : "v3",
				"p3@$ui5.noData" : true,
				p4 : "v4"
			} : {
				p2 : "v2",
				p4 : "v4"
			});
		});
			});
		});
	});

	//*********************************************************************************************
	[undefined, 0, 7].forEach(function (iDistanceFromRoot) {
		// Note: null means no $LimitedDescendantCount, undefined means not $select'ed
		[null, undefined, 0, 42].forEach(function (iLimitedDescendantCount) {
			["collapsed", "expanded", "leaf"].forEach(function (sDrillState) {
				[undefined, {"@$ui5.node.level" : 41}].forEach(function (oGroupNode) {
					var sTitle = "calculateKeyPredicateRH: DistanceFromRoot : " + iDistanceFromRoot
							+ ", LimitedDescendantCount : " + iLimitedDescendantCount
							+ ", DrillState : " + sDrillState
							+ ", oGroupNode : " + JSON.stringify(oGroupNode);

					if (iDistanceFromRoot === undefined && iLimitedDescendantCount
							|| iDistanceFromRoot !== undefined && oGroupNode
							|| sDrillState === "expanded" && !iLimitedDescendantCount
							|| sDrillState === "leaf" && iLimitedDescendantCount) {
						return;
					}

		QUnit.test(sTitle, function (assert) {
			var oAggregation = {
					$DistanceFromRoot : "A/DistFromRoot",
					$DrillState : "B/myDrillState",
					$LimitedDescendantCount : "C/LtdDescendant_Count",
					$metaPath : "/meta/path",
					$path : "n/a"
				},
				sDistanceFromRoot,
				oElement = {
					// B: {myDrillState : sDrillState},
					Foo : "bar",
					XYZ : 42
				},
				iExpectedLevel = 1,
				oHelperMock = this.mock(_Helper),
				bIsExpanded = {
					collapsed : false,
					expanded : true,
					leaf : undefined
				}[sDrillState],
				sLimitedDescendantCount,
				mTypeForMetaPath = {"/meta/path" : {}};

			if (iDistanceFromRoot !== undefined) {
				iExpectedLevel = iDistanceFromRoot + 1;
				sDistanceFromRoot = "" + iDistanceFromRoot; // Edm.Int64!
				// oElement.A = {DistFromRoot : sDistanceFromRoot};
			}
			if (iLimitedDescendantCount === null) {
				delete oAggregation.$LimitedDescendantCount;
			} else {
				sLimitedDescendantCount = iLimitedDescendantCount === undefined
					? undefined
					: "" + iLimitedDescendantCount; // Edm.Int64!
				// oElement.C = {LtdDescendant_Count : sLimitedDescendantCount};
			}
			if (oGroupNode) {
				iExpectedLevel = 42;
			}

			oHelperMock.expects("getKeyPredicate")
				.withExactArgs(sinon.match.same(oElement), "/meta/path",
					sinon.match.same(mTypeForMetaPath))
				.returns("~predicate~");
			oHelperMock.expects("setPrivateAnnotation")
				.withExactArgs(sinon.match.same(oElement), "predicate", "~predicate~");
			oHelperMock.expects("drillDown")
				.withExactArgs(sinon.match.same(oElement), "B/myDrillState")
				.returns(sDrillState);
			oHelperMock.expects("getKeyFilter").never();
			oHelperMock.expects("deleteProperty")
				.withExactArgs(sinon.match.same(oElement), "B/myDrillState");
			oHelperMock.expects("drillDown").exactly(oGroupNode ? 0 : 1)
				.withExactArgs(sinon.match.same(oElement), "A/DistFromRoot")
				.returns(sDistanceFromRoot);
			oHelperMock.expects("deleteProperty").exactly(sDistanceFromRoot ? 1 : 0)
				.withExactArgs(sinon.match.same(oElement), "A/DistFromRoot");
			this.mock(_AggregationHelper).expects("setAnnotations")
				.withExactArgs(sinon.match.same(oElement), bIsExpanded, /*bIsTotal*/undefined,
					iExpectedLevel);
			oHelperMock.expects("setPrivateAnnotation").exactly(iLimitedDescendantCount ? 1 : 0)
				.withExactArgs(sinon.match.same(oElement), "descendants",
					/*parseInt!*/iLimitedDescendantCount);
			oHelperMock.expects("drillDown").exactly(iLimitedDescendantCount === null ? 0 : 1)
				.withExactArgs(sinon.match.same(oElement), "C/LtdDescendant_Count")
				.returns(sLimitedDescendantCount);
			oHelperMock.expects("deleteProperty").exactly(sLimitedDescendantCount ? 1 : 0)
				.withExactArgs(sinon.match.same(oElement), "C/LtdDescendant_Count");

			assert.strictEqual(
				// code under test
				_AggregationCache.calculateKeyPredicateRH(oGroupNode, oAggregation, oElement,
					mTypeForMetaPath, "/meta/path"),
				"~predicate~");

			assert.deepEqual(oElement, {Foo : "bar", XYZ : 42});
		});
				});
			});
		});
	});

	//*********************************************************************************************
	QUnit.test("calculateKeyPredicate: nested object", function (assert) {
		var mTypeForMetaPath = {"/Artists" : {}};

		this.mock(_Helper).expects("inheritPathValue").never();
		this.mock(_Helper).expects("getKeyPredicate").never();
		this.mock(_Helper).expects("setPrivateAnnotation").never();
		this.mock(_Helper).expects("getKeyFilter").never();
		this.mock(_AggregationHelper).expects("setAnnotations").never();

		assert.strictEqual(
			// code under test
			_AggregationCache.calculateKeyPredicate(null, null, null, undefined, undefined, null,
				mTypeForMetaPath, "/Artists/BestFriend"),
			undefined);
	});

	//*********************************************************************************************
	QUnit.test("calculateKeyPredicateRH: nested object", function (assert) {
		var mTypeForMetaPath = {"/Artists" : {}};

		this.mock(_Helper).expects("drillDown").never();
		this.mock(_Helper).expects("getKeyPredicate").never();
		this.mock(_Helper).expects("setPrivateAnnotation").never();
		this.mock(_Helper).expects("getKeyFilter").never();
		this.mock(_Helper).expects("deleteProperty").never();
		this.mock(_AggregationHelper).expects("setAnnotations").never();

		assert.strictEqual(
			// code under test
			_AggregationCache.calculateKeyPredicateRH(/*oGroupNode*/null, {/*oAggregation*/},
				/*oElement*/null, mTypeForMetaPath, "/Artists/BestFriend"),
			undefined);
	});

	//*********************************************************************************************
	QUnit.test("calculateKeyPredicateRH: related entity", function (assert) {
		var oAggregation = {
				$DistanceFromRoot : "DistFromRoot",
				$DrillState : "myDrillState",
				$LimitedDescendantCount : "LtdDescendant_Count",
				$metaPath : "/Artists",
				$path : "n/a"
			},
			oElement = {
				DistFromRoot : "23",
				myDrillState : "leaf",
				LtdDescendant_Count : "42"
			},
			mTypeForMetaPath = {
				"/Artists" : {},
				"/Artists/BestFriend" : {}
			};

		this.mock(_Helper).expects("drillDown").never();
		this.mock(_Helper).expects("getKeyPredicate")
			.withExactArgs(sinon.match.same(oElement), "/Artists/BestFriend",
				sinon.match.same(mTypeForMetaPath))
			.returns("~predicate~");
		this.mock(_Helper).expects("setPrivateAnnotation")
			.withExactArgs(sinon.match.same(oElement), "predicate", "~predicate~");
		this.mock(_Helper).expects("getKeyFilter").never();
		this.mock(_Helper).expects("deleteProperty").never();
		this.mock(_AggregationHelper).expects("setAnnotations").never();

		assert.strictEqual(
			// code under test
			_AggregationCache.calculateKeyPredicateRH(/*oGroupNode*/null, oAggregation,
				oElement, mTypeForMetaPath, "/Artists/BestFriend"),
			"~predicate~");

		assert.deepEqual(oElement, {
				DistFromRoot : "23",
				myDrillState : "leaf",
				LtdDescendant_Count : "42"
			}, "unchanged");
	});

	//*********************************************************************************************
	[false, true].forEach(function (bParentIsPlaceholder) {
		[false, true].forEach(function (bCandidateFound) {
			const sTitle = "fetchParentIndex: parent is placeholder = " + bParentIsPlaceholder
					+ ", candidate outside collection found = " + bCandidateFound;

			if (bCandidateFound && !bParentIsPlaceholder) {
				return; // parent is either inside or outside collection
			}

		QUnit.test(sTitle, async function (assert) {
			const oAggregation = {
				$DistanceFromRoot : "DistFromRoot",
				$DrillState : "myDrillState",
				$LimitedDescendantCount : "LtdDescendant_Count",
				$NodeProperty : "NodeID",
				$path : "/path",
				aggregate : {},
				group : {},
				groupLevels : ["BillToParty"],
				hierarchyQualifier : "X"
			};
			const oCache = _AggregationCache.create(this.oRequestor, "Foo", "", {}, oAggregation);
			const sQueryOptions = JSON.stringify(oCache.mQueryOptions);
			this.mock(oCache).expects("getTypes").atLeast(1).withExactArgs().returns("~Types~");
			const oNode = {"@$ui5.node.level" : 3};
			oCache.aElements[20] = {"@$ui5.node.level" : 0};
			oCache.aElements[21] = {"@$ui5.node.level" : 4};
			oCache.aElements[22] = {"@$ui5.node.level" : 4};
			oCache.aElements[23] = oNode;
			oCache.aElements[24] = {"@$ui5.node.level" : 4};
			oCache.aElements[25] = {"@$ui5.node.level" : 5};
			oCache.aElements[26] = {"@$ui5.node.level" : 3};
			const oHelperMock = this.mock(_Helper);
			oHelperMock.expects("getKeyFilter").withExactArgs(oNode, "/Foo", "~Types~")
				.returns("~Key~");
			this.mock(this.oRequestor).expects("buildQueryString")
				.withExactArgs(null, {$apply : "ancestors($root/path,X,NodeID,filter(~Key~),1)"})
				.returns("?~QueryString~");
			this.mock(this.oRequestor).expects("request")
				.withExactArgs("GET", "Foo?~QueryString~", "~oGroupLock~")
				.callsFake(async () => {
					var oPropertiesExpectation, oNodePropertyExpectation;

					await "next tick";

					oHelperMock.expects("getKeyPredicate")
						.withExactArgs("~Parent~", "/Foo", "~Types~")
						.returns("('n/a')");
					if (bCandidateFound) { // parent already in cache
						oCache.aElements.$byPredicate["('n/a')"] = "~ParentOutsideCollection~";
					}
					oHelperMock.expects("getPrivateAnnotation").exactly(bCandidateFound ? 1 : 0)
						.withExactArgs("~ParentOutsideCollection~", "rank")
						.returns(undefined);
					oHelperMock.expects("setPrivateAnnotation")
						.withExactArgs("~Parent~", "parent", sinon.match.same(oCache.oFirstLevel));
					this.mock(oCache).expects("requestRank")
						.withExactArgs("~Parent~", "~oGroupLock~")
						.callsFake(async () => {
							await "next tick";

							assert.ok(oPropertiesExpectation.called, "called in sync");
							assert.ok(oNodePropertyExpectation.called, "called in sync");

							oCache.aElements[17] = "~ParentInsideCollection~";
							this.mock(oCache.oFirstLevel).expects("calculateKeyPredicate")
								.withExactArgs("~Parent~", "~Types~", "/Foo");
							this.mock(oCache).expects("findIndex").withExactArgs("~iRank~")
								.returns(17);
							oHelperMock.expects("hasPrivateAnnotation")
								.withExactArgs("~ParentInsideCollection~", "placeholder")
								.returns(bParentIsPlaceholder);
							this.mock(oCache).expects("insertNode")
								.exactly(bParentIsPlaceholder ? 1 : 0)
								.withExactArgs("~Parent~", "~iRank~", 17);

							return "~iRank~";
						});
					oPropertiesExpectation = this.mock(oCache).expects("requestProperties")
						.withExactArgs("~Parent~", ["DistFromRoot", "myDrillState",
							"LtdDescendant_Count"], "~oGroupLock~", true)
						.resolves();
					oNodePropertyExpectation = this.mock(oCache).expects("requestNodeProperty")
						.withExactArgs("~Parent~", "~oGroupLock~", false)
						.resolves();

					return {value : ["~Parent~"]};
				});

			// code under test
			const oPromise = oCache.fetchParentIndex(26, "~oGroupLock~");
			const oPromise0 = oCache.fetchParentIndex(23, "~oGroupLock~");
			const oPromise1 = oCache.fetchParentIndex(26, "~oGroupLock~");
			const oPromise2 = oCache.fetchParentIndex(23, "~oGroupLock~");

			assert.strictEqual(_Helper.getPrivateAnnotation(oNode, "parentIndexPromise"), oPromise,
				"cached");
			assert.strictEqual(oPromise, oPromise0, "same promise");
			assert.strictEqual(oPromise, oPromise1, "same promise");
			assert.strictEqual(oPromise, oPromise2, "same promise");
			assert.ok(oPromise instanceof SyncPromise);
			assert.strictEqual(await oPromise, 17);
			assert.strictEqual(JSON.stringify(oCache.mQueryOptions), sQueryOptions, "unchanged");
			oHelperMock.restore();
			assert.notOk(_Helper.hasPrivateAnnotation(oNode, "parentIndexPromise"), "gone");
		});
		});
	});

	//*********************************************************************************************
	QUnit.test("fetchParentIndex: parent already inside collection", async function (assert) {
		const oAggregation = {
			$DistanceFromRoot : "DistFromRoot",
			$DrillState : "myDrillState",
			$LimitedDescendantCount : "LtdDescendant_Count",
			$NodeProperty : "NodeID",
			$path : "/path",
			aggregate : {},
			group : {},
			groupLevels : ["BillToParty"],
			hierarchyQualifier : "X"
		};
		const oCache = _AggregationCache.create(this.oRequestor, "Foo", "", {}, oAggregation);
		const sQueryOptions = JSON.stringify(oCache.mQueryOptions);

		this.mock(oCache).expects("getTypes").atLeast(1).withExactArgs().returns("~Types~");
		const oNode = {};
		oCache.aElements[22] = {"@$ui5.node.level" : 0};
		oCache.aElements[23] = oNode;
		this.mock(_Helper).expects("getKeyFilter").withExactArgs(oNode, "/Foo", "~Types~")
			.returns("~Key~");
		this.mock(this.oRequestor).expects("buildQueryString")
			.withExactArgs(null, {$apply : "ancestors($root/path,X,NodeID,filter(~Key~),1)"})
			.returns("?~QueryString~");
		this.mock(this.oRequestor).expects("request")
			.withExactArgs("GET", "Foo?~QueryString~", "~oGroupLock~")
			.callsFake(async () => {
				await "next tick";

				oCache.aElements.$byPredicate["('42')"] = "~ParentInCache~";
				this.mock(_Helper).expects("getKeyPredicate")
					.withExactArgs("~Parent~", "/Foo", "~Types~")
					.returns("('42')");
				this.mock(_Helper).expects("getPrivateAnnotation")
					.withExactArgs("~ParentInCache~", "rank")
					.returns(0); // anything but undefined
				oCache.aElements[42] = "~ParentInCache~";
				this.mock(oCache).expects("requestRank").never();

				return {value : ["~Parent~"]};
			});

		// code under test
		const oPromise = oCache.fetchParentIndex(23, "~oGroupLock~");

		assert.strictEqual(_Helper.getPrivateAnnotation(oNode, "parentIndexPromise"), oPromise,
			"cached");
		assert.ok(oPromise instanceof SyncPromise);
		assert.strictEqual(await oPromise, 42);
		assert.strictEqual(JSON.stringify(oCache.mQueryOptions), sQueryOptions, "unchanged");
		assert.notOk(_Helper.hasPrivateAnnotation(oNode, "parentIndexPromise"), "gone");
	});

	//*********************************************************************************************
	QUnit.test("fetchParentIndex: clean up on failed request", async function (assert) {
		const oAggregation = {
			$DistanceFromRoot : "DistFromRoot",
			$DrillState : "myDrillState",
			$LimitedDescendantCount : "LtdDescendant_Count",
			$NodeProperty : "NodeID",
			$path : "/path",
			aggregate : {},
			group : {},
			groupLevels : ["BillToParty"],
			hierarchyQualifier : "X"
		};
		const oCache = _AggregationCache.create(this.oRequestor, "Foo", "", {}, oAggregation);
		const sQueryOptions = JSON.stringify(oCache.mQueryOptions);

		this.mock(oCache).expects("getTypes").withExactArgs().returns("~Types~");
		const oNode = {};
		oCache.aElements[22] = {"@$ui5.node.level" : 0};
		oCache.aElements[23] = oNode;
		this.mock(_Helper).expects("getKeyFilter").withExactArgs(oNode, "/Foo", "~Types~")
			.returns("~Key~");
		this.mock(this.oRequestor).expects("buildQueryString")
			.withExactArgs(null, {$apply : "ancestors($root/path,X,NodeID,filter(~Key~),1)"})
			.returns("?~QueryString~");
		const oError = new Error();
		this.mock(this.oRequestor).expects("request")
			.withExactArgs("GET", "Foo?~QueryString~", "~oGroupLock~")
			.rejects(oError);

		// code under test
		const oPromise = oCache.fetchParentIndex(23, "~oGroupLock~");

		assert.strictEqual(_Helper.getPrivateAnnotation(oNode, "parentIndexPromise"), oPromise,
			"cached");
		assert.ok(oPromise instanceof SyncPromise);
		await assert.rejects(oPromise, oError);
		assert.strictEqual(JSON.stringify(oCache.mQueryOptions), sQueryOptions, "unchanged");
		assert.notOk(_Helper.hasPrivateAnnotation(oNode, "parentIndexPromise"), "gone");
	});

	//*********************************************************************************************
	[false, true].forEach(function (bAsync) {
		QUnit.test("fetchValue: not $count; async = " + bAsync, function (assert) {
			var oAggregation = {
					aggregate : {},
					group : {},
					groupLevels : ["BillToParty"]
				},
				oCache = _AggregationCache.create(this.oRequestor, "Foo", "", {}, oAggregation),
				oCacheMock = this.mock(oCache),
				sPath = "~predicate~/~path~",
				oPromise = bAsync
					? Promise.resolve(function (resolve) {
						setTimeout(function () {
							resolve();
						}, 5);
					})
					: SyncPromise.resolve(),
				oResult;

			if (bAsync) {
				oCache.aElements.$byPredicate["~predicate~"] = oPromise;
			}
			oCacheMock.expects("registerChangeListener").never();
			oCacheMock.expects("drillDown").never();
			oPromise.then(function () { // must not be called too early!
				oCacheMock.expects("registerChangeListener").withExactArgs(sPath, "~oListener~");
				oCacheMock.expects("drillDown")
					.withExactArgs(sinon.match.same(oCache.aElements), sPath, "~oGroupLock~")
					.returns(SyncPromise.resolve("~result~"));
			});

			// code under test
			oResult = oCache.fetchValue("~oGroupLock~", sPath, "~fnDataRequested~", "~oListener~");

			assert.strictEqual(oResult.isPending(), bAsync);

			return oResult.then(function (vResult) {
				assert.strictEqual(vResult, "~result~");
			});
		});
	});

	//*********************************************************************************************
	QUnit.test("fetchValue: no leaf $count available with recursive hierarchy", function (assert) {
		var oAggregation = {
				hierarchyQualifier : "X"
			},
			oCache = _AggregationCache.create(this.oRequestor, "Foo", "", {}, oAggregation);

		this.mock(oCache.oFirstLevel).expects("fetchValue").never();
		this.mock(oCache).expects("registerChangeListener").never();
		this.mock(oCache).expects("drillDown").never();
		this.oLogMock.expects("error")
			.withExactArgs("Failed to drill-down into $count, invalid segment: $count",
				oCache.toString(), "sap.ui.model.odata.v4.lib._Cache");

		assert.strictEqual(
			// code under test
			oCache.fetchValue("~oGroupLock~", "$count", "~fnDataRequested~", "~oListener~"),
			SyncPromise.resolve());
	});

	//*********************************************************************************************
	QUnit.test("fetchValue: no leaf $count available with visual grouping", function (assert) {
		var oAggregation = {
				aggregate : {},
				group : {},
				// Note: a single group level would define the leaf level (JIRA: CPOUI5ODATAV4-2755)
				groupLevels : ["a", "b"]
			},
			oCache = _AggregationCache.create(this.oRequestor, "Foo", "", {}, oAggregation);

		this.mock(oCache.oFirstLevel).expects("fetchValue").never();
		this.mock(oCache).expects("registerChangeListener").never();
		this.mock(oCache).expects("drillDown").never();
		this.oLogMock.expects("error")
			.withExactArgs("Failed to drill-down into $count, invalid segment: $count",
				oCache.toString(), "sap.ui.model.odata.v4.lib._Cache");

		assert.strictEqual(
			// code under test
			oCache.fetchValue("~oGroupLock~", "$count", "~fnDataRequested~", "~oListener~"),
			SyncPromise.resolve());
	});

	//*********************************************************************************************
	QUnit.test("fetchValue: leaf $count available without visual grouping", function (assert) {
		var oAggregation = {
				aggregate : {
					SalesNumber : {grandTotal : true}
				},
				group : {},
				groupLevels : [] // Note: added by _AggregationHelper.buildApply before
			},
			oCache = _AggregationCache.create(this.oRequestor, "Foo", "", {$count : true},
				oAggregation);

		this.mock(oCache.oFirstLevel).expects("fetchValue")
			.withExactArgs("~oGroupLock~", "$count", "~fnDataRequested~", "~oListener~")
			.returns("~promise~");
		this.mock(oCache).expects("registerChangeListener").never();
		this.mock(oCache).expects("drillDown").never();

		assert.strictEqual(
			// code under test
			oCache.fetchValue("~oGroupLock~", "$count", "~fnDataRequested~", "~oListener~"),
			"~promise~");
	});

	//*********************************************************************************************
	[{
		oPromise : SyncPromise.resolve("~result~"),
		vValue : "~result~"
	}, {
		oPromise : new SyncPromise(function () {}), // not (yet) resolved
		vValue : undefined
	}].forEach(function (oFixture, i) {
		QUnit.test("getValue: " + i, function (assert) {
			var oAggregation = {
					hierarchyQualifier : "X"
				},
				oCache = _AggregationCache.create(this.oRequestor, "Foo", "", {}, oAggregation);

			this.mock(oCache).expects("fetchValue")
				.withExactArgs(sinon.match.same(_GroupLock.$cached), "some/path")
				.returns(oFixture.oPromise);
			this.mock(oFixture.oPromise).expects("caught").withExactArgs().exactly(i);

			// code under test
			assert.strictEqual(oCache.getValue("some/path"), oFixture.vValue);
		});
	});

	//*********************************************************************************************
	QUnit.test("getQueryOptions4Single: non-empty path", function (assert) {
		const oCache = _AggregationCache.create(this.oRequestor, "Foo", "", {}, {
			hierarchyQualifier : "X"
		});
		this.mock(_Cache.prototype).expects("getQueryOptions4Single").never();
		this.mock(_Helper).expects("clone").never();

		assert.throws(function () {
			// code under test
			oCache.getQueryOptions4Single("some/path");
		}, new Error("Unsupported path: some/path"));
	});

	//*********************************************************************************************
	[false, true].forEach((bLate) => {
		[false, true].forEach((bFound) => {
			const sTitle = "getQueryOptions4Single: late query options = " + bLate
				+ ", node property found in $select = " + bFound;

		QUnit.test(sTitle, function (assert) {
			const oCache = _AggregationCache.create(this.oRequestor, "Foo", "", {}, {
				hierarchyQualifier : "X",
				$NodeProperty : "Some/NodeID"
			});
			if (bLate) {
				oCache.mLateQueryOptions = "~mLateQueryOptions~";
			}
			this.mock(_Cache.prototype).expects("getQueryOptions4Single").never();
			const mClone = {
				$select : bFound ? ["alpha", "Some/NodeID", "omega"] : ["alpha", "omega"]
			};
			this.mock(_Helper).expects("clone")
				.withExactArgs(bLate ? "~mLateQueryOptions~" : sinon.match.same(oCache.mQueryOptions))
				.returns(mClone);

			// code under test
			const mQueryOptions = oCache.getQueryOptions4Single("");

			assert.strictEqual(mQueryOptions, mClone);
			assert.deepEqual(mQueryOptions, {
				$select : ["alpha", "omega"]
			});
		});
		});
	});

	//*********************************************************************************************
	[{
		iIndex : 0,
		iLength : 3,
		bHasGrandTotal : false,
		iFirstLevelIndex : 0,
		iFirstLevelLength : 3
	}, {
		iIndex : 0,
		iLength : 3,
		bHasGrandTotal : true,
		iFirstLevelIndex : 0,
		iFirstLevelLength : 2
	}, {
		iIndex : 0,
		iLength : 3,
		bHasGrandTotal : true,
		grandTotalAtBottomOnly : false,
		iFirstLevelIndex : 0,
		iFirstLevelLength : 2
	}, {
		iIndex : 0,
		iLength : 1,
		bHasGrandTotal : true,
		grandTotalAtBottomOnly : true,
		iFirstLevelIndex : 0,
		iFirstLevelLength : 1
	}, {
		iIndex : 10,
		iLength : 3,
		bHasGrandTotal : false,
		iFirstLevelIndex : 10,
		iFirstLevelLength : 3
	}, {
		iIndex : 10,
		iLength : 3,
		bHasGrandTotal : true,
		iFirstLevelIndex : 9,
		iFirstLevelLength : 3
	}, {
		iIndex : 10,
		iLength : 3,
		bHasGrandTotal : true,
		grandTotalAtBottomOnly : false,
		iFirstLevelIndex : 9,
		iFirstLevelLength : 3
	}, {
		iIndex : 10,
		iLength : 3,
		bHasGrandTotal : true,
		grandTotalAtBottomOnly : true,
		iFirstLevelIndex : 10,
		iFirstLevelLength : 3
	}, {
		iIndex : 1,
		iLength : 41,
		bHasGrandTotal : true,
		iFirstLevelIndex : 0,
		iFirstLevelLength : 41
	}].forEach(function (oFixture, i) {
		QUnit.test("read: 1st time, #" + i, function (assert) {
			var oAggregation = { // filled before by buildApply
					aggregate : {
						SalesNumber : {grandTotal : oFixture.bHasGrandTotal}
					},
					group : {},
					groupLevels : ["group"]
				},
				oCache = _AggregationCache.create(this.oRequestor, "~", "", {}, oAggregation),
				iIndex = oFixture.iIndex,
				iLength = oFixture.iLength,
				iPrefetchLength = 100,
				that = this;

			function checkResult(oResult) {
				assert.strictEqual(oResult.value.length, iLength);
				assert.strictEqual(oResult.value.$count, 42);
				for (let j = 0; j < iLength; j += 1) {
					assert.strictEqual(oResult.value[j], "element#" + (oFixture.iIndex + j));
				}
			}

			if ("grandTotalAtBottomOnly" in oFixture) {
				oAggregation.grandTotalAtBottomOnly = oFixture.grandTotalAtBottomOnly;
			}
			if (oFixture.bHasGrandTotal) {
				oCache.oGrandTotalPromise = new SyncPromise(function () {});
			}
			this.mock(oCache).expects("readCount").withExactArgs("~oGroupLock~");
			this.mock(oCache).expects("readFirst")
				.withExactArgs(oFixture.iFirstLevelIndex, oFixture.iFirstLevelLength, iPrefetchLength,
					"~oGroupLock~", "~fnDataRequested~")
				.callsFake(function () {
					return SyncPromise.resolve(Promise.resolve()).then(function () {
						oCache.aElements.$count = 42;
						for (i = 0; i < 42; i += 1) {
							oCache.aElements[i] = "element#" + i;
						}
					});
				});

			// code under test
			return oCache.read(iIndex, iLength, iPrefetchLength, "~oGroupLock~", "~fnDataRequested~")
				.then(function (oResult) {
					var oGroupLock = {
							unlock : function () {}
						};

					assert.strictEqual(oCache.iReadLength, iLength + iPrefetchLength);

					checkResult(oResult);

					that.mock(oGroupLock).expects("unlock").withExactArgs();

					// code under test
					return oCache
						.read(iIndex, iLength, iPrefetchLength, oGroupLock, "~fnDataRequested~")
						.then(checkResult);
				});
		});
	});

	//*********************************************************************************************
	QUnit.test("read: 1st time, readCount fails", function (assert) {
		var oAggregation = {
				hierarchyQualifier : "X"
			},
			oCache = _AggregationCache.create(this.oRequestor, "~", "", {}, oAggregation),
			oError = new Error();

		this.mock(oCache).expects("readCount").withExactArgs("~oGroupLock~")
			.rejects(oError);
		this.mock(oCache).expects("readFirst"); // don't care about more details here

		// code under test
		return oCache.read(0, 10, 0, "~oGroupLock~").then(function () {
			assert.ok(false);
		}, function (oResult) {
			assert.strictEqual(oResult, oError);
		});
	});

	//*********************************************************************************************
	[undefined, {}].forEach(function (oCountPromise, i) {
		QUnit.test("readCount: nothing to do #" + i, function (assert) {
			var oAggregation = {
					hierarchyQualifier : "X"
				},
				oCache = _AggregationCache.create(this.oRequestor, "~", "", {}, oAggregation),
				oGroupLock = {
					getUnlockedCopy : function () {}
				};

			oCache.oCountPromise = oCountPromise;
			this.mock(oGroupLock).expects("getUnlockedCopy").never();
			this.mock(this.oRequestor).expects("request").never();

			// code under test
			assert.strictEqual(oCache.readCount(oGroupLock), undefined);
		});
	});

	//*********************************************************************************************
	QUnit.test("readCount: GET fails", function (assert) {
		var oAggregation = {
				hierarchyQualifier : "X"
			},
			oCache = _AggregationCache.create(this.oRequestor, "~", "", {}, oAggregation),
			oError = new Error(),
			oGroupLock = {
				getUnlockedCopy : function () {}
			};

		oCache.oCountPromise = {
			$resolve : true, // will not be called :-)
			$restore : sinon.spy()
		};
		this.mock(this.oRequestor).expects("buildQueryString").withExactArgs(null, {})
			.returns("?~query~");
		this.mock(oGroupLock).expects("getUnlockedCopy").withExactArgs()
			.returns("~oGroupLockCopy~");
		this.mock(this.oRequestor).expects("request")
			.withExactArgs("GET", "~/$count?~query~", "~oGroupLockCopy~").rejects(oError);

		// code under test
		return oCache.readCount(oGroupLock).then(function () {
			assert.ok(false);
		}, function (oResult) {
			assert.strictEqual(oResult, oError);
			assert.strictEqual(oCache.oCountPromise.$restore.callCount, 1);
		});
	});

	//*********************************************************************************************
	[{
		mExpectedQueryOptions : {
			foo : "bar",
			"sap-client" : "123"
		}
	}, {
		$filter : "Is_Manager",
		mExpectedQueryOptions : {
			$filter : "Is_Manager",
			foo : "bar",
			"sap-client" : "123"
		}
	}, {
		search : "covfefe",
		mExpectedQueryOptions : {
			$search : "covfefe",
			foo : "bar",
			"sap-client" : "123"
		}
	}, {
		$filter : "Is_Manager",
		search : "covfefe",
		mExpectedQueryOptions : {
			$filter : "Is_Manager",
			$search : "covfefe",
			foo : "bar",
			"sap-client" : "123"
		}
	}].forEach(function (oFixture, i) {
		QUnit.test("readCount: #" + i, function (assert) {
			var oAggregation = {
					hierarchyQualifier : "X",
					search : oFixture.search
				},
				oCache,
				oGroupLock = {
					getUnlockedCopy : function () {}
				},
				mQueryOptions = {
					$apply : "A.P.P.L.E",
					$count : true,
					$expand : {EMPLOYEE_2_TEAM : null},
					// $filter : oFixture.$filter,
					$orderby : "TEAM_ID desc",
					// Unsupported system query option: $search
					$select : ["Name"],
					foo : "bar",
					"sap-client" : "123"
				},
				fnResolve = sinon.spy(),
				oResult;

			if ("$filter" in oFixture) {
				mQueryOptions.$filter = oFixture.$filter;
			}
			oCache = _AggregationCache.create(this.oRequestor, "~", "", mQueryOptions, oAggregation);
			oCache.oCountPromise = {
				$resolve : fnResolve,
				$restore : mustBeMocked // must not be called
			};
			this.mock(this.oRequestor).expects("buildQueryString")
				.withExactArgs(null, oFixture.mExpectedQueryOptions).returns("?~query~");
			this.mock(oGroupLock).expects("getUnlockedCopy").withExactArgs()
				.returns("~oGroupLockCopy~");
			this.mock(this.oRequestor).expects("request")
				.withExactArgs("GET", "~/$count?~query~", "~oGroupLockCopy~").resolves(42);

			// code under test
			oResult = oCache.readCount(oGroupLock);

			assert.notOk(fnResolve.called, "not yet");
			assert.notOk("$resolve" in oCache.oCountPromise, "prevent 2nd GET");

			return oResult.then(function () {
				assert.strictEqual(fnResolve.args[0][0], 42);
			});
		});
	});

	//*********************************************************************************************
	[{
		bHasGrandTotal : false,
		iFirstLevelIndex : 0,
		iFirstLevelLength : 3,
		iExpectedStart : 0,
		iExpectedLength : 23
	}, {
		bHasGrandTotal : true,
		iFirstLevelIndex : 0,
		iFirstLevelLength : 2,
		iExpectedStart : 0,
		iExpectedLength : 22
	}, {
		bHasGrandTotal : true,
		grandTotalAtBottomOnly : false,
		iFirstLevelIndex : 0,
		iFirstLevelLength : 2,
		iExpectedStart : 0,
		iExpectedLength : 22
	}, {
		bHasGrandTotal : true,
		grandTotalAtBottomOnly : true,
		iFirstLevelIndex : 0,
		iFirstLevelLength : 1,
		iExpectedStart : 0,
		iExpectedLength : 21
	}, {
		bHasGrandTotal : false,
		iFirstLevelIndex : 10,
		iFirstLevelLength : 3,
		iExpectedStart : 0,
		iExpectedLength : 33
	}, {
		bHasGrandTotal : false,
		iFirstLevelIndex : 20,
		iFirstLevelLength : 1,
		iExpectedStart : 0,
		iExpectedLength : 41
	}, {
		bHasGrandTotal : false,
		iFirstLevelIndex : 21,
		iFirstLevelLength : 1,
		iExpectedStart : 1,
		iExpectedLength : 41
	}, {
		bHasGrandTotal : true,
		iFirstLevelIndex : 9,
		iFirstLevelLength : 3,
		iExpectedStart : 0,
		iExpectedLength : 32
	}, {
		bHasGrandTotal : true,
		grandTotalAtBottomOnly : false,
		iFirstLevelIndex : 9,
		iFirstLevelLength : 3,
		iExpectedStart : 0,
		iExpectedLength : 32
	}, {
		bHasGrandTotal : true,
		grandTotalAtBottomOnly : true,
		iFirstLevelIndex : 10,
		iFirstLevelLength : 3,
		iExpectedStart : 0,
		iExpectedLength : 33
	}, {
		bHasGrandTotal : true,
		iFirstLevelIndex : 0,
		iFirstLevelLength : 42,
		iExpectedStart : 0,
		iExpectedLength : 62
	}, {
		iExpandTo : 2,
		iLevel : 0, // symbolic level for generic initial placeholders inside top pyramid
		iFirstLevelIndex : 10,
		iFirstLevelLength : 3,
		iExpectedStart : 0,
		iExpectedLength : 33
	}, {
		bUnifiedCache : true,
		iLevel : 0, // symbolic level for generic initial placeholders inside top pyramid
		iFirstLevelIndex : 10,
		iFirstLevelLength : 3,
		iExpectedStart : 0,
		iExpectedLength : 33
	}, { // prefetch wins; less than iStart
		iFirstLevelIndex : 25,
		iFirstLevelLength : 1,
		iOutOfPlaceCount : 5,
		iPrefetchLength : 10,
		iExpectedStart : 15,
		iExpectedLength : 21
	}, { // out of place count wins; less than iStart
		iFirstLevelIndex : 25,
		iFirstLevelLength : 1,
		iOutOfPlaceCount : 10,
		iPrefetchLength : 5,
		iExpectedStart : 15,
		iExpectedLength : 16
	}, { // prefetch wins; more than iStart
		iFirstLevelIndex : 2,
		iFirstLevelLength : 1,
		iOutOfPlaceCount : 3,
		iPrefetchLength : 5,
		iExpectedStart : 0,
		iExpectedLength : 8
	}, { // out of place count wins; more than iStart
		iFirstLevelIndex : 2,
		iFirstLevelLength : 1,
		iOutOfPlaceCount : 5,
		iPrefetchLength : 1,
		iExpectedStart : 0,
		iExpectedLength : 4
	}, { // oFirstLevel already requested data
		bSentRequest : true,
		iFirstLevelIndex : 0,
		iFirstLevelLength : 3,
		iExpectedStart : 0,
		iExpectedLength : 23
	}, { // oFirstLevel already requested data and out-of-place nodes are present
		bSentRequest : true,
		iFirstLevelIndex : 0,
		iFirstLevelLength : 3,
		iOutOfPlaceCount : 1,
		iExpectedStart : 0,
		iExpectedLength : 23
	}].forEach(function (oFixture, i) {
		QUnit.test("readFirst: #" + i, function (assert) {
			var oAggregation = { // filled before by buildApply
					aggregate : {
						SalesNumber : {grandTotal : oFixture.bHasGrandTotal}
					},
					group : {},
					groupLevels : ["group"]
				},
				oAggregationHelperMock = this.mock(_AggregationHelper),
				oCache = _AggregationCache.create(this.oRequestor, "~", "", {}, oAggregation),
				oCacheMock = this.mock(oCache),
				iExpectedLength = oFixture.iExpectedLength,
				iExpectedLevel = "iLevel" in oFixture ? oFixture.iLevel : 1, // cf. createPlaceholder
				iExpectedStart = oFixture.iExpectedStart,
				oGrandTotal = {},
				oGrandTotalCopy = {},
				iOffset = oFixture.bHasGrandTotal && oFixture.grandTotalAtBottomOnly !== true ? 1 : 0,
				oReadResult = {
					value : []
				},
				bSkipResponse = oFixture.bSentRequest && oFixture.iOutOfPlaceCount;

			if (oFixture.iExpandTo) { // unrealistic combination, but never mind
				oAggregation.expandTo = oFixture.iExpandTo;
			}
			if (oFixture.bUnifiedCache) {
				oCache.bUnifiedCache = true;
			}
			if ("grandTotalAtBottomOnly" in oFixture) {
				oAggregation.grandTotalAtBottomOnly = oFixture.grandTotalAtBottomOnly;
			}
			if (oFixture.bHasGrandTotal) {
				oCache.oGrandTotalPromise = SyncPromise.resolve(oGrandTotal);
				_Helper.setPrivateAnnotation(oGrandTotal, "copy", oGrandTotalCopy);
			}
			oCache.oFirstLevel.bSentRequest = oFixture.bSentRequest;
			for (let j = 0; j < Math.min(iExpectedLength, 42); j += 1) {
				oReadResult.value.push({});
			}
			oReadResult.value.$count = 42;
			this.mock(oCache.oTreeState).expects("getOutOfPlaceCount").withExactArgs()
				.returns(oFixture.iOutOfPlaceCount ?? 0);
			this.mock(oCache.oFirstLevel).expects("read")
				.withExactArgs(iExpectedStart, iExpectedLength, 0,
					bSkipResponse ? sinon.match.same(_GroupLock.$cached) : "~oGroupLock~",
					"~fnDataRequested~")
				.callsFake(function () {
					oCache.oFirstLevel.bSentRequest = true;
					return SyncPromise.resolve(Promise.resolve(oReadResult));
				});
			oCacheMock.expects("requestOutOfPlaceNodes")
				.exactly(oFixture.bSentRequest ? 0 : 1).withExactArgs("~oGroupLock~")
				.returns([Promise.resolve("~outOfPlaceResult0~"),
					Promise.resolve("~outOfPlaceResult1~"), Promise.resolve("~outOfPlaceResult2~")]);
			if (oFixture.bHasGrandTotal) {
				switch (oFixture.grandTotalAtBottomOnly) {
					case false: // top & bottom
						oCacheMock.expects("addElements")
							.withExactArgs(sinon.match.same(oGrandTotal), 0)
							.callsFake(addElements); // so that oCache.aElements is actually filled
						oCacheMock.expects("addElements")
							.withExactArgs(sinon.match.same(oGrandTotalCopy), 43)
							.callsFake(addElements); // so that oCache.aElements is actually filled
						break;

					case true: // bottom
						oCacheMock.expects("addElements")
							.withExactArgs(sinon.match.same(oGrandTotal), 42)
							.callsFake(addElements); // so that oCache.aElements is actually filled
						break;

					default: // top
						oCacheMock.expects("addElements")
							.withExactArgs(sinon.match.same(oGrandTotal), 0)
							.callsFake(addElements); // so that oCache.aElements is actually filled
				}
			}
			const oAddElementsExpectation = oCacheMock.expects("addElements")
				.exactly(bSkipResponse ? 0 : 1)
				.withExactArgs(sinon.match.same(oReadResult.value), iExpectedStart + iOffset,
					sinon.match.same(oCache.oFirstLevel), iExpectedStart)
				.callsFake(addElements); // so that oCache.aElements is actually filled
			// expect placeholders before and after real read results
			for (let j = 0; j < iExpectedStart; j += 1) {
				oAggregationHelperMock.expects("createPlaceholder")
					.withExactArgs(iExpectedLevel, j, sinon.match.same(oCache.oFirstLevel))
					.returns("~placeholder~" + j);
			}
			for (let j = iExpectedStart + iExpectedLength; j < 42; j += 1) {
				oAggregationHelperMock.expects("createPlaceholder").exactly(bSkipResponse ? 0 : 1)
					.withExactArgs(iExpectedLevel, j, sinon.match.same(oCache.oFirstLevel))
					.returns("~placeholder~" + j);
			}
			const oHandleOutOfPlaceNodesExpectation = oCacheMock.expects("handleOutOfPlaceNodes")
				.exactly(bSkipResponse ? 0 : 1)
				.withExactArgs(oFixture.bSentRequest
					? []
					: ["~outOfPlaceResult0~", "~outOfPlaceResult1~", "~outOfPlaceResult2~"]
				);

			// code under test
			return oCache.readFirst(oFixture.iFirstLevelIndex, oFixture.iFirstLevelLength,
					oFixture.iPrefetchLength ?? 20, "~oGroupLock~", "~fnDataRequested~")
				.then(function () {
					if (bSkipResponse) {
						assert.strictEqual(oCache.aElements.length, 0, "unchanged");
						assert.strictEqual(oCache.aElements.$count, undefined, "unchanged");
						return;
					}

					// check placeholders before and after real read results
					for (let j = 0; j < iExpectedStart; j += 1) {
						assert.strictEqual(oCache.aElements[iOffset + j], "~placeholder~" + j);
					}
					for (let j = iExpectedStart + iExpectedLength; j < 42; j += 1) {
						assert.strictEqual(oCache.aElements[iOffset + j], "~placeholder~" + j);
					}

					if (oFixture.bHasGrandTotal) {
						switch (oFixture.grandTotalAtBottomOnly) {
							case false: // top & bottom
								assert.strictEqual(oCache.aElements.length, 44);
								assert.strictEqual(oCache.aElements.$count, 44);
								break;

							case true: // bottom
							default: // top
								assert.strictEqual(oCache.aElements.length, 43);
								assert.strictEqual(oCache.aElements.$count, 43);
						}
					} else {
						assert.strictEqual(oCache.aElements.length, 42);
						assert.strictEqual(oCache.aElements.$count, 42);
					}

					sinon.assert.callOrder(oAddElementsExpectation, oHandleOutOfPlaceNodesExpectation);
				});
		});
	});

	//*********************************************************************************************
	[undefined, false, true].forEach((bGrandTotalAtBottomOnly) => {
		const sTitle = "readFirst: no data => no grand total; grandTotalAtBottomOnly="
			+ bGrandTotalAtBottomOnly;

		QUnit.test(sTitle, async function (assert) {
			const oCache = _AggregationCache.create(this.oRequestor, "~", "", {}, {
				aggregate : {
					SalesNumber : {grandTotal : true}
				},
				grandTotalAtBottomOnly : bGrandTotalAtBottomOnly,
				group : {},
				groupLevels : ["group"]
			});
			oCache.oGrandTotalPromise = SyncPromise.resolve({/*oGrandTotal*/});
			this.mock(oCache.oTreeState).expects("getOutOfPlaceCount").withExactArgs().returns(0);
			const oReadResult = {
				value : []
			};
			oReadResult.value.$count = 0; // no data
			this.mock(oCache.oFirstLevel).expects("read")
				.withExactArgs(0, 30, 0, "~oGroupLock~", "~fnDataRequested~")
				.returns(SyncPromise.resolve(Promise.resolve(oReadResult)));
			this.mock(oCache).expects("requestOutOfPlaceNodes").withExactArgs("~oGroupLock~")
				.returns([]);
			this.mock(oCache).expects("addElements")
				.withExactArgs(sinon.match.same(oReadResult.value), 0,
					sinon.match.same(oCache.oFirstLevel), 0);
			this.mock(_AggregationHelper).expects("createPlaceholder").never();
			this.mock(oCache).expects("handleOutOfPlaceNodes").withExactArgs([]);

			// code under test
			await oCache.readFirst(0, 10, 20, "~oGroupLock~", "~fnDataRequested~");

			assert.deepEqual(oCache.aElements, []);
			assert.strictEqual(oCache.aElements.length, 0);
			assert.strictEqual(oCache.aElements.$count, 0);
		});
	});

	//*********************************************************************************************
	QUnit.test("read: from group level cache", function (assert) {
		var oAggregation = { // filled before by buildApply
				aggregate : {},
				group : {},
				groupLevels : ["group"]
			},
			oCache = _AggregationCache.create(this.oRequestor, "~", "", {}, oAggregation),
			oGroupLock0 = {
				getUnlockedCopy : function () {},
				unlock : function () {}
			},
			oGroupLock1 = {
				getUnlockedCopy : function () {},
				unlock : function () {}
			},
			oCacheMock = this.mock(oCache),
			aReadResult0 = [{}],
			aReadResult1 = [{}, {}],
			that = this;

		oCache.aElements = [
			{/* expanded node */},
			{/* first leaf */},
			_AggregationHelper.createPlaceholder(1, 1, "~oGroupLevelCache~"),
			_AggregationHelper.createPlaceholder(1, 2, "~oGroupLevelCache~"),
			_AggregationHelper.createPlaceholder(1, 3, "~oGroupLevelCache~"),
			{/* other node */}
		];
		oCache.aElements.$byPredicate = {};
		oCache.aElements.$count = 42;

		this.mock(oGroupLock0).expects("getUnlockedCopy").withExactArgs()
			.returns("~oGroupLockCopy0~");
		oCacheMock.expects("readGap")
			.withExactArgs("~oGroupLevelCache~", 2, 3, "~oGroupLockCopy0~", "~fnDataRequested~")
			.returns(addElementsLater(oCache, aReadResult0, 2));
		this.mock(oGroupLock0).expects("unlock").withExactArgs();

		// code under test
		return oCache.read(2, 1, 0, oGroupLock0, "~fnDataRequested~").then(function (oResult1) {
			assert.strictEqual(oResult1.value.length, 1);
			assert.strictEqual(oResult1.value[0], aReadResult0[0]);
			assert.strictEqual(oResult1.value.$count, 42);

			that.mock(oGroupLock1).expects("getUnlockedCopy").withExactArgs()
				.returns("~oGroupLockCopy1~");
			oCacheMock.expects("readGap")
				.withExactArgs("~oGroupLevelCache~", 3, 5, "~oGroupLockCopy1~", "~fnDataRequested~")
				.returns(addElementsLater(oCache, aReadResult1, 3));
			that.mock(oGroupLock1).expects("unlock").withExactArgs();

			// code under test
			return oCache.read(3, 3, 0, oGroupLock1, "~fnDataRequested~");
		}).then(function (oResult2) {
			assert.strictEqual(oResult2.value.length, 3);
			assert.strictEqual(oResult2.value[0], aReadResult1[0]);
			assert.strictEqual(oResult2.value[1], aReadResult1[1]);
			assert.strictEqual(oResult2.value[2], oCache.aElements[5]);
			assert.strictEqual(oResult2.value.$count, 42);
		});
	});

	//*********************************************************************************************
	QUnit.test("read: first level cache and group level cache", function (assert) {
		var oAggregation = { // filled before by buildApply
				aggregate : {},
				group : {},
				groupLevels : ["group"]
			},
			oCache = _AggregationCache.create(this.oRequestor, "~", "", {}, oAggregation),
			oCacheMock = this.mock(oCache),
			oFirstLeaf = {},
			oGroupLock = {
				getUnlockedCopy : function () {},
				unlock : function () {}
			},
			oGroupLockMock = this.mock(oGroupLock),
			aReadResult0 = [{}, {}],
			aReadResult1 = [{}, {}, {}, {}];

		oCache.aElements = [
			{/* expanded node */},
			oFirstLeaf,
			_AggregationHelper.createPlaceholder(1, 1, "~oGroupLevelCache~"),
			_AggregationHelper.createPlaceholder(1, 2, "~oGroupLevelCache~"),
			_AggregationHelper.createPlaceholder(0, 1, "~oFirstLevelCache~"),
			_AggregationHelper.createPlaceholder(0, 2, "~oFirstLevelCache~"),
			_AggregationHelper.createPlaceholder(0, 3, "~oFirstLevelCache~"),
			_AggregationHelper.createPlaceholder(0, 4, "~oFirstLevelCache~")
		];
		oCache.aElements.$byPredicate = {};
		oCache.aElements.$count = 7;

		const oReadRangeExpectation = this.mock(ODataUtils).expects("_getReadRange")
			.withExactArgs(sinon.match.same(oCache.aElements), 1, 4, 5, sinon.match.func)
			.returns({length : 9, start : 1}); // note: beyond $count
		oGroupLockMock.expects("getUnlockedCopy").withExactArgs().returns("~oGroupLockCopy0~");
		oGroupLockMock.expects("getUnlockedCopy").withExactArgs().returns("~oGroupLockCopy1~");
		oCacheMock.expects("readGap")
			.withExactArgs("~oGroupLevelCache~", 2, 4, "~oGroupLockCopy0~", "~fnDataRequested~")
			.returns(addElementsLater(oCache, aReadResult0, 2));
		oCacheMock.expects("readGap")
			.withExactArgs("~oFirstLevelCache~", 4, 8, "~oGroupLockCopy1~", "~fnDataRequested~")
			.returns(addElementsLater(oCache, aReadResult1, 4));
		oGroupLockMock.expects("unlock").withExactArgs();

		// code under test
		return oCache.read(1, 4, 5, oGroupLock, "~fnDataRequested~").then((oResult) => {
			assert.strictEqual(oResult.value.length, 4);
			assert.strictEqual(oResult.value[0], oFirstLeaf);
			assert.strictEqual(oResult.value[1], aReadResult0[0]);
			assert.strictEqual(oResult.value[2], aReadResult0[1]);
			assert.strictEqual(oResult.value[3], aReadResult1[0]);
			assert.strictEqual(oResult.value.$count, 7);

			assert.strictEqual(oCache.aElements[1], oFirstLeaf);
			assert.strictEqual(oCache.aElements[2], aReadResult0[0]);
			assert.strictEqual(oCache.aElements[3], aReadResult0[1]);
			assert.strictEqual(oCache.aElements[4], aReadResult1[0]);
			assert.strictEqual(oCache.aElements[5], aReadResult1[1]);
			assert.strictEqual(oCache.aElements[6], aReadResult1[2]);
			assert.strictEqual(oCache.aElements[7], aReadResult1[3]);

			const fnReadRangeCallback = oReadRangeExpectation.args[0][4];

			// code under test
			assert.notOk(fnReadRangeCallback({}));

			const oGroupLevelCache = {isMissing : mustBeMocked};
			this.mock(oGroupLevelCache).expects("isMissing").withExactArgs(0).returns("~");
			let oEntity = {
				"@$ui5._" : {
					parent : oGroupLevelCache,
					placeholder : true,
					rank : 0
				}
			};

			// code under test
			assert.strictEqual(fnReadRangeCallback(oEntity), "~");

			oEntity = {
				"@$ui5._" : {
					placeholder : 1,
					predicate : "('~')"
				}
			};
			oCache.aElements.$byPredicate["('~')"] = oEntity;

			// code under test
			assert.ok(fnReadRangeCallback(oEntity));

			oCache.aElements.$byPredicate["('~')"] = SyncPromise.resolve();

			// code under test
			assert.notOk(fnReadRangeCallback(oEntity));
		});
	});

	//*********************************************************************************************
	[
		{iStart : 0, iLength : 1, iPrefetchLength : 0},
		{iStart : 0, iLength : 2, iPrefetchLength : 0},
		{iStart : 1, iLength : 1, iPrefetchLength : 1}
	].forEach(function (oFixture) {
		QUnit.test("read: gap at start " + JSON.stringify(oFixture), function (assert) {
			var oAggregation = { // filled before by buildApply
					aggregate : {},
					group : {},
					groupLevels : ["group"]
				},
				oCache = _AggregationCache.create(this.oRequestor, "~", "", {}, oAggregation),
				oFirstLeaf = {},
				oGroupLock = {
					getUnlockedCopy : function () {},
					unlock : function () {}
				},
				aReadResult = [{}];

			oCache.aElements = [
				_AggregationHelper.createPlaceholder(0, 0, "~oFirstLevelCache~"),
				oFirstLeaf
			];
			oCache.aElements.$byPredicate = {};
			oCache.aElements.$count = 42;

			this.mock(ODataUtils).expects("_getReadRange")
				.withExactArgs(sinon.match.same(oCache.aElements), oFixture.iStart, oFixture.iLength,
					oFixture.iPrefetchLength, sinon.match.func)
				.returns({length : 2, start : 0});
			this.mock(oGroupLock).expects("getUnlockedCopy").withExactArgs()
				.returns("~oGroupLockCopy~");
			this.mock(oCache).expects("readGap")
				.withExactArgs("~oFirstLevelCache~", 0, 1, "~oGroupLockCopy~", "~fnDataRequested~")
				.returns(addElementsLater(oCache, aReadResult, 0));
			this.mock(oGroupLock).expects("unlock").withExactArgs();

			// code under test
			return oCache.read(oFixture.iStart, oFixture.iLength, oFixture.iPrefetchLength, oGroupLock,
					"~fnDataRequested~"
			).then(function (oResult) {
				assert.strictEqual(oResult.value.length, oFixture.iLength);
				assert.strictEqual(oResult.value[0], oFixture.iStart ? oFirstLeaf : aReadResult[0]);
				if (oFixture.iLength > 1) {
					assert.strictEqual(oResult.value[1], oFirstLeaf);
				}
				assert.strictEqual(oResult.value.$count, 42);

				assert.strictEqual(oCache.aElements[0], aReadResult[0]);
				assert.strictEqual(oCache.aElements[1], oFirstLeaf);
			});
		});
	});

	//*********************************************************************************************
	QUnit.test("read: intersecting reads", function (assert) {
		var oAggregation = { // filled before by buildApply
				aggregate : {},
				group : {},
				groupLevels : ["group"]
			},
			oCache = _AggregationCache.create(this.oRequestor, "~", "", {}, oAggregation),
			oCacheMock = this.mock(oCache),
			oFirstLeaf = {},
			oGroupLock = {
				getUnlockedCopy : function () {},
				unlock : function () {}
			},
			oGroupLockMock = this.mock(oGroupLock),
			oReadSameNode = {},
			aReadResult0 = [{}, oReadSameNode, {}],
			aReadResult1 = [oReadSameNode];

		oCache.aElements = [
			{/* expanded node */},
			oFirstLeaf,
			_AggregationHelper.createPlaceholder(1, 1, "~oGroupLevelCache~"),
			_AggregationHelper.createPlaceholder(1, 2, "~oGroupLevelCache~"),
			_AggregationHelper.createPlaceholder(1, 3, "~oGroupLevelCache~"),
			_AggregationHelper.createPlaceholder(1, 4, "~oGroupLevelCache~"),
			_AggregationHelper.createPlaceholder(1, 5, "~oGroupLevelCache~"),
			_AggregationHelper.createPlaceholder(1, 6, "~oGroupLevelCache~")
		];
		oCache.aElements.$byPredicate = {};
		oCache.aElements.$count = 42;

		oGroupLockMock.expects("getUnlockedCopy").withExactArgs().returns("~oGroupLockCopy0~");
		oGroupLockMock.expects("getUnlockedCopy").withExactArgs().returns("~oGroupLockCopy1~");
		oGroupLockMock.expects("unlock").withExactArgs().twice();
		oCacheMock.expects("readGap")
			.withExactArgs("~oGroupLevelCache~", 2, 5, "~oGroupLockCopy0~", "~fnDataRequested~")
			.returns(addElementsLater(oCache, aReadResult0, 2));
		oCacheMock.expects("readGap")
			.withExactArgs("~oGroupLevelCache~", 3, 4, "~oGroupLockCopy1~", "~fnDataRequested~")
			.returns(addElementsLater(oCache, aReadResult1, 3));

		// code under test
		return Promise.all([
			oCache.read(1, 4, 0, oGroupLock, "~fnDataRequested~"),
			oCache.read(3, 1, 0, oGroupLock, "~fnDataRequested~")
		]).then(function (aResults) {
			assert.strictEqual(aResults[0].value.length, 4);
			assert.strictEqual(aResults[0].value[0], oFirstLeaf);
			assert.strictEqual(aResults[0].value[1], aReadResult0[0]);
			assert.strictEqual(aResults[0].value[2], oReadSameNode);
			assert.strictEqual(aResults[0].value[2], aReadResult0[1]);
			assert.strictEqual(aResults[0].value.$count, 42);
			assert.strictEqual(aResults[1].value.length, 1);
			assert.strictEqual(aResults[1].value[0], oReadSameNode);
			assert.strictEqual(aResults[1].value.$count, 42);

			assert.strictEqual(oCache.aElements[1], oFirstLeaf);
			assert.strictEqual(oCache.aElements[2], aReadResult0[0]);
			assert.strictEqual(oCache.aElements[3], oReadSameNode);
			assert.strictEqual(oCache.aElements[4], aReadResult0[2]);
			assert.strictEqual(_Helper.getPrivateAnnotation(oCache.aElements[5], "rank"), 4);
			assert.strictEqual(_Helper.getPrivateAnnotation(oCache.aElements[6], "rank"), 5);
			assert.strictEqual(_Helper.getPrivateAnnotation(oCache.aElements[7], "rank"), 6);
		});
	});

	//*********************************************************************************************
	QUnit.test("read: two different group level caches", function (assert) {
		var oAggregation = { // filled before by buildApply
				aggregate : {},
				group : {},
				groupLevels : ["group"]
			},
			oCache = _AggregationCache.create(this.oRequestor, "~", "", {}, oAggregation),
			oCacheMock = this.mock(oCache),
			oFirstLeaf0 = {},
			oFirstLeaf1 = {},
			oGroupLock = {
				getUnlockedCopy : function () {},
				unlock : function () {}
			},
			oGroupLockMock = this.mock(oGroupLock),
			oReadPromise,
			aReadResult0 = [{}, {}],
			aReadResult1 = [{}, {}],
			oUnlockExpectation;

		oCache.aElements = [
			{/* expanded node */},
			oFirstLeaf0,
			_AggregationHelper.createPlaceholder(1, 1, "~oGroupLevelCache0~"),
			_AggregationHelper.createPlaceholder(1, 2, "~oGroupLevelCache0~"),
			{/* expanded node */},
			oFirstLeaf1,
			_AggregationHelper.createPlaceholder(1, 1, "~oGroupLevelCache1~"),
			_AggregationHelper.createPlaceholder(1, 2, "~oGroupLevelCache1~")
		];
		oCache.aElements.$byPredicate = {};
		oCache.aElements.$count = 42;

		oGroupLockMock.expects("getUnlockedCopy").withExactArgs().returns("~oGroupLockCopy0~");
		oGroupLockMock.expects("getUnlockedCopy").withExactArgs().returns("~oGroupLockCopy1~");
		oUnlockExpectation = oGroupLockMock.expects("unlock").withExactArgs();
		oCacheMock.expects("readGap")
			.withExactArgs("~oGroupLevelCache0~", 2, 4, "~oGroupLockCopy0~", "~fnDataRequested~")
			.returns(addElementsLater(oCache, aReadResult0, 2));
		oCacheMock.expects("readGap")
			.withExactArgs("~oGroupLevelCache1~", 6, 8, "~oGroupLockCopy1~", "~fnDataRequested~")
			.returns(addElementsLater(oCache, aReadResult1, 6));

		// code under test
		oReadPromise = oCache.read(1, 7, 0, oGroupLock, "~fnDataRequested~")
			.then(function (oResult) {
				assert.strictEqual(oResult.value.length, 7);
				assert.strictEqual(oResult.value[0], oFirstLeaf0);
				assert.strictEqual(oResult.value[1], aReadResult0[0]);
				assert.strictEqual(oResult.value[2], aReadResult0[1]);

				assert.strictEqual(oResult.value[4], oFirstLeaf1);
				assert.strictEqual(oResult.value[5], aReadResult1[0]);
				assert.strictEqual(oResult.value[6], aReadResult1[1]);
				assert.strictEqual(oResult.value.$count, 42);

				assert.strictEqual(oCache.aElements[1], oFirstLeaf0);
				assert.strictEqual(oCache.aElements[2], aReadResult0[0]);
				assert.strictEqual(oCache.aElements[3], aReadResult0[1]);

				assert.strictEqual(oCache.aElements[5], oFirstLeaf1);
				assert.strictEqual(oCache.aElements[6], aReadResult1[0]);
				assert.strictEqual(oCache.aElements[7], aReadResult1[1]);
			});

		assert.ok(oUnlockExpectation.called);

		return oReadPromise;
	});

	//*********************************************************************************************
	QUnit.test("read: only placeholder", function (assert) {
		var oAggregation = { // filled before by buildApply
				aggregate : {},
				group : {},
				groupLevels : ["group"]
			},
			oCache = _AggregationCache.create(this.oRequestor, "~", "", {}, oAggregation),
			oElement = {"@$ui5._" : {parent : "~oFirstLevelCache~"}},
			oGroupLock = {
				getUnlockedCopy : function () {},
				unlock : function () {}
			},
			aReadResult = [{}, {}]; // "short read", e.g. due to server-driven paging

		oCache.aElements = [
			{},
			_AggregationHelper.createPlaceholder(1, 1, "~oFirstLevelCache~"),
			_AggregationHelper.createPlaceholder(1, 2, "~oFirstLevelCache~"),
			_AggregationHelper.createPlaceholder(1, 3, "~oFirstLevelCache~"),
			_AggregationHelper.createPlaceholder(1, 4, "~oFirstLevelCache~"),
			_AggregationHelper.createPlaceholder(1, 5, "~oFirstLevelCache~"),
			oElement, // do not confuse w/ a placeholder!
			_AggregationHelper.createPlaceholder(1, 7, "~oFirstLevelCache~")
		];
		oCache.aElements.$byPredicate = {};
		oCache.aElements.$count = 8;

		_Helper.setPrivateAnnotation(oCache.aElements[3], "predicate", "('A')");
		_Helper.setPrivateAnnotation(oCache.aElements[5], "predicate", "('B')");
		this.mock(oGroupLock).expects("getUnlockedCopy").withExactArgs()
			.returns("~oGroupLockCopy~");
		this.mock(oCache).expects("readGap")
			.withExactArgs("~oFirstLevelCache~", 3, 6, "~oGroupLockCopy~", "~fnDataRequested~")
			.returns(addElementsLater(oCache, aReadResult, 3));

		// code under test
		return oCache.read(3, 4, 0, oGroupLock, "~fnDataRequested~").then(function (oResult) {
			assert.strictEqual(oResult.value.length, 4);
			assert.strictEqual(oResult.value[0], aReadResult[0]);
			assert.strictEqual(oResult.value[1], aReadResult[1]);
			assert.strictEqual(oResult.value[2], undefined, "placeholder is hidden");
			assert.strictEqual(oResult.value[3], oElement);
			assert.strictEqual(oResult.value.$count, 8);
		});
	});

	//*********************************************************************************************
	QUnit.test("read: split gap", function (assert) {
		var oAggregation = {
				hierarchyQualifier : "X"
			},
			oCache = _AggregationCache.create(this.oRequestor, "~", "", {}, oAggregation),
			oCacheMock = this.mock(oCache),
			oGroupLock = {
				getUnlockedCopy : function () {},
				unlock : function () {}
			},
			oGroupLockMock = this.mock(oGroupLock);

		oCache.aElements = [
			"~Alpha~",
			_AggregationHelper.createPlaceholder(1, 1, "~oFirstLevelCache~"), // collapsed Beta
			_AggregationHelper.createPlaceholder(1, 3, "~oFirstLevelCache~") // Kappa
		];
		oCache.aElements.$count = 8;
		_Helper.setPrivateAnnotation(oCache.aElements[1], "predicate", "('1')");
		_Helper.setPrivateAnnotation(oCache.aElements[2], "predicate", "('2')");

		oGroupLockMock.expects("getUnlockedCopy").withExactArgs().returns("~oGroupLockCopy0~");
		oCacheMock.expects("readGap")
			.withExactArgs("~oFirstLevelCache~", 1, 2, "~oGroupLockCopy0~", "~fnDataRequested~")
			.returns(addElementsLater(oCache, ["~Beta~"], 1));
		oGroupLockMock.expects("getUnlockedCopy").withExactArgs().returns("~oGroupLockCopy1~");
		oCacheMock.expects("readGap")
			.withExactArgs("~oFirstLevelCache~", 2, 3, "~oGroupLockCopy1~", "~fnDataRequested~")
			.returns(addElementsLater(oCache, ["~Kappa~"], 2));
		this.mock(oGroupLock).expects("unlock").withExactArgs();

		// code under test
		return oCache.read(0, 3, 0, oGroupLock, "~fnDataRequested~").then(function (oResult) {
			assert.deepEqual(oResult.value, ["~Alpha~", "~Beta~", "~Kappa~"]);
			assert.strictEqual(oResult.value.$count, 8);
		});
	});

	//*********************************************************************************************
	QUnit.test("read: more elements than existing", function (assert) {
		var oAggregation = { // filled before by buildApply
				aggregate : {},
				group : {},
				groupLevels : ["group"]
			},
			oCache = _AggregationCache.create(this.oRequestor, "~", "", {}, oAggregation),
			oGroupLock = {
				getUnlockedCopy : function () {},
				unlock : function () {}
			},
			aReadResult = [{}];

		oCache.aElements = [
			{},
			_AggregationHelper.createPlaceholder(1, 1, "~oFirstLevelCache~")
		];
		oCache.aElements.$byPredicate = {};
		oCache.aElements.$count = 2;

		this.mock(oGroupLock).expects("getUnlockedCopy").withExactArgs()
			.returns("~oGroupLockCopy~");
		this.mock(oCache).expects("readGap")
			.withExactArgs("~oFirstLevelCache~", 1, 2, "~oGroupLockCopy~", "~fnDataRequested~")
			.returns(addElementsLater(oCache, aReadResult, 1));

		// code under test
		return oCache.read(0, 100, 0, oGroupLock, "~fnDataRequested~").then(function (oResult) {
			assert.strictEqual(oResult.value.length, 2);
			assert.strictEqual(oResult.value[0], oCache.aElements[0]);
			assert.strictEqual(oResult.value[1], aReadResult[0]);
			assert.strictEqual(oResult.value.$count, 2);
		});
	});

	//*********************************************************************************************
	QUnit.test("readGap: success", async function (assert) {
		var oCache
			= _AggregationCache.create(this.oRequestor, "~", "", {}, {hierarchyQualifier : "X"}),
			oGroupLevelCache = {
				getQueryOptions : function () {},
				read : function () {},
				setQueryOptions : function () {}
			},
			mQueryOptions = {
				$apply : "A.P.P.L.E.",
				$count : true, // dropped
				$expand : {expand : null},
				$orderby : "orderby",
				$search : "search",
				$select : ["Name"],
				foo : "bar",
				"sap-client" : "123"
			},
			sQueryOptions = JSON.stringify(mQueryOptions),
			aReadResult = [{}];

		oCache.aElements = [,, _AggregationHelper.createPlaceholder(1, 1, oGroupLevelCache)];

		this.mock(oGroupLevelCache).expects("getQueryOptions").withExactArgs()
			.returns(mQueryOptions);
		this.mock(oGroupLevelCache).expects("setQueryOptions").withExactArgs({
				$apply : "A.P.P.L.E.",
				$expand : {expand : null},
				$orderby : "orderby",
				$search : "search",
				$select : ["Name"],
				foo : "bar",
				"sap-client" : "123"
			}, true);
		this.mock(oGroupLevelCache).expects("read")
			.withExactArgs(1, 1, 0, "~oGroupLock~", "~fnDataRequested~", true)
			.returns(SyncPromise.resolve({value : aReadResult}));
		this.mock(oCache).expects("addElements")
			.withExactArgs(sinon.match.same(aReadResult), 2, sinon.match.same(oGroupLevelCache), 1);

		// code under test
		await oCache.readGap(oGroupLevelCache, 2, 3, "~oGroupLock~", "~fnDataRequested~");

		assert.strictEqual(JSON.stringify(mQueryOptions), sQueryOptions, "unchanged");
	});

	//*********************************************************************************************
	QUnit.test("readGap: created persisted", function (assert) {
		const oCache = _AggregationCache.create(this.oRequestor, "~", "", {}, {
			hierarchyQualifier : "X",
			$NodeProperty : "path/to/NodeID"
		});
		oCache.aElements = [,, "~oStartElement~"];
		oCache.aElements.$byPredicate = {};
		const oHelperMock = this.mock(_Helper);
		oHelperMock.expects("getPrivateAnnotation")
			.withExactArgs("~oStartElement~", "rank").returns(undefined); // created
		oHelperMock.expects("getPrivateAnnotation")
			.withExactArgs("~oStartElement~", "predicate").returns("~sPredicate~");
		const oGroupLevelCache = {refreshSingle : mustBeMocked};
		this.mock(oGroupLevelCache).expects("refreshSingle")
			.withExactArgs("~oGroupLock~", "", -1, "~sPredicate~", true, false, "~fnDataRequested~")
			.returns(SyncPromise.resolve(Promise.resolve("~oElement~")));
		oHelperMock.expects("inheritPathValue")
			.withExactArgs(["path", "to", "NodeID"], "~oStartElement~", "~oElement~", true);
		this.mock(oCache).expects("addElements")
			.withExactArgs("~oElement~", 2, sinon.match.same(oGroupLevelCache));

		// code under test
		const oResult = oCache.readGap(oGroupLevelCache, 2, 3, "~oGroupLock~", "~fnDataRequested~");

		assert.strictEqual(oCache.aElements.$byPredicate["~sPredicate~"], oResult);

		return oResult.then(function (vResult) {
			assert.strictEqual(vResult, undefined, "without a defined result");
		});
	});

	//*********************************************************************************************
	QUnit.test("readGap: multiple created persisted", function (assert) {
		const oCache
			= _AggregationCache.create(this.oRequestor, "~", "", {}, {hierarchyQualifier : "X"});
		oCache.aElements = [,, "~oStartElement~"];
		this.mock(_Helper).expects("getPrivateAnnotation")
			.withExactArgs("~oStartElement~", "rank").returns(undefined); // created

		assert.throws(function () {
			// code under test
			oCache.readGap(/*oGroupLevelCache*/null, 2, 4, "~oGroupLock~", "~fnDataRequested~");
		}, new Error("Not just a single created persisted"));
	});

	//*********************************************************************************************
	[
		"read: expand before read has finished",
		"read: aElements has changed while reading"
	].forEach(function (sTitle, i) {
		QUnit.test(sTitle, function (assert) {
			var oCache
				= _AggregationCache.create(this.oRequestor, "~", "", {}, {hierarchyQualifier : "X"}),
				oGroupLevelCache = {
					getQueryOptions : function () { return {}; },
					read : function () {}
					// setQueryOptions : function () {}
				},
				oReadResultFirstNode = {},
				aReadResult = [oReadResultFirstNode, {}];

			oCache.aElements = [,,,
				_AggregationHelper.createPlaceholder(1, 1, oGroupLevelCache),
				_AggregationHelper.createPlaceholder(1, 2, oGroupLevelCache)];

			this.mock(oGroupLevelCache).expects("read")
				.withExactArgs(1, 2, 0, "~oGroupLock~", "~fnDataRequested~", true)
				.callsFake(function () {
					// while the read request is running - simulate an expand
					oCache.aElements.splice(1, 0, {/*oInsertedNode*/});
					if (i) {
						// ... and a concurrent read
						oCache.aElements[4] = oReadResultFirstNode;
					}

					return SyncPromise.resolve({value : aReadResult});
				});
			this.mock(oCache).expects("addElements")
				.withExactArgs(sinon.match.same(aReadResult), 4, sinon.match.same(oGroupLevelCache), 1);

			// code under test
			return oCache.readGap(oGroupLevelCache, 3, 5, "~oGroupLock~", "~fnDataRequested~")
				.then(function () {
					assert.ok(false, "Unexpected success");
				}, function (oError) {
					assert.strictEqual(oError.message, "Collapse or expand before read has finished");
					assert.strictEqual(oError.canceled, true);
				});
		});
	});

	//*********************************************************************************************
	QUnit.test("read: collapse before read has finished", function (assert) {
		var oCache
			= _AggregationCache.create(this.oRequestor, "~", "", {}, {hierarchyQualifier : "X"}),
			oGroupLevelCache = {
				getQueryOptions : function () { return {}; },
				read : function () {}
				// setQueryOptions : function () {}
			};

		oCache.aElements = [,,,
			_AggregationHelper.createPlaceholder(1, 1, oGroupLevelCache),
			_AggregationHelper.createPlaceholder(1, 2, oGroupLevelCache)];

		this.mock(oGroupLevelCache).expects("read")
			.withExactArgs(1, 2, 0, "~oGroupLock~", "~fnDataRequested~", true)
			.callsFake(function () {
				return SyncPromise.resolve().then(function () {
					// while the read request is running - simulate a collapse
					oCache.aElements.splice(2, 3);
					return {value : [{}]};
				});
			});
		this.mock(oCache).expects("addElements").never();

		// code under test
		return oCache.readGap(oGroupLevelCache, 3, 5, "~oGroupLock~", "~fnDataRequested~")
			.then(function () {
				assert.ok(false, "Unexpected success");
			}, function (oError) {
				assert.strictEqual(oError.message, "Collapse before read has finished");
				assert.strictEqual(oError.canceled, true);
			});
	});

	//*********************************************************************************************
	[false, true].forEach(function (bAsync) {
		QUnit.test("readGap: async=" + bAsync, function (assert) {
			var oCache
				= _AggregationCache.create(this.oRequestor, "~", "", {}, {hierarchyQualifier : "X"}),
				oGroupLevelCache = {
					getQueryOptions : function () { return {}; },
					read : function () {}
					// setQueryOptions : function () {}
				},
				oReadResult = {value : [{}, {}, {}]},
				oResult,
				oPromise = bAsync
					? SyncPromise.resolve(Promise.resolve(oReadResult))
					: SyncPromise.resolve(oReadResult);

			oCache.aElements = [,,,
				_AggregationHelper.createPlaceholder(1, 3, oGroupLevelCache),
				_AggregationHelper.createPlaceholder(1, 4, oGroupLevelCache),
				_AggregationHelper.createPlaceholder(1, 5, oGroupLevelCache)];
			oCache.aElements.$byPredicate = {};
			_Helper.setPrivateAnnotation(oCache.aElements[3], "predicate", "('A')");
			_Helper.setPrivateAnnotation(oCache.aElements[5], "predicate", "('B')");

			this.mock(oGroupLevelCache).expects("read")
				.withExactArgs(3, 3, 0, "~oGroupLock~", "~fnDataRequested~", true).returns(oPromise);
			this.mock(oCache).expects("addElements")
				.withExactArgs(sinon.match.same(oReadResult.value), 3,
					sinon.match.same(oGroupLevelCache), 3);

			// code under test
			oResult = oCache.readGap(oGroupLevelCache, 3, 6, "~oGroupLock~", "~fnDataRequested~");

			assert.deepEqual(oCache.aElements.$byPredicate, bAsync ? {
				"('A')" : SyncPromise.resolve(), // Note: not a strictEqual!
				"('B')" : SyncPromise.resolve()
			} : {});
			if (bAsync) {
				assert.strictEqual(oCache.aElements.$byPredicate["('A')"], oResult);
				assert.strictEqual(oCache.aElements.$byPredicate["('B')"], oResult);
			}

			return oResult;
		});
	});

	//*********************************************************************************************
	[false, true, "expanding"].forEach(function (vHasCache) {
		[undefined, false, true].forEach(function (bSubtotalsAtBottomOnly) {
			[false, true].forEach(function (bSubtotals) { // JIRA: CPOUI5ODATAV4-825
			var sTitle = "expand: read; has cache = " + vHasCache
					+ ", subtotalsAtBottomOnly = " + bSubtotalsAtBottomOnly
					+ ", subtotals = " + bSubtotals;

			if (vHasCache && bSubtotalsAtBottomOnly !== undefined) {
				return; // skip invalid combination
			}

		QUnit.test(sTitle, function (assert) {
			var oAggregation = { // filled before by buildApply
					aggregate : {},
					group : {},
					groupLevels : ["group"]
				},
				oAggregationHelperMock = this.mock(_AggregationHelper),
				oCache = _AggregationCache.create(this.oRequestor, "~", "", {}, oAggregation),
				oCacheMock = this.mock(oCache),
				oCollapsed = {"@$ui5.node.isExpanded" : false},
				aElements = [{
					"@$ui5.node.isExpanded" : vHasCache === "expanding",
					// while 0 would be realistic, we want to test the general case here
					"@$ui5.node.level" : 23
				}, {}, {}],
				oExpanded = {"@$ui5.node.isExpanded" : true},
				oExpandResult = {
					value : [{}, {}, {}, {}, {}]
				},
				oGroupLevelCache = {
					read : function () {}
				},
				oGroupLock = {
					unlock : function () {} // needed for oCache.read() below
				},
				oGroupNode = aElements[0],
				vGroupNodeOrPath = vHasCache === "expanding" ? oGroupNode : "~path~",
				oHelperMock = this.mock(_Helper),
				oPromise,
				bSubtotalsAtBottom = bSubtotals && bSubtotalsAtBottomOnly !== undefined,
				oUpdateAllExpectation,
				that = this;

			if (bSubtotals) {
				oCollapsed.A = "10"; // placeholder for an aggregate with subtotals
			}
			oExpandResult.value.$count = 7;
			_Helper.setPrivateAnnotation(oGroupNode, "predicate", "(~predicate~)");
			if (vHasCache) {
				_Helper.setPrivateAnnotation(oGroupNode, "cache", oGroupLevelCache);
				// simulate that sometimes, this value is already known
				_Helper.setPrivateAnnotation(oGroupNode, "groupLevelCount", 7);
			}
			if (bSubtotalsAtBottomOnly !== undefined) {
				oAggregation.subtotalsAtBottomOnly = bSubtotalsAtBottomOnly;
			}

			// simulate a read
			oCache.iReadLength = 42;
			oCache.aElements = aElements.slice();
			oCache.aElements.$byPredicate = {};
			oCache.aElements.$count = 3;

			oCacheMock.expects("getValue").exactly(vHasCache === "expanding" ? 0 : 1)
				.withExactArgs("~path~").returns(oGroupNode);
			this.mock(_AggregationHelper).expects("getOrCreateExpandedObject")
				.exactly(vHasCache === "expanding" ? 0 : 1)
				.withExactArgs(sinon.match.same(oAggregation), sinon.match.same(oGroupNode))
				.returns(oExpanded);
			oUpdateAllExpectation = oHelperMock.expects("updateAll")
				.exactly(vHasCache === "expanding" ? 0 : 1)
				.withExactArgs(sinon.match.same(oCache.mChangeListeners), "~path~",
					sinon.match.same(oGroupNode), sinon.match.same(oExpanded))
				.callThrough(); // "@$ui5.node.isExpanded" is checked once read has finished
			this.mock(oCache.oTreeState).expects("expand").exactly(vHasCache === "expanding" ? 0 : 1)
				.withExactArgs(sinon.match.same(oGroupNode), "~iLevels~");
			oCacheMock.expects("createGroupLevelCache").exactly(vHasCache ? 0 : 1)
				.withExactArgs(sinon.match.same(oGroupNode)).returns(oGroupLevelCache);
			oHelperMock.expects("setPrivateAnnotation").exactly(vHasCache ? 0 : 1)
				.withExactArgs(sinon.match.same(oGroupNode), "cache",
					sinon.match.same(oGroupLevelCache));
			this.mock(oGroupLevelCache).expects("read")
				.withExactArgs(0, oCache.iReadLength, 0, sinon.match.same(oGroupLock),
					"~fnDataRequested~")
				.returns(SyncPromise.resolve(Promise.resolve(oExpandResult)));
			this.mock(_AggregationHelper).expects("getCollapsedObject")
				.withExactArgs(sinon.match.same(oGroupNode)).returns(oCollapsed);
			oHelperMock.expects("setPrivateAnnotation")
				.withExactArgs(sinon.match.same(oGroupNode), "groupLevelCount", 7);
			oHelperMock.expects("updateAll")
				.withExactArgs(sinon.match.same(oCache.mChangeListeners),
					sinon.match.same(vGroupNodeOrPath), sinon.match.same(oGroupNode),
					{"@$ui5.node.groupLevelCount" : 7});
			oCacheMock.expects("addElements")
				.withExactArgs(sinon.match.same(oExpandResult.value), 1,
					sinon.match.same(oGroupLevelCache), 0)
				.callsFake(addElements); // so that oCache.aElements is actually filled
			oAggregationHelperMock.expects("createPlaceholder")
				.withExactArgs(24, 5, sinon.match.same(oGroupLevelCache)).returns("~placeholder~1");
			oAggregationHelperMock.expects("createPlaceholder")
				.withExactArgs(24, 6, sinon.match.same(oGroupLevelCache)).returns("~placeholder~2");
			if (bSubtotalsAtBottom) {
				this.mock(Object).expects("assign").withExactArgs({}, sinon.match.same(oCollapsed))
					.returns("~oSubtotals~");
				oAggregationHelperMock.expects("getAllProperties")
					.withExactArgs(sinon.match.same(oAggregation)).returns("~aAllProperties~");
				oAggregationHelperMock.expects("setAnnotations")
					.withExactArgs("~oSubtotals~", undefined, true, 23, "~aAllProperties~");
				oHelperMock.expects("setPrivateAnnotation")
					.withExactArgs("~oSubtotals~", "predicate", "(~predicate~,$isTotal=true)");
				oCacheMock.expects("addElements").withExactArgs("~oSubtotals~", 8)
					.callsFake(addElements); // so that oCache.aElements is actually filled
			} else {
				oAggregationHelperMock.expects("getAllProperties").never();
				oAggregationHelperMock.expects("setAnnotations").never();
			}

			// code under test
			oPromise = oCache.expand(
				oGroupLock, vGroupNodeOrPath, "~iLevels~", "~fnDataRequested~"
			).then(function (iResult) {
				var iExpectedCount = bSubtotalsAtBottom ? 8 : 7;

				assert.strictEqual(iResult, iExpectedCount);

				assert.strictEqual(oCache.aElements.length, 3 + iExpectedCount, ".length");
				assert.strictEqual(oCache.aElements.$count, 3 + iExpectedCount, ".$count");
				// check parent node
				assert.strictEqual(oCache.aElements[0], oGroupNode);

				// check expanded nodes
				assert.strictEqual(oCache.aElements[1], oExpandResult.value[0]);
				assert.strictEqual(oCache.aElements[2], oExpandResult.value[1]);
				assert.strictEqual(oCache.aElements[3], oExpandResult.value[2]);
				assert.strictEqual(oCache.aElements[4], oExpandResult.value[3]);
				assert.strictEqual(oCache.aElements[5], oExpandResult.value[4]);

				// check placeholders
				assert.strictEqual(oCache.aElements[6], "~placeholder~1");
				assert.strictEqual(oCache.aElements[7], "~placeholder~2");

				// check moved nodes
				if (bSubtotalsAtBottom) {
					assert.strictEqual(oCache.aElements[9], aElements[1]);
					assert.strictEqual(oCache.aElements[10], aElements[2]);
				} else {
					assert.strictEqual(oCache.aElements[8], aElements[1]);
					assert.strictEqual(oCache.aElements[9], aElements[2]);
				}

				that.mock(oCache.oFirstLevel).expects("read").never();

				return oCache.read(1, 4, 0, oGroupLock).then(function (oResult) {
					assert.strictEqual(oResult.value.length, 4);
					assert.strictEqual(oResult.value.$count, 3 + iExpectedCount);
					oResult.value.forEach(function (oElement, i) {
						assert.strictEqual(oElement, oCache.aElements[i + 1], "index " + (i + 1));
					});
				});
			});

			oUpdateAllExpectation.verify();

			return oPromise;
		});
			});
		});
	});

	//*********************************************************************************************
	[false, true].forEach(function (bRecursiveHierarchy) {
		QUnit.test("expand: at end, hierarchy=" + bRecursiveHierarchy, function (assert) {
			var oAggregation = bRecursiveHierarchy
					? {expandTo : 5, hierarchyQualifier : "X"}
					: { // filled before by buildApply
						aggregate : {},
						group : {},
						groupLevels : ["group"]
					},
				oAggregationHelperMock = this.mock(_AggregationHelper),
				oCache = _AggregationCache.create(this.oRequestor, "~", "", {}, oAggregation),
				aElements = [{}, {}, {
					"@$ui5.node.isExpanded" : false,
					"@$ui5.node.level" : 5
				}],
				oExpanded = {"@$ui5.node.isExpanded" : true},
				oExpandResult = {
					value : [{}, {}, {}, {}, {}]
				},
				oGroupLevelCache = {
					read : function () {}
				},
				oGroupLock = {
					unlock : function () {} // needed for oCache.read() below
				},
				oGroupNode = aElements[2],
				oHelperMock = this.mock(_Helper),
				oPromise,
				oUpdateAllExpectation;

			oExpandResult.value.$count = 7;

			// simulate a read
			oCache.iReadLength = 42;
			oCache.aElements = aElements.slice();
			oCache.aElements.$byPredicate = {};
			oCache.aElements.$count = 3;

			this.mock(oCache).expects("getValue").withExactArgs("~path~").returns(oGroupNode);
			this.mock(_AggregationHelper).expects("getOrCreateExpandedObject")
				.withExactArgs(sinon.match.same(oAggregation), sinon.match.same(oGroupNode))
				.returns(oExpanded);
			oUpdateAllExpectation = oHelperMock.expects("updateAll")
				.withExactArgs(sinon.match.same(oCache.mChangeListeners), "~path~",
					sinon.match.same(oGroupNode), sinon.match.same(oExpanded))
				.callThrough(); // "@$ui5.node.isExpanded" is checked once read has finished
			this.mock(oCache.oTreeState).expects("expand")
				.withExactArgs(sinon.match.same(oGroupNode), "~iLevels~");
			this.mock(oCache).expects("createGroupLevelCache")
				.withExactArgs(sinon.match.same(oGroupNode)).returns(oGroupLevelCache);
			this.mock(oGroupLevelCache).expects("read")
				.withExactArgs(0, oCache.iReadLength, 0, sinon.match.same(oGroupLock),
					"~fnDataRequested~")
				.returns(SyncPromise.resolve(Promise.resolve(oExpandResult)));
			oHelperMock.expects("updateAll")
				.withExactArgs(sinon.match.same(oCache.mChangeListeners), "~path~",
					sinon.match.same(oGroupNode), {"@$ui5.node.groupLevelCount" : 7});
			this.mock(oCache).expects("addElements")
				.withExactArgs(sinon.match.same(oExpandResult.value), 3,
					sinon.match.same(oGroupLevelCache), 0)
				.callsFake(addElements); // so that oCache.aElements is actually filled
			oAggregationHelperMock.expects("createPlaceholder")
				.withExactArgs(6, 5, sinon.match.same(oGroupLevelCache)).returns("~placeholder~1");
			oAggregationHelperMock.expects("createPlaceholder")
				.withExactArgs(6, 6, sinon.match.same(oGroupLevelCache)).returns("~placeholder~2");

			// code under test
			oPromise = oCache.expand(
				oGroupLock, "~path~", "~iLevels~", "~fnDataRequested~"
			).then(function (iResult) {
				assert.strictEqual(iResult, 7);

				assert.strictEqual(oCache.aElements.length, 3 + 7, ".length");
				assert.strictEqual(oCache.aElements.$count, 3 + 7, ".$count");
				assert.strictEqual(oCache.aElements[0], aElements[0]);
				assert.strictEqual(oCache.aElements[1], aElements[1]);

				// check parent node
				assert.strictEqual(oCache.aElements[2], oGroupNode);
				assert.strictEqual(_Helper.getPrivateAnnotation(oGroupNode, "cache"), oGroupLevelCache);

				// check expanded nodes
				assert.strictEqual(oCache.aElements[3], oExpandResult.value[0]);
				assert.strictEqual(oCache.aElements[4], oExpandResult.value[1]);
				assert.strictEqual(oCache.aElements[5], oExpandResult.value[2]);
				assert.strictEqual(oCache.aElements[6], oExpandResult.value[3]);
				assert.strictEqual(oCache.aElements[7], oExpandResult.value[4]);

				// check placeholders
				assert.strictEqual(oCache.aElements[8], "~placeholder~1");
				assert.strictEqual(oCache.aElements[9], "~placeholder~2");
			});

			oUpdateAllExpectation.verify();

			return oPromise;
		});
	});

	//*********************************************************************************************
	[false, true].forEach(function (bStale) {
		[false, true].forEach(function (bUnifiedCache) {
			const sTitle = "expand: after collapse (w/ 'spliced'); $stale : " + bStale
				+ ", bUnifiedCache : " + bUnifiedCache;
		QUnit.test(sTitle, function (assert) {
			var oAggregation = { // filled before by buildApply
					aggregate : {},
					group : {},
					groupLevels : ["group"]
				},
				oCache = _AggregationCache.create(this.oRequestor, "~", "", {}, oAggregation),
				oCacheMock = this.mock(oCache),
				aElements,
				oGroupLevelCache = {
					read : function () {}
				},
				oGroupLock = {},
				oGroupNode = {
					"@$ui5._" : {
						cache : oGroupLevelCache,
						groupLevelCount : 7,
						spliced : [{
							"@$ui5._" : {placeholder : true},
							"@$ui5.node.level" : 0
						}, {
							"@$ui5._" : {placeholder : true, predicate : "n/a", rank : 24},
							"@$ui5.node.level" : 11
						}, {
							"@$ui5._" : {
								expanding : true,
								parent : oCache.oFirstLevel, // unrealistic!
								predicate : "('C')",
								rank : 25
							},
							"@$ui5.node.level" : 12
						}, {
							"@$ui5._" : {
								parent : oCache.oFirstLevel, // unrealistic!
								predicate : "('created')",
								transientPredicate : "($uid=1-23)"
							},
							"@$ui5.node.level" : 12
						}, {
							"@$ui5._" : {
								parent : oCache.oFirstLevel, // unrealistic!
								predicate : "('A')",
								rank : 27
							},
							"@$ui5.node.level" : 10
						}, {
							"@$ui5._" : {
								predicate : "('selected')"
							},
							"@$ui5.node.level" : 12
						}],
						rank : 42
					},
					"@$ui5.node.isExpanded" : false,
					"@$ui5.node.level" : 5
				},
				oPromise,
				aSpliced,
				oUpdateAllExpectation;

			oCache.bUnifiedCache = bUnifiedCache; // works identically w/ and w/o unified cache
			oGroupNode["@$ui5._"].spliced[200000] = {
				"@$ui5._" : {predicate : "('D')", rank : 200023},
				"@$ui5.node.level" : 10
			};
			aSpliced = oGroupNode["@$ui5._"].spliced.slice();
			if (bStale) {
				oGroupNode["@$ui5._"].spliced.$stale = true;
			}
			oGroupNode["@$ui5._"].spliced.$level = 9;
			oGroupNode["@$ui5._"].spliced.$rank = 12;
			aElements = [{}, oGroupNode, {}, {}];
			oCache.aElements = aElements.slice();
			oCache.aElements.$byPredicate = {};
			oCache.aElements.$count = 4;
			oCacheMock.expects("getValue").withExactArgs("~path~").returns(oGroupNode);
			oUpdateAllExpectation = this.mock(_Helper).expects("updateAll")
				.withExactArgs(sinon.match.same(oCache.mChangeListeners), "~path~",
					sinon.match.same(oGroupNode), {"@$ui5.node.isExpanded" : true})
				.callThrough(); // "@$ui5.node.isExpanded" is checked once read has finished
			this.mock(oCache.oTreeState).expects("expand")
				.withExactArgs(sinon.match.same(oGroupNode), "~iLevels~");
			this.mock(_Helper).expects("copySelected")
				.withExactArgs(sinon.match.same(oCache.aElements),
					sinon.match((aElements0) => aElements0 === oCache.aElements));
			oCacheMock.expects("createGroupLevelCache").never();
			this.mock(oGroupLevelCache).expects("read").never();
			oCacheMock.expects("addElements").never();
			this.mock(_AggregationHelper).expects("createPlaceholder").never();
			oCacheMock.expects("expand")
				.withExactArgs(sinon.match.same(oGroupLock), "~path~", "~iLevels~")
				.callThrough(); // for code under test
			oCacheMock.expects("expand").exactly(bStale ? 0 : 1)
				.withExactArgs(sinon.match.same(_GroupLock.$cached), sinon.match.same(aSpliced[2]))
				.returns(SyncPromise.resolve(100));
			if (bStale) {
				oCacheMock.expects("isSelectionDifferent")
					.withExactArgs(sinon.match.same(aSpliced[2])).returns(false);
				oCacheMock.expects("turnIntoPlaceholder")
					.withExactArgs(sinon.match.same(aSpliced[2]), "('C')");
				oCacheMock.expects("isSelectionDifferent")
					.withExactArgs(sinon.match.same(aSpliced[3])).returns(false);
				oCacheMock.expects("turnIntoPlaceholder")
					.withExactArgs(sinon.match.same(aSpliced[3]), "('created')");
				oCacheMock.expects("isSelectionDifferent")
					.withExactArgs(sinon.match.same(aSpliced[4])).returns(false);
				oCacheMock.expects("turnIntoPlaceholder")
					.withExactArgs(sinon.match.same(aSpliced[4]), "('A')");
				oCacheMock.expects("isSelectionDifferent")
					.withExactArgs(sinon.match.same(aSpliced[5])).returns(true);
				oCacheMock.expects("isSelectionDifferent")
					.withExactArgs(sinon.match.same(aSpliced[200000])).returns(false);
				oCacheMock.expects("turnIntoPlaceholder")
					.withExactArgs(sinon.match.same(aSpliced[200000]), "('D')");
			} else {
				oCacheMock.expects("isSelectionDifferent").never();
				oCacheMock.expects("turnIntoPlaceholder").never();
			}

			// code under test
			oPromise = oCache.expand(oGroupLock, "~path~", "~iLevels~").then(function (iResult) {
				assert.strictEqual(iResult, (bStale ? 0 : 100) + 200001);

				assert.strictEqual(oCache.aElements.length, 200005, ".length");
				assert.strictEqual(oCache.aElements.$count, 200005, ".$count");
				assert.strictEqual(oCache.aElements[0], aElements[0]);
				// check parent node
				assert.strictEqual(oCache.aElements[1], oGroupNode);
				assert.strictEqual(_Helper.getPrivateAnnotation(oGroupNode, "cache"), oGroupLevelCache);
				assert.notOk(_Helper.hasPrivateAnnotation(oGroupNode, "spliced"));

				// check expanded nodes
				assert.deepEqual(Object.keys(oCache.aElements),
					["0", "1", "2", "3", "4", "5", "6", "7", "200002", "200003", "200004",
						"$byPredicate", "$count"]);
				assert.strictEqual(oCache.aElements[2], aSpliced[0]);
				assert.strictEqual(aSpliced[0]["@$ui5.node.level"], 0, "unchanged");
				assert.strictEqual(oCache.aElements[3], aSpliced[1]);
				assert.strictEqual(aSpliced[1]["@$ui5.node.level"], 7);
				assert.strictEqual(aSpliced[1]["@$ui5._"].rank, 24);
				assert.strictEqual(oCache.aElements[4], aSpliced[2]);
				assert.strictEqual(aSpliced[2]["@$ui5.node.level"], 8);
				assert.strictEqual(aSpliced[2]["@$ui5._"].rank, 55);
				assert.strictEqual(_Helper.hasPrivateAnnotation(aSpliced[2], "expanding"), bStale,
					"deleted only if not stale");
				assert.notOk("rank" in aSpliced[3]["@$ui5._"]);
				assert.strictEqual(aSpliced[4]["@$ui5.node.level"], 6);
				assert.strictEqual(aSpliced[4]["@$ui5._"].rank, 57);
				assert.strictEqual(oCache.aElements[200002], aSpliced[200000]);
				assert.strictEqual(aSpliced[200000]["@$ui5.node.level"], 6);
				assert.strictEqual(aSpliced[200000]["@$ui5._"].rank, 200023);

				// check moved nodes
				assert.strictEqual(oCache.aElements[200003], aElements[2]);
				assert.strictEqual(oCache.aElements[200004], aElements[3]);

				assert.deepEqual(oCache.aElements.$byPredicate, bStale ? {
					"('selected')" : aSpliced[5]
				} : {
					"('C')" : aSpliced[2],
					"('created')" : aSpliced[3],
					"($uid=1-23)" : aSpliced[3],
					"('A')" : aSpliced[4],
					"('selected')" : aSpliced[5],
					"('D')" : aSpliced[200000]
				});
			});

			oUpdateAllExpectation.verify();

			return oPromise;
		});
		});
	});

	//*********************************************************************************************
	QUnit.test("expand: unified cache", function (assert) {
		const oCache = _AggregationCache.create(this.oRequestor, "~", "", {}, {
			hierarchyQualifier : "X"
		});
		oCache.bUnifiedCache = true;
		const oGroupNode = {};

		// ensure the collection cache cannot read data
		_Helper.setPrivateAnnotation(oGroupNode, "cache", "~oGroupLevelCache~");
		this.mock(oCache).expects("getValue").withExactArgs("~path~").returns(oGroupNode);
		this.mock(_Helper).expects("updateAll")
			.withExactArgs(sinon.match.same(oCache.mChangeListeners), "~path~",
				sinon.match.same(oGroupNode), {"@$ui5.node.isExpanded" : true});
		this.mock(oCache.oTreeState).expects("expand")
			.withExactArgs(sinon.match.same(oGroupNode), "~iLevels~");
		this.mock(oCache).expects("createGroupLevelCache").never();

		// code under test
		return oCache.expand(
			"~oGroupLock~", "~path~", "~iLevels~", "~fnDataRequested~")
		.then(function (iCount) {
			assert.strictEqual(iCount, -1);
		});
	});

	//*********************************************************************************************
	[2, 42].forEach(function (iLevels) {
		QUnit.test("expand: refresh needed, iLevels=" + iLevels, function (assert) {
			const oCache = _AggregationCache.create(this.oRequestor, "~", "", {}, {
				hierarchyQualifier : "X"
			});
			const oGroupNode = {};

			// ensure the collection cache cannot read data
			_Helper.setPrivateAnnotation(oGroupNode, "cache", "~oGroupLevelCache~");
			this.mock(oCache).expects("getValue").withExactArgs("~path~").returns(oGroupNode);
			this.mock(_Helper).expects("updateAll")
				.withExactArgs(sinon.match.same(oCache.mChangeListeners), "~path~",
					sinon.match.same(oGroupNode), {"@$ui5.node.isExpanded" : true});
			this.mock(oCache.oTreeState).expects("expand")
				.withExactArgs(sinon.match.same(oGroupNode), iLevels);
			this.mock(oCache).expects("createGroupLevelCache").never();

			// code under test
			return oCache.expand(
				"~oGroupLock~", "~path~", iLevels, "~fnDataRequested~")
			.then(function (iCount) {
				assert.strictEqual(iCount, -1);
			});
		});
	});

	//*********************************************************************************************
	QUnit.test("expand: refresh needed, oFirstLevel without aSpliced", function (assert) {
		const oCache = _AggregationCache.create(this.oRequestor, "~", "", {}, {
			expandTo : 5,
			hierarchyQualifier : "X"
		});
		const oGroupNode = {"@$ui5.node.level" : 4};

		// Note: no cache in private annotation "parent"
		this.mock(oCache).expects("getValue").withExactArgs("~path~").returns(oGroupNode);
		this.mock(_Helper).expects("updateAll")
			.withExactArgs(sinon.match.same(oCache.mChangeListeners), "~path~",
				sinon.match.same(oGroupNode), {"@$ui5.node.isExpanded" : true});
		this.mock(oCache.oTreeState).expects("expand")
			.withExactArgs(sinon.match.same(oGroupNode), 1);
		this.mock(_Helper).expects("getPrivateAnnotation")
			.withExactArgs(sinon.match.same(oGroupNode), "spliced").returns(undefined);
		this.mock(oCache).expects("createGroupLevelCache").never();

		assert.strictEqual(
			// code under test
			oCache.expand("~oGroupLock~", "~path~", 1, "~fnDataRequested~").getResult(),
			-1
		);
	});

	//*********************************************************************************************
	[1E16, Number.MAX_SAFE_INTEGER].forEach(function (iLevels) {
		QUnit.test(`expand: all below node, iLevels=${iLevels}`, function (assert) {
			const oCache = _AggregationCache.create(this.oRequestor, "~", "", {}, {
				hierarchyQualifier : "X"
			});
			this.mock(oCache).expects("getValue").withExactArgs("~path~").returns("~oGroupNode~");
			this.mock(_Helper).expects("getPrivateAnnotation")
				.withExactArgs("~oGroupNode~", "spliced").returns("~aSpliced~");
			this.mock(_Helper).expects("updateAll")
				.withExactArgs(sinon.match.same(oCache.mChangeListeners), "~path~", "~oGroupNode~",
					{"@$ui5.node.isExpanded" : true});
			this.mock(oCache.oTreeState).expects("expand")
				.withExactArgs("~oGroupNode~", iLevels);
			this.mock(oCache).expects("validateAndDeleteExpandInfo")
				.withExactArgs("~oGroupLock~", "~oGroupNode~")
				.resolves("n/a");
			this.mock(_Helper).expects("deletePrivateAnnotation").never();
			this.mock(oCache).expects("createGroupLevelCache").never();

			// code under test
			const oPromise = oCache.expand("~oGroupLock~", "~path~", iLevels, "~fnDataRequested~");

			assert.ok(oPromise instanceof SyncPromise);
			assert.ok(oPromise.isPending());

			return oPromise.then((iCount) => {
				assert.strictEqual(iCount, -1);
			});
		});
	});

	//*********************************************************************************************
	[false, true].forEach(function (bSelf) {
		[1, undefined].forEach(function (iLevels) {
		var sTitle = "expand: collapse " + (bSelf ? "self" : "parent") + " before expand has finished";

		QUnit.test(sTitle, function (assert) {
			var oAggregation = { // filled before by buildApply
					aggregate : {},
					group : {},
					groupLevels : ["group"]
				},
				oCache = _AggregationCache.create(this.oRequestor, "~", "", {}, oAggregation),
				aElements = [{
					"@$ui5.node.isExpanded" : false,
					"@$ui5.node.level" : 0
				}, {}, {}],
				oExpandResult = {
					value : [{}, {}, {}, {}, {}]
				},
				oGroupLevelCache = {
					read : function () {}
				},
				oGroupLock = {},
				oGroupNode = aElements[0],
				oPromise,
				oUpdateAllExpectation;

			oExpandResult.value.$count = 7;

			// simulate a read
			oCache.iReadLength = 42;
			oCache.aElements = aElements.slice();
			oCache.aElements.$byPredicate = {};
			oCache.aElements.$count = 3;

			this.mock(oCache).expects("getValue").withExactArgs("~path~").returns(oGroupNode);
			oUpdateAllExpectation = this.mock(_Helper).expects("updateAll")
				.withExactArgs(sinon.match.same(oCache.mChangeListeners), "~path~",
					sinon.match.same(oGroupNode), {"@$ui5.node.isExpanded" : true})
				.callThrough(); // "@$ui5.node.isExpanded" is checked once read has finished
			this.mock(oCache.oTreeState).expects("expand")
				.withExactArgs(sinon.match.same(oGroupNode), iLevels);
			this.mock(oCache).expects("createGroupLevelCache")
				.withExactArgs(sinon.match.same(oGroupNode)).returns(oGroupLevelCache);
			this.mock(oGroupLevelCache).expects("read")
				.withExactArgs(0, oCache.iReadLength, 0, sinon.match.same(oGroupLock),
					"~fnDataRequested~")
				.returns(SyncPromise.resolve(Promise.resolve(oExpandResult)));
			this.mock(oCache).expects("addElements").never();
			this.mock(_AggregationHelper).expects("createPlaceholder").never();

			// code under test
			oPromise = oCache.expand(
				oGroupLock, "~path~", iLevels, "~fnDataRequested~"
			).then(function (iResult) {
				assert.strictEqual(iResult, 0);
				if (bSelf) {
					assert.notOk(_Helper.hasPrivateAnnotation(oGroupNode, "spliced"));
				} else {
					assert.strictEqual(_Helper.getPrivateAnnotation(oGroupNode, "expanding"), true);
				}
				assert.deepEqual(oCache.aElements, aElements);
				assert.strictEqual(oCache.aElements.$count, 3);
			});

			oUpdateAllExpectation.verify();

			// collapse before expand has finished
			if (bSelf) {
				oGroupNode["@$ui5.node.isExpanded"] = false;
				_Helper.setPrivateAnnotation(oGroupNode, "spliced", []);
			} else {
				oCache.aElements.shift(); // remove group node from flat list...
				aElements.shift(); // ...and from expectations :-)
			}

			return oPromise;
		});
		});
	});

	//*********************************************************************************************
	QUnit.test("expand: read failure", function (assert) {
		var oAggregation = { // filled before by buildApply
				aggregate : {},
				group : {},
				groupLevels : ["foo"]
			},
			oCache = _AggregationCache.create(this.oRequestor, "~", "", {}, oAggregation),
			oCollapsed = {"@$ui5.node.isExpanded" : false},
			oError = new Error(),
			oGroupLevelCache = {
				read : function () {}
			},
			oGroupNode = {
				"@$ui5.node.isExpanded" : false
			},
			that = this;

		this.mock(oCache).expects("getValue").withExactArgs("~path~").returns(oGroupNode);
		this.mock(oCache).expects("createGroupLevelCache")
			.withExactArgs(sinon.match.same(oGroupNode)).returns(oGroupLevelCache);
		this.mock(oCache.oTreeState).expects("expand")
			.withExactArgs(sinon.match.same(oGroupNode), "~iLevels~");
		this.mock(oGroupLevelCache).expects("read")
			.withExactArgs(0, oCache.iReadLength, 0, "~oGroupLock~", "~fnDataRequested~")
			.returns(SyncPromise.resolve(Promise.resolve().then(function () {
				that.mock(_AggregationHelper).expects("getCollapsedObject")
					.withExactArgs(sinon.match.same(oGroupNode)).returns(oCollapsed);
				that.mock(_Helper).expects("updateAll")
					.withExactArgs(sinon.match.same(oCache.mChangeListeners), "~path~",
						sinon.match.same(oGroupNode), sinon.match.same(oCollapsed));
				that.mock(oCache.oTreeState).expects("collapse")
					.withExactArgs(sinon.match.same(oGroupNode));

				throw oError;
			})));

		// code under test
		return oCache.expand(
			"~oGroupLock~", "~path~", "~iLevels~", "~fnDataRequested~")
		.then(function () {
			assert.ok(false);
		}, function (oResult) {
			assert.strictEqual(oResult, oError);
		});
	});

	//*********************************************************************************************
	QUnit.test("expand: Unexpected structural change: groupLevelCount", function (assert) {
		var oAggregation = { // filled before by buildApply
				aggregate : {},
				group : {},
				groupLevels : ["foo"]
			},
			oCache = _AggregationCache.create(this.oRequestor, "~", "", {}, oAggregation),
			oGroupLevelCache = {
				read : function () {}
			},
			oGroupNode = {
				"@$ui5._" : {cache : oGroupLevelCache, groupLevelCount : 41},
				"@$ui5.node.isExpanded" : true
			};

		oCache.aElements = [oGroupNode];
		this.mock(oCache).expects("getValue").never();
		this.mock(_Helper).expects("updateAll").never();
		this.mock(oCache).expects("createGroupLevelCache").never();
		this.mock(oCache.oTreeState).expects("expand").never();
		this.mock(_AggregationHelper).expects("getCollapsedObject")
			.withExactArgs(sinon.match.same(oGroupNode)).returns({});
		this.mock(oGroupLevelCache).expects("read")
			.withExactArgs(0, oCache.iReadLength, 0, "~oGroupLock~", "~fnDataRequested~")
			.resolves({value : {$count : 42}}); // simplified ;-)

		// code under test
		return oCache.expand(
			"~oGroupLock~", oGroupNode, "~iLevels~", "~fnDataRequested~")
		.then(function () {
			assert.ok(false);
		}, function (oError) {
			assert.strictEqual(oError.message, "Unexpected structural change: groupLevelCount");
		});
	});

	//*********************************************************************************************
	[false, true].forEach(function (bUntilEnd) { // whether the collapsed children span until the end
		[undefined, false, true].forEach(function (bSubtotalsAtBottomOnly) {
			const bSubtotalsAtBottom = bSubtotalsAtBottomOnly !== undefined;
			const sTitle = `collapse: until end = ${bUntilEnd},
				subtotalsAtBottomOnly = ${bSubtotalsAtBottomOnly}`;

		QUnit.test(sTitle, function (assert) {
			var oAggregation = { // filled before by buildApply
						aggregate : {},
						group : {},
						groupLevels : ["foo"]
					},
				oCache = _AggregationCache.create(this.oRequestor, "~", "", {}, oAggregation),
				oCacheMock = this.mock(oCache),
				bCollapseBottom = bUntilEnd || bSubtotalsAtBottom, // whether bottom line is affected
				oCollapsed = {
					"@$ui5.node.isExpanded" : false,
					A : "10" // placeholder for an aggregate with subtotals
				},
				aElements = [{
					// "@$ui5._" : {predicate : "('0')"},
				}, {
					"@$ui5._" : {
						collapsed : oCollapsed,
						predicate : "('1')",
						rank : "~rank~"
					},
					"@$ui5.node.level" : "~level~"
				}, {
					"@$ui5._" : {predicate : "('2')", transientPredicate : "($uid=1-23)"}
				}, {
					"@$ui5._" : {predicate : "('3')"},
					"@$ui5.node.isExpanded" : true // must not lead into the recursion
				}, {
					// element kept in $byPredicate if recursive hierarchy & selection state differs
					"@$ui5._" : {predicate : "('4')", transientPredicate : "($uid=1-234)"}
				}, {
					"@$ui5._" : {predicate : "('5')"}
					// Note: for bSubtotalsAtBottom, this represents the extra row for subtotals
				}],
				aExpectedElements = [{
					// "@$ui5._" : {predicate : "('0')"},
				}, {
					"@$ui5._" : {
						collapsed : oCollapsed,
						predicate : "('1')",
						spliced : aElements.slice(2, 6),
						rank : "~rank~"
					},
					"@$ui5.node.isExpanded" : false,
					"@$ui5.node.level" : "~level~",
					A : "10" // placeholder for an aggregate with subtotals
				}, {
					"@$ui5._" : {predicate : "('5')"}
				}];

			if (bSubtotalsAtBottom) {
				oAggregation.subtotalsAtBottomOnly = bSubtotalsAtBottomOnly;
				if (bUntilEnd) {
					// simulate that no subtotals are actually being used (JIRA: CPOUI5ODATAV4-825)
					delete oCollapsed.A;
					delete aExpectedElements[1].A;
				}
			}
			oCache.aElements = aElements.slice(); // simulate a read
			oCache.aElements.$count = aElements.length;
			oCache.aElements.$byPredicate = {
				"('0')" : aElements[0],
				"('1')" : aElements[1],
				"('2')" : aElements[2],
				"($uid=1-23)" : aElements[2],
				"('3')" : aElements[3],
				"('4')" : aElements[4],
				"($uid=1-234)" : aElements[4],
				"('5')" : aElements[5]
			};
			oCacheMock.expects("getValue").withExactArgs("~path~").returns(aElements[1]);
			this.mock(_Helper).expects("updateAll")
				.withExactArgs(sinon.match.same(oCache.mChangeListeners), "~path~",
					sinon.match.same(aElements[1]), sinon.match.same(oCollapsed))
				.callThrough();
			this.mock(oCache.oTreeState).expects("collapse")
				.withExactArgs(sinon.match.same(aElements[1]), false, undefined);
			oCacheMock.expects("countDescendants")
				.withExactArgs(sinon.match.same(aElements[1]), 1).returns(bUntilEnd ? 4 : 3);

			oCacheMock.expects("isSelectionDifferent")
				.withExactArgs(sinon.match.same(aElements[2])).returns(false);
			oCacheMock.expects("isSelectionDifferent")
				.withExactArgs(sinon.match.same(aElements[3])).returns(false);
			oCacheMock.expects("isSelectionDifferent")
				.withExactArgs(sinon.match.same(aElements[4])).returns(true);
			oCacheMock.expects("isSelectionDifferent")
				.withExactArgs(sinon.match.same(aElements[5]))
				.exactly(bCollapseBottom ? 1 : 0)
				.returns(false);

			// code under test
			assert.strictEqual(oCache.collapse("~path~"), bCollapseBottom ? 4 : 3,
				"number of removed elements");

			if (bCollapseBottom) { // last element was also a child, not a sibling
				aExpectedElements.pop();
			} else {
				aExpectedElements[1]["@$ui5._"].spliced.pop();
			}
			assert.deepEqual(oCache.aElements, aExpectedElements);
			assert.strictEqual(oCache.aElements[0], aElements[0]);
			assert.strictEqual(oCache.aElements[1], aElements[1]);
			assert.strictEqual(oCache.aElements[2], bCollapseBottom ? undefined : aElements[5]);
			assert.strictEqual(oCache.aElements.$count, aExpectedElements.length);
			assert.deepEqual(oCache.aElements.$byPredicate, bCollapseBottom
				? {
					"('0')" : aElements[0],
					"('1')" : aElements[1],
					"('4')" : aElements[4],
					"($uid=1-234)" : aElements[4]
				} : {
					"('0')" : aElements[0],
					"('1')" : aElements[1],
					"('4')" : aElements[4],
					"($uid=1-234)" : aElements[4],
					"('5')" : aElements[5]
				});
			assert.strictEqual(aElements[1]["@$ui5._"].spliced.$level, "~level~");
			assert.strictEqual(aElements[1]["@$ui5._"].spliced.$rank, "~rank~");
		});
		});
	});

	//*********************************************************************************************
	[false, true].forEach(function (bUnifiedCache) {
		[1, 2].forEach(function (iExpandTo) {
			[false, true].forEach(function (bSilent) {
				[false, true].forEach(function (bNested) {
					const sTitle = "collapse all, bUnifiedCache=" + bUnifiedCache + ", expandTo="
						+ iExpandTo + ", bSilent=" + bSilent + ", bNested=" + bNested;

		QUnit.test(sTitle, function (assert) {
			const oCache = _AggregationCache.create(this.oRequestor, "~", "", {},
				{expandTo : iExpandTo, hierarchyQualifier : "X"});
			const aElements = [{
				"@$ui5._" : {predicate : "('0')"}
			}, {
				"@$ui5._" : {
					predicate : "('1')",
					rank : "~rank~"
				},
				"@$ui5.node.level" : "1"
			}, {
				"@$ui5._" : {predicate : "('2')", transientPredicate : "($uid=1-23)"}
			}, {
				"@$ui5._" : {predicate : "('3')", transientPredicate : "($uid=1-24)"}
			}, {
				"@$ui5._" : {predicate : "('4')"},
				"@$ui5.node.isExpanded" : true
			}, {
				"@$ui5._" : {predicate : "('4.1')"}
			}, {
				"@$ui5._" : {predicate : "('4.2')"}
			}, {
				// No calls to #collapse and to #isSelectionDifferent for this element
				"@$ui5._" : {placeholder : "~truthy~", predicate : "('5')"},
				"@$ui5.node.isExpanded" : true
			}, {
				"@$ui5._" : {predicate : "('99')"}
			}];
			const aExpectedElements = [{
				"@$ui5._" : {predicate : "('0')"}
			}, {
				"@$ui5._" : {
					predicate : "('1')",
					spliced : [...aElements.slice(2, 5), aElements[7]],
					rank : "~rank~"
				},
				"@$ui5.node.level" : "1"
			}, {
				"@$ui5._" : {predicate : "('99')"}
			}];

			if (bUnifiedCache || iExpandTo === 2) {
				delete aExpectedElements[1]["@$ui5._"].spliced;
			}

			oCache.bUnifiedCache = bUnifiedCache;
			oCache.aElements = aElements.slice(); // simulate a read
			oCache.aElements.$count = aElements.length;
			oCache.aElements.$byPredicate = {
				"('0')" : aElements[0],
				"('1')" : aElements[1],
				"('2')" : aElements[2],
				"($uid=1-23)" : aElements[2],
				"('3')" : aElements[3],
				"($uid=1-24)" : aElements[3],
				"('4')" : aElements[4],
				// "('4.1')" : aElements[5], // would be deleted by the recursion
				// "('4.2')" : aElements[6], // would be deleted by the recursion
				// "('5')" : aElements[7], // is a placeholder
				"('99')" : aElements[8]
			};
			const oCacheMock = this.mock(oCache);
			oCacheMock.expects("collapse").withExactArgs("~path~", "~oGroupLock~", bSilent, bNested)
				.callThrough();
			oCacheMock.expects("getValue").withExactArgs("~path~").returns(aElements[1]);
			this.mock(_AggregationHelper).expects("getCollapsedObject")
				.withExactArgs(sinon.match.same(aElements[1])).returns("~collapsedObject~");
			this.mock(_Helper).expects("updateAll")
				.withExactArgs(
					bSilent ? {} : sinon.match.same(oCache.mChangeListeners), "~path~",
					sinon.match.same(aElements[1]), "~collapsedObject~");
			this.mock(oCache.oTreeState).expects("collapse")
				.withExactArgs(sinon.match.same(aElements[1]), true, bNested);
			oCacheMock.expects("countDescendants")
				.withExactArgs(sinon.match.same(aElements[1]), 1).returns(6);
			oCacheMock.expects("isSelectionDifferent")
				.withExactArgs(sinon.match.same(aElements[2])).returns(false);
			oCacheMock.expects("isSelectionDifferent")
				.withExactArgs(sinon.match.same(aElements[3])).returns(true);
			oCacheMock.expects("collapse").withExactArgs("('4')", "~oGroupLock~", bSilent, true)
				.callsFake(function () {
					oCache.aElements.splice(5, 2);
					oCache.aElements.$count -= 2;

					return 2;
				});
			oCacheMock.expects("isSelectionDifferent")
				.withExactArgs(sinon.match.same(aElements[4])).returns(false);
			oCacheMock.expects("validateAndDeleteExpandInfo").exactly(bNested ? 0 : 1)
				.withExactArgs("~oGroupLock~", sinon.match.same(aElements[1]));

			assert.strictEqual(
				// code under test
				oCache.collapse("~path~", "~oGroupLock~", bSilent, bNested),
				6);

			assert.deepEqual(oCache.aElements, aExpectedElements);
			assert.strictEqual(oCache.aElements.$count, aExpectedElements.length);
			assert.deepEqual(oCache.aElements.$byPredicate, {
				"('0')" : aExpectedElements[0],
				"('1')" : aExpectedElements[1],
				"('3')" : aElements[3], // because its selection is different
				"($uid=1-24)" : aElements[3],
				"('99')" : aElements[8]
			});
		});
				});
			});
		});
	});

	//*********************************************************************************************
	[false, true].forEach(function (bHierarchy) {
		const oAggregation = bHierarchy
			? {expandTo : 1, hierarchyQualifier : "X"}
			// Note: a single group level would define the leaf level (JIRA: CPOUI5ODATAV4-2755)
			: {aggregate : {}, group : {}, groupLevels : ["foo", "bar"]};

		QUnit.test(`countDescendants: until end, hierarchy=${bHierarchy}`, function (assert) {
			const oCache = _AggregationCache.create(this.oRequestor, "~", "", {}, oAggregation);
			// Note: the collapsed children span until the end
			oCache.aElements = [{
				// "@$ui5.node.level" : ignored
			}, {
				"@$ui5.node.level" : 5
			}, {
				"@$ui5.node.level" : 6 // child
			}, {
				"@$ui5.node.level" : 7 // grandchild
			}, {
				"@$ui5.node.level" : 6 // child
			}]; // simulate a read

			// code under test
			assert.strictEqual(oCache.countDescendants(oCache.aElements[1], 1), 3,
				"number of removed elements");
		});

		QUnit.test(`countDescendants: single level cache, hierarchy=${bHierarchy}`, function (assert) {
			const oCache = _AggregationCache.create(this.oRequestor, "~", "", {}, oAggregation);
			oCache.aElements = [{
				// "@$ui5.node.level" : ignored
			}, {
				"@$ui5.node.level" : 5
			}, {
				"@$ui5.node.level" : 6 // child
			}, {
				"@$ui5.node.level" : 7 // grandchild
			}, {
				"@$ui5.node.level" : 6 // child
			}, {
				"@$ui5.node.level" : 5 // sibling
			}]; // simulate a read

			// code under test
			assert.strictEqual(oCache.countDescendants(oCache.aElements[1], 1), 3,
				"number of removed elements");
		});

		QUnit.test("countDescendants: sibling on level 1, hierarchy=${bHierarchy}", function (assert) {
			const oCache = _AggregationCache.create(this.oRequestor, "~", "", {}, oAggregation);
			oCache.aElements = [{
				// "@$ui5.node.level" : ignored
			}, {
				"@$ui5.node.level" : 1
			}, {
				"@$ui5.node.level" : 2 // child
			}, {
				"@$ui5.node.level" : 3 // grandchild
			}, {
				"@$ui5.node.level" : 2 // child
			}, {
				// no rank
				"@$ui5.node.level" : 1 // sibling
			}]; // simulate a read

			// code under test
			assert.strictEqual(oCache.countDescendants(oCache.aElements[1], 1), 3,
				"number of removed elements");
		});
	});

	//*********************************************************************************************
	QUnit.test("countDescendants: do not collapse grand total", function (assert) {
		const oCache = _AggregationCache.create(this.oRequestor, "~", "", {},
			{aggregate : {}, group : {}, groupLevels : ["foo"]});
		oCache.aElements = [{
			// "@$ui5.node.level" : ignored
		}, {
			"@$ui5.node.level" : 5
		}, {
			"@$ui5.node.level" : 6 // child
		}, {
			"@$ui5.node.level" : 7 // grandchild
		}, {
			"@$ui5.node.level" : 6 // child
		}, {
			"@$ui5.node.level" : 0 // grand total
		}]; // simulate a read

		// code under test
		assert.strictEqual(oCache.countDescendants(oCache.aElements[1], 1), 3,
			"number of removed elements");
	});

	//*********************************************************************************************
	QUnit.test("countDescendants: level 0 placeholder as sibling", function (assert) {
		const oCache = _AggregationCache.create(this.oRequestor, "~", "", {},
			{expandTo : 2, hierarchyQualifier : "X"});
		oCache.aElements = [{
			// "@$ui5.node.level" : ignored
		}, {
			"@$ui5._" : {
				descendants : 2
			},
			"@$ui5.node.level" : 1
		}, {
			// no rank
			"@$ui5.node.level" : 2 // created child, filtered out
		}, {
			"@$ui5._" : {
				placeholder : 1,
				rank : "~" // the actual rank does not matter
			},
			"@$ui5.node.level" : 0 // child
		}, {
			// rank does not matter at all
			"@$ui5.node.level" : 3 // grandchild
		}, {
			"@$ui5._" : {
				placeholder : true,
				rank : "~" // the actual rank does not matter
			},
			"@$ui5.node.level" : 0 // child
		}, {
			"@$ui5._" : {
				placeholder : true,
				rank : "~" // the actual rank does not matter
			},
			"@$ui5.node.level" : 0 // sibling
		}]; // simulate a read

		// code under test
		assert.strictEqual(oCache.countDescendants(oCache.aElements[1], 1), 4,
			"number of removed elements");
	});

	//*********************************************************************************************
	[false, true].forEach(function (bUnifiedCache) {
		const sTitle = "countDescendants: skip descendants, unified cache: "
			+ bUnifiedCache;
		QUnit.test(sTitle, function (assert) {
			const oCache = _AggregationCache.create(this.oRequestor, "~", "", {}, {
				expandTo : bUnifiedCache ? 1 : 3,
				hierarchyQualifier : "X"
			});
			oCache.bUnifiedCache = bUnifiedCache;
			oCache.aElements = [{
				"@$ui5._" : {
					descendants : 41,
					predicate : "('0')",
					rank : "~" // the actual rank does not matter
				},
				"@$ui5.node.isExpanded" : true,
				"@$ui5.node.level" : 1
			}, {
				"@$ui5._" : {
					descendants : 40,
					predicate : "('1')",
					rank : "~" // the actual rank does not matter
				},
				"@$ui5.node.isExpanded" : true,
				"@$ui5.node.level" : 2
			}, {
				"@$ui5._" : {
					predicate : "('2')"
					// no rank
				},
				"@$ui5.node.isExpanded" : true,
				"@$ui5.node.level" : 2
			}, {
				"@$ui5._" : {
					predicate : "('3')",
					rank : "~" // the actual rank does not matter
				},
				"@$ui5.node.level" : 1
			}]; // simulate a read
			for (let i = 0; i < 40; i += 1) { // add 40 placeholders for descendants of ('1')
				oCache.aElements.splice(2, 0, {
					"@$ui5._" : {
						rank : "~" // the actual rank does not matter
					},
					"@$ui5.node.level" : 3
				});
			}

			// code under test
			assert.strictEqual(oCache.countDescendants(oCache.aElements[0], 0), 42,
				"number of removed elements");
		});
	});

	//*********************************************************************************************
	[false, true].forEach(function (bUnifiedCache) {
		const sTitle = "countDescendants: no descendants at edge of top pyramid, unified cache: "
			+ bUnifiedCache;
		QUnit.test(sTitle, function (assert) {
			const oCache = _AggregationCache.create(this.oRequestor, "~", "", {}, {
				expandTo : bUnifiedCache ? 1 : 2,
				hierarchyQualifier : "X"
			});
			oCache.bUnifiedCache = bUnifiedCache;
			oCache.aElements = [{
				"@$ui5._" : {
					descendants : 2,
					rank : "~" // the actual rank does not matter
				},
				"@$ui5.node.isExpanded" : true,
				"@$ui5.node.level" : 1
			}, {
				// no descendants at edge of top pyramid!
				"@$ui5._" : {
					rank : "~" // the actual rank does not matter
				},
				"@$ui5.node.isExpanded" : false,
				"@$ui5.node.level" : 2
			}, {
				// no descendants at edge of top pyramid!
				"@$ui5._" : {
					rank : "~" // the actual rank does not matter
				},
				"@$ui5.node.isExpanded" : false,
				"@$ui5.node.level" : 2
			}, {
				"@$ui5._" : {
					rank : "~" // the actual rank does not matter
				},
				"@$ui5.node.level" : 1
			}]; // simulate a read

			// code under test
			assert.strictEqual(oCache.countDescendants(oCache.aElements[0], 0), 2,
				"number of removed elements");
		});
	});

	//*********************************************************************************************
	QUnit.test("countDescendants: nodes w/o rank", function (assert) {
		const oCache = _AggregationCache.create(this.oRequestor, "~", "", {}, {
			expandTo : 2,
			hierarchyQualifier : "X"
		});
		oCache.aElements = [{
			"@$ui5._" : {
				// no descendants since it is 0
				rank : "~" // the actual rank does not matter
			},
			"@$ui5.node.level" : 1
		}, {
			"@$ui5.node.level" : 2
		}, {
			"@$ui5.node.level" : 2
		}, {
			"@$ui5._" : {rank : "~"}, // the actual rank does not matter
			"@$ui5.node.level" : 1
		}]; // simulate a read

		// code under test
		assert.strictEqual(oCache.countDescendants(oCache.aElements[0], 0), 2);
	});

	//*********************************************************************************************
	QUnit.test("addElements", function (assert) {
		var oAggregation = { // filled before by buildApply
				aggregate : {},
				group : {},
				groupLevels : ["foo"],
				$NodeProperty : "SomeNodeID" // unrealistic mix, but never mind
			},
			oCache = _AggregationCache.create(this.oRequestor, "~", "", {}, oAggregation),
			oPlaceholder42 = _AggregationHelper.createPlaceholder(NaN, 42, "~parent~"),
			oPlaceholder45 = _AggregationHelper.createPlaceholder(NaN, 45, "~parent~"),
			aElements = [{}, {}, oPlaceholder42,,, oPlaceholder45, {}, {}],
			aReadElements = [
				{"@$ui5._" : {predicate : "(1)"}},
				{"@$ui5._" : {predicate : "(2)", transientPredicate : "$uid=id-1-23"}},
				{"@$ui5._" : {predicate : "(3)"}},
				{"@$ui5._" : {predicate : "(4)"}},
				aElements[6]
			];

		oCache.aElements = aElements.slice();
		oCache.aElements.$byPredicate = {
			"(2)" : SyncPromise.resolve() // SyncPromise may safely be overwritten
		};
		const oAggregationHelperMock = this.mock(_AggregationHelper);
		oAggregationHelperMock.expects("beforeOverwritePlaceholder")
			.withExactArgs(sinon.match.same(oPlaceholder42), sinon.match.same(aReadElements[0]),
				"~parent~", 42, "SomeNodeID");
		oAggregationHelperMock.expects("beforeOverwritePlaceholder")
			.withExactArgs(sinon.match.same(oPlaceholder45), sinon.match.same(aReadElements[3]),
				"~parent~", 44, "SomeNodeID");
		this.mock(_Helper).expects("updateNonExisting").never();
		this.mock(oCache).expects("hasPendingChangesForPath").never();

		// code under test
		oCache.addElements(aReadElements, 2, "~parent~", 42);

		assert.strictEqual(oCache.aElements[0], aElements[0]);
		assert.strictEqual(oCache.aElements[1], aElements[1]);
		assert.strictEqual(oCache.aElements[2], aReadElements[0]);
		assert.strictEqual(oCache.aElements[3], aReadElements[1]);
		assert.strictEqual(oCache.aElements[4], aReadElements[2]);
		assert.strictEqual(oCache.aElements[5], aReadElements[3]);
		assert.strictEqual(oCache.aElements[6], aElements[6]);
		assert.strictEqual(oCache.aElements[7], aElements[7]);
		assert.deepEqual(oCache.aElements.$byPredicate, {
			"(1)" : aReadElements[0],
			"(2)" : aReadElements[1],
			"$uid=id-1-23" : aReadElements[1],
			"(3)" : aReadElements[2],
			"(4)" : aReadElements[3]
		});
		assert.deepEqual(oCache.aElements, [
			{},
			{},
			{"@$ui5._" : {parent : "~parent~", predicate : "(1)", rank : 42}},
			{"@$ui5._" // no rank!
				: {parent : "~parent~", predicate : "(2)", transientPredicate : "$uid=id-1-23"}},
			{"@$ui5._" : {parent : "~parent~", predicate : "(3)", rank : 43}},
			{"@$ui5._" : {parent : "~parent~", predicate : "(4)", rank : 44}},
			{},
			{}
		]);
	});

	//*********************************************************************************************
	QUnit.test("addElements: no rank for single created element", function (assert) {
		var oCache = _AggregationCache.create(this.oRequestor, "~", "", {}, {
				hierarchyQualifier : "X",
				$NodeProperty : "SomeNodeID"
			}),
			oPlaceholder42 = _AggregationHelper.createPlaceholder(NaN, 42, "~parent~"),
			aElements = [{}, {}, oPlaceholder42, {}],
			oReadElement = {"@$ui5._" : {predicate : "(2)", transientPredicate : "$uid=id-1-23"}};

		oCache.aElements = aElements.slice();
		oCache.aElements.$byPredicate = {
			"(2)" : SyncPromise.resolve() // SyncPromise may safely be overwritten
		};
		const oAggregationHelperMock = this.mock(_AggregationHelper);
		oAggregationHelperMock.expects("beforeOverwritePlaceholder")
			.withExactArgs(sinon.match.same(oPlaceholder42), sinon.match.same(oReadElement),
				"~parent~", undefined, "SomeNodeID");
		this.mock(_Helper).expects("updateNonExisting").never();
		this.mock(oCache).expects("hasPendingChangesForPath").never();

		// code under test
		oCache.addElements(oReadElement, 2, "~parent~");

		assert.strictEqual(oCache.aElements[0], aElements[0]);
		assert.strictEqual(oCache.aElements[1], aElements[1]);
		assert.strictEqual(oCache.aElements[2], oReadElement);
		assert.strictEqual(oCache.aElements[3], aElements[3]);
		assert.deepEqual(oCache.aElements.$byPredicate, {
			"(2)" : oReadElement,
			"$uid=id-1-23" : oReadElement
		});
		assert.deepEqual(oCache.aElements, [
			{},
			{},
			{"@$ui5._" // no rank!
				: {parent : "~parent~", predicate : "(2)", transientPredicate : "$uid=id-1-23"}},
			{}
		]);
	});

	//*********************************************************************************************
	[false, true].forEach(function (bWithParentCache) {
		var sTitle = "addElements: just a single one; w/ parent cache: " + bWithParentCache;

		QUnit.test(sTitle, function (assert) {
			var oAggregation = { // filled before by buildApply
					aggregate : {},
					group : {},
					groupLevels : ["foo"]
				},
				oCache = _AggregationCache.create(this.oRequestor, "~", "", {}, oAggregation),
				oGroupLevelCache = bWithParentCache ? {} : undefined,
				oPlaceholder = _AggregationHelper.createPlaceholder(NaN, 42, oGroupLevelCache),
				aElements = [{}, oPlaceholder, {}],
				oReadElement = {"@$ui5._" : {predicate : "(1)"}};

			oCache.aElements = aElements.slice();
			oCache.aElements.$byPredicate = {
				"(1)" : oReadElement // already there => no problem
			};
			this.mock(_AggregationHelper).expects("beforeOverwritePlaceholder")
				.withExactArgs(sinon.match.same(oPlaceholder), sinon.match.same(oReadElement),
					sinon.match.same(oGroupLevelCache), 42, undefined);
			this.mock(_Helper).expects("updateNonExisting").never();
			this.mock(oCache).expects("hasPendingChangesForPath").never();

			// code under test
			oCache.addElements(oReadElement, 1, oGroupLevelCache, 42);

			assert.strictEqual(oCache.aElements[0], aElements[0]);
			assert.strictEqual(oCache.aElements[1], oReadElement);
			assert.strictEqual(oCache.aElements[2], aElements[2]);
			assert.deepEqual(oCache.aElements.$byPredicate, {"(1)" : oReadElement});
			assert.deepEqual(oReadElement, {
				"@$ui5._" : bWithParentCache
				? {parent : oGroupLevelCache, predicate : "(1)", rank : 42}
				: {predicate : "(1)", rank : 42}
			});
		});
	});

	//*********************************************************************************************
	QUnit.test("addElements: array index out of bounds", function (assert) {
		var oAggregation = { // filled before by buildApply
				aggregate : {},
				group : {},
				groupLevels : ["foo"]
			},
			oCache = _AggregationCache.create(this.oRequestor, "~", "", {}, oAggregation),
			oGroupLevelCache = {};

		this.mock(_Helper).expects("updateNonExisting").never();
		this.mock(oCache).expects("hasPendingChangesForPath").never();

		assert.throws(function () {
			// code under test
			oCache.addElements([], -1); // oCache/iStart does not matter here
		}, new Error("Illegal offset: -1"));

		oCache.aElements = [];

		assert.throws(function () {
			// code under test
			oCache.addElements([{}], 0); // oCache/iStart does not matter here
		}, new Error("Array index out of bounds: 0"));

		oCache.aElements = [
			{/* expanded node */},
			_AggregationHelper.createPlaceholder(NaN, 0, oGroupLevelCache)
		];
		oCache.aElements.$byPredicate = {};
		this.mock(_AggregationHelper).expects("beforeOverwritePlaceholder")
			.withExactArgs(sinon.match.same(oCache.aElements[1]), {},
				sinon.match.same(oGroupLevelCache), 0, undefined);

		assert.throws(function () {
			// code under test
			oCache.addElements([{}, {}], 1, oGroupLevelCache, 0);
		}, new Error("Array index out of bounds: 2"));
	});

	//*********************************************************************************************
	QUnit.test("addElements: duplicate key predicate (inside)", function (assert) {
		var oAggregation = {
				hierarchyQualifier : "X"
			},
			oCache = _AggregationCache.create(this.oRequestor, "~", "", {}, oAggregation),
			oElement = {},
			oGroupLevelCache = {fixDuplicatePredicate : mustBeMocked};

		oCache.aElements.length = 2; // avoid "Array index out of bounds: 1"
		oCache.aElements[0] = {/*unexpected element inside*/};
		oCache.aElements.$byPredicate["foo"] = oCache.aElements[0];
		_Helper.setPrivateAnnotation(oElement, "predicate", "foo");
		this.mock(oGroupLevelCache).expects("fixDuplicatePredicate")
			.withExactArgs(sinon.match.same(oElement), "foo").returns(undefined);
		this.mock(_Helper).expects("updateNonExisting").never();
		this.mock(oCache).expects("hasPendingChangesForPath").never();

		assert.throws(function () {
			// code under test
			oCache.addElements([oElement], 1, oGroupLevelCache); // iStart does not matter here
		}, new Error("Duplicate key predicate: foo"));
	});

	//*********************************************************************************************
	QUnit.test("addElements: fix duplicate key predicate", function (assert) {
		const oCache = _AggregationCache.create(this.oRequestor, "~", "", {}, {
			groupLevels : ["foo"]
		});
		oCache.aElements.length = 2; // avoid "Array index out of bounds: 1"
		oCache.aElements[0] = "~any element~";
		oCache.aElements.$byPredicate["foo"] = oCache.aElements[0];
		const oElement = {};
		_Helper.setPrivateAnnotation(oElement, "predicate", "foo");
		this.mock(_AggregationHelper).expects("beforeOverwritePlaceholder").never();
		const oGroupLevelCache = {fixDuplicatePredicate : mustBeMocked};
		this.mock(oGroupLevelCache).expects("fixDuplicatePredicate")
			.withExactArgs(sinon.match.same(oElement), "foo").returns("bar");
		this.mock(_Helper).expects("updateNonExisting")
			.withExactArgs(sinon.match.same(oElement), sinon.match.same(oElement)); // no-op
		this.mock(oCache).expects("hasPendingChangesForPath").never();
		this.mock(_Helper).expects("copySelected").never();

		// code under test
		oCache.addElements([oElement], 1, oGroupLevelCache); // iStart does not matter here

		assert.deepEqual(oCache.aElements, ["~any element~", oElement]);
		assert.deepEqual(oCache.aElements.$byPredicate, {foo : "~any element~", bar : oElement});
	});

	//*********************************************************************************************
	[false, true].forEach(function (bIgnore) {
		[false, true].forEach(function (bRecursiveHierarchy) {
			var sTitle = "addElements: known predicate -> kept element, ignore = " + bIgnore
					+ ", recursive hierarchy = " + bRecursiveHierarchy;

		QUnit.test(sTitle, function (assert) {
			var oAggregation = bRecursiveHierarchy ? {
					hierarchyQualifier : "X"
				} : { // filled before by buildApply
					aggregate : {},
					group : {},
					groupLevels : ["a"]
				},
				oCache = _AggregationCache.create(this.oRequestor, "Foo", "", {}, oAggregation),
				aElements = [{},, {}],
				oElement = {"@odata.etag" : "X"},
				oKeptElement = bIgnore ? {"@odata.etag" : "U"} : {};

			oCache.aElements = aElements.slice();
			oCache.aElements.$byPredicate = {"(1)" : oKeptElement};
			_Helper.setPrivateAnnotation(oElement, "predicate", "(1)");
			this.mock(_Helper).expects("updateNonExisting").exactly(bIgnore ? 0 : 1)
				.withExactArgs(sinon.match.same(oElement), sinon.match.same(oKeptElement));
			this.mock(oCache).expects("hasPendingChangesForPath").exactly(bIgnore ? 1 : 0)
				.withExactArgs("(1)").returns(false);
			this.mock(_Helper).expects("copySelected").exactly(bIgnore ? 1 : 0)
				.withExactArgs(sinon.match.same(oKeptElement), sinon.match.same(oElement));

			// code under test
			oCache.addElements(oElement, 1, "~parent~", 42);

			assert.strictEqual(oCache.aElements.length, 3);
			assert.strictEqual(oCache.aElements[0], aElements[0]);
			assert.strictEqual(oCache.aElements[1], oElement);
			assert.strictEqual(oCache.aElements[2], aElements[2]);
			assert.deepEqual(oCache.aElements.$byPredicate, {"(1)" : oElement}, "no others");
			assert.strictEqual(oCache.aElements.$byPredicate["(1)"], oElement, "right reference");
			assert.deepEqual(oElement, {
				"@odata.etag" : "X",
				"@$ui5._" : {parent : "~parent~", predicate : "(1)", rank : 42}
			});
		});
		});
	});

	//*********************************************************************************************
	QUnit.test("addElements: Modified on client and on server", function (assert) {
		var oAggregation = {
				hierarchyQualifier : "X"
			},
			oCache = _AggregationCache.create(this.oRequestor, "Foo", "", {}, oAggregation),
			aElements = [{},, {}],
			oElement = {"@odata.etag" : "X"},
			oKeptElement = {"@odata.etag" : "U"};

		oCache.aElements = aElements.slice();
		oCache.aElements.$byPredicate = {"(1)" : oKeptElement};
		_Helper.setPrivateAnnotation(oElement, "predicate", "(1)");
		this.mock(_Helper).expects("updateNonExisting").never();
		this.mock(oCache).expects("hasPendingChangesForPath").withExactArgs("(1)").returns(true);

		assert.throws(function () {
			// code under test
			oCache.addElements(oElement, 1, "~parent~", 42);
		}, new Error("Modified on client and on server: Foo(1)"));

		assert.deepEqual(oCache.aElements, aElements);
		assert.strictEqual(oCache.aElements[0], aElements[0]);
		assert.strictEqual(oCache.aElements[2], aElements[2]);
		assert.deepEqual(oCache.aElements.$byPredicate, {"(1)" : oKeptElement}, "no others");
		assert.strictEqual(oCache.aElements.$byPredicate["(1)"], oKeptElement, "right reference");
		assert.deepEqual(oElement, {
			"@odata.etag" : "X",
			"@$ui5._" : {predicate : "(1)"}
		}, "unchanged");
	});

	//*********************************************************************************************
	QUnit.test("addElements: transientPredicate", function (assert) {
		var oAggregation = {
				hierarchyQualifier : "X"
			},
			oCache = _AggregationCache.create(this.oRequestor, "Foo", "", {}, oAggregation),
			aElements = [{},, {}],
			oElement = {"@$ui5._" : {predicate : "(1)", transientPredicate : "$uid=id-1-23"}};

		oCache.aElements = aElements.slice();
		oCache.aElements.$byPredicate = {};
		this.mock(_AggregationHelper).expects("beforeOverwritePlaceholder").never();
		this.mock(_Helper).expects("updateNonExisting").never();
		this.mock(oCache).expects("hasPendingChangesForPath").never();

		// code under test
		oCache.addElements(oElement, 1, "~parent~", 42);

		assert.strictEqual(oCache.aElements[0], aElements[0]);
		assert.strictEqual(oCache.aElements[1], oElement);
		assert.strictEqual(oCache.aElements[2], aElements[2]);
		assert.deepEqual(oCache.aElements.$byPredicate, {
			"$uid=id-1-23" : oElement,
			"(1)" : oElement
		});
		assert.deepEqual(oCache.aElements, [
			{},
			{"@$ui5._" : {
				parent : "~parent~",
				predicate : "(1)",
				transientPredicate : "$uid=id-1-23"
			}},
			{}
		]);
	});

	//*********************************************************************************************
	QUnit.test("refreshKeptElements", function (assert) {
		var oAggregation = {
				hierarchyQualifier : "X"
			},
			oCache = _AggregationCache.create(this.oRequestor, "~", "", {}, oAggregation);

		this.mock(oCache.oFirstLevel).expects("refreshKeptElements").on(oCache)
			.withExactArgs("~oGroupLock~", "~fnOnRemove~", "~bIgnorePendingChanges~",
				/*bDropApply*/true)
			.returns("~result~");

		assert.strictEqual(
			// code under test
			oCache.refreshKeptElements("~oGroupLock~", "~fnOnRemove~", "~bIgnorePendingChanges~",
				"~bDropApply~"),
			"~result~");
	});

	//*********************************************************************************************
	QUnit.test("refreshKeptElements: data aggregation", function (assert) {
		var oAggregation = { // filled before by buildApply
				aggregate : {},
				group : {},
				groupLevels : ["foo"]
			},
			oCache = _AggregationCache.create(this.oRequestor, "~", "", {}, oAggregation);

		this.mock(oCache.oFirstLevel).expects("refreshKeptElements").never();

		assert.strictEqual(
			// code under test
			oCache.refreshKeptElements("~oGroupLock~", "~fnOnRemove~"),
			undefined,
			"nothing happens");
	});

	//*********************************************************************************************
	QUnit.test("replaceElement", function () {
		const oCache
			= _AggregationCache.create(this.oRequestor, "~", "", {}, {hierarchyQualifier : "X"});
		this.mock(_Cache.prototype).expects("replaceElement").never();
		this.mock(_Helper).expects("buildPath").withExactArgs("/~", "some(42)/path")
			.returns("~buildPath~");
		this.mock(_Helper).expects("getMetaPath").withExactArgs("~buildPath~")
			.returns("~metaPath~");
		this.mock(oCache).expects("visitResponse")
			.withExactArgs("~oElement~", "~mTypeForMetaPath~", "~metaPath~", "some(42)/path(1)",
				undefined, "~bKeepReportedMessagesPath~");
		this.mock(_Helper).expects("updateAll")
			.withExactArgs({}, "", "~oOldElement~", "~oElement~");
		const aElements = [];
		aElements.$byPredicate = {
			"(1)" : "~oOldElement~"
		};

		// code under test
		oCache.replaceElement(aElements, NaN, "(1)", "~oElement~", "~mTypeForMetaPath~",
			"some(42)/path", "~bKeepReportedMessagesPath~");
	});

	//*********************************************************************************************
	[false, true].forEach((bGroup) => {
		QUnit.test(`findIndex: ${bGroup ? "group" : "first"} level cache`, function (assert) {
			const oCache
				= _AggregationCache.create(this.oRequestor, "~", "", {}, {hierarchyQualifier : "X"});
			oCache.aElements = ["A", "B", "C", "n/a"];
			const oHelperMock = this.mock(_Helper);
			oHelperMock.expects("getPrivateAnnotation").withExactArgs("A", "rank").returns(0);
			// NO! oHelperMock.expects("getPrivateAnnotation").withExactArgs("A", "parent");
			oHelperMock.expects("getPrivateAnnotation").withExactArgs("B", "rank").returns(1);
			oHelperMock.expects("getPrivateAnnotation").withExactArgs("B", "parent").returns("n/a");
			oHelperMock.expects("getPrivateAnnotation").withExactArgs("C", "rank").returns(1);
			oHelperMock.expects("getPrivateAnnotation").withExactArgs("C", "parent")
				.returns(bGroup ? "~oCache~" : oCache.oFirstLevel);

			// code under test
			assert.strictEqual(oCache.findIndex(1, bGroup ? "~oCache~" : undefined), 2);
		});
	});

	//*********************************************************************************************
	QUnit.test("getInsertIndex", function (assert) {
		const oCache
			= _AggregationCache.create(this.oRequestor, "~", "", {}, {hierarchyQualifier : "X"});
		oCache.aElements = [{
			"@$ui5._" : {predicate : "('42')", rank : 42} // out of place!
		}, {
			"@$ui5._" : {predicate : "('1')", rank : 1}
		}, {
			"@$ui5._" : {predicate : "('3')", rank : 3}
		}];
		const oTreeStateMock = this.mock(oCache.oTreeState);
		oTreeStateMock.expects("isOutOfPlace").thrice().withExactArgs("('42')").returns(true);
		oTreeStateMock.expects("isOutOfPlace").withExactArgs("('1')").returns(false);
		oTreeStateMock.expects("isOutOfPlace").withExactArgs("('3')").returns(false);

		// code under test
		assert.strictEqual(oCache.getInsertIndex(0), 1);

		// code under test
		assert.strictEqual(oCache.getInsertIndex(2), 2);

		// code under test
		assert.strictEqual(oCache.getInsertIndex(4), 3);
	});

	//*********************************************************************************************
	QUnit.test("getParentIndex", function (assert) {
		const oCache = _AggregationCache.create(this.oRequestor, "~", "", {},
			{hierarchyQualifier : "X"});

		oCache.aElements[0] = {
			"@$ui5.node.level" : 0
		};
		oCache.aElements[1] = {
			"@$ui5.node.level" : 1
		};
		oCache.aElements[2] = {
			"@$ui5.node.level" : 2
		};
		oCache.aElements[3] = {
			"@$ui5.node.level" : 3
		};
		oCache.aElements[4] = {
			"@$ui5.node.level" : 2
		};

		this.mock(oCache).expects("isAncestorOf").never();

		// code under test
		assert.strictEqual(oCache.getParentIndex(0), -1);
		assert.strictEqual(oCache.getParentIndex(1), -1);
		assert.strictEqual(oCache.getParentIndex(2), 1);
		assert.strictEqual(oCache.getParentIndex(3), 2);
		assert.strictEqual(oCache.getParentIndex(4), 1);
	});

	//*********************************************************************************************
	QUnit.test("getParentIndex: with gaps", function (assert) {
		const oCache = _AggregationCache.create(this.oRequestor, "~", "", {},
			{hierarchyQualifier : "X"});
		const oCacheMock = this.mock(oCache);

		oCache.aElements[0] = {
			"@$ui5.node.level" : 1
		};
		oCache.aElements[1] = {
			// parent of 3
			"@$ui5.node.level" : 2
		};
		oCache.aElements[2] = {
			"@$ui5.node.level" : 0
		};
		oCache.aElements[3] = {
			"@$ui5.node.level" : 3
		};
		oCache.aElements[4] = {
			"@$ui5.node.level" : 2
		};
		oCache.aElements[5] = {
			// parent of 6 not yet loaded
			"@$ui5.node.level" : 0
		};
		oCache.aElements[6] = {
			"@$ui5.node.level" : 3
		};
		oCache.aElements[7] = {
			// parent of 8 not yet loaded
			"@$ui5.node.level" : 0
		};
		oCache.aElements[8] = {
			"@$ui5.node.level" : 5
		};

		oCacheMock.expects("isAncestorOf").withExactArgs(1, 3).returns(true);

		// code under test
		assert.strictEqual(oCache.getParentIndex(3), 1);

		oCacheMock.expects("isAncestorOf").withExactArgs(0, 4).returns(true);

		// code under test
		assert.strictEqual(oCache.getParentIndex(4), 0);

		oCacheMock.expects("isAncestorOf").withExactArgs(4, 6).returns(false);

		// code under test
		assert.strictEqual(oCache.getParentIndex(6), undefined);

		// no addt'l call of #isAncestorOf

		// code under test
		assert.strictEqual(oCache.getParentIndex(8), undefined);
	});

	//*********************************************************************************************
	[undefined, "~group~"].forEach(function (sGroupId) {
		[false, true].forEach(function (bHasGrandTotal) {
			var sTitle = "reset: sGroupId = " + sGroupId + ", has grand total = " + bHasGrandTotal;

		QUnit.test(sTitle, function (assert) {
			var oCache = _AggregationCache.create(this.oRequestor, "~", "", {}, {
					hierarchyQualifier : "X"
				}),
				oFirstLevel = oCache.oFirstLevel,
				aKeptElementPredicates = ["foo", "bar"],
				oNewAggregation = {
					hierarchyQualifier : "Y"
				};

			oCache.aElements.$byPredicate = {
				bar : {
					"@$ui5._" : {a : 0, b : 1, predicate : "bar"},
					"@$ui5.node.isExpanded" : false,
					"@$ui5.node.isTotal" : "n/a",
					"@$ui5.node.level" : 1,
					name : "bar"
				},
				baz : {
					"@$ui5._" : {a : -1, b : 2, predicate : "baz"},
					"@$ui5.node.isExpanded" : true,
					"@$ui5.node.isTotal" : "n/a",
					"@$ui5.node.level" : 2,
					name : "baz"
				},
				foo : {
					"@$ui5._" : {a : -2, b : 3, predicate : "foo"},
					"@$ui5.node.isExpanded" : undefined,
					"@$ui5.node.isTotal" : "n/a",
					"@$ui5.node.level" : 3,
					name : "foo"
				}
			};
			oCache.oCountPromise = "~oCountPromise~";
			oCache.bUnifiedCache = "~bUnifiedCache~";
			oCache.oGrandTotalPromise = "~oGrandTotalPromise~";
			const oResetExpectation = this.mock(oCache.oFirstLevel).expects("reset").on(oCache)
				.withExactArgs(sinon.match.same(aKeptElementPredicates), sGroupId, "~mQueryOptions~")
				.callsFake(function () {
					oCache.oBackup = sGroupId ? {} : null;
				});
			const oTreeStateResetExpectation = this.mock(oCache.oTreeState).expects("reset")
				.exactly(sGroupId ? 0 : 1).withExactArgs();
			const oGetExpandLevelsExpectation = this.mock(oCache.oTreeState).expects("getExpandLevels")
				.withExactArgs().returns("~sExpandLevels~");
			this.mock(_AggregationHelper).expects("hasGrandTotal")
				.withExactArgs(sinon.match.same(oNewAggregation.aggregate)).returns(bHasGrandTotal);
			const oDoResetExpectation = this.mock(oCache).expects("doReset")
				.withExactArgs(sinon.match.same(oNewAggregation), bHasGrandTotal);

			// code under test
			oCache.reset(aKeptElementPredicates, sGroupId, "~mQueryOptions~", oNewAggregation);

			if (!sGroupId) {
				sinon.assert.callOrder(oTreeStateResetExpectation, oGetExpandLevelsExpectation);
			}
			sinon.assert.callOrder(oResetExpectation, oGetExpandLevelsExpectation, oDoResetExpectation);
			assert.strictEqual(oNewAggregation.$ExpandLevels, "~sExpandLevels~");
			assert.deepEqual(oCache.aElements.$byPredicate, {
				bar : {
					"@$ui5._" : {predicate : "bar"},
					"@$ui5.node.isTotal" : "n/a",
					name : "bar"
				},
				baz : {
					"@$ui5._" : {a : -1, b : 2, predicate : "baz"},
					"@$ui5.node.isExpanded" : true,
					"@$ui5.node.isTotal" : "n/a",
					"@$ui5.node.level" : 2,
					name : "baz"
				},
				foo : {
					"@$ui5._" : {predicate : "foo"},
					"@$ui5.node.isTotal" : "n/a",
					name : "foo"
				}
			});
			if (sGroupId) {
				assert.deepEqual(oCache.oBackup, {
					oCountPromise : "~oCountPromise~",
					oFirstLevel : oFirstLevel,
					oGrandTotalPromise : "~oGrandTotalPromise~",
					bUnifiedCache : "~bUnifiedCache~"
				});
				assert.strictEqual(oCache.oBackup.oFirstLevel, oFirstLevel);
				assert.strictEqual(oCache.bUnifiedCache, true);
			}
		});
		});
	});

	//*********************************************************************************************
	QUnit.test("reset: placeholder", function (assert) {
		var oAggregation = {
				hierarchyQualifier : "X"
			},
			oCache = _AggregationCache.create(this.oRequestor, "~", "", {}, oAggregation),
			sToString = oCache.sToString,
			oFirstLevel = oCache.oFirstLevel,
			aKeptElementPredicates = ["foo"];

		oCache.aElements.$byPredicate = {foo : {}};
		this.mock(_Helper).expects("hasPrivateAnnotation")
			.withExactArgs(sinon.match.same(oCache.aElements.$byPredicate.foo), "placeholder")
			.returns(true);
		this.mock(oCache.oFirstLevel).expects("reset").never();
		this.mock(oCache).expects("doReset").never();

		assert.throws(function () {
			// code under test
			oCache.reset(aKeptElementPredicates);
		}, new Error("Unexpected placeholder"));

		assert.strictEqual(oCache.oAggregation, oAggregation, "unchanged");
		assert.deepEqual(oCache.oAggregation, {hierarchyQualifier : "X"}, "unchanged");
		assert.strictEqual(oCache.sToString, sToString, "unchanged");
		assert.strictEqual(oCache.oFirstLevel, oFirstLevel, "unchanged");
	});

	//*********************************************************************************************
	QUnit.test("reset: Unsupported grouping via sorter", function (assert) {
		var oCache = _AggregationCache.create(this.oRequestor, "~", "", {},
				{hierarchyQualifier : "X"});

		this.mock(oCache.oFirstLevel).expects("reset").never();
		this.mock(oCache).expects("doReset").never();

		assert.throws(function () {
			// code under test
			oCache.reset([], "", {}, undefined, /*bIsGrouped*/true);
		}, new Error("Unsupported grouping via sorter"));
	});

	//*********************************************************************************************
	[false, true].forEach(function (bReally) {
		QUnit.test("restore: bReally = " + bReally, function (assert) {
			var oCache = _AggregationCache.create(this.oRequestor, "~", "", {$count : true}, {
					hierarchyQualifier : "X"
				}),
				oNewFirstLevel = {
					restore : function () {}
				},
				oOldFirstLevel = oCache.oFirstLevel;

			oCache.bUnifiedCache = "~bOldUnifiedCache~";
			oCache.oBackup = bReally
				? {
					oCountPromise : "~oNewCountPromise~",
					oFirstLevel : oNewFirstLevel,
					oGrandTotalPromise : "~oNewGrandTotalPromise~",
					bUnifiedCache : "~bNewUnifiedCache~"
				}
				: null;
			oCache.oCountPromise = "~oOldCountPromise~";
			oCache.oGrandTotalPromise = "~oOldGrandTotalPromise~";
			this.mock(bReally ? oNewFirstLevel : oOldFirstLevel).expects("restore").on(oCache)
				.withExactArgs(bReally)
				.callsFake(function () {
					oCache.oBackup = null; // must not be used anymore after this call
				});

			// code under test
			oCache.restore(bReally);

			assert.strictEqual(oCache.oCountPromise,
				bReally ? "~oNewCountPromise~" : "~oOldCountPromise~");
			assert.strictEqual(oCache.oFirstLevel, bReally ? oNewFirstLevel : oOldFirstLevel);
			assert.strictEqual(oCache.oGrandTotalPromise,
				bReally ? "~oNewGrandTotalPromise~" : "~oOldGrandTotalPromise~");
			assert.strictEqual(oCache.bUnifiedCache,
				bReally ? "~bNewUnifiedCache~" : "~bOldUnifiedCache~");
		});
	});

	//*********************************************************************************************
	QUnit.test("getDownloadQueryOptions", function (assert) {
		var oAggregation = { // filled before by buildApply
				aggregate : {},
				group : {},
				groupLevels : ["a"]
			},
			oCache = _AggregationCache.create(this.oRequestor, "~", "", {}, oAggregation);

		this.mock(_AggregationHelper).expects("filterOrderby")
			.withExactArgs("~mQueryOptions~", sinon.match.same(oAggregation))
			.returns("~mFilteredQueryOptions~");
		this.mock(_AggregationHelper).expects("buildApply")
			.withExactArgs(sinon.match.same(oAggregation), "~mFilteredQueryOptions~", 0, true)
			.returns("~result~");

		// code under test
		assert.strictEqual(oCache.getDownloadQueryOptions("~mQueryOptions~"), "~result~");
	});

	//*********************************************************************************************
	[undefined, false, true].forEach(function (bCount) {
		QUnit.test("getDownloadQueryOptions: recursive hierarchy, bCount=" + bCount, function (assert) {
			var oAggregation = {hierarchyQualifier : "X"},
				oCache = _AggregationCache.create(this.oRequestor, "~", "", {}, oAggregation),
				mQueryOptions = {
					$expand : {EMPLOYEE_2_TEAM : null},
					$filter : "age gt 40",
					$orderby : "TEAM_ID desc",
					$search : "OR",
					$select : ["Name"],
					foo : "bar",
					"sap-client" : "123"
				},
				sQueryOptions;

			if (bCount !== undefined) {
				mQueryOptions.$count = bCount;
			}
			sQueryOptions = JSON.stringify(mQueryOptions);
			this.mock(_AggregationHelper).expects("filterOrderby").never();
			this.mock(_AggregationHelper).expects("buildApply")
				.withExactArgs(sinon.match.same(oAggregation), {
						$expand : {EMPLOYEE_2_TEAM : null},
						$filter : "age gt 40",
						$orderby : "TEAM_ID desc",
						$search : "OR",
						$select : ["Name"],
						foo : "bar",
						"sap-client" : "123"
					}, 0, true)
				.returns("~result~");

			// code under test
			assert.strictEqual(oCache.getDownloadQueryOptions(mQueryOptions), "~result~");

			assert.strictEqual(JSON.stringify(mQueryOptions), sQueryOptions, "unchanged");
		});
	});

	//*********************************************************************************************
	QUnit.test("getCreatedElements", function (assert) {
		// code under test
		assert.deepEqual(_AggregationCache.prototype.getCreatedElements(), []);
	});

	//*********************************************************************************************
	QUnit.test("getElements: non-empty path is forbidden", function (assert) {
		assert.throws(function () {
			// code under test
			_AggregationCache.prototype.getElements("some/relative/path");
		}, new Error("Unsupported path: some/relative/path"));
	});

	//*********************************************************************************************
	QUnit.test("getElements", function (assert) {
		var oAggregation = { // filled before by buildApply
				aggregate : {},
				group : {},
				groupLevels : ["a"]
			},
			aAllElements,
			oCache = _AggregationCache.create(this.oRequestor, "~", "", {}, oAggregation),
			oPlaceholder0 = {"@$ui5._" : {placeholder : true}}, // this is what counts ;-)
			oPlaceholder2 = _AggregationHelper.createPlaceholder(1, 2, {/*oParentCache*/});

		oCache.aElements.$count = 42;
		this.mock(oCache.aElements).expects("slice").withExactArgs("~iStart~", "~iEnd~")
			.returns([oPlaceholder0, "~oElement1~", oPlaceholder2, "~oElement3~"]);

		// code under test
		aAllElements = oCache.getElements("", "~iStart~", "~iEnd~");

		assert.deepEqual(aAllElements, [undefined, "~oElement1~", undefined, "~oElement3~"]);
		assert.strictEqual(aAllElements.$count, 42);
	});

	//*********************************************************************************************
	QUnit.test("beforeRequestSideEffects: Missing recursive hierarchy", function (assert) {
		var oAggregation = { // filled before by buildApply
				aggregate : {},
				group : {},
				groupLevels : ["a"]
			},
			oCache = _AggregationCache.create(this.oRequestor, "~", "", {}, oAggregation);

		assert.throws(function () {
			// code under test
			oCache.beforeRequestSideEffects({});
		}, new Error("Missing recursive hierarchy"));
	});

	//*********************************************************************************************
	[false, true].forEach(function (bIn) {
		QUnit.test("beforeRequestSideEffects: NodeProperty already in = " + bIn, function (assert) {
			var oAggregation = {
					hierarchyQualifier : "X",
					$NodeProperty : "SomeNodeID"
				},
				oCache = _AggregationCache.create(this.oRequestor, "~", "", {}, oAggregation),
				mQueryOptions = {
					$apply : "A.P.P.L.E.", // dropped
					$count : true,
					$expand : {EMPLOYEE_2_TEAM : null},
					$filter : "age gt 40",
					$orderby : "TEAM_ID desc",
					$search : "OR",
					$select : bIn ? ["Name", "SomeNodeID", "XYZ"] : ["Name", "XYZ"],
					foo : "bar",
					"sap-client" : "123"
				};

			// code under test
			oCache.beforeRequestSideEffects(mQueryOptions);

			assert.deepEqual(mQueryOptions, {
				$count : true,
				$expand : {EMPLOYEE_2_TEAM : null},
				$filter : "age gt 40",
				$orderby : "TEAM_ID desc",
				$search : "OR",
				$select : bIn ? ["Name", "SomeNodeID", "XYZ"] : ["Name", "XYZ", "SomeNodeID"],
				foo : "bar",
				"sap-client" : "123"
			}, "only $apply is dropped");
		});
	});

	//*********************************************************************************************
	QUnit.test("beforeUpdateSelected", function (assert) {
		var oAggregation = {
				hierarchyQualifier : "X",
				$NodeProperty : "Some/NodeID"
			},
			oCache = _AggregationCache.create(this.oRequestor, "~", "", {}, oAggregation),
			oError = new Error("Unexpected structural change: Some/NodeID from ... to ...");

		oCache.aElements.$byPredicate = {
			"('A')" : "~oPlaceholder~"
		};
		this.mock(_AggregationHelper).expects("checkNodeProperty")
			.withExactArgs("~oPlaceholder~", "~oNewValue~", "Some/NodeID", true)
			.throws(oError);

		assert.throws(function () {
			// code under test
			oCache.beforeUpdateSelected("('A')", "~oNewValue~");
		}, oError);
	});

	//*********************************************************************************************
	QUnit.test("turnIntoPlaceholder", function (assert) {
		var oAggregation = {
				hierarchyQualifier : "X"
			},
			oAggregationHelperMock = this.mock(_AggregationHelper),
			oCache = _AggregationCache.create(this.oRequestor, "~", "", {}, oAggregation),
			oHelperMock = this.mock(_Helper),
			oParentCache = {
				drop : function () {}
			};

		oCache.aElements.$byPredicate = {
			"('A')" : "~a~",
			"('B')" : "~b~",
			"('C')" : "~c~"
		};

		oHelperMock.expects("hasPrivateAnnotation")
			.withExactArgs("~oElementB~", "placeholder").returns(false);
		oHelperMock.expects("setPrivateAnnotation").withExactArgs("~oElementB~", "placeholder", 1);
		oAggregationHelperMock.expects("markSplicedStale").withExactArgs("~oElementB~");
		oHelperMock.expects("getPrivateAnnotation").withExactArgs("~oElementB~", "rank")
			.returns(42);
		oHelperMock.expects("getPrivateAnnotation").withExactArgs("~oElementB~", "parent")
			.returns(oParentCache);
		this.mock(oParentCache).expects("drop").withExactArgs(42, "('B')", true);

		// code under test
		oCache.turnIntoPlaceholder("~oElementB~", "('B')");

		assert.deepEqual(oCache.aElements.$byPredicate, {
			"('A')" : "~a~",
			"('C')" : "~c~"
		});

		oHelperMock.expects("hasPrivateAnnotation")
			.withExactArgs("~oElementC~", "placeholder").returns(false);
		oHelperMock.expects("setPrivateAnnotation").withExactArgs("~oElementC~", "placeholder", 1);
		oAggregationHelperMock.expects("markSplicedStale").withExactArgs("~oElementC~");
		oHelperMock.expects("getPrivateAnnotation").withExactArgs("~oElementC~", "rank")
			.returns(undefined); // simulate a created element
		oHelperMock.expects("getPrivateAnnotation").withExactArgs("~oElementC~", "parent").never();
		// no drop!

		// code under test
		oCache.turnIntoPlaceholder("~oElementC~", "('C')");

		assert.deepEqual(oCache.aElements.$byPredicate, {
			"('A')" : "~a~"
		});

		oCache.aElements = null; // do not touch ;-)
		// no other method calls expected!
		oHelperMock.expects("hasPrivateAnnotation")
			.withExactArgs("~oElement~", "placeholder").returns(true);

		// code under test
		oCache.turnIntoPlaceholder("~oElement~", "n/a");
	});

	//*********************************************************************************************
	QUnit.test("isAncestorOf: simple cases", function (assert) {
		const oCache = _AggregationCache.create(this.oRequestor, "~", "", {}, {
			hierarchyQualifier : "X"
		});
		this.mock(oCache).expects("countDescendants").never();

		// code under test
		assert.strictEqual(oCache.isAncestorOf(23, 23), true);

		// code under test
		assert.strictEqual(oCache.isAncestorOf(42, 23), false);

		oCache.aElements[17] = {"@$ui5.node.isExpanded" : false};

		// code under test
		assert.strictEqual(oCache.isAncestorOf(17, 18), false);

		oCache.aElements[18] = {
			"@$ui5.node.isExpanded" : true,
			"@$ui5.node.level" : 3
		};
		oCache.aElements[19] = {
			"@$ui5.node.level" : 3 // same level
		};

		// code under test
		assert.strictEqual(oCache.isAncestorOf(18, 19), false);

		oCache.aElements[20] = {
			"@$ui5.node.level" : 2 // lower level
		};

		// code under test
		assert.strictEqual(oCache.isAncestorOf(18, 20), false);
	});

	//*********************************************************************************************
	[-1, 0, +1].forEach((iDelta, i) => {
		QUnit.test("isAncestorOf: countDescendants #" + i, function (assert) {
			const oCache = _AggregationCache.create(this.oRequestor, "~", "", {}, {
				hierarchyQualifier : "X"
			});
			oCache.aElements[23] = {
				"@$ui5.node.isExpanded" : true,
				"@$ui5.node.level" : 3
			};
			oCache.aElements[42] = {
				"@$ui5.node.level" : 4
			};
			this.mock(oCache).expects("countDescendants")
				.withExactArgs(sinon.match.same(oCache.aElements[23]), 23).returns(42 - 23 + iDelta);

			// code under test
			assert.strictEqual(oCache.isAncestorOf(23, 42), i > 0);
		});
	});

	//*********************************************************************************************
	[undefined, false, true].forEach((bElementSelected) => {
		[undefined, false, true].forEach((bCollectionSelected) => {
			const sTitle = `isSelectionDifferent: element selected = ${bElementSelected},
				collection selected = ${bCollectionSelected}`;

		QUnit.test(sTitle, function (assert) {
			const oCache = {
				aElements : []
			};
			oCache.aElements["@$ui5.context.isSelected"] = bCollectionSelected;
			const oElement = {"@$ui5.context.isSelected" : bElementSelected};

			assert.strictEqual(
				// code under test
				_AggregationCache.prototype.isSelectionDifferent.call(oCache, oElement),
				!!bElementSelected !== !!bCollectionSelected);
		});
		});
	});

	//*********************************************************************************************
	QUnit.test("keepOnlyGivenElements: empty", function (assert) {
		var oAggregation = {
				hierarchyQualifier : "X"
			},
			oCache = _AggregationCache.create(this.oRequestor, "~", "", {}, oAggregation);

		// code under test
		assert.deepEqual(oCache.keepOnlyGivenElements([]), []);
	});

	//*********************************************************************************************
	QUnit.test("keepOnlyGivenElements", function (assert) {
		var oAggregation = {
				hierarchyQualifier : "X"
			},
			oAggregationHelperMock = this.mock(_AggregationHelper),
			oCache = _AggregationCache.create(this.oRequestor, "~", "", {}, oAggregation),
			oElementA = {
				"@$ui5._" : {predicate : "('A')", transientPredicate : "($uid=4-56)"}
			},
			aElements = [],
			aResult;

		aElements.$byPredicate = {
			"('A')" : oElementA,
			"('B')" : {
				"@$ui5._" : {predicate : "('B')"}
			}, "('C')" : {
				"@$ui5._" : {predicate : "('C')"}
			}, "($uid=1-23)" : {
				"@$ui5._" : {transientPredicate : "($uid=1-23)"} // must be ignored
			}, "($uid=4-56)" : oElementA
		};

		oCache.aElements.$byPredicate = aElements.$byPredicate;
		oAggregationHelperMock.expects("markSplicedStale")
			.withExactArgs(sinon.match.same(aElements.$byPredicate["('A')"]));
		this.mock(oCache).expects("turnIntoPlaceholder")
			.withExactArgs(sinon.match.same(aElements.$byPredicate["('B')"]), "('B')");
		oAggregationHelperMock.expects("markSplicedStale")
			.withExactArgs(sinon.match.same(aElements.$byPredicate["('C')"]));

		// code under test
		aResult = oCache.keepOnlyGivenElements(["('A')", "('C')"]);

		assert.strictEqual(aResult.length, 2);
		assert.strictEqual(aResult[0], aElements.$byPredicate["('A')"]);
		assert.strictEqual(aResult[1], aElements.$byPredicate["('C')"]);
	});

	//*********************************************************************************************
	QUnit.test("move: PATCH failure", function (assert) {
		const oCache = _AggregationCache.create(this.oRequestor, "n/a", "", {}, {
				$ParentNavigationProperty : "myParent",
				expandTo : 1E16,
				hierarchyQualifier : "X"
			});
		assert.strictEqual(oCache.bUnifiedCache, true);
		oCache.aElements.$byPredicate["('23')"] = "~oChildNode~";
		oCache.aElements.$byPredicate["('42')"] = {"@$ui5.node.isExpanded" : true}; // parent
		const oTreeStateMock = this.mock(oCache.oTreeState);
		oTreeStateMock.expects("isOutOfPlace").withExactArgs("('23')").returns(false);
		oTreeStateMock.expects("isOutOfPlace").withExactArgs("('42')").returns(false);
		oTreeStateMock.expects("deleteOutOfPlace").never();
		oTreeStateMock.expects("expand").never();
		this.mock(_Helper).expects("hasPrivateAnnotation").never();
		const oError = new Error("This call intentionally failed");
		const oRequestExpectation = this.mock(this.oRequestor).expects("request")
			.withExactArgs("PATCH", "Foo('23')", "~oGroupLock~", {
					"If-Match" : "~oChildNode~",
					Prefer : "return=minimal"
				}, {"myParent@odata.bind" : "Foo('42')"},
				/*fnSubmit*/null, /*fnCancel*/sinon.match.func)
			.rejects(oError);
		this.mock(oCache).expects("requestRank")
			.withExactArgs("~oChildNode~", "~oGroupLock~", false)
			.rejects("n/a");

		const {promise : oSyncPromise, refresh : bRefresh}
			// code under test
			= oCache.move("~oGroupLock~", "Foo('23')", "Foo('42')");

		assert.strictEqual(oSyncPromise.isPending(), true);
		assert.strictEqual(bRefresh, false);

		// code under test (invoke fnCancel which does nothing)
		oRequestExpectation.args[0][6]();

		return oSyncPromise.then(function () {
				assert.ok(false, "unexpected success");
			}, function (oError0) {
				assert.strictEqual(oError0, oError);
			});
	});

	[undefined, "~iRank~"].forEach((vRank, i) => {
		//* * * * * * * * * * * * * * * * * * * * * * * * * * * * * * * * * * * * * * * * * * * * * * *
		async function test(self, assert, oCache, sParent = null, fnAssert = () => {}, bCopy = false) {
			const oChildNode = {
				"@$ui5.context.isTransient" : "n/a"
			};
			oCache.aElements.$byPredicate["('23')"] = oChildNode;
			const oGroupLock = {getUnlockedCopy : mustBeMocked};
			const oRequestorMock = self.mock(self.oRequestor);
			self.mock(oCache).expects("getTypes").exactly(bCopy ? 1 : 0).withExactArgs()
				.returns({"/~sMetaPath~" : "~oType~"});
			let mQueryOptions;
			self.mock(_Helper).expects("selectKeyProperties").exactly(bCopy ? 1 : 0)
				.withExactArgs({$select : []}, "~oType~").callsFake((mQueryOptions0) => {
					mQueryOptions = mQueryOptions0;
				});
			oRequestorMock.expects("buildQueryString").exactly(bCopy ? 1 : 0)
				.withExactArgs("/~sMetaPath~",
					sinon.match((mQueryOptions0) => mQueryOptions0 === mQueryOptions),
					false, true)
				.returns("?~sSelect~");
			self.mock(oGroupLock).expects("getUnlockedCopy").exactly(bCopy ? 1 : 0)
				.withExactArgs().returns("~oGroupLockCopy~");
			oRequestorMock.expects("request").exactly(bCopy ? 1 : 0)
				.withExactArgs("POST", "Foo('23')/copy.Action?~sSelect~", "~oGroupLockCopy~", {
						"If-Match" : sinon.match.same(oChildNode)
					}, {})
				.returns("E");
			oRequestorMock.expects("request")
				.withExactArgs("PATCH", bCopy ? "$-1" : "Foo('23')", sinon.match.same(oGroupLock), {
						"If-Match" : sinon.match.same(oChildNode),
						Prefer : "return=minimal"
					}, {"myParent@odata.bind" : sParent},
					/*fnSubmit*/null, /*fnCancel*/sinon.match.func)
				.returns("A");
			const oCacheMock = self.mock(oCache);
			oCacheMock.expects("requestRank")
				.withExactArgs(sinon.match.same(oChildNode), sinon.match.same(oGroupLock), true)
				.returns("C");
			self.mock(SyncPromise).expects("all")
				.withExactArgs(["A", undefined, "C", undefined, bCopy ? "E" : undefined])
				.returns(SyncPromise.resolve([,, vRank,, "~oCopy~"]));

			const {promise : oSyncPromise, refresh : bRefresh}
				// code under test
				= oCache.move(oGroupLock, "Foo('23')", sParent, undefined, "n/a", undefined, bCopy);

			const fnGetRank = oSyncPromise.getResult();
			assert.strictEqual(typeof fnGetRank, "function");
			assert.strictEqual(bRefresh, true, "refresh needed");

			oCacheMock.expects("requestRank").exactly(bCopy ? 1 : 0)
				.withExactArgs("~oCopy~", sinon.match.same(oGroupLock), true)
				.resolves("~limitedRank~");
			oCacheMock.expects("findIndex").exactly(vRank ? 1 : 0)
				.withExactArgs("~iRank~").returns("~findIndex~");

			// code under test
			const aResult = fnGetRank();
			assert.strictEqual(aResult.length, 3);
			assert.strictEqual(aResult[0], vRank ? "~findIndex~" : undefined);
			assert.strictEqual(aResult[1], undefined);

			if (bCopy) {
				oCacheMock.expects("findIndex").withExactArgs("~limitedRank~").returns("~copyIndex~");
				assert.ok(aResult[2] instanceof Promise);
				assert.strictEqual(await aResult[2], "~copyIndex~");
			} else {
				assert.strictEqual(aResult[2], undefined);
			}

			fnAssert(oChildNode);
		}

		//*********************************************************************************************
		QUnit.test(`move: refresh needed (copy) #${i}`, function (assert) {
			const oCache = _AggregationCache.create(this.oRequestor, "~sMetaPath~", "", {}, {
					$Actions : {CopyAction : "copy.Action"},
					$ParentNavigationProperty : "myParent",
					expandTo : Number.MAX_SAFE_INTEGER,
					hierarchyQualifier : "X"
				});
			assert.strictEqual(oCache.bUnifiedCache, true);
			const oTreeStateMock = this.mock(oCache.oTreeState);
			oTreeStateMock.expects("isOutOfPlace").withExactArgs(undefined).returns(false);
			oTreeStateMock.expects("deleteOutOfPlace").never();
			oTreeStateMock.expects("expand").never();
			this.mock(_Helper).expects("hasPrivateAnnotation").never();

			return test(this, assert, oCache, null, (oChildNode) => {
				assert.ok("@$ui5.context.isTransient" in oChildNode);
			}, true);
		});

		//*********************************************************************************************
		QUnit.test(`move: refresh needed (no unified cache yet) #${i}`, function (assert) {
			const oCache = _AggregationCache.create(this.oRequestor, "n/a", "", {}, {
					$ParentNavigationProperty : "myParent",
					expandTo : Number.MAX_SAFE_INTEGER - 1, // not quite enough ;-)
					hierarchyQualifier : "X"
				});
			assert.strictEqual(oCache.bUnifiedCache, false);
			const oTreeStateMock = this.mock(oCache.oTreeState);
			oTreeStateMock.expects("isOutOfPlace").never();
			oTreeStateMock.expects("isOutOfPlace").withExactArgs("('23')").returns(false);
			oTreeStateMock.expects("isOutOfPlace").withExactArgs(undefined).returns(false);
			oTreeStateMock.expects("deleteOutOfPlace").never();
			oTreeStateMock.expects("expand").never();
			this.mock(_Helper).expects("hasPrivateAnnotation").never();

			return test(this, assert, oCache);
		});

		//*********************************************************************************************
		QUnit.test(`move: refresh needed (child OOP) #${i}`, function (assert) {
			const oCache = _AggregationCache.create(this.oRequestor, "n/a", "", {}, {
					$ParentNavigationProperty : "myParent",
					expandTo : Number.MAX_SAFE_INTEGER,
					hierarchyQualifier : "X"
				});
			assert.strictEqual(oCache.bUnifiedCache, true);
			const oTreeStateMock = this.mock(oCache.oTreeState);
			oTreeStateMock.expects("isOutOfPlace").withExactArgs("('23')").returns(true);
			oTreeStateMock.expects("deleteOutOfPlace").withExactArgs("('23')");
			oTreeStateMock.expects("isOutOfPlace").withExactArgs(undefined).returns(false);
			oTreeStateMock.expects("expand").never();
			this.mock(_Helper).expects("hasPrivateAnnotation").never();

			return test(this, assert, oCache, null, (oChildNode) => {
				assert.notOk("@$ui5.context.isTransient" in oChildNode);
			});
		});

		//*********************************************************************************************
		QUnit.test(`move: refresh needed (new parent OOP) #${i}`, function (assert) {
			const oCache = _AggregationCache.create(this.oRequestor, "n/a", "", {}, {
					$ParentNavigationProperty : "myParent",
					expandTo : Number.MAX_SAFE_INTEGER,
					hierarchyQualifier : "X"
				});
			assert.strictEqual(oCache.bUnifiedCache, true);
			oCache.aElements.$byPredicate["('42')"] = {"@$ui5.node.isExpanded" : true}; // parent
			const oTreeStateMock = this.mock(oCache.oTreeState);
			oTreeStateMock.expects("isOutOfPlace").withExactArgs("('23')").returns(false);
			oTreeStateMock.expects("isOutOfPlace").withExactArgs("('42')").returns(true);
			oTreeStateMock.expects("deleteOutOfPlace").withExactArgs("('42')", true);
			oTreeStateMock.expects("expand").never();
			this.mock(_Helper).expects("hasPrivateAnnotation").never();

			return test(this, assert, oCache, "Foo('42')");
		});

		//*********************************************************************************************
		QUnit.test(`move: refresh needed (new parent collapsed) #${i}`, function (assert) {
			const oCache = _AggregationCache.create(this.oRequestor, "n/a", "", {}, {
					$ParentNavigationProperty : "myParent",
					expandTo : Number.MAX_SAFE_INTEGER,
					hierarchyQualifier : "X"
				});
			assert.strictEqual(oCache.bUnifiedCache, true);
			const oParentNode = {"@$ui5.node.isExpanded" : false};
			oCache.aElements.$byPredicate["('42')"] = oParentNode;
			const oTreeStateMock = this.mock(oCache.oTreeState);
			oTreeStateMock.expects("isOutOfPlace").withExactArgs("('23')").returns(false);
			oTreeStateMock.expects("isOutOfPlace").withExactArgs("('42')").returns(false);
			oTreeStateMock.expects("deleteOutOfPlace").never();
			this.mock(_Helper).expects("hasPrivateAnnotation")
				.withExactArgs(sinon.match.same(oParentNode), "spliced").returns(false);
			oTreeStateMock.expects("expand").withExactArgs(sinon.match.same(oParentNode));

			return test(this, assert, oCache, "Foo('42')");
		});

		//*********************************************************************************************
		[123, 124, 321].forEach((iLevel) => {
			const sTitle = `move: refresh needed (not a leaf anymore) #${i}, level=${iLevel}`;

			QUnit.test(sTitle, function (assert) {
				const oCache = _AggregationCache.create(this.oRequestor, "n/a", "", {}, {
						$ParentNavigationProperty : "myParent",
						expandTo : 123,
						hierarchyQualifier : "X"
					});
				oCache.bUnifiedCache = true; // simulate a previous side-effects refresh
				const oParentNode = {
					// no "@$ui5.node.isExpanded"
					"@$ui5.node.level" : iLevel

				};
				oCache.aElements.$byPredicate["('42')"] = oParentNode;
				const oTreeStateMock = this.mock(oCache.oTreeState);
				oTreeStateMock.expects("isOutOfPlace").withExactArgs("('23')").returns(false);
				oTreeStateMock.expects("isOutOfPlace").withExactArgs("('42')").returns(false);
				oTreeStateMock.expects("deleteOutOfPlace").never();
				this.mock(_Helper).expects("hasPrivateAnnotation")
					.withExactArgs(sinon.match.same(oParentNode), "spliced").returns(false);
				oTreeStateMock.expects("expand").withExactArgs(sinon.match.same(oParentNode));

				return test(this, assert, oCache, "Foo('42')");
			});
		});
		//* * * * * * * * * * * * * * * * * * * * * * * * * * * * * * * * * * * * * * * * * * * * * * *
	});

	//*********************************************************************************************
	[undefined, "~iRank~"].forEach((vRank) => {
		[null, "Foo('43')"].forEach((sSiblingPath) => {
			[false, true].forEach((bRequestSiblingRank) => {
				const sTitle = `move: refresh needed (rank=${vRank}, sibling=${sSiblingPath}`
					+ `, request sibling rank=${bRequestSiblingRank})`;

				if (bRequestSiblingRank && !sSiblingPath) {
					return;
				}

		QUnit.test(sTitle, function (assert) {
			const oCache = _AggregationCache.create(this.oRequestor, "n/a", "", {}, {
					$Actions : {ChangeNextSiblingAction : "changeNextSibling"},
					$ParentNavigationProperty : "myParent",
					$fetchMetadata : mustBeMocked,
					expandTo : Number.MAX_SAFE_INTEGER,
					hierarchyQualifier : "X"
				});
			oCache.aElements.$byPredicate["('23')"] = "~oChildNode~";
			oCache.aElements.$byPredicate["('42')"] = {"@$ui5.node.isExpanded" : true}; // parent
			const oSiblingNode = {foo : "A", bar : "B", baz : "C"};
			oCache.aElements.$byPredicate["('43')"] = oSiblingNode;
			const oTreeStateMock = this.mock(oCache.oTreeState);
			oTreeStateMock.expects("isOutOfPlace").withExactArgs("('23')").returns(false);
			oTreeStateMock.expects("isOutOfPlace").withExactArgs("('42')").returns(false);
			const oGroupLock = {getUnlockedCopy : mustBeMocked};
			const oRequestorMock = this.mock(this.oRequestor);
			oRequestorMock.expects("request")
				.withExactArgs("PATCH", "Foo('23')", sinon.match.same(oGroupLock), {
						"If-Match" : "~oChildNode~",
						Prefer : "return=minimal"
					}, {"myParent@odata.bind" : "Foo('42')"},
					/*fnSubmit*/null, /*fnCancel*/sinon.match.func)
				.returns("A");
			oTreeStateMock.expects("deleteOutOfPlace").exactly(sSiblingPath ? 1 : 0)
				.withExactArgs("('43')");
			this.mock(_Helper).expects("getMetaPath").exactly(sSiblingPath ? 1 : 0)
				.withExactArgs("/non/canonical/changeNextSibling/NextSibling/")
				.returns("~metaPath~");
			this.mock(oCache.oAggregation).expects("$fetchMetadata").exactly(sSiblingPath ? 1 : 0)
				.withExactArgs("~metaPath~")
				.returns(SyncPromise.resolve({foo : "n/a", $bar : "n/a", baz : "n/a"}));
			this.mock(oGroupLock).expects("getUnlockedCopy").withExactArgs().returns("~groupLockCopy~");
			oRequestorMock.expects("request")
				.withExactArgs("POST", "non/canonical/changeNextSibling", "~groupLockCopy~", {
						"If-Match" : "~oChildNode~",
						Prefer : "return=minimal"
					}, {NextSibling : sSiblingPath ? {foo : "A", baz : "C"} : null})
				.returns("B");
			const oCacheMock = this.mock(oCache);
			oCacheMock.expects("requestRank")
				.withExactArgs("~oChildNode~", sinon.match.same(oGroupLock), true)
				.returns("C");
			oCacheMock.expects("requestRank").exactly(bRequestSiblingRank ? 1 : 0)
				.withExactArgs(sinon.match.same(oSiblingNode), sinon.match.same(oGroupLock), true)
				.returns("D");
			this.mock(SyncPromise).expects("all")
				.withExactArgs(["A", "B", "C", bRequestSiblingRank && "D", undefined])
				.returns(SyncPromise.resolve([,, vRank, "~iSiblingRank~"]));

			const {promise : oSyncPromise, refresh : bRefresh}
				// code under test
				= oCache.move(oGroupLock, "Foo('23')", "Foo('42')", sSiblingPath, "non/canonical",
					bRequestSiblingRank);

			const fnGetRank = oSyncPromise.getResult();
			assert.strictEqual(typeof fnGetRank, "function");
			assert.strictEqual(bRefresh, true, "refresh needed");

			oCacheMock.expects("findIndex").exactly(vRank ? 1 : 0)
				.withExactArgs("~iRank~").returns("~findIndex~child~");
			oCacheMock.expects("findIndex").exactly(bRequestSiblingRank ? 1 : 0)
				.withExactArgs("~iSiblingRank~").returns("~findIndex~sibling~");

			// code under test
			assert.deepEqual(fnGetRank(), [
				vRank ? "~findIndex~child~" : undefined,
				bRequestSiblingRank && "~findIndex~sibling~",
				undefined
			]);
		});
			});
		});
	});

	//*********************************************************************************************
	[undefined, false, true].forEach((bNewParentExpanded) => {
		[false, true].forEach((bMakeRoot) => {
			[undefined, false, true].forEach((bChildExpanded) => {
				const sTitle = "move: unified cache, no refresh needed"
					+ ", new parent's @$ui5.node.isExpanded = " + bNewParentExpanded
					+ ", make root = " + bMakeRoot
					+ ", child's @$ui5.node.isExpanded = " + bChildExpanded;
				if (bMakeRoot && bNewParentExpanded !== undefined) {
					return;
				}

		QUnit.test(sTitle, async function (assert) {
			var oUpdateExistingExpectation;

			const oCache = _AggregationCache.create(this.oRequestor, "n/a", "", {}, {
					$ParentNavigationProperty : "myParent",
					expandTo : bNewParentExpanded === undefined ? 10 : 9,
					hierarchyQualifier : "X"
				});
			oCache.bUnifiedCache = true; // simulate a previous side-effects refresh
			const oChildNode = {
				"@$ui5.node.isExpanded" : bChildExpanded,
				Name : "(child) node" // makes deepEqual more useful ;-)
			};
			const oParentNode = bMakeRoot ? undefined : {
				"@$ui5.node.isExpanded" : bNewParentExpanded,
				"@$ui5.node.level" : 9
			};
			// Note: oParentNode's index in aElements MUST not matter!
			oCache.aElements
				= ["a", "b", oChildNode, "d", "e", "f", "g", "h", "i"];
			oCache.aElements.$byPredicate = {
				"('23')" : oChildNode,
				"('42')" : oParentNode
			};
			const oTreeStateMock = this.mock(oCache.oTreeState);
			oTreeStateMock.expects("isOutOfPlace").withExactArgs("('23')").returns(false);
			oTreeStateMock.expects("isOutOfPlace").withExactArgs(bMakeRoot ? undefined : "('42')")
				.returns(false);
			oTreeStateMock.expects("deleteOutOfPlace").never();
			const oHelperMock = this.mock(_Helper);
			oHelperMock.expects("hasPrivateAnnotation").exactly(bNewParentExpanded === false ? 1 : 0)
				.withExactArgs(sinon.match.same(oParentNode), "spliced").returns(true); // avoid refresh
			oTreeStateMock.expects("expand").exactly(bNewParentExpanded === false ? 1 : 0)
				.withExactArgs(sinon.match.same(oParentNode));
			const oCacheMock = this.mock(oCache);
			oCacheMock.expects("requestRank")
				.withExactArgs(sinon.match.same(oChildNode), "~oGroupLock~", false).resolves(17);
			this.mock(this.oRequestor).expects("request")
				.withExactArgs("PATCH", "Foo('23')", "~oGroupLock~", {
						"If-Match" : sinon.match.same(oChildNode),
						Prefer : "return=minimal"
					}, {"myParent@odata.bind" : bMakeRoot ? null : "Foo('42')"},
					/*fnSubmit*/null, /*fnCancel*/sinon.match.func)
				.resolves({"@odata.etag" : "etag"});
			const oCollapseExpectation = oCacheMock.expects("collapse").exactly(bChildExpanded ? 1 : 0)
				.withExactArgs("('23')").returns("~collapseCount~");
			oCacheMock.expects("expand").exactly(bNewParentExpanded === false ? 1 : 0)
				.withExactArgs(sinon.match.same(_GroupLock.$cached), "('42')")
				.returns(SyncPromise.resolve(47));
			oHelperMock.expects("updateAll")
				.exactly(oParentNode && bNewParentExpanded === undefined ? 1 : 0)
				.withExactArgs(sinon.match.same(oCache.mChangeListeners), "('42')",
					sinon.match.same(oParentNode), {"@$ui5.node.isExpanded" : true});
			oHelperMock.expects("getPrivateAnnotation")
				.withExactArgs(sinon.match.same(oChildNode), "descendants", 0).returns(4);
			oCacheMock.expects("adjustDescendantCount")
				.withExactArgs(sinon.match.same(oChildNode), 2, -(4 + 1))
				.callsFake(function () {
					assert.notOk(oUpdateExistingExpectation.called, "old level needed!");
					assert.deepEqual(oCache.aElements,
						["a", "b", oChildNode, "d", "e", "f", "g", "h", "i"],
						"not spliced yet");
					assert.strictEqual(oCollapseExpectation.called, !!bChildExpanded,
						"collapse before splice");
				});
			oHelperMock.expects("getPrivateAnnotation")
				.withExactArgs(sinon.match.same(oChildNode), "rank").returns("~rank~");
			const oShiftRankForMoveExpectation = oCacheMock.expects("shiftRankForMove")
				.withExactArgs("~rank~", 4 + 1, 17);
			this.mock(oCache.oFirstLevel).expects("move").withExactArgs("~rank~", 17, 4 + 1);
			oUpdateExistingExpectation = oHelperMock.expects("updateExisting")
				.withExactArgs(sinon.match.same(oCache.mChangeListeners), "('23')",
					sinon.match.same(oChildNode), {
						"@odata.etag" : "etag",
						"@$ui5.node.level" : bMakeRoot ? 1 : 10,
						"@$ui5.context.isTransient" : undefined
					});
			const oDeleteRankExpectation = oHelperMock.expects("deletePrivateAnnotation")
				.withExactArgs(sinon.match.same(oChildNode), "rank");
			const oGetInsertIndexExpectation = oCacheMock.expects("getInsertIndex")
				.withExactArgs(17).returns(7);
			const oAdjustDescendantCountExpectation = oCacheMock.expects("adjustDescendantCount")
				.withExactArgs(sinon.match.same(oChildNode), 7, +(4 + 1))
				.callsFake(function () {
					assert.deepEqual(oCache.aElements,
						["a", "b", "d", "e", "f", "g", "h", oChildNode, "i"],
						"already moved");
				});
			const oSetRankExpectation = oHelperMock.expects("setPrivateAnnotation")
				.withExactArgs(sinon.match.same(oChildNode), "rank", 17);

			// code under test
			const {promise : oSyncPromise, refresh : bRefresh}
				= oCache.move("~oGroupLock~", "Foo('23')", bMakeRoot ? null : "Foo('42')");

			assert.strictEqual(oSyncPromise.isPending(), true);
			assert.strictEqual(bRefresh, false);
			assert.notOk(oCollapseExpectation.called, "avoid early collapse");

			assert.deepEqual(await oSyncPromise, [
				bNewParentExpanded === false ? 47 + 1 : 1, // iResult
				7, // iNewIndex
				bChildExpanded === true ? "~collapseCount~" : undefined
			]);
			assert.deepEqual(oCache.aElements,
				["a", "b", "d", "e", "f", "g", "h", oChildNode, "i"]);
			sinon.assert.callOrder(oShiftRankForMoveExpectation, oGetInsertIndexExpectation);
			sinon.assert.callOrder(oDeleteRankExpectation, oAdjustDescendantCountExpectation,
				oSetRankExpectation);
		});
			});
		});
	});

	//*********************************************************************************************
	[false, true].forEach(function (bHasGroupLevelCache) {
		[1, 2, 25].forEach(function (iExpandTo) {
			[undefined, true].forEach(function (bParentExpanded) {
				[false, true].forEach(function (bCreateRoot) {
					[undefined, "~iRank~"].forEach(function (iRank) {
						var sTitle = "create: already has group level cache: " + bHasGroupLevelCache
								+ ", expandTo: " + iExpandTo
								+ ", parent's @$ui5.node.isExpanded: " + bParentExpanded
								+ ", create root node: " + bCreateRoot
								+ ", rank : " + iRank;

						const bInFirstLevel = bCreateRoot || iExpandTo > 24;
						if (bHasGroupLevelCache && bInFirstLevel || bParentExpanded && bCreateRoot
								|| !bInFirstLevel && !iRank) {
							return;
						}

		QUnit.test(sTitle, function (assert) {
			var fnCancelCallback,
				that = this;

			const oCache = _AggregationCache.create(this.oRequestor, "Foo", "", {}, {
					$ParentNavigationProperty : "myParent",
					expandTo : iExpandTo,
					hierarchyQualifier : "X"
				});
			assert.strictEqual(oCache.bUnifiedCache, false);
			const oGroupLevelCache = {
					create : mustBeMocked,
					setEmpty : mustBeMocked
				};
			const oParentNode = bCreateRoot ? "2" : {
					"@$ui5._" : {cache : bHasGroupLevelCache ? oGroupLevelCache : undefined},
					"@$ui5.node.level" : 23
				};
			if (bParentExpanded !== undefined) {
				oParentNode["@$ui5.node.isExpanded"] = bParentExpanded;
			}
			oCache.aElements = ["0", "1", oParentNode, "3", "4"];
			oCache.aElements.$byPredicate = {"('42')" : oParentNode};
			oCache.aElements.$count = 5;
			const oCacheMock = this.mock(oCache);
			oCacheMock.expects("createGroupLevelCache")
				.exactly(bHasGroupLevelCache || bInFirstLevel ? 0 : 1)
				.withExactArgs(sinon.match.same(oParentNode)).returns(oGroupLevelCache);
			this.mock(oGroupLevelCache).expects("setEmpty")
				.exactly(bHasGroupLevelCache || bInFirstLevel ? 0 : 1)
				.withExactArgs();
			const oHelperMock = this.mock(_Helper);
			oHelperMock.expects("updateAll")
				.exactly(bParentExpanded || bCreateRoot ? 0 : 1)
				.withExactArgs(sinon.match.same(oCache.mChangeListeners), "('42')",
					sinon.match.same(oParentNode), {"@$ui5.node.isExpanded" : true});
			this.mock(oCache.oTreeState).expects("expand")
				.exactly(bParentExpanded || bCreateRoot || iExpandTo > 23 ? 0 : 1)
				.withExactArgs(sinon.match.same(oParentNode));
			const oEntityData = {
					"@$ui5.node.parent" : (bCreateRoot ? undefined : "Foo('42')"),
					bar : "~bar~",
					foo : "~foo~"
				};
			oHelperMock.expects("addByPath")
				.withExactArgs(sinon.match.same(oCache.mPostRequests), "~sTransientPredicate~",
					sinon.match.same(oEntityData));
			const oPostBody = {};
			const oCollectionCache = bInFirstLevel ? oCache.oFirstLevel : oGroupLevelCache;
			let bNodePropertyCompleted = false;
			this.mock(oCollectionCache).expects("create")
				.withExactArgs("~oGroupLock~", "~oPostPathPromise~", "~sPath~",
					"~sTransientPredicate~", {bar : "~bar~", foo : "~foo~"}, false, "~fnErrorCallback~",
					"~fnSubmitCallback~", sinon.match.func)
				.callsFake(function () {
					fnCancelCallback = arguments[8];
					if (!bCreateRoot) {
						assert.strictEqual(_Helper.getPrivateAnnotation(oParentNode, "cache"),
							bInFirstLevel ? undefined : oGroupLevelCache);
					}
					_Helper.setPrivateAnnotation(oEntityData, "postBody", oPostBody);
					return new SyncPromise(function (resolve) {
						setTimeout(function () {
							var oNodeExpectation;

							_Helper.setPrivateAnnotation(oEntityData, "predicate", "('ABC')");
							if (bInFirstLevel) {
								// Note: #calculateKeyPredicateRH doesn't know better :-(
								oEntityData["@$ui5.node.level"] = 1;
							}
							oHelperMock.expects("removeByPath")
								.withExactArgs(sinon.match.same(oCache.mPostRequests),
									"~sTransientPredicate~", sinon.match.same(oEntityData));
							that.mock(oCache.oTreeState).expects("setOutOfPlace")
								.withExactArgs(sinon.match.same(oEntityData),
									bCreateRoot ? undefined : sinon.match.same(oParentNode));
							const iCallCount = bInFirstLevel && iExpandTo > 1 ? 1 : 0;
							const iRankCallCount = iCallCount && iRank ? 1 : 0;
							const oRankExpectation = that.mock(oCache).expects("requestRank")
								.exactly(iCallCount)
								.withExactArgs(sinon.match.same(oEntityData), "~oGroupLock~")
								.callsFake(function () {
									Promise.resolve().then(function () {
										assert.ok(oRankExpectation.called, "both called in sync");
										assert.ok(oRankExpectation
											.calledImmediatelyBefore(oNodeExpectation));
									});
									return Promise.resolve(iRank);
								});
							oNodeExpectation = that.mock(oCache).expects("requestNodeProperty")
								.withExactArgs(sinon.match.same(oEntityData), "~oGroupLock~", true)
								.returns(new Promise(function (resolve0) {
									setTimeout(function () {
										bNodePropertyCompleted = true;
										resolve0();
									});
								}));
							const oRemoveElementExpectation
								= that.mock(oCache.oFirstLevel).expects("removeElement")
								.exactly(iCallCount).withExactArgs(0);
							if (iCallCount) {
								// always done by #addElements, but needs to be undone in this case only
								oCache.aElements.$byPredicate["~sTransientPredicate~"] = "n/a";
							}
							const oDeleteTransientPredicateExpectation
								= oHelperMock.expects("deletePrivateAnnotation").exactly(iCallCount)
								.withExactArgs(sinon.match.same(oEntityData), "transientPredicate");
							oCacheMock.expects("adjustDescendantCount").exactly(iRankCallCount)
								.withExactArgs(sinon.match.same(oEntityData), bCreateRoot ? 0 : 3, +1);
							const oSetRankExpectation = oHelperMock.expects("setPrivateAnnotation")
								.exactly(iRankCallCount)
								.withExactArgs(sinon.match.same(oEntityData), "rank", iRank);
							that.mock(oCache.oFirstLevel).expects("restoreElement")
								.exactly(iRankCallCount)
								.withExactArgs(iRank, sinon.match.same(oEntityData))
								.callsFake(function () {
									assert.ok(oRemoveElementExpectation.called);
									assert.ok(oDeleteTransientPredicateExpectation.called);
								});
							that.mock(oCache).expects("shiftRank").exactly(iRankCallCount)
								.withExactArgs(bCreateRoot ? 0 : 3, +1)
								.callsFake(function () {
									assert.ok(oSetRankExpectation.called);
								});
							resolve();
						});
					});
				});
			oHelperMock.expects("makeRelativeUrl").exactly(bCreateRoot ? 0 : 1)
				.withExactArgs("/Foo('42')", "/Foo").returns("~relativeUrl~");
			oCacheMock.expects("addElements")
				.withExactArgs(sinon.match.same(oEntityData), bCreateRoot ? 0 : 3,
					sinon.match.same(oCollectionCache), undefined)
				.callsFake(function () {
					assert.deepEqual(oCache.aElements, bCreateRoot
						? [null, "0", "1", "2", "3", "4"]
						: ["0", "1", oParentNode, null, "3", "4"]);
				});
			oCacheMock.expects("adjustDescendantCount").never();

			// code under test
			const oResult = oCache.create("~oGroupLock~", "~oPostPathPromise~", "~sPath~",
				"~sTransientPredicate~", oEntityData, /*bAtEndOfCreated*/false, "~fnErrorCallback~",
				"~fnSubmitCallback~");

			assert.deepEqual(oPostBody, bCreateRoot ? {} : {"myParent@odata.bind" : "~relativeUrl~"});
			assert.deepEqual(oEntityData, {
				"@$ui5._" : {postBody : oPostBody},
				"@$ui5.node.level" : bCreateRoot ? 1 : 24,
				bar : "~bar~",
				foo : "~foo~"
			});
			assert.strictEqual(oCache.aElements.$count, 6);
			assert.strictEqual(oResult.isPending(), true);

			return oResult.then(function (oEntityData0) {
				assert.strictEqual(oEntityData0, oEntityData);
				assert.deepEqual(oEntityData, {
					"@$ui5._" : {postBody : oPostBody, predicate : "('ABC')"},
					"@$ui5.node.level" : bCreateRoot ? 1 : 24,
					bar : "~bar~",
					foo : "~foo~"
				});
				assert.deepEqual(oCache.aElements.$byPredicate, {
					"('42')" : oParentNode,
					"('ABC')" : oEntityData
				});
				assert.strictEqual(oCache.aElements.$count, 6);
				assert.ok(bNodePropertyCompleted, "await #requestNodeProperty");

				oCache.aElements[bCreateRoot ? 0 : 3] = oEntityData;
				oCache.aElements.$byPredicate["~sTransientPredicate~"] = "n/a";
				oHelperMock.expects("removeByPath")
					.withExactArgs(sinon.match.same(oCache.mPostRequests),
						"~sTransientPredicate~", sinon.match.same(oEntityData));

				// code under test
				fnCancelCallback();

				assert.strictEqual(oCache.aElements.$count, 5);
				assert.deepEqual(oCache.aElements.$byPredicate, {
					"('42')" : oParentNode,
					"('ABC')" : oEntityData
				});
				assert.deepEqual(oCache.aElements, ["0", "1", oParentNode, "3", "4"]);
			});
		});
					});
				});
			});
		});
	});

	//*********************************************************************************************
	[undefined, 2].forEach(function (iRank) {
		[2, 25].forEach(function (iExpandTo) {
			[undefined, true].forEach(function (bParentExpanded) {
				[false, true].forEach(function (bCreateRoot) {
					const sTitle = "create: createInPlace, rank: " + iRank
						+ ", expandTo: " + iExpandTo
						+ ", parent's @$ui5.node.isExpanded: " + bParentExpanded
						+ ", create root node: " + bCreateRoot;

					if (bParentExpanded && bCreateRoot) {
						return;
					}

		QUnit.test(sTitle, function (assert) {
			var that = this;

			const oCache = _AggregationCache.create(this.oRequestor, "Foo", "", {}, {
					$ParentNavigationProperty : "myParent",
					createInPlace : true,
					expandTo : iExpandTo,
					hierarchyQualifier : "X"
				});
			assert.strictEqual(oCache.bUnifiedCache, true, "activated by createInPlace");
			const oParentNode = bCreateRoot ? "1" : {"@$ui5.node.level" : 23};
			if (bParentExpanded !== undefined) {
				oParentNode["@$ui5.node.isExpanded"] = bParentExpanded;
			}
			oCache.aElements = ["0", oParentNode, "2"];
			oCache.aElements.$byPredicate = {"('42')" : oParentNode};
			oCache.aElements.$count = 3;
			this.mock(oCache).expects("createGroupLevelCache").never();
			this.mock(oCache.oTreeState).expects("setOutOfPlace").never();
			const oEntityData = {
				"@$ui5.node.parent" : (bCreateRoot ? undefined : "Foo('42')"),
				bar : "~bar~",
				foo : "~foo~"
			};
			const oHelperMock = this.mock(_Helper);
			oHelperMock.expects("addByPath")
				.withExactArgs(sinon.match.same(oCache.mPostRequests), "~sTransientPredicate~",
					sinon.match.same(oEntityData));
			const oPostBody = {};
			const bExpandTreeState = !bParentExpanded && !bCreateRoot && iExpandTo < 23;
			let fnCancelCallback;
			this.mock(oCache.oFirstLevel).expects("create")
				.withExactArgs("~oGroupLock~", "~oPostPathPromise~", "~sPath~",
					"~sTransientPredicate~", {bar : "~bar~", foo : "~foo~"}, false, "~fnErrorCallback~",
					"~fnSubmitCallback~", sinon.match.func)
				.callsFake(function () {
					fnCancelCallback = arguments[8];
					_Helper.setPrivateAnnotation(oEntityData, "postBody", oPostBody);
					return new SyncPromise(function (resolve) {
						setTimeout(function () {
							_Helper.setPrivateAnnotation(oEntityData, "predicate", "('ABC')");
							oEntityData["@$ui5.context.isTransient"] = "~isTransient~";
							oHelperMock.expects("removeByPath")
								.withExactArgs(sinon.match.same(oCache.mPostRequests),
									"~sTransientPredicate~", sinon.match.same(oEntityData));
							const oRequestRankExpectation = that.mock(oCache).expects("requestRank")
								.withExactArgs(sinon.match.same(oEntityData), "~oGroupLock~")
								.resolves(iRank);
							that.mock(oCache).expects("requestNodeProperty")
								.withExactArgs(sinon.match.same(oEntityData), "~oGroupLock~");
							oHelperMock.expects("updateAll")
								.exactly(bParentExpanded || bCreateRoot || !iRank || bExpandTreeState
									? 0 : 1)
								.withExactArgs(sinon.match.same(oCache.mChangeListeners), "('42')",
									sinon.match.same(oParentNode), {"@$ui5.node.isExpanded" : true})
								.callsFake(function () {
									assert.ok(oRequestRankExpectation.called);
								});
							that.mock(oCache).expects("addElements")
								.exactly(iRank && !bExpandTreeState ? 1 : 0)
								.withExactArgs(sinon.match.same(oEntityData), iRank,
									sinon.match.same(oCache.oFirstLevel), iRank)
								.callsFake(function () {
									assert.deepEqual(oCache.aElements, ["0", oParentNode, null, "2"]);
								});
							that.mock(oCache).expects("adjustDescendantCount")
								.exactly(iRank && !bExpandTreeState ? 1 : 0)
								.withExactArgs(sinon.match.same(oEntityData), iRank, 1);
							that.mock(oCache.oFirstLevel).expects("removeElement")
								.exactly(bExpandTreeState ? 0 : 1)
								.withExactArgs(0);
							oHelperMock.expects("deletePrivateAnnotation")
								.exactly(iRank && !bExpandTreeState ? 1 : 0)
								.withExactArgs(sinon.match.same(oEntityData), "transientPredicate");
							that.mock(oCache.oFirstLevel).expects("restoreElement")
								.exactly(iRank && !bExpandTreeState ? 1 : 0)
								.withExactArgs(iRank, sinon.match.same(oEntityData));
							that.mock(oCache).expects("shiftRank")
								.exactly(iRank && !bExpandTreeState ? 1 : 0)
								.withExactArgs(iRank, +1);
							resolve();
						});
					});
				});
			oHelperMock.expects("makeRelativeUrl").exactly(bCreateRoot ? 0 : 1)
				.withExactArgs("/Foo('42')", "/Foo").returns("~relativeUrl~");
			const oExpandExpectation = this.mock(oCache.oTreeState).expects("expand")
				.exactly(bExpandTreeState ? 1 : 0)
				.withExactArgs(oParentNode);

			// code under test
			const oResult = oCache.create("~oGroupLock~", "~oPostPathPromise~", "~sPath~",
				"~sTransientPredicate~", oEntityData, /*bAtEndOfCreated*/false, "~fnErrorCallback~",
				"~fnSubmitCallback~");

			assert.strictEqual(oExpandExpectation.called, bExpandTreeState, "called synchronously");
			assert.deepEqual(oPostBody, bCreateRoot ? {} : {"myParent@odata.bind" : "~relativeUrl~"});
			const oExpectedEntity = {
				"@$ui5._" : {postBody : oPostBody},
				bar : "~bar~",
				foo : "~foo~"
			};
			assert.deepEqual(oEntityData, oExpectedEntity);
			assert.strictEqual(oCache.aElements.$count, 3);
			assert.deepEqual(oCache.aElements.$byPredicate, {"('42')" : oParentNode});
			assert.deepEqual(oCache.aElements, ["0", oParentNode, "2"]);
			assert.strictEqual(oResult.isPending(), true);

			return oResult.then(function (oEntityData0) {
				assert.strictEqual(oEntityData0, oEntityData);

				oExpectedEntity["@$ui5._"].predicate = "('ABC')";
				if (bExpandTreeState) {
					oExpectedEntity["@$ui5._"].rank = iRank;
				} else if (iRank) {
					oExpectedEntity["@$ui5._"].rank = iRank;
					oExpectedEntity["@$ui5.node.level"] = bCreateRoot ? 1 : 24;
				}
				assert.deepEqual(oEntityData, oExpectedEntity);
				const iExpectedCount = iRank && !bExpandTreeState ? 4 : 3;
				assert.strictEqual(oCache.aElements.$count, iExpectedCount);
				const aExpectedElements = iRank && !bExpandTreeState
					? ["0", oParentNode, null, "2"] : ["0", oParentNode, "2"];
				assert.deepEqual(oCache.aElements, aExpectedElements);

				oHelperMock.expects("removeByPath")
					.withExactArgs(sinon.match.same(oCache.mPostRequests),
						"~sTransientPredicate~", sinon.match.same(oEntityData));

				// code under test
				fnCancelCallback();

				assert.deepEqual(oCache.aElements, aExpectedElements, "unchanged");
				assert.strictEqual(oCache.aElements.$count, iExpectedCount, "unchanged");
			});
		});
				});
			});
		});
	});

	//*********************************************************************************************
	QUnit.test("create: bAtEndOfCreated, collapsed parent", function (assert) {
		const oCache = _AggregationCache.create(this.oRequestor, "Foo", "", {}, {
				hierarchyQualifier : "X"
			});
		this.mock(oCache).expects("createGroupLevelCache").never();
		this.mock(_Helper).expects("updateAll").never();
		this.mock(oCache).expects("addElements").never();

		assert.throws(function () {
			oCache.create(null, null, "", "", {}, /*bAtEndOfCreated*/true);
		}, new Error("Unsupported bAtEndOfCreated"));

		oCache.aElements.$byPredicate["('42')"] = {"@$ui5.node.isExpanded" : false};

		assert.throws(function () {
			oCache.create(null, null, "", "", {"@$ui5.node.parent" : "Foo('42')"});
		}, new Error("Unsupported collapsed parent: Foo('42')"));
	});

	//*********************************************************************************************
	[false, true].forEach(function (bBreak) {
		QUnit.test(`shiftRank: group level cache, break = ${bBreak}`, function (assert) {
			const oCache = _AggregationCache.create(this.oRequestor, "Foo", "", {}, {
					hierarchyQualifier : "X"
				});
			const oNode = {
					"@$ui5._" : {parent : "~oGroupLevelCache~", rank : 2},
					"@$ui5.node.level" : 24,
					ID : "node"
				};
			const oElementSkip = {
					"@$ui5._" : {parent : "not oGroupLevelCache", rank : -3},
					"@$ui5.node.level" : 25,
					ID : "skip"
				};
			const oElementNoBreak = {
					"@$ui5.node.level" : 24,
					ID : "no break"
				};
			const oElementChange = {
					"@$ui5._" : {parent : "~oGroupLevelCache~", rank : 4},
					"@$ui5.node.level" : 24,
					ID : "change"
				};
			const oElementCreated = {
					"@$ui5._" : {parent : "~oGroupLevelCache~"},
					"@$ui5.node.level" : 24,
					ID : "created"
				};
			const oElementBreak = {
					"@$ui5.node.level" : bBreak
						? 23 // looks like sibling of oNode's parent
						: 24, // no break here (check that for-loop does not "overshoot")
					ID : "break"
				};
			const oElementTrap = { // this is unrealistic and acts as a trap to prove that loop ends
					"@$ui5._" : {parent : "~oGroupLevelCache~", placeholder : true, rank : 7},
					"@$ui5.node.level" : 0, // must be ignored
					ID : "trap"
				};
			oCache.aElements = ["0", "1", oNode, oElementSkip, oElementNoBreak, oElementChange,
				oElementCreated, oElementBreak, oElementTrap];

			// code under test
			oCache.shiftRank(2, 47);

			assert.deepEqual(oCache.aElements, ["0", "1", {
				"@$ui5._" : {parent : "~oGroupLevelCache~", rank : 2},
				"@$ui5.node.level" : 24,
				ID : "node"
			}, {
				"@$ui5._" : {parent : "not oGroupLevelCache", rank : -3},
				"@$ui5.node.level" : 25,
				ID : "skip"
			}, {
				"@$ui5.node.level" : 24,
				ID : "no break"
			}, {
				"@$ui5._" : {parent : "~oGroupLevelCache~", rank : 4 + 47},
				"@$ui5.node.level" : 24,
				ID : "change"
			}, {
				"@$ui5._" : {parent : "~oGroupLevelCache~"},
				"@$ui5.node.level" : 24,
				ID : "created"
			}, {
				"@$ui5.node.level" : bBreak ? 23 : 24,
				ID : "break"
			}, {
				"@$ui5._" : {
					parent : "~oGroupLevelCache~",
					placeholder : true,
					rank : bBreak ? /*unchanged!*/7 : 7 + 47
				},
				"@$ui5.node.level" : 0,
				ID : "trap"
			}]);
		});
	});

	//*********************************************************************************************
	[2, 3, 4, 5].forEach((iMinRank) => {
		QUnit.test(`shiftRank: oFirstLevel, iMinRank = ${iMinRank}`, function (assert) {
			const oCache = _AggregationCache.create(this.oRequestor, "Foo", "", {}, {
				hierarchyQualifier : "X"
			});
			oCache.aElements = [{
				"@$ui5._" : {parent : oCache.oFirstLevel, rank : 6}
			}, {
				"@$ui5._" : {parent : oCache.oFirstLevel, rank : 0}
			}, {
				"@$ui5._" : {parent : oCache.oFirstLevel, rank : 1}
			}, {
				"@$ui5._" : {parent : oCache.oFirstLevel, rank : iMinRank}
			}, {
				"@$ui5._" : {parent : oCache.oFirstLevel, rank : 3}
			}, {
				"@$ui5._" : {parent : oCache.oFirstLevel/*, rank : undefined*/}
			}, {
				"@$ui5._" : {parent : "~oGroupLevelCache~", rank : 0}
			}, {
				"@$ui5._" : {parent : "~oGroupLevelCache~", rank : 1}
			}, {
				"@$ui5._" : {parent : oCache.oFirstLevel, rank : 4}
			}, {
				"@$ui5._" : {parent : oCache.oFirstLevel, rank : 5}
			}];

			function check() {
				let aExpectedRanks;
				switch (iMinRank) {
					case 2:
					case 3:
						aExpectedRanks
							= [6 + 23, 0, 1, iMinRank, 3 + 23, undefined, 0, 1, 4 + 23, 5 + 23];
						break;

					case 4:
						aExpectedRanks = [6 + 23, 0, 1, iMinRank, 3, undefined, 0, 1, 4 + 23, 5 + 23];
						break;

					case 5:
						aExpectedRanks = [6 + 23, 0, 1, iMinRank, 3, undefined, 0, 1, 4, 5 + 23];
						break;
					// no default
				}

				assert.deepEqual(oCache.aElements.map((oElement) => oElement["@$ui5._"].rank),
					aExpectedRanks);
			}

			// code under test
			oCache.shiftRank(3, 23);

			check();

			// code under test ("nothing is shifted")
			oCache.shiftRank(5, -23);

			check(); // unchanged
		});
	});

	//*********************************************************************************************
	QUnit.test("shiftRankForMove", function (assert) {
		const oCache = _AggregationCache.create(this.oRequestor, "Foo", "", {}, {
			hierarchyQualifier : "X"
		});

		function setup(aRanks) {
			return aRanks.map(function (iRank) {
				return {"@$ui5._" : {rank : iRank}};
			});
		}

		// Note: order does not really matter
		// "The subtree itself is unaffected and may, but need not be present."
		// 2: subtree's root node, 3: missing, 4: part of subtree
		oCache.aElements = setup([0, 1, 2, 4, 5, 6, 7, 8, 9, 10, 11]);

		function expect(aExpectedRanks) {
			assert.deepEqual(
				oCache.aElements.map((oElement) => oElement["@$ui5._"].rank),
				aExpectedRanks
			);
		}

		// code under test
		oCache.shiftRankForMove(2, 3, 2);

		expect([0, 1, 2, 4, 5, 6, 7, 8, 9, 10, 11]);

		// code under test
		oCache.shiftRankForMove(2, 3, 7);

		expect([0, 1, 2, 4, 5 - 3, 6 - 3, 7 - 3, 8 - 3, 9 - 3, 10, 11]);

		// 7: subtree's root node, 8: missing, 9: part of subtree
		oCache.aElements = setup([0, 1, 2, 3, 4, 5, 6, 7, 9, 10, 11]);

		// code under test
		oCache.shiftRankForMove(7, 3, 2);

		expect([0, 1, 2 + 3, 3 + 3, 4 + 3, 5 + 3, 6 + 3, 7, 9, 10, 11]);
	});

	//*********************************************************************************************
	[true, false].forEach((bInheritResult) => {
		[true, false].forEach((bDropFilter) => {
			[true, false].forEach((bRefreshNeeded) => {
				[true, false].forEach((bEntityFound) => {
					const sTitle = "requestProperties: bInheritResult = " + bInheritResult
						+ ", bDropFilter = " + bDropFilter + ", bRefreshNeeded = " + bRefreshNeeded
						+ ", entity was found: " + bEntityFound;

		QUnit.test(sTitle, async function (assert) {
			const oCache = _AggregationCache.create(this.oRequestor, "Foo", "", {}, {
				hierarchyQualifier : "X",
				$ExpandLevels : "~ExpandLevels~",
				$LimitedRank : "~LimitedRank~"
			});
			// restore _AggregationHelper.buildApply4Hierarchy of beforeEach to allow mocking it again
			_AggregationHelper.buildApply4Hierarchy.restore();
			const oParentCache = {
				$parentFilter : "~parentFilter~",
				getQueryOptions : mustBeMocked
			};
			const aSelect = ["path/to/property0", "path/to/property1"];
			const mQueryOptions = {
				// Note: buildApply4Hierarchy has already removed $$filterBeforeAggregate, $filter,
				// and $orderby and integrated these into $apply!
				$apply : "A.P.P.L.E.",
				$count : "n/a",
				$expand : "n/a",
				$select : ["n/a"],
				foo : "bar",
				"sap-client" : "123"
			};
			this.mock(oCache.oTreeState).expects("getExpandLevels").exactly(bRefreshNeeded ? 1 : 0)
				.withExactArgs()
				.returns("~UpToDateExpandLevels~");
			this.mock(_AggregationHelper).expects("buildApply4Hierarchy")
				.exactly(bRefreshNeeded ? 1 : 0)
				.withExactArgs({
						hierarchyQualifier : "X",
						$ExpandLevels : "~UpToDateExpandLevels~",
						$LimitedRank : "~LimitedRank~"
					}, sinon.match.same(oCache.mQueryOptions))
				.returns(mQueryOptions);
			const oHelperMock = this.mock(_Helper);
			oHelperMock.expects("getPrivateAnnotation").exactly(bRefreshNeeded ? 0 : 1)
				.withExactArgs("~oElement~", "parent", sinon.match.same(oCache.oFirstLevel))
				.returns(oParentCache);
			this.mock(oParentCache).expects("getQueryOptions")
				.exactly(bDropFilter || bRefreshNeeded ? 0 : 1)
				.withExactArgs()
				.returns(mQueryOptions);
			this.mock(oCache).expects("getTypes").withExactArgs().returns("~getTypes~");
			this.mock(_AggregationHelper).expects("dropFilter")
				.exactly(bDropFilter && !bRefreshNeeded ? 1 : 0)
				.withExactArgs(sinon.match.same(oCache.oAggregation),
					sinon.match.same(oCache.mQueryOptions), "~parentFilter~")
				.returns({
					$apply : "A.P.P.L.E.",
					foo : "bar",
					"sap-client" : "123"
				});
			oHelperMock.expects("getKeyFilter")
				.withExactArgs("~oElement~", "/Foo", "~getTypes~").returns("~filter~");
			this.mock(oCache.oRequestor).expects("buildQueryString")
				.withExactArgs("/Foo", {
					$apply : "A.P.P.L.E.",
					$filter : "~filter~",
					foo : "bar",
					"sap-client" : "123"
				}, false, true)
				.returns("?~queryString~");
			const oGroupLock = {getUnlockedCopy : mustBeMocked};
			this.mock(oGroupLock).expects("getUnlockedCopy").withExactArgs()
				.returns("~oGroupLockCopy~");
			this.mock(oCache.oRequestor).expects("request")
				.withExactArgs("GET", "Foo?~queryString~", "~oGroupLockCopy~", undefined, undefined,
					undefined, undefined, "/Foo", undefined, false, {$select : aSelect},
					sinon.match.same(oCache))
				.resolves({
					"@odata.context" : "n/a",
					"@odata.metadataEtag" : "W/...",
					value : bEntityFound ? ["~oResult~"] : []
				});

			oHelperMock.expects("inheritPathValue").exactly(bInheritResult && bEntityFound ? 1 : 0)
				.withExactArgs(["path", "to", "property0"], "~oResult~", "~oElement~", true);
			oHelperMock.expects("inheritPathValue").exactly(bInheritResult && bEntityFound ? 1 : 0)
				.withExactArgs(["path", "to", "property1"], "~oResult~", "~oElement~", true);

			assert.strictEqual(
				// code under test
				await oCache.requestProperties("~oElement~", aSelect, oGroupLock, bInheritResult,
					bDropFilter, bRefreshNeeded),
				bInheritResult || !bEntityFound ? undefined : "~oResult~");

			assert.strictEqual(oCache.oAggregation.$ExpandLevels, "~ExpandLevels~", "not overwritten");
		});
				});
			});
		});
	});

	//*********************************************************************************************
	QUnit.test("requestRank", async function (assert) {
		const oCache = _AggregationCache.create(this.oRequestor, "Foo", "", {}, {
			hierarchyQualifier : "X",
			$LimitedRank : "~LimitedRank~"
		});
		this.mock(oCache).expects("requestProperties")
			.withExactArgs("~oElement~", ["~LimitedRank~"], "~oGroupLock~", false, false,
				"~bRefreshNeeded~")
			.resolves("~oResult~");
		this.mock(_Helper).expects("drillDown").withExactArgs("~oResult~", "~LimitedRank~")
			.returns("42");

		assert.strictEqual(
			// code under test
			await oCache.requestRank("~oElement~", "~oGroupLock~", "~bRefreshNeeded~"),
			42);
	});

	//*********************************************************************************************
	QUnit.test("requestRank: undefined", async function (assert) {
		const oCache = _AggregationCache.create(this.oRequestor, "Foo", "", {}, {
			hierarchyQualifier : "X",
			$LimitedRank : "~LimitedRank~"
		});
		this.mock(oCache).expects("requestProperties")
			.withExactArgs("~oElement~", ["~LimitedRank~"], "~oGroupLock~", false, false,
				"~bRefreshNeeded~")
			.resolves(undefined);
		this.mock(_Helper).expects("drillDown").never();

		assert.strictEqual(
			// code under test
			await oCache.requestRank("~oElement~", "~oGroupLock~", "~bRefreshNeeded~"),
			undefined);
	});

	//*********************************************************************************************
	QUnit.test("requestNodeProperty", async function (assert) {
		const oCache = _AggregationCache.create(this.oRequestor, "Foo", "", {}, {
			hierarchyQualifier : "X",
			$NodeProperty : "path/to/NodeID"
		});
		this.mock(_Helper).expects("drillDown").withExactArgs("~oElement~", "path/to/NodeID")
			.returns(undefined);
		this.mock(oCache).expects("requestProperties")
			.withExactArgs("~oElement~", ["path/to/NodeID"], "~oGroupLock~", true, "~bDropFilter~")
			.resolves(undefined);

		assert.strictEqual(
			// code under test
			await oCache.requestNodeProperty("~oElement~", "~oGroupLock~", "~bDropFilter~"),
			undefined, "without a defined result");
	});

	//*********************************************************************************************
	QUnit.test("requestNodeProperty: already available", async function (assert) {
		const oCache = _AggregationCache.create(this.oRequestor, "Foo", "", {}, {
			hierarchyQualifier : "X",
			$NodeProperty : "path/to/NodeID"
		});
		this.mock(_Helper).expects("drillDown").withExactArgs("~oElement~", "path/to/NodeID")
			.returns(""); // edge case :-)
		this.mock(oCache).expects("requestProperties").never();
		this.mock(_Helper).expects("inheritPathValue").never();

		assert.strictEqual(
			// code under test
			await oCache.requestNodeProperty("~oElement~", "~oGroupLock~", "n/a"),
			undefined, "without a defined result");
	});

	//*********************************************************************************************
	[
		{firstLevel : true},
		{firstLevel : false, parentLeaf : false},
		{firstLevel : false, parentLeaf : true}
	].forEach(function (oFixture) {
		[false, true].forEach((bCreated) => {
			[false, true].forEach((bCount) => {
				const sTitle = `_delete: ${JSON.stringify(oFixture)}, created=${bCreated}`
					+ `, count=${bCount}`;

<<<<<<< HEAD
		QUnit.test(sTitle, function (assert) {
			var oCountExpectation, oRemoveExpectation;
=======
		const oCache = _AggregationCache.create(this.oRequestor, "Foo", "", {}, {
			hierarchyQualifier : "X"
		});
		oCache.aElements.$count = "~$count~";
		if (bCount) {
			oCache.oCountPromise = "~oCountPromise~";
		}
		const fnCallback = sinon.spy();
		const oParentCache = {
			getValue : mustBeMocked,
			removeElement : mustBeMocked
		};
>>>>>>> 079f57c1

			const oCache = _AggregationCache.create(this.oRequestor, "Foo", "", {}, {
				hierarchyQualifier : "X"
			});
			if (bCount) {
				oCache.oCountPromise = "~oCountPromise~";
			}
			const fnCallback = sinon.spy();
			const oParentCache = {
				getValue : mustBeMocked,
				removeElement : mustBeMocked
			};

			const oElement = oCache.aElements[2] = {};
			if (bCreated) { // simulate a created persisted element
				oElement["@$ui5.context.isTransient"] = false;
			}
			oCache.aElements[3] = "~oParent~";
			if (oFixture.firstLevel) {
				oCache.oFirstLevel = oParentCache;
			}
			const oHelperMock = this.mock(_Helper);
			oHelperMock.expects("getPrivateAnnotation")
				.withExactArgs(sinon.match.same(oElement), "parent")
				.returns(oParentCache);
			oHelperMock.expects("getPrivateAnnotation")
				.withExactArgs(sinon.match.same(oElement), "predicate")
				.returns("~predicate~");
			this.mock(oCache).expects("createCountPromise").exactly(bCount ? 1 : 0).withExactArgs();
			this.mock(this.oRequestor).expects("request")
				.withExactArgs("DELETE", "~editUrl~", "~oGroupLock~", {
					"If-Match" : sinon.match.same(oElement)
				})
				.callsFake(() => {
					this.mock(oCache.oTreeState).expects("delete")
						.withExactArgs(sinon.match.same(oElement));
					this.mock(_Cache).expects("getElementIndex")
						.withExactArgs(sinon.match.same(oCache.aElements), "~predicate~", 2)
						.returns(4);
					oHelperMock.expects("getPrivateAnnotation")
						.withExactArgs(sinon.match.same(oElement), "rank", 0).returns("~rank~");
					const oParentCacheMock = this.mock(oParentCache);
					oRemoveExpectation = oParentCacheMock.expects("removeElement")
						.withExactArgs("~rank~", "~predicate~").returns("~iIndexInParentCache~");
					oHelperMock.expects("getPrivateAnnotation")
						.withExactArgs(sinon.match.same(oElement), "descendants", 0)
						.returns(oFixture.firstLevel ? 3 : 0);
					oParentCacheMock.expects("removeElement").exactly(oFixture.firstLevel ? 3 : 0)
						.withExactArgs("~iIndexInParentCache~");
					this.mock(oCache).expects("adjustDescendantCount")
						.exactly(oFixture.firstLevel ? 1 : 0)
						.withExactArgs(sinon.match.same(oElement), 4, oFixture.firstLevel ? -4 : -1);
					oCountExpectation = this.mock(oParentCache).expects("getValue")
						.exactly(oFixture.firstLevel ? 0 : 1)
						.withExactArgs("$count").returns(oFixture.parentLeaf ? 0 : 5);
					this.mock(oCache).expects("makeLeaf").exactly(oFixture.parentLeaf ? 1 : 0)
						.withExactArgs("~oParent~");
					this.mock(oCache).expects("shiftRank")
						.withExactArgs(4, oFixture.firstLevel ? -4 : -1);
					this.mock(oCache).expects("removeElement")
						.withExactArgs(4, "~predicate~");

					return Promise.resolve();
				});
			this.mock(oCache).expects("readCount").withExactArgs("~oGroupLock~").resolves("n/a");

			// code under test
			const oDeletePromise = oCache._delete("~oGroupLock~", "~editUrl~", "2", "n/a", fnCallback);

			assert.ok(oDeletePromise.isPending(), "a SyncPromise");

			return oDeletePromise.then(function () {
				assert.strictEqual(fnCallback.callCount, 1);
				assert.deepEqual(fnCallback.args[0], [4, -1]);
				if (!oFixture.firstLevel) {
					sinon.assert.callOrder(oRemoveExpectation, oCountExpectation);
				}
			});
		});
			});
		});
	});

	//*********************************************************************************************
[false, true].forEach((bCount) => {
	QUnit.test("_delete: during side-effects refresh, bCount=" + bCount, function () {
		const oCache = _AggregationCache.create(this.oRequestor, "Foo", "", {}, {
			hierarchyQualifier : "X"
		});
		oCache.aElements[2] = "~oElement~";
		// oCache.aElements.$count === undefined => side-effects refresh in progress
		oCache.oCountPromise = bCount ? "~oCountPromise~" : undefined;
		const fnCallback = mustBeMocked; // must not be called

		this.mock(_Cache).expects("getElementIndex").never();
		this.mock(oCache).expects("adjustDescendantCount").never();
		this.mock(oCache).expects("makeLeaf").never();
		this.mock(oCache).expects("shiftRank").never();
		this.mock(oCache).expects("removeElement").never();
		const oHelperMock = this.mock(_Helper);
		oHelperMock.expects("getPrivateAnnotation").withExactArgs("~oElement~", "predicate")
			.returns("~sPredicate~");
		oHelperMock.expects("getPrivateAnnotation").withExactArgs("~oElement~", "parent")
			.returns("~oParentCache~");
		this.mock(oCache).expects("createCountPromise").exactly(bCount ? 1 : 0).withExactArgs();
		this.mock(this.oRequestor).expects("request")
			.withExactArgs("DELETE", "~editUrl~", "~oGroupLock~", {
				"If-Match" : "~oElement~"
			})
			.callsFake(() => {
				this.mock(oCache.oTreeState).expects("delete").withExactArgs("~oElement~");

				return Promise.resolve();
			});
		this.mock(oCache).expects("readCount").withExactArgs("~oGroupLock~").resolves("n/a");

		// code under test
		return oCache._delete("~oGroupLock~", "~editUrl~", "2", "n/a", fnCallback);
	});
});

	//*********************************************************************************************
	QUnit.test("_delete: request fails", function (assert) {
		const oCache = _AggregationCache.create(this.oRequestor, "Foo", "", {}, {
			hierarchyQualifier : "X"
		});
		const fnCallback = sinon.spy();
		const oElement = {};

		oCache.aElements[2] = oElement;
		this.mock(this.oRequestor).expects("request")
			.withExactArgs("DELETE", "~editUrl~", "~oGroupLock~",
				{"If-Match" : sinon.match.same(oElement)})
			.returns(Promise.reject("~error~"));
		this.mock(oCache).expects("readCount").withExactArgs("~oGroupLock~");

		// code under test
		const oDeletePromise = oCache._delete("~oGroupLock~", "~editUrl~", "2", "n/a", fnCallback);

		assert.ok(oDeletePromise.isPending(), "a SyncPromise");

		return oDeletePromise.then(function () {
			assert.ok(false);
		}, function (oError) {
			assert.strictEqual(oError, "~error~");
			assert.strictEqual(fnCallback.callCount, 0);
		});
	});

	//*********************************************************************************************
	QUnit.test("_delete: transient node", function (assert) {
		const oCache = _AggregationCache.create(this.oRequestor, "Foo", "", {}, {
			hierarchyQualifier : "X"
		});
		const oElement = {
			"@$ui5.context.isTransient" : true
		};
		const oParentCache = {
			_delete : mustBeMocked
		};

		oCache.aElements[2] = oElement;
		const oHelperMock = this.mock(_Helper);
		oHelperMock.expects("getPrivateAnnotation")
			.withExactArgs(sinon.match.same(oElement), "predicate").returns("n/a");
		oHelperMock.expects("getPrivateAnnotation")
			.withExactArgs(sinon.match.same(oElement), "parent")
			.returns(oParentCache);
		oHelperMock.expects("getPrivateAnnotation")
			.withExactArgs(sinon.match.same(oElement), "transientPredicate")
			.returns("~transientPredicate~");
		this.mock(oParentCache).expects("_delete")
			.withExactArgs("~oGroupLock~", "~editUrl~", "~transientPredicate~")
			.returns("~promise~");
		this.mock(oCache).expects("readCount").never();

		assert.strictEqual(
			// code under test
			oCache._delete("~oGroupLock~", "~editUrl~", "2"),
			"~promise~"
		);
	});

	//*********************************************************************************************
	QUnit.test("_delete: expanded node", function (assert) {
		const oCache = _AggregationCache.create(this.oRequestor, "Foo", "", {}, {
				hierarchyQualifier : "X"
			});
		const oElement = {
			"@$ui5.node.isExpanded" : true
		};
		oCache.aElements[2] = oElement;

		this.mock(_Helper).expects("getPrivateAnnotation")
			.withExactArgs(sinon.match.same(oElement), "predicate").returns("(42)");
		this.mock(this.oRequestor).expects("request").never();
		this.mock(oCache).expects("removeElement").never();
		this.mock(_Helper).expects("updateAll").never();
		this.mock(oCache).expects("readCount").never();

		assert.throws(function () {
			oCache._delete("~oGroupLock~", "edit/url", "2");
		}, new Error("Unsupported expanded node: Foo(42)"));
	});

	//*********************************************************************************************
	QUnit.test("_delete: kept-alive not in collection", function (assert) {
		const oCache = _AggregationCache.create(this.oRequestor, "Foo", "", {}, {
				hierarchyQualifier : "X"
			});
		this.mock(oCache).expects("removeElement").never();
		this.mock(_Helper).expects("updateAll").never();
		this.mock(oCache).expects("readCount").never();

		assert.throws(function () {
			oCache._delete("~oGroupLock~", "~sEditUrl~", "('1')");
		}, new Error("Unsupported kept-alive entity: Foo('1')"));
	});

	//*********************************************************************************************
	// in: array of arrays with level, descendants
	// isAncestorOf gives the expected calls of the function and its results
	// leaf: index of a node becoming a leaf
	// nonLeaf: index of a node becoming not a leaf anymore
	// out: array of descendants values
	[{
		// Placeholder at 3 must be ignored, 2 and 1 are ancestors, 0 must never be looked at
		// Note: level -1 is unrealistic, but enforces that the loop stops at level 1
		in : [[-1, 0], [1, 30], [2, 29], [0, undefined], [3, 0], [3, 1]],
		isAncestorOf : [[2, 5, true]],
		out : [0, 7, 6, undefined, 0, 1]
	}, { // Placeholder at 2 must be ignored, but 1 is no ancestor
		in : [[1, 30], [2, 0], [0, undefined], [3, 1]],
		isAncestorOf : [[1, 3, false], [0, 3, true]],
		out : [7, 0, undefined, 1]
	}, { // nothing to do, no visible ancestor
		in : [[1, 8]],
		out : [8]
	}, { // root becomes leaf
		in : [[1, 23], [2, 0]],
		leaf : 0,
		out : [0, 0]
	}, { // 1 becomes leaf
		in : [[1, 24], [2, 23], [3, 0]],
		leaf : 1,
		out : [1, 0, 0]
	}, { // parent not a leaf anymore (in real life, iOffset would be positive here!)
		in : [[1, undefined], [2, 17]],
		nonLeaf : 0,
		out : [-23, 17]
	}].forEach(function (oFixture, i) {
		QUnit.test("adjustDescendantCount #" + i, function (assert) {
			const oCache = _AggregationCache.create(this.oRequestor, "Foo", "", {}, {
				hierarchyQualifier : "X"
			});
			oCache.aElements = oFixture.in.map(([iLevel, iDescendants]) => ({
				"@$ui5._" : {descendants : iDescendants, predicate : iLevel + "," + iDescendants},
				"@$ui5.node.level" : iLevel
			}));

			const oCacheMock = this.mock(oCache);
			if (oFixture.isAncestorOf) {
				oFixture.isAncestorOf.forEach(([iIndex0, iIndex1, bResult]) => {
					oCacheMock.expects("isAncestorOf").withExactArgs(iIndex0, iIndex1).returns(bResult);
				});
			} else {
				oCacheMock.expects("isAncestorOf").never();
			}
			oCacheMock.expects("makeLeaf").exactly("leaf" in oFixture ? 1 : 0)
				.withExactArgs(sinon.match.same(oCache.aElements[oFixture.leaf]));
			this.mock(_Helper).expects("updateAll").exactly("nonLeaf" in oFixture ? 1 : 0)
				.withExactArgs(sinon.match.same(oCache.mChangeListeners),
					oCache.aElements[oFixture.nonLeaf]?.["@$ui5._"].predicate,
					sinon.match.same(oCache.aElements[oFixture.nonLeaf]),
					{"@$ui5.node.isExpanded" : true});

			const iIndex = oFixture.in.length - 1;
			// code under test
			oCache.adjustDescendantCount(oCache.aElements[iIndex], iIndex, -23);

			assert.deepEqual(
				oCache.aElements.map((oElement) => oElement["@$ui5._"].descendants),
				oFixture.out);
		});
	});

	//*********************************************************************************************
	QUnit.test("makeLeaf", function (assert) {
		const oCache = _AggregationCache.create(this.oRequestor, "Foo", "", {}, {
				hierarchyQualifier : "X"
			});
		const oElement = {"@$ui5.node.isExpanded" : true};

		this.mock(_Helper).expects("getPrivateAnnotation")
			.withExactArgs(sinon.match.same(oElement), "predicate")
			.returns("~predicate~");
		this.mock(_Helper).expects("updateAll")
			.withExactArgs(sinon.match.same(oCache.mChangeListeners), "~predicate~",
				sinon.match.same(oElement), {"@$ui5.node.isExpanded" : undefined});
		this.mock(_Helper).expects("deletePrivateAnnotation")
			.withExactArgs(sinon.match.same(oElement), "descendants");

		// code under test
		oCache.makeLeaf(oElement);

		assert.notOk("@$ui5.node.isExpanded" in oElement);
	});

	//*********************************************************************************************
	QUnit.test("requestOutOfPlaceNodes", function (assert) {
		const oCache = _AggregationCache.create(this.oRequestor, "Foo", "", {}, {
			hierarchyQualifier : "X"
		});
		oCache.bUnifiedCache = true;
		const oGroupLock = {getUnlockedCopy : mustBeMocked};

		const aOutOfPlaceByParent = ["~outOfPlace1~", "~outOfPlace2~"];
		this.mock(oCache.oTreeState).expects("getOutOfPlaceGroupedByParent").withExactArgs()
			.returns(aOutOfPlaceByParent);
		this.mock(oCache.oFirstLevel).expects("getQueryOptions").withExactArgs()
			.returns("~firstLevelQueryOptions~");
		const oAggregationHelperMock = this.mock(_AggregationHelper);
		oAggregationHelperMock.expects("getQueryOptionsForOutOfPlaceNodesRank")
			.withExactArgs(sinon.match.same(aOutOfPlaceByParent),
				sinon.match.same(oCache.oAggregation), "~firstLevelQueryOptions~")
			.returns("~queryOptions0~");
		const oRequestorMock = this.mock(oCache.oRequestor);
		oRequestorMock.expects("buildQueryString")
			.withExactArgs("/Foo", "~queryOptions0~", false, true).returns("?~query0~");
		const oGroupLockMock = this.mock(oGroupLock);
		oGroupLockMock.expects("getUnlockedCopy").withExactArgs().returns("~oGroupLock0~");
		oRequestorMock.expects("request").withExactArgs("GET", "Foo?~query0~", "~oGroupLock0~")
			.returns("~request0~");
		// outOfPlace1
		oAggregationHelperMock.expects("getQueryOptionsForOutOfPlaceNodesData")
			.withExactArgs("~outOfPlace1~", sinon.match.same(oCache.oAggregation),
				sinon.match.same(oCache.mQueryOptions))
			.returns("~queryOptions1~");
		oRequestorMock.expects("buildQueryString")
			.withExactArgs("/Foo", "~queryOptions1~", false, true).returns("?~query1~");
		oGroupLockMock.expects("getUnlockedCopy").withExactArgs().returns("~oGroupLock1~");
		oRequestorMock.expects("request").withExactArgs("GET", "Foo?~query1~", "~oGroupLock1~")
			.returns("~request1~");
		// outOfPlace2
		oAggregationHelperMock.expects("getQueryOptionsForOutOfPlaceNodesData")
			.withExactArgs("~outOfPlace2~", sinon.match.same(oCache.oAggregation),
				sinon.match.same(oCache.mQueryOptions))
			.returns("~queryOptions2~");
		oRequestorMock.expects("buildQueryString")
			.withExactArgs("/Foo", "~queryOptions2~", false, true).returns("?~query2~");
		oGroupLockMock.expects("getUnlockedCopy").withExactArgs().returns("~oGroupLock2~");
		oRequestorMock.expects("request").withExactArgs("GET", "Foo?~query2~", "~oGroupLock2~")
			.returns("~request2~");

		// code under test
		assert.deepEqual(oCache.requestOutOfPlaceNodes(oGroupLock),
			["~request0~", "~request1~", "~request2~"]);
	});

	//*********************************************************************************************
	QUnit.test("requestOutOfPlaceNodes: no out of place handling needed", function (assert) {
		const oCache = _AggregationCache.create(this.oRequestor, "Foo", "", {}, {
			hierarchyQualifier : "X"
		});

		this.mock(oCache.oTreeState).expects("getOutOfPlaceGroupedByParent")
			.withExactArgs().returns([]);

		// code under test
		assert.deepEqual(oCache.requestOutOfPlaceNodes("~oGroupLock~"), []);
	});

	//*********************************************************************************************
	QUnit.test("handleOutOfPlaceNodes", function () {
		const oCache = _AggregationCache.create(this.oRequestor, "Foo", "", {}, {
			hierarchyQualifier : "X",
			$DrillState : "~DrillState~",
			$LimitedRank : "~LimitedRank~"
		});
		oCache.aElements.$byPredicate = {"~predicate2~" : "~node2~"};
		const oRankResult = {
			value : ["~parent1RankResult~", "~node2RankResult~", "~node3RankResult~",
				"~node1RankResult~", "~parent2RankResult~"]
		};
		const oOutOfPlaceNodeResult1 = {
			value : ["~node1Data~", "~node2Data~"]
		};
		const oOutOfPlaceNodeResult2 = {
			value : ["~node3Data~"]
		};
		const oOutOfPlaceNodeResult3 = {
			value : ["~node4Data~"]
		};
		const oOutOfPlaceNodeResult4 = {
			value : ["~node5Data~"]
		};
		const oCacheMock = this.mock(oCache);
		const oFirstLevelMock = this.mock(oCache.oFirstLevel);
		const oHelperMock = this.mock(_Helper);
		const oTreeStateMock = this.mock(oCache.oTreeState);

		oCacheMock.expects("getTypes").atLeast(1).withExactArgs().returns("~types~");
		// oRankResult
		oHelperMock.expects("getKeyPredicate")
			.withExactArgs("~parent1RankResult~", "/Foo", "~types~")
			.returns("~parent1Predicate~");
		oHelperMock.expects("getKeyPredicate")
			.withExactArgs("~node2RankResult~", "/Foo", "~types~")
			.returns("~predicate2~");
		oHelperMock.expects("getKeyPredicate")
			.withExactArgs("~node3RankResult~", "/Foo", "~types~")
			.returns("~predicate3~");
		oHelperMock.expects("getKeyPredicate")
			.withExactArgs("~node1RankResult~", "/Foo", "~types~")
			.returns("~predicate1~");
		oHelperMock.expects("getKeyPredicate")
			.withExactArgs("~parent2RankResult~", "/Foo", "~types~")
			.returns("~parent2Predicate~");

		oTreeStateMock.expects("getOutOfPlacePredicates").withExactArgs()
			.returns(["~predicate1~", "~predicate2~", "~predicate3~", "~predicate4~",
				"~predicate5~", "~predicate6NowInPlace~", "~predicate7NowInPlace~"]);

		// parent1
		//   node1
		//   node2
		// node3
		// parent2 (collapsed)
		//   node4 (no rank)
		//     node5 (no rank)

		// "~node1Data~"
		oHelperMock.expects("getKeyPredicate").withExactArgs("~node1Data~", "/Foo", "~types~")
			.returns("~predicate1~");
		oTreeStateMock.expects("getOutOfPlace").withExactArgs("~predicate1~")
			.returns({parentPredicate : "~parent1Predicate~"});
		oHelperMock.expects("drillDown").withExactArgs("~parent1RankResult~", "~DrillState~")
			.returns("expanded");
		oHelperMock.expects("merge").withExactArgs("~node1Data~", "~node1RankResult~");
		oHelperMock.expects("drillDown").withExactArgs("~node1Data~", "~LimitedRank~").returns("4");
		oFirstLevelMock.expects("calculateKeyPredicate")
			.withExactArgs("~node1Data~", "~types~", "/Foo");
		oHelperMock.expects("deleteProperty").withExactArgs("~node1Data~", "~LimitedRank~");
		oCacheMock.expects("insertNode").withExactArgs("~node1Data~", 4)
			.callsFake(function () {
				oCache.aElements.$byPredicate["~predicate1~"] = "~node1Data~";
			});
		// "~node2Data~": already in $byPredicate
		oHelperMock.expects("getKeyPredicate").withExactArgs("~node2Data~", "/Foo", "~types~")
			.returns("~predicate2~");
		// "~node3Data~"
		oHelperMock.expects("getKeyPredicate").withExactArgs("~node3Data~", "/Foo", "~types~")
			.returns("~predicate3~");
		oTreeStateMock.expects("getOutOfPlace").withExactArgs("~predicate3~")
			.returns({/*no parentPredicate*/});
		oHelperMock.expects("merge").withExactArgs("~node3Data~", "~node3RankResult~");
		oHelperMock.expects("drillDown").withExactArgs("~node3Data~", "~LimitedRank~").returns("5");
		oFirstLevelMock.expects("calculateKeyPredicate")
			.withExactArgs("~node3Data~", "~types~", "/Foo");
		oHelperMock.expects("deleteProperty").withExactArgs("~node3Data~", "~LimitedRank~");
		oCacheMock.expects("insertNode").withExactArgs("~node3Data~", 5)
			.callsFake(function () {
				oCache.aElements.$byPredicate["~predicate3~"] = "~node3Data~";
			});
		// "~node4Data~": parent is collapsed
		oHelperMock.expects("getKeyPredicate").withExactArgs("~node4Data~", "/Foo", "~types~")
			.returns("~predicate4~");
		oTreeStateMock.expects("getOutOfPlace").withExactArgs("~predicate4~")
			.returns({parentPredicate : "~parent2Predicate~"});
		oHelperMock.expects("drillDown").withExactArgs("~parent2RankResult~", "~DrillState~")
			.returns("collapsed");
		// "~node5Data~": below node4 (no rank)
		oHelperMock.expects("getKeyPredicate").withExactArgs("~node5Data~", "/Foo", "~types~")
			.returns("~predicate5~");
		oTreeStateMock.expects("getOutOfPlace").withExactArgs("~predicate5~")
			.returns({parentPredicate : "~predicate4~"});

		const oDeleteOutOfPlace6Expectation = oTreeStateMock.expects("deleteOutOfPlace")
			.withExactArgs("~predicate6NowInPlace~");
		const oDeleteOutOfPlace7Expectation = oTreeStateMock.expects("deleteOutOfPlace")
			.withExactArgs("~predicate7NowInPlace~");

		// move nodes
		const oOutOfPlaceGroupedByParentExpectation = oTreeStateMock
			.expects("getOutOfPlaceGroupedByParent").withExactArgs()
			.returns([{
				nodePredicates : "~parent1NodePredicates~",
				parentPredicate : "~parent1Predicate~"
			}, {
				nodePredicates : "~parent2NodePredicates~",
				parentPredicate : "~parent2Predicate~"
			}, {
				nodePredicates : "~rootNodePredicates~"
			}]);
		oHelperMock.expects("drillDown").withExactArgs("~parent1RankResult~", "~LimitedRank~")
			.returns("42"); // doesn't really matter, but must be a number
		oCacheMock.expects("moveOutOfPlaceNodes").withExactArgs(42, "~parent1NodePredicates~");
		oHelperMock.expects("drillDown").withExactArgs("~parent2RankResult~", "~LimitedRank~")
			.returns("23"); // doesn't really matter, but must be a number
		oCacheMock.expects("moveOutOfPlaceNodes").withExactArgs(23, "~parent2NodePredicates~");
		oCacheMock.expects("moveOutOfPlaceNodes").withExactArgs(undefined, "~rootNodePredicates~");

		// code under test
		oCache.handleOutOfPlaceNodes([oRankResult, oOutOfPlaceNodeResult1, oOutOfPlaceNodeResult2,
			oOutOfPlaceNodeResult3, oOutOfPlaceNodeResult4]);

		sinon.assert.callOrder(oDeleteOutOfPlace6Expectation, oDeleteOutOfPlace7Expectation,
			oOutOfPlaceGroupedByParentExpectation);
	});

	//*********************************************************************************************
	QUnit.test("handleOutOfPlaceNodes: no out of place handling", function () {
		const oCache = _AggregationCache.create(this.oRequestor, "Foo", "", {}, {
			hierarchyQualifier : "X"
		});

		this.mock(oCache.oFirstLevel).expects("calculateKeyPredicate").never();
		this.mock(oCache).expects("insertNode").never();

		// code under test
		oCache.handleOutOfPlaceNodes([]);
	});

	//*********************************************************************************************
	QUnit.test("insertNode: defaulting", function () {
		const oCache = _AggregationCache.create(this.oRequestor, "Foo", "", {}, {
			hierarchyQualifier : "X"
		});
		this.mock(oCache).expects("addElements")
			.withExactArgs("~oNode~", "~iRank~", sinon.match.same(oCache.oFirstLevel), "~iRank~");
		this.mock(oCache.oFirstLevel).expects("removeElement").withExactArgs("~iRank~");
		this.mock(oCache.oFirstLevel).expects("restoreElement").withExactArgs("~iRank~", "~oNode~");

		// code under test
		oCache.insertNode("~oNode~", "~iRank~");
	});

	//*********************************************************************************************
	QUnit.test("insertNode: index != rank", function () {
		const oCache = _AggregationCache.create(this.oRequestor, "Foo", "", {}, {
			hierarchyQualifier : "X"
		});
		this.mock(oCache).expects("addElements")
			.withExactArgs("~oNode~", "~iInsertIndex~", sinon.match.same(oCache.oFirstLevel),
				"~iRank~");
		this.mock(oCache.oFirstLevel).expects("removeElement").withExactArgs("~iRank~");
		this.mock(oCache.oFirstLevel).expects("restoreElement").withExactArgs("~iRank~", "~oNode~");

		// code under test
		oCache.insertNode("~oNode~", "~iRank~", "~iInsertIndex~");
	});

	//*********************************************************************************************
	QUnit.test("getSiblingIndex: group level", function (assert) {
		const oCache = _AggregationCache.create(this.oRequestor, "Foo", "", {}, {
			// expandTo : 1, // @see _AggregationHelper.buildApply4Hierarchy
			hierarchyQualifier : "X"
		});
		const oCacheMock = this.mock(oCache);
		const oGroupLevel = {};
		oCache.aElements = [/*first level*/, /*first level*/, {
			"@$ui5._" : {
				parent : oGroupLevel,
				rank : 0
			},
			"@$ui5.node.level" : 2
		}, /*third level*/, {
			"@$ui5._" : {
				parent : oGroupLevel,
				rank : 1
			},
			"@$ui5.node.level" : 2
		}, {
			"@$ui5._" : {
				parent : oGroupLevel,
				placeholder : true,
				rank : 2
			},
			"@$ui5.node.level" : 2
		}];
		oGroupLevel.aElements = [oCache.aElements[2], oCache.aElements[4]];
		oGroupLevel.aElements.$count = 3;
		this.mock(_AggregationHelper).expects("findPreviousSiblingIndex").never();

		oCacheMock.expects("findIndex").never();

		// code under test
		assert.strictEqual(oCache.getSiblingIndex(2, -1), -1);

		// code under test
		assert.strictEqual(oCache.getSiblingIndex(5, +1), -1);

		oCacheMock.expects("findIndex").withExactArgs(1, sinon.match.same(oGroupLevel))
			.returns("A");
		oCache.aElements.A = {"@$ui5._" : {parent : oGroupLevel}};

		// code under test
		assert.strictEqual(oCache.getSiblingIndex(2, +1), "A");

		oCacheMock.expects("findIndex").withExactArgs(0, sinon.match.same(oGroupLevel))
			.returns("B");
		oCache.aElements.B = {"@$ui5._" : {parent : oGroupLevel}};

		// code under test
		assert.strictEqual(oCache.getSiblingIndex(4, -1), "B");

		oCacheMock.expects("findIndex").twice()
			.withExactArgs(2, sinon.match.same(oGroupLevel)).returns("C");
		oCache.aElements.C = {"@$ui5._" : {parent : oGroupLevel, placeholder : true}};

		// code under test
		assert.strictEqual(oCache.getSiblingIndex(4, +1), undefined, "placeholder not allowed");
		assert.strictEqual(oCache.getSiblingIndex(4, +1, true), "C");

		oCacheMock.expects("findIndex").withExactArgs(1, sinon.match.same(oGroupLevel))
			.returns("D");
		oCache.aElements.D = {"@$ui5._" : {parent : oGroupLevel}};

		// code under test
		assert.strictEqual(oCache.getSiblingIndex(5, -1), "D");

		oCacheMock.expects("findIndex").withExactArgs(1, sinon.match.same(oGroupLevel))
			.returns("E");
		oCache.aElements.E = {
			"@$ui5._" : {parent : oGroupLevel},
			"@$ui5.context.isTransient" : false // OOP
		};
		oCacheMock.expects("getSiblingIndex").withExactArgs(2, +1, "~bAllowPlaceholder~")
			.callThrough(); // c.u.t.
		oCacheMock.expects("getSiblingIndex").withExactArgs("E", +1, "~bAllowPlaceholder~")
			.returns("E++");

		// code under test ("sibling is out of place, skip it!")
		assert.strictEqual(oCache.getSiblingIndex(2, +1, "~bAllowPlaceholder~"), "E++");

		oCacheMock.expects("findIndex").withExactArgs(0, sinon.match.same(oGroupLevel))
			.returns("F");
		oCache.aElements.F = {
			"@$ui5._" : {parent : oGroupLevel},
			"@$ui5.context.isTransient" : false // OOP
		};
		oCacheMock.expects("getSiblingIndex").withExactArgs(4, -1, "~bAllowPlaceholder~")
			.callThrough(); // c.u.t.
		oCacheMock.expects("getSiblingIndex").withExactArgs("F", -1, "~bAllowPlaceholder~")
			.returns("F--");

		// code under test ("sibling is out of place, skip it!")
		assert.strictEqual(oCache.getSiblingIndex(4, -1, "~bAllowPlaceholder~"), "F--");
	});

	//*********************************************************************************************
	QUnit.test("getSiblingIndex: group level, index not found", function (assert) {
		const oCache = _AggregationCache.create(this.oRequestor, "Foo", "", {}, {
			// expandTo : 1, // @see _AggregationHelper.buildApply4Hierarchy
			hierarchyQualifier : "X"
		});
		const oCacheMock = this.mock(oCache);
		const oGroupLevel = {};
		oCache.aElements = [/*first level*/, {
			"@$ui5._" : {
				parent : oGroupLevel,
				rank : undefined // OOP
			},
			"@$ui5.node.level" : 2
		}, {
			"@$ui5._" : {
				parent : oGroupLevel,
				rank : 0
			},
			"@$ui5.node.level" : 2
		}];
		oGroupLevel.aElements = [oCache.aElements[1], oCache.aElements[2]];
		oGroupLevel.aElements.$count = 2;
		oCacheMock.expects("findIndex").withExactArgs(1, sinon.match.same(oGroupLevel))
			.returns(-1);

		// code under test
		assert.strictEqual(oCache.getSiblingIndex(2, +1), -1);
	});

	//*********************************************************************************************
	QUnit.test("getSiblingIndex: 1st level, expandTo : 1", function (assert) {
		const oCache = _AggregationCache.create(this.oRequestor, "Foo", "", {}, {
			expandTo : 1, // @see _AggregationHelper.buildApply4Hierarchy
			hierarchyQualifier : "X"
		});
		const oCacheMock = this.mock(oCache);
		const oFirstLevel = {};
		oCache.aElements = [{
			"@$ui5._" : {
				parent : oFirstLevel,
				placeholder : true, // unrealistic, but more illustrative
				rank : 0
			},
			"@$ui5.node.level" : 1
		}, {
			"@$ui5._" : {
				parent : oFirstLevel,
				placeholder : true, // unrealistic, but more illustrative
				rank : 1
			},
			"@$ui5.node.level" : 1
		}];
		oFirstLevel.aElements = [oCache.aElements[0]];
		oFirstLevel.aElements.$count = oCache.aElements.length;
		oCache.oFirstLevel = oFirstLevel;
		this.mock(_AggregationHelper).expects("findPreviousSiblingIndex").never();

		oCacheMock.expects("findIndex").never();

		// code under test
		assert.strictEqual(oCache.getSiblingIndex(0, -1), -1);

		oCacheMock.expects("findIndex").twice()
			.withExactArgs(1, sinon.match.same(oFirstLevel)).returns(1);

		// code under test
		assert.strictEqual(oCache.getSiblingIndex(0, +1), undefined, "placeholder not allowed");
		assert.strictEqual(oCache.getSiblingIndex(0, +1, true), 1);

		oCacheMock.expects("findIndex").twice()
			.withExactArgs(0, sinon.match.same(oFirstLevel)).returns(0);

		// code under test
		assert.strictEqual(oCache.getSiblingIndex(1, -1), undefined, "placeholder not allowed");
		assert.strictEqual(oCache.getSiblingIndex(1, -1, true), 0);
	});

	//*********************************************************************************************
	[false, true].forEach((bHasExpandLevels) => {
		const sTitle = "getSiblingIndex: 1st level, not a single level, next, has $ExpandLevels: "
			+ bHasExpandLevels;

		QUnit.test(sTitle, function (assert) {
			const oCache = _AggregationCache.create(this.oRequestor, "Foo", "", {}, {
				$ExpandLevels : bHasExpandLevels ? "..." : undefined,
				expandTo : bHasExpandLevels ? 1 : 2,
				hierarchyQualifier : "X"
			});
			const oCacheMock = this.mock(oCache);
			const oFirstLevel = {};
			oCache.aElements = [{
				"@$ui5._" : {
					parent : oFirstLevel,
					rank : 0
				},
				"@$ui5.node.level" : 1
			}, {
				"@$ui5._" : {
					descendants : 1,
					parent : oFirstLevel,
					rank : 1
				},
				"@$ui5.node.level" : 1
			}, {
				"@$ui5._" : {
					parent : oFirstLevel,
					rank : 2
				},
				"@$ui5.node.level" : 2
			}, {
				"@$ui5._" : {
					parent : oFirstLevel,
					rank : 3
				},
				"@$ui5.node.level" : 1
			}];
			oFirstLevel.aElements = oCache.aElements.slice(); // two arrays, but same elements!
			oFirstLevel.aElements.$count = oFirstLevel.aElements.length;
			oCache.oFirstLevel = oFirstLevel;
			this.mock(_AggregationHelper).expects("findPreviousSiblingIndex").never();

			oCacheMock.expects("findIndex").never();

			// code under test
			assert.strictEqual(oCache.getSiblingIndex(2, +1), -1);

			// code under test
			assert.strictEqual(oCache.getSiblingIndex(3, +1), -1);

			oCacheMock.expects("findIndex").withExactArgs(1, sinon.match.same(oFirstLevel))
				.returns("A");
			oCache.aElements.A = {"@$ui5._" : {parent : oFirstLevel}};

			// code under test
			assert.strictEqual(oCache.getSiblingIndex(0, +1), "A");

			oCacheMock.expects("findIndex").withExactArgs(3, sinon.match.same(oFirstLevel))
				.returns("B");
			oCache.aElements.B = {"@$ui5._" : {parent : oFirstLevel}};

			// code under test
			assert.strictEqual(oCache.getSiblingIndex(1, +1), "B");

			oCacheMock.expects("findIndex").withExactArgs(3, sinon.match.same(oFirstLevel))
				.returns("C");
			oCache.aElements.C = {"@$ui5._" : {parent : oFirstLevel, placeholder : true}};

			// code under test
			assert.strictEqual(oCache.getSiblingIndex(1, +1), undefined, "placeholder => cannot tell");
		});
	});

	//*********************************************************************************************
	[undefined, -1, 0, 1, 12].forEach((iResult) => {
		QUnit.test(`getSiblingIndex: findPreviousSiblingIndex=${iResult}`, function (assert) {
			const oCache = _AggregationCache.create(this.oRequestor, "Foo", "", {}, {
				expandTo : 2,
				hierarchyQualifier : "X"
			});
			oCache.aElements[42] = { // oNode
				"@$ui5._" : {
					parent : oCache.oFirstLevel,
					rank : 23
				}
			};
			this.mock(_AggregationHelper).expects("findPreviousSiblingIndex")
				.withExactArgs(sinon.match.same(oCache.oFirstLevel.aElements), 23)
				.returns(iResult);
			this.mock(oCache).expects("findIndex").exactly(iResult >= 0 ? 1 : 0)
				.withExactArgs(iResult, sinon.match.same(oCache.oFirstLevel))
				.returns(17);
			oCache.aElements[17] = {}; // not a placeholder

			assert.strictEqual(
				// code under test
				oCache.getSiblingIndex(42, -1),
				iResult >= 0 ? 17 : iResult
			);
		});
	});

	//*********************************************************************************************
	QUnit.test("getSiblingIndex: no request for last", function (assert) {
		const oCache = _AggregationCache.create(this.oRequestor, "Foo", "", {}, {
			// Note: expandTo > 1, but not really used here
			hierarchyQualifier : "X"
		});
		const oFirstLevel = {};
		// 0 Alpha (not loaded)
		//   1 Beta
		//     2 Gamma (not loaded)
		oCache.aElements = [{
			"@$ui5._" : {
				parent : oFirstLevel,
				placeholder : true,
				rank : 0
			},
			"@$ui5.node.level" : 0
		}, { // oNode: 1 (Beta)
			"@$ui5._" : {
				descendants : 1,
				parent : oFirstLevel,
				rank : 1
			},
			"@$ui5.node.level" : 2
		}, {
			"@$ui5._" : {
				parent : oFirstLevel,
				placeholder : true,
				rank : 2
			},
			"@$ui5.node.level" : 0
		}];
		oFirstLevel.aElements = [, oCache.aElements[1]];
		oFirstLevel.aElements.$count = oCache.aElements.length;
		// oCache.oFirstLevel = oFirstLevel; // does not matter here

		this.mock(oCache).expects("findIndex").never();

		// code under test
		assert.strictEqual(oCache.getSiblingIndex(1, +1), -1);
	});

	//*********************************************************************************************
	[-1, 0, 1, 42].forEach((iSiblingIndex) => {
		QUnit.test(`requestSiblingIndex: no request for ${iSiblingIndex}`, async function (assert) {
			const oCache = _AggregationCache.create(this.oRequestor, "Foo", "", {}, {
				// Note: expandTo not really used here
				hierarchyQualifier : "X"
			});

			this.mock(oCache).expects("getSiblingIndex").withExactArgs("~iIndex~", "~iOffset~", true)
				.returns(iSiblingIndex);

			assert.strictEqual(
				// code under test
				await oCache.requestSiblingIndex("~iIndex~", "~iOffset~", "~oGroupLock~"),
				iSiblingIndex);
		});
	});

	//*********************************************************************************************
	[-1, +1].forEach((iOffset) => {
		[false, true].forEach((bWrongLevel) => {
			[false, true].forEach((bAlreadyIn) => {
				const sTitle = `requestSiblingIndex: request via 1st level, offset ${iOffset}`
					+ `, wrong level: ${bWrongLevel}, already inside collection: ${bAlreadyIn}`;

		QUnit.test(sTitle, async function (assert) {
			const oCache = _AggregationCache.create(this.oRequestor, "Foo('42')", "", {}, {
				$DistanceFromRoot : "DistFromRoot",
				$LimitedRank : "Ltd_Rank",
				// Note: expandTo > 1, but not really used here
				hierarchyQualifier : "X"
			});
			const oFirstLevel = {
				calculateKeyPredicate : mustBeMocked,
				mQueryOptions : {
					foo : "~foo~",
					bar : "~bar~",
					$apply : "A.P.P.L.E.",
					$count : true,
					$select : ["a", "b", "c"]
				}
			};
			oCache.aElements = [{/*unused*/}, {/*unused*/}, { // oNode
				"@$ui5._" : {
					parent : oFirstLevel,
					rank : 2
				},
				"@$ui5.node.level" : 7 // unrealistic, but more illustrative
			}];
			oCache.aElements[42] = {};
			if (!bAlreadyIn) {
				oCache.aElements[42]["@$ui5._"] = {
					placeholder : true
				};
			}
			oCache.oFirstLevel = oFirstLevel;
			this.mock(oCache).expects("getSiblingIndex").withExactArgs(2, iOffset, true)
				.returns(undefined);
			const mExpectedQueryOptions = {
				foo : "~foo~",
				bar : "~bar~",
				$apply : "A.P.P.L.E.",
				$filter : iOffset < 0
					? "Ltd_Rank lt 2 and DistFromRoot lt 7"
					: "Ltd_Rank gt 2 and DistFromRoot lt 7",
				$select : ["a", "b", "c", "Ltd_Rank"],
				$top : 1
			};
			if (iOffset < 0) {
				mExpectedQueryOptions.$orderby = "Ltd_Rank desc";
			}
			this.mock(this.oRequestor).expects("buildQueryString")
				.withExactArgs("", mExpectedQueryOptions, false, true, true).returns("?~sQuery~");
			const oSibling = {
				// Note: actually set by calculateKeyPredicate from DistanceFromRoot, but never mind
				"@$ui5.node.level" : bWrongLevel ? 8 : 7
			};
			this.mock(this.oRequestor).expects("request")
				.withExactArgs("GET", "Foo('42')?~sQuery~", "~oGroupLock~")
				.resolves({
					value : [oSibling, "n/a"]
				});
			this.mock(oCache).expects("getTypes").withExactArgs().returns("~Types~");
			this.mock(oFirstLevel).expects("calculateKeyPredicate")
				.withExactArgs(sinon.match.same(oSibling), "~Types~", "/Foo");
			this.mock(_Helper).expects("drillDown")
				.withExactArgs(sinon.match.same(oSibling), "Ltd_Rank").returns("42");
			this.mock(_Helper).expects("deleteProperty")
				.withExactArgs(sinon.match.same(oSibling), "Ltd_Rank");
			this.mock(oCache).expects("insertNode").exactly(bAlreadyIn ? 0 : 1)
				.withExactArgs(sinon.match.same(oSibling), 42);

			assert.strictEqual(
				// code under test
				await oCache.requestSiblingIndex(2, iOffset, "~oGroupLock~"),
				bWrongLevel ? -1 : 42);
		});
			});
		});
	});

	//*********************************************************************************************
	QUnit.test("moveOutOfPlaceNodes: below parent", function (assert) {
		const oCache = _AggregationCache.create(this.oRequestor, "Foo", "", {}, {
			hierarchyQualifier : "X"
		});
		const oNode3 = {"@$ui5.node.isExpanded" : true};
		oCache.aElements
			= ["~foo~", "~parent~", "~node2~", "~bar~", "~node1~", oNode3, "~node4~"];
		oCache.aElements.$byPredicate = {
			"~predicate1~" : "~node1~",
			"~predicate2~" : "~node2~",
			"~predicate3~" : oNode3
		};

		this.mock(oCache).expects("findIndex").withExactArgs("~iParentRank~").returns(1);
		const oTreeStateMock = this.mock(oCache.oTreeState);
		oTreeStateMock.expects("stillOutOfPlace")
			.withExactArgs("~node2~", "~predicate2~");
		oTreeStateMock.expects("stillOutOfPlace")
			.withExactArgs(sinon.match.same(oNode3), "~predicate3~");
		oTreeStateMock.expects("stillOutOfPlace")
			.withExactArgs("~node1~", "~predicate1~");
		this.mock(oCache).expects("collapse").withExactArgs("~predicate3~")
			.callsFake(function () {
				assert.strictEqual(oCache.aElements.indexOf(oNode3), 5, "not yet moved");
			});
		this.mock(oCache).expects("expand")
			.withExactArgs(sinon.match.same(_GroupLock.$cached), "~predicate3~")
			.callsFake(function () {
				assert.strictEqual(oCache.aElements.indexOf(oNode3), 2,
					"moved immediately behind parent (snapshot)");
			});

		// code under test
		oCache.moveOutOfPlaceNodes("~iParentRank~",
			// the order is important: node2 is not moved, moving node3 shifts the location of
			// node1 which must be searched again (aElements.indexOf(...))
			// node4 has changed its parent
			["~predicate2~", "~predicate3~", "~predicate4~", "~predicate1~"]);

		assert.deepEqual(oCache.aElements,
			["~foo~", "~parent~", "~node1~", oNode3, "~node2~", "~bar~", "~node4~"]);
	});

	//*********************************************************************************************
	QUnit.test("moveOutOfPlaceNodes: root nodes", function (assert) {
		const oCache = _AggregationCache.create(this.oRequestor, "Foo", "", {}, {
			hierarchyQualifier : "X"
		});
		oCache.aElements = ["~foo~", "~node2~", "~bar~", "~node1~", "~baz~"];
		oCache.aElements.$byPredicate = {
			"~predicate1~" : "~node1~",
			"~predicate2~" : "~node2~"
		};

		this.mock(oCache).expects("findIndex").never();
		const oTreeStateMock = this.mock(oCache.oTreeState);
		oTreeStateMock.expects("stillOutOfPlace").withExactArgs("~node1~", "~predicate1~");
		oTreeStateMock.expects("stillOutOfPlace").withExactArgs("~node2~", "~predicate2~");
		this.mock(oCache).expects("collapse").never();
		this.mock(oCache).expects("expand").never();

		// code under test
		oCache.moveOutOfPlaceNodes(undefined, ["~predicate1~", "~predicate2~"]);

		assert.deepEqual(oCache.aElements, ["~node2~", "~node1~", "~foo~", "~bar~", "~baz~"]);
	});

	//*********************************************************************************************
	QUnit.test("resetOutOfPlace", function () {
		const oCache = _AggregationCache.create(this.oRequestor, "Foo", "", {}, {
			hierarchyQualifier : "X"
		});

		this.mock(oCache.oTreeState).expects("resetOutOfPlace").withExactArgs();

		// code under test
		oCache.resetOutOfPlace();
	});

	//*********************************************************************************************
	QUnit.test("get1stInPlaceChildIndex: no first in-place root", function (assert) {
		const oCache = _AggregationCache.create(this.oRequestor, "Foo", "", {}, {
			hierarchyQualifier : "X"
		});
		oCache.aElements = [{
			"@$ui5.context.isTransient" : false, // OOP
			"@$ui5.node.level" : 1
		}];

		// code under test
		assert.deepEqual(oCache.get1stInPlaceChildIndex(-1), [-1]);
	});

	//*********************************************************************************************
	QUnit.test("get1stInPlaceChildIndex: first in-place root", function (assert) {
		const oCache = _AggregationCache.create(this.oRequestor, "Foo", "", {}, {
			hierarchyQualifier : "X"
		});
		oCache.aElements = [{
			"@$ui5.context.isTransient" : false, // OOP root
			"@$ui5.node.level" : 1
		}, {
			"@$ui5.context.isTransient" : false, // OOP child
			"@$ui5.node.level" : 2
		}, { // first in-place root
			"@$ui5.node.level" : 1
		}];

		// code under test
		assert.deepEqual(oCache.get1stInPlaceChildIndex(-1), [2, false, 1]);
	});

	//*********************************************************************************************
	[false, true].forEach((bPlaceholder) => {
		const sTitle = "get1stInPlaceChildIndex: first in-place child, placeholder: " + bPlaceholder;

		QUnit.test(sTitle, function (assert) {
			const oCache = _AggregationCache.create(this.oRequestor, "Foo", "", {}, {
				hierarchyQualifier : "X"
			});
			oCache.aElements = [{ // avoid this trap!
				"@$ui5.node.level" : 2
			}, { // parent
				"@$ui5.node.level" : 1
			}, {
				"@$ui5.context.isTransient" : false, // OOP child
				"@$ui5.node.level" : 2
			}, {
				"@$ui5.context.isTransient" : false, // OOP grandchild
				"@$ui5.node.level" : 3
			}, { // first in-place child (might even be a level 0 placeholder)
				"@$ui5._" : bPlaceholder ? {placeholder : true} : undefined,
				"@$ui5.node.level" : bPlaceholder ? 0 : 2
			}];

			// code under test
			assert.deepEqual(oCache.get1stInPlaceChildIndex(1), [4, bPlaceholder, 2]);
		});
	});

	//*********************************************************************************************
	QUnit.test("get1stInPlaceChildIndex: no first in-place child, but sibling", function (assert) {
		const oCache = _AggregationCache.create(this.oRequestor, "Foo", "", {}, {
			hierarchyQualifier : "X"
		});
		oCache.aElements = [{ // avoid this trap!
			"@$ui5.node.level" : 2
		}, { // parent
			"@$ui5.node.level" : 1
		}, {
			"@$ui5.context.isTransient" : false, // OOP
			"@$ui5.node.level" : 2
		}, { // sibling (may even be a placeholder w/ known level)
			"@$ui5._" : {placeholder : true},
			"@$ui5.node.level" : 1
		}];

		// code under test
		assert.deepEqual(oCache.get1stInPlaceChildIndex(1), [-1]);
	});

	//*********************************************************************************************
	QUnit.test("get1stInPlaceChildIndex: no first in-place child", function (assert) {
		const oCache = _AggregationCache.create(this.oRequestor, "Foo", "", {}, {
			hierarchyQualifier : "X"
		});
		oCache.aElements = [{ // avoid this trap!
			"@$ui5.node.level" : 2
		}, { // parent
			"@$ui5.node.level" : 1
		}, {
			"@$ui5.context.isTransient" : false, // OOP
			"@$ui5.node.level" : 2
		}];

		// code under test
		assert.deepEqual(oCache.get1stInPlaceChildIndex(1), [-1]);
	});

	//*********************************************************************************************
	[false, true].forEach(function (bCreateInPlace) {
		[undefined, false, true].forEach(function (bIsExpanded) {
			[2, 3, 4].forEach(function (iLevel) {
				const sTitle = "isRefreshNeededAfterCreate: createInPlace=" + bCreateInPlace
					+ ", isExpanded=" + bIsExpanded + ", level=" + iLevel;

		QUnit.test(sTitle, function (assert) {
			const oCache = _AggregationCache.create(this.oRequestor, "Foo", "", {}, {
				createInPlace : bCreateInPlace,
				expandTo : 3,
				hierarchyQualifier : "X"
			});
			oCache.aElements[42] = {
				"@$ui5.node.isExpanded" : bIsExpanded,
				"@$ui5.node.level" : iLevel
			};

			// code under test
			assert.strictEqual(oCache.isRefreshNeededAfterCreate(42),
				bCreateInPlace && bIsExpanded === undefined && iLevel >= 3);
		});
			});
		});
	});

	//*********************************************************************************************
	QUnit.test("validateAndDeleteExpandInfo: no filters", function () {
		const oCache = _AggregationCache.create(this.oRequestor, "Foo", "", {}, {
			hierarchyQualifier : "X"
		});
		this.mock(oCache.oTreeState).expects("getExpandFilters")
			.withExactArgs(sinon.match.func)
			.returns([]);
		this.mock(this.oRequestor).expects("request").never();

		// code under test
		return oCache.validateAndDeleteExpandInfo();
	});

	//*********************************************************************************************
	QUnit.test("validateAndDeleteExpandInfo", async function (assert) {
		const oCache = _AggregationCache.create(this.oRequestor, "Foo(42)/toBars", "", {}, {
			hierarchyQualifier : "X"
		});
		// restore _AggregationHelper.buildApply4Hierarchy of beforeEach to allow mocking it again
		_AggregationHelper.buildApply4Hierarchy.restore();
		oCache.mQueryOptions = {
			$count : true,
			$expand : {},
			$filter : "~filter~",
			$select : ["n/a"],
			$orderby : "n/a",
			foo : "bar"
		};
		const sQueryOptions = JSON.stringify(oCache.mQueryOptions);
		const oTreeStateMock = this.mock(oCache.oTreeState);
		oTreeStateMock.expects("getExpandFilters")
			.withExactArgs(sinon.match.func)
			.callsFake(function (fnFilter) {
				oCache.aElements.$byPredicate = {
					"~predicate1~" : "~in~",
					"~predicate2~" : "~out~"
				};
				oCache.aElements[0] = "~in~";

				assert.strictEqual(fnFilter("~predicate1~"), false);
				assert.strictEqual(fnFilter("~predicate2~"), true, "not in the flat list");

				return ["~filter2~", "~filter1~"]; // intentionally reversed order
			});
		const mTypes = {"/Foo/toBars" : "~Type~"};
		const oCacheMock = this.mock(oCache);
		oCacheMock.expects("getTypes").withExactArgs().returns(mTypes);
		this.mock(_Helper).expects("getKeyFilter")
			.withExactArgs("~oGroupNode~", "/Foo/toBars", sinon.match.same(mTypes))
			.returns("~filterBeforeAggregate~");
		this.mock(_AggregationHelper).expects("buildApply4Hierarchy")
			.withExactArgs(sinon.match.same(oCache.oAggregation), {
				$$filterBeforeAggregate : "~filterBeforeAggregate~",
				// no $count, $expand, $orderby anymore
				$filter : "~filter~",
				$select : ["n/a"],
				foo : "bar"
			}, true)
			.returns({
				// Note: buildApply4Hierarchy moves $$filterBeforeAggregate and $filter into $apply!
				$apply : "A.P.P.L.E.",
				$select : ["n/a"],
				foo : "bar"
			});
		this.mock(_Helper).expects("selectKeyProperties")
			.withExactArgs({
				$apply : "A.P.P.L.E.",
				$filter : "~filter1~ or ~filter2~",
				$select : [],
				foo : "bar"
			}, "~Type~")
			.callsFake((mQueryOptions) => {
				mQueryOptions.$select.push("~key~");
			});
		this.mock(this.oRequestor).expects("buildQueryString")
			.withExactArgs("/Foo/toBars", {
				$apply : "A.P.P.L.E.",
				$filter : "~filter1~ or ~filter2~",
				$select : ["~key~"],
				$top : 2,
				foo : "bar"
			}, false, true, true)
			.returns("?~query~");
		this.mock(this.oRequestor).expects("getUnlockedAutoCopy").withExactArgs("~oGroupLock~")
			.returns("~oUnlockedAutoCopy~");
		this.mock(this.oRequestor).expects("request")
			.withExactArgs("GET", "Foo(42)/toBars?~query~", "~oUnlockedAutoCopy~")
			.resolves({value : ["~oResult0~", "~oResult1~"]});

		const aExpectations = [
			oCacheMock.expects("calculateKeyPredicate")
				.withExactArgs("~oResult0~", sinon.match.same(mTypes), "/Foo/toBars"),
			oTreeStateMock.expects("deleteExpandInfo").withExactArgs("~oResult0~"),
			oCacheMock.expects("calculateKeyPredicate")
				.withExactArgs("~oResult1~", sinon.match.same(mTypes), "/Foo/toBars"),
			oTreeStateMock.expects("deleteExpandInfo").withExactArgs("~oResult1~")
		];

		// code under test
		await oCache.validateAndDeleteExpandInfo("~oGroupLock~", "~oGroupNode~");

		assert.strictEqual(JSON.stringify(oCache.mQueryOptions), sQueryOptions, "unchanged");
		sinon.assert.callOrder(...aExpectations);
	});

	//*********************************************************************************************
	[
		{predicate : "(foo='')", newPredicate : "(foo='',$duplicate=id-1-23)"},
		{predicate : "('')", newPredicate : "('',$duplicate=id-1-23)"},
		{predicate : "(foo='bar')", newPredicate : undefined},
		{predicate : "('bar')", newPredicate : undefined}
	].forEach(function (oFixture) {
		[false, true].forEach(function (bUpdateByPredicate) {
			const sTitle = "fixDuplicatePredicate: " + JSON.stringify(oFixture)
				+ ", bUpdateByPredicate=" + bUpdateByPredicate;

		QUnit.test(sTitle, function (assert) {
			const oCache = {
				aElements : [],
				toString : () => "~toString~"
			};
			oCache.aElements.$byPredicate = {};
			const bFix = oFixture.newPredicate !== undefined;
			const mExpectedByPredicate = {};
			if (!bFix || bUpdateByPredicate) {
				oCache.aElements.$byPredicate[oFixture.predicate] = "~oElement~";
				mExpectedByPredicate[bFix ? oFixture.newPredicate : oFixture.predicate] = "~oElement~";
			}
			this.oLogMock.expects("warning").exactly(bFix ? 1 : 0)
				.withExactArgs("Duplicate key predicate: " + oFixture.predicate, "~toString~",
					"sap.ui.model.odata.v4.lib._AggregationCache");
			this.mock(_Helper).expects("uid").exactly(bFix ? 1 : 0).withExactArgs().returns("id-1-23");
			this.mock(_Helper).expects("setPrivateAnnotation").exactly(bFix ? 1 : 0)
				.withExactArgs("~oElement~", "predicate", oFixture.newPredicate);

			// code under test
			assert.strictEqual(
				_AggregationCache.fixDuplicatePredicate.call(oCache, "~oElement~", oFixture.predicate),
				oFixture.newPredicate);

			assert.deepEqual(oCache.aElements.$byPredicate, mExpectedByPredicate);
		});
		});
	});

	//*********************************************************************************************
	[undefined, false].forEach((bMinimal) => {
		QUnit.test("requestFilteredOrderedPredicates: bMinimal = " + bMinimal, function (assert) {
			const oCache = _AggregationCache.create(this.oRequestor, "Foo", "", {}, {
				hierarchyQualifier : "X"
			});

			return assert.rejects(
				// code under test
				oCache.requestFilteredOrderedPredicates(["~predicate1~"], "~oGroupLock~", bMinimal),
				new Error("Not implemented"));
		});
	});

	//*********************************************************************************************
	[false, true].forEach((bSuccess) => {
		QUnit.test("requestFilteredOrderedPredicates: success=" + bSuccess, async function (assert) {
			const oCache = _AggregationCache.create(this.oRequestor, "Foo", "", {}, {
				hierarchyQualifier : "X"
			});
			oCache.mQueryOptions = {
				$count : true,
				$expand : "~expand~",
				$orderby : "~orderby~",
				foo : "bar"
			};
			oCache.aElements.$byPredicate = {
				"~predicate1~" : "~oElement1~",
				"~predicate2~" : "~oElement2~",
				"~predicate3~" : "~oElement3~"
			};
			const mHierarchyQueryOptions = {
				$select : ["a", "b"]
			};
			// restore _AggregationHelper.buildApply4Hierarchy of beforeEach to allow mocking it again
			_AggregationHelper.buildApply4Hierarchy.restore();
			this.mock(_AggregationHelper).expects("buildApply4Hierarchy")
				.withExactArgs(sinon.match.same(oCache.oAggregation), {foo : "bar"}, true)
				.returns(mHierarchyQueryOptions);
			const mTypeForMetaPath = {"/Foo" : "~Type~"};
			const oCacheMock = this.mock(oCache);
			oCacheMock.expects("getTypes").withExactArgs().returns(mTypeForMetaPath);
			const oHelperMock = this.mock(_Helper);
			oHelperMock.expects("selectKeyProperties")
				.withExactArgs(sinon.match.same(mHierarchyQueryOptions), "~Type~")
				.callsFake((mQueryOptions0) => {
					mQueryOptions0.$select.push("~key~");
				});
			oHelperMock.expects("getKeyFilter")
				.withExactArgs("~oElement1~", "/Foo", sinon.match.same(mTypeForMetaPath))
				.returns("~filterForPredicate1~");
			oHelperMock.expects("getKeyFilter")
				.withExactArgs("~oElement2~", "/Foo", sinon.match.same(mTypeForMetaPath))
				.returns("~filterForPredicate2~");
			oHelperMock.expects("getKeyFilter")
				.withExactArgs("~oElement3~", "/Foo", sinon.match.same(mTypeForMetaPath))
				.returns("~filterForPredicate3~");
			this.mock(oCache.oRequestor).expects("buildQueryString")
				.withExactArgs("/Foo", {
						$filter : "~filterForPredicate1~ or ~filterForPredicate2~ or"
						+ " ~filterForPredicate3~",
						$select : ["~key~"],
						$top : 3
					}, false, true, true)
				.returns("?~query~");
			this.mock(oCache.oRequestor).expects("request")
				.withExactArgs("GET", "Foo?~query~", "~oGroupLock~")
				.callsFake(() => {
					return bSuccess
						? Promise.resolve({
							value : ["~oElement1Keys~", "~oElement3Keys~"]
						})
						: Promise.reject(new Error("Request failed intentionally"));
				});
			oCacheMock.expects("calculateKeyPredicate")
				.exactly(bSuccess ? 1 : 0)
				.withExactArgs("~oElement1Keys~", sinon.match.same(mTypeForMetaPath), "/Foo");
			oHelperMock.expects("getPrivateAnnotation")
				.exactly(bSuccess ? 1 : 0)
				.withExactArgs("~oElement1Keys~", "predicate")
				.returns("~predicate1~");
			oCacheMock.expects("calculateKeyPredicate")
				.exactly(bSuccess ? 1 : 0)
				.withExactArgs("~oElement3Keys~", sinon.match.same(mTypeForMetaPath), "/Foo");
			oHelperMock.expects("getPrivateAnnotation")
				.exactly(bSuccess ? 1 : 0)
				.withExactArgs("~oElement3Keys~", "predicate")
				.returns("~predicate3~");

			try {
				// code under test
				const aPredicatesOut = await oCache.requestFilteredOrderedPredicates(
					["~predicate1~", "~predicate2~", "~predicate3~"], "~oGroupLock~", true);

				assert.ok(bSuccess);
				assert.deepEqual(aPredicatesOut, ["~predicate1~", "~predicate3~"]);
			} catch (oError) {
				assert.ok(!bSuccess);
				assert.strictEqual(oError.message, "Request failed intentionally");
			}

			assert.deepEqual(oCache.mQueryOptions, {
				$count : true,
				$expand : "~expand~",
				$orderby : "~orderby~",
				foo : "bar"
			}, "unchanged");
		});
	});

	//*********************************************************************************************
	QUnit.test("createCountPromise", function (assert) {
		const oCache = _AggregationCache.create(this.oRequestor, "Foo", "", {}, {
			hierarchyQualifier : "X"
		});

		assert.strictEqual(oCache.oCountPromise, undefined);

		// code under test
		oCache.createCountPromise();

		assert.strictEqual(oCache.oCountPromise.isPending(), true);

		// code under test
		oCache.oCountPromise.$resolve("foo");

		assert.strictEqual(oCache.oCountPromise.getResult(), "foo");

		// code under test: $restore has no effect on a resolved promise
		oCache.oCountPromise.$restore();

		assert.strictEqual(oCache.oCountPromise.getResult(), "foo");
	});

	//*********************************************************************************************
	QUnit.test("createCountPromise: $restore initial value", function (assert) {
		const oCache = _AggregationCache.create(this.oRequestor, "Foo", "", {}, {
			hierarchyQualifier : "X"
		});
		oCache.createCountPromise();

		assert.strictEqual(oCache.oCountPromise.isPending(), true);

		// code under test
		oCache.oCountPromise.$restore();

		assert.strictEqual(oCache.oCountPromise.getResult(), undefined);
	});

	//*********************************************************************************************
	QUnit.test("createCountPromise: $restore previous value", function (assert) {
		const oCache = _AggregationCache.create(this.oRequestor, "Foo", "", {}, {
			hierarchyQualifier : "X"
		});
		oCache.oCountPromise = SyncPromise.resolve("foo");
		oCache.createCountPromise();

		assert.strictEqual(oCache.oCountPromise.isPending(), true);

		// code under test
		oCache.oCountPromise.$restore();

		assert.strictEqual(oCache.oCountPromise.getResult(), "foo");
	});

	//*********************************************************************************************
	QUnit.test("createCountPromise: $restore, don't overwrite pending promise", function (assert) {
		const oCache = _AggregationCache.create(this.oRequestor, "Foo", "", {}, {
			hierarchyQualifier : "X"
		});
		oCache.oCountPromise = SyncPromise.resolve("foo");
		oCache.createCountPromise();
		const oPendingPromise = oCache.oCountPromise;

		// code under test: don't overwrite pending promise
		oCache.createCountPromise();

		assert.strictEqual(oCache.oCountPromise, oPendingPromise);
		assert.strictEqual(oCache.oCountPromise.isPending(), true);

		// code under test
		oCache.oCountPromise.$restore();

		assert.strictEqual(oCache.oCountPromise.getResult(), "foo");
	});
});<|MERGE_RESOLUTION|>--- conflicted
+++ resolved
@@ -712,9 +712,14 @@
 			const oCache = _AggregationCache.create(this.oRequestor, "~", "", {}, {
 				hierarchyQualifier : "n/a" // unrealistic for i !== 1, but never mind
 			});
+			oCache.oCountPromise = "~oOldCountPromise~";
 			this.mock(oCache).expects("getDownloadUrl").withExactArgs("").returns("~sDownloadUrl~");
 			this.mock(oCache).expects("createCountPromise").exactly(bCount && i === 1 ? 1 : 0)
-				.withExactArgs();
+				.withExactArgs()
+				.callsFake(function () {
+					assert.strictEqual(oCache.oCountPromise, "~oOldCountPromise~");
+					oCache.oCountPromise = "~oNewCountPromise~";
+				});
 			this.mock(oCache).expects("setQueryOptions").exactly(bCount && i > 1 ? 1 : 0)
 				.withExactArgs({$count : true, $$leaves : true});
 			this.mock(oCache).expects("createGroupLevelCache")
@@ -736,80 +741,8 @@
 							iIndex += 1;
 						}
 
-<<<<<<< HEAD
 						// code under test (fnCount) - nothing should happen :-)
 						aAdditionalRowHandlers[iIndex]({});
-=======
-		// code under test (this normally happens inside the created cache's handleResponse method)
-		assert.strictEqual(
-			oCache.calculateKeyPredicate("~oElement~", "~mTypeForMetaPath~", "~metapath~"),
-			"~sPredicate~");
-
-		assert.notOk("fixDuplicatePredicate" in oCache); // no override for hierarchy
-		if (oParentGroupNode) {
-			assert.strictEqual(oCache.$parentFilter, "~filter~");
-		} else {
-			assert.notOk("$parentFilter" in oCache);
-		}
-	});
-});
-
-	//*********************************************************************************************
-[{ // only oGrandTotalPromise needed
-	aggregate : {
-		SalesNumber : {grandTotal : true}
-	},
-	group : {},
-	groupLevels : []
-}, { // only oCountPromise needed
-	hierarchyQualifier : "X"
-}, { // only oCountPromise needed
-	aggregate : {},
-	group : {},
-	groupLevels : ["group"]
-}, { // both oCountPromise and oGrandTotalPromise needed
-	aggregate : {
-		SalesNumber : {grandTotal : true}
-	},
-	group : {},
-	groupLevels : ["group"]
-}].forEach(function (oNewAggregation, i) {
-	[false, true].forEach(function (bCount) {
-		const sTitle = "doReset: #" + i + ", bCount=" + bCount;
-		const bCountLeaves = bCount && oNewAggregation.groupLevels?.length > 0;
-		const bHasGrandTotal = !!oNewAggregation.aggregate?.SalesNumber?.grandTotal;
-
-	QUnit.test(sTitle, function (assert) {
-		const oCache = _AggregationCache.create(this.oRequestor, "~", "", {}, {
-			hierarchyQualifier : "n/a" // unrealistic for i !== 1, but never mind
-		});
-		oCache.oCountPromise = "~oOldCountPromise~";
-		this.mock(oCache).expects("getDownloadUrl").withExactArgs("").returns("~sDownloadUrl~");
-		this.mock(oCache).expects("createCountPromise").exactly(bCount && i === 1 ? 1 : 0)
-			.withExactArgs()
-			.callsFake(function () {
-				assert.strictEqual(oCache.oCountPromise, "~oOldCountPromise~");
-				oCache.oCountPromise = "~oNewCountPromise~";
-			});
-		this.mock(oCache).expects("setQueryOptions").exactly(bCount && i > 1 ? 1 : 0)
-			.withExactArgs({$count : true, $$leaves : true});
-		this.mock(oCache).expects("createGroupLevelCache")
-			.withExactArgs(null, bHasGrandTotal || bCountLeaves)
-			.returns("~oFirstLevelCache~");
-		let fnLeaves;
-		let fnGrandTotal;
-		this.mock(_ConcatHelper).expects("enhanceCache")
-			.exactly(bHasGrandTotal || bCountLeaves ? 1 : 0)
-			.withExactArgs("~oFirstLevelCache~", sinon.match.same(oNewAggregation),
-				sinon.match((aAdditionalRowHandlers) => {
-					let iIndex = 0;
-					if (bCountLeaves) {
-						fnLeaves = aAdditionalRowHandlers[iIndex];
-						iIndex += 1;
-					}
-					if (bHasGrandTotal) {
-						fnGrandTotal = aAdditionalRowHandlers[iIndex];
->>>>>>> 079f57c1
 						iIndex += 1;
 
 						return aAdditionalRowHandlers.length === iIndex;
@@ -838,21 +771,13 @@
 				// code under test
 				fnLeaves({UI5__leaves : "42"});
 
-<<<<<<< HEAD
 				assert.ok(oCache.oCountPromise.isFulfilled());
 				assert.strictEqual(oCache.oCountPromise.getResult(), 42);
+			} else if (bCount && i === 1) {
+				assert.strictEqual(oCache.oCountPromise, "~oNewCountPromise~");
 			} else {
 				assert.strictEqual(oCache.oCountPromise, undefined);
 			}
-=======
-			assert.ok(oCache.oCountPromise.isFulfilled());
-			assert.strictEqual(oCache.oCountPromise.getResult(), 42);
-		} else if (bCount && i === 1) {
-			assert.strictEqual(oCache.oCountPromise, "~oNewCountPromise~");
-		} else {
-			assert.strictEqual(oCache.oCountPromise, undefined);
-		}
->>>>>>> 079f57c1
 
 			if (bHasGrandTotal) {
 				assert.strictEqual(oCache.oGrandTotalPromise.isPending(), true);
@@ -6337,27 +6262,13 @@
 				const sTitle = `_delete: ${JSON.stringify(oFixture)}, created=${bCreated}`
 					+ `, count=${bCount}`;
 
-<<<<<<< HEAD
 		QUnit.test(sTitle, function (assert) {
 			var oCountExpectation, oRemoveExpectation;
-=======
-		const oCache = _AggregationCache.create(this.oRequestor, "Foo", "", {}, {
-			hierarchyQualifier : "X"
-		});
-		oCache.aElements.$count = "~$count~";
-		if (bCount) {
-			oCache.oCountPromise = "~oCountPromise~";
-		}
-		const fnCallback = sinon.spy();
-		const oParentCache = {
-			getValue : mustBeMocked,
-			removeElement : mustBeMocked
-		};
->>>>>>> 079f57c1
 
 			const oCache = _AggregationCache.create(this.oRequestor, "Foo", "", {}, {
 				hierarchyQualifier : "X"
 			});
+			oCache.aElements.$count = "~$count~";
 			if (bCount) {
 				oCache.oCountPromise = "~oCountPromise~";
 			}
@@ -6438,42 +6349,42 @@
 	});
 
 	//*********************************************************************************************
-[false, true].forEach((bCount) => {
-	QUnit.test("_delete: during side-effects refresh, bCount=" + bCount, function () {
-		const oCache = _AggregationCache.create(this.oRequestor, "Foo", "", {}, {
-			hierarchyQualifier : "X"
-		});
-		oCache.aElements[2] = "~oElement~";
-		// oCache.aElements.$count === undefined => side-effects refresh in progress
-		oCache.oCountPromise = bCount ? "~oCountPromise~" : undefined;
-		const fnCallback = mustBeMocked; // must not be called
-
-		this.mock(_Cache).expects("getElementIndex").never();
-		this.mock(oCache).expects("adjustDescendantCount").never();
-		this.mock(oCache).expects("makeLeaf").never();
-		this.mock(oCache).expects("shiftRank").never();
-		this.mock(oCache).expects("removeElement").never();
-		const oHelperMock = this.mock(_Helper);
-		oHelperMock.expects("getPrivateAnnotation").withExactArgs("~oElement~", "predicate")
-			.returns("~sPredicate~");
-		oHelperMock.expects("getPrivateAnnotation").withExactArgs("~oElement~", "parent")
-			.returns("~oParentCache~");
-		this.mock(oCache).expects("createCountPromise").exactly(bCount ? 1 : 0).withExactArgs();
-		this.mock(this.oRequestor).expects("request")
-			.withExactArgs("DELETE", "~editUrl~", "~oGroupLock~", {
-				"If-Match" : "~oElement~"
-			})
-			.callsFake(() => {
-				this.mock(oCache.oTreeState).expects("delete").withExactArgs("~oElement~");
-
-				return Promise.resolve();
+	[false, true].forEach((bCount) => {
+		QUnit.test("_delete: during side-effects refresh, bCount=" + bCount, function () {
+			const oCache = _AggregationCache.create(this.oRequestor, "Foo", "", {}, {
+				hierarchyQualifier : "X"
 			});
-		this.mock(oCache).expects("readCount").withExactArgs("~oGroupLock~").resolves("n/a");
-
-		// code under test
-		return oCache._delete("~oGroupLock~", "~editUrl~", "2", "n/a", fnCallback);
-	});
-});
+			oCache.aElements[2] = "~oElement~";
+			// oCache.aElements.$count === undefined => side-effects refresh in progress
+			oCache.oCountPromise = bCount ? "~oCountPromise~" : undefined;
+			const fnCallback = mustBeMocked; // must not be called
+
+			this.mock(_Cache).expects("getElementIndex").never();
+			this.mock(oCache).expects("adjustDescendantCount").never();
+			this.mock(oCache).expects("makeLeaf").never();
+			this.mock(oCache).expects("shiftRank").never();
+			this.mock(oCache).expects("removeElement").never();
+			const oHelperMock = this.mock(_Helper);
+			oHelperMock.expects("getPrivateAnnotation").withExactArgs("~oElement~", "predicate")
+				.returns("~sPredicate~");
+			oHelperMock.expects("getPrivateAnnotation").withExactArgs("~oElement~", "parent")
+				.returns("~oParentCache~");
+			this.mock(oCache).expects("createCountPromise").exactly(bCount ? 1 : 0).withExactArgs();
+			this.mock(this.oRequestor).expects("request")
+				.withExactArgs("DELETE", "~editUrl~", "~oGroupLock~", {
+					"If-Match" : "~oElement~"
+				})
+				.callsFake(() => {
+					this.mock(oCache.oTreeState).expects("delete").withExactArgs("~oElement~");
+
+					return Promise.resolve();
+				});
+			this.mock(oCache).expects("readCount").withExactArgs("~oGroupLock~").resolves("n/a");
+
+			// code under test
+			return oCache._delete("~oGroupLock~", "~editUrl~", "2", "n/a", fnCallback);
+		});
+	});
 
 	//*********************************************************************************************
 	QUnit.test("_delete: request fails", function (assert) {
