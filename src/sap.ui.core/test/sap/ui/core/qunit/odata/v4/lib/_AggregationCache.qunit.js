/*!
 * ${copyright}
 */
sap.ui.define([
	"sap/base/Log",
	"sap/ui/base/SyncPromise",
	"sap/ui/model/odata/ODataUtils",
	"sap/ui/model/odata/v4/lib/_AggregationCache",
	"sap/ui/model/odata/v4/lib/_AggregationHelper",
	"sap/ui/model/odata/v4/lib/_Cache",
	"sap/ui/model/odata/v4/lib/_ConcatHelper",
	"sap/ui/model/odata/v4/lib/_GroupLock",
	"sap/ui/model/odata/v4/lib/_Helper",
	"sap/ui/model/odata/v4/lib/_MinMaxHelper",
	"sap/ui/model/odata/v4/lib/_TreeState"
], function (Log, SyncPromise, ODataUtils, _AggregationCache, _AggregationHelper, _Cache,
		_ConcatHelper, _GroupLock, _Helper, _MinMaxHelper, _TreeState) {
	/*eslint no-sparse-arrays: 0 */
	"use strict";

	/**
	 * Copies the given elements from a cache read into <code>this.aElements</code>.
	 *
	 * @param {object|object[]} aReadElements
	 *   The elements from a cache read, or just a single one
	 * @param {number} iOffset
	 *   The offset within aElements
	 *
	 * @private
	 */
	function addElements(aReadElements, iOffset) {
		var aElements = this.aElements;

		if (!Array.isArray(aReadElements)) {
			aReadElements = [aReadElements];
		}
		aReadElements.forEach(function (oElement, i) {
			var sPredicate = _Helper.getPrivateAnnotation(oElement, "predicate");

			// for simplicity, avoid most sanity checks of _AggregationCache#addElements
			if (iOffset + i >= aElements.length) {
				throw new Error("Array index out of bounds: " + (iOffset + i));
			}
			aElements[iOffset + i] = oElement;
			if (sPredicate) { // Note: sometimes, even $byPredicate is missing...
				aElements.$byPredicate[sPredicate] = oElement;
			}
		});
	}

	/**
	 * Returns a promise which resolves just when the given elements have been copied into the given
	 * aggregation cache.
	 *
	 * @param {sap.ui.model.odata.v4.lib._AggregationCache} oCache
	 *   The cache
	 * @param {object|object[]} aReadElements
	 *   The elements from a cache read, or just a single one
	 * @param {number} iOffset
	 *   The offset within aElements
	 * @returns {sap.ui.base.SyncPromise}
	 *   An async promise for timing
	 *
	 * @private
	 * @see addElements
	 */
	function addElementsLater(oCache, aReadElements, iOffset) {
		return SyncPromise.resolve(Promise.resolve()).then(function () {
			// so that oCache.aElements is actually filled
			addElements.call(oCache, aReadElements, iOffset);
		});
	}

	function mustBeMocked() { throw new Error("Must be mocked"); }

	//*********************************************************************************************
	QUnit.module("sap.ui.model.odata.v4.lib._AggregationCache", {
		beforeEach : function () {
			this.oLogMock = this.mock(Log);
			this.oLogMock.expects("warning").never();
			this.oLogMock.expects("error").never();

			this.oRequestor = {
				buildQueryString : function () { return ""; },
				getServiceUrl : function () { return "/~/"; },
				getUnlockedAutoCopy : mustBeMocked,
				request : mustBeMocked
			};

			// avoid trouble when creating 1st level cache, or with #getDownloadUrl's callback
			// to #getDownloadQueryOptions calling this
			this.mock(_AggregationHelper).expects("buildApply4Hierarchy").atLeast(0).returns({});
		}
	});

	//*********************************************************************************************
	[
		{},
		{$$filterBeforeAggregate : "foo", $apply : "bar"}
	].forEach(function (mQueryOptions, i) {
		QUnit.test("create: no aggregation #" + i, function (assert) {
			var mAggregate = {},
				oAggregation = i
					? {
						aggregate : mAggregate,
						group : {},
						groupLevels : []
					}
					: null, // improves code coverage
				sQueryOptions = JSON.stringify(mQueryOptions);

			this.mock(_AggregationHelper).expects("hasGrandTotal").exactly(i ? 1 : 0)
				.withExactArgs(sinon.match.same(mAggregate)).returns(false);
			this.mock(_AggregationHelper).expects("hasMinOrMax").exactly(i ? 1 : 0)
				.withExactArgs(sinon.match.same(mAggregate)).returns(false);
			this.mock(_MinMaxHelper).expects("createCache").never();
			this.mock(_Cache).expects("create")
				.withExactArgs("~requestor~", "resource/path", i ? {$apply : "filter(foo)/bar"} : {},
					"~sortExpandSelect~", "deep/resource/path", "~sharedRequest~")
				.returns("~cache~");

			assert.strictEqual(
				// code under test
				_AggregationCache.create("~requestor~", "resource/path", "deep/resource/path",
					mQueryOptions, oAggregation, "~sortExpandSelect~", "~sharedRequest~",
					/*bIsGrouped*/"n/a"),
				"~cache~");

			assert.strictEqual(JSON.stringify(mQueryOptions), sQueryOptions, "unchanged");
		});
	});

	//*********************************************************************************************
	QUnit.test("create: no aggregation? no $$filterOnAggregate!", function (assert) {
		this.mock(_AggregationHelper).expects("hasGrandTotal").never();
		this.mock(_AggregationHelper).expects("hasMinOrMax").never();
		this.mock(_MinMaxHelper).expects("createCache").never();
		this.mock(_Cache).expects("create").never();
		const mQueryOptions = {
			$$filterOnAggregate : "" // even falsy values not allowed...
		};

		assert.throws(function () {
			// code under test
			_AggregationCache.create("~requestor~", "resource/path", "deep/resource/path",
				mQueryOptions, /*oAggregation*/null, "~sortExpandSelect~", "~sharedRequest~",
				/*bIsGrouped*/"n/a");
		}, new Error("Unsupported $$filterOnAggregate"));
	});

	//*********************************************************************************************
	QUnit.test("create: min/max", function (assert) {
		var oAggregation = {
				aggregate : {},
				group : {},
				// Note: ODLB#updateAnalyticalInfo called _AggregationHelper.buildApply
				groupLevels : []
			},
			mQueryOptions = {};

		this.mock(_AggregationHelper).expects("hasGrandTotal")
			.withExactArgs(sinon.match.same(oAggregation.aggregate)).returns(false);
		this.mock(_AggregationHelper).expects("hasMinOrMax")
			.withExactArgs(sinon.match.same(oAggregation.aggregate)).returns(true);
		this.mock(_MinMaxHelper).expects("createCache")
			.withExactArgs("~requestor~", "resource/path", sinon.match.same(oAggregation),
				sinon.match.same(mQueryOptions))
			.returns("~cache~");
		this.mock(_Cache).expects("create").never();

		assert.strictEqual(
			// code under test
			_AggregationCache.create("~requestor~", "resource/path", "", mQueryOptions,
				oAggregation),
			"~cache~");
	});

	//*********************************************************************************************
	[{
		groupLevels : ["BillToParty"],
		hasGrandTotal : false,
		hasMinOrMax : false
	}, {
		hasGrandTotal : false,
		hasMinOrMax : true
	}, {
		hasGrandTotal : true,
		hasMinOrMax : false
	}].forEach(function (oFixture, i) {
		["$expand", "$select"].forEach(function (sName) {
		QUnit.test("create: " + sName + " not allowed #" + i, function (assert) {
			var oAggregation = {
					aggregate : {},
					group : {},
					groupLevels : oFixture.groupLevels || []
				},
				mQueryOptions = {};

			mQueryOptions[sName] = undefined; // even falsy values are forbidden!

			this.mock(_AggregationHelper).expects("hasGrandTotal")
				.withExactArgs(sinon.match.same(oAggregation.aggregate))
				.returns(oFixture.hasGrandTotal);
			this.mock(_AggregationHelper).expects("hasMinOrMax")
				.withExactArgs(sinon.match.same(oAggregation.aggregate)).returns(oFixture.hasMinOrMax);
			this.mock(_MinMaxHelper).expects("createCache").never();
			this.mock(_Cache).expects("create").never();

			assert.throws(function () {
				// code under test
				_AggregationCache.create(this.oRequestor, "Foo", "", mQueryOptions, oAggregation);
			}, new Error("Unsupported system query option: " + sName));
		});
		});
	});

	//*********************************************************************************************
	[{
		groupLevels : ["BillToParty"],
		hasMinOrMax : true,
		message : "Unsupported group levels together with min/max"
	}, {
		hasGrandTotal : true,
		hasMinOrMax : true,
		message : "Unsupported grand totals together with min/max"
	}, {
		oAggregation : {
			hierarchyQualifier : "X"
		},
		hasMinOrMax : true,
		message : "Unsupported recursive hierarchy together with min/max"
	}, {
		hasMinOrMax : true,
		message : "Unsupported $$sharedRequest together with min/max",
		bSharedRequest : true
	}, {
		groupLevels : ["BillToParty"],
		message : "Unsupported system query option: $filter",
		queryOptions : {$filter : "answer eq 42"}
	}, {
		hasGrandTotal : true,
		message : "Unsupported system query option: $filter",
		queryOptions : {$filter : "answer eq 42"}
	}, {
		hasGrandTotal : true,
		message : "Unsupported system query option: $search",
		queryOptions : {$search : "blue OR green"}
	}, {
		groupLevels : ["BillToParty"],
		message : "Unsupported system query option: $search",
		queryOptions : {$search : "blue OR green"}
	}, {
		oAggregation : {
			hierarchyQualifier : "X"
		},
		message : "Unsupported system query option: $search",
		queryOptions : {$search : "blue OR green"}
	}, {
		oAggregation : {
			hierarchyQualifier : "X"
		},
		bIsGrouped : true,
		message : "Unsupported grouping via sorter"
	}, {
		hasGrandTotal : true,
		message : "Unsupported $$sharedRequest",
		bSharedRequest : true
	}, {
		groupLevels : ["BillToParty"],
		message : "Unsupported $$sharedRequest",
		bSharedRequest : true
	}, {
		oAggregation : {
			hierarchyQualifier : "X"
		},
		message : "Unsupported $$sharedRequest",
		bSharedRequest : true
	}].forEach(function (oFixture) {
		QUnit.test("create: " + oFixture.message, function (assert) {
			var oAggregation = oFixture.oAggregation || {
					aggregate : {},
					group : {},
					groupLevels : oFixture.groupLevels || []
				},
				mQueryOptions = oFixture.queryOptions || {};

			this.mock(_AggregationHelper).expects("hasGrandTotal")
				.withExactArgs(sinon.match.same(oAggregation.aggregate))
				.returns(oFixture.hasGrandTotal);
			this.mock(_AggregationHelper).expects("hasMinOrMax")
				.withExactArgs(sinon.match.same(oAggregation.aggregate)).returns(oFixture.hasMinOrMax);
			this.mock(_MinMaxHelper).expects("createCache").never();
			this.mock(_Cache).expects("create").never();

			assert.throws(function () {
				// code under test
				_AggregationCache.create(this.oRequestor, "Foo", "", mQueryOptions, oAggregation,
					false, oFixture.bSharedRequest, oFixture.bIsGrouped);
			}, new Error(oFixture.message));
		});
	});

	//*********************************************************************************************
	QUnit.test("create: grand total handling", function (assert) {
		const oEnhanceCacheWithGrandTotalExpectation = this.mock(_ConcatHelper)
			.expects("enhanceCache")
			.withExactArgs(sinon.match.object, sinon.match.object, [
				/*fnGrandTotal*/sinon.match.func,
				/*fnCount*/sinon.match.func
			]);
		const oAggregation = { // filled before by buildApply
			aggregate : {
				x : {grandTotal : true}
			},
			group : {
				a : {}
			},
			groupLevels : []
		};
		const oCache = _AggregationCache.create(this.oRequestor, "Foo", "", {
			$count : true // Note: no leaf count because of missing group levels!
		}, oAggregation);
		this.mock(oCache).expects("readCount").never();
		this.mock(oCache).expects("readFirst").never();
		this.mock(oCache).expects("readGap").never();

		[undefined, 1, 2, 3, 100, Infinity].forEach(function (iPrefetchLength) {
			assert.throws(function () {
				// code under test
				// (read grand total row separately, but with iPrefetchLength !== 0)
				oCache.read(0, 1, iPrefetchLength);
			}, new Error("Unsupported prefetch length: " + iPrefetchLength));
		});

		// code under test (read grand total row separately)
		const oReadPromise = oCache.read(0, 1, 0, _GroupLock.$cached);

		assert.strictEqual(oReadPromise.isPending(), true);

		this.mock(_AggregationHelper).expects("handleGrandTotal")
			.withExactArgs(sinon.match.same(oAggregation), "~oGrandTotal~");

		// code under test (fnGrandTotal)
		oEnhanceCacheWithGrandTotalExpectation.args[0][2][0]("~oGrandTotal~");

		assert.strictEqual(oReadPromise.isPending(), true, "still async...");

		return oReadPromise.then(function (oReadResult) {
			assert.deepEqual(oReadResult, {value : ["~oGrandTotal~"]});
			assert.strictEqual(oReadResult.value[0], "~oGrandTotal~");
			assert.notOk("$count" in oReadResult.value, "$count not available here");

			// no internal state changes!
			assert.deepEqual(oCache.aElements, []);
			assert.deepEqual(oCache.aElements.$byPredicate, {});
			assert.ok("$count" in oCache.aElements);
			assert.strictEqual(oCache.aElements.$count, undefined);
			assert.strictEqual(oCache.aElements.$created, 0);
		});
	});

	//*********************************************************************************************
	[{ // grand total
		aggregate : {
			SalesNumber : {grandTotal : true}
		},
		group : {},
		groupLevels : []
	}, { // group levels
		aggregate : {},
		group : {},
		groupLevels : ["group"]
	}, { // recursive hierarchy
		hierarchyQualifier : "X"
	}].forEach(function (oAggregation, i) {
		QUnit.test("create: #" + i, function (assert) {
			var oCache,
				oDoResetExpectation,
				bHasGrandTotal = i === 0,
				// Note: $expand/$select and $filter only allowed for recursive hierarchy
				mQueryOptions = oAggregation.hierarchyQualifier ? {
					$expand : {
						EMPLOYEE_2_TEAM : {$select : ["Team_Id", "Name"]}
					},
					$filter : "allowed",
					$select : ["ID", "MANAGER_ID"]
				} : {
					$filter : "" // needs to be falsy
				};

			this.mock(_AggregationHelper).expects("hasGrandTotal")
				.withExactArgs(sinon.match.same(oAggregation.aggregate)).returns(bHasGrandTotal);
			this.mock(_AggregationHelper).expects("hasMinOrMax")
				.withExactArgs(sinon.match.same(oAggregation.aggregate))
				.returns(false);
			this.mock(_MinMaxHelper).expects("createCache").never();
			this.mock(_Cache).expects("create").never();
			oDoResetExpectation = this.mock(_AggregationCache.prototype).expects("doReset")
				.withExactArgs(sinon.match.same(oAggregation), bHasGrandTotal)
				.callsFake(function () {
					this.oFirstLevel = {
						addKeptElement : "~addKeptElement~",
						removeKeptElement : "~removeKeptElement~",
						requestSideEffects : "~requestSideEffects~"
					};
					if (i === 2) {
						oAggregation.$NodeProperty = "node/property";
					}
				});

			// code under test
			oCache = _AggregationCache.create(this.oRequestor, "resource/path", "~n/a~", mQueryOptions,
				oAggregation);

			// "super" call
			assert.ok(oCache instanceof _AggregationCache, "module value is c'tor function");
			assert.ok(oCache instanceof _Cache, "_AggregationCache is a _Cache");
			assert.strictEqual(oCache.addTransientCollection, null, "disinherit");
			assert.strictEqual(oCache.oRequestor, this.oRequestor);
			assert.strictEqual(oCache.sResourcePath, "resource/path");
			assert.strictEqual(oCache.mQueryOptions, mQueryOptions);
			assert.strictEqual(oCache.bSortExpandSelect, true);
			assert.strictEqual(typeof oCache.fetchValue, "function");
			assert.strictEqual(typeof oCache.read, "function");
			// c'tor itself
			assert.ok(oDoResetExpectation.alwaysCalledOn(oCache));
			assert.deepEqual(oCache.aElements, []);
			assert.deepEqual(oCache.aElements.$byPredicate, {});
			assert.ok("$count" in oCache.aElements);
			assert.strictEqual(oCache.aElements.$count, undefined);
			assert.strictEqual(oCache.aElements.$created, 0);
			assert.strictEqual(oCache.addKeptElement, "~addKeptElement~", "@borrows ...");
			assert.strictEqual(oCache.removeKeptElement, "~removeKeptElement~", "@borrows ...");
			assert.strictEqual(oCache.requestSideEffects, "~requestSideEffects~", "@borrows ...");
			assert.strictEqual(oCache.isDeletingInOtherGroup(), false); // <-- code under test
			assert.ok(oCache.oTreeState instanceof _TreeState);
			assert.strictEqual(oCache.oTreeState.sNodeProperty, i === 2 ? "node/property" : undefined);
			assert.strictEqual(oCache.bUnifiedCache, false);

			this.mock(oCache).expects("getTypes").withExactArgs().returns("~types~");
			this.mock(_Helper).expects("getKeyFilter")
				.withExactArgs("~node~", "/resource/path", "~types~").returns("~filter~");

			// code under test: callback function provided for _TreeState c'tor
			assert.strictEqual(oCache.oTreeState.fnGetKeyFilter("~node~"), "~filter~");
		});
	});

	//*********************************************************************************************
	// Using PICT /r:4848
	//
	// sFilterBeforeAggregate: "", "~filterBeforeAggregate~"
	// # the following parameter is ignored below
	// sFilteredOrderBy: "", "~filteredOrderBy~"
	// bHasGrandTotal:   false, true
	// bLeaf:            false, true
	// oParentGroupNode: undefined, {}
	// bSubtotals:       false, true
	// IF [bLeaf] = "true" THEN [bSubtotals] = "false";
	// IF [oParentGroupNode] = "undefined" THEN [bLeaf] = "false";
	// IF [oParentGroupNode] = "{}" THEN [bHasGrandTotal] = "false";
	[{
		sFilterBeforeAggregate : "",
		bHasGrandTotal : true,
		bLeaf : false,
		oParentGroupNode : undefined,
		bSubtotals : false
	}, {
		sFilterBeforeAggregate : "",
		bHasGrandTotal : false,
		bLeaf : false,
		oParentGroupNode : {},
		bSubtotals : true
	}, {
		sFilterBeforeAggregate : "",
		bHasGrandTotal : false,
		bLeaf : true,
		oParentGroupNode : {},
		bSubtotals : false
	}, {
		sFilterBeforeAggregate : "~filterBeforeAggregate~",
		bHasGrandTotal : false,
		bLeaf : false,
		oParentGroupNode : undefined,
		bSubtotals : true
	}, {
		sFilterBeforeAggregate : "~filterBeforeAggregate~",
		bHasGrandTotal : false,
		bLeaf : true,
		oParentGroupNode : {},
		bSubtotals : false
	}, {
		sFilterBeforeAggregate : "~filterBeforeAggregate~",
		bHasGrandTotal : true,
		bLeaf : false,
		oParentGroupNode : undefined,
		bSubtotals : true
	}].forEach(function (oPICT) {
		QUnit.test("createGroupLevelCache: " + JSON.stringify(oPICT), function (assert) {
			var oAggregation = { // filled before by buildApply
					aggregate : {
						x : {
							subtotals : oPICT.bSubtotals
						},
						y : {
							grandTotal : oPICT.bHasGrandTotal,
							unit : "UnitY"
						}
					},
					group : {
						c : {}, // intentionally out of ABC order
						a : {},
						b : {}
					},
					groupLevels : ["a", "b"]
				},
				oAggregationCache,
				aAllProperties = [],
				oCache = {},
				mCacheQueryOptions = {},
				aGroupBy = ["a"],
				iLevel = oPICT.oParentGroupNode ? 3 : 1,
				mQueryOptions = {
					$$filterBeforeAggregate : oPICT.sFilterBeforeAggregate
					// $orderby : "~orderby~"
				};

			function isOK(o) {
				if (oPICT.oParentGroupNode) {
					return o.$$filterBeforeAggregate === (oPICT.sFilterBeforeAggregate
						? "~filter~ and (~filterBeforeAggregate~)"
						: "~filter~");
				}

				return o.$$filterBeforeAggregate === oPICT.sFilterBeforeAggregate;
			}

			if (!oPICT.bHasGrandTotal) {
				mQueryOptions.$count = "n/a";
			}
			if (oPICT.oParentGroupNode) {
				aGroupBy = ["a", "b", "c"];
				oPICT.oParentGroupNode["@$ui5.node.level"] = 2;
				_Helper.setPrivateAnnotation(oPICT.oParentGroupNode, "filter", "~filter~");
			}
			if (oPICT.bLeaf) {
				// Note: duplicates do not hurt for key predicate, but order is important
				aGroupBy = [/*group levels:*/"a", "b", /*sorted:*/"a", "b", "c"];
			} else if (iLevel === 3) {
				oAggregation.groupLevels.push("c");
				oAggregation.groupLevels.push("d"); // leaf level (JIRA: CPOUI5ODATAV4-2755)
			}

			oAggregationCache = _AggregationCache.create(this.oRequestor, "Foo", "",
				{/*$orderby : "~orderby~"*/}, oAggregation);

			this.mock(_AggregationHelper).expects("getAllProperties")
				.withExactArgs(sinon.match.same(oAggregation)).returns(aAllProperties);
			this.mock(_AggregationHelper).expects("filterOrderby")
				.withExactArgs(sinon.match.same(oAggregationCache.mQueryOptions),
					sinon.match.same(oAggregation), iLevel)
				.returns(mQueryOptions);
			if (oPICT.bHasGrandTotal) {
				this.mock(_AggregationHelper).expects("buildApply").never();
			} else {
				this.mock(_AggregationHelper).expects("buildApply")
					.withExactArgs(sinon.match.same(oAggregation), sinon.match(function (o) {
							return !("$count" in o) && o === mQueryOptions && isOK(o);
						}), iLevel)
					.returns(mCacheQueryOptions);
			}
			this.mock(_Cache).expects("create")
				.withExactArgs(sinon.match.same(oAggregationCache.oRequestor), "Foo",
					sinon.match(function (o) {
						// Note: w/o grand total, buildApply determines the query options to be used!
						return o.$count
							&& (oPICT.bHasGrandTotal
								? o === mQueryOptions && isOK(o)
								: o === mCacheQueryOptions);
					}), true)
				.returns(oCache);

			// This must be done before calling createGroupLevelCache, so that bind grabs the mock
			this.mock(_AggregationCache).expects("calculateKeyPredicate").on(null)
				.withExactArgs(sinon.match.same(oPICT.oParentGroupNode), aGroupBy,
					sinon.match.same(aAllProperties), oPICT.bLeaf, oPICT.bSubtotals,
					"~oElement~", "~mTypeForMetaPath~", "~metapath~")
				.returns("~sPredicate~");
			this.mock(_AggregationCache).expects("calculateKeyPredicateRH").never();
			this.mock(_AggregationCache).expects("fixDuplicatePredicate").on(oCache)
				.withExactArgs("~oElement~", "~sPredicate~").returns("~fixedPredicate~");

			assert.strictEqual(
				// code under test
				oAggregationCache.createGroupLevelCache(oPICT.oParentGroupNode, oPICT.bHasGrandTotal),
				oCache
			);

			// code under test (this normally happens inside the created cache's handleResponse method)
			assert.strictEqual(
				oCache.calculateKeyPredicate("~oElement~", "~mTypeForMetaPath~", "~metapath~"),
				"~sPredicate~");

			// code under test: non-hierarchy uses _AggregationCache implementation
			assert.strictEqual(
				oCache.fixDuplicatePredicate("~oElement~", "~sPredicate~"),
				"~fixedPredicate~");

			if (oPICT.oParentGroupNode) {
				assert.strictEqual(oCache.$parentFilter, "~filter~");
			} else {
				assert.notOk("$parentFilter" in oCache);
			}
		});
	});

	//*********************************************************************************************
	[undefined, {}].forEach(function (oParentGroupNode, i) {
		QUnit.test("createGroupLevelCache: recursive hierarchy, #" + i, function (assert) {
			var oAggregation = {hierarchyQualifier : "X"},
				oCache = {},
				mCacheQueryOptions = {},
				iLevel = oParentGroupNode ? 3 : 1,
				mQueryOptions = {
					$expand : "~expand~",
					// $orderby : "~orderby~"
					$select : ["~select~"]
				},
				oAggregationCache
					= _AggregationCache.create(this.oRequestor, "Foo", "", mQueryOptions, oAggregation);

			if (oParentGroupNode) {
				oParentGroupNode["@$ui5.node.level"] = 2;
				this.mock(_Helper).expects("getPrivateAnnotation")
					.withExactArgs(sinon.match.same(oParentGroupNode), "filter").returns(undefined);
				this.mock(oAggregationCache).expects("getTypes").withExactArgs().returns("~getTypes~");
				this.mock(_Helper).expects("getKeyFilter")
					.withExactArgs(sinon.match.same(oParentGroupNode), "/Foo", "~getTypes~")
					.returns("~filter~");
			}
			this.mock(_AggregationHelper).expects("getAllProperties").never();
			this.mock(_AggregationHelper).expects("filterOrderby").never();
			this.mock(_AggregationHelper).expects("buildApply").withExactArgs(
					sinon.match.same(oAggregation),
					sinon.match(mQueryOptions).and(sinon.match(function (o) {
						return /*!("$count" in o) &&*/ o !== mQueryOptions && (oParentGroupNode
							? o.$$filterBeforeAggregate === "~filter~"
							: !("$$filterBeforeAggregate" in o));
					})),
					iLevel) // actually, we currently do not care about this level for RH...
				.returns(mCacheQueryOptions);
			this.mock(_Cache).expects("create")
				.withExactArgs(sinon.match.same(oAggregationCache.oRequestor), "Foo",
					sinon.match(function (o) {
						// Note: w/o grand total, buildApply determines the query options to be used!
						return o.$count && o === mCacheQueryOptions;
					}), true)
				.returns(oCache);
			// This must be done before calling createGroupLevelCache, so that bind grabs the mock
			this.mock(_AggregationCache).expects("calculateKeyPredicate").never();
			this.mock(_AggregationCache).expects("calculateKeyPredicateRH").on(null)
				.withExactArgs(sinon.match.same(oParentGroupNode), sinon.match.same(oAggregation),
					"~oElement~", "~mTypeForMetaPath~", "~metapath~")
				.returns("~sPredicate~");

			assert.strictEqual(
				// code under test
				oAggregationCache.createGroupLevelCache(oParentGroupNode, false),
				oCache
			);

			// code under test (this normally happens inside the created cache's handleResponse method)
			assert.strictEqual(
				oCache.calculateKeyPredicate("~oElement~", "~mTypeForMetaPath~", "~metapath~"),
				"~sPredicate~");

			assert.notOk("fixDuplicatePredicate" in oCache); // no override for hierarchy
			if (oParentGroupNode) {
				assert.strictEqual(oCache.$parentFilter, "~filter~");
			} else {
				assert.notOk("$parentFilter" in oCache);
			}
		});
	});

	//*********************************************************************************************
	[{ // only oGrandTotalPromise needed
		aggregate : {
			SalesNumber : {grandTotal : true}
		},
		group : {},
		groupLevels : []
	}, { // only oCountPromise needed
		hierarchyQualifier : "X"
	}, { // only oCountPromise needed
		aggregate : {},
		group : {},
		groupLevels : ["group"]
	}, { // both oCountPromise and oGrandTotalPromise needed
		aggregate : {
			SalesNumber : {grandTotal : true}
		},
		group : {},
		groupLevels : ["group"]
	}].forEach(function (oNewAggregation, i) {
		[false, true].forEach(function (bCount) {
			const sTitle = "doReset: #" + i + ", bCount=" + bCount;
			const bCountLeaves = bCount && oNewAggregation.groupLevels?.length > 0;
			const bHasGrandTotal = !!oNewAggregation.aggregate?.SalesNumber?.grandTotal;

		QUnit.test(sTitle, function (assert) {
			const oCache = _AggregationCache.create(this.oRequestor, "~", "", {}, {
				hierarchyQualifier : "n/a" // unrealistic for i !== 1, but never mind
			});
			this.mock(oCache).expects("getDownloadUrl").withExactArgs("").returns("~sDownloadUrl~");
			this.mock(oCache).expects("createCountPromise").exactly(bCount && i === 1 ? 1 : 0)
				.withExactArgs();
			this.mock(oCache).expects("setQueryOptions").exactly(bCount && i > 1 ? 1 : 0)
				.withExactArgs({$count : true, $$leaves : true});
			this.mock(oCache).expects("createGroupLevelCache")
				.withExactArgs(null, bHasGrandTotal || bCountLeaves)
				.returns("~oFirstLevelCache~");
			let fnLeaves;
			let fnGrandTotal;
			this.mock(_ConcatHelper).expects("enhanceCache")
				.exactly(bHasGrandTotal || bCountLeaves ? 1 : 0)
				.withExactArgs("~oFirstLevelCache~", sinon.match.same(oNewAggregation),
					sinon.match((aAdditionalRowHandlers) => {
						let iIndex = 0;
						if (bCountLeaves) {
							fnLeaves = aAdditionalRowHandlers[iIndex];
							iIndex += 1;
						}
						if (bHasGrandTotal) {
							fnGrandTotal = aAdditionalRowHandlers[iIndex];
							iIndex += 1;
						}

						// code under test (fnCount) - nothing should happen :-)
						aAdditionalRowHandlers[iIndex]({});
						iIndex += 1;

						return aAdditionalRowHandlers.length === iIndex;
					}));
			const mQueryOptions = {
				$count : bCount
			};
			oCache.mQueryOptions = mQueryOptions;

			// code under test
			oCache.doReset(oNewAggregation, bHasGrandTotal);

			assert.strictEqual(oCache.oAggregation, oNewAggregation);
			assert.strictEqual(oCache.sToString, "~sDownloadUrl~");
			assert.strictEqual(oCache.toString(), "~sDownloadUrl~"); // <-- code under test
			assert.strictEqual(oCache.oFirstLevel, "~oFirstLevelCache~");
			assert.ok("oCountPromise" in oCache, "be nice to V8");
			assert.ok("oGrandTotalPromise" in oCache, "be nice to V8");

			if (bCount && i > 1) { // 0: no count needed, 1: recursive hierarchy uses createCountPromise
				assert.ok(oCache.oCountPromise.isPending());

				// code under test
				assert.strictEqual(oCache.fetchValue(null, "$count"), oCache.oCountPromise);

				// code under test
				fnLeaves({UI5__leaves : "42"});

				assert.ok(oCache.oCountPromise.isFulfilled());
				assert.strictEqual(oCache.oCountPromise.getResult(), 42);
			} else {
				assert.strictEqual(oCache.oCountPromise, undefined);
			}

			if (bHasGrandTotal) {
				assert.strictEqual(oCache.oGrandTotalPromise.isPending(), true);

				this.mock(_AggregationHelper).expects("handleGrandTotal")
					.withExactArgs(sinon.match.same(oNewAggregation), "~oGrandTotal~");

				// code under test
				fnGrandTotal("~oGrandTotal~");

				assert.strictEqual(oCache.oGrandTotalPromise.isFulfilled(), true);
				assert.strictEqual(oCache.oGrandTotalPromise.getResult(), "~oGrandTotal~");
			} else {
				assert.strictEqual(oCache.oGrandTotalPromise, undefined);
			}

			assert.deepEqual(mQueryOptions, {$count : bCount}, "unchanged");
		});
		});
	});

	//*********************************************************************************************
	[false, true].forEach(function (bLeaf) {
		[false, true].forEach(function (bParent) {
			[false, true].forEach(function (bHasRealKeyPredicate) {
				var sTitle = "calculateKeyPredicate: leaf=" + bLeaf
						+ ", has real key predicate: " + bHasRealKeyPredicate
						+ ", parent=" + bParent;

				if (bHasRealKeyPredicate && !bLeaf) {
					return; // ignore useless combination
				}

		QUnit.test(sTitle, function (assert) {
			var aAllProperties = ["p1", "p2", ["a", "b"], "p3", "p4", ["c", "d"]],
				oElement = {
					p2 : "v2",
					p4 : "v4"
				},
				oElementMatcher = sinon.match(function (o) {
					return o === oElement && (bParent
						? o.p1 === "v1" && o.p2 === "v2" && o.p3 === "v3" && o.p4 === "v4"
							&& o["p3@$ui5.noData"] === true
						: !("p1" in o) && o.p2 === "v2" && !("p3" in o) && o.p4 === "v4"
							&& !("p3@$ui5.noData" in o));
				}),
				aGroupBy = [/*does not matter*/],
				oGroupNode = {
					p1 : "v1",
					p2 : "n/a",
					p3 : "v3",
					"p3@$ui5.noData" : "true", // truthy, but not true
					"@$ui5.node.level" : 2
				},
				oHelperMock = this.mock(_Helper),
				mTypeForMetaPath = {"/meta/path" : {}};

			oHelperMock.expects("inheritPathValue").exactly(bParent ? 1 : 0)
				.withExactArgs(["a", "b"], sinon.match.same(oGroupNode), sinon.match.same(oElement));
			oHelperMock.expects("inheritPathValue").exactly(bParent ? 1 : 0)
				.withExactArgs(["c", "d"], sinon.match.same(oGroupNode), sinon.match.same(oElement));
			oHelperMock.expects("getKeyPredicate").exactly(bLeaf ? 1 : 0)
				.withExactArgs(oElementMatcher, "/meta/path", sinon.match.same(mTypeForMetaPath))
				.returns(bHasRealKeyPredicate ? "~predicate~" : undefined);
			oHelperMock.expects("getKeyPredicate").exactly(bHasRealKeyPredicate ? 0 : 1)
				.withExactArgs(oElementMatcher, "/meta/path", sinon.match.same(mTypeForMetaPath),
					sinon.match.same(aGroupBy), true).returns("~predicate~");
			oHelperMock.expects("setPrivateAnnotation")
				.withExactArgs(sinon.match.same(oElement), "predicate", "~predicate~");
			oHelperMock.expects("getKeyFilter").exactly(bLeaf ? 0 : 1)
				.withExactArgs(oElementMatcher, "/meta/path", sinon.match.same(mTypeForMetaPath),
					sinon.match.same(aGroupBy))
				.returns("~filter~");
			oHelperMock.expects("setPrivateAnnotation").exactly(bLeaf ? 0 : 1)
				.withExactArgs(sinon.match.same(oElement), "filter", "~filter~");
			this.mock(_AggregationHelper).expects("setAnnotations")
				.withExactArgs(sinon.match.same(oElement), bLeaf ? undefined : false, "~bTotal~",
					bParent ? 3 : 1, bParent ? null : aAllProperties);

			assert.strictEqual(
				// code under test
				_AggregationCache.calculateKeyPredicate(bParent ? oGroupNode : undefined, aGroupBy,
					aAllProperties, bLeaf, "~bTotal~", oElement, mTypeForMetaPath, "/meta/path"),
				"~predicate~");

			assert.deepEqual(oElement, bParent ? {
				p1 : "v1",
				p2 : "v2",
				p3 : "v3",
				"p3@$ui5.noData" : true,
				p4 : "v4"
			} : {
				p2 : "v2",
				p4 : "v4"
			});
		});
			});
		});
	});

	//*********************************************************************************************
	[undefined, 0, 7].forEach(function (iDistanceFromRoot) {
		// Note: null means no $LimitedDescendantCount, undefined means not $select'ed
		[null, undefined, 0, 42].forEach(function (iLimitedDescendantCount) {
			["collapsed", "expanded", "leaf"].forEach(function (sDrillState) {
				[undefined, {"@$ui5.node.level" : 41}].forEach(function (oGroupNode) {
					var sTitle = "calculateKeyPredicateRH: DistanceFromRoot : " + iDistanceFromRoot
							+ ", LimitedDescendantCount : " + iLimitedDescendantCount
							+ ", DrillState : " + sDrillState
							+ ", oGroupNode : " + JSON.stringify(oGroupNode);

					if (iDistanceFromRoot === undefined && iLimitedDescendantCount
							|| iDistanceFromRoot !== undefined && oGroupNode
							|| sDrillState === "expanded" && !iLimitedDescendantCount
							|| sDrillState === "leaf" && iLimitedDescendantCount) {
						return;
					}

		QUnit.test(sTitle, function (assert) {
			var oAggregation = {
					$DistanceFromRoot : "A/DistFromRoot",
					$DrillState : "B/myDrillState",
					$LimitedDescendantCount : "C/LtdDescendant_Count",
					$metaPath : "/meta/path",
					$path : "n/a"
				},
				sDistanceFromRoot,
				oElement = {
					// B: {myDrillState : sDrillState},
					Foo : "bar",
					XYZ : 42
				},
				iExpectedLevel = 1,
				oHelperMock = this.mock(_Helper),
				bIsExpanded = {
					collapsed : false,
					expanded : true,
					leaf : undefined
				}[sDrillState],
				sLimitedDescendantCount,
				mTypeForMetaPath = {"/meta/path" : {}};

			if (iDistanceFromRoot !== undefined) {
				iExpectedLevel = iDistanceFromRoot + 1;
				sDistanceFromRoot = "" + iDistanceFromRoot; // Edm.Int64!
				// oElement.A = {DistFromRoot : sDistanceFromRoot};
			}
			if (iLimitedDescendantCount === null) {
				delete oAggregation.$LimitedDescendantCount;
			} else {
				sLimitedDescendantCount = iLimitedDescendantCount === undefined
					? undefined
					: "" + iLimitedDescendantCount; // Edm.Int64!
				// oElement.C = {LtdDescendant_Count : sLimitedDescendantCount};
			}
			if (oGroupNode) {
				iExpectedLevel = 42;
			}

			oHelperMock.expects("getKeyPredicate")
				.withExactArgs(sinon.match.same(oElement), "/meta/path",
					sinon.match.same(mTypeForMetaPath))
				.returns("~predicate~");
			oHelperMock.expects("setPrivateAnnotation")
				.withExactArgs(sinon.match.same(oElement), "predicate", "~predicate~");
			oHelperMock.expects("drillDown")
				.withExactArgs(sinon.match.same(oElement), "B/myDrillState")
				.returns(sDrillState);
			oHelperMock.expects("getKeyFilter").never();
			oHelperMock.expects("deleteProperty")
				.withExactArgs(sinon.match.same(oElement), "B/myDrillState");
			oHelperMock.expects("drillDown").exactly(oGroupNode ? 0 : 1)
				.withExactArgs(sinon.match.same(oElement), "A/DistFromRoot")
				.returns(sDistanceFromRoot);
			oHelperMock.expects("deleteProperty").exactly(sDistanceFromRoot ? 1 : 0)
				.withExactArgs(sinon.match.same(oElement), "A/DistFromRoot");
			this.mock(_AggregationHelper).expects("setAnnotations")
				.withExactArgs(sinon.match.same(oElement), bIsExpanded, /*bIsTotal*/undefined,
					iExpectedLevel);
			oHelperMock.expects("setPrivateAnnotation").exactly(iLimitedDescendantCount ? 1 : 0)
				.withExactArgs(sinon.match.same(oElement), "descendants",
					/*parseInt!*/iLimitedDescendantCount);
			oHelperMock.expects("drillDown").exactly(iLimitedDescendantCount === null ? 0 : 1)
				.withExactArgs(sinon.match.same(oElement), "C/LtdDescendant_Count")
				.returns(sLimitedDescendantCount);
			oHelperMock.expects("deleteProperty").exactly(sLimitedDescendantCount ? 1 : 0)
				.withExactArgs(sinon.match.same(oElement), "C/LtdDescendant_Count");

			assert.strictEqual(
				// code under test
				_AggregationCache.calculateKeyPredicateRH(oGroupNode, oAggregation, oElement,
					mTypeForMetaPath, "/meta/path"),
				"~predicate~");

			assert.deepEqual(oElement, {Foo : "bar", XYZ : 42});
		});
				});
			});
		});
	});

	//*********************************************************************************************
	QUnit.test("calculateKeyPredicate: nested object", function (assert) {
		var mTypeForMetaPath = {"/Artists" : {}};

		this.mock(_Helper).expects("inheritPathValue").never();
		this.mock(_Helper).expects("getKeyPredicate").never();
		this.mock(_Helper).expects("setPrivateAnnotation").never();
		this.mock(_Helper).expects("getKeyFilter").never();
		this.mock(_AggregationHelper).expects("setAnnotations").never();

		assert.strictEqual(
			// code under test
			_AggregationCache.calculateKeyPredicate(null, null, null, undefined, undefined, null,
				mTypeForMetaPath, "/Artists/BestFriend"),
			undefined);
	});

	//*********************************************************************************************
	QUnit.test("calculateKeyPredicateRH: nested object", function (assert) {
		var mTypeForMetaPath = {"/Artists" : {}};

		this.mock(_Helper).expects("drillDown").never();
		this.mock(_Helper).expects("getKeyPredicate").never();
		this.mock(_Helper).expects("setPrivateAnnotation").never();
		this.mock(_Helper).expects("getKeyFilter").never();
		this.mock(_Helper).expects("deleteProperty").never();
		this.mock(_AggregationHelper).expects("setAnnotations").never();

		assert.strictEqual(
			// code under test
			_AggregationCache.calculateKeyPredicateRH(/*oGroupNode*/null, {/*oAggregation*/},
				/*oElement*/null, mTypeForMetaPath, "/Artists/BestFriend"),
			undefined);
	});

	//*********************************************************************************************
	QUnit.test("calculateKeyPredicateRH: related entity", function (assert) {
		var oAggregation = {
				$DistanceFromRoot : "DistFromRoot",
				$DrillState : "myDrillState",
				$LimitedDescendantCount : "LtdDescendant_Count",
				$metaPath : "/Artists",
				$path : "n/a"
			},
			oElement = {
				DistFromRoot : "23",
				myDrillState : "leaf",
				LtdDescendant_Count : "42"
			},
			mTypeForMetaPath = {
				"/Artists" : {},
				"/Artists/BestFriend" : {}
			};

		this.mock(_Helper).expects("drillDown").never();
		this.mock(_Helper).expects("getKeyPredicate")
			.withExactArgs(sinon.match.same(oElement), "/Artists/BestFriend",
				sinon.match.same(mTypeForMetaPath))
			.returns("~predicate~");
		this.mock(_Helper).expects("setPrivateAnnotation")
			.withExactArgs(sinon.match.same(oElement), "predicate", "~predicate~");
		this.mock(_Helper).expects("getKeyFilter").never();
		this.mock(_Helper).expects("deleteProperty").never();
		this.mock(_AggregationHelper).expects("setAnnotations").never();

		assert.strictEqual(
			// code under test
			_AggregationCache.calculateKeyPredicateRH(/*oGroupNode*/null, oAggregation,
				oElement, mTypeForMetaPath, "/Artists/BestFriend"),
			"~predicate~");

		assert.deepEqual(oElement, {
				DistFromRoot : "23",
				myDrillState : "leaf",
				LtdDescendant_Count : "42"
			}, "unchanged");
	});

	//*********************************************************************************************
	[false, true].forEach(function (bParentIsPlaceholder) {
		[false, true].forEach(function (bCandidateFound) {
			const sTitle = "fetchParentIndex: parent is placeholder = " + bParentIsPlaceholder
					+ ", candidate outside collection found = " + bCandidateFound;

			if (bCandidateFound && !bParentIsPlaceholder) {
				return; // parent is either inside or outside collection
			}

		QUnit.test(sTitle, async function (assert) {
			const oAggregation = {
				$DistanceFromRoot : "DistFromRoot",
				$DrillState : "myDrillState",
				$LimitedDescendantCount : "LtdDescendant_Count",
				$NodeProperty : "NodeID",
				$path : "/path",
				aggregate : {},
				group : {},
				groupLevels : ["BillToParty"],
				hierarchyQualifier : "X"
			};
			const oCache = _AggregationCache.create(this.oRequestor, "Foo", "", {}, oAggregation);
			const sQueryOptions = JSON.stringify(oCache.mQueryOptions);
			this.mock(oCache).expects("getTypes").atLeast(1).withExactArgs().returns("~Types~");
			const oNode = {"@$ui5.node.level" : 3};
			oCache.aElements[20] = {"@$ui5.node.level" : 0};
			oCache.aElements[21] = {"@$ui5.node.level" : 4};
			oCache.aElements[22] = {"@$ui5.node.level" : 4};
			oCache.aElements[23] = oNode;
			oCache.aElements[24] = {"@$ui5.node.level" : 4};
			oCache.aElements[25] = {"@$ui5.node.level" : 5};
			oCache.aElements[26] = {"@$ui5.node.level" : 3};
			const oHelperMock = this.mock(_Helper);
			oHelperMock.expects("getKeyFilter").withExactArgs(oNode, "/Foo", "~Types~")
				.returns("~Key~");
			this.mock(this.oRequestor).expects("buildQueryString")
				.withExactArgs(null, {$apply : "ancestors($root/path,X,NodeID,filter(~Key~),1)"})
				.returns("?~QueryString~");
			this.mock(this.oRequestor).expects("request")
				.withExactArgs("GET", "Foo?~QueryString~", "~oGroupLock~")
				.callsFake(async () => {
					var oPropertiesExpectation, oNodePropertyExpectation;

					await "next tick";

					oHelperMock.expects("getKeyPredicate")
						.withExactArgs("~Parent~", "/Foo", "~Types~")
						.returns("('n/a')");
					if (bCandidateFound) { // parent already in cache
						oCache.aElements.$byPredicate["('n/a')"] = "~ParentOutsideCollection~";
					}
					oHelperMock.expects("getPrivateAnnotation").exactly(bCandidateFound ? 1 : 0)
						.withExactArgs("~ParentOutsideCollection~", "rank")
						.returns(undefined);
					oHelperMock.expects("setPrivateAnnotation")
						.withExactArgs("~Parent~", "parent", sinon.match.same(oCache.oFirstLevel));
					this.mock(oCache).expects("requestRank")
						.withExactArgs("~Parent~", "~oGroupLock~")
						.callsFake(async () => {
							await "next tick";

							assert.ok(oPropertiesExpectation.called, "called in sync");
							assert.ok(oNodePropertyExpectation.called, "called in sync");

							oCache.aElements[17] = "~ParentInsideCollection~";
							this.mock(oCache.oFirstLevel).expects("calculateKeyPredicate")
								.withExactArgs("~Parent~", "~Types~", "/Foo");
							this.mock(oCache).expects("findIndex").withExactArgs("~iRank~")
								.returns(17);
							oHelperMock.expects("hasPrivateAnnotation")
								.withExactArgs("~ParentInsideCollection~", "placeholder")
								.returns(bParentIsPlaceholder);
							this.mock(oCache).expects("insertNode")
								.exactly(bParentIsPlaceholder ? 1 : 0)
								.withExactArgs("~Parent~", "~iRank~", 17);

							return "~iRank~";
						});
					oPropertiesExpectation = this.mock(oCache).expects("requestProperties")
						.withExactArgs("~Parent~", ["DistFromRoot", "myDrillState",
							"LtdDescendant_Count"], "~oGroupLock~", true)
						.resolves();
					oNodePropertyExpectation = this.mock(oCache).expects("requestNodeProperty")
						.withExactArgs("~Parent~", "~oGroupLock~", false)
						.resolves();

					return {value : ["~Parent~"]};
				});

			// code under test
			const oPromise = oCache.fetchParentIndex(26, "~oGroupLock~");
			const oPromise0 = oCache.fetchParentIndex(23, "~oGroupLock~");
			const oPromise1 = oCache.fetchParentIndex(26, "~oGroupLock~");
			const oPromise2 = oCache.fetchParentIndex(23, "~oGroupLock~");

			assert.strictEqual(_Helper.getPrivateAnnotation(oNode, "parentIndexPromise"), oPromise,
				"cached");
			assert.strictEqual(oPromise, oPromise0, "same promise");
			assert.strictEqual(oPromise, oPromise1, "same promise");
			assert.strictEqual(oPromise, oPromise2, "same promise");
			assert.ok(oPromise instanceof SyncPromise);
			assert.strictEqual(await oPromise, 17);
			assert.strictEqual(JSON.stringify(oCache.mQueryOptions), sQueryOptions, "unchanged");
			oHelperMock.restore();
			assert.notOk(_Helper.hasPrivateAnnotation(oNode, "parentIndexPromise"), "gone");
		});
		});
	});

	//*********************************************************************************************
	QUnit.test("fetchParentIndex: parent already inside collection", async function (assert) {
		const oAggregation = {
			$DistanceFromRoot : "DistFromRoot",
			$DrillState : "myDrillState",
			$LimitedDescendantCount : "LtdDescendant_Count",
			$NodeProperty : "NodeID",
			$path : "/path",
			aggregate : {},
			group : {},
			groupLevels : ["BillToParty"],
			hierarchyQualifier : "X"
		};
		const oCache = _AggregationCache.create(this.oRequestor, "Foo", "", {}, oAggregation);
		const sQueryOptions = JSON.stringify(oCache.mQueryOptions);

		this.mock(oCache).expects("getTypes").atLeast(1).withExactArgs().returns("~Types~");
		const oNode = {};
		oCache.aElements[22] = {"@$ui5.node.level" : 0};
		oCache.aElements[23] = oNode;
		this.mock(_Helper).expects("getKeyFilter").withExactArgs(oNode, "/Foo", "~Types~")
			.returns("~Key~");
		this.mock(this.oRequestor).expects("buildQueryString")
			.withExactArgs(null, {$apply : "ancestors($root/path,X,NodeID,filter(~Key~),1)"})
			.returns("?~QueryString~");
		this.mock(this.oRequestor).expects("request")
			.withExactArgs("GET", "Foo?~QueryString~", "~oGroupLock~")
			.callsFake(async () => {
				await "next tick";

				oCache.aElements.$byPredicate["('42')"] = "~ParentInCache~";
				this.mock(_Helper).expects("getKeyPredicate")
					.withExactArgs("~Parent~", "/Foo", "~Types~")
					.returns("('42')");
				this.mock(_Helper).expects("getPrivateAnnotation")
					.withExactArgs("~ParentInCache~", "rank")
					.returns(0); // anything but undefined
				oCache.aElements[42] = "~ParentInCache~";
				this.mock(oCache).expects("requestRank").never();

				return {value : ["~Parent~"]};
			});

		// code under test
		const oPromise = oCache.fetchParentIndex(23, "~oGroupLock~");

		assert.strictEqual(_Helper.getPrivateAnnotation(oNode, "parentIndexPromise"), oPromise,
			"cached");
		assert.ok(oPromise instanceof SyncPromise);
		assert.strictEqual(await oPromise, 42);
		assert.strictEqual(JSON.stringify(oCache.mQueryOptions), sQueryOptions, "unchanged");
		assert.notOk(_Helper.hasPrivateAnnotation(oNode, "parentIndexPromise"), "gone");
	});

	//*********************************************************************************************
	QUnit.test("fetchParentIndex: clean up on failed request", async function (assert) {
		const oAggregation = {
			$DistanceFromRoot : "DistFromRoot",
			$DrillState : "myDrillState",
			$LimitedDescendantCount : "LtdDescendant_Count",
			$NodeProperty : "NodeID",
			$path : "/path",
			aggregate : {},
			group : {},
			groupLevels : ["BillToParty"],
			hierarchyQualifier : "X"
		};
		const oCache = _AggregationCache.create(this.oRequestor, "Foo", "", {}, oAggregation);
		const sQueryOptions = JSON.stringify(oCache.mQueryOptions);

		this.mock(oCache).expects("getTypes").withExactArgs().returns("~Types~");
		const oNode = {};
		oCache.aElements[22] = {"@$ui5.node.level" : 0};
		oCache.aElements[23] = oNode;
		this.mock(_Helper).expects("getKeyFilter").withExactArgs(oNode, "/Foo", "~Types~")
			.returns("~Key~");
		this.mock(this.oRequestor).expects("buildQueryString")
			.withExactArgs(null, {$apply : "ancestors($root/path,X,NodeID,filter(~Key~),1)"})
			.returns("?~QueryString~");
		const oError = new Error();
		this.mock(this.oRequestor).expects("request")
			.withExactArgs("GET", "Foo?~QueryString~", "~oGroupLock~")
			.rejects(oError);

		// code under test
		const oPromise = oCache.fetchParentIndex(23, "~oGroupLock~");

		assert.strictEqual(_Helper.getPrivateAnnotation(oNode, "parentIndexPromise"), oPromise,
			"cached");
		assert.ok(oPromise instanceof SyncPromise);
		await assert.rejects(oPromise, oError);
		assert.strictEqual(JSON.stringify(oCache.mQueryOptions), sQueryOptions, "unchanged");
		assert.notOk(_Helper.hasPrivateAnnotation(oNode, "parentIndexPromise"), "gone");
	});

	//*********************************************************************************************
	[false, true].forEach(function (bAsync) {
		QUnit.test("fetchValue: not $count; async = " + bAsync, function (assert) {
			var oAggregation = {
					aggregate : {},
					group : {},
					groupLevels : ["BillToParty"]
				},
				oCache = _AggregationCache.create(this.oRequestor, "Foo", "", {}, oAggregation),
				oCacheMock = this.mock(oCache),
				sPath = "~predicate~/~path~",
				oPromise = bAsync
					? Promise.resolve(function (resolve) {
						setTimeout(function () {
							resolve();
						}, 5);
					})
					: SyncPromise.resolve(),
				oResult;

			if (bAsync) {
				oCache.aElements.$byPredicate["~predicate~"] = oPromise;
			}
			oCacheMock.expects("registerChangeListener").never();
			oCacheMock.expects("drillDown").never();
			oPromise.then(function () { // must not be called too early!
				oCacheMock.expects("registerChangeListener").withExactArgs(sPath, "~oListener~");
				oCacheMock.expects("drillDown")
					.withExactArgs(sinon.match.same(oCache.aElements), sPath, "~oGroupLock~")
					.returns(SyncPromise.resolve("~result~"));
			});

			// code under test
			oResult = oCache.fetchValue("~oGroupLock~", sPath, "~fnDataRequested~", "~oListener~");

			assert.strictEqual(oResult.isPending(), bAsync);

			return oResult.then(function (vResult) {
				assert.strictEqual(vResult, "~result~");
			});
		});
	});

	//*********************************************************************************************
	QUnit.test("fetchValue: no leaf $count available with recursive hierarchy", function (assert) {
		var oAggregation = {
				hierarchyQualifier : "X"
			},
			oCache = _AggregationCache.create(this.oRequestor, "Foo", "", {}, oAggregation);

		this.mock(oCache.oFirstLevel).expects("fetchValue").never();
		this.mock(oCache).expects("registerChangeListener").never();
		this.mock(oCache).expects("drillDown").never();
		this.oLogMock.expects("error")
			.withExactArgs("Failed to drill-down into $count, invalid segment: $count",
				oCache.toString(), "sap.ui.model.odata.v4.lib._Cache");

		assert.strictEqual(
			// code under test
			oCache.fetchValue("~oGroupLock~", "$count", "~fnDataRequested~", "~oListener~"),
			SyncPromise.resolve());
	});

	//*********************************************************************************************
	QUnit.test("fetchValue: no leaf $count available with visual grouping", function (assert) {
		var oAggregation = {
				aggregate : {},
				group : {},
				// Note: a single group level would define the leaf level (JIRA: CPOUI5ODATAV4-2755)
				groupLevels : ["a", "b"]
			},
			oCache = _AggregationCache.create(this.oRequestor, "Foo", "", {}, oAggregation);

		this.mock(oCache.oFirstLevel).expects("fetchValue").never();
		this.mock(oCache).expects("registerChangeListener").never();
		this.mock(oCache).expects("drillDown").never();
		this.oLogMock.expects("error")
			.withExactArgs("Failed to drill-down into $count, invalid segment: $count",
				oCache.toString(), "sap.ui.model.odata.v4.lib._Cache");

		assert.strictEqual(
			// code under test
			oCache.fetchValue("~oGroupLock~", "$count", "~fnDataRequested~", "~oListener~"),
			SyncPromise.resolve());
	});

	//*********************************************************************************************
	QUnit.test("fetchValue: leaf $count available without visual grouping", function (assert) {
		var oAggregation = {
				aggregate : {
					SalesNumber : {grandTotal : true}
				},
				group : {},
				groupLevels : [] // Note: added by _AggregationHelper.buildApply before
			},
			oCache = _AggregationCache.create(this.oRequestor, "Foo", "", {$count : true},
				oAggregation);

		this.mock(oCache.oFirstLevel).expects("fetchValue")
			.withExactArgs("~oGroupLock~", "$count", "~fnDataRequested~", "~oListener~")
			.returns("~promise~");
		this.mock(oCache).expects("registerChangeListener").never();
		this.mock(oCache).expects("drillDown").never();

		assert.strictEqual(
			// code under test
			oCache.fetchValue("~oGroupLock~", "$count", "~fnDataRequested~", "~oListener~"),
			"~promise~");
	});

	//*********************************************************************************************
	[{
		oPromise : SyncPromise.resolve("~result~"),
		vValue : "~result~"
	}, {
		oPromise : new SyncPromise(function () {}), // not (yet) resolved
		vValue : undefined
	}].forEach(function (oFixture, i) {
		QUnit.test("getValue: " + i, function (assert) {
			var oAggregation = {
					hierarchyQualifier : "X"
				},
				oCache = _AggregationCache.create(this.oRequestor, "Foo", "", {}, oAggregation);

			this.mock(oCache).expects("fetchValue")
				.withExactArgs(sinon.match.same(_GroupLock.$cached), "some/path")
				.returns(oFixture.oPromise);
			this.mock(oFixture.oPromise).expects("caught").withExactArgs().exactly(i);

			// code under test
			assert.strictEqual(oCache.getValue("some/path"), oFixture.vValue);
		});
	});

	//*********************************************************************************************
	QUnit.test("getQueryOptions4Single: non-empty path", function (assert) {
		const oCache = _AggregationCache.create(this.oRequestor, "Foo", "", {}, {
			hierarchyQualifier : "X"
		});
		this.mock(_Cache.prototype).expects("getQueryOptions4Single").never();
		this.mock(_Helper).expects("clone").never();

		assert.throws(function () {
			// code under test
			oCache.getQueryOptions4Single("some/path");
		}, new Error("Unsupported path: some/path"));
	});

	//*********************************************************************************************
	[false, true].forEach((bLate) => {
		[false, true].forEach((bFound) => {
			const sTitle = "getQueryOptions4Single: late query options = " + bLate
				+ ", node property found in $select = " + bFound;

		QUnit.test(sTitle, function (assert) {
			const oCache = _AggregationCache.create(this.oRequestor, "Foo", "", {}, {
				hierarchyQualifier : "X",
				$NodeProperty : "Some/NodeID"
			});
			if (bLate) {
				oCache.mLateQueryOptions = "~mLateQueryOptions~";
			}
			this.mock(_Cache.prototype).expects("getQueryOptions4Single").never();
			const mClone = {
				$select : bFound ? ["alpha", "Some/NodeID", "omega"] : ["alpha", "omega"]
			};
			this.mock(_Helper).expects("clone")
				.withExactArgs(bLate ? "~mLateQueryOptions~" : sinon.match.same(oCache.mQueryOptions))
				.returns(mClone);

			// code under test
			const mQueryOptions = oCache.getQueryOptions4Single("");

			assert.strictEqual(mQueryOptions, mClone);
			assert.deepEqual(mQueryOptions, {
				$select : ["alpha", "omega"]
			});
		});
		});
	});

	//*********************************************************************************************
	[{
		iIndex : 0,
		iLength : 3,
		bHasGrandTotal : false,
		iFirstLevelIndex : 0,
		iFirstLevelLength : 3
	}, {
		iIndex : 0,
		iLength : 3,
		bHasGrandTotal : true,
		iFirstLevelIndex : 0,
		iFirstLevelLength : 2
	}, {
		iIndex : 0,
		iLength : 3,
		bHasGrandTotal : true,
		grandTotalAtBottomOnly : false,
		iFirstLevelIndex : 0,
		iFirstLevelLength : 2
	}, {
		iIndex : 0,
		iLength : 1,
		bHasGrandTotal : true,
		grandTotalAtBottomOnly : true,
		iFirstLevelIndex : 0,
		iFirstLevelLength : 1
	}, {
		iIndex : 10,
		iLength : 3,
		bHasGrandTotal : false,
		iFirstLevelIndex : 10,
		iFirstLevelLength : 3
	}, {
		iIndex : 10,
		iLength : 3,
		bHasGrandTotal : true,
		iFirstLevelIndex : 9,
		iFirstLevelLength : 3
	}, {
		iIndex : 10,
		iLength : 3,
		bHasGrandTotal : true,
		grandTotalAtBottomOnly : false,
		iFirstLevelIndex : 9,
		iFirstLevelLength : 3
	}, {
		iIndex : 10,
		iLength : 3,
		bHasGrandTotal : true,
		grandTotalAtBottomOnly : true,
		iFirstLevelIndex : 10,
		iFirstLevelLength : 3
	}, {
		iIndex : 1,
		iLength : 41,
		bHasGrandTotal : true,
		iFirstLevelIndex : 0,
		iFirstLevelLength : 41
	}].forEach(function (oFixture, i) {
		QUnit.test("read: 1st time, #" + i, function (assert) {
			var oAggregation = { // filled before by buildApply
					aggregate : {
						SalesNumber : {grandTotal : oFixture.bHasGrandTotal}
					},
					group : {},
					groupLevels : ["group"]
				},
				oCache = _AggregationCache.create(this.oRequestor, "~", "", {}, oAggregation),
				iIndex = oFixture.iIndex,
				iLength = oFixture.iLength,
				iPrefetchLength = 100,
				that = this;

			function checkResult(oResult) {
				assert.strictEqual(oResult.value.length, iLength);
				assert.strictEqual(oResult.value.$count, 42);
				for (let j = 0; j < iLength; j += 1) {
					assert.strictEqual(oResult.value[j], "element#" + (oFixture.iIndex + j));
				}
			}

			if ("grandTotalAtBottomOnly" in oFixture) {
				oAggregation.grandTotalAtBottomOnly = oFixture.grandTotalAtBottomOnly;
			}
			if (oFixture.bHasGrandTotal) {
				oCache.oGrandTotalPromise = new SyncPromise(function () {});
			}
			this.mock(oCache).expects("readCount").withExactArgs("~oGroupLock~");
			this.mock(oCache).expects("readFirst")
				.withExactArgs(oFixture.iFirstLevelIndex, oFixture.iFirstLevelLength, iPrefetchLength,
					"~oGroupLock~", "~fnDataRequested~")
				.callsFake(function () {
					return SyncPromise.resolve(Promise.resolve()).then(function () {
						oCache.aElements.$count = 42;
						for (i = 0; i < 42; i += 1) {
							oCache.aElements[i] = "element#" + i;
						}
					});
				});

			// code under test
			return oCache.read(iIndex, iLength, iPrefetchLength, "~oGroupLock~", "~fnDataRequested~")
				.then(function (oResult) {
					var oGroupLock = {
							unlock : function () {}
						};

					assert.strictEqual(oCache.iReadLength, iLength + iPrefetchLength);

					checkResult(oResult);

					that.mock(oGroupLock).expects("unlock").withExactArgs();

					// code under test
					return oCache
						.read(iIndex, iLength, iPrefetchLength, oGroupLock, "~fnDataRequested~")
						.then(checkResult);
				});
		});
	});

	//*********************************************************************************************
	QUnit.test("read: 1st time, readCount fails", function (assert) {
		var oAggregation = {
				hierarchyQualifier : "X"
			},
			oCache = _AggregationCache.create(this.oRequestor, "~", "", {}, oAggregation),
			oError = new Error();

		this.mock(oCache).expects("readCount").withExactArgs("~oGroupLock~")
			.rejects(oError);
		this.mock(oCache).expects("readFirst"); // don't care about more details here

		// code under test
		return oCache.read(0, 10, 0, "~oGroupLock~").then(function () {
			assert.ok(false);
		}, function (oResult) {
			assert.strictEqual(oResult, oError);
		});
	});

	//*********************************************************************************************
	[undefined, {}].forEach(function (oCountPromise, i) {
		QUnit.test("readCount: nothing to do #" + i, function (assert) {
			var oAggregation = {
					hierarchyQualifier : "X"
				},
				oCache = _AggregationCache.create(this.oRequestor, "~", "", {}, oAggregation),
				oGroupLock = {
					getUnlockedCopy : function () {}
				};

			oCache.oCountPromise = oCountPromise;
			this.mock(oGroupLock).expects("getUnlockedCopy").never();
			this.mock(this.oRequestor).expects("request").never();

			// code under test
			assert.strictEqual(oCache.readCount(oGroupLock), undefined);
		});
	});

	//*********************************************************************************************
	QUnit.test("readCount: GET fails", function (assert) {
		var oAggregation = {
				hierarchyQualifier : "X"
			},
			oCache = _AggregationCache.create(this.oRequestor, "~", "", {}, oAggregation),
			oError = new Error(),
			oGroupLock = {
				getUnlockedCopy : function () {}
			};

		oCache.oCountPromise = {
			$resolve : true, // will not be called :-)
			$restore : sinon.spy()
		};
		this.mock(this.oRequestor).expects("buildQueryString").withExactArgs(null, {})
			.returns("?~query~");
		this.mock(oGroupLock).expects("getUnlockedCopy").withExactArgs()
			.returns("~oGroupLockCopy~");
		this.mock(this.oRequestor).expects("request")
			.withExactArgs("GET", "~/$count?~query~", "~oGroupLockCopy~").rejects(oError);

		// code under test
		return oCache.readCount(oGroupLock).then(function () {
			assert.ok(false);
		}, function (oResult) {
			assert.strictEqual(oResult, oError);
			assert.strictEqual(oCache.oCountPromise.$restore.callCount, 1);
		});
	});

	//*********************************************************************************************
	[{
		mExpectedQueryOptions : {
			foo : "bar",
			"sap-client" : "123"
		}
	}, {
		$filter : "Is_Manager",
		mExpectedQueryOptions : {
			$filter : "Is_Manager",
			foo : "bar",
			"sap-client" : "123"
		}
	}, {
		search : "covfefe",
		mExpectedQueryOptions : {
			$search : "covfefe",
			foo : "bar",
			"sap-client" : "123"
		}
	}, {
		$filter : "Is_Manager",
		search : "covfefe",
		mExpectedQueryOptions : {
			$filter : "Is_Manager",
			$search : "covfefe",
			foo : "bar",
			"sap-client" : "123"
		}
<<<<<<< HEAD
	}].forEach(function (oFixture, i) {
		QUnit.test("readCount: #" + i, function (assert) {
			var oAggregation = {
					hierarchyQualifier : "X",
					search : oFixture.search
=======
		oCache = _AggregationCache.create(this.oRequestor, "~", "", mQueryOptions, oAggregation);
		oCache.oCountPromise = {
			$resolve : fnResolve,
			$restore : mustBeMocked // must not be called
		};
		this.mock(this.oRequestor).expects("buildQueryString")
			.withExactArgs(null, oFixture.mExpectedQueryOptions).returns("?~query~");
		this.mock(oGroupLock).expects("getUnlockedCopy").withExactArgs()
			.returns("~oGroupLockCopy~");
		this.mock(this.oRequestor).expects("request")
			.withExactArgs("GET", "~/$count?~query~", "~oGroupLockCopy~").resolves(42);

		// code under test
		oResult = oCache.readCount(oGroupLock);

		assert.notOk(fnResolve.called, "not yet");
		assert.notOk("$resolve" in oCache.oCountPromise, "prevent 2nd GET");

		return oResult.then(function () {
			assert.strictEqual(fnResolve.args[0][0], 42);
		});
	});
});

	//*********************************************************************************************
[{
	bHasGrandTotal : false,
	iFirstLevelIndex : 0,
	iFirstLevelLength : 3,
	iExpectedStart : 0,
	iExpectedLength : 23
}, {
	bHasGrandTotal : true,
	iFirstLevelIndex : 0,
	iFirstLevelLength : 2,
	iExpectedStart : 0,
	iExpectedLength : 22
}, {
	bHasGrandTotal : true,
	grandTotalAtBottomOnly : false,
	iFirstLevelIndex : 0,
	iFirstLevelLength : 2,
	iExpectedStart : 0,
	iExpectedLength : 22
}, {
	bHasGrandTotal : true,
	grandTotalAtBottomOnly : true,
	iFirstLevelIndex : 0,
	iFirstLevelLength : 1,
	iExpectedStart : 0,
	iExpectedLength : 21
}, {
	bHasGrandTotal : false,
	iFirstLevelIndex : 10,
	iFirstLevelLength : 3,
	iExpectedStart : 0,
	iExpectedLength : 33
}, {
	bHasGrandTotal : false,
	iFirstLevelIndex : 20,
	iFirstLevelLength : 1,
	iExpectedStart : 0,
	iExpectedLength : 41
}, {
	bHasGrandTotal : false,
	iFirstLevelIndex : 21,
	iFirstLevelLength : 1,
	iExpectedStart : 1,
	iExpectedLength : 41
}, {
	bHasGrandTotal : true,
	iFirstLevelIndex : 9,
	iFirstLevelLength : 3,
	iExpectedStart : 0,
	iExpectedLength : 32
}, {
	bHasGrandTotal : true,
	grandTotalAtBottomOnly : false,
	iFirstLevelIndex : 9,
	iFirstLevelLength : 3,
	iExpectedStart : 0,
	iExpectedLength : 32
}, {
	bHasGrandTotal : true,
	grandTotalAtBottomOnly : true,
	iFirstLevelIndex : 10,
	iFirstLevelLength : 3,
	iExpectedStart : 0,
	iExpectedLength : 33
}, {
	bHasGrandTotal : true,
	iFirstLevelIndex : 0,
	iFirstLevelLength : 42,
	iExpectedStart : 0,
	iExpectedLength : 62
}, {
	iExpandTo : 2,
	iLevel : 0, // symbolic level for generic initial placeholders inside top pyramid
	iFirstLevelIndex : 10,
	iFirstLevelLength : 3,
	iExpectedStart : 0,
	iExpectedLength : 33
}, {
	bUnifiedCache : true,
	iLevel : 0, // symbolic level for generic initial placeholders inside top pyramid
	iFirstLevelIndex : 10,
	iFirstLevelLength : 3,
	iExpectedStart : 0,
	iExpectedLength : 33
}, { // prefetch wins; less than iStart
	iFirstLevelIndex : 25,
	iFirstLevelLength : 1,
	iOutOfPlaceCount : 5,
	iPrefetchLength : 10,
	iExpectedStart : 15,
	iExpectedLength : 21
}, { // out of place count wins; less than iStart
	iFirstLevelIndex : 25,
	iFirstLevelLength : 1,
	iOutOfPlaceCount : 10,
	iPrefetchLength : 5,
	iExpectedStart : 15,
	iExpectedLength : 16
}, { // prefetch wins; more than iStart
	iFirstLevelIndex : 2,
	iFirstLevelLength : 1,
	iOutOfPlaceCount : 3,
	iPrefetchLength : 5,
	iExpectedStart : 0,
	iExpectedLength : 8
}, { // out of place count wins; more than iStart
	iFirstLevelIndex : 2,
	iFirstLevelLength : 1,
	iOutOfPlaceCount : 5,
	iPrefetchLength : 1,
	iExpectedStart : 0,
	iExpectedLength : 4
}, { // oFirstLevel already requested data
	bSentRequest : true,
	iFirstLevelIndex : 0,
	iFirstLevelLength : 3,
	iExpectedStart : 0,
	iExpectedLength : 23
}, { // oFirstLevel already requested data and out-of-place nodes are present
	bSentRequest : true,
	iFirstLevelIndex : 0,
	iFirstLevelLength : 3,
	iOutOfPlaceCount : 1,
	iExpectedStart : 0,
	iExpectedLength : 23
}].forEach(function (oFixture, i) {
	QUnit.test("readFirst: #" + i, function (assert) {
		var oAggregation = { // filled before by buildApply
				aggregate : {
					SalesNumber : {grandTotal : oFixture.bHasGrandTotal}
>>>>>>> 3e3cf9db
				},
				oCache,
				oGroupLock = {
					getUnlockedCopy : function () {}
				},
				mQueryOptions = {
					$apply : "A.P.P.L.E",
					$count : true,
					$expand : {EMPLOYEE_2_TEAM : null},
					// $filter : oFixture.$filter,
					$orderby : "TEAM_ID desc",
					// Unsupported system query option: $search
					$select : ["Name"],
					foo : "bar",
					"sap-client" : "123"
				},
				fnResolve = sinon.spy(),
				oResult;

			if ("$filter" in oFixture) {
				mQueryOptions.$filter = oFixture.$filter;
			}
			oCache = _AggregationCache.create(this.oRequestor, "~", "", mQueryOptions, oAggregation);
			oCache.oCountPromise = {
				$resolve : fnResolve
			};
			this.mock(this.oRequestor).expects("buildQueryString")
				.withExactArgs(null, oFixture.mExpectedQueryOptions).returns("?~query~");
			this.mock(oGroupLock).expects("getUnlockedCopy").withExactArgs()
				.returns("~oGroupLockCopy~");
			this.mock(this.oRequestor).expects("request")
				.withExactArgs("GET", "~/$count?~query~", "~oGroupLockCopy~").resolves(42);

			// code under test
			oResult = oCache.readCount(oGroupLock);

			assert.notOk(fnResolve.called, "not yet");
			assert.notOk("$resolve" in oCache.oCountPromise, "prevent 2nd GET");

			return oResult.then(function () {
				assert.strictEqual(fnResolve.args[0][0], 42);
			});
		});
	});

	//*********************************************************************************************
	[{
		bHasGrandTotal : false,
		iFirstLevelIndex : 0,
		iFirstLevelLength : 3,
		iExpectedStart : 0,
		iExpectedLength : 23
	}, {
		bHasGrandTotal : true,
		iFirstLevelIndex : 0,
		iFirstLevelLength : 2,
		iExpectedStart : 0,
		iExpectedLength : 22
	}, {
		bHasGrandTotal : true,
		grandTotalAtBottomOnly : false,
		iFirstLevelIndex : 0,
		iFirstLevelLength : 2,
		iExpectedStart : 0,
		iExpectedLength : 22
	}, {
		bHasGrandTotal : true,
		grandTotalAtBottomOnly : true,
		iFirstLevelIndex : 0,
		iFirstLevelLength : 1,
		iExpectedStart : 0,
		iExpectedLength : 21
	}, {
		bHasGrandTotal : false,
		iFirstLevelIndex : 10,
		iFirstLevelLength : 3,
		iExpectedStart : 0,
		iExpectedLength : 33
	}, {
		bHasGrandTotal : false,
		iFirstLevelIndex : 20,
		iFirstLevelLength : 1,
		iExpectedStart : 0,
		iExpectedLength : 41
	}, {
		bHasGrandTotal : false,
		iFirstLevelIndex : 21,
		iFirstLevelLength : 1,
		iExpectedStart : 1,
		iExpectedLength : 41
	}, {
		bHasGrandTotal : true,
		iFirstLevelIndex : 9,
		iFirstLevelLength : 3,
		iExpectedStart : 0,
		iExpectedLength : 32
	}, {
		bHasGrandTotal : true,
		grandTotalAtBottomOnly : false,
		iFirstLevelIndex : 9,
		iFirstLevelLength : 3,
		iExpectedStart : 0,
		iExpectedLength : 32
	}, {
		bHasGrandTotal : true,
		grandTotalAtBottomOnly : true,
		iFirstLevelIndex : 10,
		iFirstLevelLength : 3,
		iExpectedStart : 0,
		iExpectedLength : 33
	}, {
		bHasGrandTotal : true,
		iFirstLevelIndex : 0,
		iFirstLevelLength : 42,
		iExpectedStart : 0,
		iExpectedLength : 62
	}, {
		iExpandTo : 2,
		iLevel : 0, // symbolic level for generic initial placeholders inside top pyramid
		iFirstLevelIndex : 10,
		iFirstLevelLength : 3,
		iExpectedStart : 0,
		iExpectedLength : 33
	}, {
		bUnifiedCache : true,
		iLevel : 0, // symbolic level for generic initial placeholders inside top pyramid
		iFirstLevelIndex : 10,
		iFirstLevelLength : 3,
		iExpectedStart : 0,
		iExpectedLength : 33
	}, { // prefetch wins; less than iStart
		iFirstLevelIndex : 25,
		iFirstLevelLength : 1,
		iOutOfPlaceCount : 5,
		iPrefetchLength : 10,
		iExpectedStart : 15,
		iExpectedLength : 21
	}, { // out of place count wins; less than iStart
		iFirstLevelIndex : 25,
		iFirstLevelLength : 1,
		iOutOfPlaceCount : 10,
		iPrefetchLength : 5,
		iExpectedStart : 15,
		iExpectedLength : 16
	}, { // prefetch wins; more than iStart
		iFirstLevelIndex : 2,
		iFirstLevelLength : 1,
		iOutOfPlaceCount : 3,
		iPrefetchLength : 5,
		iExpectedStart : 0,
		iExpectedLength : 8
	}, { // out of place count wins; more than iStart
		iFirstLevelIndex : 2,
		iFirstLevelLength : 1,
		iOutOfPlaceCount : 5,
		iPrefetchLength : 1,
		iExpectedStart : 0,
		iExpectedLength : 4
	}, { // oFirstLevel already requested data
		bSentRequest : true,
		iFirstLevelIndex : 0,
		iFirstLevelLength : 3,
		iExpectedStart : 0,
		iExpectedLength : 23
	}, { // oFirstLevel already requested data and out-of-place nodes are present
		bSentRequest : true,
		iFirstLevelIndex : 0,
		iFirstLevelLength : 3,
		iOutOfPlaceCount : 1,
		iExpectedStart : 0,
		iExpectedLength : 23
	}].forEach(function (oFixture, i) {
		QUnit.test("readFirst: #" + i, function (assert) {
			var oAggregation = { // filled before by buildApply
					aggregate : {
						SalesNumber : {grandTotal : oFixture.bHasGrandTotal}
					},
					group : {},
					groupLevels : ["group"]
				},
				oAggregationHelperMock = this.mock(_AggregationHelper),
				oCache = _AggregationCache.create(this.oRequestor, "~", "", {}, oAggregation),
				oCacheMock = this.mock(oCache),
				iExpectedLength = oFixture.iExpectedLength,
				iExpectedLevel = "iLevel" in oFixture ? oFixture.iLevel : 1, // cf. createPlaceholder
				iExpectedStart = oFixture.iExpectedStart,
				oGrandTotal = {},
				oGrandTotalCopy = {},
				iOffset = oFixture.bHasGrandTotal && oFixture.grandTotalAtBottomOnly !== true ? 1 : 0,
				oReadResult = {
					value : []
				},
				bSkipResponse = oFixture.bSentRequest && oFixture.iOutOfPlaceCount;

			if (oFixture.iExpandTo) { // unrealistic combination, but never mind
				oAggregation.expandTo = oFixture.iExpandTo;
			}
			if (oFixture.bUnifiedCache) {
				oCache.bUnifiedCache = true;
			}
			if ("grandTotalAtBottomOnly" in oFixture) {
				oAggregation.grandTotalAtBottomOnly = oFixture.grandTotalAtBottomOnly;
			}
			if (oFixture.bHasGrandTotal) {
				oCache.oGrandTotalPromise = SyncPromise.resolve(oGrandTotal);
				_Helper.setPrivateAnnotation(oGrandTotal, "copy", oGrandTotalCopy);
			}
			oCache.oFirstLevel.bSentRequest = oFixture.bSentRequest;
			for (let j = 0; j < Math.min(iExpectedLength, 42); j += 1) {
				oReadResult.value.push({});
			}
			oReadResult.value.$count = 42;
			this.mock(oCache.oTreeState).expects("getOutOfPlaceCount").withExactArgs()
				.returns(oFixture.iOutOfPlaceCount ?? 0);
			this.mock(oCache.oFirstLevel).expects("read")
				.withExactArgs(iExpectedStart, iExpectedLength, 0,
					bSkipResponse ? sinon.match.same(_GroupLock.$cached) : "~oGroupLock~",
					"~fnDataRequested~")
				.callsFake(function () {
					oCache.oFirstLevel.bSentRequest = true;
					return SyncPromise.resolve(Promise.resolve(oReadResult));
				});
			oCacheMock.expects("requestOutOfPlaceNodes")
				.exactly(oFixture.bSentRequest ? 0 : 1).withExactArgs("~oGroupLock~")
				.returns([Promise.resolve("~outOfPlaceResult0~"),
					Promise.resolve("~outOfPlaceResult1~"), Promise.resolve("~outOfPlaceResult2~")]);
			if (oFixture.bHasGrandTotal) {
				switch (oFixture.grandTotalAtBottomOnly) {
					case false: // top & bottom
						oCacheMock.expects("addElements")
							.withExactArgs(sinon.match.same(oGrandTotal), 0)
							.callsFake(addElements); // so that oCache.aElements is actually filled
						oCacheMock.expects("addElements")
							.withExactArgs(sinon.match.same(oGrandTotalCopy), 43)
							.callsFake(addElements); // so that oCache.aElements is actually filled
						break;

					case true: // bottom
						oCacheMock.expects("addElements")
							.withExactArgs(sinon.match.same(oGrandTotal), 42)
							.callsFake(addElements); // so that oCache.aElements is actually filled
						break;

					default: // top
						oCacheMock.expects("addElements")
							.withExactArgs(sinon.match.same(oGrandTotal), 0)
							.callsFake(addElements); // so that oCache.aElements is actually filled
				}
			}
			const oAddElementsExpectation = oCacheMock.expects("addElements")
				.exactly(bSkipResponse ? 0 : 1)
				.withExactArgs(sinon.match.same(oReadResult.value), iExpectedStart + iOffset,
					sinon.match.same(oCache.oFirstLevel), iExpectedStart)
				.callsFake(addElements); // so that oCache.aElements is actually filled
			// expect placeholders before and after real read results
			for (let j = 0; j < iExpectedStart; j += 1) {
				oAggregationHelperMock.expects("createPlaceholder")
					.withExactArgs(iExpectedLevel, j, sinon.match.same(oCache.oFirstLevel))
					.returns("~placeholder~" + j);
			}
			for (let j = iExpectedStart + iExpectedLength; j < 42; j += 1) {
				oAggregationHelperMock.expects("createPlaceholder").exactly(bSkipResponse ? 0 : 1)
					.withExactArgs(iExpectedLevel, j, sinon.match.same(oCache.oFirstLevel))
					.returns("~placeholder~" + j);
			}
			const oHandleOutOfPlaceNodesExpectation = oCacheMock.expects("handleOutOfPlaceNodes")
				.exactly(bSkipResponse ? 0 : 1)
				.withExactArgs(oFixture.bSentRequest
					? []
					: ["~outOfPlaceResult0~", "~outOfPlaceResult1~", "~outOfPlaceResult2~"]
				);

			// code under test
			return oCache.readFirst(oFixture.iFirstLevelIndex, oFixture.iFirstLevelLength,
					oFixture.iPrefetchLength ?? 20, "~oGroupLock~", "~fnDataRequested~")
				.then(function () {
					if (bSkipResponse) {
						assert.strictEqual(oCache.aElements.length, 0, "unchanged");
						assert.strictEqual(oCache.aElements.$count, undefined, "unchanged");
						return;
					}

					// check placeholders before and after real read results
					for (let j = 0; j < iExpectedStart; j += 1) {
						assert.strictEqual(oCache.aElements[iOffset + j], "~placeholder~" + j);
					}
					for (let j = iExpectedStart + iExpectedLength; j < 42; j += 1) {
						assert.strictEqual(oCache.aElements[iOffset + j], "~placeholder~" + j);
					}

					if (oFixture.bHasGrandTotal) {
						switch (oFixture.grandTotalAtBottomOnly) {
							case false: // top & bottom
								assert.strictEqual(oCache.aElements.length, 44);
								assert.strictEqual(oCache.aElements.$count, 44);
								break;

							case true: // bottom
							default: // top
								assert.strictEqual(oCache.aElements.length, 43);
								assert.strictEqual(oCache.aElements.$count, 43);
						}
					} else {
						assert.strictEqual(oCache.aElements.length, 42);
						assert.strictEqual(oCache.aElements.$count, 42);
					}

					sinon.assert.callOrder(oAddElementsExpectation, oHandleOutOfPlaceNodesExpectation);
				});
		});
	});

	//*********************************************************************************************
	[undefined, false, true].forEach((bGrandTotalAtBottomOnly) => {
		const sTitle = "readFirst: no data => no grand total; grandTotalAtBottomOnly="
			+ bGrandTotalAtBottomOnly;

		QUnit.test(sTitle, async function (assert) {
			const oCache = _AggregationCache.create(this.oRequestor, "~", "", {}, {
				aggregate : {
					SalesNumber : {grandTotal : true}
				},
				grandTotalAtBottomOnly : bGrandTotalAtBottomOnly,
				group : {},
				groupLevels : ["group"]
			});
			oCache.oGrandTotalPromise = SyncPromise.resolve({/*oGrandTotal*/});
			this.mock(oCache.oTreeState).expects("getOutOfPlaceCount").withExactArgs().returns(0);
			const oReadResult = {
				value : []
			};
			oReadResult.value.$count = 0; // no data
			this.mock(oCache.oFirstLevel).expects("read")
				.withExactArgs(0, 30, 0, "~oGroupLock~", "~fnDataRequested~")
				.returns(SyncPromise.resolve(Promise.resolve(oReadResult)));
			this.mock(oCache).expects("requestOutOfPlaceNodes").withExactArgs("~oGroupLock~")
				.returns([]);
			this.mock(oCache).expects("addElements")
				.withExactArgs(sinon.match.same(oReadResult.value), 0,
					sinon.match.same(oCache.oFirstLevel), 0);
			this.mock(_AggregationHelper).expects("createPlaceholder").never();
			this.mock(oCache).expects("handleOutOfPlaceNodes").withExactArgs([]);

			// code under test
			await oCache.readFirst(0, 10, 20, "~oGroupLock~", "~fnDataRequested~");

			assert.deepEqual(oCache.aElements, []);
			assert.strictEqual(oCache.aElements.length, 0);
			assert.strictEqual(oCache.aElements.$count, 0);
		});
	});

	//*********************************************************************************************
	QUnit.test("read: from group level cache", function (assert) {
		var oAggregation = { // filled before by buildApply
				aggregate : {},
				group : {},
				groupLevels : ["group"]
			},
			oCache = _AggregationCache.create(this.oRequestor, "~", "", {}, oAggregation),
			oGroupLock0 = {
				getUnlockedCopy : function () {},
				unlock : function () {}
			},
			oGroupLock1 = {
				getUnlockedCopy : function () {},
				unlock : function () {}
			},
			oCacheMock = this.mock(oCache),
			aReadResult0 = [{}],
			aReadResult1 = [{}, {}],
			that = this;

		oCache.aElements = [
			{/* expanded node */},
			{/* first leaf */},
			_AggregationHelper.createPlaceholder(1, 1, "~oGroupLevelCache~"),
			_AggregationHelper.createPlaceholder(1, 2, "~oGroupLevelCache~"),
			_AggregationHelper.createPlaceholder(1, 3, "~oGroupLevelCache~"),
			{/* other node */}
		];
		oCache.aElements.$byPredicate = {};
		oCache.aElements.$count = 42;

		this.mock(oGroupLock0).expects("getUnlockedCopy").withExactArgs()
			.returns("~oGroupLockCopy0~");
		oCacheMock.expects("readGap")
			.withExactArgs("~oGroupLevelCache~", 2, 3, "~oGroupLockCopy0~", "~fnDataRequested~")
			.returns(addElementsLater(oCache, aReadResult0, 2));
		this.mock(oGroupLock0).expects("unlock").withExactArgs();

		// code under test
		return oCache.read(2, 1, 0, oGroupLock0, "~fnDataRequested~").then(function (oResult1) {
			assert.strictEqual(oResult1.value.length, 1);
			assert.strictEqual(oResult1.value[0], aReadResult0[0]);
			assert.strictEqual(oResult1.value.$count, 42);

			that.mock(oGroupLock1).expects("getUnlockedCopy").withExactArgs()
				.returns("~oGroupLockCopy1~");
			oCacheMock.expects("readGap")
				.withExactArgs("~oGroupLevelCache~", 3, 5, "~oGroupLockCopy1~", "~fnDataRequested~")
				.returns(addElementsLater(oCache, aReadResult1, 3));
			that.mock(oGroupLock1).expects("unlock").withExactArgs();

			// code under test
			return oCache.read(3, 3, 0, oGroupLock1, "~fnDataRequested~");
		}).then(function (oResult2) {
			assert.strictEqual(oResult2.value.length, 3);
			assert.strictEqual(oResult2.value[0], aReadResult1[0]);
			assert.strictEqual(oResult2.value[1], aReadResult1[1]);
			assert.strictEqual(oResult2.value[2], oCache.aElements[5]);
			assert.strictEqual(oResult2.value.$count, 42);
		});
	});

	//*********************************************************************************************
	QUnit.test("read: first level cache and group level cache", function (assert) {
		var oAggregation = { // filled before by buildApply
				aggregate : {},
				group : {},
				groupLevels : ["group"]
			},
			oCache = _AggregationCache.create(this.oRequestor, "~", "", {}, oAggregation),
			oCacheMock = this.mock(oCache),
			oFirstLeaf = {},
			oGroupLock = {
				getUnlockedCopy : function () {},
				unlock : function () {}
			},
			oGroupLockMock = this.mock(oGroupLock),
			aReadResult0 = [{}, {}],
			aReadResult1 = [{}, {}, {}, {}];

		oCache.aElements = [
			{/* expanded node */},
			oFirstLeaf,
			_AggregationHelper.createPlaceholder(1, 1, "~oGroupLevelCache~"),
			_AggregationHelper.createPlaceholder(1, 2, "~oGroupLevelCache~"),
			_AggregationHelper.createPlaceholder(0, 1, "~oFirstLevelCache~"),
			_AggregationHelper.createPlaceholder(0, 2, "~oFirstLevelCache~"),
			_AggregationHelper.createPlaceholder(0, 3, "~oFirstLevelCache~"),
			_AggregationHelper.createPlaceholder(0, 4, "~oFirstLevelCache~")
		];
		oCache.aElements.$byPredicate = {};
		oCache.aElements.$count = 7;

		const oReadRangeExpectation = this.mock(ODataUtils).expects("_getReadRange")
			.withExactArgs(sinon.match.same(oCache.aElements), 1, 4, 5, sinon.match.func)
			.returns({length : 9, start : 1}); // note: beyond $count
		oGroupLockMock.expects("getUnlockedCopy").withExactArgs().returns("~oGroupLockCopy0~");
		oGroupLockMock.expects("getUnlockedCopy").withExactArgs().returns("~oGroupLockCopy1~");
		oCacheMock.expects("readGap")
			.withExactArgs("~oGroupLevelCache~", 2, 4, "~oGroupLockCopy0~", "~fnDataRequested~")
			.returns(addElementsLater(oCache, aReadResult0, 2));
		oCacheMock.expects("readGap")
			.withExactArgs("~oFirstLevelCache~", 4, 8, "~oGroupLockCopy1~", "~fnDataRequested~")
			.returns(addElementsLater(oCache, aReadResult1, 4));
		oGroupLockMock.expects("unlock").withExactArgs();

		// code under test
		return oCache.read(1, 4, 5, oGroupLock, "~fnDataRequested~").then((oResult) => {
			assert.strictEqual(oResult.value.length, 4);
			assert.strictEqual(oResult.value[0], oFirstLeaf);
			assert.strictEqual(oResult.value[1], aReadResult0[0]);
			assert.strictEqual(oResult.value[2], aReadResult0[1]);
			assert.strictEqual(oResult.value[3], aReadResult1[0]);
			assert.strictEqual(oResult.value.$count, 7);

			assert.strictEqual(oCache.aElements[1], oFirstLeaf);
			assert.strictEqual(oCache.aElements[2], aReadResult0[0]);
			assert.strictEqual(oCache.aElements[3], aReadResult0[1]);
			assert.strictEqual(oCache.aElements[4], aReadResult1[0]);
			assert.strictEqual(oCache.aElements[5], aReadResult1[1]);
			assert.strictEqual(oCache.aElements[6], aReadResult1[2]);
			assert.strictEqual(oCache.aElements[7], aReadResult1[3]);

			const fnReadRangeCallback = oReadRangeExpectation.args[0][4];

			// code under test
			assert.notOk(fnReadRangeCallback({}));

			const oGroupLevelCache = {isMissing : mustBeMocked};
			this.mock(oGroupLevelCache).expects("isMissing").withExactArgs(0).returns("~");
			let oEntity = {
				"@$ui5._" : {
					parent : oGroupLevelCache,
					placeholder : true,
					rank : 0
				}
			};

			// code under test
			assert.strictEqual(fnReadRangeCallback(oEntity), "~");

			oEntity = {
				"@$ui5._" : {
					placeholder : 1,
					predicate : "('~')"
				}
			};
			oCache.aElements.$byPredicate["('~')"] = oEntity;

			// code under test
			assert.ok(fnReadRangeCallback(oEntity));

			oCache.aElements.$byPredicate["('~')"] = SyncPromise.resolve();

			// code under test
			assert.notOk(fnReadRangeCallback(oEntity));
		});
	});

	//*********************************************************************************************
	[
		{iStart : 0, iLength : 1, iPrefetchLength : 0},
		{iStart : 0, iLength : 2, iPrefetchLength : 0},
		{iStart : 1, iLength : 1, iPrefetchLength : 1}
	].forEach(function (oFixture) {
		QUnit.test("read: gap at start " + JSON.stringify(oFixture), function (assert) {
			var oAggregation = { // filled before by buildApply
					aggregate : {},
					group : {},
					groupLevels : ["group"]
				},
				oCache = _AggregationCache.create(this.oRequestor, "~", "", {}, oAggregation),
				oFirstLeaf = {},
				oGroupLock = {
					getUnlockedCopy : function () {},
					unlock : function () {}
				},
				aReadResult = [{}];

			oCache.aElements = [
				_AggregationHelper.createPlaceholder(0, 0, "~oFirstLevelCache~"),
				oFirstLeaf
			];
			oCache.aElements.$byPredicate = {};
			oCache.aElements.$count = 42;

			this.mock(ODataUtils).expects("_getReadRange")
				.withExactArgs(sinon.match.same(oCache.aElements), oFixture.iStart, oFixture.iLength,
					oFixture.iPrefetchLength, sinon.match.func)
				.returns({length : 2, start : 0});
			this.mock(oGroupLock).expects("getUnlockedCopy").withExactArgs()
				.returns("~oGroupLockCopy~");
			this.mock(oCache).expects("readGap")
				.withExactArgs("~oFirstLevelCache~", 0, 1, "~oGroupLockCopy~", "~fnDataRequested~")
				.returns(addElementsLater(oCache, aReadResult, 0));
			this.mock(oGroupLock).expects("unlock").withExactArgs();

			// code under test
			return oCache.read(oFixture.iStart, oFixture.iLength, oFixture.iPrefetchLength, oGroupLock,
					"~fnDataRequested~"
			).then(function (oResult) {
				assert.strictEqual(oResult.value.length, oFixture.iLength);
				assert.strictEqual(oResult.value[0], oFixture.iStart ? oFirstLeaf : aReadResult[0]);
				if (oFixture.iLength > 1) {
					assert.strictEqual(oResult.value[1], oFirstLeaf);
				}
				assert.strictEqual(oResult.value.$count, 42);

				assert.strictEqual(oCache.aElements[0], aReadResult[0]);
				assert.strictEqual(oCache.aElements[1], oFirstLeaf);
			});
		});
	});

	//*********************************************************************************************
	QUnit.test("read: intersecting reads", function (assert) {
		var oAggregation = { // filled before by buildApply
				aggregate : {},
				group : {},
				groupLevels : ["group"]
			},
			oCache = _AggregationCache.create(this.oRequestor, "~", "", {}, oAggregation),
			oCacheMock = this.mock(oCache),
			oFirstLeaf = {},
			oGroupLock = {
				getUnlockedCopy : function () {},
				unlock : function () {}
			},
			oGroupLockMock = this.mock(oGroupLock),
			oReadSameNode = {},
			aReadResult0 = [{}, oReadSameNode, {}],
			aReadResult1 = [oReadSameNode];

		oCache.aElements = [
			{/* expanded node */},
			oFirstLeaf,
			_AggregationHelper.createPlaceholder(1, 1, "~oGroupLevelCache~"),
			_AggregationHelper.createPlaceholder(1, 2, "~oGroupLevelCache~"),
			_AggregationHelper.createPlaceholder(1, 3, "~oGroupLevelCache~"),
			_AggregationHelper.createPlaceholder(1, 4, "~oGroupLevelCache~"),
			_AggregationHelper.createPlaceholder(1, 5, "~oGroupLevelCache~"),
			_AggregationHelper.createPlaceholder(1, 6, "~oGroupLevelCache~")
		];
		oCache.aElements.$byPredicate = {};
		oCache.aElements.$count = 42;

		oGroupLockMock.expects("getUnlockedCopy").withExactArgs().returns("~oGroupLockCopy0~");
		oGroupLockMock.expects("getUnlockedCopy").withExactArgs().returns("~oGroupLockCopy1~");
		oGroupLockMock.expects("unlock").withExactArgs().twice();
		oCacheMock.expects("readGap")
			.withExactArgs("~oGroupLevelCache~", 2, 5, "~oGroupLockCopy0~", "~fnDataRequested~")
			.returns(addElementsLater(oCache, aReadResult0, 2));
		oCacheMock.expects("readGap")
			.withExactArgs("~oGroupLevelCache~", 3, 4, "~oGroupLockCopy1~", "~fnDataRequested~")
			.returns(addElementsLater(oCache, aReadResult1, 3));

		// code under test
		return Promise.all([
			oCache.read(1, 4, 0, oGroupLock, "~fnDataRequested~"),
			oCache.read(3, 1, 0, oGroupLock, "~fnDataRequested~")
		]).then(function (aResults) {
			assert.strictEqual(aResults[0].value.length, 4);
			assert.strictEqual(aResults[0].value[0], oFirstLeaf);
			assert.strictEqual(aResults[0].value[1], aReadResult0[0]);
			assert.strictEqual(aResults[0].value[2], oReadSameNode);
			assert.strictEqual(aResults[0].value[2], aReadResult0[1]);
			assert.strictEqual(aResults[0].value.$count, 42);
			assert.strictEqual(aResults[1].value.length, 1);
			assert.strictEqual(aResults[1].value[0], oReadSameNode);
			assert.strictEqual(aResults[1].value.$count, 42);

			assert.strictEqual(oCache.aElements[1], oFirstLeaf);
			assert.strictEqual(oCache.aElements[2], aReadResult0[0]);
			assert.strictEqual(oCache.aElements[3], oReadSameNode);
			assert.strictEqual(oCache.aElements[4], aReadResult0[2]);
			assert.strictEqual(_Helper.getPrivateAnnotation(oCache.aElements[5], "rank"), 4);
			assert.strictEqual(_Helper.getPrivateAnnotation(oCache.aElements[6], "rank"), 5);
			assert.strictEqual(_Helper.getPrivateAnnotation(oCache.aElements[7], "rank"), 6);
		});
	});

	//*********************************************************************************************
	QUnit.test("read: two different group level caches", function (assert) {
		var oAggregation = { // filled before by buildApply
				aggregate : {},
				group : {},
				groupLevels : ["group"]
			},
			oCache = _AggregationCache.create(this.oRequestor, "~", "", {}, oAggregation),
			oCacheMock = this.mock(oCache),
			oFirstLeaf0 = {},
			oFirstLeaf1 = {},
			oGroupLock = {
				getUnlockedCopy : function () {},
				unlock : function () {}
			},
			oGroupLockMock = this.mock(oGroupLock),
			oReadPromise,
			aReadResult0 = [{}, {}],
			aReadResult1 = [{}, {}],
			oUnlockExpectation;

		oCache.aElements = [
			{/* expanded node */},
			oFirstLeaf0,
			_AggregationHelper.createPlaceholder(1, 1, "~oGroupLevelCache0~"),
			_AggregationHelper.createPlaceholder(1, 2, "~oGroupLevelCache0~"),
			{/* expanded node */},
			oFirstLeaf1,
			_AggregationHelper.createPlaceholder(1, 1, "~oGroupLevelCache1~"),
			_AggregationHelper.createPlaceholder(1, 2, "~oGroupLevelCache1~")
		];
		oCache.aElements.$byPredicate = {};
		oCache.aElements.$count = 42;

		oGroupLockMock.expects("getUnlockedCopy").withExactArgs().returns("~oGroupLockCopy0~");
		oGroupLockMock.expects("getUnlockedCopy").withExactArgs().returns("~oGroupLockCopy1~");
		oUnlockExpectation = oGroupLockMock.expects("unlock").withExactArgs();
		oCacheMock.expects("readGap")
			.withExactArgs("~oGroupLevelCache0~", 2, 4, "~oGroupLockCopy0~", "~fnDataRequested~")
			.returns(addElementsLater(oCache, aReadResult0, 2));
		oCacheMock.expects("readGap")
			.withExactArgs("~oGroupLevelCache1~", 6, 8, "~oGroupLockCopy1~", "~fnDataRequested~")
			.returns(addElementsLater(oCache, aReadResult1, 6));

		// code under test
		oReadPromise = oCache.read(1, 7, 0, oGroupLock, "~fnDataRequested~")
			.then(function (oResult) {
				assert.strictEqual(oResult.value.length, 7);
				assert.strictEqual(oResult.value[0], oFirstLeaf0);
				assert.strictEqual(oResult.value[1], aReadResult0[0]);
				assert.strictEqual(oResult.value[2], aReadResult0[1]);

				assert.strictEqual(oResult.value[4], oFirstLeaf1);
				assert.strictEqual(oResult.value[5], aReadResult1[0]);
				assert.strictEqual(oResult.value[6], aReadResult1[1]);
				assert.strictEqual(oResult.value.$count, 42);

				assert.strictEqual(oCache.aElements[1], oFirstLeaf0);
				assert.strictEqual(oCache.aElements[2], aReadResult0[0]);
				assert.strictEqual(oCache.aElements[3], aReadResult0[1]);

				assert.strictEqual(oCache.aElements[5], oFirstLeaf1);
				assert.strictEqual(oCache.aElements[6], aReadResult1[0]);
				assert.strictEqual(oCache.aElements[7], aReadResult1[1]);
			});

		assert.ok(oUnlockExpectation.called);

		return oReadPromise;
	});

	//*********************************************************************************************
	QUnit.test("read: only placeholder", function (assert) {
		var oAggregation = { // filled before by buildApply
				aggregate : {},
				group : {},
				groupLevels : ["group"]
			},
			oCache = _AggregationCache.create(this.oRequestor, "~", "", {}, oAggregation),
			oElement = {"@$ui5._" : {parent : "~oFirstLevelCache~"}},
			oGroupLock = {
				getUnlockedCopy : function () {},
				unlock : function () {}
			},
			aReadResult = [{}, {}]; // "short read", e.g. due to server-driven paging

		oCache.aElements = [
			{},
			_AggregationHelper.createPlaceholder(1, 1, "~oFirstLevelCache~"),
			_AggregationHelper.createPlaceholder(1, 2, "~oFirstLevelCache~"),
			_AggregationHelper.createPlaceholder(1, 3, "~oFirstLevelCache~"),
			_AggregationHelper.createPlaceholder(1, 4, "~oFirstLevelCache~"),
			_AggregationHelper.createPlaceholder(1, 5, "~oFirstLevelCache~"),
			oElement, // do not confuse w/ a placeholder!
			_AggregationHelper.createPlaceholder(1, 7, "~oFirstLevelCache~")
		];
		oCache.aElements.$byPredicate = {};
		oCache.aElements.$count = 8;

		_Helper.setPrivateAnnotation(oCache.aElements[3], "predicate", "('A')");
		_Helper.setPrivateAnnotation(oCache.aElements[5], "predicate", "('B')");
		this.mock(oGroupLock).expects("getUnlockedCopy").withExactArgs()
			.returns("~oGroupLockCopy~");
		this.mock(oCache).expects("readGap")
			.withExactArgs("~oFirstLevelCache~", 3, 6, "~oGroupLockCopy~", "~fnDataRequested~")
			.returns(addElementsLater(oCache, aReadResult, 3));

		// code under test
		return oCache.read(3, 4, 0, oGroupLock, "~fnDataRequested~").then(function (oResult) {
			assert.strictEqual(oResult.value.length, 4);
			assert.strictEqual(oResult.value[0], aReadResult[0]);
			assert.strictEqual(oResult.value[1], aReadResult[1]);
			assert.strictEqual(oResult.value[2], undefined, "placeholder is hidden");
			assert.strictEqual(oResult.value[3], oElement);
			assert.strictEqual(oResult.value.$count, 8);
		});
	});

	//*********************************************************************************************
	QUnit.test("read: split gap", function (assert) {
		var oAggregation = {
				hierarchyQualifier : "X"
			},
			oCache = _AggregationCache.create(this.oRequestor, "~", "", {}, oAggregation),
			oCacheMock = this.mock(oCache),
			oGroupLock = {
				getUnlockedCopy : function () {},
				unlock : function () {}
			},
			oGroupLockMock = this.mock(oGroupLock);

		oCache.aElements = [
			"~Alpha~",
			_AggregationHelper.createPlaceholder(1, 1, "~oFirstLevelCache~"), // collapsed Beta
			_AggregationHelper.createPlaceholder(1, 3, "~oFirstLevelCache~") // Kappa
		];
		oCache.aElements.$count = 8;
		_Helper.setPrivateAnnotation(oCache.aElements[1], "predicate", "('1')");
		_Helper.setPrivateAnnotation(oCache.aElements[2], "predicate", "('2')");

		oGroupLockMock.expects("getUnlockedCopy").withExactArgs().returns("~oGroupLockCopy0~");
		oCacheMock.expects("readGap")
			.withExactArgs("~oFirstLevelCache~", 1, 2, "~oGroupLockCopy0~", "~fnDataRequested~")
			.returns(addElementsLater(oCache, ["~Beta~"], 1));
		oGroupLockMock.expects("getUnlockedCopy").withExactArgs().returns("~oGroupLockCopy1~");
		oCacheMock.expects("readGap")
			.withExactArgs("~oFirstLevelCache~", 2, 3, "~oGroupLockCopy1~", "~fnDataRequested~")
			.returns(addElementsLater(oCache, ["~Kappa~"], 2));
		this.mock(oGroupLock).expects("unlock").withExactArgs();

		// code under test
		return oCache.read(0, 3, 0, oGroupLock, "~fnDataRequested~").then(function (oResult) {
			assert.deepEqual(oResult.value, ["~Alpha~", "~Beta~", "~Kappa~"]);
			assert.strictEqual(oResult.value.$count, 8);
		});
	});

	//*********************************************************************************************
	QUnit.test("read: more elements than existing", function (assert) {
		var oAggregation = { // filled before by buildApply
				aggregate : {},
				group : {},
				groupLevels : ["group"]
			},
			oCache = _AggregationCache.create(this.oRequestor, "~", "", {}, oAggregation),
			oGroupLock = {
				getUnlockedCopy : function () {},
				unlock : function () {}
			},
			aReadResult = [{}];

		oCache.aElements = [
			{},
			_AggregationHelper.createPlaceholder(1, 1, "~oFirstLevelCache~")
		];
		oCache.aElements.$byPredicate = {};
		oCache.aElements.$count = 2;

		this.mock(oGroupLock).expects("getUnlockedCopy").withExactArgs()
			.returns("~oGroupLockCopy~");
		this.mock(oCache).expects("readGap")
			.withExactArgs("~oFirstLevelCache~", 1, 2, "~oGroupLockCopy~", "~fnDataRequested~")
			.returns(addElementsLater(oCache, aReadResult, 1));

		// code under test
		return oCache.read(0, 100, 0, oGroupLock, "~fnDataRequested~").then(function (oResult) {
			assert.strictEqual(oResult.value.length, 2);
			assert.strictEqual(oResult.value[0], oCache.aElements[0]);
			assert.strictEqual(oResult.value[1], aReadResult[0]);
			assert.strictEqual(oResult.value.$count, 2);
		});
	});

	//*********************************************************************************************
	QUnit.test("readGap: success", async function (assert) {
		var oCache
			= _AggregationCache.create(this.oRequestor, "~", "", {}, {hierarchyQualifier : "X"}),
			oGroupLevelCache = {
				getQueryOptions : function () {},
				read : function () {},
				setQueryOptions : function () {}
			},
			mQueryOptions = {$count : true, foo : "bar"},
			sQueryOptions = JSON.stringify(mQueryOptions),
			aReadResult = [{}];

		oCache.aElements = [,, _AggregationHelper.createPlaceholder(1, 1, oGroupLevelCache)];

		this.mock(oGroupLevelCache).expects("getQueryOptions").withExactArgs()
			.returns(mQueryOptions);
		this.mock(oGroupLevelCache).expects("setQueryOptions").withExactArgs({foo : "bar"}, true);
		this.mock(oGroupLevelCache).expects("read")
			.withExactArgs(1, 1, 0, "~oGroupLock~", "~fnDataRequested~", true)
			.returns(SyncPromise.resolve({value : aReadResult}));
		this.mock(oCache).expects("addElements")
			.withExactArgs(sinon.match.same(aReadResult), 2, sinon.match.same(oGroupLevelCache), 1);

		// code under test
		await oCache.readGap(oGroupLevelCache, 2, 3, "~oGroupLock~", "~fnDataRequested~");

		assert.strictEqual(JSON.stringify(mQueryOptions), sQueryOptions, "unchanged");
	});

	//*********************************************************************************************
	QUnit.test("readGap: created persisted", function (assert) {
		const oCache = _AggregationCache.create(this.oRequestor, "~", "", {}, {
			hierarchyQualifier : "X",
			$NodeProperty : "path/to/NodeID"
		});
		oCache.aElements = [,, "~oStartElement~"];
		oCache.aElements.$byPredicate = {};
		const oHelperMock = this.mock(_Helper);
		oHelperMock.expects("getPrivateAnnotation")
			.withExactArgs("~oStartElement~", "rank").returns(undefined); // created
		oHelperMock.expects("getPrivateAnnotation")
			.withExactArgs("~oStartElement~", "predicate").returns("~sPredicate~");
		const oGroupLevelCache = {refreshSingle : mustBeMocked};
		this.mock(oGroupLevelCache).expects("refreshSingle")
			.withExactArgs("~oGroupLock~", "", -1, "~sPredicate~", true, false, "~fnDataRequested~")
			.returns(SyncPromise.resolve(Promise.resolve("~oElement~")));
		oHelperMock.expects("inheritPathValue")
			.withExactArgs(["path", "to", "NodeID"], "~oStartElement~", "~oElement~", true);
		this.mock(oCache).expects("addElements")
			.withExactArgs("~oElement~", 2, sinon.match.same(oGroupLevelCache));

		// code under test
		const oResult = oCache.readGap(oGroupLevelCache, 2, 3, "~oGroupLock~", "~fnDataRequested~");

		assert.strictEqual(oCache.aElements.$byPredicate["~sPredicate~"], oResult);

		return oResult.then(function (vResult) {
			assert.strictEqual(vResult, undefined, "without a defined result");
		});
	});

	//*********************************************************************************************
	QUnit.test("readGap: multiple created persisted", function (assert) {
		const oCache
			= _AggregationCache.create(this.oRequestor, "~", "", {}, {hierarchyQualifier : "X"});
		oCache.aElements = [,, "~oStartElement~"];
		this.mock(_Helper).expects("getPrivateAnnotation")
			.withExactArgs("~oStartElement~", "rank").returns(undefined); // created

		assert.throws(function () {
			// code under test
			oCache.readGap(/*oGroupLevelCache*/null, 2, 4, "~oGroupLock~", "~fnDataRequested~");
		}, new Error("Not just a single created persisted"));
	});

	//*********************************************************************************************
	[
		"read: expand before read has finished",
		"read: aElements has changed while reading"
	].forEach(function (sTitle, i) {
		QUnit.test(sTitle, function (assert) {
			var oCache
				= _AggregationCache.create(this.oRequestor, "~", "", {}, {hierarchyQualifier : "X"}),
				oGroupLevelCache = {
					getQueryOptions : function () { return {}; },
					read : function () {}
					// setQueryOptions : function () {}
				},
				oReadResultFirstNode = {},
				aReadResult = [oReadResultFirstNode, {}];

			oCache.aElements = [,,,
				_AggregationHelper.createPlaceholder(1, 1, oGroupLevelCache),
				_AggregationHelper.createPlaceholder(1, 2, oGroupLevelCache)];

			this.mock(oGroupLevelCache).expects("read")
				.withExactArgs(1, 2, 0, "~oGroupLock~", "~fnDataRequested~", true)
				.callsFake(function () {
					// while the read request is running - simulate an expand
					oCache.aElements.splice(1, 0, {/*oInsertedNode*/});
					if (i) {
						// ... and a concurrent read
						oCache.aElements[4] = oReadResultFirstNode;
					}

					return SyncPromise.resolve({value : aReadResult});
				});
			this.mock(oCache).expects("addElements")
				.withExactArgs(sinon.match.same(aReadResult), 4, sinon.match.same(oGroupLevelCache), 1);

			// code under test
			return oCache.readGap(oGroupLevelCache, 3, 5, "~oGroupLock~", "~fnDataRequested~")
				.then(function () {
					assert.ok(false, "Unexpected success");
				}, function (oError) {
					assert.strictEqual(oError.message, "Collapse or expand before read has finished");
					assert.strictEqual(oError.canceled, true);
				});
		});
	});

	//*********************************************************************************************
	QUnit.test("read: collapse before read has finished", function (assert) {
		var oCache
			= _AggregationCache.create(this.oRequestor, "~", "", {}, {hierarchyQualifier : "X"}),
			oGroupLevelCache = {
				getQueryOptions : function () { return {}; },
				read : function () {}
				// setQueryOptions : function () {}
			};

		oCache.aElements = [,,,
			_AggregationHelper.createPlaceholder(1, 1, oGroupLevelCache),
			_AggregationHelper.createPlaceholder(1, 2, oGroupLevelCache)];

		this.mock(oGroupLevelCache).expects("read")
			.withExactArgs(1, 2, 0, "~oGroupLock~", "~fnDataRequested~", true)
			.callsFake(function () {
				return SyncPromise.resolve().then(function () {
					// while the read request is running - simulate a collapse
					oCache.aElements.splice(2, 3);
					return {value : [{}]};
				});
			});
		this.mock(oCache).expects("addElements").never();

		// code under test
		return oCache.readGap(oGroupLevelCache, 3, 5, "~oGroupLock~", "~fnDataRequested~")
			.then(function () {
				assert.ok(false, "Unexpected success");
			}, function (oError) {
				assert.strictEqual(oError.message, "Collapse before read has finished");
				assert.strictEqual(oError.canceled, true);
			});
	});

	//*********************************************************************************************
	[false, true].forEach(function (bAsync) {
		QUnit.test("readGap: async=" + bAsync, function (assert) {
			var oCache
				= _AggregationCache.create(this.oRequestor, "~", "", {}, {hierarchyQualifier : "X"}),
				oGroupLevelCache = {
					getQueryOptions : function () { return {}; },
					read : function () {}
					// setQueryOptions : function () {}
				},
				oReadResult = {value : [{}, {}, {}]},
				oResult,
				oPromise = bAsync
					? SyncPromise.resolve(Promise.resolve(oReadResult))
					: SyncPromise.resolve(oReadResult);

			oCache.aElements = [,,,
				_AggregationHelper.createPlaceholder(1, 3, oGroupLevelCache),
				_AggregationHelper.createPlaceholder(1, 4, oGroupLevelCache),
				_AggregationHelper.createPlaceholder(1, 5, oGroupLevelCache)];
			oCache.aElements.$byPredicate = {};
			_Helper.setPrivateAnnotation(oCache.aElements[3], "predicate", "('A')");
			_Helper.setPrivateAnnotation(oCache.aElements[5], "predicate", "('B')");

			this.mock(oGroupLevelCache).expects("read")
				.withExactArgs(3, 3, 0, "~oGroupLock~", "~fnDataRequested~", true).returns(oPromise);
			this.mock(oCache).expects("addElements")
				.withExactArgs(sinon.match.same(oReadResult.value), 3,
					sinon.match.same(oGroupLevelCache), 3);

			// code under test
			oResult = oCache.readGap(oGroupLevelCache, 3, 6, "~oGroupLock~", "~fnDataRequested~");

			assert.deepEqual(oCache.aElements.$byPredicate, bAsync ? {
				"('A')" : SyncPromise.resolve(), // Note: not a strictEqual!
				"('B')" : SyncPromise.resolve()
			} : {});
			if (bAsync) {
				assert.strictEqual(oCache.aElements.$byPredicate["('A')"], oResult);
				assert.strictEqual(oCache.aElements.$byPredicate["('B')"], oResult);
			}

			return oResult;
		});
	});

	//*********************************************************************************************
	[false, true, "expanding"].forEach(function (vHasCache) {
		[undefined, false, true].forEach(function (bSubtotalsAtBottomOnly) {
			[false, true].forEach(function (bSubtotals) { // JIRA: CPOUI5ODATAV4-825
			var sTitle = "expand: read; has cache = " + vHasCache
					+ ", subtotalsAtBottomOnly = " + bSubtotalsAtBottomOnly
					+ ", subtotals = " + bSubtotals;

			if (vHasCache && bSubtotalsAtBottomOnly !== undefined) {
				return; // skip invalid combination
			}

		QUnit.test(sTitle, function (assert) {
			var oAggregation = { // filled before by buildApply
					aggregate : {},
					group : {},
					groupLevels : ["group"]
				},
				oAggregationHelperMock = this.mock(_AggregationHelper),
				oCache = _AggregationCache.create(this.oRequestor, "~", "", {}, oAggregation),
				oCacheMock = this.mock(oCache),
				oCollapsed = {"@$ui5.node.isExpanded" : false},
				aElements = [{
					"@$ui5.node.isExpanded" : vHasCache === "expanding",
					// while 0 would be realistic, we want to test the general case here
					"@$ui5.node.level" : 23
				}, {}, {}],
				oExpanded = {"@$ui5.node.isExpanded" : true},
				oExpandResult = {
					value : [{}, {}, {}, {}, {}]
				},
				oGroupLevelCache = {
					read : function () {}
				},
				oGroupLock = {
					unlock : function () {} // needed for oCache.read() below
				},
				oGroupNode = aElements[0],
				vGroupNodeOrPath = vHasCache === "expanding" ? oGroupNode : "~path~",
				oHelperMock = this.mock(_Helper),
				oPromise,
				bSubtotalsAtBottom = bSubtotals && bSubtotalsAtBottomOnly !== undefined,
				oUpdateAllExpectation,
				that = this;

			if (bSubtotals) {
				oCollapsed.A = "10"; // placeholder for an aggregate with subtotals
			}
			oExpandResult.value.$count = 7;
			_Helper.setPrivateAnnotation(oGroupNode, "predicate", "(~predicate~)");
			if (vHasCache) {
				_Helper.setPrivateAnnotation(oGroupNode, "cache", oGroupLevelCache);
				// simulate that sometimes, this value is already known
				_Helper.setPrivateAnnotation(oGroupNode, "groupLevelCount", 7);
			}
			if (bSubtotalsAtBottomOnly !== undefined) {
				oAggregation.subtotalsAtBottomOnly = bSubtotalsAtBottomOnly;
			}

			// simulate a read
			oCache.iReadLength = 42;
			oCache.aElements = aElements.slice();
			oCache.aElements.$byPredicate = {};
			oCache.aElements.$count = 3;

			oCacheMock.expects("getValue").exactly(vHasCache === "expanding" ? 0 : 1)
				.withExactArgs("~path~").returns(oGroupNode);
			this.mock(_AggregationHelper).expects("getOrCreateExpandedObject")
				.exactly(vHasCache === "expanding" ? 0 : 1)
				.withExactArgs(sinon.match.same(oAggregation), sinon.match.same(oGroupNode))
				.returns(oExpanded);
			oUpdateAllExpectation = oHelperMock.expects("updateAll")
				.exactly(vHasCache === "expanding" ? 0 : 1)
				.withExactArgs(sinon.match.same(oCache.mChangeListeners), "~path~",
					sinon.match.same(oGroupNode), sinon.match.same(oExpanded))
				.callThrough(); // "@$ui5.node.isExpanded" is checked once read has finished
			this.mock(oCache.oTreeState).expects("expand").exactly(vHasCache === "expanding" ? 0 : 1)
				.withExactArgs(sinon.match.same(oGroupNode), "~iLevels~");
			oCacheMock.expects("createGroupLevelCache").exactly(vHasCache ? 0 : 1)
				.withExactArgs(sinon.match.same(oGroupNode)).returns(oGroupLevelCache);
			oHelperMock.expects("setPrivateAnnotation").exactly(vHasCache ? 0 : 1)
				.withExactArgs(sinon.match.same(oGroupNode), "cache",
					sinon.match.same(oGroupLevelCache));
			this.mock(oGroupLevelCache).expects("read")
				.withExactArgs(0, oCache.iReadLength, 0, sinon.match.same(oGroupLock),
					"~fnDataRequested~")
				.returns(SyncPromise.resolve(Promise.resolve(oExpandResult)));
			this.mock(_AggregationHelper).expects("getCollapsedObject")
				.withExactArgs(sinon.match.same(oGroupNode)).returns(oCollapsed);
			oHelperMock.expects("setPrivateAnnotation")
				.withExactArgs(sinon.match.same(oGroupNode), "groupLevelCount", 7);
			oHelperMock.expects("updateAll")
				.withExactArgs(sinon.match.same(oCache.mChangeListeners),
					sinon.match.same(vGroupNodeOrPath), sinon.match.same(oGroupNode),
					{"@$ui5.node.groupLevelCount" : 7});
			oCacheMock.expects("addElements")
				.withExactArgs(sinon.match.same(oExpandResult.value), 1,
					sinon.match.same(oGroupLevelCache), 0)
				.callsFake(addElements); // so that oCache.aElements is actually filled
			oAggregationHelperMock.expects("createPlaceholder")
				.withExactArgs(24, 5, sinon.match.same(oGroupLevelCache)).returns("~placeholder~1");
			oAggregationHelperMock.expects("createPlaceholder")
				.withExactArgs(24, 6, sinon.match.same(oGroupLevelCache)).returns("~placeholder~2");
			if (bSubtotalsAtBottom) {
				this.mock(Object).expects("assign").withExactArgs({}, sinon.match.same(oCollapsed))
					.returns("~oSubtotals~");
				oAggregationHelperMock.expects("getAllProperties")
					.withExactArgs(sinon.match.same(oAggregation)).returns("~aAllProperties~");
				oAggregationHelperMock.expects("setAnnotations")
					.withExactArgs("~oSubtotals~", undefined, true, 23, "~aAllProperties~");
				oHelperMock.expects("setPrivateAnnotation")
					.withExactArgs("~oSubtotals~", "predicate", "(~predicate~,$isTotal=true)");
				oCacheMock.expects("addElements").withExactArgs("~oSubtotals~", 8)
					.callsFake(addElements); // so that oCache.aElements is actually filled
			} else {
				oAggregationHelperMock.expects("getAllProperties").never();
				oAggregationHelperMock.expects("setAnnotations").never();
			}

			// code under test
			oPromise = oCache.expand(
				oGroupLock, vGroupNodeOrPath, "~iLevels~", "~fnDataRequested~"
			).then(function (iResult) {
				var iExpectedCount = bSubtotalsAtBottom ? 8 : 7;

				assert.strictEqual(iResult, iExpectedCount);

				assert.strictEqual(oCache.aElements.length, 3 + iExpectedCount, ".length");
				assert.strictEqual(oCache.aElements.$count, 3 + iExpectedCount, ".$count");
				// check parent node
				assert.strictEqual(oCache.aElements[0], oGroupNode);

				// check expanded nodes
				assert.strictEqual(oCache.aElements[1], oExpandResult.value[0]);
				assert.strictEqual(oCache.aElements[2], oExpandResult.value[1]);
				assert.strictEqual(oCache.aElements[3], oExpandResult.value[2]);
				assert.strictEqual(oCache.aElements[4], oExpandResult.value[3]);
				assert.strictEqual(oCache.aElements[5], oExpandResult.value[4]);

				// check placeholders
				assert.strictEqual(oCache.aElements[6], "~placeholder~1");
				assert.strictEqual(oCache.aElements[7], "~placeholder~2");

				// check moved nodes
				if (bSubtotalsAtBottom) {
					assert.strictEqual(oCache.aElements[9], aElements[1]);
					assert.strictEqual(oCache.aElements[10], aElements[2]);
				} else {
					assert.strictEqual(oCache.aElements[8], aElements[1]);
					assert.strictEqual(oCache.aElements[9], aElements[2]);
				}

				that.mock(oCache.oFirstLevel).expects("read").never();

				return oCache.read(1, 4, 0, oGroupLock).then(function (oResult) {
					assert.strictEqual(oResult.value.length, 4);
					assert.strictEqual(oResult.value.$count, 3 + iExpectedCount);
					oResult.value.forEach(function (oElement, i) {
						assert.strictEqual(oElement, oCache.aElements[i + 1], "index " + (i + 1));
					});
				});
			});

			oUpdateAllExpectation.verify();

			return oPromise;
		});
			});
		});
	});

	//*********************************************************************************************
	[false, true].forEach(function (bRecursiveHierarchy) {
		QUnit.test("expand: at end, hierarchy=" + bRecursiveHierarchy, function (assert) {
			var oAggregation = bRecursiveHierarchy
					? {expandTo : 5, hierarchyQualifier : "X"}
					: { // filled before by buildApply
						aggregate : {},
						group : {},
						groupLevels : ["group"]
					},
				oAggregationHelperMock = this.mock(_AggregationHelper),
				oCache = _AggregationCache.create(this.oRequestor, "~", "", {}, oAggregation),
				aElements = [{}, {}, {
					"@$ui5.node.isExpanded" : false,
					"@$ui5.node.level" : 5
				}],
				oExpanded = {"@$ui5.node.isExpanded" : true},
				oExpandResult = {
					value : [{}, {}, {}, {}, {}]
				},
				oGroupLevelCache = {
					read : function () {}
				},
				oGroupLock = {
					unlock : function () {} // needed for oCache.read() below
				},
				oGroupNode = aElements[2],
				oHelperMock = this.mock(_Helper),
				oPromise,
				oUpdateAllExpectation;

			oExpandResult.value.$count = 7;

			// simulate a read
			oCache.iReadLength = 42;
			oCache.aElements = aElements.slice();
			oCache.aElements.$byPredicate = {};
			oCache.aElements.$count = 3;

			this.mock(oCache).expects("getValue").withExactArgs("~path~").returns(oGroupNode);
			this.mock(_AggregationHelper).expects("getOrCreateExpandedObject")
				.withExactArgs(sinon.match.same(oAggregation), sinon.match.same(oGroupNode))
				.returns(oExpanded);
			oUpdateAllExpectation = oHelperMock.expects("updateAll")
				.withExactArgs(sinon.match.same(oCache.mChangeListeners), "~path~",
					sinon.match.same(oGroupNode), sinon.match.same(oExpanded))
				.callThrough(); // "@$ui5.node.isExpanded" is checked once read has finished
			this.mock(oCache.oTreeState).expects("expand")
				.withExactArgs(sinon.match.same(oGroupNode), "~iLevels~");
			this.mock(oCache).expects("createGroupLevelCache")
				.withExactArgs(sinon.match.same(oGroupNode)).returns(oGroupLevelCache);
			this.mock(oGroupLevelCache).expects("read")
				.withExactArgs(0, oCache.iReadLength, 0, sinon.match.same(oGroupLock),
					"~fnDataRequested~")
				.returns(SyncPromise.resolve(Promise.resolve(oExpandResult)));
			oHelperMock.expects("updateAll")
				.withExactArgs(sinon.match.same(oCache.mChangeListeners), "~path~",
					sinon.match.same(oGroupNode), {"@$ui5.node.groupLevelCount" : 7});
			this.mock(oCache).expects("addElements")
				.withExactArgs(sinon.match.same(oExpandResult.value), 3,
					sinon.match.same(oGroupLevelCache), 0)
				.callsFake(addElements); // so that oCache.aElements is actually filled
			oAggregationHelperMock.expects("createPlaceholder")
				.withExactArgs(6, 5, sinon.match.same(oGroupLevelCache)).returns("~placeholder~1");
			oAggregationHelperMock.expects("createPlaceholder")
				.withExactArgs(6, 6, sinon.match.same(oGroupLevelCache)).returns("~placeholder~2");

			// code under test
			oPromise = oCache.expand(
				oGroupLock, "~path~", "~iLevels~", "~fnDataRequested~"
			).then(function (iResult) {
				assert.strictEqual(iResult, 7);

				assert.strictEqual(oCache.aElements.length, 3 + 7, ".length");
				assert.strictEqual(oCache.aElements.$count, 3 + 7, ".$count");
				assert.strictEqual(oCache.aElements[0], aElements[0]);
				assert.strictEqual(oCache.aElements[1], aElements[1]);

				// check parent node
				assert.strictEqual(oCache.aElements[2], oGroupNode);
				assert.strictEqual(_Helper.getPrivateAnnotation(oGroupNode, "cache"), oGroupLevelCache);

				// check expanded nodes
				assert.strictEqual(oCache.aElements[3], oExpandResult.value[0]);
				assert.strictEqual(oCache.aElements[4], oExpandResult.value[1]);
				assert.strictEqual(oCache.aElements[5], oExpandResult.value[2]);
				assert.strictEqual(oCache.aElements[6], oExpandResult.value[3]);
				assert.strictEqual(oCache.aElements[7], oExpandResult.value[4]);

				// check placeholders
				assert.strictEqual(oCache.aElements[8], "~placeholder~1");
				assert.strictEqual(oCache.aElements[9], "~placeholder~2");
			});

			oUpdateAllExpectation.verify();

			return oPromise;
		});
	});

	//*********************************************************************************************
	[false, true].forEach(function (bStale) {
		[false, true].forEach(function (bUnifiedCache) {
			const sTitle = "expand: after collapse (w/ 'spliced'); $stale : " + bStale
				+ ", bUnifiedCache : " + bUnifiedCache;
		QUnit.test(sTitle, function (assert) {
			var oAggregation = { // filled before by buildApply
					aggregate : {},
					group : {},
					groupLevels : ["group"]
				},
				oCache = _AggregationCache.create(this.oRequestor, "~", "", {}, oAggregation),
				oCacheMock = this.mock(oCache),
				aElements,
				oGroupLevelCache = {
					read : function () {}
				},
				oGroupLock = {},
				oGroupNode = {
					"@$ui5._" : {
						cache : oGroupLevelCache,
						groupLevelCount : 7,
						spliced : [{
							"@$ui5._" : {placeholder : true},
							"@$ui5.node.level" : 0
						}, {
							"@$ui5._" : {placeholder : true, predicate : "n/a", rank : 24},
							"@$ui5.node.level" : 11
						}, {
							"@$ui5._" : {
								expanding : true,
								parent : oCache.oFirstLevel, // unrealistic!
								predicate : "('C')",
								rank : 25
							},
							"@$ui5.node.level" : 12
						}, {
							"@$ui5._" : {
								parent : oCache.oFirstLevel, // unrealistic!
								predicate : "('created')",
								transientPredicate : "($uid=1-23)"
							},
							"@$ui5.node.level" : 12
						}, {
							"@$ui5._" : {
								parent : oCache.oFirstLevel, // unrealistic!
								predicate : "('A')",
								rank : 27
							},
							"@$ui5.node.level" : 10
						}, {
							"@$ui5._" : {
								predicate : "('selected')"
							},
							"@$ui5.node.level" : 12
						}],
						rank : 42
					},
					"@$ui5.node.isExpanded" : false,
					"@$ui5.node.level" : 5
				},
				oPromise,
				aSpliced,
				oUpdateAllExpectation;

			oCache.bUnifiedCache = bUnifiedCache; // works identically w/ and w/o unified cache
			oGroupNode["@$ui5._"].spliced[200000] = {
				"@$ui5._" : {predicate : "('D')", rank : 200023},
				"@$ui5.node.level" : 10
			};
			aSpliced = oGroupNode["@$ui5._"].spliced.slice();
			if (bStale) {
				oGroupNode["@$ui5._"].spliced.$stale = true;
			}
			oGroupNode["@$ui5._"].spliced.$level = 9;
			oGroupNode["@$ui5._"].spliced.$rank = 12;
			aElements = [{}, oGroupNode, {}, {}];
			oCache.aElements = aElements.slice();
			oCache.aElements.$byPredicate = {};
			oCache.aElements.$count = 4;
			oCacheMock.expects("getValue").withExactArgs("~path~").returns(oGroupNode);
			oUpdateAllExpectation = this.mock(_Helper).expects("updateAll")
				.withExactArgs(sinon.match.same(oCache.mChangeListeners), "~path~",
					sinon.match.same(oGroupNode), {"@$ui5.node.isExpanded" : true})
				.callThrough(); // "@$ui5.node.isExpanded" is checked once read has finished
			this.mock(oCache.oTreeState).expects("expand")
				.withExactArgs(sinon.match.same(oGroupNode), "~iLevels~");
			this.mock(_Helper).expects("copySelected")
				.withExactArgs(sinon.match.same(oCache.aElements),
					sinon.match((aElements0) => aElements0 === oCache.aElements));
			oCacheMock.expects("createGroupLevelCache").never();
			this.mock(oGroupLevelCache).expects("read").never();
			oCacheMock.expects("addElements").never();
			this.mock(_AggregationHelper).expects("createPlaceholder").never();
			oCacheMock.expects("expand")
				.withExactArgs(sinon.match.same(oGroupLock), "~path~", "~iLevels~")
				.callThrough(); // for code under test
			oCacheMock.expects("expand").exactly(bStale ? 0 : 1)
				.withExactArgs(sinon.match.same(_GroupLock.$cached), sinon.match.same(aSpliced[2]))
				.returns(SyncPromise.resolve(100));
			if (bStale) {
				oCacheMock.expects("isSelectionDifferent")
					.withExactArgs(sinon.match.same(aSpliced[2])).returns(false);
				oCacheMock.expects("turnIntoPlaceholder")
					.withExactArgs(sinon.match.same(aSpliced[2]), "('C')");
				oCacheMock.expects("isSelectionDifferent")
					.withExactArgs(sinon.match.same(aSpliced[3])).returns(false);
				oCacheMock.expects("turnIntoPlaceholder")
					.withExactArgs(sinon.match.same(aSpliced[3]), "('created')");
				oCacheMock.expects("isSelectionDifferent")
					.withExactArgs(sinon.match.same(aSpliced[4])).returns(false);
				oCacheMock.expects("turnIntoPlaceholder")
					.withExactArgs(sinon.match.same(aSpliced[4]), "('A')");
				oCacheMock.expects("isSelectionDifferent")
					.withExactArgs(sinon.match.same(aSpliced[5])).returns(true);
				oCacheMock.expects("isSelectionDifferent")
					.withExactArgs(sinon.match.same(aSpliced[200000])).returns(false);
				oCacheMock.expects("turnIntoPlaceholder")
					.withExactArgs(sinon.match.same(aSpliced[200000]), "('D')");
			} else {
				oCacheMock.expects("isSelectionDifferent").never();
				oCacheMock.expects("turnIntoPlaceholder").never();
			}

			// code under test
			oPromise = oCache.expand(oGroupLock, "~path~", "~iLevels~").then(function (iResult) {
				assert.strictEqual(iResult, (bStale ? 0 : 100) + 200001);

				assert.strictEqual(oCache.aElements.length, 200005, ".length");
				assert.strictEqual(oCache.aElements.$count, 200005, ".$count");
				assert.strictEqual(oCache.aElements[0], aElements[0]);
				// check parent node
				assert.strictEqual(oCache.aElements[1], oGroupNode);
				assert.strictEqual(_Helper.getPrivateAnnotation(oGroupNode, "cache"), oGroupLevelCache);
				assert.notOk(_Helper.hasPrivateAnnotation(oGroupNode, "spliced"));

				// check expanded nodes
				assert.deepEqual(Object.keys(oCache.aElements),
					["0", "1", "2", "3", "4", "5", "6", "7", "200002", "200003", "200004",
						"$byPredicate", "$count"]);
				assert.strictEqual(oCache.aElements[2], aSpliced[0]);
				assert.strictEqual(aSpliced[0]["@$ui5.node.level"], 0, "unchanged");
				assert.strictEqual(oCache.aElements[3], aSpliced[1]);
				assert.strictEqual(aSpliced[1]["@$ui5.node.level"], 7);
				assert.strictEqual(aSpliced[1]["@$ui5._"].rank, 24);
				assert.strictEqual(oCache.aElements[4], aSpliced[2]);
				assert.strictEqual(aSpliced[2]["@$ui5.node.level"], 8);
				assert.strictEqual(aSpliced[2]["@$ui5._"].rank, 55);
				assert.strictEqual(_Helper.hasPrivateAnnotation(aSpliced[2], "expanding"), bStale,
					"deleted only if not stale");
				assert.notOk("rank" in aSpliced[3]["@$ui5._"]);
				assert.strictEqual(aSpliced[4]["@$ui5.node.level"], 6);
				assert.strictEqual(aSpliced[4]["@$ui5._"].rank, 57);
				assert.strictEqual(oCache.aElements[200002], aSpliced[200000]);
				assert.strictEqual(aSpliced[200000]["@$ui5.node.level"], 6);
				assert.strictEqual(aSpliced[200000]["@$ui5._"].rank, 200023);

				// check moved nodes
				assert.strictEqual(oCache.aElements[200003], aElements[2]);
				assert.strictEqual(oCache.aElements[200004], aElements[3]);

				assert.deepEqual(oCache.aElements.$byPredicate, bStale ? {
					"('selected')" : aSpliced[5]
				} : {
					"('C')" : aSpliced[2],
					"('created')" : aSpliced[3],
					"($uid=1-23)" : aSpliced[3],
					"('A')" : aSpliced[4],
					"('selected')" : aSpliced[5],
					"('D')" : aSpliced[200000]
				});
			});

			oUpdateAllExpectation.verify();

			return oPromise;
		});
		});
	});

	//*********************************************************************************************
	QUnit.test("expand: unified cache", function (assert) {
		const oCache = _AggregationCache.create(this.oRequestor, "~", "", {}, {
			hierarchyQualifier : "X"
		});
		oCache.bUnifiedCache = true;
		const oGroupNode = {};

		// ensure the collection cache cannot read data
		_Helper.setPrivateAnnotation(oGroupNode, "cache", "~oGroupLevelCache~");
		this.mock(oCache).expects("getValue").withExactArgs("~path~").returns(oGroupNode);
		this.mock(_Helper).expects("updateAll")
			.withExactArgs(sinon.match.same(oCache.mChangeListeners), "~path~",
				sinon.match.same(oGroupNode), {"@$ui5.node.isExpanded" : true});
		this.mock(oCache.oTreeState).expects("expand")
			.withExactArgs(sinon.match.same(oGroupNode), "~iLevels~");
		this.mock(oCache).expects("createGroupLevelCache").never();

		// code under test
		return oCache.expand(
			"~oGroupLock~", "~path~", "~iLevels~", "~fnDataRequested~")
		.then(function (iCount) {
			assert.strictEqual(iCount, -1);
		});
	});

	//*********************************************************************************************
	[2, 42].forEach(function (iLevels) {
		QUnit.test("expand: refresh needed, iLevels=" + iLevels, function (assert) {
			const oCache = _AggregationCache.create(this.oRequestor, "~", "", {}, {
				hierarchyQualifier : "X"
			});
			const oGroupNode = {};

			// ensure the collection cache cannot read data
			_Helper.setPrivateAnnotation(oGroupNode, "cache", "~oGroupLevelCache~");
			this.mock(oCache).expects("getValue").withExactArgs("~path~").returns(oGroupNode);
			this.mock(_Helper).expects("updateAll")
				.withExactArgs(sinon.match.same(oCache.mChangeListeners), "~path~",
					sinon.match.same(oGroupNode), {"@$ui5.node.isExpanded" : true});
			this.mock(oCache.oTreeState).expects("expand")
				.withExactArgs(sinon.match.same(oGroupNode), iLevels);
			this.mock(oCache).expects("createGroupLevelCache").never();

			// code under test
			return oCache.expand(
				"~oGroupLock~", "~path~", iLevels, "~fnDataRequested~")
			.then(function (iCount) {
				assert.strictEqual(iCount, -1);
			});
		});
	});

	//*********************************************************************************************
	QUnit.test("expand: refresh needed, oFirstLevel without aSpliced", function (assert) {
		const oCache = _AggregationCache.create(this.oRequestor, "~", "", {}, {
			expandTo : 5,
			hierarchyQualifier : "X"
		});
		const oGroupNode = {"@$ui5.node.level" : 4};

		// Note: no cache in private annotation "parent"
		this.mock(oCache).expects("getValue").withExactArgs("~path~").returns(oGroupNode);
		this.mock(_Helper).expects("updateAll")
			.withExactArgs(sinon.match.same(oCache.mChangeListeners), "~path~",
				sinon.match.same(oGroupNode), {"@$ui5.node.isExpanded" : true});
		this.mock(oCache.oTreeState).expects("expand")
			.withExactArgs(sinon.match.same(oGroupNode), 1);
		this.mock(_Helper).expects("getPrivateAnnotation")
			.withExactArgs(sinon.match.same(oGroupNode), "spliced").returns(undefined);
		this.mock(oCache).expects("createGroupLevelCache").never();

		assert.strictEqual(
			// code under test
			oCache.expand("~oGroupLock~", "~path~", 1, "~fnDataRequested~").getResult(),
			-1
		);
	});

	//*********************************************************************************************
	[1E16, Number.MAX_SAFE_INTEGER].forEach(function (iLevels) {
		QUnit.test(`expand: all below node, iLevels=${iLevels}`, function (assert) {
			const oCache = _AggregationCache.create(this.oRequestor, "~", "", {}, {
				hierarchyQualifier : "X"
			});
			this.mock(oCache).expects("getValue").withExactArgs("~path~").returns("~oGroupNode~");
			this.mock(_Helper).expects("getPrivateAnnotation")
				.withExactArgs("~oGroupNode~", "spliced").returns("~aSpliced~");
			this.mock(_Helper).expects("updateAll")
				.withExactArgs(sinon.match.same(oCache.mChangeListeners), "~path~", "~oGroupNode~",
					{"@$ui5.node.isExpanded" : true});
			this.mock(oCache.oTreeState).expects("expand")
				.withExactArgs("~oGroupNode~", iLevels);
			this.mock(oCache).expects("validateAndDeleteExpandInfo")
				.withExactArgs("~oGroupLock~", "~oGroupNode~")
				.resolves("n/a");
			this.mock(_Helper).expects("deletePrivateAnnotation").never();
			this.mock(oCache).expects("createGroupLevelCache").never();

			// code under test
			const oPromise = oCache.expand("~oGroupLock~", "~path~", iLevels, "~fnDataRequested~");

			assert.ok(oPromise instanceof SyncPromise);
			assert.ok(oPromise.isPending());

			return oPromise.then((iCount) => {
				assert.strictEqual(iCount, -1);
			});
		});
	});

	//*********************************************************************************************
	[false, true].forEach(function (bSelf) {
		[1, undefined].forEach(function (iLevels) {
		var sTitle = "expand: collapse " + (bSelf ? "self" : "parent") + " before expand has finished";

		QUnit.test(sTitle, function (assert) {
			var oAggregation = { // filled before by buildApply
					aggregate : {},
					group : {},
					groupLevels : ["group"]
				},
				oCache = _AggregationCache.create(this.oRequestor, "~", "", {}, oAggregation),
				aElements = [{
					"@$ui5.node.isExpanded" : false,
					"@$ui5.node.level" : 0
				}, {}, {}],
				oExpandResult = {
					value : [{}, {}, {}, {}, {}]
				},
				oGroupLevelCache = {
					read : function () {}
				},
				oGroupLock = {},
				oGroupNode = aElements[0],
				oPromise,
				oUpdateAllExpectation;

			oExpandResult.value.$count = 7;

			// simulate a read
			oCache.iReadLength = 42;
			oCache.aElements = aElements.slice();
			oCache.aElements.$byPredicate = {};
			oCache.aElements.$count = 3;

			this.mock(oCache).expects("getValue").withExactArgs("~path~").returns(oGroupNode);
			oUpdateAllExpectation = this.mock(_Helper).expects("updateAll")
				.withExactArgs(sinon.match.same(oCache.mChangeListeners), "~path~",
					sinon.match.same(oGroupNode), {"@$ui5.node.isExpanded" : true})
				.callThrough(); // "@$ui5.node.isExpanded" is checked once read has finished
			this.mock(oCache.oTreeState).expects("expand")
				.withExactArgs(sinon.match.same(oGroupNode), iLevels);
			this.mock(oCache).expects("createGroupLevelCache")
				.withExactArgs(sinon.match.same(oGroupNode)).returns(oGroupLevelCache);
			this.mock(oGroupLevelCache).expects("read")
				.withExactArgs(0, oCache.iReadLength, 0, sinon.match.same(oGroupLock),
					"~fnDataRequested~")
				.returns(SyncPromise.resolve(Promise.resolve(oExpandResult)));
			this.mock(oCache).expects("addElements").never();
			this.mock(_AggregationHelper).expects("createPlaceholder").never();

			// code under test
			oPromise = oCache.expand(
				oGroupLock, "~path~", iLevels, "~fnDataRequested~"
			).then(function (iResult) {
				assert.strictEqual(iResult, 0);
				if (bSelf) {
					assert.notOk(_Helper.hasPrivateAnnotation(oGroupNode, "spliced"));
				} else {
					assert.strictEqual(_Helper.getPrivateAnnotation(oGroupNode, "expanding"), true);
				}
				assert.deepEqual(oCache.aElements, aElements);
				assert.strictEqual(oCache.aElements.$count, 3);
			});

			oUpdateAllExpectation.verify();

			// collapse before expand has finished
			if (bSelf) {
				oGroupNode["@$ui5.node.isExpanded"] = false;
				_Helper.setPrivateAnnotation(oGroupNode, "spliced", []);
			} else {
				oCache.aElements.shift(); // remove group node from flat list...
				aElements.shift(); // ...and from expectations :-)
			}

			return oPromise;
		});
		});
	});

	//*********************************************************************************************
	QUnit.test("expand: read failure", function (assert) {
		var oAggregation = { // filled before by buildApply
				aggregate : {},
				group : {},
				groupLevels : ["foo"]
			},
			oCache = _AggregationCache.create(this.oRequestor, "~", "", {}, oAggregation),
			oCollapsed = {"@$ui5.node.isExpanded" : false},
			oError = new Error(),
			oGroupLevelCache = {
				read : function () {}
			},
			oGroupNode = {
				"@$ui5.node.isExpanded" : false
			},
			that = this;

		this.mock(oCache).expects("getValue").withExactArgs("~path~").returns(oGroupNode);
		this.mock(oCache).expects("createGroupLevelCache")
			.withExactArgs(sinon.match.same(oGroupNode)).returns(oGroupLevelCache);
		this.mock(oCache.oTreeState).expects("expand")
			.withExactArgs(sinon.match.same(oGroupNode), "~iLevels~");
		this.mock(oGroupLevelCache).expects("read")
			.withExactArgs(0, oCache.iReadLength, 0, "~oGroupLock~", "~fnDataRequested~")
			.returns(SyncPromise.resolve(Promise.resolve().then(function () {
				that.mock(_AggregationHelper).expects("getCollapsedObject")
					.withExactArgs(sinon.match.same(oGroupNode)).returns(oCollapsed);
				that.mock(_Helper).expects("updateAll")
					.withExactArgs(sinon.match.same(oCache.mChangeListeners), "~path~",
						sinon.match.same(oGroupNode), sinon.match.same(oCollapsed));
				that.mock(oCache.oTreeState).expects("collapse")
					.withExactArgs(sinon.match.same(oGroupNode));

				throw oError;
			})));

		// code under test
		return oCache.expand(
			"~oGroupLock~", "~path~", "~iLevels~", "~fnDataRequested~")
		.then(function () {
			assert.ok(false);
		}, function (oResult) {
			assert.strictEqual(oResult, oError);
		});
	});

	//*********************************************************************************************
	QUnit.test("expand: Unexpected structural change: groupLevelCount", function (assert) {
		var oAggregation = { // filled before by buildApply
				aggregate : {},
				group : {},
				groupLevels : ["foo"]
			},
			oCache = _AggregationCache.create(this.oRequestor, "~", "", {}, oAggregation),
			oGroupLevelCache = {
				read : function () {}
			},
			oGroupNode = {
				"@$ui5._" : {cache : oGroupLevelCache, groupLevelCount : 41},
				"@$ui5.node.isExpanded" : true
			};

		oCache.aElements = [oGroupNode];
		this.mock(oCache).expects("getValue").never();
		this.mock(_Helper).expects("updateAll").never();
		this.mock(oCache).expects("createGroupLevelCache").never();
		this.mock(oCache.oTreeState).expects("expand").never();
		this.mock(_AggregationHelper).expects("getCollapsedObject")
			.withExactArgs(sinon.match.same(oGroupNode)).returns({});
		this.mock(oGroupLevelCache).expects("read")
			.withExactArgs(0, oCache.iReadLength, 0, "~oGroupLock~", "~fnDataRequested~")
			.resolves({value : {$count : 42}}); // simplified ;-)

		// code under test
		return oCache.expand(
			"~oGroupLock~", oGroupNode, "~iLevels~", "~fnDataRequested~")
		.then(function () {
			assert.ok(false);
		}, function (oError) {
			assert.strictEqual(oError.message, "Unexpected structural change: groupLevelCount");
		});
	});

	//*********************************************************************************************
	[false, true].forEach(function (bUntilEnd) { // whether the collapsed children span until the end
		[undefined, false, true].forEach(function (bSubtotalsAtBottomOnly) {
			const bSubtotalsAtBottom = bSubtotalsAtBottomOnly !== undefined;
			const sTitle = `collapse: until end = ${bUntilEnd},
				subtotalsAtBottomOnly = ${bSubtotalsAtBottomOnly}`;

		QUnit.test(sTitle, function (assert) {
			var oAggregation = { // filled before by buildApply
						aggregate : {},
						group : {},
						groupLevels : ["foo"]
					},
				oCache = _AggregationCache.create(this.oRequestor, "~", "", {}, oAggregation),
				oCacheMock = this.mock(oCache),
				bCollapseBottom = bUntilEnd || bSubtotalsAtBottom, // whether bottom line is affected
				oCollapsed = {
					"@$ui5.node.isExpanded" : false,
					A : "10" // placeholder for an aggregate with subtotals
				},
				aElements = [{
					// "@$ui5._" : {predicate : "('0')"},
				}, {
					"@$ui5._" : {
						collapsed : oCollapsed,
						predicate : "('1')",
						rank : "~rank~"
					},
					"@$ui5.node.level" : "~level~"
				}, {
					"@$ui5._" : {predicate : "('2')", transientPredicate : "($uid=1-23)"}
				}, {
					"@$ui5._" : {predicate : "('3')"},
					"@$ui5.node.isExpanded" : true // must not lead into the recursion
				}, {
					// element kept in $byPredicate if recursive hierarchy & selection state differs
					"@$ui5._" : {predicate : "('4')", transientPredicate : "($uid=1-234)"}
				}, {
					"@$ui5._" : {predicate : "('5')"}
					// Note: for bSubtotalsAtBottom, this represents the extra row for subtotals
				}],
				aExpectedElements = [{
					// "@$ui5._" : {predicate : "('0')"},
				}, {
					"@$ui5._" : {
						collapsed : oCollapsed,
						predicate : "('1')",
						spliced : aElements.slice(2, 6),
						rank : "~rank~"
					},
					"@$ui5.node.isExpanded" : false,
					"@$ui5.node.level" : "~level~",
					A : "10" // placeholder for an aggregate with subtotals
				}, {
					"@$ui5._" : {predicate : "('5')"}
				}];

			if (bSubtotalsAtBottom) {
				oAggregation.subtotalsAtBottomOnly = bSubtotalsAtBottomOnly;
				if (bUntilEnd) {
					// simulate that no subtotals are actually being used (JIRA: CPOUI5ODATAV4-825)
					delete oCollapsed.A;
					delete aExpectedElements[1].A;
				}
			}
			oCache.aElements = aElements.slice(); // simulate a read
			oCache.aElements.$count = aElements.length;
			oCache.aElements.$byPredicate = {
				"('0')" : aElements[0],
				"('1')" : aElements[1],
				"('2')" : aElements[2],
				"($uid=1-23)" : aElements[2],
				"('3')" : aElements[3],
				"('4')" : aElements[4],
				"($uid=1-234)" : aElements[4],
				"('5')" : aElements[5]
			};
			oCacheMock.expects("getValue").withExactArgs("~path~").returns(aElements[1]);
			this.mock(_Helper).expects("updateAll")
				.withExactArgs(sinon.match.same(oCache.mChangeListeners), "~path~",
					sinon.match.same(aElements[1]), sinon.match.same(oCollapsed))
				.callThrough();
			this.mock(oCache.oTreeState).expects("collapse")
				.withExactArgs(sinon.match.same(aElements[1]), false, undefined);
			oCacheMock.expects("countDescendants")
				.withExactArgs(sinon.match.same(aElements[1]), 1).returns(bUntilEnd ? 4 : 3);

			oCacheMock.expects("isSelectionDifferent")
				.withExactArgs(sinon.match.same(aElements[2])).returns(false);
			oCacheMock.expects("isSelectionDifferent")
				.withExactArgs(sinon.match.same(aElements[3])).returns(false);
			oCacheMock.expects("isSelectionDifferent")
				.withExactArgs(sinon.match.same(aElements[4])).returns(true);
			oCacheMock.expects("isSelectionDifferent")
				.withExactArgs(sinon.match.same(aElements[5]))
				.exactly(bCollapseBottom ? 1 : 0)
				.returns(false);

			// code under test
			assert.strictEqual(oCache.collapse("~path~"), bCollapseBottom ? 4 : 3,
				"number of removed elements");

			if (bCollapseBottom) { // last element was also a child, not a sibling
				aExpectedElements.pop();
			} else {
				aExpectedElements[1]["@$ui5._"].spliced.pop();
			}
			assert.deepEqual(oCache.aElements, aExpectedElements);
			assert.strictEqual(oCache.aElements[0], aElements[0]);
			assert.strictEqual(oCache.aElements[1], aElements[1]);
			assert.strictEqual(oCache.aElements[2], bCollapseBottom ? undefined : aElements[5]);
			assert.strictEqual(oCache.aElements.$count, aExpectedElements.length);
			assert.deepEqual(oCache.aElements.$byPredicate, bCollapseBottom
				? {
					"('0')" : aElements[0],
					"('1')" : aElements[1],
					"('4')" : aElements[4],
					"($uid=1-234)" : aElements[4]
				} : {
					"('0')" : aElements[0],
					"('1')" : aElements[1],
					"('4')" : aElements[4],
					"($uid=1-234)" : aElements[4],
					"('5')" : aElements[5]
				});
			assert.strictEqual(aElements[1]["@$ui5._"].spliced.$level, "~level~");
			assert.strictEqual(aElements[1]["@$ui5._"].spliced.$rank, "~rank~");
		});
		});
	});

	//*********************************************************************************************
	[false, true].forEach(function (bUnifiedCache) {
		[1, 2].forEach(function (iExpandTo) {
			[false, true].forEach(function (bSilent) {
				[false, true].forEach(function (bNested) {
					const sTitle = "collapse all, bUnifiedCache=" + bUnifiedCache + ", expandTo="
						+ iExpandTo + ", bSilent=" + bSilent + ", bNested=" + bNested;

		QUnit.test(sTitle, function (assert) {
			const oCache = _AggregationCache.create(this.oRequestor, "~", "", {},
				{expandTo : iExpandTo, hierarchyQualifier : "X"});
			const aElements = [{
				"@$ui5._" : {predicate : "('0')"}
			}, {
				"@$ui5._" : {
					predicate : "('1')",
					rank : "~rank~"
				},
				"@$ui5.node.level" : "1"
			}, {
				"@$ui5._" : {predicate : "('2')", transientPredicate : "($uid=1-23)"}
			}, {
				"@$ui5._" : {predicate : "('3')", transientPredicate : "($uid=1-24)"}
			}, {
				"@$ui5._" : {predicate : "('4')"},
				"@$ui5.node.isExpanded" : true
			}, {
				"@$ui5._" : {predicate : "('4.1')"}
			}, {
				"@$ui5._" : {predicate : "('4.2')"}
			}, {
				// No calls to #collapse and to #isSelectionDifferent for this element
				"@$ui5._" : {placeholder : "~truthy~", predicate : "('5')"},
				"@$ui5.node.isExpanded" : true
			}, {
				"@$ui5._" : {predicate : "('99')"}
			}];
			const aExpectedElements = [{
				"@$ui5._" : {predicate : "('0')"}
			}, {
				"@$ui5._" : {
					predicate : "('1')",
					spliced : [...aElements.slice(2, 5), aElements[7]],
					rank : "~rank~"
				},
				"@$ui5.node.level" : "1"
			}, {
				"@$ui5._" : {predicate : "('99')"}
			}];

			if (bUnifiedCache || iExpandTo === 2) {
				delete aExpectedElements[1]["@$ui5._"].spliced;
			}

			oCache.bUnifiedCache = bUnifiedCache;
			oCache.aElements = aElements.slice(); // simulate a read
			oCache.aElements.$count = aElements.length;
			oCache.aElements.$byPredicate = {
				"('0')" : aElements[0],
				"('1')" : aElements[1],
				"('2')" : aElements[2],
				"($uid=1-23)" : aElements[2],
				"('3')" : aElements[3],
				"($uid=1-24)" : aElements[3],
				"('4')" : aElements[4],
				// "('4.1')" : aElements[5], // would be deleted by the recursion
				// "('4.2')" : aElements[6], // would be deleted by the recursion
				// "('5')" : aElements[7], // is a placeholder
				"('99')" : aElements[8]
			};
			const oCacheMock = this.mock(oCache);
			oCacheMock.expects("collapse").withExactArgs("~path~", "~oGroupLock~", bSilent, bNested)
				.callThrough();
			oCacheMock.expects("getValue").withExactArgs("~path~").returns(aElements[1]);
			this.mock(_AggregationHelper).expects("getCollapsedObject")
				.withExactArgs(sinon.match.same(aElements[1])).returns("~collapsedObject~");
			this.mock(_Helper).expects("updateAll")
				.withExactArgs(
					bSilent ? {} : sinon.match.same(oCache.mChangeListeners), "~path~",
					sinon.match.same(aElements[1]), "~collapsedObject~");
			this.mock(oCache.oTreeState).expects("collapse")
				.withExactArgs(sinon.match.same(aElements[1]), true, bNested);
			oCacheMock.expects("countDescendants")
				.withExactArgs(sinon.match.same(aElements[1]), 1).returns(6);
			oCacheMock.expects("isSelectionDifferent")
				.withExactArgs(sinon.match.same(aElements[2])).returns(false);
			oCacheMock.expects("isSelectionDifferent")
				.withExactArgs(sinon.match.same(aElements[3])).returns(true);
			oCacheMock.expects("collapse").withExactArgs("('4')", "~oGroupLock~", bSilent, true)
				.callsFake(function () {
					oCache.aElements.splice(5, 2);
					oCache.aElements.$count -= 2;

					return 2;
				});
			oCacheMock.expects("isSelectionDifferent")
				.withExactArgs(sinon.match.same(aElements[4])).returns(false);
			oCacheMock.expects("validateAndDeleteExpandInfo").exactly(bNested ? 0 : 1)
				.withExactArgs("~oGroupLock~", sinon.match.same(aElements[1]));

			assert.strictEqual(
				// code under test
				oCache.collapse("~path~", "~oGroupLock~", bSilent, bNested),
				6);

			assert.deepEqual(oCache.aElements, aExpectedElements);
			assert.strictEqual(oCache.aElements.$count, aExpectedElements.length);
			assert.deepEqual(oCache.aElements.$byPredicate, {
				"('0')" : aExpectedElements[0],
				"('1')" : aExpectedElements[1],
				"('3')" : aElements[3], // because its selection is different
				"($uid=1-24)" : aElements[3],
				"('99')" : aElements[8]
			});
		});
				});
			});
		});
	});

	//*********************************************************************************************
	[false, true].forEach(function (bHierarchy) {
		const oAggregation = bHierarchy
			? {expandTo : 1, hierarchyQualifier : "X"}
			// Note: a single group level would define the leaf level (JIRA: CPOUI5ODATAV4-2755)
			: {aggregate : {}, group : {}, groupLevels : ["foo", "bar"]};

		QUnit.test(`countDescendants: until end, hierarchy=${bHierarchy}`, function (assert) {
			const oCache = _AggregationCache.create(this.oRequestor, "~", "", {}, oAggregation);
			// Note: the collapsed children span until the end
			oCache.aElements = [{
				// "@$ui5.node.level" : ignored
			}, {
				"@$ui5.node.level" : 5
			}, {
				"@$ui5.node.level" : 6 // child
			}, {
				"@$ui5.node.level" : 7 // grandchild
			}, {
				"@$ui5.node.level" : 6 // child
			}]; // simulate a read

			// code under test
			assert.strictEqual(oCache.countDescendants(oCache.aElements[1], 1), 3,
				"number of removed elements");
		});

		QUnit.test(`countDescendants: single level cache, hierarchy=${bHierarchy}`, function (assert) {
			const oCache = _AggregationCache.create(this.oRequestor, "~", "", {}, oAggregation);
			oCache.aElements = [{
				// "@$ui5.node.level" : ignored
			}, {
				"@$ui5.node.level" : 5
			}, {
				"@$ui5.node.level" : 6 // child
			}, {
				"@$ui5.node.level" : 7 // grandchild
			}, {
				"@$ui5.node.level" : 6 // child
			}, {
				"@$ui5.node.level" : 5 // sibling
			}]; // simulate a read

			// code under test
			assert.strictEqual(oCache.countDescendants(oCache.aElements[1], 1), 3,
				"number of removed elements");
		});

		QUnit.test("countDescendants: sibling on level 1, hierarchy=${bHierarchy}", function (assert) {
			const oCache = _AggregationCache.create(this.oRequestor, "~", "", {}, oAggregation);
			oCache.aElements = [{
				// "@$ui5.node.level" : ignored
			}, {
				"@$ui5.node.level" : 1
			}, {
				"@$ui5.node.level" : 2 // child
			}, {
				"@$ui5.node.level" : 3 // grandchild
			}, {
				"@$ui5.node.level" : 2 // child
			}, {
				// no rank
				"@$ui5.node.level" : 1 // sibling
			}]; // simulate a read

			// code under test
			assert.strictEqual(oCache.countDescendants(oCache.aElements[1], 1), 3,
				"number of removed elements");
		});
	});

	//*********************************************************************************************
	QUnit.test("countDescendants: do not collapse grand total", function (assert) {
		const oCache = _AggregationCache.create(this.oRequestor, "~", "", {},
			{aggregate : {}, group : {}, groupLevels : ["foo"]});
		oCache.aElements = [{
			// "@$ui5.node.level" : ignored
		}, {
			"@$ui5.node.level" : 5
		}, {
			"@$ui5.node.level" : 6 // child
		}, {
			"@$ui5.node.level" : 7 // grandchild
		}, {
			"@$ui5.node.level" : 6 // child
		}, {
			"@$ui5.node.level" : 0 // grand total
		}]; // simulate a read

		// code under test
		assert.strictEqual(oCache.countDescendants(oCache.aElements[1], 1), 3,
			"number of removed elements");
	});

	//*********************************************************************************************
	QUnit.test("countDescendants: level 0 placeholder as sibling", function (assert) {
		const oCache = _AggregationCache.create(this.oRequestor, "~", "", {},
			{expandTo : 2, hierarchyQualifier : "X"});
		oCache.aElements = [{
			// "@$ui5.node.level" : ignored
		}, {
			"@$ui5._" : {
				descendants : 2
			},
			"@$ui5.node.level" : 1
		}, {
			// no rank
			"@$ui5.node.level" : 2 // created child, filtered out
		}, {
			"@$ui5._" : {
				placeholder : 1,
				rank : "~" // the actual rank does not matter
			},
			"@$ui5.node.level" : 0 // child
		}, {
			// rank does not matter at all
			"@$ui5.node.level" : 3 // grandchild
		}, {
			"@$ui5._" : {
				placeholder : true,
				rank : "~" // the actual rank does not matter
			},
			"@$ui5.node.level" : 0 // child
		}, {
			"@$ui5._" : {
				placeholder : true,
				rank : "~" // the actual rank does not matter
			},
			"@$ui5.node.level" : 0 // sibling
		}]; // simulate a read

		// code under test
		assert.strictEqual(oCache.countDescendants(oCache.aElements[1], 1), 4,
			"number of removed elements");
	});

	//*********************************************************************************************
	[false, true].forEach(function (bUnifiedCache) {
		const sTitle = "countDescendants: skip descendants, unified cache: "
			+ bUnifiedCache;
		QUnit.test(sTitle, function (assert) {
			const oCache = _AggregationCache.create(this.oRequestor, "~", "", {}, {
				expandTo : bUnifiedCache ? 1 : 3,
				hierarchyQualifier : "X"
			});
			oCache.bUnifiedCache = bUnifiedCache;
			oCache.aElements = [{
				"@$ui5._" : {
					descendants : 41,
					predicate : "('0')",
					rank : "~" // the actual rank does not matter
				},
				"@$ui5.node.isExpanded" : true,
				"@$ui5.node.level" : 1
			}, {
				"@$ui5._" : {
					descendants : 40,
					predicate : "('1')",
					rank : "~" // the actual rank does not matter
				},
				"@$ui5.node.isExpanded" : true,
				"@$ui5.node.level" : 2
			}, {
				"@$ui5._" : {
					predicate : "('2')"
					// no rank
				},
				"@$ui5.node.isExpanded" : true,
				"@$ui5.node.level" : 2
			}, {
				"@$ui5._" : {
					predicate : "('3')",
					rank : "~" // the actual rank does not matter
				},
				"@$ui5.node.level" : 1
			}]; // simulate a read
			for (let i = 0; i < 40; i += 1) { // add 40 placeholders for descendants of ('1')
				oCache.aElements.splice(2, 0, {
					"@$ui5._" : {
						rank : "~" // the actual rank does not matter
					},
					"@$ui5.node.level" : 3
				});
			}

			// code under test
			assert.strictEqual(oCache.countDescendants(oCache.aElements[0], 0), 42,
				"number of removed elements");
		});
	});

	//*********************************************************************************************
	[false, true].forEach(function (bUnifiedCache) {
		const sTitle = "countDescendants: no descendants at edge of top pyramid, unified cache: "
			+ bUnifiedCache;
		QUnit.test(sTitle, function (assert) {
			const oCache = _AggregationCache.create(this.oRequestor, "~", "", {}, {
				expandTo : bUnifiedCache ? 1 : 2,
				hierarchyQualifier : "X"
			});
			oCache.bUnifiedCache = bUnifiedCache;
			oCache.aElements = [{
				"@$ui5._" : {
					descendants : 2,
					rank : "~" // the actual rank does not matter
				},
				"@$ui5.node.isExpanded" : true,
				"@$ui5.node.level" : 1
			}, {
				// no descendants at edge of top pyramid!
				"@$ui5._" : {
					rank : "~" // the actual rank does not matter
				},
				"@$ui5.node.isExpanded" : false,
				"@$ui5.node.level" : 2
			}, {
				// no descendants at edge of top pyramid!
				"@$ui5._" : {
					rank : "~" // the actual rank does not matter
				},
				"@$ui5.node.isExpanded" : false,
				"@$ui5.node.level" : 2
			}, {
				"@$ui5._" : {
					rank : "~" // the actual rank does not matter
				},
				"@$ui5.node.level" : 1
			}]; // simulate a read

			// code under test
			assert.strictEqual(oCache.countDescendants(oCache.aElements[0], 0), 2,
				"number of removed elements");
		});
	});

	//*********************************************************************************************
	QUnit.test("countDescendants: nodes w/o rank", function (assert) {
		const oCache = _AggregationCache.create(this.oRequestor, "~", "", {}, {
			expandTo : 2,
			hierarchyQualifier : "X"
		});
		oCache.aElements = [{
			"@$ui5._" : {
				// no descendants since it is 0
				rank : "~" // the actual rank does not matter
			},
			"@$ui5.node.level" : 1
		}, {
			"@$ui5.node.level" : 2
		}, {
			"@$ui5.node.level" : 2
		}, {
			"@$ui5._" : {rank : "~"}, // the actual rank does not matter
			"@$ui5.node.level" : 1
		}]; // simulate a read

		// code under test
		assert.strictEqual(oCache.countDescendants(oCache.aElements[0], 0), 2);
	});

	//*********************************************************************************************
	QUnit.test("addElements", function (assert) {
		var oAggregation = { // filled before by buildApply
				aggregate : {},
				group : {},
				groupLevels : ["foo"],
				$NodeProperty : "SomeNodeID" // unrealistic mix, but never mind
			},
			oCache = _AggregationCache.create(this.oRequestor, "~", "", {}, oAggregation),
			oPlaceholder42 = _AggregationHelper.createPlaceholder(NaN, 42, "~parent~"),
			oPlaceholder45 = _AggregationHelper.createPlaceholder(NaN, 45, "~parent~"),
			aElements = [{}, {}, oPlaceholder42,,, oPlaceholder45, {}, {}],
			aReadElements = [
				{"@$ui5._" : {predicate : "(1)"}},
				{"@$ui5._" : {predicate : "(2)", transientPredicate : "$uid=id-1-23"}},
				{"@$ui5._" : {predicate : "(3)"}},
				{"@$ui5._" : {predicate : "(4)"}},
				aElements[6]
			];

		oCache.aElements = aElements.slice();
		oCache.aElements.$byPredicate = {
			"(2)" : SyncPromise.resolve() // SyncPromise may safely be overwritten
		};
		const oAggregationHelperMock = this.mock(_AggregationHelper);
		oAggregationHelperMock.expects("beforeOverwritePlaceholder")
			.withExactArgs(sinon.match.same(oPlaceholder42), sinon.match.same(aReadElements[0]),
				"~parent~", 42, "SomeNodeID");
		oAggregationHelperMock.expects("beforeOverwritePlaceholder")
			.withExactArgs(sinon.match.same(oPlaceholder45), sinon.match.same(aReadElements[3]),
				"~parent~", 44, "SomeNodeID");
		this.mock(_Helper).expects("updateNonExisting").never();
		this.mock(oCache).expects("hasPendingChangesForPath").never();

		// code under test
		oCache.addElements(aReadElements, 2, "~parent~", 42);

		assert.strictEqual(oCache.aElements[0], aElements[0]);
		assert.strictEqual(oCache.aElements[1], aElements[1]);
		assert.strictEqual(oCache.aElements[2], aReadElements[0]);
		assert.strictEqual(oCache.aElements[3], aReadElements[1]);
		assert.strictEqual(oCache.aElements[4], aReadElements[2]);
		assert.strictEqual(oCache.aElements[5], aReadElements[3]);
		assert.strictEqual(oCache.aElements[6], aElements[6]);
		assert.strictEqual(oCache.aElements[7], aElements[7]);
		assert.deepEqual(oCache.aElements.$byPredicate, {
			"(1)" : aReadElements[0],
			"(2)" : aReadElements[1],
			"$uid=id-1-23" : aReadElements[1],
			"(3)" : aReadElements[2],
			"(4)" : aReadElements[3]
		});
		assert.deepEqual(oCache.aElements, [
			{},
			{},
			{"@$ui5._" : {parent : "~parent~", predicate : "(1)", rank : 42}},
			{"@$ui5._" // no rank!
				: {parent : "~parent~", predicate : "(2)", transientPredicate : "$uid=id-1-23"}},
			{"@$ui5._" : {parent : "~parent~", predicate : "(3)", rank : 43}},
			{"@$ui5._" : {parent : "~parent~", predicate : "(4)", rank : 44}},
			{},
			{}
		]);
	});

	//*********************************************************************************************
	QUnit.test("addElements: no rank for single created element", function (assert) {
		var oCache = _AggregationCache.create(this.oRequestor, "~", "", {}, {
				hierarchyQualifier : "X",
				$NodeProperty : "SomeNodeID"
			}),
			oPlaceholder42 = _AggregationHelper.createPlaceholder(NaN, 42, "~parent~"),
			aElements = [{}, {}, oPlaceholder42, {}],
			oReadElement = {"@$ui5._" : {predicate : "(2)", transientPredicate : "$uid=id-1-23"}};

		oCache.aElements = aElements.slice();
		oCache.aElements.$byPredicate = {
			"(2)" : SyncPromise.resolve() // SyncPromise may safely be overwritten
		};
		const oAggregationHelperMock = this.mock(_AggregationHelper);
		oAggregationHelperMock.expects("beforeOverwritePlaceholder")
			.withExactArgs(sinon.match.same(oPlaceholder42), sinon.match.same(oReadElement),
				"~parent~", undefined, "SomeNodeID");
		this.mock(_Helper).expects("updateNonExisting").never();
		this.mock(oCache).expects("hasPendingChangesForPath").never();

		// code under test
		oCache.addElements(oReadElement, 2, "~parent~");

		assert.strictEqual(oCache.aElements[0], aElements[0]);
		assert.strictEqual(oCache.aElements[1], aElements[1]);
		assert.strictEqual(oCache.aElements[2], oReadElement);
		assert.strictEqual(oCache.aElements[3], aElements[3]);
		assert.deepEqual(oCache.aElements.$byPredicate, {
			"(2)" : oReadElement,
			"$uid=id-1-23" : oReadElement
		});
		assert.deepEqual(oCache.aElements, [
			{},
			{},
			{"@$ui5._" // no rank!
				: {parent : "~parent~", predicate : "(2)", transientPredicate : "$uid=id-1-23"}},
			{}
		]);
	});

	//*********************************************************************************************
	[false, true].forEach(function (bWithParentCache) {
		var sTitle = "addElements: just a single one; w/ parent cache: " + bWithParentCache;

		QUnit.test(sTitle, function (assert) {
			var oAggregation = { // filled before by buildApply
					aggregate : {},
					group : {},
					groupLevels : ["foo"]
				},
				oCache = _AggregationCache.create(this.oRequestor, "~", "", {}, oAggregation),
				oGroupLevelCache = bWithParentCache ? {} : undefined,
				oPlaceholder = _AggregationHelper.createPlaceholder(NaN, 42, oGroupLevelCache),
				aElements = [{}, oPlaceholder, {}],
				oReadElement = {"@$ui5._" : {predicate : "(1)"}};

			oCache.aElements = aElements.slice();
			oCache.aElements.$byPredicate = {
				"(1)" : oReadElement // already there => no problem
			};
			this.mock(_AggregationHelper).expects("beforeOverwritePlaceholder")
				.withExactArgs(sinon.match.same(oPlaceholder), sinon.match.same(oReadElement),
					sinon.match.same(oGroupLevelCache), 42, undefined);
			this.mock(_Helper).expects("updateNonExisting").never();
			this.mock(oCache).expects("hasPendingChangesForPath").never();

			// code under test
			oCache.addElements(oReadElement, 1, oGroupLevelCache, 42);

			assert.strictEqual(oCache.aElements[0], aElements[0]);
			assert.strictEqual(oCache.aElements[1], oReadElement);
			assert.strictEqual(oCache.aElements[2], aElements[2]);
			assert.deepEqual(oCache.aElements.$byPredicate, {"(1)" : oReadElement});
			assert.deepEqual(oReadElement, {
				"@$ui5._" : bWithParentCache
				? {parent : oGroupLevelCache, predicate : "(1)", rank : 42}
				: {predicate : "(1)", rank : 42}
			});
		});
	});

	//*********************************************************************************************
	QUnit.test("addElements: array index out of bounds", function (assert) {
		var oAggregation = { // filled before by buildApply
				aggregate : {},
				group : {},
				groupLevels : ["foo"]
			},
			oCache = _AggregationCache.create(this.oRequestor, "~", "", {}, oAggregation),
			oGroupLevelCache = {};

		this.mock(_Helper).expects("updateNonExisting").never();
		this.mock(oCache).expects("hasPendingChangesForPath").never();

		assert.throws(function () {
			// code under test
			oCache.addElements([], -1); // oCache/iStart does not matter here
		}, new Error("Illegal offset: -1"));

		oCache.aElements = [];

		assert.throws(function () {
			// code under test
			oCache.addElements([{}], 0); // oCache/iStart does not matter here
		}, new Error("Array index out of bounds: 0"));

		oCache.aElements = [
			{/* expanded node */},
			_AggregationHelper.createPlaceholder(NaN, 0, oGroupLevelCache)
		];
		oCache.aElements.$byPredicate = {};
		this.mock(_AggregationHelper).expects("beforeOverwritePlaceholder")
			.withExactArgs(sinon.match.same(oCache.aElements[1]), {},
				sinon.match.same(oGroupLevelCache), 0, undefined);

		assert.throws(function () {
			// code under test
			oCache.addElements([{}, {}], 1, oGroupLevelCache, 0);
		}, new Error("Array index out of bounds: 2"));
	});

	//*********************************************************************************************
	QUnit.test("addElements: duplicate key predicate (inside)", function (assert) {
		var oAggregation = {
				hierarchyQualifier : "X"
			},
			oCache = _AggregationCache.create(this.oRequestor, "~", "", {}, oAggregation),
			oElement = {},
			oGroupLevelCache = {fixDuplicatePredicate : mustBeMocked};

		oCache.aElements.length = 2; // avoid "Array index out of bounds: 1"
		oCache.aElements[0] = {/*unexpected element inside*/};
		oCache.aElements.$byPredicate["foo"] = oCache.aElements[0];
		_Helper.setPrivateAnnotation(oElement, "predicate", "foo");
		this.mock(oGroupLevelCache).expects("fixDuplicatePredicate")
			.withExactArgs(sinon.match.same(oElement), "foo").returns(undefined);
		this.mock(_Helper).expects("updateNonExisting").never();
		this.mock(oCache).expects("hasPendingChangesForPath").never();

		assert.throws(function () {
			// code under test
			oCache.addElements([oElement], 1, oGroupLevelCache); // iStart does not matter here
		}, new Error("Duplicate key predicate: foo"));
	});

	//*********************************************************************************************
	QUnit.test("addElements: fix duplicate key predicate", function (assert) {
		const oCache = _AggregationCache.create(this.oRequestor, "~", "", {}, {
			groupLevels : ["foo"]
		});
		oCache.aElements.length = 2; // avoid "Array index out of bounds: 1"
		oCache.aElements[0] = "~any element~";
		oCache.aElements.$byPredicate["foo"] = oCache.aElements[0];
		const oElement = {};
		_Helper.setPrivateAnnotation(oElement, "predicate", "foo");
		this.mock(_AggregationHelper).expects("beforeOverwritePlaceholder").never();
		const oGroupLevelCache = {fixDuplicatePredicate : mustBeMocked};
		this.mock(oGroupLevelCache).expects("fixDuplicatePredicate")
			.withExactArgs(sinon.match.same(oElement), "foo").returns("bar");
		this.mock(_Helper).expects("updateNonExisting")
			.withExactArgs(sinon.match.same(oElement), sinon.match.same(oElement)); // no-op
		this.mock(oCache).expects("hasPendingChangesForPath").never();
		this.mock(_Helper).expects("copySelected").never();

		// code under test
		oCache.addElements([oElement], 1, oGroupLevelCache); // iStart does not matter here

		assert.deepEqual(oCache.aElements, ["~any element~", oElement]);
		assert.deepEqual(oCache.aElements.$byPredicate, {foo : "~any element~", bar : oElement});
	});

	//*********************************************************************************************
	[false, true].forEach(function (bIgnore) {
		[false, true].forEach(function (bRecursiveHierarchy) {
			var sTitle = "addElements: known predicate -> kept element, ignore = " + bIgnore
					+ ", recursive hierarchy = " + bRecursiveHierarchy;

		QUnit.test(sTitle, function (assert) {
			var oAggregation = bRecursiveHierarchy ? {
					hierarchyQualifier : "X"
				} : { // filled before by buildApply
					aggregate : {},
					group : {},
					groupLevels : ["a"]
				},
				oCache = _AggregationCache.create(this.oRequestor, "Foo", "", {}, oAggregation),
				aElements = [{},, {}],
				oElement = {"@odata.etag" : "X"},
				oKeptElement = bIgnore ? {"@odata.etag" : "U"} : {};

			oCache.aElements = aElements.slice();
			oCache.aElements.$byPredicate = {"(1)" : oKeptElement};
			_Helper.setPrivateAnnotation(oElement, "predicate", "(1)");
			this.mock(_Helper).expects("updateNonExisting").exactly(bIgnore ? 0 : 1)
				.withExactArgs(sinon.match.same(oElement), sinon.match.same(oKeptElement));
			this.mock(oCache).expects("hasPendingChangesForPath").exactly(bIgnore ? 1 : 0)
				.withExactArgs("(1)").returns(false);
			this.mock(_Helper).expects("copySelected").exactly(bIgnore ? 1 : 0)
				.withExactArgs(sinon.match.same(oKeptElement), sinon.match.same(oElement));

			// code under test
			oCache.addElements(oElement, 1, "~parent~", 42);

			assert.strictEqual(oCache.aElements.length, 3);
			assert.strictEqual(oCache.aElements[0], aElements[0]);
			assert.strictEqual(oCache.aElements[1], oElement);
			assert.strictEqual(oCache.aElements[2], aElements[2]);
			assert.deepEqual(oCache.aElements.$byPredicate, {"(1)" : oElement}, "no others");
			assert.strictEqual(oCache.aElements.$byPredicate["(1)"], oElement, "right reference");
			assert.deepEqual(oElement, {
				"@odata.etag" : "X",
				"@$ui5._" : {parent : "~parent~", predicate : "(1)", rank : 42}
			});
		});
		});
	});

	//*********************************************************************************************
	QUnit.test("addElements: Modified on client and on server", function (assert) {
		var oAggregation = {
				hierarchyQualifier : "X"
			},
			oCache = _AggregationCache.create(this.oRequestor, "Foo", "", {}, oAggregation),
			aElements = [{},, {}],
			oElement = {"@odata.etag" : "X"},
			oKeptElement = {"@odata.etag" : "U"};

		oCache.aElements = aElements.slice();
		oCache.aElements.$byPredicate = {"(1)" : oKeptElement};
		_Helper.setPrivateAnnotation(oElement, "predicate", "(1)");
		this.mock(_Helper).expects("updateNonExisting").never();
		this.mock(oCache).expects("hasPendingChangesForPath").withExactArgs("(1)").returns(true);

		assert.throws(function () {
			// code under test
			oCache.addElements(oElement, 1, "~parent~", 42);
		}, new Error("Modified on client and on server: Foo(1)"));

		assert.deepEqual(oCache.aElements, aElements);
		assert.strictEqual(oCache.aElements[0], aElements[0]);
		assert.strictEqual(oCache.aElements[2], aElements[2]);
		assert.deepEqual(oCache.aElements.$byPredicate, {"(1)" : oKeptElement}, "no others");
		assert.strictEqual(oCache.aElements.$byPredicate["(1)"], oKeptElement, "right reference");
		assert.deepEqual(oElement, {
			"@odata.etag" : "X",
			"@$ui5._" : {predicate : "(1)"}
		}, "unchanged");
	});

	//*********************************************************************************************
	QUnit.test("addElements: transientPredicate", function (assert) {
		var oAggregation = {
				hierarchyQualifier : "X"
			},
			oCache = _AggregationCache.create(this.oRequestor, "Foo", "", {}, oAggregation),
			aElements = [{},, {}],
			oElement = {"@$ui5._" : {predicate : "(1)", transientPredicate : "$uid=id-1-23"}};

		oCache.aElements = aElements.slice();
		oCache.aElements.$byPredicate = {};
		this.mock(_AggregationHelper).expects("beforeOverwritePlaceholder").never();
		this.mock(_Helper).expects("updateNonExisting").never();
		this.mock(oCache).expects("hasPendingChangesForPath").never();

		// code under test
		oCache.addElements(oElement, 1, "~parent~", 42);

		assert.strictEqual(oCache.aElements[0], aElements[0]);
		assert.strictEqual(oCache.aElements[1], oElement);
		assert.strictEqual(oCache.aElements[2], aElements[2]);
		assert.deepEqual(oCache.aElements.$byPredicate, {
			"$uid=id-1-23" : oElement,
			"(1)" : oElement
		});
		assert.deepEqual(oCache.aElements, [
			{},
			{"@$ui5._" : {
				parent : "~parent~",
				predicate : "(1)",
				transientPredicate : "$uid=id-1-23"
			}},
			{}
		]);
	});

	//*********************************************************************************************
	QUnit.test("refreshKeptElements", function (assert) {
		var oAggregation = {
				hierarchyQualifier : "X"
			},
			oCache = _AggregationCache.create(this.oRequestor, "~", "", {}, oAggregation);

		this.mock(oCache.oFirstLevel).expects("refreshKeptElements").on(oCache)
			.withExactArgs("~oGroupLock~", "~fnOnRemove~", "~bIgnorePendingChanges~",
				/*bDropApply*/true)
			.returns("~result~");

		assert.strictEqual(
			// code under test
			oCache.refreshKeptElements("~oGroupLock~", "~fnOnRemove~", "~bIgnorePendingChanges~",
				"~bDropApply~"),
			"~result~");
	});

	//*********************************************************************************************
	QUnit.test("refreshKeptElements: data aggregation", function (assert) {
		var oAggregation = { // filled before by buildApply
				aggregate : {},
				group : {},
				groupLevels : ["foo"]
			},
			oCache = _AggregationCache.create(this.oRequestor, "~", "", {}, oAggregation);

		this.mock(oCache.oFirstLevel).expects("refreshKeptElements").never();

		assert.strictEqual(
			// code under test
			oCache.refreshKeptElements("~oGroupLock~", "~fnOnRemove~"),
			undefined,
			"nothing happens");
	});

	//*********************************************************************************************
	QUnit.test("replaceElement", function () {
		const oCache
			= _AggregationCache.create(this.oRequestor, "~", "", {}, {hierarchyQualifier : "X"});
		this.mock(_Cache.prototype).expects("replaceElement").never();
		this.mock(_Helper).expects("buildPath").withExactArgs("/~", "some(42)/path")
			.returns("~buildPath~");
		this.mock(_Helper).expects("getMetaPath").withExactArgs("~buildPath~")
			.returns("~metaPath~");
		this.mock(oCache).expects("visitResponse")
			.withExactArgs("~oElement~", "~mTypeForMetaPath~", "~metaPath~", "some(42)/path(1)",
				undefined, "~bKeepReportedMessagesPath~");
		this.mock(_Helper).expects("updateAll")
			.withExactArgs({}, "", "~oOldElement~", "~oElement~");
		const aElements = [];
		aElements.$byPredicate = {
			"(1)" : "~oOldElement~"
		};

		// code under test
		oCache.replaceElement(aElements, NaN, "(1)", "~oElement~", "~mTypeForMetaPath~",
			"some(42)/path", "~bKeepReportedMessagesPath~");
	});

	//*********************************************************************************************
	[false, true].forEach((bGroup) => {
		QUnit.test(`findIndex: ${bGroup ? "group" : "first"} level cache`, function (assert) {
			const oCache
				= _AggregationCache.create(this.oRequestor, "~", "", {}, {hierarchyQualifier : "X"});
			oCache.aElements = ["A", "B", "C", "n/a"];
			const oHelperMock = this.mock(_Helper);
			oHelperMock.expects("getPrivateAnnotation").withExactArgs("A", "rank").returns(0);
			// NO! oHelperMock.expects("getPrivateAnnotation").withExactArgs("A", "parent");
			oHelperMock.expects("getPrivateAnnotation").withExactArgs("B", "rank").returns(1);
			oHelperMock.expects("getPrivateAnnotation").withExactArgs("B", "parent").returns("n/a");
			oHelperMock.expects("getPrivateAnnotation").withExactArgs("C", "rank").returns(1);
			oHelperMock.expects("getPrivateAnnotation").withExactArgs("C", "parent")
				.returns(bGroup ? "~oCache~" : oCache.oFirstLevel);

			// code under test
			assert.strictEqual(oCache.findIndex(1, bGroup ? "~oCache~" : undefined), 2);
		});
	});

	//*********************************************************************************************
	QUnit.test("getInsertIndex", function (assert) {
		const oCache
			= _AggregationCache.create(this.oRequestor, "~", "", {}, {hierarchyQualifier : "X"});
		oCache.aElements = [{
			"@$ui5._" : {predicate : "('42')", rank : 42} // out of place!
		}, {
			"@$ui5._" : {predicate : "('1')", rank : 1}
		}, {
			"@$ui5._" : {predicate : "('3')", rank : 3}
		}];
		const oTreeStateMock = this.mock(oCache.oTreeState);
		oTreeStateMock.expects("isOutOfPlace").thrice().withExactArgs("('42')").returns(true);
		oTreeStateMock.expects("isOutOfPlace").withExactArgs("('1')").returns(false);
		oTreeStateMock.expects("isOutOfPlace").withExactArgs("('3')").returns(false);

		// code under test
		assert.strictEqual(oCache.getInsertIndex(0), 1);

		// code under test
		assert.strictEqual(oCache.getInsertIndex(2), 2);

		// code under test
		assert.strictEqual(oCache.getInsertIndex(4), 3);
	});

	//*********************************************************************************************
	QUnit.test("getParentIndex", function (assert) {
		const oCache = _AggregationCache.create(this.oRequestor, "~", "", {},
			{hierarchyQualifier : "X"});

		oCache.aElements[0] = {
			"@$ui5.node.level" : 0
		};
		oCache.aElements[1] = {
			"@$ui5.node.level" : 1
		};
		oCache.aElements[2] = {
			"@$ui5.node.level" : 2
		};
		oCache.aElements[3] = {
			"@$ui5.node.level" : 3
		};
		oCache.aElements[4] = {
			"@$ui5.node.level" : 2
		};

		this.mock(oCache).expects("isAncestorOf").never();

		// code under test
		assert.strictEqual(oCache.getParentIndex(0), -1);
		assert.strictEqual(oCache.getParentIndex(1), -1);
		assert.strictEqual(oCache.getParentIndex(2), 1);
		assert.strictEqual(oCache.getParentIndex(3), 2);
		assert.strictEqual(oCache.getParentIndex(4), 1);
	});

	//*********************************************************************************************
	QUnit.test("getParentIndex: with gaps", function (assert) {
		const oCache = _AggregationCache.create(this.oRequestor, "~", "", {},
			{hierarchyQualifier : "X"});
		const oCacheMock = this.mock(oCache);

		oCache.aElements[0] = {
			"@$ui5.node.level" : 1
		};
		oCache.aElements[1] = {
			// parent of 3
			"@$ui5.node.level" : 2
		};
		oCache.aElements[2] = {
			"@$ui5.node.level" : 0
		};
		oCache.aElements[3] = {
			"@$ui5.node.level" : 3
		};
		oCache.aElements[4] = {
			"@$ui5.node.level" : 2
		};
		oCache.aElements[5] = {
			// parent of 6 not yet loaded
			"@$ui5.node.level" : 0
		};
		oCache.aElements[6] = {
			"@$ui5.node.level" : 3
		};
		oCache.aElements[7] = {
			// parent of 8 not yet loaded
			"@$ui5.node.level" : 0
		};
		oCache.aElements[8] = {
			"@$ui5.node.level" : 5
		};

		oCacheMock.expects("isAncestorOf").withExactArgs(1, 3).returns(true);

		// code under test
		assert.strictEqual(oCache.getParentIndex(3), 1);

		oCacheMock.expects("isAncestorOf").withExactArgs(0, 4).returns(true);

		// code under test
		assert.strictEqual(oCache.getParentIndex(4), 0);

		oCacheMock.expects("isAncestorOf").withExactArgs(4, 6).returns(false);

		// code under test
		assert.strictEqual(oCache.getParentIndex(6), undefined);

		// no addt'l call of #isAncestorOf

		// code under test
		assert.strictEqual(oCache.getParentIndex(8), undefined);
	});

	//*********************************************************************************************
	[undefined, "~group~"].forEach(function (sGroupId) {
		[false, true].forEach(function (bHasGrandTotal) {
			var sTitle = "reset: sGroupId = " + sGroupId + ", has grand total = " + bHasGrandTotal;

		QUnit.test(sTitle, function (assert) {
			var oCache = _AggregationCache.create(this.oRequestor, "~", "", {}, {
					hierarchyQualifier : "X"
				}),
				oFirstLevel = oCache.oFirstLevel,
				aKeptElementPredicates = ["foo", "bar"],
				oNewAggregation = {
					hierarchyQualifier : "Y"
				};

			oCache.aElements.$byPredicate = {
				bar : {
					"@$ui5._" : {a : 0, b : 1, predicate : "bar"},
					"@$ui5.node.isExpanded" : false,
					"@$ui5.node.isTotal" : "n/a",
					"@$ui5.node.level" : 1,
					name : "bar"
				},
				baz : {
					"@$ui5._" : {a : -1, b : 2, predicate : "baz"},
					"@$ui5.node.isExpanded" : true,
					"@$ui5.node.isTotal" : "n/a",
					"@$ui5.node.level" : 2,
					name : "baz"
				},
				foo : {
					"@$ui5._" : {a : -2, b : 3, predicate : "foo"},
					"@$ui5.node.isExpanded" : undefined,
					"@$ui5.node.isTotal" : "n/a",
					"@$ui5.node.level" : 3,
					name : "foo"
				}
			};
			oCache.oCountPromise = "~oCountPromise~";
			oCache.bUnifiedCache = "~bUnifiedCache~";
			oCache.oGrandTotalPromise = "~oGrandTotalPromise~";
			const oResetExpectation = this.mock(oCache.oFirstLevel).expects("reset").on(oCache)
				.withExactArgs(sinon.match.same(aKeptElementPredicates), sGroupId, "~mQueryOptions~")
				.callsFake(function () {
					oCache.oBackup = sGroupId ? {} : null;
				});
			const oTreeStateResetExpectation = this.mock(oCache.oTreeState).expects("reset")
				.exactly(sGroupId ? 0 : 1).withExactArgs();
			const oGetExpandLevelsExpectation = this.mock(oCache.oTreeState).expects("getExpandLevels")
				.withExactArgs().returns("~sExpandLevels~");
			this.mock(_AggregationHelper).expects("hasGrandTotal")
				.withExactArgs(sinon.match.same(oNewAggregation.aggregate)).returns(bHasGrandTotal);
			const oDoResetExpectation = this.mock(oCache).expects("doReset")
				.withExactArgs(sinon.match.same(oNewAggregation), bHasGrandTotal);

			// code under test
			oCache.reset(aKeptElementPredicates, sGroupId, "~mQueryOptions~", oNewAggregation);

			if (!sGroupId) {
				sinon.assert.callOrder(oTreeStateResetExpectation, oGetExpandLevelsExpectation);
			}
			sinon.assert.callOrder(oResetExpectation, oGetExpandLevelsExpectation, oDoResetExpectation);
			assert.strictEqual(oNewAggregation.$ExpandLevels, "~sExpandLevels~");
			assert.deepEqual(oCache.aElements.$byPredicate, {
				bar : {
					"@$ui5._" : {predicate : "bar"},
					"@$ui5.node.isTotal" : "n/a",
					name : "bar"
				},
				baz : {
					"@$ui5._" : {a : -1, b : 2, predicate : "baz"},
					"@$ui5.node.isExpanded" : true,
					"@$ui5.node.isTotal" : "n/a",
					"@$ui5.node.level" : 2,
					name : "baz"
				},
				foo : {
					"@$ui5._" : {predicate : "foo"},
					"@$ui5.node.isTotal" : "n/a",
					name : "foo"
				}
			});
			if (sGroupId) {
				assert.deepEqual(oCache.oBackup, {
					oCountPromise : "~oCountPromise~",
					oFirstLevel : oFirstLevel,
					oGrandTotalPromise : "~oGrandTotalPromise~",
					bUnifiedCache : "~bUnifiedCache~"
				});
				assert.strictEqual(oCache.oBackup.oFirstLevel, oFirstLevel);
				assert.strictEqual(oCache.bUnifiedCache, true);
			}
		});
		});
	});

	//*********************************************************************************************
	QUnit.test("reset: placeholder", function (assert) {
		var oAggregation = {
				hierarchyQualifier : "X"
			},
			oCache = _AggregationCache.create(this.oRequestor, "~", "", {}, oAggregation),
			sToString = oCache.sToString,
			oFirstLevel = oCache.oFirstLevel,
			aKeptElementPredicates = ["foo"];

		oCache.aElements.$byPredicate = {foo : {}};
		this.mock(_Helper).expects("hasPrivateAnnotation")
			.withExactArgs(sinon.match.same(oCache.aElements.$byPredicate.foo), "placeholder")
			.returns(true);
		this.mock(oCache.oFirstLevel).expects("reset").never();
		this.mock(oCache).expects("doReset").never();

		assert.throws(function () {
			// code under test
			oCache.reset(aKeptElementPredicates);
		}, new Error("Unexpected placeholder"));

		assert.strictEqual(oCache.oAggregation, oAggregation, "unchanged");
		assert.deepEqual(oCache.oAggregation, {hierarchyQualifier : "X"}, "unchanged");
		assert.strictEqual(oCache.sToString, sToString, "unchanged");
		assert.strictEqual(oCache.oFirstLevel, oFirstLevel, "unchanged");
	});

	//*********************************************************************************************
	QUnit.test("reset: Unsupported grouping via sorter", function (assert) {
		var oCache = _AggregationCache.create(this.oRequestor, "~", "", {},
				{hierarchyQualifier : "X"});

		this.mock(oCache.oFirstLevel).expects("reset").never();
		this.mock(oCache).expects("doReset").never();

		assert.throws(function () {
			// code under test
			oCache.reset([], "", {}, undefined, /*bIsGrouped*/true);
		}, new Error("Unsupported grouping via sorter"));
	});

	//*********************************************************************************************
	[false, true].forEach(function (bReally) {
		QUnit.test("restore: bReally = " + bReally, function (assert) {
			var oCache = _AggregationCache.create(this.oRequestor, "~", "", {$count : true}, {
					hierarchyQualifier : "X"
				}),
				oNewFirstLevel = {
					restore : function () {}
				},
				oOldFirstLevel = oCache.oFirstLevel;

			oCache.bUnifiedCache = "~bOldUnifiedCache~";
			oCache.oBackup = bReally
				? {
					oCountPromise : "~oNewCountPromise~",
					oFirstLevel : oNewFirstLevel,
					oGrandTotalPromise : "~oNewGrandTotalPromise~",
					bUnifiedCache : "~bNewUnifiedCache~"
				}
				: null;
			oCache.oCountPromise = "~oOldCountPromise~";
			oCache.oGrandTotalPromise = "~oOldGrandTotalPromise~";
			this.mock(bReally ? oNewFirstLevel : oOldFirstLevel).expects("restore").on(oCache)
				.withExactArgs(bReally)
				.callsFake(function () {
					oCache.oBackup = null; // must not be used anymore after this call
				});

			// code under test
			oCache.restore(bReally);

			assert.strictEqual(oCache.oCountPromise,
				bReally ? "~oNewCountPromise~" : "~oOldCountPromise~");
			assert.strictEqual(oCache.oFirstLevel, bReally ? oNewFirstLevel : oOldFirstLevel);
			assert.strictEqual(oCache.oGrandTotalPromise,
				bReally ? "~oNewGrandTotalPromise~" : "~oOldGrandTotalPromise~");
			assert.strictEqual(oCache.bUnifiedCache,
				bReally ? "~bNewUnifiedCache~" : "~bOldUnifiedCache~");
		});
	});

	//*********************************************************************************************
	QUnit.test("getDownloadQueryOptions", function (assert) {
		var oAggregation = { // filled before by buildApply
				aggregate : {},
				group : {},
				groupLevels : ["a"]
			},
			oCache = _AggregationCache.create(this.oRequestor, "~", "", {}, oAggregation);

		this.mock(_AggregationHelper).expects("filterOrderby")
			.withExactArgs("~mQueryOptions~", sinon.match.same(oAggregation))
			.returns("~mFilteredQueryOptions~");
		this.mock(_AggregationHelper).expects("buildApply")
			.withExactArgs(sinon.match.same(oAggregation), "~mFilteredQueryOptions~", 0, true)
			.returns("~result~");

		// code under test
		assert.strictEqual(oCache.getDownloadQueryOptions("~mQueryOptions~"), "~result~");
	});

	//*********************************************************************************************
	[undefined, false, true].forEach(function (bCount) {
		QUnit.test("getDownloadQueryOptions: recursive hierarchy, bCount=" + bCount, function (assert) {
			var oAggregation = {hierarchyQualifier : "X"},
				oCache = _AggregationCache.create(this.oRequestor, "~", "", {}, oAggregation),
				mQueryOptions = {
					$expand : {EMPLOYEE_2_TEAM : null},
					$filter : "age gt 40",
					$orderby : "TEAM_ID desc",
					$search : "OR",
					$select : ["Name"],
					foo : "bar",
					"sap-client" : "123"
				},
				sQueryOptions;

			if (bCount !== undefined) {
				mQueryOptions.$count = bCount;
			}
			sQueryOptions = JSON.stringify(mQueryOptions);
			this.mock(_AggregationHelper).expects("filterOrderby").never();
			this.mock(_AggregationHelper).expects("buildApply")
				.withExactArgs(sinon.match.same(oAggregation), {
						$expand : {EMPLOYEE_2_TEAM : null},
						$filter : "age gt 40",
						$orderby : "TEAM_ID desc",
						$search : "OR",
						$select : ["Name"],
						foo : "bar",
						"sap-client" : "123"
					}, 0, true)
				.returns("~result~");

			// code under test
			assert.strictEqual(oCache.getDownloadQueryOptions(mQueryOptions), "~result~");

			assert.strictEqual(JSON.stringify(mQueryOptions), sQueryOptions, "unchanged");
		});
	});

	//*********************************************************************************************
	QUnit.test("getCreatedElements", function (assert) {
		// code under test
		assert.deepEqual(_AggregationCache.prototype.getCreatedElements(), []);
	});

	//*********************************************************************************************
	QUnit.test("getElements: non-empty path is forbidden", function (assert) {
		assert.throws(function () {
			// code under test
			_AggregationCache.prototype.getElements("some/relative/path");
		}, new Error("Unsupported path: some/relative/path"));
	});

	//*********************************************************************************************
	QUnit.test("getElements", function (assert) {
		var oAggregation = { // filled before by buildApply
				aggregate : {},
				group : {},
				groupLevels : ["a"]
			},
			aAllElements,
			oCache = _AggregationCache.create(this.oRequestor, "~", "", {}, oAggregation),
			oPlaceholder0 = {"@$ui5._" : {placeholder : true}}, // this is what counts ;-)
			oPlaceholder2 = _AggregationHelper.createPlaceholder(1, 2, {/*oParentCache*/});

		oCache.aElements.$count = 42;
		this.mock(oCache.aElements).expects("slice").withExactArgs("~iStart~", "~iEnd~")
			.returns([oPlaceholder0, "~oElement1~", oPlaceholder2, "~oElement3~"]);

		// code under test
		aAllElements = oCache.getElements("", "~iStart~", "~iEnd~");

		assert.deepEqual(aAllElements, [undefined, "~oElement1~", undefined, "~oElement3~"]);
		assert.strictEqual(aAllElements.$count, 42);
	});

	//*********************************************************************************************
	QUnit.test("beforeRequestSideEffects: Missing recursive hierarchy", function (assert) {
		var oAggregation = { // filled before by buildApply
				aggregate : {},
				group : {},
				groupLevels : ["a"]
			},
			oCache = _AggregationCache.create(this.oRequestor, "~", "", {}, oAggregation);

		assert.throws(function () {
			// code under test
			oCache.beforeRequestSideEffects({});
		}, new Error("Missing recursive hierarchy"));
	});

	//*********************************************************************************************
	[false, true].forEach(function (bIn) {
		QUnit.test("beforeRequestSideEffects: NodeProperty already in = " + bIn, function (assert) {
			var oAggregation = {
					hierarchyQualifier : "X",
					$NodeProperty : "SomeNodeID"
				},
				oCache = _AggregationCache.create(this.oRequestor, "~", "", {}, oAggregation),
				mQueryOptions = {
					$apply : "A.P.P.L.E.", // dropped
					$count : true,
					$expand : {EMPLOYEE_2_TEAM : null},
					$filter : "age gt 40",
					$orderby : "TEAM_ID desc",
					$search : "OR",
					$select : bIn ? ["Name", "SomeNodeID", "XYZ"] : ["Name", "XYZ"],
					foo : "bar",
					"sap-client" : "123"
				};

			// code under test
			oCache.beforeRequestSideEffects(mQueryOptions);

			assert.deepEqual(mQueryOptions, {
				$count : true,
				$expand : {EMPLOYEE_2_TEAM : null},
				$filter : "age gt 40",
				$orderby : "TEAM_ID desc",
				$search : "OR",
				$select : bIn ? ["Name", "SomeNodeID", "XYZ"] : ["Name", "XYZ", "SomeNodeID"],
				foo : "bar",
				"sap-client" : "123"
			}, "only $apply is dropped");
		});
	});

	//*********************************************************************************************
	QUnit.test("beforeUpdateSelected", function (assert) {
		var oAggregation = {
				hierarchyQualifier : "X",
				$NodeProperty : "Some/NodeID"
			},
			oCache = _AggregationCache.create(this.oRequestor, "~", "", {}, oAggregation),
			oError = new Error("Unexpected structural change: Some/NodeID from ... to ...");

		oCache.aElements.$byPredicate = {
			"('A')" : "~oPlaceholder~"
		};
		this.mock(_AggregationHelper).expects("checkNodeProperty")
			.withExactArgs("~oPlaceholder~", "~oNewValue~", "Some/NodeID", true)
			.throws(oError);

		assert.throws(function () {
			// code under test
			oCache.beforeUpdateSelected("('A')", "~oNewValue~");
		}, oError);
	});

	//*********************************************************************************************
	QUnit.test("turnIntoPlaceholder", function (assert) {
		var oAggregation = {
				hierarchyQualifier : "X"
			},
			oAggregationHelperMock = this.mock(_AggregationHelper),
			oCache = _AggregationCache.create(this.oRequestor, "~", "", {}, oAggregation),
			oHelperMock = this.mock(_Helper),
			oParentCache = {
				drop : function () {}
			};

		oCache.aElements.$byPredicate = {
			"('A')" : "~a~",
			"('B')" : "~b~",
			"('C')" : "~c~"
		};

		oHelperMock.expects("hasPrivateAnnotation")
			.withExactArgs("~oElementB~", "placeholder").returns(false);
		oHelperMock.expects("setPrivateAnnotation").withExactArgs("~oElementB~", "placeholder", 1);
		oAggregationHelperMock.expects("markSplicedStale").withExactArgs("~oElementB~");
		oHelperMock.expects("getPrivateAnnotation").withExactArgs("~oElementB~", "rank")
			.returns(42);
		oHelperMock.expects("getPrivateAnnotation").withExactArgs("~oElementB~", "parent")
			.returns(oParentCache);
		this.mock(oParentCache).expects("drop").withExactArgs(42, "('B')", true);

		// code under test
		oCache.turnIntoPlaceholder("~oElementB~", "('B')");

		assert.deepEqual(oCache.aElements.$byPredicate, {
			"('A')" : "~a~",
			"('C')" : "~c~"
		});

		oHelperMock.expects("hasPrivateAnnotation")
			.withExactArgs("~oElementC~", "placeholder").returns(false);
		oHelperMock.expects("setPrivateAnnotation").withExactArgs("~oElementC~", "placeholder", 1);
		oAggregationHelperMock.expects("markSplicedStale").withExactArgs("~oElementC~");
		oHelperMock.expects("getPrivateAnnotation").withExactArgs("~oElementC~", "rank")
			.returns(undefined); // simulate a created element
		oHelperMock.expects("getPrivateAnnotation").withExactArgs("~oElementC~", "parent").never();
		// no drop!

		// code under test
		oCache.turnIntoPlaceholder("~oElementC~", "('C')");

		assert.deepEqual(oCache.aElements.$byPredicate, {
			"('A')" : "~a~"
		});

		oCache.aElements = null; // do not touch ;-)
		// no other method calls expected!
		oHelperMock.expects("hasPrivateAnnotation")
			.withExactArgs("~oElement~", "placeholder").returns(true);

		// code under test
		oCache.turnIntoPlaceholder("~oElement~", "n/a");
	});

	//*********************************************************************************************
	QUnit.test("isAncestorOf: simple cases", function (assert) {
		const oCache = _AggregationCache.create(this.oRequestor, "~", "", {}, {
			hierarchyQualifier : "X"
		});
		this.mock(oCache).expects("countDescendants").never();

		// code under test
		assert.strictEqual(oCache.isAncestorOf(23, 23), true);

		// code under test
		assert.strictEqual(oCache.isAncestorOf(42, 23), false);

		oCache.aElements[17] = {"@$ui5.node.isExpanded" : false};

		// code under test
		assert.strictEqual(oCache.isAncestorOf(17, 18), false);

		oCache.aElements[18] = {
			"@$ui5.node.isExpanded" : true,
			"@$ui5.node.level" : 3
		};
		oCache.aElements[19] = {
			"@$ui5.node.level" : 3 // same level
		};

		// code under test
		assert.strictEqual(oCache.isAncestorOf(18, 19), false);

		oCache.aElements[20] = {
			"@$ui5.node.level" : 2 // lower level
		};

		// code under test
		assert.strictEqual(oCache.isAncestorOf(18, 20), false);
	});

	//*********************************************************************************************
	[-1, 0, +1].forEach((iDelta, i) => {
		QUnit.test("isAncestorOf: countDescendants #" + i, function (assert) {
			const oCache = _AggregationCache.create(this.oRequestor, "~", "", {}, {
				hierarchyQualifier : "X"
			});
			oCache.aElements[23] = {
				"@$ui5.node.isExpanded" : true,
				"@$ui5.node.level" : 3
			};
			oCache.aElements[42] = {
				"@$ui5.node.level" : 4
			};
			this.mock(oCache).expects("countDescendants")
				.withExactArgs(sinon.match.same(oCache.aElements[23]), 23).returns(42 - 23 + iDelta);

			// code under test
			assert.strictEqual(oCache.isAncestorOf(23, 42), i > 0);
		});
	});

	//*********************************************************************************************
	[undefined, false, true].forEach((bElementSelected) => {
		[undefined, false, true].forEach((bCollectionSelected) => {
			const sTitle = `isSelectionDifferent: element selected = ${bElementSelected},
				collection selected = ${bCollectionSelected}`;

		QUnit.test(sTitle, function (assert) {
			const oCache = {
				aElements : []
			};
			oCache.aElements["@$ui5.context.isSelected"] = bCollectionSelected;
			const oElement = {"@$ui5.context.isSelected" : bElementSelected};

			assert.strictEqual(
				// code under test
				_AggregationCache.prototype.isSelectionDifferent.call(oCache, oElement),
				!!bElementSelected !== !!bCollectionSelected);
		});
		});
	});

	//*********************************************************************************************
	QUnit.test("keepOnlyGivenElements: empty", function (assert) {
		var oAggregation = {
				hierarchyQualifier : "X"
			},
			oCache = _AggregationCache.create(this.oRequestor, "~", "", {}, oAggregation);

		// code under test
		assert.deepEqual(oCache.keepOnlyGivenElements([]), []);
	});

	//*********************************************************************************************
	QUnit.test("keepOnlyGivenElements", function (assert) {
		var oAggregation = {
				hierarchyQualifier : "X"
			},
			oAggregationHelperMock = this.mock(_AggregationHelper),
			oCache = _AggregationCache.create(this.oRequestor, "~", "", {}, oAggregation),
			oElementA = {
				"@$ui5._" : {predicate : "('A')", transientPredicate : "($uid=4-56)"}
			},
			aElements = [],
			aResult;

		aElements.$byPredicate = {
			"('A')" : oElementA,
			"('B')" : {
				"@$ui5._" : {predicate : "('B')"}
			}, "('C')" : {
				"@$ui5._" : {predicate : "('C')"}
			}, "($uid=1-23)" : {
				"@$ui5._" : {transientPredicate : "($uid=1-23)"} // must be ignored
			}, "($uid=4-56)" : oElementA
		};

		oCache.aElements.$byPredicate = aElements.$byPredicate;
		oAggregationHelperMock.expects("markSplicedStale")
			.withExactArgs(sinon.match.same(aElements.$byPredicate["('A')"]));
		this.mock(oCache).expects("turnIntoPlaceholder")
			.withExactArgs(sinon.match.same(aElements.$byPredicate["('B')"]), "('B')");
		oAggregationHelperMock.expects("markSplicedStale")
			.withExactArgs(sinon.match.same(aElements.$byPredicate["('C')"]));

		// code under test
		aResult = oCache.keepOnlyGivenElements(["('A')", "('C')"]);

		assert.strictEqual(aResult.length, 2);
		assert.strictEqual(aResult[0], aElements.$byPredicate["('A')"]);
		assert.strictEqual(aResult[1], aElements.$byPredicate["('C')"]);
	});

	//*********************************************************************************************
	QUnit.test("move: PATCH failure", function (assert) {
		const oCache = _AggregationCache.create(this.oRequestor, "n/a", "", {}, {
				$ParentNavigationProperty : "myParent",
				expandTo : 1E16,
				hierarchyQualifier : "X"
			});
		assert.strictEqual(oCache.bUnifiedCache, true);
		oCache.aElements.$byPredicate["('23')"] = "~oChildNode~";
		oCache.aElements.$byPredicate["('42')"] = {"@$ui5.node.isExpanded" : true}; // parent
		const oTreeStateMock = this.mock(oCache.oTreeState);
		oTreeStateMock.expects("isOutOfPlace").withExactArgs("('23')").returns(false);
		oTreeStateMock.expects("isOutOfPlace").withExactArgs("('42')").returns(false);
		oTreeStateMock.expects("deleteOutOfPlace").never();
		oTreeStateMock.expects("expand").never();
		this.mock(_Helper).expects("hasPrivateAnnotation").never();
		const oError = new Error("This call intentionally failed");
		const oRequestExpectation = this.mock(this.oRequestor).expects("request")
			.withExactArgs("PATCH", "Foo('23')", "~oGroupLock~", {
					"If-Match" : "~oChildNode~",
					Prefer : "return=minimal"
				}, {"myParent@odata.bind" : "Foo('42')"},
				/*fnSubmit*/null, /*fnCancel*/sinon.match.func)
			.rejects(oError);
		this.mock(oCache).expects("requestRank")
			.withExactArgs("~oChildNode~", "~oGroupLock~", false)
			.rejects("n/a");

		const {promise : oSyncPromise, refresh : bRefresh}
			// code under test
			= oCache.move("~oGroupLock~", "Foo('23')", "Foo('42')");

		assert.strictEqual(oSyncPromise.isPending(), true);
		assert.strictEqual(bRefresh, false);

		// code under test (invoke fnCancel which does nothing)
		oRequestExpectation.args[0][6]();

		return oSyncPromise.then(function () {
				assert.ok(false, "unexpected success");
			}, function (oError0) {
				assert.strictEqual(oError0, oError);
			});
	});

	[undefined, "~iRank~"].forEach((vRank, i) => {
		//* * * * * * * * * * * * * * * * * * * * * * * * * * * * * * * * * * * * * * * * * * * * * * *
		async function test(self, assert, oCache, sParent = null, fnAssert = () => {}, bCopy = false) {
			const oChildNode = {
				"@$ui5.context.isTransient" : "n/a"
			};
			oCache.aElements.$byPredicate["('23')"] = oChildNode;
			const oGroupLock = {getUnlockedCopy : mustBeMocked};
			const oRequestorMock = self.mock(self.oRequestor);
			self.mock(oCache).expects("getTypes").exactly(bCopy ? 1 : 0).withExactArgs()
				.returns({"/~sMetaPath~" : "~oType~"});
			let mQueryOptions;
			self.mock(_Helper).expects("selectKeyProperties").exactly(bCopy ? 1 : 0)
				.withExactArgs({$select : []}, "~oType~").callsFake((mQueryOptions0) => {
					mQueryOptions = mQueryOptions0;
				});
			oRequestorMock.expects("buildQueryString").exactly(bCopy ? 1 : 0)
				.withExactArgs("/~sMetaPath~",
					sinon.match((mQueryOptions0) => mQueryOptions0 === mQueryOptions),
					false, true)
				.returns("?~sSelect~");
			self.mock(oGroupLock).expects("getUnlockedCopy").exactly(bCopy ? 1 : 0)
				.withExactArgs().returns("~oGroupLockCopy~");
			oRequestorMock.expects("request").exactly(bCopy ? 1 : 0)
				.withExactArgs("POST", "Foo('23')/copy.Action?~sSelect~", "~oGroupLockCopy~", {
						"If-Match" : sinon.match.same(oChildNode)
					}, {})
				.returns("E");
			oRequestorMock.expects("request")
				.withExactArgs("PATCH", bCopy ? "$-1" : "Foo('23')", sinon.match.same(oGroupLock), {
						"If-Match" : sinon.match.same(oChildNode),
						Prefer : "return=minimal"
					}, {"myParent@odata.bind" : sParent},
					/*fnSubmit*/null, /*fnCancel*/sinon.match.func)
				.returns("A");
			const oCacheMock = self.mock(oCache);
			oCacheMock.expects("requestRank")
				.withExactArgs(sinon.match.same(oChildNode), sinon.match.same(oGroupLock), true)
				.returns("C");
			self.mock(SyncPromise).expects("all")
				.withExactArgs(["A", undefined, "C", undefined, bCopy ? "E" : undefined])
				.returns(SyncPromise.resolve([,, vRank,, "~oCopy~"]));

			const {promise : oSyncPromise, refresh : bRefresh}
				// code under test
				= oCache.move(oGroupLock, "Foo('23')", sParent, undefined, "n/a", undefined, bCopy);

			const fnGetRank = oSyncPromise.getResult();
			assert.strictEqual(typeof fnGetRank, "function");
			assert.strictEqual(bRefresh, true, "refresh needed");

			oCacheMock.expects("requestRank").exactly(bCopy ? 1 : 0)
				.withExactArgs("~oCopy~", sinon.match.same(oGroupLock), true)
				.resolves("~limitedRank~");
			oCacheMock.expects("findIndex").exactly(vRank ? 1 : 0)
				.withExactArgs("~iRank~").returns("~findIndex~");

			// code under test
			const aResult = fnGetRank();
			assert.strictEqual(aResult.length, 3);
			assert.strictEqual(aResult[0], vRank ? "~findIndex~" : undefined);
			assert.strictEqual(aResult[1], undefined);

			if (bCopy) {
				oCacheMock.expects("findIndex").withExactArgs("~limitedRank~").returns("~copyIndex~");
				assert.ok(aResult[2] instanceof Promise);
				assert.strictEqual(await aResult[2], "~copyIndex~");
			} else {
				assert.strictEqual(aResult[2], undefined);
			}

			fnAssert(oChildNode);
		}

		//*********************************************************************************************
		QUnit.test(`move: refresh needed (copy) #${i}`, function (assert) {
			const oCache = _AggregationCache.create(this.oRequestor, "~sMetaPath~", "", {}, {
					$Actions : {CopyAction : "copy.Action"},
					$ParentNavigationProperty : "myParent",
					expandTo : Number.MAX_SAFE_INTEGER,
					hierarchyQualifier : "X"
				});
			assert.strictEqual(oCache.bUnifiedCache, true);
			const oTreeStateMock = this.mock(oCache.oTreeState);
			oTreeStateMock.expects("isOutOfPlace").withExactArgs(undefined).returns(false);
			oTreeStateMock.expects("deleteOutOfPlace").never();
			oTreeStateMock.expects("expand").never();
			this.mock(_Helper).expects("hasPrivateAnnotation").never();

			return test(this, assert, oCache, null, (oChildNode) => {
				assert.ok("@$ui5.context.isTransient" in oChildNode);
			}, true);
		});

		//*********************************************************************************************
		QUnit.test(`move: refresh needed (no unified cache yet) #${i}`, function (assert) {
			const oCache = _AggregationCache.create(this.oRequestor, "n/a", "", {}, {
					$ParentNavigationProperty : "myParent",
					expandTo : Number.MAX_SAFE_INTEGER - 1, // not quite enough ;-)
					hierarchyQualifier : "X"
				});
			assert.strictEqual(oCache.bUnifiedCache, false);
			const oTreeStateMock = this.mock(oCache.oTreeState);
			oTreeStateMock.expects("isOutOfPlace").never();
			oTreeStateMock.expects("isOutOfPlace").withExactArgs("('23')").returns(false);
			oTreeStateMock.expects("isOutOfPlace").withExactArgs(undefined).returns(false);
			oTreeStateMock.expects("deleteOutOfPlace").never();
			oTreeStateMock.expects("expand").never();
			this.mock(_Helper).expects("hasPrivateAnnotation").never();

			return test(this, assert, oCache);
		});

		//*********************************************************************************************
		QUnit.test(`move: refresh needed (child OOP) #${i}`, function (assert) {
			const oCache = _AggregationCache.create(this.oRequestor, "n/a", "", {}, {
					$ParentNavigationProperty : "myParent",
					expandTo : Number.MAX_SAFE_INTEGER,
					hierarchyQualifier : "X"
				});
			assert.strictEqual(oCache.bUnifiedCache, true);
			const oTreeStateMock = this.mock(oCache.oTreeState);
			oTreeStateMock.expects("isOutOfPlace").withExactArgs("('23')").returns(true);
			oTreeStateMock.expects("deleteOutOfPlace").withExactArgs("('23')");
			oTreeStateMock.expects("isOutOfPlace").withExactArgs(undefined).returns(false);
			oTreeStateMock.expects("expand").never();
			this.mock(_Helper).expects("hasPrivateAnnotation").never();

			return test(this, assert, oCache, null, (oChildNode) => {
				assert.notOk("@$ui5.context.isTransient" in oChildNode);
			});
		});

		//*********************************************************************************************
		QUnit.test(`move: refresh needed (new parent OOP) #${i}`, function (assert) {
			const oCache = _AggregationCache.create(this.oRequestor, "n/a", "", {}, {
					$ParentNavigationProperty : "myParent",
					expandTo : Number.MAX_SAFE_INTEGER,
					hierarchyQualifier : "X"
				});
			assert.strictEqual(oCache.bUnifiedCache, true);
			oCache.aElements.$byPredicate["('42')"] = {"@$ui5.node.isExpanded" : true}; // parent
			const oTreeStateMock = this.mock(oCache.oTreeState);
			oTreeStateMock.expects("isOutOfPlace").withExactArgs("('23')").returns(false);
			oTreeStateMock.expects("isOutOfPlace").withExactArgs("('42')").returns(true);
			oTreeStateMock.expects("deleteOutOfPlace").withExactArgs("('42')", true);
			oTreeStateMock.expects("expand").never();
			this.mock(_Helper).expects("hasPrivateAnnotation").never();

			return test(this, assert, oCache, "Foo('42')");
		});

		//*********************************************************************************************
		QUnit.test(`move: refresh needed (new parent collapsed) #${i}`, function (assert) {
			const oCache = _AggregationCache.create(this.oRequestor, "n/a", "", {}, {
					$ParentNavigationProperty : "myParent",
					expandTo : Number.MAX_SAFE_INTEGER,
					hierarchyQualifier : "X"
				});
			assert.strictEqual(oCache.bUnifiedCache, true);
			const oParentNode = {"@$ui5.node.isExpanded" : false};
			oCache.aElements.$byPredicate["('42')"] = oParentNode;
			const oTreeStateMock = this.mock(oCache.oTreeState);
			oTreeStateMock.expects("isOutOfPlace").withExactArgs("('23')").returns(false);
			oTreeStateMock.expects("isOutOfPlace").withExactArgs("('42')").returns(false);
			oTreeStateMock.expects("deleteOutOfPlace").never();
			this.mock(_Helper).expects("hasPrivateAnnotation")
				.withExactArgs(sinon.match.same(oParentNode), "spliced").returns(false);
			oTreeStateMock.expects("expand").withExactArgs(sinon.match.same(oParentNode));

			return test(this, assert, oCache, "Foo('42')");
		});

		//*********************************************************************************************
		[123, 124, 321].forEach((iLevel) => {
			const sTitle = `move: refresh needed (not a leaf anymore) #${i}, level=${iLevel}`;

			QUnit.test(sTitle, function (assert) {
				const oCache = _AggregationCache.create(this.oRequestor, "n/a", "", {}, {
						$ParentNavigationProperty : "myParent",
						expandTo : 123,
						hierarchyQualifier : "X"
					});
				oCache.bUnifiedCache = true; // simulate a previous side-effects refresh
				const oParentNode = {
					// no "@$ui5.node.isExpanded"
					"@$ui5.node.level" : iLevel

				};
				oCache.aElements.$byPredicate["('42')"] = oParentNode;
				const oTreeStateMock = this.mock(oCache.oTreeState);
				oTreeStateMock.expects("isOutOfPlace").withExactArgs("('23')").returns(false);
				oTreeStateMock.expects("isOutOfPlace").withExactArgs("('42')").returns(false);
				oTreeStateMock.expects("deleteOutOfPlace").never();
				this.mock(_Helper).expects("hasPrivateAnnotation")
					.withExactArgs(sinon.match.same(oParentNode), "spliced").returns(false);
				oTreeStateMock.expects("expand").withExactArgs(sinon.match.same(oParentNode));

				return test(this, assert, oCache, "Foo('42')");
			});
		});
		//* * * * * * * * * * * * * * * * * * * * * * * * * * * * * * * * * * * * * * * * * * * * * * *
	});

	//*********************************************************************************************
	[undefined, "~iRank~"].forEach((vRank) => {
		[null, "Foo('43')"].forEach((sSiblingPath) => {
			[false, true].forEach((bRequestSiblingRank) => {
				const sTitle = `move: refresh needed (rank=${vRank}, sibling=${sSiblingPath}`
					+ `, request sibling rank=${bRequestSiblingRank})`;

				if (bRequestSiblingRank && !sSiblingPath) {
					return;
				}

		QUnit.test(sTitle, function (assert) {
			const oCache = _AggregationCache.create(this.oRequestor, "n/a", "", {}, {
					$Actions : {ChangeNextSiblingAction : "changeNextSibling"},
					$ParentNavigationProperty : "myParent",
					$fetchMetadata : mustBeMocked,
					expandTo : Number.MAX_SAFE_INTEGER,
					hierarchyQualifier : "X"
				});
			oCache.aElements.$byPredicate["('23')"] = "~oChildNode~";
			oCache.aElements.$byPredicate["('42')"] = {"@$ui5.node.isExpanded" : true}; // parent
			const oSiblingNode = {foo : "A", bar : "B", baz : "C"};
			oCache.aElements.$byPredicate["('43')"] = oSiblingNode;
			const oTreeStateMock = this.mock(oCache.oTreeState);
			oTreeStateMock.expects("isOutOfPlace").withExactArgs("('23')").returns(false);
			oTreeStateMock.expects("isOutOfPlace").withExactArgs("('42')").returns(false);
			const oGroupLock = {getUnlockedCopy : mustBeMocked};
			const oRequestorMock = this.mock(this.oRequestor);
			oRequestorMock.expects("request")
				.withExactArgs("PATCH", "Foo('23')", sinon.match.same(oGroupLock), {
						"If-Match" : "~oChildNode~",
						Prefer : "return=minimal"
					}, {"myParent@odata.bind" : "Foo('42')"},
					/*fnSubmit*/null, /*fnCancel*/sinon.match.func)
				.returns("A");
			oTreeStateMock.expects("deleteOutOfPlace").exactly(sSiblingPath ? 1 : 0)
				.withExactArgs("('43')");
			this.mock(_Helper).expects("getMetaPath").exactly(sSiblingPath ? 1 : 0)
				.withExactArgs("/non/canonical/changeNextSibling/NextSibling/")
				.returns("~metaPath~");
			this.mock(oCache.oAggregation).expects("$fetchMetadata").exactly(sSiblingPath ? 1 : 0)
				.withExactArgs("~metaPath~")
				.returns(SyncPromise.resolve({foo : "n/a", $bar : "n/a", baz : "n/a"}));
			this.mock(oGroupLock).expects("getUnlockedCopy").withExactArgs().returns("~groupLockCopy~");
			oRequestorMock.expects("request")
				.withExactArgs("POST", "non/canonical/changeNextSibling", "~groupLockCopy~", {
						"If-Match" : "~oChildNode~",
						Prefer : "return=minimal"
					}, {NextSibling : sSiblingPath ? {foo : "A", baz : "C"} : null})
				.returns("B");
			const oCacheMock = this.mock(oCache);
			oCacheMock.expects("requestRank")
				.withExactArgs("~oChildNode~", sinon.match.same(oGroupLock), true)
				.returns("C");
			oCacheMock.expects("requestRank").exactly(bRequestSiblingRank ? 1 : 0)
				.withExactArgs(sinon.match.same(oSiblingNode), sinon.match.same(oGroupLock), true)
				.returns("D");
			this.mock(SyncPromise).expects("all")
				.withExactArgs(["A", "B", "C", bRequestSiblingRank && "D", undefined])
				.returns(SyncPromise.resolve([,, vRank, "~iSiblingRank~"]));

			const {promise : oSyncPromise, refresh : bRefresh}
				// code under test
				= oCache.move(oGroupLock, "Foo('23')", "Foo('42')", sSiblingPath, "non/canonical",
					bRequestSiblingRank);

			const fnGetRank = oSyncPromise.getResult();
			assert.strictEqual(typeof fnGetRank, "function");
			assert.strictEqual(bRefresh, true, "refresh needed");

			oCacheMock.expects("findIndex").exactly(vRank ? 1 : 0)
				.withExactArgs("~iRank~").returns("~findIndex~child~");
			oCacheMock.expects("findIndex").exactly(bRequestSiblingRank ? 1 : 0)
				.withExactArgs("~iSiblingRank~").returns("~findIndex~sibling~");

			// code under test
			assert.deepEqual(fnGetRank(), [
				vRank ? "~findIndex~child~" : undefined,
				bRequestSiblingRank && "~findIndex~sibling~",
				undefined
			]);
		});
			});
		});
	});

	//*********************************************************************************************
	[undefined, false, true].forEach((bNewParentExpanded) => {
		[false, true].forEach((bMakeRoot) => {
			[undefined, false, true].forEach((bChildExpanded) => {
				const sTitle = "move: unified cache, no refresh needed"
					+ ", new parent's @$ui5.node.isExpanded = " + bNewParentExpanded
					+ ", make root = " + bMakeRoot
					+ ", child's @$ui5.node.isExpanded = " + bChildExpanded;
				if (bMakeRoot && bNewParentExpanded !== undefined) {
					return;
				}

		QUnit.test(sTitle, async function (assert) {
			var oUpdateExistingExpectation;

			const oCache = _AggregationCache.create(this.oRequestor, "n/a", "", {}, {
					$ParentNavigationProperty : "myParent",
					expandTo : bNewParentExpanded === undefined ? 10 : 9,
					hierarchyQualifier : "X"
				});
			oCache.bUnifiedCache = true; // simulate a previous side-effects refresh
			const oChildNode = {
				"@$ui5.node.isExpanded" : bChildExpanded,
				Name : "(child) node" // makes deepEqual more useful ;-)
			};
			const oParentNode = bMakeRoot ? undefined : {
				"@$ui5.node.isExpanded" : bNewParentExpanded,
				"@$ui5.node.level" : 9
			};
			// Note: oParentNode's index in aElements MUST not matter!
			oCache.aElements
				= ["a", "b", oChildNode, "d", "e", "f", "g", "h", "i"];
			oCache.aElements.$byPredicate = {
				"('23')" : oChildNode,
				"('42')" : oParentNode
			};
			const oTreeStateMock = this.mock(oCache.oTreeState);
			oTreeStateMock.expects("isOutOfPlace").withExactArgs("('23')").returns(false);
			oTreeStateMock.expects("isOutOfPlace").withExactArgs(bMakeRoot ? undefined : "('42')")
				.returns(false);
			oTreeStateMock.expects("deleteOutOfPlace").never();
			const oHelperMock = this.mock(_Helper);
			oHelperMock.expects("hasPrivateAnnotation").exactly(bNewParentExpanded === false ? 1 : 0)
				.withExactArgs(sinon.match.same(oParentNode), "spliced").returns(true); // avoid refresh
			oTreeStateMock.expects("expand").exactly(bNewParentExpanded === false ? 1 : 0)
				.withExactArgs(sinon.match.same(oParentNode));
			const oCacheMock = this.mock(oCache);
			oCacheMock.expects("requestRank")
				.withExactArgs(sinon.match.same(oChildNode), "~oGroupLock~", false).resolves(17);
			this.mock(this.oRequestor).expects("request")
				.withExactArgs("PATCH", "Foo('23')", "~oGroupLock~", {
						"If-Match" : sinon.match.same(oChildNode),
						Prefer : "return=minimal"
					}, {"myParent@odata.bind" : bMakeRoot ? null : "Foo('42')"},
					/*fnSubmit*/null, /*fnCancel*/sinon.match.func)
				.resolves({"@odata.etag" : "etag"});
			const oCollapseExpectation = oCacheMock.expects("collapse").exactly(bChildExpanded ? 1 : 0)
				.withExactArgs("('23')").returns("~collapseCount~");
			oCacheMock.expects("expand").exactly(bNewParentExpanded === false ? 1 : 0)
				.withExactArgs(sinon.match.same(_GroupLock.$cached), "('42')")
				.returns(SyncPromise.resolve(47));
			oHelperMock.expects("updateAll")
				.exactly(oParentNode && bNewParentExpanded === undefined ? 1 : 0)
				.withExactArgs(sinon.match.same(oCache.mChangeListeners), "('42')",
					sinon.match.same(oParentNode), {"@$ui5.node.isExpanded" : true});
			oHelperMock.expects("getPrivateAnnotation")
				.withExactArgs(sinon.match.same(oChildNode), "descendants", 0).returns(4);
			oCacheMock.expects("adjustDescendantCount")
				.withExactArgs(sinon.match.same(oChildNode), 2, -(4 + 1))
				.callsFake(function () {
					assert.notOk(oUpdateExistingExpectation.called, "old level needed!");
					assert.deepEqual(oCache.aElements,
						["a", "b", oChildNode, "d", "e", "f", "g", "h", "i"],
						"not spliced yet");
					assert.strictEqual(oCollapseExpectation.called, !!bChildExpanded,
						"collapse before splice");
				});
			oHelperMock.expects("getPrivateAnnotation")
				.withExactArgs(sinon.match.same(oChildNode), "rank").returns("~rank~");
			const oShiftRankForMoveExpectation = oCacheMock.expects("shiftRankForMove")
				.withExactArgs("~rank~", 4 + 1, 17);
			this.mock(oCache.oFirstLevel).expects("move").withExactArgs("~rank~", 17, 4 + 1);
			oUpdateExistingExpectation = oHelperMock.expects("updateExisting")
				.withExactArgs(sinon.match.same(oCache.mChangeListeners), "('23')",
					sinon.match.same(oChildNode), {
						"@odata.etag" : "etag",
						"@$ui5.node.level" : bMakeRoot ? 1 : 10,
						"@$ui5.context.isTransient" : undefined
					});
			const oDeleteRankExpectation = oHelperMock.expects("deletePrivateAnnotation")
				.withExactArgs(sinon.match.same(oChildNode), "rank");
			const oGetInsertIndexExpectation = oCacheMock.expects("getInsertIndex")
				.withExactArgs(17).returns(7);
			const oAdjustDescendantCountExpectation = oCacheMock.expects("adjustDescendantCount")
				.withExactArgs(sinon.match.same(oChildNode), 7, +(4 + 1))
				.callsFake(function () {
					assert.deepEqual(oCache.aElements,
						["a", "b", "d", "e", "f", "g", "h", oChildNode, "i"],
						"already moved");
				});
			const oSetRankExpectation = oHelperMock.expects("setPrivateAnnotation")
				.withExactArgs(sinon.match.same(oChildNode), "rank", 17);

			// code under test
			const {promise : oSyncPromise, refresh : bRefresh}
				= oCache.move("~oGroupLock~", "Foo('23')", bMakeRoot ? null : "Foo('42')");

			assert.strictEqual(oSyncPromise.isPending(), true);
			assert.strictEqual(bRefresh, false);
			assert.notOk(oCollapseExpectation.called, "avoid early collapse");

			assert.deepEqual(await oSyncPromise, [
				bNewParentExpanded === false ? 47 + 1 : 1, // iResult
				7, // iNewIndex
				bChildExpanded === true ? "~collapseCount~" : undefined
			]);
			assert.deepEqual(oCache.aElements,
				["a", "b", "d", "e", "f", "g", "h", oChildNode, "i"]);
			sinon.assert.callOrder(oShiftRankForMoveExpectation, oGetInsertIndexExpectation);
			sinon.assert.callOrder(oDeleteRankExpectation, oAdjustDescendantCountExpectation,
				oSetRankExpectation);
		});
			});
		});
	});

	//*********************************************************************************************
	[false, true].forEach(function (bHasGroupLevelCache) {
		[1, 2, 25].forEach(function (iExpandTo) {
			[undefined, true].forEach(function (bParentExpanded) {
				[false, true].forEach(function (bCreateRoot) {
					[undefined, "~iRank~"].forEach(function (iRank) {
						var sTitle = "create: already has group level cache: " + bHasGroupLevelCache
								+ ", expandTo: " + iExpandTo
								+ ", parent's @$ui5.node.isExpanded: " + bParentExpanded
								+ ", create root node: " + bCreateRoot
								+ ", rank : " + iRank;

						const bInFirstLevel = bCreateRoot || iExpandTo > 24;
						if (bHasGroupLevelCache && bInFirstLevel || bParentExpanded && bCreateRoot
								|| !bInFirstLevel && !iRank) {
							return;
						}

		QUnit.test(sTitle, function (assert) {
			var fnCancelCallback,
				that = this;

			const oCache = _AggregationCache.create(this.oRequestor, "Foo", "", {}, {
					$ParentNavigationProperty : "myParent",
					expandTo : iExpandTo,
					hierarchyQualifier : "X"
				});
			assert.strictEqual(oCache.bUnifiedCache, false);
			const oGroupLevelCache = {
					create : mustBeMocked,
					setEmpty : mustBeMocked
				};
			const oParentNode = bCreateRoot ? "2" : {
					"@$ui5._" : {cache : bHasGroupLevelCache ? oGroupLevelCache : undefined},
					"@$ui5.node.level" : 23
				};
			if (bParentExpanded !== undefined) {
				oParentNode["@$ui5.node.isExpanded"] = bParentExpanded;
			}
			oCache.aElements = ["0", "1", oParentNode, "3", "4"];
			oCache.aElements.$byPredicate = {"('42')" : oParentNode};
			oCache.aElements.$count = 5;
			const oCacheMock = this.mock(oCache);
			oCacheMock.expects("createGroupLevelCache")
				.exactly(bHasGroupLevelCache || bInFirstLevel ? 0 : 1)
				.withExactArgs(sinon.match.same(oParentNode)).returns(oGroupLevelCache);
			this.mock(oGroupLevelCache).expects("setEmpty")
				.exactly(bHasGroupLevelCache || bInFirstLevel ? 0 : 1)
				.withExactArgs();
			const oHelperMock = this.mock(_Helper);
			oHelperMock.expects("updateAll")
				.exactly(bParentExpanded || bCreateRoot ? 0 : 1)
				.withExactArgs(sinon.match.same(oCache.mChangeListeners), "('42')",
					sinon.match.same(oParentNode), {"@$ui5.node.isExpanded" : true});
			this.mock(oCache.oTreeState).expects("expand")
				.exactly(bParentExpanded || bCreateRoot || iExpandTo > 23 ? 0 : 1)
				.withExactArgs(sinon.match.same(oParentNode));
			const oEntityData = {
					"@$ui5.node.parent" : (bCreateRoot ? undefined : "Foo('42')"),
					bar : "~bar~",
					foo : "~foo~"
				};
			oHelperMock.expects("addByPath")
				.withExactArgs(sinon.match.same(oCache.mPostRequests), "~sTransientPredicate~",
					sinon.match.same(oEntityData));
			const oPostBody = {};
			const oCollectionCache = bInFirstLevel ? oCache.oFirstLevel : oGroupLevelCache;
			let bNodePropertyCompleted = false;
			this.mock(oCollectionCache).expects("create")
				.withExactArgs("~oGroupLock~", "~oPostPathPromise~", "~sPath~",
					"~sTransientPredicate~", {bar : "~bar~", foo : "~foo~"}, false, "~fnErrorCallback~",
					"~fnSubmitCallback~", sinon.match.func)
				.callsFake(function () {
					fnCancelCallback = arguments[8];
					if (!bCreateRoot) {
						assert.strictEqual(_Helper.getPrivateAnnotation(oParentNode, "cache"),
							bInFirstLevel ? undefined : oGroupLevelCache);
					}
					_Helper.setPrivateAnnotation(oEntityData, "postBody", oPostBody);
					return new SyncPromise(function (resolve) {
						setTimeout(function () {
							var oNodeExpectation;

							_Helper.setPrivateAnnotation(oEntityData, "predicate", "('ABC')");
							if (bInFirstLevel) {
								// Note: #calculateKeyPredicateRH doesn't know better :-(
								oEntityData["@$ui5.node.level"] = 1;
							}
							oHelperMock.expects("removeByPath")
								.withExactArgs(sinon.match.same(oCache.mPostRequests),
									"~sTransientPredicate~", sinon.match.same(oEntityData));
							that.mock(oCache.oTreeState).expects("setOutOfPlace")
								.withExactArgs(sinon.match.same(oEntityData),
									bCreateRoot ? undefined : sinon.match.same(oParentNode));
							const iCallCount = bInFirstLevel && iExpandTo > 1 ? 1 : 0;
							const iRankCallCount = iCallCount && iRank ? 1 : 0;
							const oRankExpectation = that.mock(oCache).expects("requestRank")
								.exactly(iCallCount)
								.withExactArgs(sinon.match.same(oEntityData), "~oGroupLock~")
								.callsFake(function () {
									Promise.resolve().then(function () {
										assert.ok(oRankExpectation.called, "both called in sync");
										assert.ok(oRankExpectation
											.calledImmediatelyBefore(oNodeExpectation));
									});
									return Promise.resolve(iRank);
								});
							oNodeExpectation = that.mock(oCache).expects("requestNodeProperty")
								.withExactArgs(sinon.match.same(oEntityData), "~oGroupLock~", true)
								.returns(new Promise(function (resolve0) {
									setTimeout(function () {
										bNodePropertyCompleted = true;
										resolve0();
									});
								}));
							const oRemoveElementExpectation
								= that.mock(oCache.oFirstLevel).expects("removeElement")
								.exactly(iCallCount).withExactArgs(0);
							if (iCallCount) {
								// always done by #addElements, but needs to be undone in this case only
								oCache.aElements.$byPredicate["~sTransientPredicate~"] = "n/a";
							}
							const oDeleteTransientPredicateExpectation
								= oHelperMock.expects("deletePrivateAnnotation").exactly(iCallCount)
								.withExactArgs(sinon.match.same(oEntityData), "transientPredicate");
							oCacheMock.expects("adjustDescendantCount").exactly(iRankCallCount)
								.withExactArgs(sinon.match.same(oEntityData), bCreateRoot ? 0 : 3, +1);
							const oSetRankExpectation = oHelperMock.expects("setPrivateAnnotation")
								.exactly(iRankCallCount)
								.withExactArgs(sinon.match.same(oEntityData), "rank", iRank);
							that.mock(oCache.oFirstLevel).expects("restoreElement")
								.exactly(iRankCallCount)
								.withExactArgs(iRank, sinon.match.same(oEntityData))
								.callsFake(function () {
									assert.ok(oRemoveElementExpectation.called);
									assert.ok(oDeleteTransientPredicateExpectation.called);
								});
							that.mock(oCache).expects("shiftRank").exactly(iRankCallCount)
								.withExactArgs(bCreateRoot ? 0 : 3, +1)
								.callsFake(function () {
									assert.ok(oSetRankExpectation.called);
								});
							resolve();
						});
					});
				});
			oHelperMock.expects("makeRelativeUrl").exactly(bCreateRoot ? 0 : 1)
				.withExactArgs("/Foo('42')", "/Foo").returns("~relativeUrl~");
			oCacheMock.expects("addElements")
				.withExactArgs(sinon.match.same(oEntityData), bCreateRoot ? 0 : 3,
					sinon.match.same(oCollectionCache), undefined)
				.callsFake(function () {
					assert.deepEqual(oCache.aElements, bCreateRoot
						? [null, "0", "1", "2", "3", "4"]
						: ["0", "1", oParentNode, null, "3", "4"]);
				});
			oCacheMock.expects("adjustDescendantCount").never();

			// code under test
			const oResult = oCache.create("~oGroupLock~", "~oPostPathPromise~", "~sPath~",
				"~sTransientPredicate~", oEntityData, /*bAtEndOfCreated*/false, "~fnErrorCallback~",
				"~fnSubmitCallback~");

			assert.deepEqual(oPostBody, bCreateRoot ? {} : {"myParent@odata.bind" : "~relativeUrl~"});
			assert.deepEqual(oEntityData, {
				"@$ui5._" : {postBody : oPostBody},
				"@$ui5.node.level" : bCreateRoot ? 1 : 24,
				bar : "~bar~",
				foo : "~foo~"
			});
			assert.strictEqual(oCache.aElements.$count, 6);
			assert.strictEqual(oResult.isPending(), true);

			return oResult.then(function (oEntityData0) {
				assert.strictEqual(oEntityData0, oEntityData);
				assert.deepEqual(oEntityData, {
					"@$ui5._" : {postBody : oPostBody, predicate : "('ABC')"},
					"@$ui5.node.level" : bCreateRoot ? 1 : 24,
					bar : "~bar~",
					foo : "~foo~"
				});
				assert.deepEqual(oCache.aElements.$byPredicate, {
					"('42')" : oParentNode,
					"('ABC')" : oEntityData
				});
				assert.strictEqual(oCache.aElements.$count, 6);
				assert.ok(bNodePropertyCompleted, "await #requestNodeProperty");

				oCache.aElements[bCreateRoot ? 0 : 3] = oEntityData;
				oCache.aElements.$byPredicate["~sTransientPredicate~"] = "n/a";
				oHelperMock.expects("removeByPath")
					.withExactArgs(sinon.match.same(oCache.mPostRequests),
						"~sTransientPredicate~", sinon.match.same(oEntityData));

				// code under test
				fnCancelCallback();

				assert.strictEqual(oCache.aElements.$count, 5);
				assert.deepEqual(oCache.aElements.$byPredicate, {
					"('42')" : oParentNode,
					"('ABC')" : oEntityData
				});
				assert.deepEqual(oCache.aElements, ["0", "1", oParentNode, "3", "4"]);
			});
		});
					});
				});
			});
		});
	});

	//*********************************************************************************************
	[undefined, 2].forEach(function (iRank) {
		[2, 25].forEach(function (iExpandTo) {
			[undefined, true].forEach(function (bParentExpanded) {
				[false, true].forEach(function (bCreateRoot) {
					const sTitle = "create: createInPlace, rank: " + iRank
						+ ", expandTo: " + iExpandTo
						+ ", parent's @$ui5.node.isExpanded: " + bParentExpanded
						+ ", create root node: " + bCreateRoot;

					if (bParentExpanded && bCreateRoot) {
						return;
					}

		QUnit.test(sTitle, function (assert) {
			var that = this;

			const oCache = _AggregationCache.create(this.oRequestor, "Foo", "", {}, {
					$ParentNavigationProperty : "myParent",
					createInPlace : true,
					expandTo : iExpandTo,
					hierarchyQualifier : "X"
				});
			assert.strictEqual(oCache.bUnifiedCache, true, "activated by createInPlace");
			const oParentNode = bCreateRoot ? "1" : {"@$ui5.node.level" : 23};
			if (bParentExpanded !== undefined) {
				oParentNode["@$ui5.node.isExpanded"] = bParentExpanded;
			}
			oCache.aElements = ["0", oParentNode, "2"];
			oCache.aElements.$byPredicate = {"('42')" : oParentNode};
			oCache.aElements.$count = 3;
			this.mock(oCache).expects("createGroupLevelCache").never();
			this.mock(oCache.oTreeState).expects("setOutOfPlace").never();
			const oEntityData = {
				"@$ui5.node.parent" : (bCreateRoot ? undefined : "Foo('42')"),
				bar : "~bar~",
				foo : "~foo~"
			};
			const oHelperMock = this.mock(_Helper);
			oHelperMock.expects("addByPath")
				.withExactArgs(sinon.match.same(oCache.mPostRequests), "~sTransientPredicate~",
					sinon.match.same(oEntityData));
			const oPostBody = {};
			const bExpandTreeState = !bParentExpanded && !bCreateRoot && iExpandTo < 23;
			let fnCancelCallback;
			this.mock(oCache.oFirstLevel).expects("create")
				.withExactArgs("~oGroupLock~", "~oPostPathPromise~", "~sPath~",
					"~sTransientPredicate~", {bar : "~bar~", foo : "~foo~"}, false, "~fnErrorCallback~",
					"~fnSubmitCallback~", sinon.match.func)
				.callsFake(function () {
					fnCancelCallback = arguments[8];
					_Helper.setPrivateAnnotation(oEntityData, "postBody", oPostBody);
					return new SyncPromise(function (resolve) {
						setTimeout(function () {
							_Helper.setPrivateAnnotation(oEntityData, "predicate", "('ABC')");
							oEntityData["@$ui5.context.isTransient"] = "~isTransient~";
							oHelperMock.expects("removeByPath")
								.withExactArgs(sinon.match.same(oCache.mPostRequests),
									"~sTransientPredicate~", sinon.match.same(oEntityData));
							const oRequestRankExpectation = that.mock(oCache).expects("requestRank")
								.withExactArgs(sinon.match.same(oEntityData), "~oGroupLock~")
								.resolves(iRank);
							that.mock(oCache).expects("requestNodeProperty")
								.withExactArgs(sinon.match.same(oEntityData), "~oGroupLock~");
							oHelperMock.expects("updateAll")
								.exactly(bParentExpanded || bCreateRoot || !iRank || bExpandTreeState
									? 0 : 1)
								.withExactArgs(sinon.match.same(oCache.mChangeListeners), "('42')",
									sinon.match.same(oParentNode), {"@$ui5.node.isExpanded" : true})
								.callsFake(function () {
									assert.ok(oRequestRankExpectation.called);
								});
							that.mock(oCache).expects("addElements")
								.exactly(iRank && !bExpandTreeState ? 1 : 0)
								.withExactArgs(sinon.match.same(oEntityData), iRank,
									sinon.match.same(oCache.oFirstLevel), iRank)
								.callsFake(function () {
									assert.deepEqual(oCache.aElements, ["0", oParentNode, null, "2"]);
								});
							that.mock(oCache).expects("adjustDescendantCount")
								.exactly(iRank && !bExpandTreeState ? 1 : 0)
								.withExactArgs(sinon.match.same(oEntityData), iRank, 1);
							that.mock(oCache.oFirstLevel).expects("removeElement")
								.exactly(bExpandTreeState ? 0 : 1)
								.withExactArgs(0);
							oHelperMock.expects("deletePrivateAnnotation")
								.exactly(iRank && !bExpandTreeState ? 1 : 0)
								.withExactArgs(sinon.match.same(oEntityData), "transientPredicate");
							that.mock(oCache.oFirstLevel).expects("restoreElement")
								.exactly(iRank && !bExpandTreeState ? 1 : 0)
								.withExactArgs(iRank, sinon.match.same(oEntityData));
							that.mock(oCache).expects("shiftRank")
								.exactly(iRank && !bExpandTreeState ? 1 : 0)
								.withExactArgs(iRank, +1);
							resolve();
						});
					});
				});
			oHelperMock.expects("makeRelativeUrl").exactly(bCreateRoot ? 0 : 1)
				.withExactArgs("/Foo('42')", "/Foo").returns("~relativeUrl~");
			const oExpandExpectation = this.mock(oCache.oTreeState).expects("expand")
				.exactly(bExpandTreeState ? 1 : 0)
				.withExactArgs(oParentNode);

			// code under test
			const oResult = oCache.create("~oGroupLock~", "~oPostPathPromise~", "~sPath~",
				"~sTransientPredicate~", oEntityData, /*bAtEndOfCreated*/false, "~fnErrorCallback~",
				"~fnSubmitCallback~");

			assert.strictEqual(oExpandExpectation.called, bExpandTreeState, "called synchronously");
			assert.deepEqual(oPostBody, bCreateRoot ? {} : {"myParent@odata.bind" : "~relativeUrl~"});
			const oExpectedEntity = {
				"@$ui5._" : {postBody : oPostBody},
				bar : "~bar~",
				foo : "~foo~"
			};
			assert.deepEqual(oEntityData, oExpectedEntity);
			assert.strictEqual(oCache.aElements.$count, 3);
			assert.deepEqual(oCache.aElements.$byPredicate, {"('42')" : oParentNode});
			assert.deepEqual(oCache.aElements, ["0", oParentNode, "2"]);
			assert.strictEqual(oResult.isPending(), true);

			return oResult.then(function (oEntityData0) {
				assert.strictEqual(oEntityData0, oEntityData);

				oExpectedEntity["@$ui5._"].predicate = "('ABC')";
				if (bExpandTreeState) {
					oExpectedEntity["@$ui5._"].rank = iRank;
				} else if (iRank) {
					oExpectedEntity["@$ui5._"].rank = iRank;
					oExpectedEntity["@$ui5.node.level"] = bCreateRoot ? 1 : 24;
				}
				assert.deepEqual(oEntityData, oExpectedEntity);
				const iExpectedCount = iRank && !bExpandTreeState ? 4 : 3;
				assert.strictEqual(oCache.aElements.$count, iExpectedCount);
				const aExpectedElements = iRank && !bExpandTreeState
					? ["0", oParentNode, null, "2"] : ["0", oParentNode, "2"];
				assert.deepEqual(oCache.aElements, aExpectedElements);

				oHelperMock.expects("removeByPath")
					.withExactArgs(sinon.match.same(oCache.mPostRequests),
						"~sTransientPredicate~", sinon.match.same(oEntityData));

				// code under test
				fnCancelCallback();

				assert.deepEqual(oCache.aElements, aExpectedElements, "unchanged");
				assert.strictEqual(oCache.aElements.$count, iExpectedCount, "unchanged");
			});
		});
				});
			});
		});
	});

	//*********************************************************************************************
	QUnit.test("create: bAtEndOfCreated, collapsed parent", function (assert) {
		const oCache = _AggregationCache.create(this.oRequestor, "Foo", "", {}, {
				hierarchyQualifier : "X"
			});
		this.mock(oCache).expects("createGroupLevelCache").never();
		this.mock(_Helper).expects("updateAll").never();
		this.mock(oCache).expects("addElements").never();

		assert.throws(function () {
			oCache.create(null, null, "", "", {}, /*bAtEndOfCreated*/true);
		}, new Error("Unsupported bAtEndOfCreated"));

		oCache.aElements.$byPredicate["('42')"] = {"@$ui5.node.isExpanded" : false};

		assert.throws(function () {
			oCache.create(null, null, "", "", {"@$ui5.node.parent" : "Foo('42')"});
		}, new Error("Unsupported collapsed parent: Foo('42')"));
	});

	//*********************************************************************************************
	[false, true].forEach(function (bBreak) {
		QUnit.test(`shiftRank: group level cache, break = ${bBreak}`, function (assert) {
			const oCache = _AggregationCache.create(this.oRequestor, "Foo", "", {}, {
					hierarchyQualifier : "X"
				});
			const oNode = {
					"@$ui5._" : {parent : "~oGroupLevelCache~", rank : 2},
					"@$ui5.node.level" : 24,
					ID : "node"
				};
			const oElementSkip = {
					"@$ui5._" : {parent : "not oGroupLevelCache", rank : -3},
					"@$ui5.node.level" : 25,
					ID : "skip"
				};
			const oElementNoBreak = {
					"@$ui5.node.level" : 24,
					ID : "no break"
				};
			const oElementChange = {
					"@$ui5._" : {parent : "~oGroupLevelCache~", rank : 4},
					"@$ui5.node.level" : 24,
					ID : "change"
				};
			const oElementCreated = {
					"@$ui5._" : {parent : "~oGroupLevelCache~"},
					"@$ui5.node.level" : 24,
					ID : "created"
				};
			const oElementBreak = {
					"@$ui5.node.level" : bBreak
						? 23 // looks like sibling of oNode's parent
						: 24, // no break here (check that for-loop does not "overshoot")
					ID : "break"
				};
			const oElementTrap = { // this is unrealistic and acts as a trap to prove that loop ends
					"@$ui5._" : {parent : "~oGroupLevelCache~", placeholder : true, rank : 7},
					"@$ui5.node.level" : 0, // must be ignored
					ID : "trap"
				};
			oCache.aElements = ["0", "1", oNode, oElementSkip, oElementNoBreak, oElementChange,
				oElementCreated, oElementBreak, oElementTrap];

			// code under test
			oCache.shiftRank(2, 47);

			assert.deepEqual(oCache.aElements, ["0", "1", {
				"@$ui5._" : {parent : "~oGroupLevelCache~", rank : 2},
				"@$ui5.node.level" : 24,
				ID : "node"
			}, {
				"@$ui5._" : {parent : "not oGroupLevelCache", rank : -3},
				"@$ui5.node.level" : 25,
				ID : "skip"
			}, {
				"@$ui5.node.level" : 24,
				ID : "no break"
			}, {
				"@$ui5._" : {parent : "~oGroupLevelCache~", rank : 4 + 47},
				"@$ui5.node.level" : 24,
				ID : "change"
			}, {
				"@$ui5._" : {parent : "~oGroupLevelCache~"},
				"@$ui5.node.level" : 24,
				ID : "created"
			}, {
				"@$ui5.node.level" : bBreak ? 23 : 24,
				ID : "break"
			}, {
				"@$ui5._" : {
					parent : "~oGroupLevelCache~",
					placeholder : true,
					rank : bBreak ? /*unchanged!*/7 : 7 + 47
				},
				"@$ui5.node.level" : 0,
				ID : "trap"
			}]);
		});
	});

	//*********************************************************************************************
	[2, 3, 4, 5].forEach((iMinRank) => {
		QUnit.test(`shiftRank: oFirstLevel, iMinRank = ${iMinRank}`, function (assert) {
			const oCache = _AggregationCache.create(this.oRequestor, "Foo", "", {}, {
				hierarchyQualifier : "X"
			});
			oCache.aElements = [{
				"@$ui5._" : {parent : oCache.oFirstLevel, rank : 6}
			}, {
				"@$ui5._" : {parent : oCache.oFirstLevel, rank : 0}
			}, {
				"@$ui5._" : {parent : oCache.oFirstLevel, rank : 1}
			}, {
				"@$ui5._" : {parent : oCache.oFirstLevel, rank : iMinRank}
			}, {
				"@$ui5._" : {parent : oCache.oFirstLevel, rank : 3}
			}, {
				"@$ui5._" : {parent : oCache.oFirstLevel/*, rank : undefined*/}
			}, {
				"@$ui5._" : {parent : "~oGroupLevelCache~", rank : 0}
			}, {
				"@$ui5._" : {parent : "~oGroupLevelCache~", rank : 1}
			}, {
				"@$ui5._" : {parent : oCache.oFirstLevel, rank : 4}
			}, {
				"@$ui5._" : {parent : oCache.oFirstLevel, rank : 5}
			}];

			function check() {
				let aExpectedRanks;
				switch (iMinRank) {
					case 2:
					case 3:
						aExpectedRanks
							= [6 + 23, 0, 1, iMinRank, 3 + 23, undefined, 0, 1, 4 + 23, 5 + 23];
						break;

					case 4:
						aExpectedRanks = [6 + 23, 0, 1, iMinRank, 3, undefined, 0, 1, 4 + 23, 5 + 23];
						break;

					case 5:
						aExpectedRanks = [6 + 23, 0, 1, iMinRank, 3, undefined, 0, 1, 4, 5 + 23];
						break;
					// no default
				}

				assert.deepEqual(oCache.aElements.map((oElement) => oElement["@$ui5._"].rank),
					aExpectedRanks);
			}

			// code under test
			oCache.shiftRank(3, 23);

			check();

			// code under test ("nothing is shifted")
			oCache.shiftRank(5, -23);

			check(); // unchanged
		});
	});

	//*********************************************************************************************
	QUnit.test("shiftRankForMove", function (assert) {
		const oCache = _AggregationCache.create(this.oRequestor, "Foo", "", {}, {
			hierarchyQualifier : "X"
		});

		function setup(aRanks) {
			return aRanks.map(function (iRank) {
				return {"@$ui5._" : {rank : iRank}};
			});
		}

		// Note: order does not really matter
		// "The subtree itself is unaffected and may, but need not be present."
		// 2: subtree's root node, 3: missing, 4: part of subtree
		oCache.aElements = setup([0, 1, 2, 4, 5, 6, 7, 8, 9, 10, 11]);

		function expect(aExpectedRanks) {
			assert.deepEqual(
				oCache.aElements.map((oElement) => oElement["@$ui5._"].rank),
				aExpectedRanks
			);
		}

		// code under test
		oCache.shiftRankForMove(2, 3, 2);

		expect([0, 1, 2, 4, 5, 6, 7, 8, 9, 10, 11]);

		// code under test
		oCache.shiftRankForMove(2, 3, 7);

		expect([0, 1, 2, 4, 5 - 3, 6 - 3, 7 - 3, 8 - 3, 9 - 3, 10, 11]);

		// 7: subtree's root node, 8: missing, 9: part of subtree
		oCache.aElements = setup([0, 1, 2, 3, 4, 5, 6, 7, 9, 10, 11]);

		// code under test
		oCache.shiftRankForMove(7, 3, 2);

		expect([0, 1, 2 + 3, 3 + 3, 4 + 3, 5 + 3, 6 + 3, 7, 9, 10, 11]);
	});

	//*********************************************************************************************
	[true, false].forEach((bInheritResult) => {
		[true, false].forEach((bDropFilter) => {
			[true, false].forEach((bRefreshNeeded) => {
				[true, false].forEach((bEntityFound) => {
					const sTitle = "requestProperties: bInheritResult = " + bInheritResult
						+ ", bDropFilter = " + bDropFilter + ", bRefreshNeeded = " + bRefreshNeeded
						+ ", entity was found: " + bEntityFound;

		QUnit.test(sTitle, async function (assert) {
			const oCache = _AggregationCache.create(this.oRequestor, "Foo", "", {}, {
				hierarchyQualifier : "X",
				$ExpandLevels : "~ExpandLevels~",
				$LimitedRank : "~LimitedRank~"
			});
			// restore _AggregationHelper.buildApply4Hierarchy of beforeEach to allow mocking it again
			_AggregationHelper.buildApply4Hierarchy.restore();
			const oParentCache = {
				$parentFilter : "~parentFilter~",
				getQueryOptions : mustBeMocked
			};
			const aSelect = ["path/to/property0", "path/to/property1"];
			const mQueryOptions = {
				// Note: buildApply4Hierarchy has already removed $$filterBeforeAggregate, $filter,
				// and $orderby and integrated these into $apply!
				$apply : "A.P.P.L.E.",
				$count : "n/a",
				$expand : "n/a",
				$select : ["n/a"],
				foo : "bar",
				"sap-client" : "123"
			};
			this.mock(oCache.oTreeState).expects("getExpandLevels").exactly(bRefreshNeeded ? 1 : 0)
				.withExactArgs()
				.returns("~UpToDateExpandLevels~");
			this.mock(_AggregationHelper).expects("buildApply4Hierarchy")
				.exactly(bRefreshNeeded ? 1 : 0)
				.withExactArgs({
						hierarchyQualifier : "X",
						$ExpandLevels : "~UpToDateExpandLevels~",
						$LimitedRank : "~LimitedRank~"
					}, sinon.match.same(oCache.mQueryOptions))
				.returns(mQueryOptions);
			const oHelperMock = this.mock(_Helper);
			oHelperMock.expects("getPrivateAnnotation").exactly(bRefreshNeeded ? 0 : 1)
				.withExactArgs("~oElement~", "parent", sinon.match.same(oCache.oFirstLevel))
				.returns(oParentCache);
			this.mock(oParentCache).expects("getQueryOptions")
				.exactly(bDropFilter || bRefreshNeeded ? 0 : 1)
				.withExactArgs()
				.returns(mQueryOptions);
			this.mock(oCache).expects("getTypes").withExactArgs().returns("~getTypes~");
			this.mock(_AggregationHelper).expects("dropFilter")
				.exactly(bDropFilter && !bRefreshNeeded ? 1 : 0)
				.withExactArgs(sinon.match.same(oCache.oAggregation),
					sinon.match.same(oCache.mQueryOptions), "~parentFilter~")
				.returns({
					$apply : "A.P.P.L.E.",
					foo : "bar",
					"sap-client" : "123"
				});
			oHelperMock.expects("getKeyFilter")
				.withExactArgs("~oElement~", "/Foo", "~getTypes~").returns("~filter~");
			this.mock(oCache.oRequestor).expects("buildQueryString")
				.withExactArgs("/Foo", {
					$apply : "A.P.P.L.E.",
					$filter : "~filter~",
					foo : "bar",
					"sap-client" : "123"
				}, false, true)
				.returns("?~queryString~");
			const oGroupLock = {getUnlockedCopy : mustBeMocked};
			this.mock(oGroupLock).expects("getUnlockedCopy").withExactArgs()
				.returns("~oGroupLockCopy~");
			this.mock(oCache.oRequestor).expects("request")
				.withExactArgs("GET", "Foo?~queryString~", "~oGroupLockCopy~", undefined, undefined,
					undefined, undefined, "/Foo", undefined, false, {$select : aSelect},
					sinon.match.same(oCache))
				.resolves({
					"@odata.context" : "n/a",
					"@odata.metadataEtag" : "W/...",
					value : bEntityFound ? ["~oResult~"] : []
				});

			oHelperMock.expects("inheritPathValue").exactly(bInheritResult && bEntityFound ? 1 : 0)
				.withExactArgs(["path", "to", "property0"], "~oResult~", "~oElement~", true);
			oHelperMock.expects("inheritPathValue").exactly(bInheritResult && bEntityFound ? 1 : 0)
				.withExactArgs(["path", "to", "property1"], "~oResult~", "~oElement~", true);

			assert.strictEqual(
				// code under test
				await oCache.requestProperties("~oElement~", aSelect, oGroupLock, bInheritResult,
					bDropFilter, bRefreshNeeded),
				bInheritResult || !bEntityFound ? undefined : "~oResult~");

			assert.strictEqual(oCache.oAggregation.$ExpandLevels, "~ExpandLevels~", "not overwritten");
		});
				});
			});
		});
	});

	//*********************************************************************************************
	QUnit.test("requestRank", async function (assert) {
		const oCache = _AggregationCache.create(this.oRequestor, "Foo", "", {}, {
			hierarchyQualifier : "X",
			$LimitedRank : "~LimitedRank~"
		});
		this.mock(oCache).expects("requestProperties")
			.withExactArgs("~oElement~", ["~LimitedRank~"], "~oGroupLock~", false, false,
				"~bRefreshNeeded~")
			.resolves("~oResult~");
		this.mock(_Helper).expects("drillDown").withExactArgs("~oResult~", "~LimitedRank~")
			.returns("42");

		assert.strictEqual(
			// code under test
			await oCache.requestRank("~oElement~", "~oGroupLock~", "~bRefreshNeeded~"),
			42);
	});

	//*********************************************************************************************
	QUnit.test("requestRank: undefined", async function (assert) {
		const oCache = _AggregationCache.create(this.oRequestor, "Foo", "", {}, {
			hierarchyQualifier : "X",
			$LimitedRank : "~LimitedRank~"
		});
		this.mock(oCache).expects("requestProperties")
			.withExactArgs("~oElement~", ["~LimitedRank~"], "~oGroupLock~", false, false,
				"~bRefreshNeeded~")
			.resolves(undefined);
		this.mock(_Helper).expects("drillDown").never();

		assert.strictEqual(
			// code under test
			await oCache.requestRank("~oElement~", "~oGroupLock~", "~bRefreshNeeded~"),
			undefined);
	});

	//*********************************************************************************************
	QUnit.test("requestNodeProperty", async function (assert) {
		const oCache = _AggregationCache.create(this.oRequestor, "Foo", "", {}, {
			hierarchyQualifier : "X",
			$NodeProperty : "path/to/NodeID"
		});
		this.mock(_Helper).expects("drillDown").withExactArgs("~oElement~", "path/to/NodeID")
			.returns(undefined);
		this.mock(oCache).expects("requestProperties")
			.withExactArgs("~oElement~", ["path/to/NodeID"], "~oGroupLock~", true, "~bDropFilter~")
			.resolves(undefined);

		assert.strictEqual(
			// code under test
			await oCache.requestNodeProperty("~oElement~", "~oGroupLock~", "~bDropFilter~"),
			undefined, "without a defined result");
	});

	//*********************************************************************************************
	QUnit.test("requestNodeProperty: already available", async function (assert) {
		const oCache = _AggregationCache.create(this.oRequestor, "Foo", "", {}, {
			hierarchyQualifier : "X",
			$NodeProperty : "path/to/NodeID"
		});
		this.mock(_Helper).expects("drillDown").withExactArgs("~oElement~", "path/to/NodeID")
			.returns(""); // edge case :-)
		this.mock(oCache).expects("requestProperties").never();
		this.mock(_Helper).expects("inheritPathValue").never();

		assert.strictEqual(
			// code under test
			await oCache.requestNodeProperty("~oElement~", "~oGroupLock~", "n/a"),
			undefined, "without a defined result");
	});

	//*********************************************************************************************
	[
		{firstLevel : true},
		{firstLevel : false, parentLeaf : false},
		{firstLevel : false, parentLeaf : true}
	].forEach(function (oFixture) {
		[false, true].forEach((bCreated) => {
			[false, true].forEach((bCount) => {
				const sTitle = `_delete: ${JSON.stringify(oFixture)}, created=${bCreated}`
					+ `, count=${bCount}`;

		QUnit.test(sTitle, function (assert) {
			var oCountExpectation, oRemoveExpectation;

			const oCache = _AggregationCache.create(this.oRequestor, "Foo", "", {}, {
				hierarchyQualifier : "X"
			});
			if (bCount) {
				oCache.oCountPromise = "~oCountPromise~";
			}
			const fnCallback = sinon.spy();
			const oParentCache = {
				getValue : mustBeMocked,
				removeElement : mustBeMocked
			};

			const oElement = oCache.aElements[2] = {};
			if (bCreated) { // simulate a created persisted element
				oElement["@$ui5.context.isTransient"] = false;
			}
			oCache.aElements[3] = "~oParent~";
			if (oFixture.firstLevel) {
				oCache.oFirstLevel = oParentCache;
			}
			const oHelperMock = this.mock(_Helper);
			oHelperMock.expects("getPrivateAnnotation")
				.withExactArgs(sinon.match.same(oElement), "parent")
				.returns(oParentCache);
			oHelperMock.expects("getPrivateAnnotation")
				.withExactArgs(sinon.match.same(oElement), "predicate")
				.returns("~predicate~");
			this.mock(oCache).expects("createCountPromise").exactly(bCount ? 1 : 0).withExactArgs();
			this.mock(this.oRequestor).expects("request")
				.withExactArgs("DELETE", "~editUrl~", "~oGroupLock~", {
					"If-Match" : sinon.match.same(oElement)
				})
				.callsFake(() => {
					this.mock(oCache.oTreeState).expects("delete")
						.withExactArgs(sinon.match.same(oElement));
					this.mock(_Cache).expects("getElementIndex")
						.withExactArgs(sinon.match.same(oCache.aElements), "~predicate~", 2)
						.returns(4);
					oHelperMock.expects("getPrivateAnnotation")
						.withExactArgs(sinon.match.same(oElement), "rank", 0).returns("~rank~");
					const oParentCacheMock = this.mock(oParentCache);
					oRemoveExpectation = oParentCacheMock.expects("removeElement")
						.withExactArgs("~rank~", "~predicate~").returns("~iIndexInParentCache~");
					oHelperMock.expects("getPrivateAnnotation")
						.withExactArgs(sinon.match.same(oElement), "descendants", 0)
						.returns(oFixture.firstLevel ? 3 : 0);
					oParentCacheMock.expects("removeElement").exactly(oFixture.firstLevel ? 3 : 0)
						.withExactArgs("~iIndexInParentCache~");
					this.mock(oCache).expects("adjustDescendantCount")
						.exactly(oFixture.firstLevel ? 1 : 0)
						.withExactArgs(sinon.match.same(oElement), 4, oFixture.firstLevel ? -4 : -1);
					oCountExpectation = this.mock(oParentCache).expects("getValue")
						.exactly(oFixture.firstLevel ? 0 : 1)
						.withExactArgs("$count").returns(oFixture.parentLeaf ? 0 : 5);
					this.mock(oCache).expects("makeLeaf").exactly(oFixture.parentLeaf ? 1 : 0)
						.withExactArgs("~oParent~");
					this.mock(oCache).expects("shiftRank")
						.withExactArgs(4, oFixture.firstLevel ? -4 : -1);
					this.mock(oCache).expects("removeElement")
						.withExactArgs(4, "~predicate~");

					return Promise.resolve();
				});
			this.mock(oCache).expects("readCount").withExactArgs("~oGroupLock~").resolves("n/a");

			// code under test
			const oDeletePromise = oCache._delete("~oGroupLock~", "~editUrl~", "2", "n/a", fnCallback);

			assert.ok(oDeletePromise.isPending(), "a SyncPromise");

			return oDeletePromise.then(function () {
				assert.strictEqual(fnCallback.callCount, 1);
				assert.deepEqual(fnCallback.args[0], [4, -1]);
				if (!oFixture.firstLevel) {
					sinon.assert.callOrder(oRemoveExpectation, oCountExpectation);
				}
			});
		});
			});
		});
	});

	//*********************************************************************************************
	QUnit.test("_delete: request fails", function (assert) {
		const oCache = _AggregationCache.create(this.oRequestor, "Foo", "", {}, {
			hierarchyQualifier : "X"
		});
		const fnCallback = sinon.spy();
		const oElement = {};

		oCache.aElements[2] = oElement;
		this.mock(this.oRequestor).expects("request")
			.withExactArgs("DELETE", "~editUrl~", "~oGroupLock~",
				{"If-Match" : sinon.match.same(oElement)})
			.returns(Promise.reject("~error~"));
		this.mock(oCache).expects("readCount").withExactArgs("~oGroupLock~");

		// code under test
		const oDeletePromise = oCache._delete("~oGroupLock~", "~editUrl~", "2", "n/a", fnCallback);

		assert.ok(oDeletePromise.isPending(), "a SyncPromise");

		return oDeletePromise.then(function () {
			assert.ok(false);
		}, function (oError) {
			assert.strictEqual(oError, "~error~");
			assert.strictEqual(fnCallback.callCount, 0);
		});
	});

	//*********************************************************************************************
	QUnit.test("_delete: transient node", function (assert) {
		const oCache = _AggregationCache.create(this.oRequestor, "Foo", "", {}, {
			hierarchyQualifier : "X"
		});
		const oElement = {
			"@$ui5.context.isTransient" : true
		};
		const oParentCache = {
			_delete : mustBeMocked
		};

		oCache.aElements[2] = oElement;
		const oHelperMock = this.mock(_Helper);
		oHelperMock.expects("getPrivateAnnotation")
			.withExactArgs(sinon.match.same(oElement), "predicate").returns("n/a");
		oHelperMock.expects("getPrivateAnnotation")
			.withExactArgs(sinon.match.same(oElement), "parent")
			.returns(oParentCache);
		oHelperMock.expects("getPrivateAnnotation")
			.withExactArgs(sinon.match.same(oElement), "transientPredicate")
			.returns("~transientPredicate~");
		this.mock(oParentCache).expects("_delete")
			.withExactArgs("~oGroupLock~", "~editUrl~", "~transientPredicate~")
			.returns("~promise~");
		this.mock(oCache).expects("readCount").never();

		assert.strictEqual(
			// code under test
			oCache._delete("~oGroupLock~", "~editUrl~", "2"),
			"~promise~"
		);
	});

	//*********************************************************************************************
	QUnit.test("_delete: expanded node", function (assert) {
		const oCache = _AggregationCache.create(this.oRequestor, "Foo", "", {}, {
				hierarchyQualifier : "X"
			});
		const oElement = {
			"@$ui5.node.isExpanded" : true
		};
		oCache.aElements[2] = oElement;

		this.mock(_Helper).expects("getPrivateAnnotation")
			.withExactArgs(sinon.match.same(oElement), "predicate").returns("(42)");
		this.mock(this.oRequestor).expects("request").never();
		this.mock(oCache).expects("removeElement").never();
		this.mock(_Helper).expects("updateAll").never();
		this.mock(oCache).expects("readCount").never();

		assert.throws(function () {
			oCache._delete("~oGroupLock~", "edit/url", "2");
		}, new Error("Unsupported expanded node: Foo(42)"));
	});

	//*********************************************************************************************
	QUnit.test("_delete: kept-alive not in collection", function (assert) {
		const oCache = _AggregationCache.create(this.oRequestor, "Foo", "", {}, {
				hierarchyQualifier : "X"
			});
		this.mock(oCache).expects("removeElement").never();
		this.mock(_Helper).expects("updateAll").never();
		this.mock(oCache).expects("readCount").never();

		assert.throws(function () {
			oCache._delete("~oGroupLock~", "~sEditUrl~", "('1')");
		}, new Error("Unsupported kept-alive entity: Foo('1')"));
	});

	//*********************************************************************************************
	// in: array of arrays with level, descendants
	// isAncestorOf gives the expected calls of the function and its results
	// leaf: index of a node becoming a leaf
	// nonLeaf: index of a node becoming not a leaf anymore
	// out: array of descendants values
	[{
		// Placeholder at 3 must be ignored, 2 and 1 are ancestors, 0 must never be looked at
		// Note: level -1 is unrealistic, but enforces that the loop stops at level 1
		in : [[-1, 0], [1, 30], [2, 29], [0, undefined], [3, 0], [3, 1]],
		isAncestorOf : [[2, 5, true]],
		out : [0, 7, 6, undefined, 0, 1]
	}, { // Placeholder at 2 must be ignored, but 1 is no ancestor
		in : [[1, 30], [2, 0], [0, undefined], [3, 1]],
		isAncestorOf : [[1, 3, false], [0, 3, true]],
		out : [7, 0, undefined, 1]
	}, { // nothing to do, no visible ancestor
		in : [[1, 8]],
		out : [8]
	}, { // root becomes leaf
		in : [[1, 23], [2, 0]],
		leaf : 0,
		out : [0, 0]
	}, { // 1 becomes leaf
		in : [[1, 24], [2, 23], [3, 0]],
		leaf : 1,
		out : [1, 0, 0]
	}, { // parent not a leaf anymore (in real life, iOffset would be positive here!)
		in : [[1, undefined], [2, 17]],
		nonLeaf : 0,
		out : [-23, 17]
	}].forEach(function (oFixture, i) {
		QUnit.test("adjustDescendantCount #" + i, function (assert) {
			const oCache = _AggregationCache.create(this.oRequestor, "Foo", "", {}, {
				hierarchyQualifier : "X"
			});
			oCache.aElements = oFixture.in.map(([iLevel, iDescendants]) => ({
				"@$ui5._" : {descendants : iDescendants, predicate : iLevel + "," + iDescendants},
				"@$ui5.node.level" : iLevel
			}));

			const oCacheMock = this.mock(oCache);
			if (oFixture.isAncestorOf) {
				oFixture.isAncestorOf.forEach(([iIndex0, iIndex1, bResult]) => {
					oCacheMock.expects("isAncestorOf").withExactArgs(iIndex0, iIndex1).returns(bResult);
				});
			} else {
				oCacheMock.expects("isAncestorOf").never();
			}
			oCacheMock.expects("makeLeaf").exactly("leaf" in oFixture ? 1 : 0)
				.withExactArgs(sinon.match.same(oCache.aElements[oFixture.leaf]));
			this.mock(_Helper).expects("updateAll").exactly("nonLeaf" in oFixture ? 1 : 0)
				.withExactArgs(sinon.match.same(oCache.mChangeListeners),
					oCache.aElements[oFixture.nonLeaf]?.["@$ui5._"].predicate,
					sinon.match.same(oCache.aElements[oFixture.nonLeaf]),
					{"@$ui5.node.isExpanded" : true});

			const iIndex = oFixture.in.length - 1;
			// code under test
			oCache.adjustDescendantCount(oCache.aElements[iIndex], iIndex, -23);

			assert.deepEqual(
				oCache.aElements.map((oElement) => oElement["@$ui5._"].descendants),
				oFixture.out);
		});
	});

	//*********************************************************************************************
	QUnit.test("makeLeaf", function (assert) {
		const oCache = _AggregationCache.create(this.oRequestor, "Foo", "", {}, {
				hierarchyQualifier : "X"
			});
		const oElement = {"@$ui5.node.isExpanded" : true};

		this.mock(_Helper).expects("getPrivateAnnotation")
			.withExactArgs(sinon.match.same(oElement), "predicate")
			.returns("~predicate~");
		this.mock(_Helper).expects("updateAll")
			.withExactArgs(sinon.match.same(oCache.mChangeListeners), "~predicate~",
				sinon.match.same(oElement), {"@$ui5.node.isExpanded" : undefined});
		this.mock(_Helper).expects("deletePrivateAnnotation")
			.withExactArgs(sinon.match.same(oElement), "descendants");

		// code under test
		oCache.makeLeaf(oElement);

		assert.notOk("@$ui5.node.isExpanded" in oElement);
	});

	//*********************************************************************************************
	QUnit.test("requestOutOfPlaceNodes", function (assert) {
		const oCache = _AggregationCache.create(this.oRequestor, "Foo", "", {}, {
			hierarchyQualifier : "X"
		});
		oCache.bUnifiedCache = true;
		const oGroupLock = {getUnlockedCopy : mustBeMocked};

		const aOutOfPlaceByParent = ["~outOfPlace1~", "~outOfPlace2~"];
		this.mock(oCache.oTreeState).expects("getOutOfPlaceGroupedByParent").withExactArgs()
			.returns(aOutOfPlaceByParent);
		this.mock(oCache.oFirstLevel).expects("getQueryOptions").withExactArgs()
			.returns("~firstLevelQueryOptions~");
		const oAggregationHelperMock = this.mock(_AggregationHelper);
		oAggregationHelperMock.expects("getQueryOptionsForOutOfPlaceNodesRank")
			.withExactArgs(sinon.match.same(aOutOfPlaceByParent),
				sinon.match.same(oCache.oAggregation), "~firstLevelQueryOptions~")
			.returns("~queryOptions0~");
		const oRequestorMock = this.mock(oCache.oRequestor);
		oRequestorMock.expects("buildQueryString")
			.withExactArgs("/Foo", "~queryOptions0~", false, true).returns("?~query0~");
		const oGroupLockMock = this.mock(oGroupLock);
		oGroupLockMock.expects("getUnlockedCopy").withExactArgs().returns("~oGroupLock0~");
		oRequestorMock.expects("request").withExactArgs("GET", "Foo?~query0~", "~oGroupLock0~")
			.returns("~request0~");
		// outOfPlace1
		oAggregationHelperMock.expects("getQueryOptionsForOutOfPlaceNodesData")
			.withExactArgs("~outOfPlace1~", sinon.match.same(oCache.oAggregation),
				sinon.match.same(oCache.mQueryOptions))
			.returns("~queryOptions1~");
		oRequestorMock.expects("buildQueryString")
			.withExactArgs("/Foo", "~queryOptions1~", false, true).returns("?~query1~");
		oGroupLockMock.expects("getUnlockedCopy").withExactArgs().returns("~oGroupLock1~");
		oRequestorMock.expects("request").withExactArgs("GET", "Foo?~query1~", "~oGroupLock1~")
			.returns("~request1~");
		// outOfPlace2
		oAggregationHelperMock.expects("getQueryOptionsForOutOfPlaceNodesData")
			.withExactArgs("~outOfPlace2~", sinon.match.same(oCache.oAggregation),
				sinon.match.same(oCache.mQueryOptions))
			.returns("~queryOptions2~");
		oRequestorMock.expects("buildQueryString")
			.withExactArgs("/Foo", "~queryOptions2~", false, true).returns("?~query2~");
		oGroupLockMock.expects("getUnlockedCopy").withExactArgs().returns("~oGroupLock2~");
		oRequestorMock.expects("request").withExactArgs("GET", "Foo?~query2~", "~oGroupLock2~")
			.returns("~request2~");

		// code under test
		assert.deepEqual(oCache.requestOutOfPlaceNodes(oGroupLock),
			["~request0~", "~request1~", "~request2~"]);
	});

	//*********************************************************************************************
	QUnit.test("requestOutOfPlaceNodes: no out of place handling needed", function (assert) {
		const oCache = _AggregationCache.create(this.oRequestor, "Foo", "", {}, {
			hierarchyQualifier : "X"
		});

		this.mock(oCache.oTreeState).expects("getOutOfPlaceGroupedByParent")
			.withExactArgs().returns([]);

		// code under test
		assert.deepEqual(oCache.requestOutOfPlaceNodes("~oGroupLock~"), []);
	});

	//*********************************************************************************************
	QUnit.test("handleOutOfPlaceNodes", function () {
		const oCache = _AggregationCache.create(this.oRequestor, "Foo", "", {}, {
			hierarchyQualifier : "X",
			$DrillState : "~DrillState~",
			$LimitedRank : "~LimitedRank~"
		});
		oCache.aElements.$byPredicate = {"~predicate2~" : "~node2~"};
		const oRankResult = {
			value : ["~parent1RankResult~", "~node2RankResult~", "~node3RankResult~",
				"~node1RankResult~", "~parent2RankResult~"]
		};
		const oOutOfPlaceNodeResult1 = {
			value : ["~node1Data~", "~node2Data~"]
		};
		const oOutOfPlaceNodeResult2 = {
			value : ["~node3Data~"]
		};
		const oOutOfPlaceNodeResult3 = {
			value : ["~node4Data~"]
		};
		const oOutOfPlaceNodeResult4 = {
			value : ["~node5Data~"]
		};
		const oCacheMock = this.mock(oCache);
		const oFirstLevelMock = this.mock(oCache.oFirstLevel);
		const oHelperMock = this.mock(_Helper);
		const oTreeStateMock = this.mock(oCache.oTreeState);

		oCacheMock.expects("getTypes").atLeast(1).withExactArgs().returns("~types~");
		// oRankResult
		oHelperMock.expects("getKeyPredicate")
			.withExactArgs("~parent1RankResult~", "/Foo", "~types~")
			.returns("~parent1Predicate~");
		oHelperMock.expects("getKeyPredicate")
			.withExactArgs("~node2RankResult~", "/Foo", "~types~")
			.returns("~predicate2~");
		oHelperMock.expects("getKeyPredicate")
			.withExactArgs("~node3RankResult~", "/Foo", "~types~")
			.returns("~predicate3~");
		oHelperMock.expects("getKeyPredicate")
			.withExactArgs("~node1RankResult~", "/Foo", "~types~")
			.returns("~predicate1~");
		oHelperMock.expects("getKeyPredicate")
			.withExactArgs("~parent2RankResult~", "/Foo", "~types~")
			.returns("~parent2Predicate~");

		oTreeStateMock.expects("getOutOfPlacePredicates").withExactArgs()
			.returns(["~predicate1~", "~predicate2~", "~predicate3~", "~predicate4~",
				"~predicate5~", "~predicate6NowInPlace~", "~predicate7NowInPlace~"]);

		// parent1
		//   node1
		//   node2
		// node3
		// parent2 (collapsed)
		//   node4 (no rank)
		//     node5 (no rank)

		// "~node1Data~"
		oHelperMock.expects("getKeyPredicate").withExactArgs("~node1Data~", "/Foo", "~types~")
			.returns("~predicate1~");
		oTreeStateMock.expects("getOutOfPlace").withExactArgs("~predicate1~")
			.returns({parentPredicate : "~parent1Predicate~"});
		oHelperMock.expects("drillDown").withExactArgs("~parent1RankResult~", "~DrillState~")
			.returns("expanded");
		oHelperMock.expects("merge").withExactArgs("~node1Data~", "~node1RankResult~");
		oHelperMock.expects("drillDown").withExactArgs("~node1Data~", "~LimitedRank~").returns("4");
		oFirstLevelMock.expects("calculateKeyPredicate")
			.withExactArgs("~node1Data~", "~types~", "/Foo");
		oHelperMock.expects("deleteProperty").withExactArgs("~node1Data~", "~LimitedRank~");
		oCacheMock.expects("insertNode").withExactArgs("~node1Data~", 4)
			.callsFake(function () {
				oCache.aElements.$byPredicate["~predicate1~"] = "~node1Data~";
			});
		// "~node2Data~": already in $byPredicate
		oHelperMock.expects("getKeyPredicate").withExactArgs("~node2Data~", "/Foo", "~types~")
			.returns("~predicate2~");
		// "~node3Data~"
		oHelperMock.expects("getKeyPredicate").withExactArgs("~node3Data~", "/Foo", "~types~")
			.returns("~predicate3~");
		oTreeStateMock.expects("getOutOfPlace").withExactArgs("~predicate3~")
			.returns({/*no parentPredicate*/});
		oHelperMock.expects("merge").withExactArgs("~node3Data~", "~node3RankResult~");
		oHelperMock.expects("drillDown").withExactArgs("~node3Data~", "~LimitedRank~").returns("5");
		oFirstLevelMock.expects("calculateKeyPredicate")
			.withExactArgs("~node3Data~", "~types~", "/Foo");
		oHelperMock.expects("deleteProperty").withExactArgs("~node3Data~", "~LimitedRank~");
		oCacheMock.expects("insertNode").withExactArgs("~node3Data~", 5)
			.callsFake(function () {
				oCache.aElements.$byPredicate["~predicate3~"] = "~node3Data~";
			});
		// "~node4Data~": parent is collapsed
		oHelperMock.expects("getKeyPredicate").withExactArgs("~node4Data~", "/Foo", "~types~")
			.returns("~predicate4~");
		oTreeStateMock.expects("getOutOfPlace").withExactArgs("~predicate4~")
			.returns({parentPredicate : "~parent2Predicate~"});
		oHelperMock.expects("drillDown").withExactArgs("~parent2RankResult~", "~DrillState~")
			.returns("collapsed");
		// "~node5Data~": below node4 (no rank)
		oHelperMock.expects("getKeyPredicate").withExactArgs("~node5Data~", "/Foo", "~types~")
			.returns("~predicate5~");
		oTreeStateMock.expects("getOutOfPlace").withExactArgs("~predicate5~")
			.returns({parentPredicate : "~predicate4~"});

		const oDeleteOutOfPlace6Expectation = oTreeStateMock.expects("deleteOutOfPlace")
			.withExactArgs("~predicate6NowInPlace~");
		const oDeleteOutOfPlace7Expectation = oTreeStateMock.expects("deleteOutOfPlace")
			.withExactArgs("~predicate7NowInPlace~");

		// move nodes
		const oOutOfPlaceGroupedByParentExpectation = oTreeStateMock
			.expects("getOutOfPlaceGroupedByParent").withExactArgs()
			.returns([{
				nodePredicates : "~parent1NodePredicates~",
				parentPredicate : "~parent1Predicate~"
			}, {
				nodePredicates : "~parent2NodePredicates~",
				parentPredicate : "~parent2Predicate~"
			}, {
				nodePredicates : "~rootNodePredicates~"
			}]);
		oHelperMock.expects("drillDown").withExactArgs("~parent1RankResult~", "~LimitedRank~")
			.returns("42"); // doesn't really matter, but must be a number
		oCacheMock.expects("moveOutOfPlaceNodes").withExactArgs(42, "~parent1NodePredicates~");
		oHelperMock.expects("drillDown").withExactArgs("~parent2RankResult~", "~LimitedRank~")
			.returns("23"); // doesn't really matter, but must be a number
		oCacheMock.expects("moveOutOfPlaceNodes").withExactArgs(23, "~parent2NodePredicates~");
		oCacheMock.expects("moveOutOfPlaceNodes").withExactArgs(undefined, "~rootNodePredicates~");

		// code under test
		oCache.handleOutOfPlaceNodes([oRankResult, oOutOfPlaceNodeResult1, oOutOfPlaceNodeResult2,
			oOutOfPlaceNodeResult3, oOutOfPlaceNodeResult4]);

		sinon.assert.callOrder(oDeleteOutOfPlace6Expectation, oDeleteOutOfPlace7Expectation,
			oOutOfPlaceGroupedByParentExpectation);
	});

	//*********************************************************************************************
	QUnit.test("handleOutOfPlaceNodes: no out of place handling", function () {
		const oCache = _AggregationCache.create(this.oRequestor, "Foo", "", {}, {
			hierarchyQualifier : "X"
		});

		this.mock(oCache.oFirstLevel).expects("calculateKeyPredicate").never();
		this.mock(oCache).expects("insertNode").never();

		// code under test
		oCache.handleOutOfPlaceNodes([]);
	});

	//*********************************************************************************************
	QUnit.test("insertNode: defaulting", function () {
		const oCache = _AggregationCache.create(this.oRequestor, "Foo", "", {}, {
			hierarchyQualifier : "X"
		});
		this.mock(oCache).expects("addElements")
			.withExactArgs("~oNode~", "~iRank~", sinon.match.same(oCache.oFirstLevel), "~iRank~");
		this.mock(oCache.oFirstLevel).expects("removeElement").withExactArgs("~iRank~");
		this.mock(oCache.oFirstLevel).expects("restoreElement").withExactArgs("~iRank~", "~oNode~");

		// code under test
		oCache.insertNode("~oNode~", "~iRank~");
	});

	//*********************************************************************************************
	QUnit.test("insertNode: index != rank", function () {
		const oCache = _AggregationCache.create(this.oRequestor, "Foo", "", {}, {
			hierarchyQualifier : "X"
		});
		this.mock(oCache).expects("addElements")
			.withExactArgs("~oNode~", "~iInsertIndex~", sinon.match.same(oCache.oFirstLevel),
				"~iRank~");
		this.mock(oCache.oFirstLevel).expects("removeElement").withExactArgs("~iRank~");
		this.mock(oCache.oFirstLevel).expects("restoreElement").withExactArgs("~iRank~", "~oNode~");

		// code under test
		oCache.insertNode("~oNode~", "~iRank~", "~iInsertIndex~");
	});

	//*********************************************************************************************
	QUnit.test("getSiblingIndex: group level", function (assert) {
		const oCache = _AggregationCache.create(this.oRequestor, "Foo", "", {}, {
			// expandTo : 1, // @see _AggregationHelper.buildApply4Hierarchy
			hierarchyQualifier : "X"
		});
		const oCacheMock = this.mock(oCache);
		const oGroupLevel = {};
		oCache.aElements = [/*first level*/, /*first level*/, {
			"@$ui5._" : {
				parent : oGroupLevel,
				rank : 0
			},
			"@$ui5.node.level" : 2
		}, /*third level*/, {
			"@$ui5._" : {
				parent : oGroupLevel,
				rank : 1
			},
			"@$ui5.node.level" : 2
		}, {
			"@$ui5._" : {
				parent : oGroupLevel,
				placeholder : true,
				rank : 2
			},
			"@$ui5.node.level" : 2
		}];
		oGroupLevel.aElements = [oCache.aElements[2], oCache.aElements[4]];
		oGroupLevel.aElements.$count = 3;
		this.mock(_AggregationHelper).expects("findPreviousSiblingIndex").never();

		oCacheMock.expects("findIndex").never();

		// code under test
		assert.strictEqual(oCache.getSiblingIndex(2, -1), -1);

		// code under test
		assert.strictEqual(oCache.getSiblingIndex(5, +1), -1);

		oCacheMock.expects("findIndex").withExactArgs(1, sinon.match.same(oGroupLevel))
			.returns("A");
		oCache.aElements.A = {"@$ui5._" : {parent : oGroupLevel}};

		// code under test
		assert.strictEqual(oCache.getSiblingIndex(2, +1), "A");

		oCacheMock.expects("findIndex").withExactArgs(0, sinon.match.same(oGroupLevel))
			.returns("B");
		oCache.aElements.B = {"@$ui5._" : {parent : oGroupLevel}};

		// code under test
		assert.strictEqual(oCache.getSiblingIndex(4, -1), "B");

		oCacheMock.expects("findIndex").twice()
			.withExactArgs(2, sinon.match.same(oGroupLevel)).returns("C");
		oCache.aElements.C = {"@$ui5._" : {parent : oGroupLevel, placeholder : true}};

		// code under test
		assert.strictEqual(oCache.getSiblingIndex(4, +1), undefined, "placeholder not allowed");
		assert.strictEqual(oCache.getSiblingIndex(4, +1, true), "C");

		oCacheMock.expects("findIndex").withExactArgs(1, sinon.match.same(oGroupLevel))
			.returns("D");
		oCache.aElements.D = {"@$ui5._" : {parent : oGroupLevel}};

		// code under test
		assert.strictEqual(oCache.getSiblingIndex(5, -1), "D");

		oCacheMock.expects("findIndex").withExactArgs(1, sinon.match.same(oGroupLevel))
			.returns("E");
		oCache.aElements.E = {
			"@$ui5._" : {parent : oGroupLevel},
			"@$ui5.context.isTransient" : false // OOP
		};
		oCacheMock.expects("getSiblingIndex").withExactArgs(2, +1, "~bAllowPlaceholder~")
			.callThrough(); // c.u.t.
		oCacheMock.expects("getSiblingIndex").withExactArgs("E", +1, "~bAllowPlaceholder~")
			.returns("E++");

		// code under test ("sibling is out of place, skip it!")
		assert.strictEqual(oCache.getSiblingIndex(2, +1, "~bAllowPlaceholder~"), "E++");

		oCacheMock.expects("findIndex").withExactArgs(0, sinon.match.same(oGroupLevel))
			.returns("F");
		oCache.aElements.F = {
			"@$ui5._" : {parent : oGroupLevel},
			"@$ui5.context.isTransient" : false // OOP
		};
		oCacheMock.expects("getSiblingIndex").withExactArgs(4, -1, "~bAllowPlaceholder~")
			.callThrough(); // c.u.t.
		oCacheMock.expects("getSiblingIndex").withExactArgs("F", -1, "~bAllowPlaceholder~")
			.returns("F--");

		// code under test ("sibling is out of place, skip it!")
		assert.strictEqual(oCache.getSiblingIndex(4, -1, "~bAllowPlaceholder~"), "F--");
	});

	//*********************************************************************************************
	QUnit.test("getSiblingIndex: group level, index not found", function (assert) {
		const oCache = _AggregationCache.create(this.oRequestor, "Foo", "", {}, {
			// expandTo : 1, // @see _AggregationHelper.buildApply4Hierarchy
			hierarchyQualifier : "X"
		});
		const oCacheMock = this.mock(oCache);
		const oGroupLevel = {};
		oCache.aElements = [/*first level*/, {
			"@$ui5._" : {
				parent : oGroupLevel,
				rank : undefined // OOP
			},
			"@$ui5.node.level" : 2
		}, {
			"@$ui5._" : {
				parent : oGroupLevel,
				rank : 0
			},
			"@$ui5.node.level" : 2
		}];
		oGroupLevel.aElements = [oCache.aElements[1], oCache.aElements[2]];
		oGroupLevel.aElements.$count = 2;
		oCacheMock.expects("findIndex").withExactArgs(1, sinon.match.same(oGroupLevel))
			.returns(-1);

		// code under test
		assert.strictEqual(oCache.getSiblingIndex(2, +1), -1);
	});

	//*********************************************************************************************
	QUnit.test("getSiblingIndex: 1st level, expandTo : 1", function (assert) {
		const oCache = _AggregationCache.create(this.oRequestor, "Foo", "", {}, {
			expandTo : 1, // @see _AggregationHelper.buildApply4Hierarchy
			hierarchyQualifier : "X"
		});
		const oCacheMock = this.mock(oCache);
		const oFirstLevel = {};
		oCache.aElements = [{
			"@$ui5._" : {
				parent : oFirstLevel,
				placeholder : true, // unrealistic, but more illustrative
				rank : 0
			},
			"@$ui5.node.level" : 1
		}, {
			"@$ui5._" : {
				parent : oFirstLevel,
				placeholder : true, // unrealistic, but more illustrative
				rank : 1
			},
			"@$ui5.node.level" : 1
		}];
		oFirstLevel.aElements = [oCache.aElements[0]];
		oFirstLevel.aElements.$count = oCache.aElements.length;
		oCache.oFirstLevel = oFirstLevel;
		this.mock(_AggregationHelper).expects("findPreviousSiblingIndex").never();

		oCacheMock.expects("findIndex").never();

		// code under test
		assert.strictEqual(oCache.getSiblingIndex(0, -1), -1);

		oCacheMock.expects("findIndex").twice()
			.withExactArgs(1, sinon.match.same(oFirstLevel)).returns(1);

		// code under test
		assert.strictEqual(oCache.getSiblingIndex(0, +1), undefined, "placeholder not allowed");
		assert.strictEqual(oCache.getSiblingIndex(0, +1, true), 1);

		oCacheMock.expects("findIndex").twice()
			.withExactArgs(0, sinon.match.same(oFirstLevel)).returns(0);

		// code under test
		assert.strictEqual(oCache.getSiblingIndex(1, -1), undefined, "placeholder not allowed");
		assert.strictEqual(oCache.getSiblingIndex(1, -1, true), 0);
	});

	//*********************************************************************************************
	[false, true].forEach((bHasExpandLevels) => {
		const sTitle = "getSiblingIndex: 1st level, not a single level, next, has $ExpandLevels: "
			+ bHasExpandLevels;

		QUnit.test(sTitle, function (assert) {
			const oCache = _AggregationCache.create(this.oRequestor, "Foo", "", {}, {
				$ExpandLevels : bHasExpandLevels ? "..." : undefined,
				expandTo : bHasExpandLevels ? 1 : 2,
				hierarchyQualifier : "X"
			});
			const oCacheMock = this.mock(oCache);
			const oFirstLevel = {};
			oCache.aElements = [{
				"@$ui5._" : {
					parent : oFirstLevel,
					rank : 0
				},
				"@$ui5.node.level" : 1
			}, {
				"@$ui5._" : {
					descendants : 1,
					parent : oFirstLevel,
					rank : 1
				},
				"@$ui5.node.level" : 1
			}, {
				"@$ui5._" : {
					parent : oFirstLevel,
					rank : 2
				},
				"@$ui5.node.level" : 2
			}, {
				"@$ui5._" : {
					parent : oFirstLevel,
					rank : 3
				},
				"@$ui5.node.level" : 1
			}];
			oFirstLevel.aElements = oCache.aElements.slice(); // two arrays, but same elements!
			oFirstLevel.aElements.$count = oFirstLevel.aElements.length;
			oCache.oFirstLevel = oFirstLevel;
			this.mock(_AggregationHelper).expects("findPreviousSiblingIndex").never();

			oCacheMock.expects("findIndex").never();

			// code under test
			assert.strictEqual(oCache.getSiblingIndex(2, +1), -1);

			// code under test
			assert.strictEqual(oCache.getSiblingIndex(3, +1), -1);

			oCacheMock.expects("findIndex").withExactArgs(1, sinon.match.same(oFirstLevel))
				.returns("A");
			oCache.aElements.A = {"@$ui5._" : {parent : oFirstLevel}};

			// code under test
			assert.strictEqual(oCache.getSiblingIndex(0, +1), "A");

			oCacheMock.expects("findIndex").withExactArgs(3, sinon.match.same(oFirstLevel))
				.returns("B");
			oCache.aElements.B = {"@$ui5._" : {parent : oFirstLevel}};

			// code under test
			assert.strictEqual(oCache.getSiblingIndex(1, +1), "B");

			oCacheMock.expects("findIndex").withExactArgs(3, sinon.match.same(oFirstLevel))
				.returns("C");
			oCache.aElements.C = {"@$ui5._" : {parent : oFirstLevel, placeholder : true}};

			// code under test
			assert.strictEqual(oCache.getSiblingIndex(1, +1), undefined, "placeholder => cannot tell");
		});
	});

	//*********************************************************************************************
	[undefined, -1, 0, 1, 12].forEach((iResult) => {
		QUnit.test(`getSiblingIndex: findPreviousSiblingIndex=${iResult}`, function (assert) {
			const oCache = _AggregationCache.create(this.oRequestor, "Foo", "", {}, {
				expandTo : 2,
				hierarchyQualifier : "X"
			});
			oCache.aElements[42] = { // oNode
				"@$ui5._" : {
					parent : oCache.oFirstLevel,
					rank : 23
				}
			};
			this.mock(_AggregationHelper).expects("findPreviousSiblingIndex")
				.withExactArgs(sinon.match.same(oCache.oFirstLevel.aElements), 23)
				.returns(iResult);
			this.mock(oCache).expects("findIndex").exactly(iResult >= 0 ? 1 : 0)
				.withExactArgs(iResult, sinon.match.same(oCache.oFirstLevel))
				.returns(17);
			oCache.aElements[17] = {}; // not a placeholder

			assert.strictEqual(
				// code under test
				oCache.getSiblingIndex(42, -1),
				iResult >= 0 ? 17 : iResult
			);
		});
	});

	//*********************************************************************************************
	QUnit.test("getSiblingIndex: no request for last", function (assert) {
		const oCache = _AggregationCache.create(this.oRequestor, "Foo", "", {}, {
			// Note: expandTo > 1, but not really used here
			hierarchyQualifier : "X"
		});
		const oFirstLevel = {};
		// 0 Alpha (not loaded)
		//   1 Beta
		//     2 Gamma (not loaded)
		oCache.aElements = [{
			"@$ui5._" : {
				parent : oFirstLevel,
				placeholder : true,
				rank : 0
			},
			"@$ui5.node.level" : 0
		}, { // oNode: 1 (Beta)
			"@$ui5._" : {
				descendants : 1,
				parent : oFirstLevel,
				rank : 1
			},
			"@$ui5.node.level" : 2
		}, {
			"@$ui5._" : {
				parent : oFirstLevel,
				placeholder : true,
				rank : 2
			},
			"@$ui5.node.level" : 0
		}];
		oFirstLevel.aElements = [, oCache.aElements[1]];
		oFirstLevel.aElements.$count = oCache.aElements.length;
		// oCache.oFirstLevel = oFirstLevel; // does not matter here

		this.mock(oCache).expects("findIndex").never();

		// code under test
		assert.strictEqual(oCache.getSiblingIndex(1, +1), -1);
	});

	//*********************************************************************************************
	[-1, 0, 1, 42].forEach((iSiblingIndex) => {
		QUnit.test(`requestSiblingIndex: no request for ${iSiblingIndex}`, async function (assert) {
			const oCache = _AggregationCache.create(this.oRequestor, "Foo", "", {}, {
				// Note: expandTo not really used here
				hierarchyQualifier : "X"
			});

			this.mock(oCache).expects("getSiblingIndex").withExactArgs("~iIndex~", "~iOffset~", true)
				.returns(iSiblingIndex);

			assert.strictEqual(
				// code under test
				await oCache.requestSiblingIndex("~iIndex~", "~iOffset~", "~oGroupLock~"),
				iSiblingIndex);
		});
	});

	//*********************************************************************************************
	[-1, +1].forEach((iOffset) => {
		[false, true].forEach((bWrongLevel) => {
			[false, true].forEach((bAlreadyIn) => {
				const sTitle = `requestSiblingIndex: request via 1st level, offset ${iOffset}`
					+ `, wrong level: ${bWrongLevel}, already inside collection: ${bAlreadyIn}`;

		QUnit.test(sTitle, async function (assert) {
			const oCache = _AggregationCache.create(this.oRequestor, "Foo('42')", "", {}, {
				$DistanceFromRoot : "DistFromRoot",
				$LimitedRank : "Ltd_Rank",
				// Note: expandTo > 1, but not really used here
				hierarchyQualifier : "X"
			});
			const oFirstLevel = {
				calculateKeyPredicate : mustBeMocked,
				mQueryOptions : {
					foo : "~foo~",
					bar : "~bar~",
					$apply : "A.P.P.L.E.",
					$count : true,
					$select : ["a", "b", "c"]
				}
			};
			oCache.aElements = [{/*unused*/}, {/*unused*/}, { // oNode
				"@$ui5._" : {
					parent : oFirstLevel,
					rank : 2
				},
				"@$ui5.node.level" : 7 // unrealistic, but more illustrative
			}];
			oCache.aElements[42] = {};
			if (!bAlreadyIn) {
				oCache.aElements[42]["@$ui5._"] = {
					placeholder : true
				};
			}
			oCache.oFirstLevel = oFirstLevel;
			this.mock(oCache).expects("getSiblingIndex").withExactArgs(2, iOffset, true)
				.returns(undefined);
			const mExpectedQueryOptions = {
				foo : "~foo~",
				bar : "~bar~",
				$apply : "A.P.P.L.E.",
				$filter : iOffset < 0
					? "Ltd_Rank lt 2 and DistFromRoot lt 7"
					: "Ltd_Rank gt 2 and DistFromRoot lt 7",
				$select : ["a", "b", "c", "Ltd_Rank"],
				$top : 1
			};
			if (iOffset < 0) {
				mExpectedQueryOptions.$orderby = "Ltd_Rank desc";
			}
			this.mock(this.oRequestor).expects("buildQueryString")
				.withExactArgs("", mExpectedQueryOptions, false, true, true).returns("?~sQuery~");
			const oSibling = {
				// Note: actually set by calculateKeyPredicate from DistanceFromRoot, but never mind
				"@$ui5.node.level" : bWrongLevel ? 8 : 7
			};
			this.mock(this.oRequestor).expects("request")
				.withExactArgs("GET", "Foo('42')?~sQuery~", "~oGroupLock~")
				.resolves({
					value : [oSibling, "n/a"]
				});
			this.mock(oCache).expects("getTypes").withExactArgs().returns("~Types~");
			this.mock(oFirstLevel).expects("calculateKeyPredicate")
				.withExactArgs(sinon.match.same(oSibling), "~Types~", "/Foo");
			this.mock(_Helper).expects("drillDown")
				.withExactArgs(sinon.match.same(oSibling), "Ltd_Rank").returns("42");
			this.mock(_Helper).expects("deleteProperty")
				.withExactArgs(sinon.match.same(oSibling), "Ltd_Rank");
			this.mock(oCache).expects("insertNode").exactly(bAlreadyIn ? 0 : 1)
				.withExactArgs(sinon.match.same(oSibling), 42);

			assert.strictEqual(
				// code under test
				await oCache.requestSiblingIndex(2, iOffset, "~oGroupLock~"),
				bWrongLevel ? -1 : 42);
		});
			});
		});
	});

	//*********************************************************************************************
	QUnit.test("moveOutOfPlaceNodes: below parent", function (assert) {
		const oCache = _AggregationCache.create(this.oRequestor, "Foo", "", {}, {
			hierarchyQualifier : "X"
		});
		const oNode3 = {"@$ui5.node.isExpanded" : true};
		oCache.aElements
			= ["~foo~", "~parent~", "~node2~", "~bar~", "~node1~", oNode3, "~node4~"];
		oCache.aElements.$byPredicate = {
			"~predicate1~" : "~node1~",
			"~predicate2~" : "~node2~",
			"~predicate3~" : oNode3
		};

		this.mock(oCache).expects("findIndex").withExactArgs("~iParentRank~").returns(1);
		const oTreeStateMock = this.mock(oCache.oTreeState);
		oTreeStateMock.expects("stillOutOfPlace")
			.withExactArgs("~node2~", "~predicate2~");
		oTreeStateMock.expects("stillOutOfPlace")
			.withExactArgs(sinon.match.same(oNode3), "~predicate3~");
		oTreeStateMock.expects("stillOutOfPlace")
			.withExactArgs("~node1~", "~predicate1~");
		this.mock(oCache).expects("collapse").withExactArgs("~predicate3~")
			.callsFake(function () {
				assert.strictEqual(oCache.aElements.indexOf(oNode3), 5, "not yet moved");
			});
		this.mock(oCache).expects("expand")
			.withExactArgs(sinon.match.same(_GroupLock.$cached), "~predicate3~")
			.callsFake(function () {
				assert.strictEqual(oCache.aElements.indexOf(oNode3), 2,
					"moved immediately behind parent (snapshot)");
			});

		// code under test
		oCache.moveOutOfPlaceNodes("~iParentRank~",
			// the order is important: node2 is not moved, moving node3 shifts the location of
			// node1 which must be searched again (aElements.indexOf(...))
			// node4 has changed its parent
			["~predicate2~", "~predicate3~", "~predicate4~", "~predicate1~"]);

		assert.deepEqual(oCache.aElements,
			["~foo~", "~parent~", "~node1~", oNode3, "~node2~", "~bar~", "~node4~"]);
	});

	//*********************************************************************************************
	QUnit.test("moveOutOfPlaceNodes: root nodes", function (assert) {
		const oCache = _AggregationCache.create(this.oRequestor, "Foo", "", {}, {
			hierarchyQualifier : "X"
		});
		oCache.aElements = ["~foo~", "~node2~", "~bar~", "~node1~", "~baz~"];
		oCache.aElements.$byPredicate = {
			"~predicate1~" : "~node1~",
			"~predicate2~" : "~node2~"
		};

		this.mock(oCache).expects("findIndex").never();
		const oTreeStateMock = this.mock(oCache.oTreeState);
		oTreeStateMock.expects("stillOutOfPlace").withExactArgs("~node1~", "~predicate1~");
		oTreeStateMock.expects("stillOutOfPlace").withExactArgs("~node2~", "~predicate2~");
		this.mock(oCache).expects("collapse").never();
		this.mock(oCache).expects("expand").never();

		// code under test
		oCache.moveOutOfPlaceNodes(undefined, ["~predicate1~", "~predicate2~"]);

		assert.deepEqual(oCache.aElements, ["~node2~", "~node1~", "~foo~", "~bar~", "~baz~"]);
	});

	//*********************************************************************************************
	QUnit.test("resetOutOfPlace", function () {
		const oCache = _AggregationCache.create(this.oRequestor, "Foo", "", {}, {
			hierarchyQualifier : "X"
		});

		this.mock(oCache.oTreeState).expects("resetOutOfPlace").withExactArgs();

		// code under test
		oCache.resetOutOfPlace();
	});

	//*********************************************************************************************
	QUnit.test("get1stInPlaceChildIndex: no first in-place root", function (assert) {
		const oCache = _AggregationCache.create(this.oRequestor, "Foo", "", {}, {
			hierarchyQualifier : "X"
		});
		oCache.aElements = [{
			"@$ui5.context.isTransient" : false, // OOP
			"@$ui5.node.level" : 1
		}];

		// code under test
		assert.deepEqual(oCache.get1stInPlaceChildIndex(-1), [-1]);
	});

	//*********************************************************************************************
	QUnit.test("get1stInPlaceChildIndex: first in-place root", function (assert) {
		const oCache = _AggregationCache.create(this.oRequestor, "Foo", "", {}, {
			hierarchyQualifier : "X"
		});
		oCache.aElements = [{
			"@$ui5.context.isTransient" : false, // OOP root
			"@$ui5.node.level" : 1
		}, {
			"@$ui5.context.isTransient" : false, // OOP child
			"@$ui5.node.level" : 2
		}, { // first in-place root
			"@$ui5.node.level" : 1
		}];

		// code under test
		assert.deepEqual(oCache.get1stInPlaceChildIndex(-1), [2, false, 1]);
	});

	//*********************************************************************************************
	[false, true].forEach((bPlaceholder) => {
		const sTitle = "get1stInPlaceChildIndex: first in-place child, placeholder: " + bPlaceholder;

		QUnit.test(sTitle, function (assert) {
			const oCache = _AggregationCache.create(this.oRequestor, "Foo", "", {}, {
				hierarchyQualifier : "X"
			});
			oCache.aElements = [{ // avoid this trap!
				"@$ui5.node.level" : 2
			}, { // parent
				"@$ui5.node.level" : 1
			}, {
				"@$ui5.context.isTransient" : false, // OOP child
				"@$ui5.node.level" : 2
			}, {
				"@$ui5.context.isTransient" : false, // OOP grandchild
				"@$ui5.node.level" : 3
			}, { // first in-place child (might even be a level 0 placeholder)
				"@$ui5._" : bPlaceholder ? {placeholder : true} : undefined,
				"@$ui5.node.level" : bPlaceholder ? 0 : 2
			}];

			// code under test
			assert.deepEqual(oCache.get1stInPlaceChildIndex(1), [4, bPlaceholder, 2]);
		});
	});

	//*********************************************************************************************
	QUnit.test("get1stInPlaceChildIndex: no first in-place child, but sibling", function (assert) {
		const oCache = _AggregationCache.create(this.oRequestor, "Foo", "", {}, {
			hierarchyQualifier : "X"
		});
		oCache.aElements = [{ // avoid this trap!
			"@$ui5.node.level" : 2
		}, { // parent
			"@$ui5.node.level" : 1
		}, {
			"@$ui5.context.isTransient" : false, // OOP
			"@$ui5.node.level" : 2
		}, { // sibling (may even be a placeholder w/ known level)
			"@$ui5._" : {placeholder : true},
			"@$ui5.node.level" : 1
		}];

		// code under test
		assert.deepEqual(oCache.get1stInPlaceChildIndex(1), [-1]);
	});

	//*********************************************************************************************
	QUnit.test("get1stInPlaceChildIndex: no first in-place child", function (assert) {
		const oCache = _AggregationCache.create(this.oRequestor, "Foo", "", {}, {
			hierarchyQualifier : "X"
		});
		oCache.aElements = [{ // avoid this trap!
			"@$ui5.node.level" : 2
		}, { // parent
			"@$ui5.node.level" : 1
		}, {
			"@$ui5.context.isTransient" : false, // OOP
			"@$ui5.node.level" : 2
		}];

		// code under test
		assert.deepEqual(oCache.get1stInPlaceChildIndex(1), [-1]);
	});

	//*********************************************************************************************
	[false, true].forEach(function (bCreateInPlace) {
		[undefined, false, true].forEach(function (bIsExpanded) {
			[2, 3, 4].forEach(function (iLevel) {
				const sTitle = "isRefreshNeededAfterCreate: createInPlace=" + bCreateInPlace
					+ ", isExpanded=" + bIsExpanded + ", level=" + iLevel;

		QUnit.test(sTitle, function (assert) {
			const oCache = _AggregationCache.create(this.oRequestor, "Foo", "", {}, {
				createInPlace : bCreateInPlace,
				expandTo : 3,
				hierarchyQualifier : "X"
			});
			oCache.aElements[42] = {
				"@$ui5.node.isExpanded" : bIsExpanded,
				"@$ui5.node.level" : iLevel
			};

			// code under test
			assert.strictEqual(oCache.isRefreshNeededAfterCreate(42),
				bCreateInPlace && bIsExpanded === undefined && iLevel >= 3);
		});
			});
		});
	});

	//*********************************************************************************************
	QUnit.test("validateAndDeleteExpandInfo: no filters", function () {
		const oCache = _AggregationCache.create(this.oRequestor, "Foo", "", {}, {
			hierarchyQualifier : "X"
		});
		this.mock(oCache.oTreeState).expects("getExpandFilters")
			.withExactArgs(sinon.match.func)
			.returns([]);
		this.mock(this.oRequestor).expects("request").never();

		// code under test
		return oCache.validateAndDeleteExpandInfo();
	});

	//*********************************************************************************************
	QUnit.test("validateAndDeleteExpandInfo", async function (assert) {
		const oCache = _AggregationCache.create(this.oRequestor, "Foo(42)/toBars", "", {}, {
			hierarchyQualifier : "X"
		});
		// restore _AggregationHelper.buildApply4Hierarchy of beforeEach to allow mocking it again
		_AggregationHelper.buildApply4Hierarchy.restore();
		oCache.mQueryOptions = {
			$count : true,
			$expand : {},
			$filter : "~filter~",
			$select : ["n/a"],
			$orderby : "n/a",
			foo : "bar"
		};
		const sQueryOptions = JSON.stringify(oCache.mQueryOptions);
		const oTreeStateMock = this.mock(oCache.oTreeState);
		oTreeStateMock.expects("getExpandFilters")
			.withExactArgs(sinon.match.func)
			.callsFake(function (fnFilter) {
				oCache.aElements.$byPredicate = {
					"~predicate1~" : "~in~",
					"~predicate2~" : "~out~"
				};
				oCache.aElements[0] = "~in~";

				assert.strictEqual(fnFilter("~predicate1~"), false);
				assert.strictEqual(fnFilter("~predicate2~"), true, "not in the flat list");

				return ["~filter2~", "~filter1~"]; // intentionally reversed order
			});
		const mTypes = {"/Foo/toBars" : "~Type~"};
		const oCacheMock = this.mock(oCache);
		oCacheMock.expects("getTypes").withExactArgs().returns(mTypes);
		this.mock(_Helper).expects("getKeyFilter")
			.withExactArgs("~oGroupNode~", "/Foo/toBars", sinon.match.same(mTypes))
			.returns("~filterBeforeAggregate~");
		this.mock(_AggregationHelper).expects("buildApply4Hierarchy")
			.withExactArgs(sinon.match.same(oCache.oAggregation), {
				$$filterBeforeAggregate : "~filterBeforeAggregate~",
				// no $count, $expand, $orderby anymore
				$filter : "~filter~",
				$select : ["n/a"],
				foo : "bar"
			}, true)
			.returns({
				// Note: buildApply4Hierarchy moves $$filterBeforeAggregate and $filter into $apply!
				$apply : "A.P.P.L.E.",
				$select : ["n/a"],
				foo : "bar"
			});
		this.mock(_Helper).expects("selectKeyProperties")
			.withExactArgs({
				$apply : "A.P.P.L.E.",
				$filter : "~filter1~ or ~filter2~",
				$select : [],
				foo : "bar"
			}, "~Type~")
			.callsFake((mQueryOptions) => {
				mQueryOptions.$select.push("~key~");
			});
		this.mock(this.oRequestor).expects("buildQueryString")
			.withExactArgs("/Foo/toBars", {
				$apply : "A.P.P.L.E.",
				$filter : "~filter1~ or ~filter2~",
				$select : ["~key~"],
				$top : 2,
				foo : "bar"
			}, false, true, true)
			.returns("?~query~");
		this.mock(this.oRequestor).expects("getUnlockedAutoCopy").withExactArgs("~oGroupLock~")
			.returns("~oUnlockedAutoCopy~");
		this.mock(this.oRequestor).expects("request")
			.withExactArgs("GET", "Foo(42)/toBars?~query~", "~oUnlockedAutoCopy~")
			.resolves({value : ["~oResult0~", "~oResult1~"]});

		const aExpectations = [
			oCacheMock.expects("calculateKeyPredicate")
				.withExactArgs("~oResult0~", sinon.match.same(mTypes), "/Foo/toBars"),
			oTreeStateMock.expects("deleteExpandInfo").withExactArgs("~oResult0~"),
			oCacheMock.expects("calculateKeyPredicate")
				.withExactArgs("~oResult1~", sinon.match.same(mTypes), "/Foo/toBars"),
			oTreeStateMock.expects("deleteExpandInfo").withExactArgs("~oResult1~")
		];

		// code under test
		await oCache.validateAndDeleteExpandInfo("~oGroupLock~", "~oGroupNode~");

		assert.strictEqual(JSON.stringify(oCache.mQueryOptions), sQueryOptions, "unchanged");
		sinon.assert.callOrder(...aExpectations);
	});

	//*********************************************************************************************
	[
		{predicate : "(foo='')", newPredicate : "(foo='',$duplicate=id-1-23)"},
		{predicate : "('')", newPredicate : "('',$duplicate=id-1-23)"},
		{predicate : "(foo='bar')", newPredicate : undefined},
		{predicate : "('bar')", newPredicate : undefined}
	].forEach(function (oFixture) {
		[false, true].forEach(function (bUpdateByPredicate) {
			const sTitle = "fixDuplicatePredicate: " + JSON.stringify(oFixture)
				+ ", bUpdateByPredicate=" + bUpdateByPredicate;

		QUnit.test(sTitle, function (assert) {
			const oCache = {
				aElements : [],
				toString : () => "~toString~"
			};
			oCache.aElements.$byPredicate = {};
			const bFix = oFixture.newPredicate !== undefined;
			const mExpectedByPredicate = {};
			if (!bFix || bUpdateByPredicate) {
				oCache.aElements.$byPredicate[oFixture.predicate] = "~oElement~";
				mExpectedByPredicate[bFix ? oFixture.newPredicate : oFixture.predicate] = "~oElement~";
			}
			this.oLogMock.expects("warning").exactly(bFix ? 1 : 0)
				.withExactArgs("Duplicate key predicate: " + oFixture.predicate, "~toString~",
					"sap.ui.model.odata.v4.lib._AggregationCache");
			this.mock(_Helper).expects("uid").exactly(bFix ? 1 : 0).withExactArgs().returns("id-1-23");
			this.mock(_Helper).expects("setPrivateAnnotation").exactly(bFix ? 1 : 0)
				.withExactArgs("~oElement~", "predicate", oFixture.newPredicate);

			// code under test
			assert.strictEqual(
				_AggregationCache.fixDuplicatePredicate.call(oCache, "~oElement~", oFixture.predicate),
				oFixture.newPredicate);

			assert.deepEqual(oCache.aElements.$byPredicate, mExpectedByPredicate);
		});
		});
	});

	//*********************************************************************************************
	[undefined, false].forEach((bMinimal) => {
		QUnit.test("requestFilteredOrderedPredicates: bMinimal = " + bMinimal, function (assert) {
			const oCache = _AggregationCache.create(this.oRequestor, "Foo", "", {}, {
				hierarchyQualifier : "X"
			});

			return assert.rejects(
				// code under test
				oCache.requestFilteredOrderedPredicates(["~predicate1~"], "~oGroupLock~", bMinimal),
				new Error("Not implemented"));
		});
	});

	//*********************************************************************************************
	[false, true].forEach((bSuccess) => {
		QUnit.test("requestFilteredOrderedPredicates: success=" + bSuccess, async function (assert) {
			const oCache = _AggregationCache.create(this.oRequestor, "Foo", "", {}, {
				hierarchyQualifier : "X"
			});
			oCache.mQueryOptions = {
				$count : true,
				$expand : "~expand~",
				$orderby : "~orderby~",
				foo : "bar"
			};
			oCache.aElements.$byPredicate = {
				"~predicate1~" : "~oElement1~",
				"~predicate2~" : "~oElement2~",
				"~predicate3~" : "~oElement3~"
			};
			const mHierarchyQueryOptions = {
				$select : ["a", "b"]
			};
			// restore _AggregationHelper.buildApply4Hierarchy of beforeEach to allow mocking it again
			_AggregationHelper.buildApply4Hierarchy.restore();
			this.mock(_AggregationHelper).expects("buildApply4Hierarchy")
				.withExactArgs(sinon.match.same(oCache.oAggregation), {foo : "bar"}, true)
				.returns(mHierarchyQueryOptions);
			const mTypeForMetaPath = {"/Foo" : "~Type~"};
			const oCacheMock = this.mock(oCache);
			oCacheMock.expects("getTypes").withExactArgs().returns(mTypeForMetaPath);
			const oHelperMock = this.mock(_Helper);
			oHelperMock.expects("selectKeyProperties")
				.withExactArgs(sinon.match.same(mHierarchyQueryOptions), "~Type~")
				.callsFake((mQueryOptions0) => {
					mQueryOptions0.$select.push("~key~");
				});
			oHelperMock.expects("getKeyFilter")
				.withExactArgs("~oElement1~", "/Foo", sinon.match.same(mTypeForMetaPath))
				.returns("~filterForPredicate1~");
			oHelperMock.expects("getKeyFilter")
				.withExactArgs("~oElement2~", "/Foo", sinon.match.same(mTypeForMetaPath))
				.returns("~filterForPredicate2~");
			oHelperMock.expects("getKeyFilter")
				.withExactArgs("~oElement3~", "/Foo", sinon.match.same(mTypeForMetaPath))
				.returns("~filterForPredicate3~");
			this.mock(oCache.oRequestor).expects("buildQueryString")
				.withExactArgs("/Foo", {
						$filter : "~filterForPredicate1~ or ~filterForPredicate2~ or"
						+ " ~filterForPredicate3~",
						$select : ["~key~"],
						$top : 3
					}, false, true, true)
				.returns("?~query~");
			this.mock(oCache.oRequestor).expects("request")
				.withExactArgs("GET", "Foo?~query~", "~oGroupLock~")
				.callsFake(() => {
					return bSuccess
						? Promise.resolve({
							value : ["~oElement1Keys~", "~oElement3Keys~"]
						})
						: Promise.reject(new Error("Request failed intentionally"));
				});
			oCacheMock.expects("calculateKeyPredicate")
				.exactly(bSuccess ? 1 : 0)
				.withExactArgs("~oElement1Keys~", sinon.match.same(mTypeForMetaPath), "/Foo");
			oHelperMock.expects("getPrivateAnnotation")
				.exactly(bSuccess ? 1 : 0)
				.withExactArgs("~oElement1Keys~", "predicate")
				.returns("~predicate1~");
			oCacheMock.expects("calculateKeyPredicate")
				.exactly(bSuccess ? 1 : 0)
				.withExactArgs("~oElement3Keys~", sinon.match.same(mTypeForMetaPath), "/Foo");
			oHelperMock.expects("getPrivateAnnotation")
				.exactly(bSuccess ? 1 : 0)
				.withExactArgs("~oElement3Keys~", "predicate")
				.returns("~predicate3~");

			try {
				// code under test
				const aPredicatesOut = await oCache.requestFilteredOrderedPredicates(
					["~predicate1~", "~predicate2~", "~predicate3~"], "~oGroupLock~", true);

				assert.ok(bSuccess);
				assert.deepEqual(aPredicatesOut, ["~predicate1~", "~predicate3~"]);
			} catch (oError) {
				assert.ok(!bSuccess);
				assert.strictEqual(oError.message, "Request failed intentionally");
			}

			assert.deepEqual(oCache.mQueryOptions, {
				$count : true,
				$expand : "~expand~",
				$orderby : "~orderby~",
				foo : "bar"
			}, "unchanged");
		});
	});

	//*********************************************************************************************
	QUnit.test("createCountPromise", function (assert) {
		const oCache = _AggregationCache.create(this.oRequestor, "Foo", "", {}, {
			hierarchyQualifier : "X"
		});

		assert.strictEqual(oCache.oCountPromise, undefined);

		// code under test
		oCache.createCountPromise();

		assert.strictEqual(oCache.oCountPromise.isPending(), true);

		// code under test
		oCache.oCountPromise.$resolve("foo");

		assert.strictEqual(oCache.oCountPromise.getResult(), "foo");

		// code under test: $restore has no effect on a resolved promise
		oCache.oCountPromise.$restore();

		assert.strictEqual(oCache.oCountPromise.getResult(), "foo");
	});

	//*********************************************************************************************
	QUnit.test("createCountPromise: $restore initial value", function (assert) {
		const oCache = _AggregationCache.create(this.oRequestor, "Foo", "", {}, {
			hierarchyQualifier : "X"
		});
		oCache.createCountPromise();

		assert.strictEqual(oCache.oCountPromise.isPending(), true);

		// code under test
		oCache.oCountPromise.$restore();

		assert.strictEqual(oCache.oCountPromise.getResult(), undefined);
	});

	//*********************************************************************************************
	QUnit.test("createCountPromise: $restore previous value", function (assert) {
		const oCache = _AggregationCache.create(this.oRequestor, "Foo", "", {}, {
			hierarchyQualifier : "X"
		});
		oCache.oCountPromise = SyncPromise.resolve("foo");
		oCache.createCountPromise();

		assert.strictEqual(oCache.oCountPromise.isPending(), true);

		// code under test
		oCache.oCountPromise.$restore();

		assert.strictEqual(oCache.oCountPromise.getResult(), "foo");
	});

	//*********************************************************************************************
	QUnit.test("createCountPromise: $restore, don't overwrite pending promise", function (assert) {
		const oCache = _AggregationCache.create(this.oRequestor, "Foo", "", {}, {
			hierarchyQualifier : "X"
		});
		oCache.oCountPromise = SyncPromise.resolve("foo");
		oCache.createCountPromise();
		const oPendingPromise = oCache.oCountPromise;

		// code under test: don't overwrite pending promise
		oCache.createCountPromise();

		assert.strictEqual(oCache.oCountPromise, oPendingPromise);
		assert.strictEqual(oCache.oCountPromise.isPending(), true);

		// code under test
		oCache.oCountPromise.$restore();

		assert.strictEqual(oCache.oCountPromise.getResult(), "foo");
	});
});<|MERGE_RESOLUTION|>--- conflicted
+++ resolved
@@ -1658,169 +1658,11 @@
 			foo : "bar",
 			"sap-client" : "123"
 		}
-<<<<<<< HEAD
 	}].forEach(function (oFixture, i) {
 		QUnit.test("readCount: #" + i, function (assert) {
 			var oAggregation = {
 					hierarchyQualifier : "X",
 					search : oFixture.search
-=======
-		oCache = _AggregationCache.create(this.oRequestor, "~", "", mQueryOptions, oAggregation);
-		oCache.oCountPromise = {
-			$resolve : fnResolve,
-			$restore : mustBeMocked // must not be called
-		};
-		this.mock(this.oRequestor).expects("buildQueryString")
-			.withExactArgs(null, oFixture.mExpectedQueryOptions).returns("?~query~");
-		this.mock(oGroupLock).expects("getUnlockedCopy").withExactArgs()
-			.returns("~oGroupLockCopy~");
-		this.mock(this.oRequestor).expects("request")
-			.withExactArgs("GET", "~/$count?~query~", "~oGroupLockCopy~").resolves(42);
-
-		// code under test
-		oResult = oCache.readCount(oGroupLock);
-
-		assert.notOk(fnResolve.called, "not yet");
-		assert.notOk("$resolve" in oCache.oCountPromise, "prevent 2nd GET");
-
-		return oResult.then(function () {
-			assert.strictEqual(fnResolve.args[0][0], 42);
-		});
-	});
-});
-
-	//*********************************************************************************************
-[{
-	bHasGrandTotal : false,
-	iFirstLevelIndex : 0,
-	iFirstLevelLength : 3,
-	iExpectedStart : 0,
-	iExpectedLength : 23
-}, {
-	bHasGrandTotal : true,
-	iFirstLevelIndex : 0,
-	iFirstLevelLength : 2,
-	iExpectedStart : 0,
-	iExpectedLength : 22
-}, {
-	bHasGrandTotal : true,
-	grandTotalAtBottomOnly : false,
-	iFirstLevelIndex : 0,
-	iFirstLevelLength : 2,
-	iExpectedStart : 0,
-	iExpectedLength : 22
-}, {
-	bHasGrandTotal : true,
-	grandTotalAtBottomOnly : true,
-	iFirstLevelIndex : 0,
-	iFirstLevelLength : 1,
-	iExpectedStart : 0,
-	iExpectedLength : 21
-}, {
-	bHasGrandTotal : false,
-	iFirstLevelIndex : 10,
-	iFirstLevelLength : 3,
-	iExpectedStart : 0,
-	iExpectedLength : 33
-}, {
-	bHasGrandTotal : false,
-	iFirstLevelIndex : 20,
-	iFirstLevelLength : 1,
-	iExpectedStart : 0,
-	iExpectedLength : 41
-}, {
-	bHasGrandTotal : false,
-	iFirstLevelIndex : 21,
-	iFirstLevelLength : 1,
-	iExpectedStart : 1,
-	iExpectedLength : 41
-}, {
-	bHasGrandTotal : true,
-	iFirstLevelIndex : 9,
-	iFirstLevelLength : 3,
-	iExpectedStart : 0,
-	iExpectedLength : 32
-}, {
-	bHasGrandTotal : true,
-	grandTotalAtBottomOnly : false,
-	iFirstLevelIndex : 9,
-	iFirstLevelLength : 3,
-	iExpectedStart : 0,
-	iExpectedLength : 32
-}, {
-	bHasGrandTotal : true,
-	grandTotalAtBottomOnly : true,
-	iFirstLevelIndex : 10,
-	iFirstLevelLength : 3,
-	iExpectedStart : 0,
-	iExpectedLength : 33
-}, {
-	bHasGrandTotal : true,
-	iFirstLevelIndex : 0,
-	iFirstLevelLength : 42,
-	iExpectedStart : 0,
-	iExpectedLength : 62
-}, {
-	iExpandTo : 2,
-	iLevel : 0, // symbolic level for generic initial placeholders inside top pyramid
-	iFirstLevelIndex : 10,
-	iFirstLevelLength : 3,
-	iExpectedStart : 0,
-	iExpectedLength : 33
-}, {
-	bUnifiedCache : true,
-	iLevel : 0, // symbolic level for generic initial placeholders inside top pyramid
-	iFirstLevelIndex : 10,
-	iFirstLevelLength : 3,
-	iExpectedStart : 0,
-	iExpectedLength : 33
-}, { // prefetch wins; less than iStart
-	iFirstLevelIndex : 25,
-	iFirstLevelLength : 1,
-	iOutOfPlaceCount : 5,
-	iPrefetchLength : 10,
-	iExpectedStart : 15,
-	iExpectedLength : 21
-}, { // out of place count wins; less than iStart
-	iFirstLevelIndex : 25,
-	iFirstLevelLength : 1,
-	iOutOfPlaceCount : 10,
-	iPrefetchLength : 5,
-	iExpectedStart : 15,
-	iExpectedLength : 16
-}, { // prefetch wins; more than iStart
-	iFirstLevelIndex : 2,
-	iFirstLevelLength : 1,
-	iOutOfPlaceCount : 3,
-	iPrefetchLength : 5,
-	iExpectedStart : 0,
-	iExpectedLength : 8
-}, { // out of place count wins; more than iStart
-	iFirstLevelIndex : 2,
-	iFirstLevelLength : 1,
-	iOutOfPlaceCount : 5,
-	iPrefetchLength : 1,
-	iExpectedStart : 0,
-	iExpectedLength : 4
-}, { // oFirstLevel already requested data
-	bSentRequest : true,
-	iFirstLevelIndex : 0,
-	iFirstLevelLength : 3,
-	iExpectedStart : 0,
-	iExpectedLength : 23
-}, { // oFirstLevel already requested data and out-of-place nodes are present
-	bSentRequest : true,
-	iFirstLevelIndex : 0,
-	iFirstLevelLength : 3,
-	iOutOfPlaceCount : 1,
-	iExpectedStart : 0,
-	iExpectedLength : 23
-}].forEach(function (oFixture, i) {
-	QUnit.test("readFirst: #" + i, function (assert) {
-		var oAggregation = { // filled before by buildApply
-				aggregate : {
-					SalesNumber : {grandTotal : oFixture.bHasGrandTotal}
->>>>>>> 3e3cf9db
 				},
 				oCache,
 				oGroupLock = {
@@ -1845,7 +1687,8 @@
 			}
 			oCache = _AggregationCache.create(this.oRequestor, "~", "", mQueryOptions, oAggregation);
 			oCache.oCountPromise = {
-				$resolve : fnResolve
+				$resolve : fnResolve,
+				$restore : mustBeMocked // must not be called
 			};
 			this.mock(this.oRequestor).expects("buildQueryString")
 				.withExactArgs(null, oFixture.mExpectedQueryOptions).returns("?~query~");
