/*!
 * ${copyright}
 */
sap.ui.define([
	"sap/base/Log",
	"sap/ui/base/SyncPromise",
	"sap/ui/model/odata/ODataUtils",
	"sap/ui/model/odata/v4/lib/_AggregationCache",
	"sap/ui/model/odata/v4/lib/_AggregationHelper",
	"sap/ui/model/odata/v4/lib/_Cache",
	"sap/ui/model/odata/v4/lib/_ConcatHelper",
	"sap/ui/model/odata/v4/lib/_GroupLock",
	"sap/ui/model/odata/v4/lib/_Helper",
	"sap/ui/model/odata/v4/lib/_MinMaxHelper",
	"sap/ui/model/odata/v4/lib/_TreeState"
], function (Log, SyncPromise, ODataUtils, _AggregationCache, _AggregationHelper, _Cache,
		_ConcatHelper, _GroupLock, _Helper, _MinMaxHelper, _TreeState) {
	/*eslint no-sparse-arrays: 0 */
	"use strict";

	/**
	 * Copies the given elements from a cache read into <code>this.aElements</code>.
	 *
	 * @param {object|object[]} aReadElements
	 *   The elements from a cache read, or just a single one
	 * @param {number} iOffset
	 *   The offset within aElements
	 *
	 * @private
	 */
	function addElements(aReadElements, iOffset) {
		var aElements = this.aElements;

		if (!Array.isArray(aReadElements)) {
			aReadElements = [aReadElements];
		}
		aReadElements.forEach(function (oElement, i) {
			var sPredicate = _Helper.getPrivateAnnotation(oElement, "predicate");

			// for simplicity, avoid most sanity checks of _AggregationCache#addElements
			if (iOffset + i >= aElements.length) {
				throw new Error("Array index out of bounds: " + (iOffset + i));
			}
			aElements[iOffset + i] = oElement;
			if (sPredicate) { // Note: sometimes, even $byPredicate is missing...
				aElements.$byPredicate[sPredicate] = oElement;
			}
		});
	}

	/**
	 * Returns a promise which resolves just when the given elements have been copied into the given
	 * aggregation cache.
	 *
	 * @param {sap.ui.model.odata.v4.lib._AggregationCache} oCache
	 *   The cache
	 * @param {object|object[]} aReadElements
	 *   The elements from a cache read, or just a single one
	 * @param {number} iOffset
	 *   The offset within aElements
	 * @returns {sap.ui.base.SyncPromise}
	 *   An async promise for timing
	 *
	 * @private
	 * @see addElements
	 */
	function addElementsLater(oCache, aReadElements, iOffset) {
		return SyncPromise.resolve(Promise.resolve()).then(function () {
			// so that oCache.aElements is actually filled
			addElements.call(oCache, aReadElements, iOffset);
		});
	}

	function mustBeMocked() { throw new Error("Must be mocked"); }

	//*********************************************************************************************
	QUnit.module("sap.ui.model.odata.v4.lib._AggregationCache", {
		beforeEach : function () {
			this.oLogMock = this.mock(Log);
			this.oLogMock.expects("warning").never();
			this.oLogMock.expects("error").never();

			this.oRequestor = {
				buildQueryString : function () { return ""; },
				getServiceUrl : function () { return "/~/"; },
				getUnlockedAutoCopy : mustBeMocked,
				request : mustBeMocked
			};

			// avoid trouble when creating 1st level cache, or with #getDownloadUrl's callback
			// to #getDownloadQueryOptions calling this
			this.mock(_AggregationHelper).expects("buildApply4Hierarchy").atLeast(0).returns({});
		}
	});

	//*********************************************************************************************
	[
		{},
		{$$filterBeforeAggregate : "foo", $apply : "bar"}
	].forEach(function (mQueryOptions, i) {
		QUnit.test("create: no aggregation #" + i, function (assert) {
			var mAggregate = {},
				oAggregation = i
					? {
						aggregate : mAggregate,
						group : {},
						groupLevels : []
					}
					: null, // improves code coverage
				sQueryOptions = JSON.stringify(mQueryOptions);

			this.mock(_AggregationHelper).expects("hasGrandTotal").exactly(i ? 1 : 0)
				.withExactArgs(sinon.match.same(mAggregate)).returns(false);
			this.mock(_AggregationHelper).expects("hasMinOrMax").exactly(i ? 1 : 0)
				.withExactArgs(sinon.match.same(mAggregate)).returns(false);
			this.mock(_MinMaxHelper).expects("createCache").never();
			this.mock(_Cache).expects("create")
				.withExactArgs("~requestor~", "resource/path", i ? {$apply : "filter(foo)/bar"} : {},
					"~sortExpandSelect~", "deep/resource/path", "~sharedRequest~")
				.returns("~cache~");

			assert.strictEqual(
				// code under test
				_AggregationCache.create("~requestor~", "resource/path", "deep/resource/path",
					mQueryOptions, oAggregation, "~sortExpandSelect~", "~sharedRequest~",
					/*bIsGrouped*/"n/a"),
				"~cache~");

			assert.strictEqual(JSON.stringify(mQueryOptions), sQueryOptions, "unchanged");
		});
	});

	//*********************************************************************************************
	QUnit.test("create: no aggregation? no $$filterOnAggregate!", function (assert) {
		this.mock(_AggregationHelper).expects("hasGrandTotal").never();
		this.mock(_AggregationHelper).expects("hasMinOrMax").never();
		this.mock(_MinMaxHelper).expects("createCache").never();
		this.mock(_Cache).expects("create").never();
		const mQueryOptions = {
			$$filterOnAggregate : "" // even falsy values not allowed...
		};

		assert.throws(function () {
			// code under test
			_AggregationCache.create("~requestor~", "resource/path", "deep/resource/path",
				mQueryOptions, /*oAggregation*/null, "~sortExpandSelect~", "~sharedRequest~",
				/*bIsGrouped*/"n/a");
		}, new Error("Unsupported $$filterOnAggregate"));
	});

	//*********************************************************************************************
	QUnit.test("create: min/max", function (assert) {
		var oAggregation = {
				aggregate : {},
				group : {},
				// Note: ODLB#updateAnalyticalInfo called _AggregationHelper.buildApply
				groupLevels : []
			},
			mQueryOptions = {};

		this.mock(_AggregationHelper).expects("hasGrandTotal")
			.withExactArgs(sinon.match.same(oAggregation.aggregate)).returns(false);
		this.mock(_AggregationHelper).expects("hasMinOrMax")
			.withExactArgs(sinon.match.same(oAggregation.aggregate)).returns(true);
		this.mock(_MinMaxHelper).expects("createCache")
			.withExactArgs("~requestor~", "resource/path", sinon.match.same(oAggregation),
				sinon.match.same(mQueryOptions))
			.returns("~cache~");
		this.mock(_Cache).expects("create").never();

		assert.strictEqual(
			// code under test
			_AggregationCache.create("~requestor~", "resource/path", "", mQueryOptions,
				oAggregation),
			"~cache~");
	});

	//*********************************************************************************************
	[{
		groupLevels : ["BillToParty"],
		hasGrandTotal : false,
		hasMinOrMax : false
	}, {
		hasGrandTotal : false,
		hasMinOrMax : true
	}, {
		hasGrandTotal : true,
		hasMinOrMax : false
	}].forEach(function (oFixture, i) {
		["$expand", "$select"].forEach(function (sName) {
		QUnit.test("create: " + sName + " not allowed #" + i, function (assert) {
			var oAggregation = {
					aggregate : {},
					group : {},
					groupLevels : oFixture.groupLevels || []
				},
				mQueryOptions = {};

			mQueryOptions[sName] = undefined; // even falsy values are forbidden!

			this.mock(_AggregationHelper).expects("hasGrandTotal")
				.withExactArgs(sinon.match.same(oAggregation.aggregate))
				.returns(oFixture.hasGrandTotal);
			this.mock(_AggregationHelper).expects("hasMinOrMax")
				.withExactArgs(sinon.match.same(oAggregation.aggregate)).returns(oFixture.hasMinOrMax);
			this.mock(_MinMaxHelper).expects("createCache").never();
			this.mock(_Cache).expects("create").never();

			assert.throws(function () {
				// code under test
				_AggregationCache.create(this.oRequestor, "Foo", "", mQueryOptions, oAggregation);
			}, new Error("Unsupported system query option: " + sName));
		});
		});
	});

	//*********************************************************************************************
	[{
		groupLevels : ["BillToParty"],
		hasMinOrMax : true,
		message : "Unsupported group levels together with min/max"
	}, {
		hasGrandTotal : true,
		hasMinOrMax : true,
		message : "Unsupported grand totals together with min/max"
	}, {
		oAggregation : {
			hierarchyQualifier : "X"
		},
		hasMinOrMax : true,
		message : "Unsupported recursive hierarchy together with min/max"
	}, {
		hasMinOrMax : true,
		message : "Unsupported $$sharedRequest together with min/max",
		bSharedRequest : true
	}, {
		groupLevels : ["BillToParty"],
		message : "Unsupported system query option: $filter",
		queryOptions : {$filter : "answer eq 42"}
	}, {
		hasGrandTotal : true,
		message : "Unsupported system query option: $filter",
		queryOptions : {$filter : "answer eq 42"}
	}, {
		hasGrandTotal : true,
		message : "Unsupported system query option: $search",
		queryOptions : {$search : "blue OR green"}
	}, {
		groupLevels : ["BillToParty"],
		message : "Unsupported system query option: $search",
		queryOptions : {$search : "blue OR green"}
	}, {
		oAggregation : {
			hierarchyQualifier : "X"
		},
		message : "Unsupported system query option: $search",
		queryOptions : {$search : "blue OR green"}
	}, {
		oAggregation : {
			hierarchyQualifier : "X"
		},
		bIsGrouped : true,
		message : "Unsupported grouping via sorter"
	}, {
		hasGrandTotal : true,
		message : "Unsupported $$sharedRequest",
		bSharedRequest : true
	}, {
		groupLevels : ["BillToParty"],
		message : "Unsupported $$sharedRequest",
		bSharedRequest : true
	}, {
		oAggregation : {
			hierarchyQualifier : "X"
		},
		message : "Unsupported $$sharedRequest",
		bSharedRequest : true
	}].forEach(function (oFixture) {
		QUnit.test("create: " + oFixture.message, function (assert) {
			var oAggregation = oFixture.oAggregation || {
					aggregate : {},
					group : {},
					groupLevels : oFixture.groupLevels || []
				},
				mQueryOptions = oFixture.queryOptions || {};

			this.mock(_AggregationHelper).expects("hasGrandTotal")
				.withExactArgs(sinon.match.same(oAggregation.aggregate))
				.returns(oFixture.hasGrandTotal);
			this.mock(_AggregationHelper).expects("hasMinOrMax")
				.withExactArgs(sinon.match.same(oAggregation.aggregate)).returns(oFixture.hasMinOrMax);
			this.mock(_MinMaxHelper).expects("createCache").never();
			this.mock(_Cache).expects("create").never();

			assert.throws(function () {
				// code under test
				_AggregationCache.create(this.oRequestor, "Foo", "", mQueryOptions, oAggregation,
					false, oFixture.bSharedRequest, oFixture.bIsGrouped);
			}, new Error(oFixture.message));
		});
	});

	//*********************************************************************************************
	QUnit.test("create: grand total handling", function (assert) {
		const oEnhanceCacheWithGrandTotalExpectation = this.mock(_ConcatHelper)
			.expects("enhanceCache")
			.withExactArgs(sinon.match.object, sinon.match.object, [
				/*fnGrandTotal*/sinon.match.func,
				/*fnCount*/sinon.match.func
			]);
		const oAggregation = { // filled before by buildApply
			aggregate : {
				x : {grandTotal : true}
			},
			group : {
				a : {}
			},
			groupLevels : []
		};
		const oCache = _AggregationCache.create(this.oRequestor, "Foo", "", {
			$count : true // Note: no leaf count because of missing group levels!
		}, oAggregation);
		this.mock(oCache).expects("readCount").never();
		this.mock(oCache).expects("readFirst").never();
		this.mock(oCache).expects("readGap").never();

		[undefined, 1, 2, 3, 100, Infinity].forEach(function (iPrefetchLength) {
			assert.throws(function () {
				// code under test
				// (read grand total row separately, but with iPrefetchLength !== 0)
				oCache.read(0, 1, iPrefetchLength);
			}, new Error("Unsupported prefetch length: " + iPrefetchLength));
		});

		// code under test (read grand total row separately)
		const oReadPromise = oCache.read(0, 1, 0, _GroupLock.$cached);

		assert.strictEqual(oReadPromise.isPending(), true);

		this.mock(_AggregationHelper).expects("handleGrandTotal")
			.withExactArgs(sinon.match.same(oAggregation), "~oGrandTotal~");

		// code under test (fnGrandTotal)
		oEnhanceCacheWithGrandTotalExpectation.args[0][2][0]("~oGrandTotal~");

		assert.strictEqual(oReadPromise.isPending(), true, "still async...");

		return oReadPromise.then(function (oReadResult) {
			assert.deepEqual(oReadResult, {value : ["~oGrandTotal~"]});
			assert.strictEqual(oReadResult.value[0], "~oGrandTotal~");
			assert.notOk("$count" in oReadResult.value, "$count not available here");

			// no internal state changes!
			assert.deepEqual(oCache.aElements, []);
			assert.deepEqual(oCache.aElements.$byPredicate, {});
			assert.ok("$count" in oCache.aElements);
			assert.strictEqual(oCache.aElements.$count, undefined);
			assert.strictEqual(oCache.aElements.$created, 0);
		});
	});

	//*********************************************************************************************
	[{ // grand total
		aggregate : {
			SalesNumber : {grandTotal : true}
		},
		group : {},
		groupLevels : []
	}, { // group levels
		aggregate : {},
		group : {},
		groupLevels : ["group"]
	}, { // recursive hierarchy
		hierarchyQualifier : "X"
	}].forEach(function (oAggregation, i) {
		QUnit.test("create: #" + i, function (assert) {
			var oCache,
				oDoResetExpectation,
				bHasGrandTotal = i === 0,
				// Note: $expand/$select and $filter only allowed for recursive hierarchy
				mQueryOptions = oAggregation.hierarchyQualifier ? {
					$expand : {
						EMPLOYEE_2_TEAM : {$select : ["Team_Id", "Name"]}
					},
					$filter : "allowed",
					$select : ["ID", "MANAGER_ID"]
				} : {
					$filter : "" // needs to be falsy
				};

			this.mock(_AggregationHelper).expects("hasGrandTotal")
				.withExactArgs(sinon.match.same(oAggregation.aggregate)).returns(bHasGrandTotal);
			this.mock(_AggregationHelper).expects("hasMinOrMax")
				.withExactArgs(sinon.match.same(oAggregation.aggregate))
				.returns(false);
			this.mock(_MinMaxHelper).expects("createCache").never();
			this.mock(_Cache).expects("create").never();
			oDoResetExpectation = this.mock(_AggregationCache.prototype).expects("doReset")
				.withExactArgs(sinon.match.same(oAggregation), bHasGrandTotal)
				.callsFake(function () {
					this.oFirstLevel = {
						addKeptElement : "~addKeptElement~",
						removeKeptElement : "~removeKeptElement~",
						requestSideEffects : "~requestSideEffects~"
					};
					if (i === 2) {
						oAggregation.$NodeProperty = "node/property";
					}
				});

			// code under test
			oCache = _AggregationCache.create(this.oRequestor, "resource/path", "~n/a~", mQueryOptions,
				oAggregation);

			// "super" call
			assert.ok(oCache instanceof _AggregationCache, "module value is c'tor function");
			assert.ok(oCache instanceof _Cache, "_AggregationCache is a _Cache");
			assert.strictEqual(oCache.addTransientCollection, null, "disinherit");
			assert.strictEqual(oCache.oRequestor, this.oRequestor);
			assert.strictEqual(oCache.sResourcePath, "resource/path");
			assert.strictEqual(oCache.mQueryOptions, mQueryOptions);
			assert.strictEqual(oCache.bSortExpandSelect, true);
			assert.strictEqual(typeof oCache.fetchValue, "function");
			assert.strictEqual(typeof oCache.read, "function");
			// c'tor itself
			assert.ok(oDoResetExpectation.alwaysCalledOn(oCache));
			assert.deepEqual(oCache.aElements, []);
			assert.deepEqual(oCache.aElements.$byPredicate, {});
			assert.ok("$count" in oCache.aElements);
			assert.strictEqual(oCache.aElements.$count, undefined);
			assert.strictEqual(oCache.aElements.$created, 0);
			assert.strictEqual(oCache.addKeptElement, "~addKeptElement~", "@borrows ...");
			assert.strictEqual(oCache.removeKeptElement, "~removeKeptElement~", "@borrows ...");
			assert.strictEqual(oCache.requestSideEffects, "~requestSideEffects~", "@borrows ...");
			assert.strictEqual(oCache.isDeletingInOtherGroup(), false); // <-- code under test
			assert.ok(oCache.oTreeState instanceof _TreeState);
			assert.strictEqual(oCache.oTreeState.sNodeProperty, i === 2 ? "node/property" : undefined);
			assert.strictEqual(oCache.bUnifiedCache, false);

			this.mock(oCache).expects("getTypes").withExactArgs().returns("~types~");
			this.mock(_Helper).expects("getKeyFilter")
				.withExactArgs("~node~", "/resource/path", "~types~").returns("~filter~");

			// code under test: callback function provided for _TreeState c'tor
			assert.strictEqual(oCache.oTreeState.fnGetKeyFilter("~node~"), "~filter~");
		});
	});

	//*********************************************************************************************
	// Using PICT /r:4848
	//
	// sFilterBeforeAggregate: "", "~filterBeforeAggregate~"
	// # the following parameter is ignored below
	// sFilteredOrderBy: "", "~filteredOrderBy~"
	// bHasGrandTotal:   false, true
	// bLeaf:            false, true
	// oParentGroupNode: undefined, {}
	// bSubtotals:       false, true
	// IF [bLeaf] = "true" THEN [bSubtotals] = "false";
	// IF [oParentGroupNode] = "undefined" THEN [bLeaf] = "false";
	// IF [oParentGroupNode] = "{}" THEN [bHasGrandTotal] = "false";
	[{
		sFilterBeforeAggregate : "",
		bHasGrandTotal : true,
		bLeaf : false,
		oParentGroupNode : undefined,
		bSubtotals : false
	}, {
		sFilterBeforeAggregate : "",
		bHasGrandTotal : false,
		bLeaf : false,
		oParentGroupNode : {},
		bSubtotals : true
	}, {
		sFilterBeforeAggregate : "",
		bHasGrandTotal : false,
		bLeaf : true,
		oParentGroupNode : {},
		bSubtotals : false
	}, {
		sFilterBeforeAggregate : "~filterBeforeAggregate~",
		bHasGrandTotal : false,
		bLeaf : false,
		oParentGroupNode : undefined,
		bSubtotals : true
	}, {
		sFilterBeforeAggregate : "~filterBeforeAggregate~",
		bHasGrandTotal : false,
		bLeaf : true,
		oParentGroupNode : {},
		bSubtotals : false
	}, {
		sFilterBeforeAggregate : "~filterBeforeAggregate~",
		bHasGrandTotal : true,
		bLeaf : false,
		oParentGroupNode : undefined,
		bSubtotals : true
	}].forEach(function (oPICT) {
		QUnit.test("createGroupLevelCache: " + JSON.stringify(oPICT), function (assert) {
			var oAggregation = { // filled before by buildApply
					aggregate : {
						x : {
							subtotals : oPICT.bSubtotals
						},
						y : {
							grandTotal : oPICT.bHasGrandTotal,
							unit : "UnitY"
						}
					},
					group : {
						c : {}, // intentionally out of ABC order
						a : {},
						b : {}
					},
					groupLevels : ["a", "b"]
				},
				oAggregationCache,
				aAllProperties = [],
				oCache = {},
				mCacheQueryOptions = {},
				aGroupBy = ["a"],
				iLevel = oPICT.oParentGroupNode ? 3 : 1,
				mQueryOptions = {
					$$filterBeforeAggregate : oPICT.sFilterBeforeAggregate
					// $orderby : "~orderby~"
				};

			function isOK(o) {
				if (oPICT.oParentGroupNode) {
					return o.$$filterBeforeAggregate === (oPICT.sFilterBeforeAggregate
						? "~filter~ and (~filterBeforeAggregate~)"
						: "~filter~");
				}

				return o.$$filterBeforeAggregate === oPICT.sFilterBeforeAggregate;
			}

			if (!oPICT.bHasGrandTotal) {
				mQueryOptions.$count = "n/a";
			}
			if (oPICT.oParentGroupNode) {
				aGroupBy = ["a", "b", "c"];
				oPICT.oParentGroupNode["@$ui5.node.level"] = 2;
				_Helper.setPrivateAnnotation(oPICT.oParentGroupNode, "filter", "~filter~");
			}
			if (oPICT.bLeaf) {
				// Note: duplicates do not hurt for key predicate, but order is important
				aGroupBy = [/*group levels:*/"a", "b", /*sorted:*/"a", "b", "c"];
			} else if (iLevel === 3) {
				oAggregation.groupLevels.push("c");
				oAggregation.groupLevels.push("d"); // leaf level (JIRA: CPOUI5ODATAV4-2755)
			}

			oAggregationCache = _AggregationCache.create(this.oRequestor, "Foo", "",
				{/*$orderby : "~orderby~"*/}, oAggregation);

			this.mock(_AggregationHelper).expects("getAllProperties")
				.withExactArgs(sinon.match.same(oAggregation)).returns(aAllProperties);
			this.mock(_AggregationHelper).expects("filterOrderby")
				.withExactArgs(sinon.match.same(oAggregationCache.mQueryOptions),
					sinon.match.same(oAggregation), iLevel)
				.returns(mQueryOptions);
			if (oPICT.bHasGrandTotal) {
				this.mock(_AggregationHelper).expects("buildApply").never();
			} else {
				this.mock(_AggregationHelper).expects("buildApply")
					.withExactArgs(sinon.match.same(oAggregation), sinon.match(function (o) {
							return !("$count" in o) && o === mQueryOptions && isOK(o);
						}), iLevel)
					.returns(mCacheQueryOptions);
			}
			this.mock(_Cache).expects("create")
				.withExactArgs(sinon.match.same(oAggregationCache.oRequestor), "Foo",
					sinon.match(function (o) {
						// Note: w/o grand total, buildApply determines the query options to be used!
						return o.$count
							&& (oPICT.bHasGrandTotal
								? o === mQueryOptions && isOK(o)
								: o === mCacheQueryOptions);
					}), true)
				.returns(oCache);

			// This must be done before calling createGroupLevelCache, so that bind grabs the mock
			this.mock(_AggregationCache).expects("calculateKeyPredicate").on(null)
				.withExactArgs(sinon.match.same(oPICT.oParentGroupNode), aGroupBy,
					sinon.match.same(aAllProperties), oPICT.bLeaf, oPICT.bSubtotals,
					"~oElement~", "~mTypeForMetaPath~", "~metapath~")
				.returns("~sPredicate~");
			this.mock(_AggregationCache).expects("calculateKeyPredicateRH").never();
			this.mock(_AggregationCache).expects("fixDuplicatePredicate").on(oCache)
				.withExactArgs("~oElement~", "~sPredicate~").returns("~fixedPredicate~");

			assert.strictEqual(
				// code under test
				oAggregationCache.createGroupLevelCache(oPICT.oParentGroupNode, oPICT.bHasGrandTotal),
				oCache
			);

			// code under test (this normally happens inside the created cache's handleResponse method)
			assert.strictEqual(
				oCache.calculateKeyPredicate("~oElement~", "~mTypeForMetaPath~", "~metapath~"),
				"~sPredicate~");

			// code under test: non-hierarchy uses _AggregationCache implementation
			assert.strictEqual(
				oCache.fixDuplicatePredicate("~oElement~", "~sPredicate~"),
				"~fixedPredicate~");

			if (oPICT.oParentGroupNode) {
				assert.strictEqual(oCache.$parentFilter, "~filter~");
			} else {
				assert.notOk("$parentFilter" in oCache);
			}
		});
	});

	//*********************************************************************************************
	[undefined, {}].forEach(function (oParentGroupNode, i) {
		QUnit.test("createGroupLevelCache: recursive hierarchy, #" + i, function (assert) {
			var oAggregation = {hierarchyQualifier : "X"},
				oCache = {},
				mCacheQueryOptions = {},
				iLevel = oParentGroupNode ? 3 : 1,
				mQueryOptions = {
					$expand : "~expand~",
					// $orderby : "~orderby~"
					$select : ["~select~"]
				},
				oAggregationCache
					= _AggregationCache.create(this.oRequestor, "Foo", "", mQueryOptions, oAggregation);

			if (oParentGroupNode) {
				oParentGroupNode["@$ui5.node.level"] = 2;
				this.mock(_Helper).expects("getPrivateAnnotation")
					.withExactArgs(sinon.match.same(oParentGroupNode), "filter").returns(undefined);
				this.mock(oAggregationCache).expects("getTypes").withExactArgs().returns("~getTypes~");
				this.mock(_Helper).expects("getKeyFilter")
					.withExactArgs(sinon.match.same(oParentGroupNode), "/Foo", "~getTypes~")
					.returns("~filter~");
			}
			this.mock(_AggregationHelper).expects("getAllProperties").never();
			this.mock(_AggregationHelper).expects("filterOrderby").never();
			this.mock(_AggregationHelper).expects("buildApply").withExactArgs(
					sinon.match.same(oAggregation),
					sinon.match(mQueryOptions).and(sinon.match(function (o) {
						return /*!("$count" in o) &&*/ o !== mQueryOptions && (oParentGroupNode
							? o.$$filterBeforeAggregate === "~filter~"
							: !("$$filterBeforeAggregate" in o));
					})),
					iLevel) // actually, we currently do not care about this level for RH...
				.returns(mCacheQueryOptions);
			this.mock(_Cache).expects("create")
				.withExactArgs(sinon.match.same(oAggregationCache.oRequestor), "Foo",
					sinon.match(function (o) {
						// Note: w/o grand total, buildApply determines the query options to be used!
						return o.$count && o === mCacheQueryOptions;
					}), true)
				.returns(oCache);
			// This must be done before calling createGroupLevelCache, so that bind grabs the mock
			this.mock(_AggregationCache).expects("calculateKeyPredicate").never();
			this.mock(_AggregationCache).expects("calculateKeyPredicateRH").on(null)
				.withExactArgs(sinon.match.same(oParentGroupNode), sinon.match.same(oAggregation),
					"~oElement~", "~mTypeForMetaPath~", "~metapath~")
				.returns("~sPredicate~");

			assert.strictEqual(
				// code under test
				oAggregationCache.createGroupLevelCache(oParentGroupNode, false),
				oCache
			);

			// code under test (this normally happens inside the created cache's handleResponse method)
			assert.strictEqual(
				oCache.calculateKeyPredicate("~oElement~", "~mTypeForMetaPath~", "~metapath~"),
				"~sPredicate~");

			assert.notOk("fixDuplicatePredicate" in oCache); // no override for hierarchy
			if (oParentGroupNode) {
				assert.strictEqual(oCache.$parentFilter, "~filter~");
			} else {
				assert.notOk("$parentFilter" in oCache);
			}
		});
	});

	//*********************************************************************************************
	[{ // only oGrandTotalPromise needed
		aggregate : {
			SalesNumber : {grandTotal : true}
		},
		group : {},
		groupLevels : []
	}, { // only oCountPromise needed
		hierarchyQualifier : "X"
	}, { // only oCountPromise needed
		aggregate : {},
		group : {},
		groupLevels : ["group"]
	}, { // both oCountPromise and oGrandTotalPromise needed
		aggregate : {
			SalesNumber : {grandTotal : true}
		},
		group : {},
		groupLevels : ["group"]
	}].forEach(function (oNewAggregation, i) {
		[false, true].forEach(function (bCount) {
			const sTitle = "doReset: #" + i + ", bCount=" + bCount;
			const bCountLeaves = bCount && oNewAggregation.groupLevels?.length > 0;
			const bHasGrandTotal = !!oNewAggregation.aggregate?.SalesNumber?.grandTotal;

		QUnit.test(sTitle, function (assert) {
			const oCache = _AggregationCache.create(this.oRequestor, "~", "", {}, {
				hierarchyQualifier : "n/a" // unrealistic for i !== 1, but never mind
			});
			oCache.oCountPromise = "~oOldCountPromise~";
			this.mock(oCache).expects("getDownloadUrl").withExactArgs("").returns("~sDownloadUrl~");
			this.mock(oCache).expects("createCountPromise").exactly(bCount && i === 1 ? 1 : 0)
				.withExactArgs()
				.callsFake(function () {
					assert.strictEqual(oCache.oCountPromise, "~oOldCountPromise~");
					oCache.oCountPromise = "~oNewCountPromise~";
				});
			this.mock(oCache).expects("setQueryOptions").exactly(bCount && i > 1 ? 1 : 0)
				.withExactArgs({$count : true, $$leaves : true});
			this.mock(oCache).expects("createGroupLevelCache")
				.withExactArgs(null, bHasGrandTotal || bCountLeaves)
				.returns("~oFirstLevelCache~");
			let fnLeaves;
			let fnGrandTotal;
			this.mock(_ConcatHelper).expects("enhanceCache")
				.exactly(bHasGrandTotal || bCountLeaves ? 1 : 0)
				.withExactArgs("~oFirstLevelCache~", sinon.match.same(oNewAggregation),
					sinon.match((aAdditionalRowHandlers) => {
						let iIndex = 0;
						if (bCountLeaves) {
							fnLeaves = aAdditionalRowHandlers[iIndex];
							iIndex += 1;
						}
						if (bHasGrandTotal) {
							fnGrandTotal = aAdditionalRowHandlers[iIndex];
							iIndex += 1;
						}

						// code under test (fnCount) - nothing should happen :-)
						aAdditionalRowHandlers[iIndex]({});
						iIndex += 1;

						return aAdditionalRowHandlers.length === iIndex;
					}));
			const mQueryOptions = {
				$count : bCount
			};
			oCache.mQueryOptions = mQueryOptions;

			// code under test
			oCache.doReset(oNewAggregation, bHasGrandTotal);

			assert.strictEqual(oCache.oAggregation, oNewAggregation);
			assert.strictEqual(oCache.sToString, "~sDownloadUrl~");
			assert.strictEqual(oCache.toString(), "~sDownloadUrl~"); // <-- code under test
			assert.strictEqual(oCache.oFirstLevel, "~oFirstLevelCache~");
			assert.ok("oCountPromise" in oCache, "be nice to V8");
			assert.ok("oGrandTotalPromise" in oCache, "be nice to V8");

			if (bCount && i > 1) { // 0: no count needed, 1: recursive hierarchy uses createCountPromise
				assert.ok(oCache.oCountPromise.isPending());

				// code under test
				assert.strictEqual(oCache.fetchValue(null, "$count"), oCache.oCountPromise);

				// code under test
				fnLeaves({UI5__leaves : "42"});

				assert.ok(oCache.oCountPromise.isFulfilled());
				assert.strictEqual(oCache.oCountPromise.getResult(), 42);
			} else if (bCount && i === 1) {
				assert.strictEqual(oCache.oCountPromise, "~oNewCountPromise~");
			} else {
				assert.strictEqual(oCache.oCountPromise, undefined);
			}

			if (bHasGrandTotal) {
				assert.strictEqual(oCache.oGrandTotalPromise.isPending(), true);

				this.mock(_AggregationHelper).expects("handleGrandTotal")
					.withExactArgs(sinon.match.same(oNewAggregation), "~oGrandTotal~");

				// code under test
				fnGrandTotal("~oGrandTotal~");

				assert.strictEqual(oCache.oGrandTotalPromise.isFulfilled(), true);
				assert.strictEqual(oCache.oGrandTotalPromise.getResult(), "~oGrandTotal~");
			} else {
				assert.strictEqual(oCache.oGrandTotalPromise, undefined);
			}

			assert.deepEqual(mQueryOptions, {$count : bCount}, "unchanged");
		});
		});
	});

	//*********************************************************************************************
	[false, true].forEach(function (bLeaf) {
		[false, true].forEach(function (bParent) {
			[false, true].forEach(function (bHasRealKeyPredicate) {
				var sTitle = "calculateKeyPredicate: leaf=" + bLeaf
						+ ", has real key predicate: " + bHasRealKeyPredicate
						+ ", parent=" + bParent;

				if (bHasRealKeyPredicate && !bLeaf) {
					return; // ignore useless combination
				}

		QUnit.test(sTitle, function (assert) {
			var aAllProperties = ["p1", "p2", ["a", "b"], "p3", "p4", ["c", "d"]],
				oElement = {
					p2 : "v2",
					p4 : "v4"
				},
				oElementMatcher = sinon.match(function (o) {
					return o === oElement && (bParent
						? o.p1 === "v1" && o.p2 === "v2" && o.p3 === "v3" && o.p4 === "v4"
							&& o["p3@$ui5.noData"] === true
						: !("p1" in o) && o.p2 === "v2" && !("p3" in o) && o.p4 === "v4"
							&& !("p3@$ui5.noData" in o));
				}),
				aGroupBy = [/*does not matter*/],
				oGroupNode = {
					p1 : "v1",
					p2 : "n/a",
					p3 : "v3",
					"p3@$ui5.noData" : "true", // truthy, but not true
					"@$ui5.node.level" : 2
				},
				oHelperMock = this.mock(_Helper),
				mTypeForMetaPath = {"/meta/path" : {}};

			oHelperMock.expects("inheritPathValue").exactly(bParent ? 1 : 0)
				.withExactArgs(["a", "b"], sinon.match.same(oGroupNode), sinon.match.same(oElement));
			oHelperMock.expects("inheritPathValue").exactly(bParent ? 1 : 0)
				.withExactArgs(["c", "d"], sinon.match.same(oGroupNode), sinon.match.same(oElement));
			oHelperMock.expects("getKeyPredicate").exactly(bLeaf ? 1 : 0)
				.withExactArgs(oElementMatcher, "/meta/path", sinon.match.same(mTypeForMetaPath))
				.returns(bHasRealKeyPredicate ? "~predicate~" : undefined);
			oHelperMock.expects("getKeyPredicate").exactly(bHasRealKeyPredicate ? 0 : 1)
				.withExactArgs(oElementMatcher, "/meta/path", sinon.match.same(mTypeForMetaPath),
					sinon.match.same(aGroupBy), true).returns("~predicate~");
			oHelperMock.expects("setPrivateAnnotation")
				.withExactArgs(sinon.match.same(oElement), "predicate", "~predicate~");
			oHelperMock.expects("getKeyFilter").exactly(bLeaf ? 0 : 1)
				.withExactArgs(oElementMatcher, "/meta/path", sinon.match.same(mTypeForMetaPath),
					sinon.match.same(aGroupBy))
				.returns("~filter~");
			oHelperMock.expects("setPrivateAnnotation").exactly(bLeaf ? 0 : 1)
				.withExactArgs(sinon.match.same(oElement), "filter", "~filter~");
			this.mock(_AggregationHelper).expects("setAnnotations")
				.withExactArgs(sinon.match.same(oElement), bLeaf ? undefined : false, "~bTotal~",
					bParent ? 3 : 1, bParent ? null : aAllProperties);

			assert.strictEqual(
				// code under test
				_AggregationCache.calculateKeyPredicate(bParent ? oGroupNode : undefined, aGroupBy,
					aAllProperties, bLeaf, "~bTotal~", oElement, mTypeForMetaPath, "/meta/path"),
				"~predicate~");

			assert.deepEqual(oElement, bParent ? {
				p1 : "v1",
				p2 : "v2",
				p3 : "v3",
				"p3@$ui5.noData" : true,
				p4 : "v4"
			} : {
				p2 : "v2",
				p4 : "v4"
			});
		});
			});
		});
	});

	//*********************************************************************************************
	[undefined, 0, 7].forEach(function (iDistanceFromRoot) {
		// Note: null means no $LimitedDescendantCount, undefined means not $select'ed
		[null, undefined, 0, 42].forEach(function (iLimitedDescendantCount) {
			["collapsed", "expanded", "leaf"].forEach(function (sDrillState) {
				[undefined, {"@$ui5.node.level" : 41}].forEach(function (oGroupNode) {
					var sTitle = "calculateKeyPredicateRH: DistanceFromRoot : " + iDistanceFromRoot
							+ ", LimitedDescendantCount : " + iLimitedDescendantCount
							+ ", DrillState : " + sDrillState
							+ ", oGroupNode : " + JSON.stringify(oGroupNode);

					if (iDistanceFromRoot === undefined && iLimitedDescendantCount
							|| iDistanceFromRoot !== undefined && oGroupNode
							|| sDrillState === "expanded" && !iLimitedDescendantCount
							|| sDrillState === "leaf" && iLimitedDescendantCount) {
						return;
					}

		QUnit.test(sTitle, function (assert) {
			var oAggregation = {
					$DistanceFromRoot : "A/DistFromRoot",
					$DrillState : "B/myDrillState",
					$LimitedDescendantCount : "C/LtdDescendant_Count",
					$metaPath : "/meta/path",
					$path : "n/a"
				},
				sDistanceFromRoot,
				oElement = {
					// B: {myDrillState : sDrillState},
					Foo : "bar",
					XYZ : 42
				},
				iExpectedLevel = 1,
				oHelperMock = this.mock(_Helper),
				bIsExpanded = {
					collapsed : false,
					expanded : true,
					leaf : undefined
				}[sDrillState],
				sLimitedDescendantCount,
				mTypeForMetaPath = {"/meta/path" : {}};

			if (iDistanceFromRoot !== undefined) {
				iExpectedLevel = iDistanceFromRoot + 1;
				sDistanceFromRoot = "" + iDistanceFromRoot; // Edm.Int64!
				// oElement.A = {DistFromRoot : sDistanceFromRoot};
			}
			if (iLimitedDescendantCount === null) {
				delete oAggregation.$LimitedDescendantCount;
			} else {
				sLimitedDescendantCount = iLimitedDescendantCount === undefined
					? undefined
					: "" + iLimitedDescendantCount; // Edm.Int64!
				// oElement.C = {LtdDescendant_Count : sLimitedDescendantCount};
			}
			if (oGroupNode) {
				iExpectedLevel = 42;
			}

			oHelperMock.expects("getKeyPredicate")
				.withExactArgs(sinon.match.same(oElement), "/meta/path",
					sinon.match.same(mTypeForMetaPath))
				.returns("~predicate~");
			oHelperMock.expects("setPrivateAnnotation")
				.withExactArgs(sinon.match.same(oElement), "predicate", "~predicate~");
			oHelperMock.expects("drillDown")
				.withExactArgs(sinon.match.same(oElement), "B/myDrillState")
				.returns(sDrillState);
			oHelperMock.expects("getKeyFilter").never();
			oHelperMock.expects("deleteProperty")
				.withExactArgs(sinon.match.same(oElement), "B/myDrillState");
			oHelperMock.expects("drillDown").exactly(oGroupNode ? 0 : 1)
				.withExactArgs(sinon.match.same(oElement), "A/DistFromRoot")
				.returns(sDistanceFromRoot);
			oHelperMock.expects("deleteProperty").exactly(sDistanceFromRoot ? 1 : 0)
				.withExactArgs(sinon.match.same(oElement), "A/DistFromRoot");
			this.mock(_AggregationHelper).expects("setAnnotations")
				.withExactArgs(sinon.match.same(oElement), bIsExpanded, /*bIsTotal*/undefined,
					iExpectedLevel);
			oHelperMock.expects("setPrivateAnnotation").exactly(iLimitedDescendantCount ? 1 : 0)
				.withExactArgs(sinon.match.same(oElement), "descendants",
					/*parseInt!*/iLimitedDescendantCount);
			oHelperMock.expects("drillDown").exactly(iLimitedDescendantCount === null ? 0 : 1)
				.withExactArgs(sinon.match.same(oElement), "C/LtdDescendant_Count")
				.returns(sLimitedDescendantCount);
			oHelperMock.expects("deleteProperty").exactly(sLimitedDescendantCount ? 1 : 0)
				.withExactArgs(sinon.match.same(oElement), "C/LtdDescendant_Count");

			assert.strictEqual(
				// code under test
				_AggregationCache.calculateKeyPredicateRH(oGroupNode, oAggregation, oElement,
					mTypeForMetaPath, "/meta/path"),
				"~predicate~");

			assert.deepEqual(oElement, {Foo : "bar", XYZ : 42});
		});
				});
			});
		});
	});

	//*********************************************************************************************
	QUnit.test("calculateKeyPredicate: nested object", function (assert) {
		var mTypeForMetaPath = {"/Artists" : {}};

		this.mock(_Helper).expects("inheritPathValue").never();
		this.mock(_Helper).expects("getKeyPredicate").never();
		this.mock(_Helper).expects("setPrivateAnnotation").never();
		this.mock(_Helper).expects("getKeyFilter").never();
		this.mock(_AggregationHelper).expects("setAnnotations").never();

		assert.strictEqual(
			// code under test
			_AggregationCache.calculateKeyPredicate(null, null, null, undefined, undefined, null,
				mTypeForMetaPath, "/Artists/BestFriend"),
			undefined);
	});

	//*********************************************************************************************
	QUnit.test("calculateKeyPredicateRH: nested object", function (assert) {
		var mTypeForMetaPath = {"/Artists" : {}};

		this.mock(_Helper).expects("drillDown").never();
		this.mock(_Helper).expects("getKeyPredicate").never();
		this.mock(_Helper).expects("setPrivateAnnotation").never();
		this.mock(_Helper).expects("getKeyFilter").never();
		this.mock(_Helper).expects("deleteProperty").never();
		this.mock(_AggregationHelper).expects("setAnnotations").never();

		assert.strictEqual(
			// code under test
			_AggregationCache.calculateKeyPredicateRH(/*oGroupNode*/null, {/*oAggregation*/},
				/*oElement*/null, mTypeForMetaPath, "/Artists/BestFriend"),
			undefined);
	});

	//*********************************************************************************************
	QUnit.test("calculateKeyPredicateRH: related entity", function (assert) {
		var oAggregation = {
				$DistanceFromRoot : "DistFromRoot",
				$DrillState : "myDrillState",
				$LimitedDescendantCount : "LtdDescendant_Count",
				$metaPath : "/Artists",
				$path : "n/a"
			},
			oElement = {
				DistFromRoot : "23",
				myDrillState : "leaf",
				LtdDescendant_Count : "42"
			},
			mTypeForMetaPath = {
				"/Artists" : {},
				"/Artists/BestFriend" : {}
			};

		this.mock(_Helper).expects("drillDown").never();
		this.mock(_Helper).expects("getKeyPredicate")
			.withExactArgs(sinon.match.same(oElement), "/Artists/BestFriend",
				sinon.match.same(mTypeForMetaPath))
			.returns("~predicate~");
		this.mock(_Helper).expects("setPrivateAnnotation")
			.withExactArgs(sinon.match.same(oElement), "predicate", "~predicate~");
		this.mock(_Helper).expects("getKeyFilter").never();
		this.mock(_Helper).expects("deleteProperty").never();
		this.mock(_AggregationHelper).expects("setAnnotations").never();

		assert.strictEqual(
			// code under test
			_AggregationCache.calculateKeyPredicateRH(/*oGroupNode*/null, oAggregation,
				oElement, mTypeForMetaPath, "/Artists/BestFriend"),
			"~predicate~");

		assert.deepEqual(oElement, {
				DistFromRoot : "23",
				myDrillState : "leaf",
				LtdDescendant_Count : "42"
			}, "unchanged");
	});

	//*********************************************************************************************
	[false, true].forEach(function (bParentIsPlaceholder) {
		[false, true].forEach(function (bCandidateFound) {
			const sTitle = "fetchParentIndex: parent is placeholder = " + bParentIsPlaceholder
					+ ", candidate outside collection found = " + bCandidateFound;

			if (bCandidateFound && !bParentIsPlaceholder) {
				return; // parent is either inside or outside collection
			}

		QUnit.test(sTitle, async function (assert) {
			const oAggregation = {
				$DistanceFromRoot : "DistFromRoot",
				$DrillState : "myDrillState",
				$LimitedDescendantCount : "LtdDescendant_Count",
				$NodeProperty : "NodeID",
				$path : "/path",
				aggregate : {},
				group : {},
				groupLevels : ["BillToParty"],
				hierarchyQualifier : "X"
			};
			const oCache = _AggregationCache.create(this.oRequestor, "Foo", "", {}, oAggregation);
			const sQueryOptions = JSON.stringify(oCache.mQueryOptions);
			this.mock(oCache).expects("getTypes").atLeast(1).withExactArgs().returns("~Types~");
			const oNode = {"@$ui5.node.level" : 3};
			oCache.aElements[20] = {"@$ui5.node.level" : 0};
			oCache.aElements[21] = {"@$ui5.node.level" : 4};
			oCache.aElements[22] = {"@$ui5.node.level" : 4};
			oCache.aElements[23] = oNode;
			oCache.aElements[24] = {"@$ui5.node.level" : 4};
			oCache.aElements[25] = {"@$ui5.node.level" : 5};
			oCache.aElements[26] = {"@$ui5.node.level" : 3};
			const oHelperMock = this.mock(_Helper);
			oHelperMock.expects("getKeyFilter").withExactArgs(oNode, "/Foo", "~Types~")
				.returns("~Key~");
			this.mock(this.oRequestor).expects("buildQueryString")
				.withExactArgs(null, {$apply : "ancestors($root/path,X,NodeID,filter(~Key~),1)"})
				.returns("?~QueryString~");
			this.mock(this.oRequestor).expects("request")
				.withExactArgs("GET", "Foo?~QueryString~", "~oGroupLock~")
				.callsFake(async () => {
					var oPropertiesExpectation, oNodePropertyExpectation;

					await "next tick";

					oHelperMock.expects("getKeyPredicate")
						.withExactArgs("~Parent~", "/Foo", "~Types~")
						.returns("('n/a')");
					if (bCandidateFound) { // parent already in cache
						oCache.aElements.$byPredicate["('n/a')"] = "~ParentOutsideCollection~";
					}
					oHelperMock.expects("getPrivateAnnotation").exactly(bCandidateFound ? 1 : 0)
						.withExactArgs("~ParentOutsideCollection~", "rank")
						.returns(undefined);
					oHelperMock.expects("setPrivateAnnotation")
						.withExactArgs("~Parent~", "parent", sinon.match.same(oCache.oFirstLevel));
					this.mock(oCache).expects("requestRank")
						.withExactArgs("~Parent~", "~oGroupLock~")
						.callsFake(async () => {
							await "next tick";

							assert.ok(oPropertiesExpectation.called, "called in sync");
							assert.ok(oNodePropertyExpectation.called, "called in sync");

							oCache.aElements[17] = "~ParentInsideCollection~";
							this.mock(oCache.oFirstLevel).expects("calculateKeyPredicate")
								.withExactArgs("~Parent~", "~Types~", "/Foo");
							this.mock(oCache).expects("findIndex").withExactArgs("~iRank~")
								.returns(17);
							oHelperMock.expects("hasPrivateAnnotation")
								.withExactArgs("~ParentInsideCollection~", "placeholder")
								.returns(bParentIsPlaceholder);
							this.mock(oCache).expects("insertNode")
								.exactly(bParentIsPlaceholder ? 1 : 0)
								.withExactArgs("~Parent~", "~iRank~", 17);

							return "~iRank~";
						});
					oPropertiesExpectation = this.mock(oCache).expects("requestProperties")
						.withExactArgs("~Parent~", ["DistFromRoot", "myDrillState",
							"LtdDescendant_Count"], "~oGroupLock~", true)
						.resolves();
					oNodePropertyExpectation = this.mock(oCache).expects("requestNodeProperty")
						.withExactArgs("~Parent~", "~oGroupLock~", false)
						.resolves();

					return {value : ["~Parent~"]};
				});

			// code under test
			const oPromise = oCache.fetchParentIndex(26, "~oGroupLock~");
			const oPromise0 = oCache.fetchParentIndex(23, "~oGroupLock~");
			const oPromise1 = oCache.fetchParentIndex(26, "~oGroupLock~");
			const oPromise2 = oCache.fetchParentIndex(23, "~oGroupLock~");

			assert.strictEqual(_Helper.getPrivateAnnotation(oNode, "parentIndexPromise"), oPromise,
				"cached");
			assert.strictEqual(oPromise, oPromise0, "same promise");
			assert.strictEqual(oPromise, oPromise1, "same promise");
			assert.strictEqual(oPromise, oPromise2, "same promise");
			assert.ok(oPromise instanceof SyncPromise);
			assert.strictEqual(await oPromise, 17);
			assert.strictEqual(JSON.stringify(oCache.mQueryOptions), sQueryOptions, "unchanged");
			oHelperMock.restore();
			assert.notOk(_Helper.hasPrivateAnnotation(oNode, "parentIndexPromise"), "gone");
		});
		});
	});

	//*********************************************************************************************
	QUnit.test("fetchParentIndex: parent already inside collection", async function (assert) {
		const oAggregation = {
			$DistanceFromRoot : "DistFromRoot",
			$DrillState : "myDrillState",
			$LimitedDescendantCount : "LtdDescendant_Count",
			$NodeProperty : "NodeID",
			$path : "/path",
			aggregate : {},
			group : {},
			groupLevels : ["BillToParty"],
			hierarchyQualifier : "X"
		};
		const oCache = _AggregationCache.create(this.oRequestor, "Foo", "", {}, oAggregation);
		const sQueryOptions = JSON.stringify(oCache.mQueryOptions);

		this.mock(oCache).expects("getTypes").atLeast(1).withExactArgs().returns("~Types~");
		const oNode = {};
		oCache.aElements[22] = {"@$ui5.node.level" : 0};
		oCache.aElements[23] = oNode;
		this.mock(_Helper).expects("getKeyFilter").withExactArgs(oNode, "/Foo", "~Types~")
			.returns("~Key~");
		this.mock(this.oRequestor).expects("buildQueryString")
			.withExactArgs(null, {$apply : "ancestors($root/path,X,NodeID,filter(~Key~),1)"})
			.returns("?~QueryString~");
		this.mock(this.oRequestor).expects("request")
			.withExactArgs("GET", "Foo?~QueryString~", "~oGroupLock~")
			.callsFake(async () => {
				await "next tick";

				oCache.aElements.$byPredicate["('42')"] = "~ParentInCache~";
				this.mock(_Helper).expects("getKeyPredicate")
					.withExactArgs("~Parent~", "/Foo", "~Types~")
					.returns("('42')");
				this.mock(_Helper).expects("getPrivateAnnotation")
					.withExactArgs("~ParentInCache~", "rank")
					.returns(0); // anything but undefined
				oCache.aElements[42] = "~ParentInCache~";
				this.mock(oCache).expects("requestRank").never();

				return {value : ["~Parent~"]};
			});

		// code under test
		const oPromise = oCache.fetchParentIndex(23, "~oGroupLock~");

		assert.strictEqual(_Helper.getPrivateAnnotation(oNode, "parentIndexPromise"), oPromise,
			"cached");
		assert.ok(oPromise instanceof SyncPromise);
		assert.strictEqual(await oPromise, 42);
		assert.strictEqual(JSON.stringify(oCache.mQueryOptions), sQueryOptions, "unchanged");
		assert.notOk(_Helper.hasPrivateAnnotation(oNode, "parentIndexPromise"), "gone");
	});

	//*********************************************************************************************
	QUnit.test("fetchParentIndex: clean up on failed request", async function (assert) {
		const oAggregation = {
			$DistanceFromRoot : "DistFromRoot",
			$DrillState : "myDrillState",
			$LimitedDescendantCount : "LtdDescendant_Count",
			$NodeProperty : "NodeID",
			$path : "/path",
			aggregate : {},
			group : {},
			groupLevels : ["BillToParty"],
			hierarchyQualifier : "X"
		};
		const oCache = _AggregationCache.create(this.oRequestor, "Foo", "", {}, oAggregation);
		const sQueryOptions = JSON.stringify(oCache.mQueryOptions);

		this.mock(oCache).expects("getTypes").withExactArgs().returns("~Types~");
		const oNode = {};
		oCache.aElements[22] = {"@$ui5.node.level" : 0};
		oCache.aElements[23] = oNode;
		this.mock(_Helper).expects("getKeyFilter").withExactArgs(oNode, "/Foo", "~Types~")
			.returns("~Key~");
		this.mock(this.oRequestor).expects("buildQueryString")
			.withExactArgs(null, {$apply : "ancestors($root/path,X,NodeID,filter(~Key~),1)"})
			.returns("?~QueryString~");
		const oError = new Error();
		this.mock(this.oRequestor).expects("request")
			.withExactArgs("GET", "Foo?~QueryString~", "~oGroupLock~")
			.rejects(oError);

		// code under test
		const oPromise = oCache.fetchParentIndex(23, "~oGroupLock~");

		assert.strictEqual(_Helper.getPrivateAnnotation(oNode, "parentIndexPromise"), oPromise,
			"cached");
		assert.ok(oPromise instanceof SyncPromise);
		await assert.rejects(oPromise, oError);
		assert.strictEqual(JSON.stringify(oCache.mQueryOptions), sQueryOptions, "unchanged");
		assert.notOk(_Helper.hasPrivateAnnotation(oNode, "parentIndexPromise"), "gone");
	});

	//*********************************************************************************************
	[false, true].forEach(function (bAsync) {
		QUnit.test("fetchValue: not $count; async = " + bAsync, function (assert) {
			var oAggregation = {
					aggregate : {},
					group : {},
					groupLevels : ["BillToParty"]
				},
				oCache = _AggregationCache.create(this.oRequestor, "Foo", "", {}, oAggregation),
				oCacheMock = this.mock(oCache),
				sPath = "~predicate~/~path~",
				oPromise = bAsync
					? Promise.resolve(function (resolve) {
						setTimeout(function () {
							resolve();
						}, 5);
					})
					: SyncPromise.resolve(),
				oResult;

			if (bAsync) {
				oCache.aElements.$byPredicate["~predicate~"] = oPromise;
			}
			oCacheMock.expects("registerChangeListener").never();
			oCacheMock.expects("drillDown").never();
			oPromise.then(function () { // must not be called too early!
				oCacheMock.expects("registerChangeListener").withExactArgs(sPath, "~oListener~");
				oCacheMock.expects("drillDown")
					.withExactArgs(sinon.match.same(oCache.aElements), sPath, "~oGroupLock~")
					.returns(SyncPromise.resolve("~result~"));
			});

			// code under test
			oResult = oCache.fetchValue("~oGroupLock~", sPath, "~fnDataRequested~", "~oListener~");

			assert.strictEqual(oResult.isPending(), bAsync);

			return oResult.then(function (vResult) {
				assert.strictEqual(vResult, "~result~");
			});
		});
	});

	//*********************************************************************************************
	QUnit.test("fetchValue: no leaf $count available with recursive hierarchy", function (assert) {
		var oAggregation = {
				hierarchyQualifier : "X"
			},
			oCache = _AggregationCache.create(this.oRequestor, "Foo", "", {}, oAggregation);

		this.mock(oCache.oFirstLevel).expects("fetchValue").never();
		this.mock(oCache).expects("registerChangeListener").never();
		this.mock(oCache).expects("drillDown").never();
		this.oLogMock.expects("error")
			.withExactArgs("Failed to drill-down into $count, invalid segment: $count",
				oCache.toString(), "sap.ui.model.odata.v4.lib._Cache");

		assert.strictEqual(
			// code under test
			oCache.fetchValue("~oGroupLock~", "$count", "~fnDataRequested~", "~oListener~"),
			SyncPromise.resolve());
	});

	//*********************************************************************************************
	QUnit.test("fetchValue: no leaf $count available with visual grouping", function (assert) {
		var oAggregation = {
				aggregate : {},
				group : {},
				// Note: a single group level would define the leaf level (JIRA: CPOUI5ODATAV4-2755)
				groupLevels : ["a", "b"]
			},
			oCache = _AggregationCache.create(this.oRequestor, "Foo", "", {}, oAggregation);

		this.mock(oCache.oFirstLevel).expects("fetchValue").never();
		this.mock(oCache).expects("registerChangeListener").never();
		this.mock(oCache).expects("drillDown").never();
		this.oLogMock.expects("error")
			.withExactArgs("Failed to drill-down into $count, invalid segment: $count",
				oCache.toString(), "sap.ui.model.odata.v4.lib._Cache");

		assert.strictEqual(
			// code under test
			oCache.fetchValue("~oGroupLock~", "$count", "~fnDataRequested~", "~oListener~"),
			SyncPromise.resolve());
	});

	//*********************************************************************************************
	QUnit.test("fetchValue: leaf $count available without visual grouping", function (assert) {
		var oAggregation = {
				aggregate : {
					SalesNumber : {grandTotal : true}
				},
				group : {},
				groupLevels : [] // Note: added by _AggregationHelper.buildApply before
			},
			oCache = _AggregationCache.create(this.oRequestor, "Foo", "", {$count : true},
				oAggregation);

		this.mock(oCache.oFirstLevel).expects("fetchValue")
			.withExactArgs("~oGroupLock~", "$count", "~fnDataRequested~", "~oListener~")
			.returns("~promise~");
		this.mock(oCache).expects("registerChangeListener").never();
		this.mock(oCache).expects("drillDown").never();

		assert.strictEqual(
			// code under test
			oCache.fetchValue("~oGroupLock~", "$count", "~fnDataRequested~", "~oListener~"),
			"~promise~");
	});

	//*********************************************************************************************
	[{
		oPromise : SyncPromise.resolve("~result~"),
		vValue : "~result~"
	}, {
		oPromise : new SyncPromise(function () {}), // not (yet) resolved
		vValue : undefined
	}].forEach(function (oFixture, i) {
		QUnit.test("getValue: " + i, function (assert) {
			var oAggregation = {
					hierarchyQualifier : "X"
				},
				oCache = _AggregationCache.create(this.oRequestor, "Foo", "", {}, oAggregation);

			this.mock(oCache).expects("fetchValue")
				.withExactArgs(sinon.match.same(_GroupLock.$cached), "some/path")
				.returns(oFixture.oPromise);
			this.mock(oFixture.oPromise).expects("caught").withExactArgs().exactly(i);

			// code under test
			assert.strictEqual(oCache.getValue("some/path"), oFixture.vValue);
		});
	});

	//*********************************************************************************************
	QUnit.test("getQueryOptions4Single: non-empty path", function (assert) {
		const oCache = _AggregationCache.create(this.oRequestor, "Foo", "", {}, {
			hierarchyQualifier : "X"
		});
		this.mock(_Cache.prototype).expects("getQueryOptions4Single").never();
		this.mock(_Helper).expects("clone").never();

		assert.throws(function () {
			// code under test
			oCache.getQueryOptions4Single("some/path");
		}, new Error("Unsupported path: some/path"));
	});

	//*********************************************************************************************
	[false, true].forEach((bLate) => {
		[false, true].forEach((bFound) => {
			const sTitle = "getQueryOptions4Single: late query options = " + bLate
				+ ", node property found in $select = " + bFound;

		QUnit.test(sTitle, function (assert) {
			const oCache = _AggregationCache.create(this.oRequestor, "Foo", "", {}, {
				hierarchyQualifier : "X",
				$NodeProperty : "Some/NodeID"
			});
			if (bLate) {
				oCache.mLateQueryOptions = "~mLateQueryOptions~";
			}
			this.mock(_Cache.prototype).expects("getQueryOptions4Single").never();
			const mClone = {
				$select : bFound ? ["alpha", "Some/NodeID", "omega"] : ["alpha", "omega"]
			};
			this.mock(_Helper).expects("clone")
				.withExactArgs(bLate ? "~mLateQueryOptions~" : sinon.match.same(oCache.mQueryOptions))
				.returns(mClone);

			// code under test
			const mQueryOptions = oCache.getQueryOptions4Single("");

			assert.strictEqual(mQueryOptions, mClone);
			assert.deepEqual(mQueryOptions, {
				$select : ["alpha", "omega"]
			});
		});
		});
	});

	//*********************************************************************************************
	[{
		iIndex : 0,
		iLength : 3,
		bHasGrandTotal : false,
		iFirstLevelIndex : 0,
		iFirstLevelLength : 3
	}, {
		iIndex : 0,
		iLength : 3,
		bHasGrandTotal : true,
		iFirstLevelIndex : 0,
		iFirstLevelLength : 2
	}, {
		iIndex : 0,
		iLength : 3,
		bHasGrandTotal : true,
		grandTotalAtBottomOnly : false,
		iFirstLevelIndex : 0,
		iFirstLevelLength : 2
	}, {
		iIndex : 0,
		iLength : 1,
		bHasGrandTotal : true,
		grandTotalAtBottomOnly : true,
		iFirstLevelIndex : 0,
		iFirstLevelLength : 1
	}, {
		iIndex : 10,
		iLength : 3,
		bHasGrandTotal : false,
		iFirstLevelIndex : 10,
		iFirstLevelLength : 3
	}, {
		iIndex : 10,
		iLength : 3,
		bHasGrandTotal : true,
		iFirstLevelIndex : 9,
		iFirstLevelLength : 3
	}, {
		iIndex : 10,
		iLength : 3,
		bHasGrandTotal : true,
		grandTotalAtBottomOnly : false,
		iFirstLevelIndex : 9,
		iFirstLevelLength : 3
	}, {
		iIndex : 10,
		iLength : 3,
		bHasGrandTotal : true,
		grandTotalAtBottomOnly : true,
		iFirstLevelIndex : 10,
		iFirstLevelLength : 3
	}, {
		iIndex : 1,
		iLength : 41,
		bHasGrandTotal : true,
		iFirstLevelIndex : 0,
		iFirstLevelLength : 41
	}].forEach(function (oFixture, i) {
		QUnit.test("read: 1st time, #" + i, function (assert) {
			var oAggregation = { // filled before by buildApply
					aggregate : {
						SalesNumber : {grandTotal : oFixture.bHasGrandTotal}
					},
					group : {},
					groupLevels : ["group"]
				},
				oCache = _AggregationCache.create(this.oRequestor, "~", "", {}, oAggregation),
				iIndex = oFixture.iIndex,
				iLength = oFixture.iLength,
				iPrefetchLength = 100,
				that = this;

			function checkResult(oResult) {
				assert.strictEqual(oResult.value.length, iLength);
				assert.strictEqual(oResult.value.$count, 42);
				for (let j = 0; j < iLength; j += 1) {
					assert.strictEqual(oResult.value[j], "element#" + (oFixture.iIndex + j));
				}
			}

			if ("grandTotalAtBottomOnly" in oFixture) {
				oAggregation.grandTotalAtBottomOnly = oFixture.grandTotalAtBottomOnly;
			}
			if (oFixture.bHasGrandTotal) {
				oCache.oGrandTotalPromise = new SyncPromise(function () {});
			}
			this.mock(oCache).expects("readCount").withExactArgs("~oGroupLock~");
			this.mock(oCache).expects("readFirst")
				.withExactArgs(oFixture.iFirstLevelIndex, oFixture.iFirstLevelLength, iPrefetchLength,
					"~oGroupLock~", "~fnDataRequested~")
				.callsFake(function () {
					return SyncPromise.resolve(Promise.resolve()).then(function () {
						oCache.aElements.$count = 42;
						for (i = 0; i < 42; i += 1) {
							oCache.aElements[i] = "element#" + i;
						}
					});
				});

			// code under test
			return oCache.read(iIndex, iLength, iPrefetchLength, "~oGroupLock~", "~fnDataRequested~")
				.then(function (oResult) {
					var oGroupLock = {
							unlock : function () {}
						};

					assert.strictEqual(oCache.iReadLength, iLength + iPrefetchLength);

					checkResult(oResult);

					that.mock(oGroupLock).expects("unlock").withExactArgs();

					// code under test
					return oCache
						.read(iIndex, iLength, iPrefetchLength, oGroupLock, "~fnDataRequested~")
						.then(checkResult);
				});
		});
	});

	//*********************************************************************************************
	QUnit.test("read: 1st time, readCount fails", function (assert) {
		var oAggregation = {
				hierarchyQualifier : "X"
			},
			oCache = _AggregationCache.create(this.oRequestor, "~", "", {}, oAggregation),
			oError = new Error();

		this.mock(oCache).expects("readCount").withExactArgs("~oGroupLock~")
			.rejects(oError);
		this.mock(oCache).expects("readFirst"); // don't care about more details here

		// code under test
		return oCache.read(0, 10, 0, "~oGroupLock~").then(function () {
			assert.ok(false);
		}, function (oResult) {
			assert.strictEqual(oResult, oError);
		});
	});

	//*********************************************************************************************
	[undefined, {}].forEach(function (oCountPromise, i) {
		QUnit.test("readCount: nothing to do #" + i, function (assert) {
			var oAggregation = {
					hierarchyQualifier : "X"
				},
				oCache = _AggregationCache.create(this.oRequestor, "~", "", {}, oAggregation),
				oGroupLock = {
					getUnlockedCopy : function () {}
				};

			oCache.oCountPromise = oCountPromise;
			this.mock(oGroupLock).expects("getUnlockedCopy").never();
			this.mock(this.oRequestor).expects("request").never();

			// code under test
			assert.strictEqual(oCache.readCount(oGroupLock), undefined);
		});
	});

	//*********************************************************************************************
	QUnit.test("readCount: GET fails", function (assert) {
		var oAggregation = {
				hierarchyQualifier : "X"
			},
			oCache = _AggregationCache.create(this.oRequestor, "~", "", {}, oAggregation),
			oError = new Error(),
			oGroupLock = {
				getUnlockedCopy : function () {}
			};

		oCache.oCountPromise = {
			$resolve : true, // will not be called :-)
			$restore : sinon.spy()
		};
		this.mock(this.oRequestor).expects("buildQueryString").withExactArgs(null, {})
			.returns("?~query~");
		this.mock(oGroupLock).expects("getUnlockedCopy").withExactArgs()
			.returns("~oGroupLockCopy~");
		this.mock(this.oRequestor).expects("request")
			.withExactArgs("GET", "~/$count?~query~", "~oGroupLockCopy~").rejects(oError);

		// code under test
		return oCache.readCount(oGroupLock).then(function () {
			assert.ok(false);
		}, function (oResult) {
			assert.strictEqual(oResult, oError);
			assert.strictEqual(oCache.oCountPromise.$restore.callCount, 1);
		});
	});

	//*********************************************************************************************
	[{
		mExpectedQueryOptions : {
			foo : "bar",
			"sap-client" : "123"
		}
	}, {
		$filter : "Is_Manager",
		mExpectedQueryOptions : {
			$filter : "Is_Manager",
			foo : "bar",
			"sap-client" : "123"
		}
	}, {
		search : "covfefe",
		mExpectedQueryOptions : {
			$search : "covfefe",
			foo : "bar",
			"sap-client" : "123"
		}
	}, {
		$filter : "Is_Manager",
		search : "covfefe",
		mExpectedQueryOptions : {
			$filter : "Is_Manager",
			$search : "covfefe",
			foo : "bar",
			"sap-client" : "123"
		}
	}].forEach(function (oFixture, i) {
		QUnit.test("readCount: #" + i, function (assert) {
			var oAggregation = {
					hierarchyQualifier : "X",
					search : oFixture.search
				},
				oCache,
				oGroupLock = {
					getUnlockedCopy : function () {}
				},
				mQueryOptions = {
					$apply : "A.P.P.L.E",
					$count : true,
					$expand : {EMPLOYEE_2_TEAM : null},
					// $filter : oFixture.$filter,
					$orderby : "TEAM_ID desc",
					// Unsupported system query option: $search
					$select : ["Name"],
					foo : "bar",
					"sap-client" : "123"
				},
				fnResolve = sinon.spy(),
				oResult;

			if ("$filter" in oFixture) {
				mQueryOptions.$filter = oFixture.$filter;
			}
			oCache = _AggregationCache.create(this.oRequestor, "~", "", mQueryOptions, oAggregation);
			oCache.oCountPromise = {
				$resolve : fnResolve,
				$restore : mustBeMocked // must not be called
			};
			this.mock(this.oRequestor).expects("buildQueryString")
				.withExactArgs(null, oFixture.mExpectedQueryOptions).returns("?~query~");
			this.mock(oGroupLock).expects("getUnlockedCopy").withExactArgs()
				.returns("~oGroupLockCopy~");
			this.mock(this.oRequestor).expects("request")
				.withExactArgs("GET", "~/$count?~query~", "~oGroupLockCopy~").resolves(42);

			// code under test
			oResult = oCache.readCount(oGroupLock);

			assert.notOk(fnResolve.called, "not yet");
			assert.notOk("$resolve" in oCache.oCountPromise, "prevent 2nd GET");

			return oResult.then(function () {
				assert.strictEqual(fnResolve.args[0][0], 42);
			});
		});
	});

	//*********************************************************************************************
	[{
		bHasGrandTotal : false,
		iFirstLevelIndex : 0,
		iFirstLevelLength : 3,
		iExpectedStart : 0,
		iExpectedLength : 23
	}, {
		bHasGrandTotal : true,
		iFirstLevelIndex : 0,
		iFirstLevelLength : 2,
		iExpectedStart : 0,
		iExpectedLength : 22
	}, {
		bHasGrandTotal : true,
		grandTotalAtBottomOnly : false,
		iFirstLevelIndex : 0,
		iFirstLevelLength : 2,
		iExpectedStart : 0,
		iExpectedLength : 22
	}, {
		bHasGrandTotal : true,
		grandTotalAtBottomOnly : true,
		iFirstLevelIndex : 0,
		iFirstLevelLength : 1,
		iExpectedStart : 0,
		iExpectedLength : 21
	}, {
		bHasGrandTotal : false,
		iFirstLevelIndex : 10,
		iFirstLevelLength : 3,
		iExpectedStart : 0,
		iExpectedLength : 33
	}, {
		bHasGrandTotal : false,
		iFirstLevelIndex : 20,
		iFirstLevelLength : 1,
		iExpectedStart : 0,
		iExpectedLength : 41
	}, {
		bHasGrandTotal : false,
		iFirstLevelIndex : 21,
		iFirstLevelLength : 1,
		iExpectedStart : 1,
		iExpectedLength : 41
	}, {
		bHasGrandTotal : true,
		iFirstLevelIndex : 9,
		iFirstLevelLength : 3,
		iExpectedStart : 0,
		iExpectedLength : 32
	}, {
		bHasGrandTotal : true,
		grandTotalAtBottomOnly : false,
		iFirstLevelIndex : 9,
		iFirstLevelLength : 3,
		iExpectedStart : 0,
		iExpectedLength : 32
	}, {
		bHasGrandTotal : true,
		grandTotalAtBottomOnly : true,
		iFirstLevelIndex : 10,
		iFirstLevelLength : 3,
		iExpectedStart : 0,
		iExpectedLength : 33
	}, {
		bHasGrandTotal : true,
		iFirstLevelIndex : 0,
		iFirstLevelLength : 42,
		iExpectedStart : 0,
		iExpectedLength : 62
	}, {
		iExpandTo : 2,
		iLevel : 0, // symbolic level for generic initial placeholders inside top pyramid
		iFirstLevelIndex : 10,
		iFirstLevelLength : 3,
		iExpectedStart : 0,
		iExpectedLength : 33
	}, {
		bUnifiedCache : true,
		iLevel : 0, // symbolic level for generic initial placeholders inside top pyramid
		iFirstLevelIndex : 10,
		iFirstLevelLength : 3,
		iExpectedStart : 0,
		iExpectedLength : 33
	}, { // prefetch wins; less than iStart
		iFirstLevelIndex : 25,
		iFirstLevelLength : 1,
		iOutOfPlaceCount : 5,
		iPrefetchLength : 10,
		iExpectedStart : 15,
		iExpectedLength : 21
	}, { // out of place count wins; less than iStart
		iFirstLevelIndex : 25,
		iFirstLevelLength : 1,
		iOutOfPlaceCount : 10,
		iPrefetchLength : 5,
		iExpectedStart : 15,
		iExpectedLength : 16
	}, { // prefetch wins; more than iStart
		iFirstLevelIndex : 2,
		iFirstLevelLength : 1,
		iOutOfPlaceCount : 3,
		iPrefetchLength : 5,
		iExpectedStart : 0,
		iExpectedLength : 8
	}, { // out of place count wins; more than iStart
		iFirstLevelIndex : 2,
		iFirstLevelLength : 1,
		iOutOfPlaceCount : 5,
		iPrefetchLength : 1,
		iExpectedStart : 0,
		iExpectedLength : 4
	}, { // oFirstLevel already requested data
		bSentRequest : true,
		iFirstLevelIndex : 0,
		iFirstLevelLength : 3,
		iExpectedStart : 0,
		iExpectedLength : 23
	}, { // oFirstLevel already requested data and out-of-place nodes are present
		bSentRequest : true,
		iFirstLevelIndex : 0,
		iFirstLevelLength : 3,
		iOutOfPlaceCount : 1,
		iExpectedStart : 0,
		iExpectedLength : 23
	}].forEach(function (oFixture, i) {
		QUnit.test("readFirst: #" + i, function (assert) {
			var oAggregation = { // filled before by buildApply
					aggregate : {
						SalesNumber : {grandTotal : oFixture.bHasGrandTotal}
					},
					group : {},
					groupLevels : ["group"]
				},
				oAggregationHelperMock = this.mock(_AggregationHelper),
				oCache = _AggregationCache.create(this.oRequestor, "~", "", {}, oAggregation),
				oCacheMock = this.mock(oCache),
				iExpectedLength = oFixture.iExpectedLength,
				iExpectedLevel = "iLevel" in oFixture ? oFixture.iLevel : 1, // cf. createPlaceholder
				iExpectedStart = oFixture.iExpectedStart,
				oGrandTotal = {},
				oGrandTotalCopy = {},
				iOffset = oFixture.bHasGrandTotal && oFixture.grandTotalAtBottomOnly !== true ? 1 : 0,
				oReadResult = {
					value : []
				},
				bSkipResponse = oFixture.bSentRequest && oFixture.iOutOfPlaceCount;

			if (oFixture.iExpandTo) { // unrealistic combination, but never mind
				oAggregation.expandTo = oFixture.iExpandTo;
			}
			if (oFixture.bUnifiedCache) {
				oCache.bUnifiedCache = true;
			}
			if ("grandTotalAtBottomOnly" in oFixture) {
				oAggregation.grandTotalAtBottomOnly = oFixture.grandTotalAtBottomOnly;
			}
			if (oFixture.bHasGrandTotal) {
				oCache.oGrandTotalPromise = SyncPromise.resolve(oGrandTotal);
				_Helper.setPrivateAnnotation(oGrandTotal, "copy", oGrandTotalCopy);
			}
			oCache.oFirstLevel.bSentRequest = oFixture.bSentRequest;
			for (let j = 0; j < Math.min(iExpectedLength, 42); j += 1) {
				oReadResult.value.push({});
			}
			oReadResult.value.$count = 42;
			this.mock(oCache.oTreeState).expects("getOutOfPlaceCount").withExactArgs()
				.returns(oFixture.iOutOfPlaceCount ?? 0);
			this.mock(oCache.oFirstLevel).expects("read")
				.withExactArgs(iExpectedStart, iExpectedLength, 0,
					bSkipResponse ? sinon.match.same(_GroupLock.$cached) : "~oGroupLock~",
					"~fnDataRequested~")
				.callsFake(function () {
					oCache.oFirstLevel.bSentRequest = true;
					return SyncPromise.resolve(Promise.resolve(oReadResult));
				});
			oCacheMock.expects("requestOutOfPlaceNodes")
				.exactly(oFixture.bSentRequest ? 0 : 1).withExactArgs("~oGroupLock~")
				.returns([Promise.resolve("~outOfPlaceResult0~"),
					Promise.resolve("~outOfPlaceResult1~"), Promise.resolve("~outOfPlaceResult2~")]);
			if (oFixture.bHasGrandTotal) {
				switch (oFixture.grandTotalAtBottomOnly) {
					case false: // top & bottom
						oCacheMock.expects("addElements")
							.withExactArgs(sinon.match.same(oGrandTotal), 0)
							.callsFake(addElements); // so that oCache.aElements is actually filled
						oCacheMock.expects("addElements")
							.withExactArgs(sinon.match.same(oGrandTotalCopy), 43)
							.callsFake(addElements); // so that oCache.aElements is actually filled
						break;

					case true: // bottom
						oCacheMock.expects("addElements")
							.withExactArgs(sinon.match.same(oGrandTotal), 42)
							.callsFake(addElements); // so that oCache.aElements is actually filled
						break;

					default: // top
						oCacheMock.expects("addElements")
							.withExactArgs(sinon.match.same(oGrandTotal), 0)
							.callsFake(addElements); // so that oCache.aElements is actually filled
				}
			}
			const oAddElementsExpectation = oCacheMock.expects("addElements")
				.exactly(bSkipResponse ? 0 : 1)
				.withExactArgs(sinon.match.same(oReadResult.value), iExpectedStart + iOffset,
					sinon.match.same(oCache.oFirstLevel), iExpectedStart)
				.callsFake(addElements); // so that oCache.aElements is actually filled
			// expect placeholders before and after real read results
			for (let j = 0; j < iExpectedStart; j += 1) {
				oAggregationHelperMock.expects("createPlaceholder")
					.withExactArgs(iExpectedLevel, j, sinon.match.same(oCache.oFirstLevel))
					.returns("~placeholder~" + j);
			}
			for (let j = iExpectedStart + iExpectedLength; j < 42; j += 1) {
				oAggregationHelperMock.expects("createPlaceholder").exactly(bSkipResponse ? 0 : 1)
					.withExactArgs(iExpectedLevel, j, sinon.match.same(oCache.oFirstLevel))
					.returns("~placeholder~" + j);
			}
			const oHandleOutOfPlaceNodesExpectation = oCacheMock.expects("handleOutOfPlaceNodes")
				.exactly(bSkipResponse ? 0 : 1)
				.withExactArgs(oFixture.bSentRequest
					? []
					: ["~outOfPlaceResult0~", "~outOfPlaceResult1~", "~outOfPlaceResult2~"]
				);

			// code under test
			return oCache.readFirst(oFixture.iFirstLevelIndex, oFixture.iFirstLevelLength,
					oFixture.iPrefetchLength ?? 20, "~oGroupLock~", "~fnDataRequested~")
				.then(function () {
					if (bSkipResponse) {
						assert.strictEqual(oCache.aElements.length, 0, "unchanged");
						assert.strictEqual(oCache.aElements.$count, undefined, "unchanged");
						return;
					}

					// check placeholders before and after real read results
					for (let j = 0; j < iExpectedStart; j += 1) {
						assert.strictEqual(oCache.aElements[iOffset + j], "~placeholder~" + j);
					}
					for (let j = iExpectedStart + iExpectedLength; j < 42; j += 1) {
						assert.strictEqual(oCache.aElements[iOffset + j], "~placeholder~" + j);
					}

					if (oFixture.bHasGrandTotal) {
						switch (oFixture.grandTotalAtBottomOnly) {
							case false: // top & bottom
								assert.strictEqual(oCache.aElements.length, 44);
								assert.strictEqual(oCache.aElements.$count, 44);
								break;

							case true: // bottom
							default: // top
								assert.strictEqual(oCache.aElements.length, 43);
								assert.strictEqual(oCache.aElements.$count, 43);
						}
					} else {
						assert.strictEqual(oCache.aElements.length, 42);
						assert.strictEqual(oCache.aElements.$count, 42);
					}

					sinon.assert.callOrder(oAddElementsExpectation, oHandleOutOfPlaceNodesExpectation);
				});
		});
	});

	//*********************************************************************************************
	[undefined, false, true].forEach((bGrandTotalAtBottomOnly) => {
		const sTitle = "readFirst: no data => no grand total; grandTotalAtBottomOnly="
			+ bGrandTotalAtBottomOnly;

		QUnit.test(sTitle, async function (assert) {
			const oCache = _AggregationCache.create(this.oRequestor, "~", "", {}, {
				aggregate : {
					SalesNumber : {grandTotal : true}
				},
				grandTotalAtBottomOnly : bGrandTotalAtBottomOnly,
				group : {},
				groupLevels : ["group"]
			});
			oCache.oGrandTotalPromise = SyncPromise.resolve({/*oGrandTotal*/});
			this.mock(oCache.oTreeState).expects("getOutOfPlaceCount").withExactArgs().returns(0);
			const oReadResult = {
				value : []
			};
			oReadResult.value.$count = 0; // no data
			this.mock(oCache.oFirstLevel).expects("read")
				.withExactArgs(0, 30, 0, "~oGroupLock~", "~fnDataRequested~")
				.returns(SyncPromise.resolve(Promise.resolve(oReadResult)));
			this.mock(oCache).expects("requestOutOfPlaceNodes").withExactArgs("~oGroupLock~")
				.returns([]);
			this.mock(oCache).expects("addElements")
				.withExactArgs(sinon.match.same(oReadResult.value), 0,
					sinon.match.same(oCache.oFirstLevel), 0);
			this.mock(_AggregationHelper).expects("createPlaceholder").never();
			this.mock(oCache).expects("handleOutOfPlaceNodes").withExactArgs([]);

			// code under test
			await oCache.readFirst(0, 10, 20, "~oGroupLock~", "~fnDataRequested~");

			assert.deepEqual(oCache.aElements, []);
			assert.strictEqual(oCache.aElements.length, 0);
			assert.strictEqual(oCache.aElements.$count, 0);
		});
	});

	//*********************************************************************************************
	QUnit.test("read: from group level cache", function (assert) {
		var oAggregation = { // filled before by buildApply
				aggregate : {},
				group : {},
				groupLevels : ["group"]
			},
			oCache = _AggregationCache.create(this.oRequestor, "~", "", {}, oAggregation),
			oGroupLock0 = {
				getUnlockedCopy : function () {},
				unlock : function () {}
			},
			oGroupLock1 = {
				getUnlockedCopy : function () {},
				unlock : function () {}
			},
			oCacheMock = this.mock(oCache),
			aReadResult0 = [{}],
			aReadResult1 = [{}, {}],
			that = this;

		oCache.aElements = [
			{/* expanded node */},
			{/* first leaf */},
			_AggregationHelper.createPlaceholder(1, 1, "~oGroupLevelCache~"),
			_AggregationHelper.createPlaceholder(1, 2, "~oGroupLevelCache~"),
			_AggregationHelper.createPlaceholder(1, 3, "~oGroupLevelCache~"),
			{/* other node */}
		];
		oCache.aElements.$byPredicate = {};
		oCache.aElements.$count = 42;

		this.mock(oGroupLock0).expects("getUnlockedCopy").withExactArgs()
			.returns("~oGroupLockCopy0~");
		oCacheMock.expects("readGap")
			.withExactArgs("~oGroupLevelCache~", 2, 3, "~oGroupLockCopy0~", "~fnDataRequested~")
			.returns(addElementsLater(oCache, aReadResult0, 2));
		this.mock(oGroupLock0).expects("unlock").withExactArgs();

		// code under test
		return oCache.read(2, 1, 0, oGroupLock0, "~fnDataRequested~").then(function (oResult1) {
			assert.strictEqual(oResult1.value.length, 1);
			assert.strictEqual(oResult1.value[0], aReadResult0[0]);
			assert.strictEqual(oResult1.value.$count, 42);

			that.mock(oGroupLock1).expects("getUnlockedCopy").withExactArgs()
				.returns("~oGroupLockCopy1~");
			oCacheMock.expects("readGap")
				.withExactArgs("~oGroupLevelCache~", 3, 5, "~oGroupLockCopy1~", "~fnDataRequested~")
				.returns(addElementsLater(oCache, aReadResult1, 3));
			that.mock(oGroupLock1).expects("unlock").withExactArgs();

			// code under test
			return oCache.read(3, 3, 0, oGroupLock1, "~fnDataRequested~");
		}).then(function (oResult2) {
			assert.strictEqual(oResult2.value.length, 3);
			assert.strictEqual(oResult2.value[0], aReadResult1[0]);
			assert.strictEqual(oResult2.value[1], aReadResult1[1]);
			assert.strictEqual(oResult2.value[2], oCache.aElements[5]);
			assert.strictEqual(oResult2.value.$count, 42);
		});
	});

	//*********************************************************************************************
	QUnit.test("read: first level cache and group level cache", function (assert) {
		var oAggregation = { // filled before by buildApply
				aggregate : {},
				group : {},
				groupLevels : ["group"]
			},
			oCache = _AggregationCache.create(this.oRequestor, "~", "", {}, oAggregation),
			oCacheMock = this.mock(oCache),
			oFirstLeaf = {},
			oGroupLock = {
				getUnlockedCopy : function () {},
				unlock : function () {}
			},
			oGroupLockMock = this.mock(oGroupLock),
			aReadResult0 = [{}, {}],
			aReadResult1 = [{}, {}, {}, {}];

		oCache.aElements = [
			{/* expanded node */},
			oFirstLeaf,
			_AggregationHelper.createPlaceholder(1, 1, "~oGroupLevelCache~"),
			_AggregationHelper.createPlaceholder(1, 2, "~oGroupLevelCache~"),
			_AggregationHelper.createPlaceholder(0, 1, "~oFirstLevelCache~"),
			_AggregationHelper.createPlaceholder(0, 2, "~oFirstLevelCache~"),
			_AggregationHelper.createPlaceholder(0, 3, "~oFirstLevelCache~"),
			_AggregationHelper.createPlaceholder(0, 4, "~oFirstLevelCache~")
		];
		oCache.aElements.$byPredicate = {};
		oCache.aElements.$count = 7;

		const oReadRangeExpectation = this.mock(ODataUtils).expects("_getReadRange")
			.withExactArgs(sinon.match.same(oCache.aElements), 1, 4, 5, sinon.match.func)
			.returns({length : 9, start : 1}); // note: beyond $count
		oGroupLockMock.expects("getUnlockedCopy").withExactArgs().returns("~oGroupLockCopy0~");
		oGroupLockMock.expects("getUnlockedCopy").withExactArgs().returns("~oGroupLockCopy1~");
		oCacheMock.expects("readGap")
			.withExactArgs("~oGroupLevelCache~", 2, 4, "~oGroupLockCopy0~", "~fnDataRequested~")
			.returns(addElementsLater(oCache, aReadResult0, 2));
		oCacheMock.expects("readGap")
			.withExactArgs("~oFirstLevelCache~", 4, 8, "~oGroupLockCopy1~", "~fnDataRequested~")
			.returns(addElementsLater(oCache, aReadResult1, 4));
		oGroupLockMock.expects("unlock").withExactArgs();

		// code under test
		return oCache.read(1, 4, 5, oGroupLock, "~fnDataRequested~").then((oResult) => {
			assert.strictEqual(oResult.value.length, 4);
			assert.strictEqual(oResult.value[0], oFirstLeaf);
			assert.strictEqual(oResult.value[1], aReadResult0[0]);
			assert.strictEqual(oResult.value[2], aReadResult0[1]);
			assert.strictEqual(oResult.value[3], aReadResult1[0]);
			assert.strictEqual(oResult.value.$count, 7);

			assert.strictEqual(oCache.aElements[1], oFirstLeaf);
			assert.strictEqual(oCache.aElements[2], aReadResult0[0]);
			assert.strictEqual(oCache.aElements[3], aReadResult0[1]);
			assert.strictEqual(oCache.aElements[4], aReadResult1[0]);
			assert.strictEqual(oCache.aElements[5], aReadResult1[1]);
			assert.strictEqual(oCache.aElements[6], aReadResult1[2]);
			assert.strictEqual(oCache.aElements[7], aReadResult1[3]);

			const fnReadRangeCallback = oReadRangeExpectation.args[0][4];

			// code under test
			assert.notOk(fnReadRangeCallback({}));

			const oGroupLevelCache = {isMissing : mustBeMocked};
			this.mock(oGroupLevelCache).expects("isMissing").withExactArgs(0).returns("~");
			let oEntity = {
				"@$ui5._" : {
					parent : oGroupLevelCache,
					placeholder : true,
					rank : 0
				}
			};

			// code under test
			assert.strictEqual(fnReadRangeCallback(oEntity), "~");

			oEntity = {
				"@$ui5._" : {
					placeholder : 1,
					predicate : "('~')"
				}
			};
			oCache.aElements.$byPredicate["('~')"] = oEntity;

			// code under test
			assert.ok(fnReadRangeCallback(oEntity));

			oCache.aElements.$byPredicate["('~')"] = SyncPromise.resolve();

			// code under test
			assert.notOk(fnReadRangeCallback(oEntity));
		});
	});

	//*********************************************************************************************
	[
		{iStart : 0, iLength : 1, iPrefetchLength : 0},
		{iStart : 0, iLength : 2, iPrefetchLength : 0},
		{iStart : 1, iLength : 1, iPrefetchLength : 1}
	].forEach(function (oFixture) {
		QUnit.test("read: gap at start " + JSON.stringify(oFixture), function (assert) {
			var oAggregation = { // filled before by buildApply
					aggregate : {},
					group : {},
					groupLevels : ["group"]
				},
				oCache = _AggregationCache.create(this.oRequestor, "~", "", {}, oAggregation),
				oFirstLeaf = {},
				oGroupLock = {
					getUnlockedCopy : function () {},
					unlock : function () {}
				},
				aReadResult = [{}];

			oCache.aElements = [
				_AggregationHelper.createPlaceholder(0, 0, "~oFirstLevelCache~"),
				oFirstLeaf
			];
			oCache.aElements.$byPredicate = {};
			oCache.aElements.$count = 42;

			this.mock(ODataUtils).expects("_getReadRange")
				.withExactArgs(sinon.match.same(oCache.aElements), oFixture.iStart, oFixture.iLength,
					oFixture.iPrefetchLength, sinon.match.func)
				.returns({length : 2, start : 0});
			this.mock(oGroupLock).expects("getUnlockedCopy").withExactArgs()
				.returns("~oGroupLockCopy~");
			this.mock(oCache).expects("readGap")
				.withExactArgs("~oFirstLevelCache~", 0, 1, "~oGroupLockCopy~", "~fnDataRequested~")
				.returns(addElementsLater(oCache, aReadResult, 0));
			this.mock(oGroupLock).expects("unlock").withExactArgs();

			// code under test
			return oCache.read(oFixture.iStart, oFixture.iLength, oFixture.iPrefetchLength, oGroupLock,
					"~fnDataRequested~"
			).then(function (oResult) {
				assert.strictEqual(oResult.value.length, oFixture.iLength);
				assert.strictEqual(oResult.value[0], oFixture.iStart ? oFirstLeaf : aReadResult[0]);
				if (oFixture.iLength > 1) {
					assert.strictEqual(oResult.value[1], oFirstLeaf);
				}
				assert.strictEqual(oResult.value.$count, 42);

				assert.strictEqual(oCache.aElements[0], aReadResult[0]);
				assert.strictEqual(oCache.aElements[1], oFirstLeaf);
			});
		});
	});

	//*********************************************************************************************
	QUnit.test("read: intersecting reads", function (assert) {
		var oAggregation = { // filled before by buildApply
				aggregate : {},
				group : {},
				groupLevels : ["group"]
			},
			oCache = _AggregationCache.create(this.oRequestor, "~", "", {}, oAggregation),
			oCacheMock = this.mock(oCache),
			oFirstLeaf = {},
			oGroupLock = {
				getUnlockedCopy : function () {},
				unlock : function () {}
			},
			oGroupLockMock = this.mock(oGroupLock),
			oReadSameNode = {},
			aReadResult0 = [{}, oReadSameNode, {}],
			aReadResult1 = [oReadSameNode];

		oCache.aElements = [
			{/* expanded node */},
			oFirstLeaf,
			_AggregationHelper.createPlaceholder(1, 1, "~oGroupLevelCache~"),
			_AggregationHelper.createPlaceholder(1, 2, "~oGroupLevelCache~"),
			_AggregationHelper.createPlaceholder(1, 3, "~oGroupLevelCache~"),
			_AggregationHelper.createPlaceholder(1, 4, "~oGroupLevelCache~"),
			_AggregationHelper.createPlaceholder(1, 5, "~oGroupLevelCache~"),
			_AggregationHelper.createPlaceholder(1, 6, "~oGroupLevelCache~")
		];
		oCache.aElements.$byPredicate = {};
		oCache.aElements.$count = 42;

		oGroupLockMock.expects("getUnlockedCopy").withExactArgs().returns("~oGroupLockCopy0~");
		oGroupLockMock.expects("getUnlockedCopy").withExactArgs().returns("~oGroupLockCopy1~");
		oGroupLockMock.expects("unlock").withExactArgs().twice();
		oCacheMock.expects("readGap")
			.withExactArgs("~oGroupLevelCache~", 2, 5, "~oGroupLockCopy0~", "~fnDataRequested~")
			.returns(addElementsLater(oCache, aReadResult0, 2));
		oCacheMock.expects("readGap")
			.withExactArgs("~oGroupLevelCache~", 3, 4, "~oGroupLockCopy1~", "~fnDataRequested~")
			.returns(addElementsLater(oCache, aReadResult1, 3));

		// code under test
		return Promise.all([
			oCache.read(1, 4, 0, oGroupLock, "~fnDataRequested~"),
			oCache.read(3, 1, 0, oGroupLock, "~fnDataRequested~")
		]).then(function (aResults) {
			assert.strictEqual(aResults[0].value.length, 4);
			assert.strictEqual(aResults[0].value[0], oFirstLeaf);
			assert.strictEqual(aResults[0].value[1], aReadResult0[0]);
			assert.strictEqual(aResults[0].value[2], oReadSameNode);
			assert.strictEqual(aResults[0].value[2], aReadResult0[1]);
			assert.strictEqual(aResults[0].value.$count, 42);
			assert.strictEqual(aResults[1].value.length, 1);
			assert.strictEqual(aResults[1].value[0], oReadSameNode);
			assert.strictEqual(aResults[1].value.$count, 42);

			assert.strictEqual(oCache.aElements[1], oFirstLeaf);
			assert.strictEqual(oCache.aElements[2], aReadResult0[0]);
			assert.strictEqual(oCache.aElements[3], oReadSameNode);
			assert.strictEqual(oCache.aElements[4], aReadResult0[2]);
			assert.strictEqual(_Helper.getPrivateAnnotation(oCache.aElements[5], "rank"), 4);
			assert.strictEqual(_Helper.getPrivateAnnotation(oCache.aElements[6], "rank"), 5);
			assert.strictEqual(_Helper.getPrivateAnnotation(oCache.aElements[7], "rank"), 6);
		});
	});

	//*********************************************************************************************
	QUnit.test("read: two different group level caches", function (assert) {
		var oAggregation = { // filled before by buildApply
				aggregate : {},
				group : {},
				groupLevels : ["group"]
			},
			oCache = _AggregationCache.create(this.oRequestor, "~", "", {}, oAggregation),
			oCacheMock = this.mock(oCache),
			oFirstLeaf0 = {},
			oFirstLeaf1 = {},
			oGroupLock = {
				getUnlockedCopy : function () {},
				unlock : function () {}
			},
			oGroupLockMock = this.mock(oGroupLock),
			oReadPromise,
			aReadResult0 = [{}, {}],
			aReadResult1 = [{}, {}],
			oUnlockExpectation;

		oCache.aElements = [
			{/* expanded node */},
			oFirstLeaf0,
			_AggregationHelper.createPlaceholder(1, 1, "~oGroupLevelCache0~"),
			_AggregationHelper.createPlaceholder(1, 2, "~oGroupLevelCache0~"),
			{/* expanded node */},
			oFirstLeaf1,
			_AggregationHelper.createPlaceholder(1, 1, "~oGroupLevelCache1~"),
			_AggregationHelper.createPlaceholder(1, 2, "~oGroupLevelCache1~")
		];
		oCache.aElements.$byPredicate = {};
		oCache.aElements.$count = 42;

		oGroupLockMock.expects("getUnlockedCopy").withExactArgs().returns("~oGroupLockCopy0~");
		oGroupLockMock.expects("getUnlockedCopy").withExactArgs().returns("~oGroupLockCopy1~");
		oUnlockExpectation = oGroupLockMock.expects("unlock").withExactArgs();
		oCacheMock.expects("readGap")
			.withExactArgs("~oGroupLevelCache0~", 2, 4, "~oGroupLockCopy0~", "~fnDataRequested~")
			.returns(addElementsLater(oCache, aReadResult0, 2));
		oCacheMock.expects("readGap")
			.withExactArgs("~oGroupLevelCache1~", 6, 8, "~oGroupLockCopy1~", "~fnDataRequested~")
			.returns(addElementsLater(oCache, aReadResult1, 6));

		// code under test
		oReadPromise = oCache.read(1, 7, 0, oGroupLock, "~fnDataRequested~")
			.then(function (oResult) {
				assert.strictEqual(oResult.value.length, 7);
				assert.strictEqual(oResult.value[0], oFirstLeaf0);
				assert.strictEqual(oResult.value[1], aReadResult0[0]);
				assert.strictEqual(oResult.value[2], aReadResult0[1]);

				assert.strictEqual(oResult.value[4], oFirstLeaf1);
				assert.strictEqual(oResult.value[5], aReadResult1[0]);
				assert.strictEqual(oResult.value[6], aReadResult1[1]);
				assert.strictEqual(oResult.value.$count, 42);

				assert.strictEqual(oCache.aElements[1], oFirstLeaf0);
				assert.strictEqual(oCache.aElements[2], aReadResult0[0]);
				assert.strictEqual(oCache.aElements[3], aReadResult0[1]);

				assert.strictEqual(oCache.aElements[5], oFirstLeaf1);
				assert.strictEqual(oCache.aElements[6], aReadResult1[0]);
				assert.strictEqual(oCache.aElements[7], aReadResult1[1]);
			});

		assert.ok(oUnlockExpectation.called);

		return oReadPromise;
	});

	//*********************************************************************************************
	QUnit.test("read: only placeholder", function (assert) {
		var oAggregation = { // filled before by buildApply
				aggregate : {},
				group : {},
				groupLevels : ["group"]
			},
			oCache = _AggregationCache.create(this.oRequestor, "~", "", {}, oAggregation),
			oElement = {"@$ui5._" : {parent : "~oFirstLevelCache~"}},
			oGroupLock = {
				getUnlockedCopy : function () {},
				unlock : function () {}
			},
			aReadResult = [{}, {}]; // "short read", e.g. due to server-driven paging

		oCache.aElements = [
			{},
			_AggregationHelper.createPlaceholder(1, 1, "~oFirstLevelCache~"),
			_AggregationHelper.createPlaceholder(1, 2, "~oFirstLevelCache~"),
			_AggregationHelper.createPlaceholder(1, 3, "~oFirstLevelCache~"),
			_AggregationHelper.createPlaceholder(1, 4, "~oFirstLevelCache~"),
			_AggregationHelper.createPlaceholder(1, 5, "~oFirstLevelCache~"),
			oElement, // do not confuse w/ a placeholder!
			_AggregationHelper.createPlaceholder(1, 7, "~oFirstLevelCache~")
		];
		oCache.aElements.$byPredicate = {};
		oCache.aElements.$count = 8;

		_Helper.setPrivateAnnotation(oCache.aElements[3], "predicate", "('A')");
		_Helper.setPrivateAnnotation(oCache.aElements[5], "predicate", "('B')");
		this.mock(oGroupLock).expects("getUnlockedCopy").withExactArgs()
			.returns("~oGroupLockCopy~");
		this.mock(oCache).expects("readGap")
			.withExactArgs("~oFirstLevelCache~", 3, 6, "~oGroupLockCopy~", "~fnDataRequested~")
			.returns(addElementsLater(oCache, aReadResult, 3));

		// code under test
		return oCache.read(3, 4, 0, oGroupLock, "~fnDataRequested~").then(function (oResult) {
			assert.strictEqual(oResult.value.length, 4);
			assert.strictEqual(oResult.value[0], aReadResult[0]);
			assert.strictEqual(oResult.value[1], aReadResult[1]);
			assert.strictEqual(oResult.value[2], undefined, "placeholder is hidden");
			assert.strictEqual(oResult.value[3], oElement);
			assert.strictEqual(oResult.value.$count, 8);
		});
	});

	//*********************************************************************************************
	QUnit.test("read: split gap", function (assert) {
		var oAggregation = {
				hierarchyQualifier : "X"
			},
			oCache = _AggregationCache.create(this.oRequestor, "~", "", {}, oAggregation),
			oCacheMock = this.mock(oCache),
			oGroupLock = {
				getUnlockedCopy : function () {},
				unlock : function () {}
			},
			oGroupLockMock = this.mock(oGroupLock);

		oCache.aElements = [
			"~Alpha~",
			_AggregationHelper.createPlaceholder(1, 1, "~oFirstLevelCache~"), // collapsed Beta
			_AggregationHelper.createPlaceholder(1, 3, "~oFirstLevelCache~") // Kappa
		];
		oCache.aElements.$count = 8;
		_Helper.setPrivateAnnotation(oCache.aElements[1], "predicate", "('1')");
		_Helper.setPrivateAnnotation(oCache.aElements[2], "predicate", "('2')");

		oGroupLockMock.expects("getUnlockedCopy").withExactArgs().returns("~oGroupLockCopy0~");
		oCacheMock.expects("readGap")
			.withExactArgs("~oFirstLevelCache~", 1, 2, "~oGroupLockCopy0~", "~fnDataRequested~")
			.returns(addElementsLater(oCache, ["~Beta~"], 1));
		oGroupLockMock.expects("getUnlockedCopy").withExactArgs().returns("~oGroupLockCopy1~");
		oCacheMock.expects("readGap")
			.withExactArgs("~oFirstLevelCache~", 2, 3, "~oGroupLockCopy1~", "~fnDataRequested~")
			.returns(addElementsLater(oCache, ["~Kappa~"], 2));
		this.mock(oGroupLock).expects("unlock").withExactArgs();

		// code under test
		return oCache.read(0, 3, 0, oGroupLock, "~fnDataRequested~").then(function (oResult) {
			assert.deepEqual(oResult.value, ["~Alpha~", "~Beta~", "~Kappa~"]);
			assert.strictEqual(oResult.value.$count, 8);
		});
	});

	//*********************************************************************************************
	QUnit.test("read: more elements than existing", function (assert) {
		var oAggregation = { // filled before by buildApply
				aggregate : {},
				group : {},
				groupLevels : ["group"]
			},
			oCache = _AggregationCache.create(this.oRequestor, "~", "", {}, oAggregation),
			oGroupLock = {
				getUnlockedCopy : function () {},
				unlock : function () {}
			},
			aReadResult = [{}];

		oCache.aElements = [
			{},
			_AggregationHelper.createPlaceholder(1, 1, "~oFirstLevelCache~")
		];
		oCache.aElements.$byPredicate = {};
		oCache.aElements.$count = 2;

		this.mock(oGroupLock).expects("getUnlockedCopy").withExactArgs()
			.returns("~oGroupLockCopy~");
		this.mock(oCache).expects("readGap")
			.withExactArgs("~oFirstLevelCache~", 1, 2, "~oGroupLockCopy~", "~fnDataRequested~")
			.returns(addElementsLater(oCache, aReadResult, 1));

		// code under test
		return oCache.read(0, 100, 0, oGroupLock, "~fnDataRequested~").then(function (oResult) {
			assert.strictEqual(oResult.value.length, 2);
			assert.strictEqual(oResult.value[0], oCache.aElements[0]);
			assert.strictEqual(oResult.value[1], aReadResult[0]);
			assert.strictEqual(oResult.value.$count, 2);
		});
	});

	//*********************************************************************************************
	QUnit.test("readGap: success", async function (assert) {
		var oCache
			= _AggregationCache.create(this.oRequestor, "~", "", {}, {hierarchyQualifier : "X"}),
			oGroupLevelCache = {
				getQueryOptions : function () {},
				read : function () {},
				setQueryOptions : function () {}
			},
			mQueryOptions = {
				$apply : "A.P.P.L.E.",
				$count : true, // dropped
				$expand : {expand : null},
				$orderby : "orderby",
				$search : "search",
				$select : ["Name"],
				foo : "bar",
				"sap-client" : "123"
			},
			sQueryOptions = JSON.stringify(mQueryOptions),
			aReadResult = [{}];

		oCache.aElements = [,, _AggregationHelper.createPlaceholder(1, 1, oGroupLevelCache)];

		this.mock(oGroupLevelCache).expects("getQueryOptions").withExactArgs()
			.returns(mQueryOptions);
		this.mock(oGroupLevelCache).expects("setQueryOptions").withExactArgs({
				$apply : "A.P.P.L.E.",
				$expand : {expand : null},
				$orderby : "orderby",
				$search : "search",
				$select : ["Name"],
				foo : "bar",
				"sap-client" : "123"
			}, true);
		this.mock(oGroupLevelCache).expects("read")
			.withExactArgs(1, 1, 0, "~oGroupLock~", "~fnDataRequested~", true)
			.returns(SyncPromise.resolve({value : aReadResult}));
		this.mock(oCache).expects("addElements")
			.withExactArgs(sinon.match.same(aReadResult), 2, sinon.match.same(oGroupLevelCache), 1);

		// code under test
		await oCache.readGap(oGroupLevelCache, 2, 3, "~oGroupLock~", "~fnDataRequested~");

		assert.strictEqual(JSON.stringify(mQueryOptions), sQueryOptions, "unchanged");
	});

	//*********************************************************************************************
	QUnit.test("readGap: created persisted", function (assert) {
		const oCache = _AggregationCache.create(this.oRequestor, "~", "", {}, {
			hierarchyQualifier : "X",
			$NodeProperty : "path/to/NodeID"
		});
		oCache.aElements = [,, "~oStartElement~"];
		oCache.aElements.$byPredicate = {};
		const oHelperMock = this.mock(_Helper);
		oHelperMock.expects("getPrivateAnnotation")
			.withExactArgs("~oStartElement~", "rank").returns(undefined); // created
		oHelperMock.expects("getPrivateAnnotation")
			.withExactArgs("~oStartElement~", "predicate").returns("~sPredicate~");
		const oGroupLevelCache = {refreshSingle : mustBeMocked};
		this.mock(oGroupLevelCache).expects("refreshSingle")
			.withExactArgs("~oGroupLock~", "", -1, "~sPredicate~", true, false, "~fnDataRequested~")
			.returns(SyncPromise.resolve(Promise.resolve("~oElement~")));
		oHelperMock.expects("inheritPathValue")
			.withExactArgs(["path", "to", "NodeID"], "~oStartElement~", "~oElement~", true);
		this.mock(oCache).expects("addElements")
			.withExactArgs("~oElement~", 2, sinon.match.same(oGroupLevelCache));

		// code under test
		const oResult = oCache.readGap(oGroupLevelCache, 2, 3, "~oGroupLock~", "~fnDataRequested~");

		assert.strictEqual(oCache.aElements.$byPredicate["~sPredicate~"], oResult);

		return oResult.then(function (vResult) {
			assert.strictEqual(vResult, undefined, "without a defined result");
		});
	});

	//*********************************************************************************************
	QUnit.test("readGap: multiple created persisted", function (assert) {
		const oCache
			= _AggregationCache.create(this.oRequestor, "~", "", {}, {hierarchyQualifier : "X"});
		oCache.aElements = [,, "~oStartElement~"];
		this.mock(_Helper).expects("getPrivateAnnotation")
			.withExactArgs("~oStartElement~", "rank").returns(undefined); // created

		assert.throws(function () {
			// code under test
			oCache.readGap(/*oGroupLevelCache*/null, 2, 4, "~oGroupLock~", "~fnDataRequested~");
		}, new Error("Not just a single created persisted"));
	});

	//*********************************************************************************************
	[
		"read: expand before read has finished",
		"read: aElements has changed while reading"
	].forEach(function (sTitle, i) {
		QUnit.test(sTitle, function (assert) {
			var oCache
				= _AggregationCache.create(this.oRequestor, "~", "", {}, {hierarchyQualifier : "X"}),
				oGroupLevelCache = {
					getQueryOptions : function () { return {}; },
					read : function () {}
					// setQueryOptions : function () {}
				},
				oReadResultFirstNode = {},
				aReadResult = [oReadResultFirstNode, {}];

			oCache.aElements = [,,,
				_AggregationHelper.createPlaceholder(1, 1, oGroupLevelCache),
				_AggregationHelper.createPlaceholder(1, 2, oGroupLevelCache)];

			this.mock(oGroupLevelCache).expects("read")
				.withExactArgs(1, 2, 0, "~oGroupLock~", "~fnDataRequested~", true)
				.callsFake(function () {
					// while the read request is running - simulate an expand
					oCache.aElements.splice(1, 0, {/*oInsertedNode*/});
					if (i) {
						// ... and a concurrent read
						oCache.aElements[4] = oReadResultFirstNode;
					}

					return SyncPromise.resolve({value : aReadResult});
				});
			this.mock(oCache).expects("addElements")
				.withExactArgs(sinon.match.same(aReadResult), 4, sinon.match.same(oGroupLevelCache), 1);

			// code under test
			return oCache.readGap(oGroupLevelCache, 3, 5, "~oGroupLock~", "~fnDataRequested~")
				.then(function () {
					assert.ok(false, "Unexpected success");
				}, function (oError) {
					assert.strictEqual(oError.message, "Collapse or expand before read has finished");
					assert.strictEqual(oError.canceled, true);
				});
		});
	});

	//*********************************************************************************************
	QUnit.test("read: collapse before read has finished", function (assert) {
		var oCache
			= _AggregationCache.create(this.oRequestor, "~", "", {}, {hierarchyQualifier : "X"}),
			oGroupLevelCache = {
				getQueryOptions : function () { return {}; },
				read : function () {}
				// setQueryOptions : function () {}
			};

		oCache.aElements = [,,,
			_AggregationHelper.createPlaceholder(1, 1, oGroupLevelCache),
			_AggregationHelper.createPlaceholder(1, 2, oGroupLevelCache)];

		this.mock(oGroupLevelCache).expects("read")
			.withExactArgs(1, 2, 0, "~oGroupLock~", "~fnDataRequested~", true)
			.callsFake(function () {
				return SyncPromise.resolve().then(function () {
					// while the read request is running - simulate a collapse
					oCache.aElements.splice(2, 3);
					return {value : [{}]};
				});
			});
		this.mock(oCache).expects("addElements").never();

		// code under test
		return oCache.readGap(oGroupLevelCache, 3, 5, "~oGroupLock~", "~fnDataRequested~")
			.then(function () {
				assert.ok(false, "Unexpected success");
			}, function (oError) {
				assert.strictEqual(oError.message, "Collapse before read has finished");
				assert.strictEqual(oError.canceled, true);
			});
	});

	//*********************************************************************************************
	[false, true].forEach(function (bAsync) {
		QUnit.test("readGap: async=" + bAsync, function (assert) {
			var oCache
				= _AggregationCache.create(this.oRequestor, "~", "", {}, {hierarchyQualifier : "X"}),
				oGroupLevelCache = {
					getQueryOptions : function () { return {}; },
					read : function () {}
					// setQueryOptions : function () {}
				},
				oReadResult = {value : [{}, {}, {}]},
				oResult,
				oPromise = bAsync
					? SyncPromise.resolve(Promise.resolve(oReadResult))
					: SyncPromise.resolve(oReadResult);

			oCache.aElements = [,,,
				_AggregationHelper.createPlaceholder(1, 3, oGroupLevelCache),
				_AggregationHelper.createPlaceholder(1, 4, oGroupLevelCache),
				_AggregationHelper.createPlaceholder(1, 5, oGroupLevelCache)];
			oCache.aElements.$byPredicate = {};
			_Helper.setPrivateAnnotation(oCache.aElements[3], "predicate", "('A')");
			_Helper.setPrivateAnnotation(oCache.aElements[5], "predicate", "('B')");

			this.mock(oGroupLevelCache).expects("read")
				.withExactArgs(3, 3, 0, "~oGroupLock~", "~fnDataRequested~", true).returns(oPromise);
			this.mock(oCache).expects("addElements")
				.withExactArgs(sinon.match.same(oReadResult.value), 3,
					sinon.match.same(oGroupLevelCache), 3);

			// code under test
			oResult = oCache.readGap(oGroupLevelCache, 3, 6, "~oGroupLock~", "~fnDataRequested~");

			assert.deepEqual(oCache.aElements.$byPredicate, bAsync ? {
				"('A')" : SyncPromise.resolve(), // Note: not a strictEqual!
				"('B')" : SyncPromise.resolve()
			} : {});
			if (bAsync) {
				assert.strictEqual(oCache.aElements.$byPredicate["('A')"], oResult);
				assert.strictEqual(oCache.aElements.$byPredicate["('B')"], oResult);
			}

			return oResult;
		});
	});

	//*********************************************************************************************
	[false, true, "expanding"].forEach(function (vHasCache) {
		[undefined, false, true].forEach(function (bSubtotalsAtBottomOnly) {
			[false, true].forEach(function (bSubtotals) { // JIRA: CPOUI5ODATAV4-825
			var sTitle = "expand: read; has cache = " + vHasCache
					+ ", subtotalsAtBottomOnly = " + bSubtotalsAtBottomOnly
					+ ", subtotals = " + bSubtotals;

			if (vHasCache && bSubtotalsAtBottomOnly !== undefined) {
				return; // skip invalid combination
			}

		QUnit.test(sTitle, function (assert) {
			var oAggregation = { // filled before by buildApply
					aggregate : {},
					group : {},
					groupLevels : ["group"]
				},
				oAggregationHelperMock = this.mock(_AggregationHelper),
				oCache = _AggregationCache.create(this.oRequestor, "~", "", {}, oAggregation),
				oCacheMock = this.mock(oCache),
				oCollapsed = {"@$ui5.node.isExpanded" : false},
				aElements = [{
					"@$ui5.node.isExpanded" : vHasCache === "expanding",
					// while 0 would be realistic, we want to test the general case here
					"@$ui5.node.level" : 23
				}, {}, {}],
				oExpanded = {"@$ui5.node.isExpanded" : true},
				oExpandResult = {
					value : [{}, {}, {}, {}, {}]
				},
				oGroupLevelCache = {
					read : function () {}
				},
				oGroupLock = {
					unlock : function () {} // needed for oCache.read() below
				},
				oGroupNode = aElements[0],
				vGroupNodeOrPath = vHasCache === "expanding" ? oGroupNode : "~path~",
				oHelperMock = this.mock(_Helper),
				oPromise,
				bSubtotalsAtBottom = bSubtotals && bSubtotalsAtBottomOnly !== undefined,
				oUpdateAllExpectation,
				that = this;

			if (bSubtotals) {
				oCollapsed.A = "10"; // placeholder for an aggregate with subtotals
			}
			oExpandResult.value.$count = 7;
			_Helper.setPrivateAnnotation(oGroupNode, "predicate", "(~predicate~)");
			if (vHasCache) {
				_Helper.setPrivateAnnotation(oGroupNode, "cache", oGroupLevelCache);
				// simulate that sometimes, this value is already known
				_Helper.setPrivateAnnotation(oGroupNode, "groupLevelCount", 7);
			}
			if (bSubtotalsAtBottomOnly !== undefined) {
				oAggregation.subtotalsAtBottomOnly = bSubtotalsAtBottomOnly;
			}

			// simulate a read
			oCache.iReadLength = 42;
			oCache.aElements = aElements.slice();
			oCache.aElements.$byPredicate = {};
			oCache.aElements.$count = 3;

			oCacheMock.expects("getValue").exactly(vHasCache === "expanding" ? 0 : 1)
				.withExactArgs("~path~").returns(oGroupNode);
			this.mock(_AggregationHelper).expects("getOrCreateExpandedObject")
				.exactly(vHasCache === "expanding" ? 0 : 1)
				.withExactArgs(sinon.match.same(oAggregation), sinon.match.same(oGroupNode))
				.returns(oExpanded);
			oUpdateAllExpectation = oHelperMock.expects("updateAll")
				.exactly(vHasCache === "expanding" ? 0 : 1)
				.withExactArgs(sinon.match.same(oCache.mChangeListeners), "~path~",
					sinon.match.same(oGroupNode), sinon.match.same(oExpanded))
				.callThrough(); // "@$ui5.node.isExpanded" is checked once read has finished
			this.mock(oCache.oTreeState).expects("expand").exactly(vHasCache === "expanding" ? 0 : 1)
				.withExactArgs(sinon.match.same(oGroupNode), "~iLevels~");
			oCacheMock.expects("createGroupLevelCache").exactly(vHasCache ? 0 : 1)
				.withExactArgs(sinon.match.same(oGroupNode)).returns(oGroupLevelCache);
			oHelperMock.expects("setPrivateAnnotation").exactly(vHasCache ? 0 : 1)
				.withExactArgs(sinon.match.same(oGroupNode), "cache",
					sinon.match.same(oGroupLevelCache));
			this.mock(oGroupLevelCache).expects("read")
				.withExactArgs(0, oCache.iReadLength, 0, sinon.match.same(oGroupLock),
					"~fnDataRequested~")
				.returns(SyncPromise.resolve(Promise.resolve(oExpandResult)));
			this.mock(_AggregationHelper).expects("getCollapsedObject")
				.withExactArgs(sinon.match.same(oGroupNode)).returns(oCollapsed);
			oHelperMock.expects("setPrivateAnnotation")
				.withExactArgs(sinon.match.same(oGroupNode), "groupLevelCount", 7);
			oHelperMock.expects("updateAll")
				.withExactArgs(sinon.match.same(oCache.mChangeListeners),
					sinon.match.same(vGroupNodeOrPath), sinon.match.same(oGroupNode),
					{"@$ui5.node.groupLevelCount" : 7});
			oCacheMock.expects("addElements")
				.withExactArgs(sinon.match.same(oExpandResult.value), 1,
					sinon.match.same(oGroupLevelCache), 0)
				.callsFake(addElements); // so that oCache.aElements is actually filled
			oAggregationHelperMock.expects("createPlaceholder")
				.withExactArgs(24, 5, sinon.match.same(oGroupLevelCache)).returns("~placeholder~1");
			oAggregationHelperMock.expects("createPlaceholder")
				.withExactArgs(24, 6, sinon.match.same(oGroupLevelCache)).returns("~placeholder~2");
			if (bSubtotalsAtBottom) {
				this.mock(Object).expects("assign").withExactArgs({}, sinon.match.same(oCollapsed))
					.returns("~oSubtotals~");
				oAggregationHelperMock.expects("getAllProperties")
					.withExactArgs(sinon.match.same(oAggregation)).returns("~aAllProperties~");
				oAggregationHelperMock.expects("setAnnotations")
					.withExactArgs("~oSubtotals~", undefined, true, 23, "~aAllProperties~");
				oHelperMock.expects("setPrivateAnnotation")
					.withExactArgs("~oSubtotals~", "predicate", "(~predicate~,$isTotal=true)");
				oCacheMock.expects("addElements").withExactArgs("~oSubtotals~", 8)
					.callsFake(addElements); // so that oCache.aElements is actually filled
			} else {
				oAggregationHelperMock.expects("getAllProperties").never();
				oAggregationHelperMock.expects("setAnnotations").never();
			}

			// code under test
			oPromise = oCache.expand(
				oGroupLock, vGroupNodeOrPath, "~iLevels~", "~fnDataRequested~"
			).then(function (iResult) {
				var iExpectedCount = bSubtotalsAtBottom ? 8 : 7;

				assert.strictEqual(iResult, iExpectedCount);

				assert.strictEqual(oCache.aElements.length, 3 + iExpectedCount, ".length");
				assert.strictEqual(oCache.aElements.$count, 3 + iExpectedCount, ".$count");
				// check parent node
				assert.strictEqual(oCache.aElements[0], oGroupNode);

				// check expanded nodes
				assert.strictEqual(oCache.aElements[1], oExpandResult.value[0]);
				assert.strictEqual(oCache.aElements[2], oExpandResult.value[1]);
				assert.strictEqual(oCache.aElements[3], oExpandResult.value[2]);
				assert.strictEqual(oCache.aElements[4], oExpandResult.value[3]);
				assert.strictEqual(oCache.aElements[5], oExpandResult.value[4]);

				// check placeholders
				assert.strictEqual(oCache.aElements[6], "~placeholder~1");
				assert.strictEqual(oCache.aElements[7], "~placeholder~2");

				// check moved nodes
				if (bSubtotalsAtBottom) {
					assert.strictEqual(oCache.aElements[9], aElements[1]);
					assert.strictEqual(oCache.aElements[10], aElements[2]);
				} else {
					assert.strictEqual(oCache.aElements[8], aElements[1]);
					assert.strictEqual(oCache.aElements[9], aElements[2]);
				}

				that.mock(oCache.oFirstLevel).expects("read").never();

				return oCache.read(1, 4, 0, oGroupLock).then(function (oResult) {
					assert.strictEqual(oResult.value.length, 4);
					assert.strictEqual(oResult.value.$count, 3 + iExpectedCount);
					oResult.value.forEach(function (oElement, i) {
						assert.strictEqual(oElement, oCache.aElements[i + 1], "index " + (i + 1));
					});
				});
			});

			oUpdateAllExpectation.verify();

			return oPromise;
		});
			});
		});
	});

	//*********************************************************************************************
	[false, true].forEach(function (bRecursiveHierarchy) {
		QUnit.test("expand: at end, hierarchy=" + bRecursiveHierarchy, function (assert) {
			var oAggregation = bRecursiveHierarchy
					? {expandTo : 5, hierarchyQualifier : "X"}
					: { // filled before by buildApply
						aggregate : {},
						group : {},
						groupLevels : ["group"]
					},
				oAggregationHelperMock = this.mock(_AggregationHelper),
				oCache = _AggregationCache.create(this.oRequestor, "~", "", {}, oAggregation),
				aElements = [{}, {}, {
					"@$ui5.node.isExpanded" : false,
					"@$ui5.node.level" : 5
				}],
				oExpanded = {"@$ui5.node.isExpanded" : true},
				oExpandResult = {
					value : [{}, {}, {}, {}, {}]
				},
				oGroupLevelCache = {
					read : function () {}
				},
				oGroupLock = {
					unlock : function () {} // needed for oCache.read() below
				},
				oGroupNode = aElements[2],
				oHelperMock = this.mock(_Helper),
				oPromise,
				oUpdateAllExpectation;

			oExpandResult.value.$count = 7;

			// simulate a read
			oCache.iReadLength = 42;
			oCache.aElements = aElements.slice();
			oCache.aElements.$byPredicate = {};
			oCache.aElements.$count = 3;

			this.mock(oCache).expects("getValue").withExactArgs("~path~").returns(oGroupNode);
			this.mock(_AggregationHelper).expects("getOrCreateExpandedObject")
				.withExactArgs(sinon.match.same(oAggregation), sinon.match.same(oGroupNode))
				.returns(oExpanded);
			oUpdateAllExpectation = oHelperMock.expects("updateAll")
				.withExactArgs(sinon.match.same(oCache.mChangeListeners), "~path~",
					sinon.match.same(oGroupNode), sinon.match.same(oExpanded))
				.callThrough(); // "@$ui5.node.isExpanded" is checked once read has finished
			this.mock(oCache.oTreeState).expects("expand")
				.withExactArgs(sinon.match.same(oGroupNode), "~iLevels~");
			this.mock(oCache).expects("createGroupLevelCache")
				.withExactArgs(sinon.match.same(oGroupNode)).returns(oGroupLevelCache);
			this.mock(oGroupLevelCache).expects("read")
				.withExactArgs(0, oCache.iReadLength, 0, sinon.match.same(oGroupLock),
					"~fnDataRequested~")
				.returns(SyncPromise.resolve(Promise.resolve(oExpandResult)));
			oHelperMock.expects("updateAll")
				.withExactArgs(sinon.match.same(oCache.mChangeListeners), "~path~",
					sinon.match.same(oGroupNode), {"@$ui5.node.groupLevelCount" : 7});
			this.mock(oCache).expects("addElements")
				.withExactArgs(sinon.match.same(oExpandResult.value), 3,
					sinon.match.same(oGroupLevelCache), 0)
				.callsFake(addElements); // so that oCache.aElements is actually filled
			oAggregationHelperMock.expects("createPlaceholder")
				.withExactArgs(6, 5, sinon.match.same(oGroupLevelCache)).returns("~placeholder~1");
			oAggregationHelperMock.expects("createPlaceholder")
				.withExactArgs(6, 6, sinon.match.same(oGroupLevelCache)).returns("~placeholder~2");

			// code under test
			oPromise = oCache.expand(
				oGroupLock, "~path~", "~iLevels~", "~fnDataRequested~"
			).then(function (iResult) {
				assert.strictEqual(iResult, 7);

				assert.strictEqual(oCache.aElements.length, 3 + 7, ".length");
				assert.strictEqual(oCache.aElements.$count, 3 + 7, ".$count");
				assert.strictEqual(oCache.aElements[0], aElements[0]);
				assert.strictEqual(oCache.aElements[1], aElements[1]);

				// check parent node
				assert.strictEqual(oCache.aElements[2], oGroupNode);
				assert.strictEqual(_Helper.getPrivateAnnotation(oGroupNode, "cache"), oGroupLevelCache);

				// check expanded nodes
				assert.strictEqual(oCache.aElements[3], oExpandResult.value[0]);
				assert.strictEqual(oCache.aElements[4], oExpandResult.value[1]);
				assert.strictEqual(oCache.aElements[5], oExpandResult.value[2]);
				assert.strictEqual(oCache.aElements[6], oExpandResult.value[3]);
				assert.strictEqual(oCache.aElements[7], oExpandResult.value[4]);

				// check placeholders
				assert.strictEqual(oCache.aElements[8], "~placeholder~1");
				assert.strictEqual(oCache.aElements[9], "~placeholder~2");
			});

			oUpdateAllExpectation.verify();

			return oPromise;
		});
	});

	//*********************************************************************************************
	[false, true].forEach(function (bStale) {
		[false, true].forEach(function (bUnifiedCache) {
			const sTitle = "expand: after collapse (w/ 'spliced'); $stale : " + bStale
				+ ", bUnifiedCache : " + bUnifiedCache;
		QUnit.test(sTitle, function (assert) {
			var oAggregation = { // filled before by buildApply
					aggregate : {},
					group : {},
					groupLevels : ["group"]
				},
				oCache = _AggregationCache.create(this.oRequestor, "~", "", {}, oAggregation),
				oCacheMock = this.mock(oCache),
				aElements,
				oGroupLevelCache = {
					read : function () {}
				},
				oGroupLock = {},
				oGroupNode = {
					"@$ui5._" : {
						cache : oGroupLevelCache,
						groupLevelCount : 7,
						spliced : [{
							"@$ui5._" : {placeholder : true},
							"@$ui5.node.level" : 0
						}, {
							"@$ui5._" : {placeholder : true, predicate : "n/a", rank : 24},
							"@$ui5.node.level" : 11
						}, {
							"@$ui5._" : {
								expanding : true,
								parent : oCache.oFirstLevel, // unrealistic!
								predicate : "('C')",
								rank : 25
							},
							"@$ui5.node.level" : 12
						}, {
							"@$ui5._" : {
								parent : oCache.oFirstLevel, // unrealistic!
								predicate : "('created')",
								transientPredicate : "($uid=1-23)"
							},
							"@$ui5.node.level" : 12
						}, {
							"@$ui5._" : {
								parent : oCache.oFirstLevel, // unrealistic!
								predicate : "('A')",
								rank : 27
							},
							"@$ui5.node.level" : 10
						}, {
							"@$ui5._" : {
								predicate : "('selected')"
							},
							"@$ui5.node.level" : 12
						}],
						rank : 42
					},
					"@$ui5.node.isExpanded" : false,
					"@$ui5.node.level" : 5
				},
				oPromise,
				aSpliced,
				oUpdateAllExpectation;

			oCache.bUnifiedCache = bUnifiedCache; // works identically w/ and w/o unified cache
			oGroupNode["@$ui5._"].spliced[200000] = {
				"@$ui5._" : {predicate : "('D')", rank : 200023},
				"@$ui5.node.level" : 10
			};
			aSpliced = oGroupNode["@$ui5._"].spliced.slice();
			if (bStale) {
				oGroupNode["@$ui5._"].spliced.$stale = true;
			}
			oGroupNode["@$ui5._"].spliced.$level = 9;
			oGroupNode["@$ui5._"].spliced.$rank = 12;
			aElements = [{}, oGroupNode, {}, {}];
			oCache.aElements = aElements.slice();
			oCache.aElements.$byPredicate = {};
			oCache.aElements.$count = 4;
			oCacheMock.expects("getValue").withExactArgs("~path~").returns(oGroupNode);
			oUpdateAllExpectation = this.mock(_Helper).expects("updateAll")
				.withExactArgs(sinon.match.same(oCache.mChangeListeners), "~path~",
					sinon.match.same(oGroupNode), {"@$ui5.node.isExpanded" : true})
				.callThrough(); // "@$ui5.node.isExpanded" is checked once read has finished
			this.mock(oCache.oTreeState).expects("expand")
				.withExactArgs(sinon.match.same(oGroupNode), "~iLevels~");
			this.mock(_Helper).expects("copySelected")
				.withExactArgs(sinon.match.same(oCache.aElements),
					sinon.match((aElements0) => aElements0 === oCache.aElements));
			oCacheMock.expects("createGroupLevelCache").never();
			this.mock(oGroupLevelCache).expects("read").never();
			oCacheMock.expects("addElements").never();
			this.mock(_AggregationHelper).expects("createPlaceholder").never();
			oCacheMock.expects("expand")
				.withExactArgs(sinon.match.same(oGroupLock), "~path~", "~iLevels~")
				.callThrough(); // for code under test
			oCacheMock.expects("expand").exactly(bStale ? 0 : 1)
				.withExactArgs(sinon.match.same(_GroupLock.$cached), sinon.match.same(aSpliced[2]))
				.returns(SyncPromise.resolve(100));
			if (bStale) {
				oCacheMock.expects("isSelectionDifferent")
					.withExactArgs(sinon.match.same(aSpliced[2])).returns(false);
				oCacheMock.expects("turnIntoPlaceholder")
					.withExactArgs(sinon.match.same(aSpliced[2]), "('C')");
				oCacheMock.expects("isSelectionDifferent")
					.withExactArgs(sinon.match.same(aSpliced[3])).returns(false);
				oCacheMock.expects("turnIntoPlaceholder")
					.withExactArgs(sinon.match.same(aSpliced[3]), "('created')");
				oCacheMock.expects("isSelectionDifferent")
					.withExactArgs(sinon.match.same(aSpliced[4])).returns(false);
				oCacheMock.expects("turnIntoPlaceholder")
					.withExactArgs(sinon.match.same(aSpliced[4]), "('A')");
				oCacheMock.expects("isSelectionDifferent")
					.withExactArgs(sinon.match.same(aSpliced[5])).returns(true);
				oCacheMock.expects("isSelectionDifferent")
					.withExactArgs(sinon.match.same(aSpliced[200000])).returns(false);
				oCacheMock.expects("turnIntoPlaceholder")
					.withExactArgs(sinon.match.same(aSpliced[200000]), "('D')");
			} else {
				oCacheMock.expects("isSelectionDifferent").never();
				oCacheMock.expects("turnIntoPlaceholder").never();
			}

			// code under test
			oPromise = oCache.expand(oGroupLock, "~path~", "~iLevels~").then(function (iResult) {
				assert.strictEqual(iResult, (bStale ? 0 : 100) + 200001);

				assert.strictEqual(oCache.aElements.length, 200005, ".length");
				assert.strictEqual(oCache.aElements.$count, 200005, ".$count");
				assert.strictEqual(oCache.aElements[0], aElements[0]);
				// check parent node
				assert.strictEqual(oCache.aElements[1], oGroupNode);
				assert.strictEqual(_Helper.getPrivateAnnotation(oGroupNode, "cache"), oGroupLevelCache);
				assert.notOk(_Helper.hasPrivateAnnotation(oGroupNode, "spliced"));

				// check expanded nodes
				assert.deepEqual(Object.keys(oCache.aElements),
					["0", "1", "2", "3", "4", "5", "6", "7", "200002", "200003", "200004",
						"$byPredicate", "$count"]);
				assert.strictEqual(oCache.aElements[2], aSpliced[0]);
				assert.strictEqual(aSpliced[0]["@$ui5.node.level"], 0, "unchanged");
				assert.strictEqual(oCache.aElements[3], aSpliced[1]);
				assert.strictEqual(aSpliced[1]["@$ui5.node.level"], 7);
				assert.strictEqual(aSpliced[1]["@$ui5._"].rank, 24);
				assert.strictEqual(oCache.aElements[4], aSpliced[2]);
				assert.strictEqual(aSpliced[2]["@$ui5.node.level"], 8);
				assert.strictEqual(aSpliced[2]["@$ui5._"].rank, 55);
				assert.strictEqual(_Helper.hasPrivateAnnotation(aSpliced[2], "expanding"), bStale,
					"deleted only if not stale");
				assert.notOk("rank" in aSpliced[3]["@$ui5._"]);
				assert.strictEqual(aSpliced[4]["@$ui5.node.level"], 6);
				assert.strictEqual(aSpliced[4]["@$ui5._"].rank, 57);
				assert.strictEqual(oCache.aElements[200002], aSpliced[200000]);
				assert.strictEqual(aSpliced[200000]["@$ui5.node.level"], 6);
				assert.strictEqual(aSpliced[200000]["@$ui5._"].rank, 200023);

				// check moved nodes
				assert.strictEqual(oCache.aElements[200003], aElements[2]);
				assert.strictEqual(oCache.aElements[200004], aElements[3]);

				assert.deepEqual(oCache.aElements.$byPredicate, bStale ? {
					"('selected')" : aSpliced[5]
				} : {
					"('C')" : aSpliced[2],
					"('created')" : aSpliced[3],
					"($uid=1-23)" : aSpliced[3],
					"('A')" : aSpliced[4],
					"('selected')" : aSpliced[5],
					"('D')" : aSpliced[200000]
				});
			});

			oUpdateAllExpectation.verify();

			return oPromise;
		});
		});
	});

	//*********************************************************************************************
	QUnit.test("expand: unified cache", function (assert) {
		const oCache = _AggregationCache.create(this.oRequestor, "~", "", {}, {
			hierarchyQualifier : "X"
		});
		oCache.bUnifiedCache = true;
		const oGroupNode = {};

		// ensure the collection cache cannot read data
		_Helper.setPrivateAnnotation(oGroupNode, "cache", "~oGroupLevelCache~");
		this.mock(oCache).expects("getValue").withExactArgs("~path~").returns(oGroupNode);
		this.mock(_Helper).expects("updateAll")
			.withExactArgs(sinon.match.same(oCache.mChangeListeners), "~path~",
				sinon.match.same(oGroupNode), {"@$ui5.node.isExpanded" : true});
		this.mock(oCache.oTreeState).expects("expand")
			.withExactArgs(sinon.match.same(oGroupNode), "~iLevels~");
		this.mock(oCache).expects("createGroupLevelCache").never();

		// code under test
		return oCache.expand(
			"~oGroupLock~", "~path~", "~iLevels~", "~fnDataRequested~")
		.then(function (iCount) {
			assert.strictEqual(iCount, -1);
		});
	});

	//*********************************************************************************************
	[2, 42].forEach(function (iLevels) {
		QUnit.test("expand: refresh needed, iLevels=" + iLevels, function (assert) {
			const oCache = _AggregationCache.create(this.oRequestor, "~", "", {}, {
				hierarchyQualifier : "X"
			});
			const oGroupNode = {};

			// ensure the collection cache cannot read data
			_Helper.setPrivateAnnotation(oGroupNode, "cache", "~oGroupLevelCache~");
			this.mock(oCache).expects("getValue").withExactArgs("~path~").returns(oGroupNode);
			this.mock(_Helper).expects("updateAll")
				.withExactArgs(sinon.match.same(oCache.mChangeListeners), "~path~",
					sinon.match.same(oGroupNode), {"@$ui5.node.isExpanded" : true});
			this.mock(oCache.oTreeState).expects("expand")
				.withExactArgs(sinon.match.same(oGroupNode), iLevels);
			this.mock(oCache).expects("createGroupLevelCache").never();

			// code under test
			return oCache.expand(
				"~oGroupLock~", "~path~", iLevels, "~fnDataRequested~")
			.then(function (iCount) {
				assert.strictEqual(iCount, -1);
			});
		});
	});

	//*********************************************************************************************
	QUnit.test("expand: refresh needed, oFirstLevel without aSpliced", function (assert) {
		const oCache = _AggregationCache.create(this.oRequestor, "~", "", {}, {
			expandTo : 5,
			hierarchyQualifier : "X"
		});
		const oGroupNode = {"@$ui5.node.level" : 4};

		// Note: no cache in private annotation "parent"
		this.mock(oCache).expects("getValue").withExactArgs("~path~").returns(oGroupNode);
		this.mock(_Helper).expects("updateAll")
			.withExactArgs(sinon.match.same(oCache.mChangeListeners), "~path~",
				sinon.match.same(oGroupNode), {"@$ui5.node.isExpanded" : true});
		this.mock(oCache.oTreeState).expects("expand")
			.withExactArgs(sinon.match.same(oGroupNode), 1);
		this.mock(_Helper).expects("getPrivateAnnotation")
			.withExactArgs(sinon.match.same(oGroupNode), "spliced").returns(undefined);
		this.mock(oCache).expects("createGroupLevelCache").never();

		assert.strictEqual(
			// code under test
			oCache.expand("~oGroupLock~", "~path~", 1, "~fnDataRequested~").getResult(),
			-1
		);
	});

	//*********************************************************************************************
	[1E16, Number.MAX_SAFE_INTEGER].forEach(function (iLevels) {
		QUnit.test(`expand: all below node, iLevels=${iLevels}`, function (assert) {
			const oCache = _AggregationCache.create(this.oRequestor, "~", "", {}, {
				hierarchyQualifier : "X"
			});
			this.mock(oCache).expects("getValue").withExactArgs("~path~").returns("~oGroupNode~");
			this.mock(_Helper).expects("getPrivateAnnotation")
				.withExactArgs("~oGroupNode~", "spliced").returns("~aSpliced~");
			this.mock(_Helper).expects("updateAll")
				.withExactArgs(sinon.match.same(oCache.mChangeListeners), "~path~", "~oGroupNode~",
					{"@$ui5.node.isExpanded" : true});
			this.mock(oCache.oTreeState).expects("expand")
				.withExactArgs("~oGroupNode~", iLevels);
			this.mock(oCache).expects("validateAndDeleteExpandInfo")
				.withExactArgs("~oGroupLock~", "~oGroupNode~")
				.resolves("n/a");
			this.mock(_Helper).expects("deletePrivateAnnotation").never();
			this.mock(oCache).expects("createGroupLevelCache").never();

			// code under test
			const oPromise = oCache.expand("~oGroupLock~", "~path~", iLevels, "~fnDataRequested~");

			assert.ok(oPromise instanceof SyncPromise);
			assert.ok(oPromise.isPending());

			return oPromise.then((iCount) => {
				assert.strictEqual(iCount, -1);
			});
		});
	});

	//*********************************************************************************************
	[false, true].forEach(function (bSelf) {
		[1, undefined].forEach(function (iLevels) {
		var sTitle = "expand: collapse " + (bSelf ? "self" : "parent") + " before expand has finished";

		QUnit.test(sTitle, function (assert) {
			var oAggregation = { // filled before by buildApply
					aggregate : {},
					group : {},
					groupLevels : ["group"]
				},
				oCache = _AggregationCache.create(this.oRequestor, "~", "", {}, oAggregation),
				aElements = [{
					"@$ui5.node.isExpanded" : false,
					"@$ui5.node.level" : 0
				}, {}, {}],
				oExpandResult = {
					value : [{}, {}, {}, {}, {}]
				},
				oGroupLevelCache = {
					read : function () {}
				},
				oGroupLock = {},
				oGroupNode = aElements[0],
				oPromise,
				oUpdateAllExpectation;

			oExpandResult.value.$count = 7;

			// simulate a read
			oCache.iReadLength = 42;
			oCache.aElements = aElements.slice();
			oCache.aElements.$byPredicate = {};
			oCache.aElements.$count = 3;

			this.mock(oCache).expects("getValue").withExactArgs("~path~").returns(oGroupNode);
			oUpdateAllExpectation = this.mock(_Helper).expects("updateAll")
				.withExactArgs(sinon.match.same(oCache.mChangeListeners), "~path~",
					sinon.match.same(oGroupNode), {"@$ui5.node.isExpanded" : true})
				.callThrough(); // "@$ui5.node.isExpanded" is checked once read has finished
			this.mock(oCache.oTreeState).expects("expand")
				.withExactArgs(sinon.match.same(oGroupNode), iLevels);
			this.mock(oCache).expects("createGroupLevelCache")
				.withExactArgs(sinon.match.same(oGroupNode)).returns(oGroupLevelCache);
			this.mock(oGroupLevelCache).expects("read")
				.withExactArgs(0, oCache.iReadLength, 0, sinon.match.same(oGroupLock),
					"~fnDataRequested~")
				.returns(SyncPromise.resolve(Promise.resolve(oExpandResult)));
			this.mock(oCache).expects("addElements").never();
			this.mock(_AggregationHelper).expects("createPlaceholder").never();

			// code under test
			oPromise = oCache.expand(
				oGroupLock, "~path~", iLevels, "~fnDataRequested~"
			).then(function (iResult) {
				assert.strictEqual(iResult, 0);
				if (bSelf) {
					assert.notOk(_Helper.hasPrivateAnnotation(oGroupNode, "spliced"));
				} else {
					assert.strictEqual(_Helper.getPrivateAnnotation(oGroupNode, "expanding"), true);
				}
				assert.deepEqual(oCache.aElements, aElements);
				assert.strictEqual(oCache.aElements.$count, 3);
			});

			oUpdateAllExpectation.verify();

			// collapse before expand has finished
			if (bSelf) {
				oGroupNode["@$ui5.node.isExpanded"] = false;
				_Helper.setPrivateAnnotation(oGroupNode, "spliced", []);
			} else {
				oCache.aElements.shift(); // remove group node from flat list...
				aElements.shift(); // ...and from expectations :-)
			}

			return oPromise;
		});
		});
	});

	//*********************************************************************************************
	QUnit.test("expand: read failure", function (assert) {
		var oAggregation = { // filled before by buildApply
				aggregate : {},
				group : {},
				groupLevels : ["foo"]
			},
			oCache = _AggregationCache.create(this.oRequestor, "~", "", {}, oAggregation),
			oCollapsed = {"@$ui5.node.isExpanded" : false},
			oError = new Error(),
			oGroupLevelCache = {
				read : function () {}
			},
			oGroupNode = {
				"@$ui5.node.isExpanded" : false
			},
			that = this;

		this.mock(oCache).expects("getValue").withExactArgs("~path~").returns(oGroupNode);
		this.mock(oCache).expects("createGroupLevelCache")
			.withExactArgs(sinon.match.same(oGroupNode)).returns(oGroupLevelCache);
		this.mock(oCache.oTreeState).expects("expand")
			.withExactArgs(sinon.match.same(oGroupNode), "~iLevels~");
		this.mock(oGroupLevelCache).expects("read")
			.withExactArgs(0, oCache.iReadLength, 0, "~oGroupLock~", "~fnDataRequested~")
			.returns(SyncPromise.resolve(Promise.resolve().then(function () {
				that.mock(_AggregationHelper).expects("getCollapsedObject")
					.withExactArgs(sinon.match.same(oGroupNode)).returns(oCollapsed);
				that.mock(_Helper).expects("updateAll")
					.withExactArgs(sinon.match.same(oCache.mChangeListeners), "~path~",
						sinon.match.same(oGroupNode), sinon.match.same(oCollapsed));
				that.mock(oCache.oTreeState).expects("collapse")
					.withExactArgs(sinon.match.same(oGroupNode));

				throw oError;
			})));

		// code under test
		return oCache.expand(
			"~oGroupLock~", "~path~", "~iLevels~", "~fnDataRequested~")
		.then(function () {
			assert.ok(false);
		}, function (oResult) {
			assert.strictEqual(oResult, oError);
		});
	});

	//*********************************************************************************************
	QUnit.test("expand: Unexpected structural change: groupLevelCount", function (assert) {
		var oAggregation = { // filled before by buildApply
				aggregate : {},
				group : {},
				groupLevels : ["foo"]
			},
			oCache = _AggregationCache.create(this.oRequestor, "~", "", {}, oAggregation),
			oGroupLevelCache = {
				read : function () {}
			},
			oGroupNode = {
				"@$ui5._" : {cache : oGroupLevelCache, groupLevelCount : 41},
				"@$ui5.node.isExpanded" : true
			};

		oCache.aElements = [oGroupNode];
		this.mock(oCache).expects("getValue").never();
		this.mock(_Helper).expects("updateAll").never();
		this.mock(oCache).expects("createGroupLevelCache").never();
		this.mock(oCache.oTreeState).expects("expand").never();
		this.mock(_AggregationHelper).expects("getCollapsedObject")
			.withExactArgs(sinon.match.same(oGroupNode)).returns({});
		this.mock(oGroupLevelCache).expects("read")
			.withExactArgs(0, oCache.iReadLength, 0, "~oGroupLock~", "~fnDataRequested~")
			.resolves({value : {$count : 42}}); // simplified ;-)

		// code under test
		return oCache.expand(
			"~oGroupLock~", oGroupNode, "~iLevels~", "~fnDataRequested~")
		.then(function () {
			assert.ok(false);
		}, function (oError) {
			assert.strictEqual(oError.message, "Unexpected structural change: groupLevelCount");
		});
	});

	//*********************************************************************************************
	[false, true].forEach(function (bUntilEnd) { // whether the collapsed children span until the end
		[undefined, false, true].forEach(function (bSubtotalsAtBottomOnly) {
			const bSubtotalsAtBottom = bSubtotalsAtBottomOnly !== undefined;
			const sTitle = `collapse: until end = ${bUntilEnd},
				subtotalsAtBottomOnly = ${bSubtotalsAtBottomOnly}`;

		QUnit.test(sTitle, function (assert) {
			var oAggregation = { // filled before by buildApply
						aggregate : {},
						group : {},
						groupLevels : ["foo"]
					},
				oCache = _AggregationCache.create(this.oRequestor, "~", "", {}, oAggregation),
				oCacheMock = this.mock(oCache),
				bCollapseBottom = bUntilEnd || bSubtotalsAtBottom, // whether bottom line is affected
				oCollapsed = {
					"@$ui5.node.isExpanded" : false,
					A : "10" // placeholder for an aggregate with subtotals
				},
				aElements = [{
					// "@$ui5._" : {predicate : "('0')"},
				}, {
					"@$ui5._" : {
						collapsed : oCollapsed,
						predicate : "('1')",
						rank : "~rank~"
					},
					"@$ui5.node.level" : "~level~"
				}, {
					"@$ui5._" : {predicate : "('2')", transientPredicate : "($uid=1-23)"}
				}, {
					"@$ui5._" : {predicate : "('3')"},
					"@$ui5.node.isExpanded" : true // must not lead into the recursion
				}, {
					// element kept in $byPredicate if recursive hierarchy & selection state differs
					"@$ui5._" : {predicate : "('4')", transientPredicate : "($uid=1-234)"}
				}, {
					"@$ui5._" : {predicate : "('5')"}
					// Note: for bSubtotalsAtBottom, this represents the extra row for subtotals
				}],
				aExpectedElements = [{
					// "@$ui5._" : {predicate : "('0')"},
				}, {
					"@$ui5._" : {
						collapsed : oCollapsed,
						predicate : "('1')",
						spliced : aElements.slice(2, 6),
						rank : "~rank~"
					},
					"@$ui5.node.isExpanded" : false,
					"@$ui5.node.level" : "~level~",
					A : "10" // placeholder for an aggregate with subtotals
				}, {
					"@$ui5._" : {predicate : "('5')"}
				}];

			if (bSubtotalsAtBottom) {
				oAggregation.subtotalsAtBottomOnly = bSubtotalsAtBottomOnly;
				if (bUntilEnd) {
					// simulate that no subtotals are actually being used (JIRA: CPOUI5ODATAV4-825)
					delete oCollapsed.A;
					delete aExpectedElements[1].A;
				}
			}
			oCache.aElements = aElements.slice(); // simulate a read
			oCache.aElements.$count = aElements.length;
			oCache.aElements.$byPredicate = {
				"('0')" : aElements[0],
				"('1')" : aElements[1],
				"('2')" : aElements[2],
				"($uid=1-23)" : aElements[2],
				"('3')" : aElements[3],
				"('4')" : aElements[4],
				"($uid=1-234)" : aElements[4],
				"('5')" : aElements[5]
			};
			oCacheMock.expects("getValue").withExactArgs("~path~").returns(aElements[1]);
			this.mock(_Helper).expects("updateAll")
				.withExactArgs(sinon.match.same(oCache.mChangeListeners), "~path~",
					sinon.match.same(aElements[1]), sinon.match.same(oCollapsed))
				.callThrough();
			this.mock(oCache.oTreeState).expects("collapse")
				.withExactArgs(sinon.match.same(aElements[1]), false, undefined);
			oCacheMock.expects("countDescendants")
				.withExactArgs(sinon.match.same(aElements[1]), 1).returns(bUntilEnd ? 4 : 3);

			oCacheMock.expects("isSelectionDifferent")
				.withExactArgs(sinon.match.same(aElements[2])).returns(false);
			oCacheMock.expects("isSelectionDifferent")
				.withExactArgs(sinon.match.same(aElements[3])).returns(false);
			oCacheMock.expects("isSelectionDifferent")
				.withExactArgs(sinon.match.same(aElements[4])).returns(true);
			oCacheMock.expects("isSelectionDifferent")
				.withExactArgs(sinon.match.same(aElements[5]))
				.exactly(bCollapseBottom ? 1 : 0)
				.returns(false);

			// code under test
			assert.strictEqual(oCache.collapse("~path~"), bCollapseBottom ? 4 : 3,
				"number of removed elements");

			if (bCollapseBottom) { // last element was also a child, not a sibling
				aExpectedElements.pop();
			} else {
				aExpectedElements[1]["@$ui5._"].spliced.pop();
			}
			assert.deepEqual(oCache.aElements, aExpectedElements);
			assert.strictEqual(oCache.aElements[0], aElements[0]);
			assert.strictEqual(oCache.aElements[1], aElements[1]);
			assert.strictEqual(oCache.aElements[2], bCollapseBottom ? undefined : aElements[5]);
			assert.strictEqual(oCache.aElements.$count, aExpectedElements.length);
			assert.deepEqual(oCache.aElements.$byPredicate, bCollapseBottom
				? {
					"('0')" : aElements[0],
					"('1')" : aElements[1],
					"('4')" : aElements[4],
					"($uid=1-234)" : aElements[4]
				} : {
					"('0')" : aElements[0],
					"('1')" : aElements[1],
					"('4')" : aElements[4],
					"($uid=1-234)" : aElements[4],
					"('5')" : aElements[5]
				});
			assert.strictEqual(aElements[1]["@$ui5._"].spliced.$level, "~level~");
			assert.strictEqual(aElements[1]["@$ui5._"].spliced.$rank, "~rank~");
		});
		});
	});

	//*********************************************************************************************
	[false, true].forEach(function (bUnifiedCache) {
		[1, 2].forEach(function (iExpandTo) {
			[false, true].forEach(function (bSilent) {
				[false, true].forEach(function (bNested) {
					const sTitle = "collapse all, bUnifiedCache=" + bUnifiedCache + ", expandTo="
						+ iExpandTo + ", bSilent=" + bSilent + ", bNested=" + bNested;

		QUnit.test(sTitle, function (assert) {
			const oCache = _AggregationCache.create(this.oRequestor, "~", "", {},
				{expandTo : iExpandTo, hierarchyQualifier : "X"});
			const aElements = [{
				"@$ui5._" : {predicate : "('0')"}
			}, {
				"@$ui5._" : {
					predicate : "('1')",
					rank : "~rank~"
				},
				"@$ui5.node.level" : "1"
			}, {
				"@$ui5._" : {predicate : "('2')", transientPredicate : "($uid=1-23)"}
			}, {
				"@$ui5._" : {predicate : "('3')", transientPredicate : "($uid=1-24)"}
			}, {
				"@$ui5._" : {predicate : "('4')"},
				"@$ui5.node.isExpanded" : true
			}, {
				"@$ui5._" : {predicate : "('4.1')"}
			}, {
				"@$ui5._" : {predicate : "('4.2')"}
			}, {
				// No calls to #collapse and to #isSelectionDifferent for this element
				"@$ui5._" : {placeholder : "~truthy~", predicate : "('5')"},
				"@$ui5.node.isExpanded" : true
			}, {
				"@$ui5._" : {predicate : "('99')"}
			}];
			const aExpectedElements = [{
				"@$ui5._" : {predicate : "('0')"}
			}, {
				"@$ui5._" : {
					predicate : "('1')",
					spliced : [...aElements.slice(2, 5), aElements[7]],
					rank : "~rank~"
				},
				"@$ui5.node.level" : "1"
			}, {
				"@$ui5._" : {predicate : "('99')"}
			}];

			if (bUnifiedCache || iExpandTo === 2) {
				delete aExpectedElements[1]["@$ui5._"].spliced;
			}

			oCache.bUnifiedCache = bUnifiedCache;
			oCache.aElements = aElements.slice(); // simulate a read
			oCache.aElements.$count = aElements.length;
			oCache.aElements.$byPredicate = {
				"('0')" : aElements[0],
				"('1')" : aElements[1],
				"('2')" : aElements[2],
				"($uid=1-23)" : aElements[2],
				"('3')" : aElements[3],
				"($uid=1-24)" : aElements[3],
				"('4')" : aElements[4],
				// "('4.1')" : aElements[5], // would be deleted by the recursion
				// "('4.2')" : aElements[6], // would be deleted by the recursion
				// "('5')" : aElements[7], // is a placeholder
				"('99')" : aElements[8]
			};
			const oCacheMock = this.mock(oCache);
			oCacheMock.expects("collapse").withExactArgs("~path~", "~oGroupLock~", bSilent, bNested)
				.callThrough();
			oCacheMock.expects("getValue").withExactArgs("~path~").returns(aElements[1]);
			this.mock(_AggregationHelper).expects("getCollapsedObject")
				.withExactArgs(sinon.match.same(aElements[1])).returns("~collapsedObject~");
			this.mock(_Helper).expects("updateAll")
				.withExactArgs(
					bSilent ? {} : sinon.match.same(oCache.mChangeListeners), "~path~",
					sinon.match.same(aElements[1]), "~collapsedObject~");
			this.mock(oCache.oTreeState).expects("collapse")
				.withExactArgs(sinon.match.same(aElements[1]), true, bNested);
			oCacheMock.expects("countDescendants")
				.withExactArgs(sinon.match.same(aElements[1]), 1).returns(6);
			oCacheMock.expects("isSelectionDifferent")
				.withExactArgs(sinon.match.same(aElements[2])).returns(false);
			oCacheMock.expects("isSelectionDifferent")
				.withExactArgs(sinon.match.same(aElements[3])).returns(true);
			oCacheMock.expects("collapse").withExactArgs("('4')", "~oGroupLock~", bSilent, true)
				.callsFake(function () {
					oCache.aElements.splice(5, 2);
					oCache.aElements.$count -= 2;

					return 2;
				});
			oCacheMock.expects("isSelectionDifferent")
				.withExactArgs(sinon.match.same(aElements[4])).returns(false);
			oCacheMock.expects("validateAndDeleteExpandInfo").exactly(bNested ? 0 : 1)
				.withExactArgs("~oGroupLock~", sinon.match.same(aElements[1]));

			assert.strictEqual(
				// code under test
				oCache.collapse("~path~", "~oGroupLock~", bSilent, bNested),
				6);

			assert.deepEqual(oCache.aElements, aExpectedElements);
			assert.strictEqual(oCache.aElements.$count, aExpectedElements.length);
			assert.deepEqual(oCache.aElements.$byPredicate, {
				"('0')" : aExpectedElements[0],
				"('1')" : aExpectedElements[1],
				"('3')" : aElements[3], // because its selection is different
				"($uid=1-24)" : aElements[3],
				"('99')" : aElements[8]
			});
		});
				});
			});
		});
	});

	//*********************************************************************************************
	[false, true].forEach(function (bHierarchy) {
		const oAggregation = bHierarchy
			? {expandTo : 1, hierarchyQualifier : "X"}
			// Note: a single group level would define the leaf level (JIRA: CPOUI5ODATAV4-2755)
			: {aggregate : {}, group : {}, groupLevels : ["foo", "bar"]};

		QUnit.test(`countDescendants: until end, hierarchy=${bHierarchy}`, function (assert) {
			const oCache = _AggregationCache.create(this.oRequestor, "~", "", {}, oAggregation);
			// Note: the collapsed children span until the end
			oCache.aElements = [{
				// "@$ui5.node.level" : ignored
			}, {
				"@$ui5.node.level" : 5
			}, {
				"@$ui5.node.level" : 6 // child
			}, {
				"@$ui5.node.level" : 7 // grandchild
			}, {
				"@$ui5.node.level" : 6 // child
			}]; // simulate a read

			// code under test
			assert.strictEqual(oCache.countDescendants(oCache.aElements[1], 1), 3,
				"number of removed elements");
		});

		QUnit.test(`countDescendants: single level cache, hierarchy=${bHierarchy}`, function (assert) {
			const oCache = _AggregationCache.create(this.oRequestor, "~", "", {}, oAggregation);
			oCache.aElements = [{
				// "@$ui5.node.level" : ignored
			}, {
				"@$ui5.node.level" : 5
			}, {
				"@$ui5.node.level" : 6 // child
			}, {
				"@$ui5.node.level" : 7 // grandchild
			}, {
				"@$ui5.node.level" : 6 // child
			}, {
				"@$ui5.node.level" : 5 // sibling
			}]; // simulate a read

			// code under test
			assert.strictEqual(oCache.countDescendants(oCache.aElements[1], 1), 3,
				"number of removed elements");
		});

		QUnit.test("countDescendants: sibling on level 1, hierarchy=${bHierarchy}", function (assert) {
			const oCache = _AggregationCache.create(this.oRequestor, "~", "", {}, oAggregation);
			oCache.aElements = [{
				// "@$ui5.node.level" : ignored
			}, {
				"@$ui5.node.level" : 1
			}, {
				"@$ui5.node.level" : 2 // child
			}, {
				"@$ui5.node.level" : 3 // grandchild
			}, {
				"@$ui5.node.level" : 2 // child
			}, {
				// no rank
				"@$ui5.node.level" : 1 // sibling
			}]; // simulate a read

			// code under test
			assert.strictEqual(oCache.countDescendants(oCache.aElements[1], 1), 3,
				"number of removed elements");
		});
	});

	//*********************************************************************************************
	QUnit.test("countDescendants: do not collapse grand total", function (assert) {
		const oCache = _AggregationCache.create(this.oRequestor, "~", "", {},
			{aggregate : {}, group : {}, groupLevels : ["foo"]});
		oCache.aElements = [{
			// "@$ui5.node.level" : ignored
		}, {
			"@$ui5.node.level" : 5
		}, {
			"@$ui5.node.level" : 6 // child
		}, {
			"@$ui5.node.level" : 7 // grandchild
		}, {
			"@$ui5.node.level" : 6 // child
		}, {
			"@$ui5.node.level" : 0 // grand total
		}]; // simulate a read

		// code under test
		assert.strictEqual(oCache.countDescendants(oCache.aElements[1], 1), 3,
			"number of removed elements");
	});

	//*********************************************************************************************
	QUnit.test("countDescendants: level 0 placeholder as sibling", function (assert) {
		const oCache = _AggregationCache.create(this.oRequestor, "~", "", {},
			{expandTo : 2, hierarchyQualifier : "X"});
		oCache.aElements = [{
			// "@$ui5.node.level" : ignored
		}, {
			"@$ui5._" : {
				descendants : 2
			},
			"@$ui5.node.level" : 1
		}, {
			// no rank
			"@$ui5.node.level" : 2 // created child, filtered out
		}, {
			"@$ui5._" : {
				placeholder : 1,
				rank : "~" // the actual rank does not matter
			},
			"@$ui5.node.level" : 0 // child
		}, {
			// rank does not matter at all
			"@$ui5.node.level" : 3 // grandchild
		}, {
			"@$ui5._" : {
				placeholder : true,
				rank : "~" // the actual rank does not matter
			},
			"@$ui5.node.level" : 0 // child
		}, {
			"@$ui5._" : {
				placeholder : true,
				rank : "~" // the actual rank does not matter
			},
			"@$ui5.node.level" : 0 // sibling
		}]; // simulate a read

		// code under test
		assert.strictEqual(oCache.countDescendants(oCache.aElements[1], 1), 4,
			"number of removed elements");
	});

	//*********************************************************************************************
	[false, true].forEach(function (bUnifiedCache) {
		const sTitle = "countDescendants: skip descendants, unified cache: "
			+ bUnifiedCache;
		QUnit.test(sTitle, function (assert) {
			const oCache = _AggregationCache.create(this.oRequestor, "~", "", {}, {
				expandTo : bUnifiedCache ? 1 : 3,
				hierarchyQualifier : "X"
			});
			oCache.bUnifiedCache = bUnifiedCache;
			oCache.aElements = [{
				"@$ui5._" : {
					descendants : 41,
					predicate : "('0')",
					rank : "~" // the actual rank does not matter
				},
				"@$ui5.node.isExpanded" : true,
				"@$ui5.node.level" : 1
			}, {
				"@$ui5._" : {
					descendants : 40,
					predicate : "('1')",
					rank : "~" // the actual rank does not matter
				},
				"@$ui5.node.isExpanded" : true,
				"@$ui5.node.level" : 2
			}, {
				"@$ui5._" : {
					predicate : "('2')"
					// no rank
				},
				"@$ui5.node.isExpanded" : true,
				"@$ui5.node.level" : 2
			}, {
				"@$ui5._" : {
					predicate : "('3')",
					rank : "~" // the actual rank does not matter
				},
				"@$ui5.node.level" : 1
			}]; // simulate a read
			for (let i = 0; i < 40; i += 1) { // add 40 placeholders for descendants of ('1')
				oCache.aElements.splice(2, 0, {
					"@$ui5._" : {
						rank : "~" // the actual rank does not matter
					},
					"@$ui5.node.level" : 3
				});
			}

			// code under test
			assert.strictEqual(oCache.countDescendants(oCache.aElements[0], 0), 42,
				"number of removed elements");
		});
	});

	//*********************************************************************************************
	[false, true].forEach(function (bUnifiedCache) {
		const sTitle = "countDescendants: no descendants at edge of top pyramid, unified cache: "
			+ bUnifiedCache;
		QUnit.test(sTitle, function (assert) {
			const oCache = _AggregationCache.create(this.oRequestor, "~", "", {}, {
				expandTo : bUnifiedCache ? 1 : 2,
				hierarchyQualifier : "X"
			});
			oCache.bUnifiedCache = bUnifiedCache;
			oCache.aElements = [{
				"@$ui5._" : {
					descendants : 2,
					rank : "~" // the actual rank does not matter
				},
				"@$ui5.node.isExpanded" : true,
				"@$ui5.node.level" : 1
			}, {
				// no descendants at edge of top pyramid!
				"@$ui5._" : {
					rank : "~" // the actual rank does not matter
				},
				"@$ui5.node.isExpanded" : false,
				"@$ui5.node.level" : 2
			}, {
				// no descendants at edge of top pyramid!
				"@$ui5._" : {
					rank : "~" // the actual rank does not matter
				},
				"@$ui5.node.isExpanded" : false,
				"@$ui5.node.level" : 2
			}, {
				"@$ui5._" : {
					rank : "~" // the actual rank does not matter
				},
				"@$ui5.node.level" : 1
			}]; // simulate a read

			// code under test
			assert.strictEqual(oCache.countDescendants(oCache.aElements[0], 0), 2,
				"number of removed elements");
		});
	});

	//*********************************************************************************************
	QUnit.test("countDescendants: nodes w/o rank", function (assert) {
		const oCache = _AggregationCache.create(this.oRequestor, "~", "", {}, {
			expandTo : 2,
			hierarchyQualifier : "X"
		});
		oCache.aElements = [{
			"@$ui5._" : {
				// no descendants since it is 0
				rank : "~" // the actual rank does not matter
			},
			"@$ui5.node.level" : 1
		}, {
			"@$ui5.node.level" : 2
		}, {
			"@$ui5.node.level" : 2
		}, {
			"@$ui5._" : {rank : "~"}, // the actual rank does not matter
			"@$ui5.node.level" : 1
		}]; // simulate a read

		// code under test
		assert.strictEqual(oCache.countDescendants(oCache.aElements[0], 0), 2);
	});

	//*********************************************************************************************
	QUnit.test("addElements", function (assert) {
		var oAggregation = { // filled before by buildApply
				aggregate : {},
				group : {},
				groupLevels : ["foo"],
				$NodeProperty : "SomeNodeID" // unrealistic mix, but never mind
			},
			oCache = _AggregationCache.create(this.oRequestor, "~", "", {}, oAggregation),
			oPlaceholder42 = _AggregationHelper.createPlaceholder(NaN, 42, "~parent~"),
			oPlaceholder45 = _AggregationHelper.createPlaceholder(NaN, 45, "~parent~"),
			aElements = [{}, {}, oPlaceholder42,,, oPlaceholder45, {}, {}],
			aReadElements = [
				{"@$ui5._" : {predicate : "(1)"}},
				{"@$ui5._" : {predicate : "(2)", transientPredicate : "$uid=id-1-23"}},
				{"@$ui5._" : {predicate : "(3)"}},
				{"@$ui5._" : {predicate : "(4)"}},
				aElements[6]
			];

		oCache.aElements = aElements.slice();
		oCache.aElements.$byPredicate = {
			"(2)" : SyncPromise.resolve() // SyncPromise may safely be overwritten
		};
		const oAggregationHelperMock = this.mock(_AggregationHelper);
		oAggregationHelperMock.expects("beforeOverwritePlaceholder")
			.withExactArgs(sinon.match.same(oPlaceholder42), sinon.match.same(aReadElements[0]),
				"~parent~", 42, "SomeNodeID");
		oAggregationHelperMock.expects("beforeOverwritePlaceholder")
			.withExactArgs(sinon.match.same(oPlaceholder45), sinon.match.same(aReadElements[3]),
				"~parent~", 44, "SomeNodeID");
		this.mock(_Helper).expects("updateNonExisting").never();
		this.mock(oCache).expects("hasPendingChangesForPath").never();

		// code under test
		oCache.addElements(aReadElements, 2, "~parent~", 42);

		assert.strictEqual(oCache.aElements[0], aElements[0]);
		assert.strictEqual(oCache.aElements[1], aElements[1]);
		assert.strictEqual(oCache.aElements[2], aReadElements[0]);
		assert.strictEqual(oCache.aElements[3], aReadElements[1]);
		assert.strictEqual(oCache.aElements[4], aReadElements[2]);
		assert.strictEqual(oCache.aElements[5], aReadElements[3]);
		assert.strictEqual(oCache.aElements[6], aElements[6]);
		assert.strictEqual(oCache.aElements[7], aElements[7]);
		assert.deepEqual(oCache.aElements.$byPredicate, {
			"(1)" : aReadElements[0],
			"(2)" : aReadElements[1],
			"$uid=id-1-23" : aReadElements[1],
			"(3)" : aReadElements[2],
			"(4)" : aReadElements[3]
		});
		assert.deepEqual(oCache.aElements, [
			{},
			{},
			{"@$ui5._" : {parent : "~parent~", predicate : "(1)", rank : 42}},
			{"@$ui5._" // no rank!
				: {parent : "~parent~", predicate : "(2)", transientPredicate : "$uid=id-1-23"}},
			{"@$ui5._" : {parent : "~parent~", predicate : "(3)", rank : 43}},
			{"@$ui5._" : {parent : "~parent~", predicate : "(4)", rank : 44}},
			{},
			{}
		]);
	});

	//*********************************************************************************************
	QUnit.test("addElements: no rank for single created element", function (assert) {
		var oCache = _AggregationCache.create(this.oRequestor, "~", "", {}, {
				hierarchyQualifier : "X",
				$NodeProperty : "SomeNodeID"
			}),
			oPlaceholder42 = _AggregationHelper.createPlaceholder(NaN, 42, "~parent~"),
			aElements = [{}, {}, oPlaceholder42, {}],
			oReadElement = {"@$ui5._" : {predicate : "(2)", transientPredicate : "$uid=id-1-23"}};

		oCache.aElements = aElements.slice();
		oCache.aElements.$byPredicate = {
			"(2)" : SyncPromise.resolve() // SyncPromise may safely be overwritten
		};
		const oAggregationHelperMock = this.mock(_AggregationHelper);
		oAggregationHelperMock.expects("beforeOverwritePlaceholder")
			.withExactArgs(sinon.match.same(oPlaceholder42), sinon.match.same(oReadElement),
				"~parent~", undefined, "SomeNodeID");
		this.mock(_Helper).expects("updateNonExisting").never();
		this.mock(oCache).expects("hasPendingChangesForPath").never();

		// code under test
		oCache.addElements(oReadElement, 2, "~parent~");

		assert.strictEqual(oCache.aElements[0], aElements[0]);
		assert.strictEqual(oCache.aElements[1], aElements[1]);
		assert.strictEqual(oCache.aElements[2], oReadElement);
		assert.strictEqual(oCache.aElements[3], aElements[3]);
		assert.deepEqual(oCache.aElements.$byPredicate, {
			"(2)" : oReadElement,
			"$uid=id-1-23" : oReadElement
		});
		assert.deepEqual(oCache.aElements, [
			{},
			{},
			{"@$ui5._" // no rank!
				: {parent : "~parent~", predicate : "(2)", transientPredicate : "$uid=id-1-23"}},
			{}
		]);
	});

	//*********************************************************************************************
	[false, true].forEach(function (bWithParentCache) {
		var sTitle = "addElements: just a single one; w/ parent cache: " + bWithParentCache;

		QUnit.test(sTitle, function (assert) {
			var oAggregation = { // filled before by buildApply
					aggregate : {},
					group : {},
					groupLevels : ["foo"]
				},
				oCache = _AggregationCache.create(this.oRequestor, "~", "", {}, oAggregation),
				oGroupLevelCache = bWithParentCache ? {} : undefined,
				oPlaceholder = _AggregationHelper.createPlaceholder(NaN, 42, oGroupLevelCache),
				aElements = [{}, oPlaceholder, {}],
				oReadElement = {"@$ui5._" : {predicate : "(1)"}};

			oCache.aElements = aElements.slice();
			oCache.aElements.$byPredicate = {
				"(1)" : oReadElement // already there => no problem
			};
			this.mock(_AggregationHelper).expects("beforeOverwritePlaceholder")
				.withExactArgs(sinon.match.same(oPlaceholder), sinon.match.same(oReadElement),
					sinon.match.same(oGroupLevelCache), 42, undefined);
			this.mock(_Helper).expects("updateNonExisting").never();
			this.mock(oCache).expects("hasPendingChangesForPath").never();

			// code under test
			oCache.addElements(oReadElement, 1, oGroupLevelCache, 42);

			assert.strictEqual(oCache.aElements[0], aElements[0]);
			assert.strictEqual(oCache.aElements[1], oReadElement);
			assert.strictEqual(oCache.aElements[2], aElements[2]);
			assert.deepEqual(oCache.aElements.$byPredicate, {"(1)" : oReadElement});
			assert.deepEqual(oReadElement, {
				"@$ui5._" : bWithParentCache
				? {parent : oGroupLevelCache, predicate : "(1)", rank : 42}
				: {predicate : "(1)", rank : 42}
			});
		});
	});

	//*********************************************************************************************
	QUnit.test("addElements: array index out of bounds", function (assert) {
		var oAggregation = { // filled before by buildApply
				aggregate : {},
				group : {},
				groupLevels : ["foo"]
			},
			oCache = _AggregationCache.create(this.oRequestor, "~", "", {}, oAggregation),
			oGroupLevelCache = {};

		this.mock(_Helper).expects("updateNonExisting").never();
		this.mock(oCache).expects("hasPendingChangesForPath").never();

		assert.throws(function () {
			// code under test
			oCache.addElements([], -1); // oCache/iStart does not matter here
		}, new Error("Illegal offset: -1"));

		oCache.aElements = [];

		assert.throws(function () {
			// code under test
			oCache.addElements([{}], 0); // oCache/iStart does not matter here
		}, new Error("Array index out of bounds: 0"));

		oCache.aElements = [
			{/* expanded node */},
			_AggregationHelper.createPlaceholder(NaN, 0, oGroupLevelCache)
		];
		oCache.aElements.$byPredicate = {};
		this.mock(_AggregationHelper).expects("beforeOverwritePlaceholder")
			.withExactArgs(sinon.match.same(oCache.aElements[1]), {},
				sinon.match.same(oGroupLevelCache), 0, undefined);

		assert.throws(function () {
			// code under test
			oCache.addElements([{}, {}], 1, oGroupLevelCache, 0);
		}, new Error("Array index out of bounds: 2"));
	});

	//*********************************************************************************************
	QUnit.test("addElements: duplicate key predicate (inside)", function (assert) {
		var oAggregation = {
				hierarchyQualifier : "X"
			},
			oCache = _AggregationCache.create(this.oRequestor, "~", "", {}, oAggregation),
			oElement = {},
			oGroupLevelCache = {fixDuplicatePredicate : mustBeMocked};

		oCache.aElements.length = 2; // avoid "Array index out of bounds: 1"
		oCache.aElements[0] = {/*unexpected element inside*/};
		oCache.aElements.$byPredicate["foo"] = oCache.aElements[0];
		_Helper.setPrivateAnnotation(oElement, "predicate", "foo");
		this.mock(oGroupLevelCache).expects("fixDuplicatePredicate")
			.withExactArgs(sinon.match.same(oElement), "foo").returns(undefined);
		this.mock(_Helper).expects("updateNonExisting").never();
		this.mock(oCache).expects("hasPendingChangesForPath").never();

		assert.throws(function () {
			// code under test
			oCache.addElements([oElement], 1, oGroupLevelCache); // iStart does not matter here
		}, new Error("Duplicate key predicate: foo"));
	});

	//*********************************************************************************************
	QUnit.test("addElements: fix duplicate key predicate", function (assert) {
		const oCache = _AggregationCache.create(this.oRequestor, "~", "", {}, {
			groupLevels : ["foo"]
		});
		oCache.aElements.length = 2; // avoid "Array index out of bounds: 1"
		oCache.aElements[0] = "~any element~";
		oCache.aElements.$byPredicate["foo"] = oCache.aElements[0];
		const oElement = {};
		_Helper.setPrivateAnnotation(oElement, "predicate", "foo");
		this.mock(_AggregationHelper).expects("beforeOverwritePlaceholder").never();
		const oGroupLevelCache = {fixDuplicatePredicate : mustBeMocked};
		this.mock(oGroupLevelCache).expects("fixDuplicatePredicate")
			.withExactArgs(sinon.match.same(oElement), "foo").returns("bar");
		this.mock(_Helper).expects("updateNonExisting")
			.withExactArgs(sinon.match.same(oElement), sinon.match.same(oElement)); // no-op
		this.mock(oCache).expects("hasPendingChangesForPath").never();
		this.mock(_Helper).expects("copySelected").never();

		// code under test
		oCache.addElements([oElement], 1, oGroupLevelCache); // iStart does not matter here

		assert.deepEqual(oCache.aElements, ["~any element~", oElement]);
		assert.deepEqual(oCache.aElements.$byPredicate, {foo : "~any element~", bar : oElement});
	});

	//*********************************************************************************************
	[false, true].forEach(function (bIgnore) {
		[false, true].forEach(function (bRecursiveHierarchy) {
			var sTitle = "addElements: known predicate -> kept element, ignore = " + bIgnore
					+ ", recursive hierarchy = " + bRecursiveHierarchy;

		QUnit.test(sTitle, function (assert) {
			var oAggregation = bRecursiveHierarchy ? {
					hierarchyQualifier : "X"
				} : { // filled before by buildApply
					aggregate : {},
					group : {},
					groupLevels : ["a"]
				},
				oCache = _AggregationCache.create(this.oRequestor, "Foo", "", {}, oAggregation),
				aElements = [{},, {}],
				oElement = {"@odata.etag" : "X"},
				oKeptElement = bIgnore ? {"@odata.etag" : "U"} : {};

			oCache.aElements = aElements.slice();
			oCache.aElements.$byPredicate = {"(1)" : oKeptElement};
			_Helper.setPrivateAnnotation(oElement, "predicate", "(1)");
			this.mock(_Helper).expects("updateNonExisting").exactly(bIgnore ? 0 : 1)
				.withExactArgs(sinon.match.same(oElement), sinon.match.same(oKeptElement));
			this.mock(oCache).expects("hasPendingChangesForPath").exactly(bIgnore ? 1 : 0)
				.withExactArgs("(1)").returns(false);
			this.mock(_Helper).expects("copySelected").exactly(bIgnore ? 1 : 0)
				.withExactArgs(sinon.match.same(oKeptElement), sinon.match.same(oElement));

			// code under test
			oCache.addElements(oElement, 1, "~parent~", 42);

			assert.strictEqual(oCache.aElements.length, 3);
			assert.strictEqual(oCache.aElements[0], aElements[0]);
			assert.strictEqual(oCache.aElements[1], oElement);
			assert.strictEqual(oCache.aElements[2], aElements[2]);
			assert.deepEqual(oCache.aElements.$byPredicate, {"(1)" : oElement}, "no others");
			assert.strictEqual(oCache.aElements.$byPredicate["(1)"], oElement, "right reference");
			assert.deepEqual(oElement, {
				"@odata.etag" : "X",
				"@$ui5._" : {parent : "~parent~", predicate : "(1)", rank : 42}
			});
		});
		});
	});

	//*********************************************************************************************
	QUnit.test("addElements: Modified on client and on server", function (assert) {
		var oAggregation = {
				hierarchyQualifier : "X"
			},
			oCache = _AggregationCache.create(this.oRequestor, "Foo", "", {}, oAggregation),
			aElements = [{},, {}],
			oElement = {"@odata.etag" : "X"},
			oKeptElement = {"@odata.etag" : "U"};

		oCache.aElements = aElements.slice();
		oCache.aElements.$byPredicate = {"(1)" : oKeptElement};
		_Helper.setPrivateAnnotation(oElement, "predicate", "(1)");
		this.mock(_Helper).expects("updateNonExisting").never();
		this.mock(oCache).expects("hasPendingChangesForPath").withExactArgs("(1)").returns(true);

		assert.throws(function () {
			// code under test
			oCache.addElements(oElement, 1, "~parent~", 42);
		}, new Error("Modified on client and on server: Foo(1)"));

		assert.deepEqual(oCache.aElements, aElements);
		assert.strictEqual(oCache.aElements[0], aElements[0]);
		assert.strictEqual(oCache.aElements[2], aElements[2]);
		assert.deepEqual(oCache.aElements.$byPredicate, {"(1)" : oKeptElement}, "no others");
		assert.strictEqual(oCache.aElements.$byPredicate["(1)"], oKeptElement, "right reference");
		assert.deepEqual(oElement, {
			"@odata.etag" : "X",
			"@$ui5._" : {predicate : "(1)"}
		}, "unchanged");
	});

	//*********************************************************************************************
	QUnit.test("addElements: transientPredicate", function (assert) {
		var oAggregation = {
				hierarchyQualifier : "X"
			},
			oCache = _AggregationCache.create(this.oRequestor, "Foo", "", {}, oAggregation),
			aElements = [{},, {}],
			oElement = {"@$ui5._" : {predicate : "(1)", transientPredicate : "$uid=id-1-23"}};

		oCache.aElements = aElements.slice();
		oCache.aElements.$byPredicate = {};
		this.mock(_AggregationHelper).expects("beforeOverwritePlaceholder").never();
		this.mock(_Helper).expects("updateNonExisting").never();
		this.mock(oCache).expects("hasPendingChangesForPath").never();

		// code under test
		oCache.addElements(oElement, 1, "~parent~", 42);

		assert.strictEqual(oCache.aElements[0], aElements[0]);
		assert.strictEqual(oCache.aElements[1], oElement);
		assert.strictEqual(oCache.aElements[2], aElements[2]);
		assert.deepEqual(oCache.aElements.$byPredicate, {
			"$uid=id-1-23" : oElement,
			"(1)" : oElement
		});
		assert.deepEqual(oCache.aElements, [
			{},
			{"@$ui5._" : {
				parent : "~parent~",
				predicate : "(1)",
				transientPredicate : "$uid=id-1-23"
			}},
			{}
		]);
	});

	//*********************************************************************************************
	QUnit.test("refreshKeptElements", function (assert) {
		var oAggregation = {
				hierarchyQualifier : "X"
			},
			oCache = _AggregationCache.create(this.oRequestor, "~", "", {}, oAggregation);

		this.mock(oCache.oFirstLevel).expects("refreshKeptElements").on(oCache)
			.withExactArgs("~oGroupLock~", "~fnOnRemove~", "~bIgnorePendingChanges~",
				/*bDropApply*/true)
			.returns("~result~");

		assert.strictEqual(
			// code under test
			oCache.refreshKeptElements("~oGroupLock~", "~fnOnRemove~", "~bIgnorePendingChanges~",
				"~bDropApply~"),
			"~result~");
	});

	//*********************************************************************************************
	QUnit.test("refreshKeptElements: data aggregation", function (assert) {
		var oAggregation = { // filled before by buildApply
				aggregate : {},
				group : {},
				groupLevels : ["foo"]
			},
			oCache = _AggregationCache.create(this.oRequestor, "~", "", {}, oAggregation);

		this.mock(oCache.oFirstLevel).expects("refreshKeptElements").never();

		assert.strictEqual(
			// code under test
			oCache.refreshKeptElements("~oGroupLock~", "~fnOnRemove~"),
			undefined,
			"nothing happens");
	});

	//*********************************************************************************************
	QUnit.test("replaceElement", function () {
		const oCache
			= _AggregationCache.create(this.oRequestor, "~", "", {}, {hierarchyQualifier : "X"});
		this.mock(_Cache.prototype).expects("replaceElement").never();
		this.mock(_Helper).expects("buildPath").withExactArgs("/~", "some(42)/path")
			.returns("~buildPath~");
		this.mock(_Helper).expects("getMetaPath").withExactArgs("~buildPath~")
			.returns("~metaPath~");
		this.mock(oCache).expects("visitResponse")
			.withExactArgs("~oElement~", "~mTypeForMetaPath~", "~metaPath~", "some(42)/path(1)",
				undefined, "~bKeepReportedMessagesPath~");
		this.mock(_Helper).expects("updateAll")
			.withExactArgs({}, "", "~oOldElement~", "~oElement~");
		const aElements = [];
		aElements.$byPredicate = {
			"(1)" : "~oOldElement~"
		};

		// code under test
		oCache.replaceElement(aElements, NaN, "(1)", "~oElement~", "~mTypeForMetaPath~",
			"some(42)/path", "~bKeepReportedMessagesPath~");
	});

	//*********************************************************************************************
	[false, true].forEach((bGroup) => {
		QUnit.test(`findIndex: ${bGroup ? "group" : "first"} level cache`, function (assert) {
			const oCache
				= _AggregationCache.create(this.oRequestor, "~", "", {}, {hierarchyQualifier : "X"});
			oCache.aElements = ["A", "B", "C", "n/a"];
			const oHelperMock = this.mock(_Helper);
			oHelperMock.expects("getPrivateAnnotation").withExactArgs("A", "rank").returns(0);
			// NO! oHelperMock.expects("getPrivateAnnotation").withExactArgs("A", "parent");
			oHelperMock.expects("getPrivateAnnotation").withExactArgs("B", "rank").returns(1);
			oHelperMock.expects("getPrivateAnnotation").withExactArgs("B", "parent").returns("n/a");
			oHelperMock.expects("getPrivateAnnotation").withExactArgs("C", "rank").returns(1);
			oHelperMock.expects("getPrivateAnnotation").withExactArgs("C", "parent")
				.returns(bGroup ? "~oCache~" : oCache.oFirstLevel);

			// code under test
			assert.strictEqual(oCache.findIndex(1, bGroup ? "~oCache~" : undefined), 2);
		});
	});

	//*********************************************************************************************
	QUnit.test("getInsertIndex", function (assert) {
		const oCache
			= _AggregationCache.create(this.oRequestor, "~", "", {}, {hierarchyQualifier : "X"});
		oCache.aElements = [{
			"@$ui5._" : {predicate : "('42')", rank : 42} // out of place!
		}, {
			"@$ui5._" : {predicate : "('1')", rank : 1}
		}, {
			"@$ui5._" : {predicate : "('3')", rank : 3}
		}];
		const oTreeStateMock = this.mock(oCache.oTreeState);
		oTreeStateMock.expects("isOutOfPlace").thrice().withExactArgs("('42')").returns(true);
		oTreeStateMock.expects("isOutOfPlace").withExactArgs("('1')").returns(false);
		oTreeStateMock.expects("isOutOfPlace").withExactArgs("('3')").returns(false);

		// code under test
		assert.strictEqual(oCache.getInsertIndex(0), 1);

		// code under test
		assert.strictEqual(oCache.getInsertIndex(2), 2);

		// code under test
		assert.strictEqual(oCache.getInsertIndex(4), 3);
	});

	//*********************************************************************************************
	QUnit.test("getParentIndex", function (assert) {
		const oCache = _AggregationCache.create(this.oRequestor, "~", "", {},
			{hierarchyQualifier : "X"});

		oCache.aElements[0] = {
			"@$ui5.node.level" : 0
		};
		oCache.aElements[1] = {
			"@$ui5.node.level" : 1
		};
		oCache.aElements[2] = {
			"@$ui5.node.level" : 2
		};
		oCache.aElements[3] = {
			"@$ui5.node.level" : 3
		};
		oCache.aElements[4] = {
			"@$ui5.node.level" : 2
		};

		this.mock(oCache).expects("isAncestorOf").never();

		// code under test
		assert.strictEqual(oCache.getParentIndex(0), -1);
		assert.strictEqual(oCache.getParentIndex(1), -1);
		assert.strictEqual(oCache.getParentIndex(2), 1);
		assert.strictEqual(oCache.getParentIndex(3), 2);
		assert.strictEqual(oCache.getParentIndex(4), 1);
	});

	//*********************************************************************************************
	QUnit.test("getParentIndex: with gaps", function (assert) {
		const oCache = _AggregationCache.create(this.oRequestor, "~", "", {},
			{hierarchyQualifier : "X"});
		const oCacheMock = this.mock(oCache);

		oCache.aElements[0] = {
			"@$ui5.node.level" : 1
		};
		oCache.aElements[1] = {
			// parent of 3
			"@$ui5.node.level" : 2
		};
		oCache.aElements[2] = {
			"@$ui5.node.level" : 0
		};
		oCache.aElements[3] = {
			"@$ui5.node.level" : 3
		};
		oCache.aElements[4] = {
			"@$ui5.node.level" : 2
		};
		oCache.aElements[5] = {
			// parent of 6 not yet loaded
			"@$ui5.node.level" : 0
		};
		oCache.aElements[6] = {
			"@$ui5.node.level" : 3
		};
		oCache.aElements[7] = {
			// parent of 8 not yet loaded
			"@$ui5.node.level" : 0
		};
		oCache.aElements[8] = {
			"@$ui5.node.level" : 5
		};

		oCacheMock.expects("isAncestorOf").withExactArgs(1, 3).returns(true);

		// code under test
		assert.strictEqual(oCache.getParentIndex(3), 1);

		oCacheMock.expects("isAncestorOf").withExactArgs(0, 4).returns(true);

		// code under test
		assert.strictEqual(oCache.getParentIndex(4), 0);

		oCacheMock.expects("isAncestorOf").withExactArgs(4, 6).returns(false);

		// code under test
		assert.strictEqual(oCache.getParentIndex(6), undefined);

		// no addt'l call of #isAncestorOf

		// code under test
		assert.strictEqual(oCache.getParentIndex(8), undefined);
	});

	//*********************************************************************************************
	[undefined, "~group~"].forEach(function (sGroupId) {
		[false, true].forEach(function (bHasGrandTotal) {
			var sTitle = "reset: sGroupId = " + sGroupId + ", has grand total = " + bHasGrandTotal;

<<<<<<< HEAD
		QUnit.test(sTitle, function (assert) {
			var oCache = _AggregationCache.create(this.oRequestor, "~", "", {}, {
					hierarchyQualifier : "X"
				}),
				oFirstLevel = oCache.oFirstLevel,
				aKeptElementPredicates = ["foo", "bar"],
				oNewAggregation = {
					hierarchyQualifier : "Y"
				};

			oCache.aElements.$byPredicate = {
				bar : {
					"@$ui5._" : {a : 0, b : 1, predicate : "bar"},
					"@$ui5.node.isExpanded" : false,
					"@$ui5.node.isTotal" : "n/a",
					"@$ui5.node.level" : 1,
					name : "bar"
				},
				baz : {
					"@$ui5._" : {a : -1, b : 2, predicate : "baz"},
					"@$ui5.node.isExpanded" : true,
					"@$ui5.node.isTotal" : "n/a",
					"@$ui5.node.level" : 2,
					name : "baz"
				},
				foo : {
					"@$ui5._" : {a : -2, b : 3, predicate : "foo"},
					"@$ui5.node.isExpanded" : undefined,
					"@$ui5.node.isTotal" : "n/a",
					"@$ui5.node.level" : 3,
					name : "foo"
				}
			};
			oCache.oCountPromise = "~oCountPromise~";
			oCache.bUnifiedCache = "~bUnifiedCache~";
			oCache.oGrandTotalPromise = "~oGrandTotalPromise~";
			const oResetExpectation = this.mock(oCache.oFirstLevel).expects("reset").on(oCache)
				.withExactArgs(sinon.match.same(aKeptElementPredicates), sGroupId, "~mQueryOptions~")
				.callsFake(function () {
					oCache.oBackup = sGroupId ? {} : null;
				});
			const oTreeStateResetExpectation = this.mock(oCache.oTreeState).expects("reset")
				.exactly(sGroupId ? 0 : 1).withExactArgs();
			const oGetExpandLevelsExpectation = this.mock(oCache.oTreeState).expects("getExpandLevels")
				.withExactArgs().returns("~sExpandLevels~");
			this.mock(_AggregationHelper).expects("hasGrandTotal")
				.withExactArgs(sinon.match.same(oNewAggregation.aggregate)).returns(bHasGrandTotal);
			const oDoResetExpectation = this.mock(oCache).expects("doReset")
				.withExactArgs(sinon.match.same(oNewAggregation), bHasGrandTotal);
=======
	QUnit.test(sTitle, function (assert) {
		var oCache = _AggregationCache.create(this.oRequestor, "~", "", {}, {
				hierarchyQualifier : "X"
			}),
			oFirstLevel = oCache.oFirstLevel,
			aKeptElementPredicates = ["foo", "bar"],
			oNewAggregation = {
				aggregate : "~aggregate~",
				hierarchyQualifier : "Y"
			},
			sNewAggregation = JSON.stringify(oNewAggregation);
>>>>>>> fa90cbff

			// code under test
			oCache.reset(aKeptElementPredicates, sGroupId, "~mQueryOptions~", oNewAggregation);

			if (!sGroupId) {
				sinon.assert.callOrder(oTreeStateResetExpectation, oGetExpandLevelsExpectation);
			}
			sinon.assert.callOrder(oResetExpectation, oGetExpandLevelsExpectation, oDoResetExpectation);
			assert.strictEqual(oNewAggregation.$ExpandLevels, "~sExpandLevels~");
			assert.deepEqual(oCache.aElements.$byPredicate, {
				bar : {
					"@$ui5._" : {predicate : "bar"},
					"@$ui5.node.isTotal" : "n/a",
					name : "bar"
				},
				baz : {
					"@$ui5._" : {a : -1, b : 2, predicate : "baz"},
					"@$ui5.node.isExpanded" : true,
					"@$ui5.node.isTotal" : "n/a",
					"@$ui5.node.level" : 2,
					name : "baz"
				},
				foo : {
					"@$ui5._" : {predicate : "foo"},
					"@$ui5.node.isTotal" : "n/a",
					name : "foo"
				}
			});
<<<<<<< HEAD
			if (sGroupId) {
				assert.deepEqual(oCache.oBackup, {
					oCountPromise : "~oCountPromise~",
					oFirstLevel : oFirstLevel,
					oGrandTotalPromise : "~oGrandTotalPromise~",
					bUnifiedCache : "~bUnifiedCache~"
				});
				assert.strictEqual(oCache.oBackup.oFirstLevel, oFirstLevel);
				assert.strictEqual(oCache.bUnifiedCache, true);
			}
		});
		});
=======
		const oTreeStateResetExpectation = this.mock(oCache.oTreeState).expects("reset")
			.exactly(sGroupId ? 0 : 1).withExactArgs();
		const oGetExpandLevelsExpectation = this.mock(oCache.oTreeState).expects("getExpandLevels")
			.withExactArgs().returns("~sExpandLevels~");
		this.mock(_AggregationHelper).expects("hasGrandTotal").withExactArgs("~aggregate~")
			.returns(bHasGrandTotal);
		const oDoResetExpectation = this.mock(oCache).expects("doReset")
			.withExactArgs({
				aggregate : "~aggregate~",
				hierarchyQualifier : "Y",
				$ExpandLevels : "~sExpandLevels~"
			}, bHasGrandTotal);

		// code under test
		oCache.reset(aKeptElementPredicates, sGroupId, "~mQueryOptions~", oNewAggregation);

		if (!sGroupId) {
			sinon.assert.callOrder(oTreeStateResetExpectation, oGetExpandLevelsExpectation);
		}
		sinon.assert.callOrder(oResetExpectation, oGetExpandLevelsExpectation, oDoResetExpectation);
		assert.deepEqual(oCache.aElements.$byPredicate, {
			bar : {
				"@$ui5._" : {predicate : "bar"},
				"@$ui5.node.isTotal" : "n/a",
				name : "bar"
			},
			baz : {
				"@$ui5._" : {a : -1, b : 2, predicate : "baz"},
				"@$ui5.node.isExpanded" : true,
				"@$ui5.node.isTotal" : "n/a",
				"@$ui5.node.level" : 2,
				name : "baz"
			},
			foo : {
				"@$ui5._" : {predicate : "foo"},
				"@$ui5.node.isTotal" : "n/a",
				name : "foo"
			}
		});
		if (sGroupId) {
			assert.deepEqual(oCache.oBackup, {
				oCountPromise : "~oCountPromise~",
				oFirstLevel : oFirstLevel,
				oGrandTotalPromise : "~oGrandTotalPromise~",
				bUnifiedCache : "~bUnifiedCache~"
			});
			assert.strictEqual(oCache.oBackup.oFirstLevel, oFirstLevel);
			assert.strictEqual(oCache.bUnifiedCache, true);
		}
		assert.strictEqual(JSON.stringify(oNewAggregation), sNewAggregation, "unchanged");
	});
>>>>>>> fa90cbff
	});

	//*********************************************************************************************
	QUnit.test("reset: placeholder", function (assert) {
		var oAggregation = {
				hierarchyQualifier : "X"
			},
			oCache = _AggregationCache.create(this.oRequestor, "~", "", {}, oAggregation),
			sToString = oCache.sToString,
			oFirstLevel = oCache.oFirstLevel,
			aKeptElementPredicates = ["foo"];

		oCache.aElements.$byPredicate = {foo : {}};
		this.mock(_Helper).expects("hasPrivateAnnotation")
			.withExactArgs(sinon.match.same(oCache.aElements.$byPredicate.foo), "placeholder")
			.returns(true);
		this.mock(oCache.oFirstLevel).expects("reset").never();
		this.mock(oCache).expects("doReset").never();

		assert.throws(function () {
			// code under test
			oCache.reset(aKeptElementPredicates);
		}, new Error("Unexpected placeholder"));

		assert.strictEqual(oCache.oAggregation, oAggregation, "unchanged");
		assert.deepEqual(oCache.oAggregation, {hierarchyQualifier : "X"}, "unchanged");
		assert.strictEqual(oCache.sToString, sToString, "unchanged");
		assert.strictEqual(oCache.oFirstLevel, oFirstLevel, "unchanged");
	});

	//*********************************************************************************************
	QUnit.test("reset: Unsupported grouping via sorter", function (assert) {
		var oCache = _AggregationCache.create(this.oRequestor, "~", "", {},
				{hierarchyQualifier : "X"});

		this.mock(oCache.oFirstLevel).expects("reset").never();
		this.mock(oCache).expects("doReset").never();

		assert.throws(function () {
			// code under test
			oCache.reset([], "", {}, undefined, /*bIsGrouped*/true);
		}, new Error("Unsupported grouping via sorter"));
	});

	//*********************************************************************************************
	[false, true].forEach(function (bReally) {
		QUnit.test("restore: bReally = " + bReally, function (assert) {
			var oCache = _AggregationCache.create(this.oRequestor, "~", "", {$count : true}, {
					hierarchyQualifier : "X"
				}),
				oNewFirstLevel = {
					restore : function () {}
				},
				oOldFirstLevel = oCache.oFirstLevel;

			oCache.bUnifiedCache = "~bOldUnifiedCache~";
			oCache.oBackup = bReally
				? {
					oCountPromise : "~oNewCountPromise~",
					oFirstLevel : oNewFirstLevel,
					oGrandTotalPromise : "~oNewGrandTotalPromise~",
					bUnifiedCache : "~bNewUnifiedCache~"
				}
				: null;
			oCache.oCountPromise = "~oOldCountPromise~";
			oCache.oGrandTotalPromise = "~oOldGrandTotalPromise~";
			this.mock(bReally ? oNewFirstLevel : oOldFirstLevel).expects("restore").on(oCache)
				.withExactArgs(bReally)
				.callsFake(function () {
					oCache.oBackup = null; // must not be used anymore after this call
				});

			// code under test
			oCache.restore(bReally);

			assert.strictEqual(oCache.oCountPromise,
				bReally ? "~oNewCountPromise~" : "~oOldCountPromise~");
			assert.strictEqual(oCache.oFirstLevel, bReally ? oNewFirstLevel : oOldFirstLevel);
			assert.strictEqual(oCache.oGrandTotalPromise,
				bReally ? "~oNewGrandTotalPromise~" : "~oOldGrandTotalPromise~");
			assert.strictEqual(oCache.bUnifiedCache,
				bReally ? "~bNewUnifiedCache~" : "~bOldUnifiedCache~");
		});
	});

	//*********************************************************************************************
	QUnit.test("getDownloadQueryOptions", function (assert) {
		var oAggregation = { // filled before by buildApply
				aggregate : {},
				group : {},
				groupLevels : ["a"]
			},
			oCache = _AggregationCache.create(this.oRequestor, "~", "", {}, oAggregation);

		this.mock(_AggregationHelper).expects("filterOrderby")
			.withExactArgs("~mQueryOptions~", sinon.match.same(oAggregation))
			.returns("~mFilteredQueryOptions~");
		this.mock(_AggregationHelper).expects("buildApply")
			.withExactArgs(sinon.match.same(oAggregation), "~mFilteredQueryOptions~", 0, true)
			.returns("~result~");

		// code under test
		assert.strictEqual(oCache.getDownloadQueryOptions("~mQueryOptions~"), "~result~");
	});

	//*********************************************************************************************
	[undefined, false, true].forEach(function (bCount) {
		QUnit.test("getDownloadQueryOptions: recursive hierarchy, bCount=" + bCount, function (assert) {
			var oAggregation = {hierarchyQualifier : "X"},
				oCache = _AggregationCache.create(this.oRequestor, "~", "", {}, oAggregation),
				mQueryOptions = {
					$expand : {EMPLOYEE_2_TEAM : null},
					$filter : "age gt 40",
					$orderby : "TEAM_ID desc",
					$search : "OR",
					$select : ["Name"],
					foo : "bar",
					"sap-client" : "123"
				},
				sQueryOptions;

			if (bCount !== undefined) {
				mQueryOptions.$count = bCount;
			}
			sQueryOptions = JSON.stringify(mQueryOptions);
			this.mock(_AggregationHelper).expects("filterOrderby").never();
			this.mock(_AggregationHelper).expects("buildApply")
				.withExactArgs(sinon.match.same(oAggregation), {
						$expand : {EMPLOYEE_2_TEAM : null},
						$filter : "age gt 40",
						$orderby : "TEAM_ID desc",
						$search : "OR",
						$select : ["Name"],
						foo : "bar",
						"sap-client" : "123"
					}, 0, true)
				.returns("~result~");

			// code under test
			assert.strictEqual(oCache.getDownloadQueryOptions(mQueryOptions), "~result~");

			assert.strictEqual(JSON.stringify(mQueryOptions), sQueryOptions, "unchanged");
		});
	});

	//*********************************************************************************************
	QUnit.test("getCreatedElements", function (assert) {
		// code under test
		assert.deepEqual(_AggregationCache.prototype.getCreatedElements(), []);
	});

	//*********************************************************************************************
	QUnit.test("getElements: non-empty path is forbidden", function (assert) {
		assert.throws(function () {
			// code under test
			_AggregationCache.prototype.getElements("some/relative/path");
		}, new Error("Unsupported path: some/relative/path"));
	});

	//*********************************************************************************************
	QUnit.test("getElements", function (assert) {
		var oAggregation = { // filled before by buildApply
				aggregate : {},
				group : {},
				groupLevels : ["a"]
			},
			aAllElements,
			oCache = _AggregationCache.create(this.oRequestor, "~", "", {}, oAggregation),
			oPlaceholder0 = {"@$ui5._" : {placeholder : true}}, // this is what counts ;-)
			oPlaceholder2 = _AggregationHelper.createPlaceholder(1, 2, {/*oParentCache*/});

		oCache.aElements.$count = 42;
		this.mock(oCache.aElements).expects("slice").withExactArgs("~iStart~", "~iEnd~")
			.returns([oPlaceholder0, "~oElement1~", oPlaceholder2, "~oElement3~"]);

		// code under test
		aAllElements = oCache.getElements("", "~iStart~", "~iEnd~");

		assert.deepEqual(aAllElements, [undefined, "~oElement1~", undefined, "~oElement3~"]);
		assert.strictEqual(aAllElements.$count, 42);
	});

	//*********************************************************************************************
	QUnit.test("beforeRequestSideEffects: Missing recursive hierarchy", function (assert) {
		var oAggregation = { // filled before by buildApply
				aggregate : {},
				group : {},
				groupLevels : ["a"]
			},
			oCache = _AggregationCache.create(this.oRequestor, "~", "", {}, oAggregation);

		assert.throws(function () {
			// code under test
			oCache.beforeRequestSideEffects({});
		}, new Error("Missing recursive hierarchy"));
	});

	//*********************************************************************************************
	[false, true].forEach(function (bIn) {
		QUnit.test("beforeRequestSideEffects: NodeProperty already in = " + bIn, function (assert) {
			var oAggregation = {
					hierarchyQualifier : "X",
					$NodeProperty : "SomeNodeID"
				},
				oCache = _AggregationCache.create(this.oRequestor, "~", "", {}, oAggregation),
				mQueryOptions = {
					$apply : "A.P.P.L.E.", // dropped
					$count : true,
					$expand : {EMPLOYEE_2_TEAM : null},
					$filter : "age gt 40",
					$orderby : "TEAM_ID desc",
					$search : "OR",
					$select : bIn ? ["Name", "SomeNodeID", "XYZ"] : ["Name", "XYZ"],
					foo : "bar",
					"sap-client" : "123"
				};

			// code under test
			oCache.beforeRequestSideEffects(mQueryOptions);

			assert.deepEqual(mQueryOptions, {
				$count : true,
				$expand : {EMPLOYEE_2_TEAM : null},
				$filter : "age gt 40",
				$orderby : "TEAM_ID desc",
				$search : "OR",
				$select : bIn ? ["Name", "SomeNodeID", "XYZ"] : ["Name", "XYZ", "SomeNodeID"],
				foo : "bar",
				"sap-client" : "123"
			}, "only $apply is dropped");
		});
	});

	//*********************************************************************************************
	QUnit.test("beforeUpdateSelected", function (assert) {
		var oAggregation = {
				hierarchyQualifier : "X",
				$NodeProperty : "Some/NodeID"
			},
			oCache = _AggregationCache.create(this.oRequestor, "~", "", {}, oAggregation),
			oError = new Error("Unexpected structural change: Some/NodeID from ... to ...");

		oCache.aElements.$byPredicate = {
			"('A')" : "~oPlaceholder~"
		};
		this.mock(_AggregationHelper).expects("checkNodeProperty")
			.withExactArgs("~oPlaceholder~", "~oNewValue~", "Some/NodeID", true)
			.throws(oError);

		assert.throws(function () {
			// code under test
			oCache.beforeUpdateSelected("('A')", "~oNewValue~");
		}, oError);
	});

	//*********************************************************************************************
	QUnit.test("turnIntoPlaceholder", function (assert) {
		var oAggregation = {
				hierarchyQualifier : "X"
			},
			oAggregationHelperMock = this.mock(_AggregationHelper),
			oCache = _AggregationCache.create(this.oRequestor, "~", "", {}, oAggregation),
			oHelperMock = this.mock(_Helper),
			oParentCache = {
				drop : function () {}
			};

		oCache.aElements.$byPredicate = {
			"('A')" : "~a~",
			"('B')" : "~b~",
			"('C')" : "~c~"
		};

		oHelperMock.expects("hasPrivateAnnotation")
			.withExactArgs("~oElementB~", "placeholder").returns(false);
		oHelperMock.expects("setPrivateAnnotation").withExactArgs("~oElementB~", "placeholder", 1);
		oAggregationHelperMock.expects("markSplicedStale").withExactArgs("~oElementB~");
		oHelperMock.expects("getPrivateAnnotation").withExactArgs("~oElementB~", "rank")
			.returns(42);
		oHelperMock.expects("getPrivateAnnotation").withExactArgs("~oElementB~", "parent")
			.returns(oParentCache);
		this.mock(oParentCache).expects("drop").withExactArgs(42, "('B')", true);

		// code under test
		oCache.turnIntoPlaceholder("~oElementB~", "('B')");

		assert.deepEqual(oCache.aElements.$byPredicate, {
			"('A')" : "~a~",
			"('C')" : "~c~"
		});

		oHelperMock.expects("hasPrivateAnnotation")
			.withExactArgs("~oElementC~", "placeholder").returns(false);
		oHelperMock.expects("setPrivateAnnotation").withExactArgs("~oElementC~", "placeholder", 1);
		oAggregationHelperMock.expects("markSplicedStale").withExactArgs("~oElementC~");
		oHelperMock.expects("getPrivateAnnotation").withExactArgs("~oElementC~", "rank")
			.returns(undefined); // simulate a created element
		oHelperMock.expects("getPrivateAnnotation").withExactArgs("~oElementC~", "parent").never();
		// no drop!

		// code under test
		oCache.turnIntoPlaceholder("~oElementC~", "('C')");

		assert.deepEqual(oCache.aElements.$byPredicate, {
			"('A')" : "~a~"
		});

		oCache.aElements = null; // do not touch ;-)
		// no other method calls expected!
		oHelperMock.expects("hasPrivateAnnotation")
			.withExactArgs("~oElement~", "placeholder").returns(true);

		// code under test
		oCache.turnIntoPlaceholder("~oElement~", "n/a");
	});

	//*********************************************************************************************
	QUnit.test("isAncestorOf: simple cases", function (assert) {
		const oCache = _AggregationCache.create(this.oRequestor, "~", "", {}, {
			hierarchyQualifier : "X"
		});
		this.mock(oCache).expects("countDescendants").never();

		// code under test
		assert.strictEqual(oCache.isAncestorOf(23, 23), true);

		// code under test
		assert.strictEqual(oCache.isAncestorOf(42, 23), false);

		oCache.aElements[17] = {"@$ui5.node.isExpanded" : false};

		// code under test
		assert.strictEqual(oCache.isAncestorOf(17, 18), false);

		oCache.aElements[18] = {
			"@$ui5.node.isExpanded" : true,
			"@$ui5.node.level" : 3
		};
		oCache.aElements[19] = {
			"@$ui5.node.level" : 3 // same level
		};

		// code under test
		assert.strictEqual(oCache.isAncestorOf(18, 19), false);

		oCache.aElements[20] = {
			"@$ui5.node.level" : 2 // lower level
		};

		// code under test
		assert.strictEqual(oCache.isAncestorOf(18, 20), false);
	});

	//*********************************************************************************************
	[-1, 0, +1].forEach((iDelta, i) => {
		QUnit.test("isAncestorOf: countDescendants #" + i, function (assert) {
			const oCache = _AggregationCache.create(this.oRequestor, "~", "", {}, {
				hierarchyQualifier : "X"
			});
			oCache.aElements[23] = {
				"@$ui5.node.isExpanded" : true,
				"@$ui5.node.level" : 3
			};
			oCache.aElements[42] = {
				"@$ui5.node.level" : 4
			};
			this.mock(oCache).expects("countDescendants")
				.withExactArgs(sinon.match.same(oCache.aElements[23]), 23).returns(42 - 23 + iDelta);

			// code under test
			assert.strictEqual(oCache.isAncestorOf(23, 42), i > 0);
		});
	});

	//*********************************************************************************************
	[undefined, false, true].forEach((bElementSelected) => {
		[undefined, false, true].forEach((bCollectionSelected) => {
			const sTitle = `isSelectionDifferent: element selected = ${bElementSelected},
				collection selected = ${bCollectionSelected}`;

		QUnit.test(sTitle, function (assert) {
			const oCache = {
				aElements : []
			};
			oCache.aElements["@$ui5.context.isSelected"] = bCollectionSelected;
			const oElement = {"@$ui5.context.isSelected" : bElementSelected};

			assert.strictEqual(
				// code under test
				_AggregationCache.prototype.isSelectionDifferent.call(oCache, oElement),
				!!bElementSelected !== !!bCollectionSelected);
		});
		});
	});

	//*********************************************************************************************
	QUnit.test("keepOnlyGivenElements: empty", function (assert) {
		var oAggregation = {
				hierarchyQualifier : "X"
			},
			oCache = _AggregationCache.create(this.oRequestor, "~", "", {}, oAggregation);

		// code under test
		assert.deepEqual(oCache.keepOnlyGivenElements([]), []);
	});

	//*********************************************************************************************
	QUnit.test("keepOnlyGivenElements", function (assert) {
		var oAggregation = {
				hierarchyQualifier : "X"
			},
			oAggregationHelperMock = this.mock(_AggregationHelper),
			oCache = _AggregationCache.create(this.oRequestor, "~", "", {}, oAggregation),
			oElementA = {
				"@$ui5._" : {predicate : "('A')", transientPredicate : "($uid=4-56)"}
			},
			aElements = [],
			aResult;

		aElements.$byPredicate = {
			"('A')" : oElementA,
			"('B')" : {
				"@$ui5._" : {predicate : "('B')"}
			}, "('C')" : {
				"@$ui5._" : {predicate : "('C')"}
			}, "($uid=1-23)" : {
				"@$ui5._" : {transientPredicate : "($uid=1-23)"} // must be ignored
			}, "($uid=4-56)" : oElementA
		};

		oCache.aElements.$byPredicate = aElements.$byPredicate;
		oAggregationHelperMock.expects("markSplicedStale")
			.withExactArgs(sinon.match.same(aElements.$byPredicate["('A')"]));
		this.mock(oCache).expects("turnIntoPlaceholder")
			.withExactArgs(sinon.match.same(aElements.$byPredicate["('B')"]), "('B')");
		oAggregationHelperMock.expects("markSplicedStale")
			.withExactArgs(sinon.match.same(aElements.$byPredicate["('C')"]));

		// code under test
		aResult = oCache.keepOnlyGivenElements(["('A')", "('C')"]);

		assert.strictEqual(aResult.length, 2);
		assert.strictEqual(aResult[0], aElements.$byPredicate["('A')"]);
		assert.strictEqual(aResult[1], aElements.$byPredicate["('C')"]);
	});

	//*********************************************************************************************
	QUnit.test("move: PATCH failure", function (assert) {
		const oCache = _AggregationCache.create(this.oRequestor, "n/a", "", {}, {
				$ParentNavigationProperty : "myParent",
				expandTo : 1E16,
				hierarchyQualifier : "X"
			});
		assert.strictEqual(oCache.bUnifiedCache, true);
		oCache.aElements.$byPredicate["('23')"] = "~oChildNode~";
		oCache.aElements.$byPredicate["('42')"] = {"@$ui5.node.isExpanded" : true}; // parent
		const oTreeStateMock = this.mock(oCache.oTreeState);
		oTreeStateMock.expects("isOutOfPlace").withExactArgs("('23')").returns(false);
		oTreeStateMock.expects("isOutOfPlace").withExactArgs("('42')").returns(false);
		oTreeStateMock.expects("deleteOutOfPlace").never();
		oTreeStateMock.expects("expand").never();
		this.mock(_Helper).expects("hasPrivateAnnotation").never();
		const oError = new Error("This call intentionally failed");
		const oRequestExpectation = this.mock(this.oRequestor).expects("request")
			.withExactArgs("PATCH", "Foo('23')", "~oGroupLock~", {
					"If-Match" : "~oChildNode~",
					Prefer : "return=minimal"
				}, {"myParent@odata.bind" : "Foo('42')"},
				/*fnSubmit*/null, /*fnCancel*/sinon.match.func)
			.rejects(oError);
		this.mock(oCache).expects("requestRank")
			.withExactArgs("~oChildNode~", "~oGroupLock~", false)
			.rejects("n/a");

		const {promise : oSyncPromise, refresh : bRefresh}
			// code under test
			= oCache.move("~oGroupLock~", "Foo('23')", "Foo('42')");

		assert.strictEqual(oSyncPromise.isPending(), true);
		assert.strictEqual(bRefresh, false);

		// code under test (invoke fnCancel which does nothing)
		oRequestExpectation.args[0][6]();

		return oSyncPromise.then(function () {
				assert.ok(false, "unexpected success");
			}, function (oError0) {
				assert.strictEqual(oError0, oError);
			});
	});

	[undefined, "~iRank~"].forEach((vRank, i) => {
		//* * * * * * * * * * * * * * * * * * * * * * * * * * * * * * * * * * * * * * * * * * * * * * *
		async function test(self, assert, oCache, sParent = null, fnAssert = () => {}, bCopy = false) {
			const oChildNode = {
				"@$ui5.context.isTransient" : "n/a"
			};
			oCache.aElements.$byPredicate["('23')"] = oChildNode;
			const oGroupLock = {getUnlockedCopy : mustBeMocked};
			const oRequestorMock = self.mock(self.oRequestor);
			self.mock(oCache).expects("getTypes").exactly(bCopy ? 1 : 0).withExactArgs()
				.returns({"/~sMetaPath~" : "~oType~"});
			let mQueryOptions;
			self.mock(_Helper).expects("selectKeyProperties").exactly(bCopy ? 1 : 0)
				.withExactArgs({$select : []}, "~oType~").callsFake((mQueryOptions0) => {
					mQueryOptions = mQueryOptions0;
				});
			oRequestorMock.expects("buildQueryString").exactly(bCopy ? 1 : 0)
				.withExactArgs("/~sMetaPath~",
					sinon.match((mQueryOptions0) => mQueryOptions0 === mQueryOptions),
					false, true)
				.returns("?~sSelect~");
			self.mock(oGroupLock).expects("getUnlockedCopy").exactly(bCopy ? 1 : 0)
				.withExactArgs().returns("~oGroupLockCopy~");
			oRequestorMock.expects("request").exactly(bCopy ? 1 : 0)
				.withExactArgs("POST", "Foo('23')/copy.Action?~sSelect~", "~oGroupLockCopy~", {
						"If-Match" : sinon.match.same(oChildNode)
					}, {})
				.returns("E");
			oRequestorMock.expects("request")
				.withExactArgs("PATCH", bCopy ? "$-1" : "Foo('23')", sinon.match.same(oGroupLock), {
						"If-Match" : sinon.match.same(oChildNode),
						Prefer : "return=minimal"
					}, {"myParent@odata.bind" : sParent},
					/*fnSubmit*/null, /*fnCancel*/sinon.match.func)
				.returns("A");
			const oCacheMock = self.mock(oCache);
			oCacheMock.expects("requestRank")
				.withExactArgs(sinon.match.same(oChildNode), sinon.match.same(oGroupLock), true)
				.returns("C");
			self.mock(SyncPromise).expects("all")
				.withExactArgs(["A", undefined, "C", undefined, bCopy ? "E" : undefined])
				.returns(SyncPromise.resolve([,, vRank,, "~oCopy~"]));

			const {promise : oSyncPromise, refresh : bRefresh}
				// code under test
				= oCache.move(oGroupLock, "Foo('23')", sParent, undefined, "n/a", undefined, bCopy);

			const fnGetRank = oSyncPromise.getResult();
			assert.strictEqual(typeof fnGetRank, "function");
			assert.strictEqual(bRefresh, true, "refresh needed");

			oCacheMock.expects("requestRank").exactly(bCopy ? 1 : 0)
				.withExactArgs("~oCopy~", sinon.match.same(oGroupLock), true)
				.resolves("~limitedRank~");
			oCacheMock.expects("findIndex").exactly(vRank ? 1 : 0)
				.withExactArgs("~iRank~").returns("~findIndex~");

			// code under test
			const aResult = fnGetRank();
			assert.strictEqual(aResult.length, 3);
			assert.strictEqual(aResult[0], vRank ? "~findIndex~" : undefined);
			assert.strictEqual(aResult[1], undefined);

			if (bCopy) {
				oCacheMock.expects("findIndex").withExactArgs("~limitedRank~").returns("~copyIndex~");
				assert.ok(aResult[2] instanceof Promise);
				assert.strictEqual(await aResult[2], "~copyIndex~");
			} else {
				assert.strictEqual(aResult[2], undefined);
			}

			fnAssert(oChildNode);
		}

		//*********************************************************************************************
		QUnit.test(`move: refresh needed (copy) #${i}`, function (assert) {
			const oCache = _AggregationCache.create(this.oRequestor, "~sMetaPath~", "", {}, {
					$Actions : {CopyAction : "copy.Action"},
					$ParentNavigationProperty : "myParent",
					expandTo : Number.MAX_SAFE_INTEGER,
					hierarchyQualifier : "X"
				});
			assert.strictEqual(oCache.bUnifiedCache, true);
			const oTreeStateMock = this.mock(oCache.oTreeState);
			oTreeStateMock.expects("isOutOfPlace").withExactArgs(undefined).returns(false);
			oTreeStateMock.expects("deleteOutOfPlace").never();
			oTreeStateMock.expects("expand").never();
			this.mock(_Helper).expects("hasPrivateAnnotation").never();

			return test(this, assert, oCache, null, (oChildNode) => {
				assert.ok("@$ui5.context.isTransient" in oChildNode);
			}, true);
		});

		//*********************************************************************************************
		QUnit.test(`move: refresh needed (no unified cache yet) #${i}`, function (assert) {
			const oCache = _AggregationCache.create(this.oRequestor, "n/a", "", {}, {
					$ParentNavigationProperty : "myParent",
					expandTo : Number.MAX_SAFE_INTEGER - 1, // not quite enough ;-)
					hierarchyQualifier : "X"
				});
			assert.strictEqual(oCache.bUnifiedCache, false);
			const oTreeStateMock = this.mock(oCache.oTreeState);
			oTreeStateMock.expects("isOutOfPlace").never();
			oTreeStateMock.expects("isOutOfPlace").withExactArgs("('23')").returns(false);
			oTreeStateMock.expects("isOutOfPlace").withExactArgs(undefined).returns(false);
			oTreeStateMock.expects("deleteOutOfPlace").never();
			oTreeStateMock.expects("expand").never();
			this.mock(_Helper).expects("hasPrivateAnnotation").never();

			return test(this, assert, oCache);
		});

		//*********************************************************************************************
		QUnit.test(`move: refresh needed (child OOP) #${i}`, function (assert) {
			const oCache = _AggregationCache.create(this.oRequestor, "n/a", "", {}, {
					$ParentNavigationProperty : "myParent",
					expandTo : Number.MAX_SAFE_INTEGER,
					hierarchyQualifier : "X"
				});
			assert.strictEqual(oCache.bUnifiedCache, true);
			const oTreeStateMock = this.mock(oCache.oTreeState);
			oTreeStateMock.expects("isOutOfPlace").withExactArgs("('23')").returns(true);
			oTreeStateMock.expects("deleteOutOfPlace").withExactArgs("('23')");
			oTreeStateMock.expects("isOutOfPlace").withExactArgs(undefined).returns(false);
			oTreeStateMock.expects("expand").never();
			this.mock(_Helper).expects("hasPrivateAnnotation").never();

			return test(this, assert, oCache, null, (oChildNode) => {
				assert.notOk("@$ui5.context.isTransient" in oChildNode);
			});
		});

		//*********************************************************************************************
		QUnit.test(`move: refresh needed (new parent OOP) #${i}`, function (assert) {
			const oCache = _AggregationCache.create(this.oRequestor, "n/a", "", {}, {
					$ParentNavigationProperty : "myParent",
					expandTo : Number.MAX_SAFE_INTEGER,
					hierarchyQualifier : "X"
				});
			assert.strictEqual(oCache.bUnifiedCache, true);
			oCache.aElements.$byPredicate["('42')"] = {"@$ui5.node.isExpanded" : true}; // parent
			const oTreeStateMock = this.mock(oCache.oTreeState);
			oTreeStateMock.expects("isOutOfPlace").withExactArgs("('23')").returns(false);
			oTreeStateMock.expects("isOutOfPlace").withExactArgs("('42')").returns(true);
			oTreeStateMock.expects("deleteOutOfPlace").withExactArgs("('42')", true);
			oTreeStateMock.expects("expand").never();
			this.mock(_Helper).expects("hasPrivateAnnotation").never();

			return test(this, assert, oCache, "Foo('42')");
		});

		//*********************************************************************************************
		QUnit.test(`move: refresh needed (new parent collapsed) #${i}`, function (assert) {
			const oCache = _AggregationCache.create(this.oRequestor, "n/a", "", {}, {
					$ParentNavigationProperty : "myParent",
					expandTo : Number.MAX_SAFE_INTEGER,
					hierarchyQualifier : "X"
				});
			assert.strictEqual(oCache.bUnifiedCache, true);
			const oParentNode = {"@$ui5.node.isExpanded" : false};
			oCache.aElements.$byPredicate["('42')"] = oParentNode;
			const oTreeStateMock = this.mock(oCache.oTreeState);
			oTreeStateMock.expects("isOutOfPlace").withExactArgs("('23')").returns(false);
			oTreeStateMock.expects("isOutOfPlace").withExactArgs("('42')").returns(false);
			oTreeStateMock.expects("deleteOutOfPlace").never();
			this.mock(_Helper).expects("hasPrivateAnnotation")
				.withExactArgs(sinon.match.same(oParentNode), "spliced").returns(false);
			oTreeStateMock.expects("expand").withExactArgs(sinon.match.same(oParentNode));

			return test(this, assert, oCache, "Foo('42')");
		});

		//*********************************************************************************************
		[123, 124, 321].forEach((iLevel) => {
			const sTitle = `move: refresh needed (not a leaf anymore) #${i}, level=${iLevel}`;

			QUnit.test(sTitle, function (assert) {
				const oCache = _AggregationCache.create(this.oRequestor, "n/a", "", {}, {
						$ParentNavigationProperty : "myParent",
						expandTo : 123,
						hierarchyQualifier : "X"
					});
				oCache.bUnifiedCache = true; // simulate a previous side-effects refresh
				const oParentNode = {
					// no "@$ui5.node.isExpanded"
					"@$ui5.node.level" : iLevel

				};
				oCache.aElements.$byPredicate["('42')"] = oParentNode;
				const oTreeStateMock = this.mock(oCache.oTreeState);
				oTreeStateMock.expects("isOutOfPlace").withExactArgs("('23')").returns(false);
				oTreeStateMock.expects("isOutOfPlace").withExactArgs("('42')").returns(false);
				oTreeStateMock.expects("deleteOutOfPlace").never();
				this.mock(_Helper).expects("hasPrivateAnnotation")
					.withExactArgs(sinon.match.same(oParentNode), "spliced").returns(false);
				oTreeStateMock.expects("expand").withExactArgs(sinon.match.same(oParentNode));

				return test(this, assert, oCache, "Foo('42')");
			});
		});
		//* * * * * * * * * * * * * * * * * * * * * * * * * * * * * * * * * * * * * * * * * * * * * * *
	});

	//*********************************************************************************************
	[undefined, "~iRank~"].forEach((vRank) => {
		[null, "Foo('43')"].forEach((sSiblingPath) => {
			[false, true].forEach((bRequestSiblingRank) => {
				const sTitle = `move: refresh needed (rank=${vRank}, sibling=${sSiblingPath}`
					+ `, request sibling rank=${bRequestSiblingRank})`;

				if (bRequestSiblingRank && !sSiblingPath) {
					return;
				}

		QUnit.test(sTitle, function (assert) {
			const oCache = _AggregationCache.create(this.oRequestor, "n/a", "", {}, {
					$Actions : {ChangeNextSiblingAction : "changeNextSibling"},
					$ParentNavigationProperty : "myParent",
					$fetchMetadata : mustBeMocked,
					expandTo : Number.MAX_SAFE_INTEGER,
					hierarchyQualifier : "X"
				});
			oCache.aElements.$byPredicate["('23')"] = "~oChildNode~";
			oCache.aElements.$byPredicate["('42')"] = {"@$ui5.node.isExpanded" : true}; // parent
			const oSiblingNode = {foo : "A", bar : "B", baz : "C"};
			oCache.aElements.$byPredicate["('43')"] = oSiblingNode;
			const oTreeStateMock = this.mock(oCache.oTreeState);
			oTreeStateMock.expects("isOutOfPlace").withExactArgs("('23')").returns(false);
			oTreeStateMock.expects("isOutOfPlace").withExactArgs("('42')").returns(false);
			const oGroupLock = {getUnlockedCopy : mustBeMocked};
			const oRequestorMock = this.mock(this.oRequestor);
			oRequestorMock.expects("request")
				.withExactArgs("PATCH", "Foo('23')", sinon.match.same(oGroupLock), {
						"If-Match" : "~oChildNode~",
						Prefer : "return=minimal"
					}, {"myParent@odata.bind" : "Foo('42')"},
					/*fnSubmit*/null, /*fnCancel*/sinon.match.func)
				.returns("A");
			oTreeStateMock.expects("deleteOutOfPlace").exactly(sSiblingPath ? 1 : 0)
				.withExactArgs("('43')");
			this.mock(_Helper).expects("getMetaPath").exactly(sSiblingPath ? 1 : 0)
				.withExactArgs("/non/canonical/changeNextSibling/NextSibling/")
				.returns("~metaPath~");
			this.mock(oCache.oAggregation).expects("$fetchMetadata").exactly(sSiblingPath ? 1 : 0)
				.withExactArgs("~metaPath~")
				.returns(SyncPromise.resolve({foo : "n/a", $bar : "n/a", baz : "n/a"}));
			this.mock(oGroupLock).expects("getUnlockedCopy").withExactArgs().returns("~groupLockCopy~");
			oRequestorMock.expects("request")
				.withExactArgs("POST", "non/canonical/changeNextSibling", "~groupLockCopy~", {
						"If-Match" : "~oChildNode~",
						Prefer : "return=minimal"
					}, {NextSibling : sSiblingPath ? {foo : "A", baz : "C"} : null})
				.returns("B");
			const oCacheMock = this.mock(oCache);
			oCacheMock.expects("requestRank")
				.withExactArgs("~oChildNode~", sinon.match.same(oGroupLock), true)
				.returns("C");
			oCacheMock.expects("requestRank").exactly(bRequestSiblingRank ? 1 : 0)
				.withExactArgs(sinon.match.same(oSiblingNode), sinon.match.same(oGroupLock), true)
				.returns("D");
			this.mock(SyncPromise).expects("all")
				.withExactArgs(["A", "B", "C", bRequestSiblingRank && "D", undefined])
				.returns(SyncPromise.resolve([,, vRank, "~iSiblingRank~"]));

			const {promise : oSyncPromise, refresh : bRefresh}
				// code under test
				= oCache.move(oGroupLock, "Foo('23')", "Foo('42')", sSiblingPath, "non/canonical",
					bRequestSiblingRank);

			const fnGetRank = oSyncPromise.getResult();
			assert.strictEqual(typeof fnGetRank, "function");
			assert.strictEqual(bRefresh, true, "refresh needed");

			oCacheMock.expects("findIndex").exactly(vRank ? 1 : 0)
				.withExactArgs("~iRank~").returns("~findIndex~child~");
			oCacheMock.expects("findIndex").exactly(bRequestSiblingRank ? 1 : 0)
				.withExactArgs("~iSiblingRank~").returns("~findIndex~sibling~");

			// code under test
			assert.deepEqual(fnGetRank(), [
				vRank ? "~findIndex~child~" : undefined,
				bRequestSiblingRank && "~findIndex~sibling~",
				undefined
			]);
		});
			});
		});
	});

	//*********************************************************************************************
	[undefined, false, true].forEach((bNewParentExpanded) => {
		[false, true].forEach((bMakeRoot) => {
			[undefined, false, true].forEach((bChildExpanded) => {
				const sTitle = "move: unified cache, no refresh needed"
					+ ", new parent's @$ui5.node.isExpanded = " + bNewParentExpanded
					+ ", make root = " + bMakeRoot
					+ ", child's @$ui5.node.isExpanded = " + bChildExpanded;
				if (bMakeRoot && bNewParentExpanded !== undefined) {
					return;
				}

		QUnit.test(sTitle, async function (assert) {
			var oUpdateExistingExpectation;

			const oCache = _AggregationCache.create(this.oRequestor, "n/a", "", {}, {
					$ParentNavigationProperty : "myParent",
					expandTo : bNewParentExpanded === undefined ? 10 : 9,
					hierarchyQualifier : "X"
				});
			oCache.bUnifiedCache = true; // simulate a previous side-effects refresh
			const oChildNode = {
				"@$ui5.node.isExpanded" : bChildExpanded,
				Name : "(child) node" // makes deepEqual more useful ;-)
			};
			const oParentNode = bMakeRoot ? undefined : {
				"@$ui5.node.isExpanded" : bNewParentExpanded,
				"@$ui5.node.level" : 9
			};
			// Note: oParentNode's index in aElements MUST not matter!
			oCache.aElements
				= ["a", "b", oChildNode, "d", "e", "f", "g", "h", "i"];
			oCache.aElements.$byPredicate = {
				"('23')" : oChildNode,
				"('42')" : oParentNode
			};
			const oTreeStateMock = this.mock(oCache.oTreeState);
			oTreeStateMock.expects("isOutOfPlace").withExactArgs("('23')").returns(false);
			oTreeStateMock.expects("isOutOfPlace").withExactArgs(bMakeRoot ? undefined : "('42')")
				.returns(false);
			oTreeStateMock.expects("deleteOutOfPlace").never();
			const oHelperMock = this.mock(_Helper);
			oHelperMock.expects("hasPrivateAnnotation").exactly(bNewParentExpanded === false ? 1 : 0)
				.withExactArgs(sinon.match.same(oParentNode), "spliced").returns(true); // avoid refresh
			oTreeStateMock.expects("expand").exactly(bNewParentExpanded === false ? 1 : 0)
				.withExactArgs(sinon.match.same(oParentNode));
			const oCacheMock = this.mock(oCache);
			oCacheMock.expects("requestRank")
				.withExactArgs(sinon.match.same(oChildNode), "~oGroupLock~", false).resolves(17);
			this.mock(this.oRequestor).expects("request")
				.withExactArgs("PATCH", "Foo('23')", "~oGroupLock~", {
						"If-Match" : sinon.match.same(oChildNode),
						Prefer : "return=minimal"
					}, {"myParent@odata.bind" : bMakeRoot ? null : "Foo('42')"},
					/*fnSubmit*/null, /*fnCancel*/sinon.match.func)
				.resolves({"@odata.etag" : "etag"});
			const oCollapseExpectation = oCacheMock.expects("collapse").exactly(bChildExpanded ? 1 : 0)
				.withExactArgs("('23')").returns("~collapseCount~");
			oCacheMock.expects("expand").exactly(bNewParentExpanded === false ? 1 : 0)
				.withExactArgs(sinon.match.same(_GroupLock.$cached), "('42')")
				.returns(SyncPromise.resolve(47));
			oHelperMock.expects("updateAll")
				.exactly(oParentNode && bNewParentExpanded === undefined ? 1 : 0)
				.withExactArgs(sinon.match.same(oCache.mChangeListeners), "('42')",
					sinon.match.same(oParentNode), {"@$ui5.node.isExpanded" : true});
			oHelperMock.expects("getPrivateAnnotation")
				.withExactArgs(sinon.match.same(oChildNode), "descendants", 0).returns(4);
			oCacheMock.expects("adjustDescendantCount")
				.withExactArgs(sinon.match.same(oChildNode), 2, -(4 + 1))
				.callsFake(function () {
					assert.notOk(oUpdateExistingExpectation.called, "old level needed!");
					assert.deepEqual(oCache.aElements,
						["a", "b", oChildNode, "d", "e", "f", "g", "h", "i"],
						"not spliced yet");
					assert.strictEqual(oCollapseExpectation.called, !!bChildExpanded,
						"collapse before splice");
				});
			oHelperMock.expects("getPrivateAnnotation")
				.withExactArgs(sinon.match.same(oChildNode), "rank").returns("~rank~");
			const oShiftRankForMoveExpectation = oCacheMock.expects("shiftRankForMove")
				.withExactArgs("~rank~", 4 + 1, 17);
			this.mock(oCache.oFirstLevel).expects("move").withExactArgs("~rank~", 17, 4 + 1);
			oUpdateExistingExpectation = oHelperMock.expects("updateExisting")
				.withExactArgs(sinon.match.same(oCache.mChangeListeners), "('23')",
					sinon.match.same(oChildNode), {
						"@odata.etag" : "etag",
						"@$ui5.node.level" : bMakeRoot ? 1 : 10,
						"@$ui5.context.isTransient" : undefined
					});
			const oDeleteRankExpectation = oHelperMock.expects("deletePrivateAnnotation")
				.withExactArgs(sinon.match.same(oChildNode), "rank");
			const oGetInsertIndexExpectation = oCacheMock.expects("getInsertIndex")
				.withExactArgs(17).returns(7);
			const oAdjustDescendantCountExpectation = oCacheMock.expects("adjustDescendantCount")
				.withExactArgs(sinon.match.same(oChildNode), 7, +(4 + 1))
				.callsFake(function () {
					assert.deepEqual(oCache.aElements,
						["a", "b", "d", "e", "f", "g", "h", oChildNode, "i"],
						"already moved");
				});
			const oSetRankExpectation = oHelperMock.expects("setPrivateAnnotation")
				.withExactArgs(sinon.match.same(oChildNode), "rank", 17);

			// code under test
			const {promise : oSyncPromise, refresh : bRefresh}
				= oCache.move("~oGroupLock~", "Foo('23')", bMakeRoot ? null : "Foo('42')");

			assert.strictEqual(oSyncPromise.isPending(), true);
			assert.strictEqual(bRefresh, false);
			assert.notOk(oCollapseExpectation.called, "avoid early collapse");

			assert.deepEqual(await oSyncPromise, [
				bNewParentExpanded === false ? 47 + 1 : 1, // iResult
				7, // iNewIndex
				bChildExpanded === true ? "~collapseCount~" : undefined
			]);
			assert.deepEqual(oCache.aElements,
				["a", "b", "d", "e", "f", "g", "h", oChildNode, "i"]);
			sinon.assert.callOrder(oShiftRankForMoveExpectation, oGetInsertIndexExpectation);
			sinon.assert.callOrder(oDeleteRankExpectation, oAdjustDescendantCountExpectation,
				oSetRankExpectation);
		});
			});
		});
	});

	//*********************************************************************************************
	[false, true].forEach(function (bHasGroupLevelCache) {
		[1, 2, 25].forEach(function (iExpandTo) {
			[undefined, true].forEach(function (bParentExpanded) {
				[false, true].forEach(function (bCreateRoot) {
					[undefined, "~iRank~"].forEach(function (iRank) {
						var sTitle = "create: already has group level cache: " + bHasGroupLevelCache
								+ ", expandTo: " + iExpandTo
								+ ", parent's @$ui5.node.isExpanded: " + bParentExpanded
								+ ", create root node: " + bCreateRoot
								+ ", rank : " + iRank;

						const bInFirstLevel = bCreateRoot || iExpandTo > 24;
						if (bHasGroupLevelCache && bInFirstLevel || bParentExpanded && bCreateRoot
								|| !bInFirstLevel && !iRank) {
							return;
						}

		QUnit.test(sTitle, function (assert) {
			var fnCancelCallback,
				that = this;

			const oCache = _AggregationCache.create(this.oRequestor, "Foo", "", {}, {
					$ParentNavigationProperty : "myParent",
					expandTo : iExpandTo,
					hierarchyQualifier : "X"
				});
			assert.strictEqual(oCache.bUnifiedCache, false);
			const oGroupLevelCache = {
					create : mustBeMocked,
					setEmpty : mustBeMocked
				};
			const oParentNode = bCreateRoot ? "2" : {
					"@$ui5._" : {cache : bHasGroupLevelCache ? oGroupLevelCache : undefined},
					"@$ui5.node.level" : 23
				};
			if (bParentExpanded !== undefined) {
				oParentNode["@$ui5.node.isExpanded"] = bParentExpanded;
			}
			oCache.aElements = ["0", "1", oParentNode, "3", "4"];
			oCache.aElements.$byPredicate = {"('42')" : oParentNode};
			oCache.aElements.$count = 5;
			const oCacheMock = this.mock(oCache);
			oCacheMock.expects("createGroupLevelCache")
				.exactly(bHasGroupLevelCache || bInFirstLevel ? 0 : 1)
				.withExactArgs(sinon.match.same(oParentNode)).returns(oGroupLevelCache);
			this.mock(oGroupLevelCache).expects("setEmpty")
				.exactly(bHasGroupLevelCache || bInFirstLevel ? 0 : 1)
				.withExactArgs();
			const oHelperMock = this.mock(_Helper);
			oHelperMock.expects("updateAll")
				.exactly(bParentExpanded || bCreateRoot ? 0 : 1)
				.withExactArgs(sinon.match.same(oCache.mChangeListeners), "('42')",
					sinon.match.same(oParentNode), {"@$ui5.node.isExpanded" : true});
			this.mock(oCache.oTreeState).expects("expand")
				.exactly(bParentExpanded || bCreateRoot || iExpandTo > 23 ? 0 : 1)
				.withExactArgs(sinon.match.same(oParentNode));
			const oEntityData = {
					"@$ui5.node.parent" : (bCreateRoot ? undefined : "Foo('42')"),
					bar : "~bar~",
					foo : "~foo~"
				};
			oHelperMock.expects("addByPath")
				.withExactArgs(sinon.match.same(oCache.mPostRequests), "~sTransientPredicate~",
					sinon.match.same(oEntityData));
			const oPostBody = {};
			const oCollectionCache = bInFirstLevel ? oCache.oFirstLevel : oGroupLevelCache;
			let bNodePropertyCompleted = false;
			this.mock(oCollectionCache).expects("create")
				.withExactArgs("~oGroupLock~", "~oPostPathPromise~", "~sPath~",
					"~sTransientPredicate~", {bar : "~bar~", foo : "~foo~"}, false, "~fnErrorCallback~",
					"~fnSubmitCallback~", sinon.match.func)
				.callsFake(function () {
					fnCancelCallback = arguments[8];
					if (!bCreateRoot) {
						assert.strictEqual(_Helper.getPrivateAnnotation(oParentNode, "cache"),
							bInFirstLevel ? undefined : oGroupLevelCache);
					}
					_Helper.setPrivateAnnotation(oEntityData, "postBody", oPostBody);
					return new SyncPromise(function (resolve) {
						setTimeout(function () {
							var oNodeExpectation;

							_Helper.setPrivateAnnotation(oEntityData, "predicate", "('ABC')");
							if (bInFirstLevel) {
								// Note: #calculateKeyPredicateRH doesn't know better :-(
								oEntityData["@$ui5.node.level"] = 1;
							}
							oHelperMock.expects("removeByPath")
								.withExactArgs(sinon.match.same(oCache.mPostRequests),
									"~sTransientPredicate~", sinon.match.same(oEntityData));
							that.mock(oCache.oTreeState).expects("setOutOfPlace")
								.withExactArgs(sinon.match.same(oEntityData),
									bCreateRoot ? undefined : sinon.match.same(oParentNode));
							const iCallCount = bInFirstLevel && iExpandTo > 1 ? 1 : 0;
							const iRankCallCount = iCallCount && iRank ? 1 : 0;
							const oRankExpectation = that.mock(oCache).expects("requestRank")
								.exactly(iCallCount)
								.withExactArgs(sinon.match.same(oEntityData), "~oGroupLock~")
								.callsFake(function () {
									Promise.resolve().then(function () {
										assert.ok(oRankExpectation.called, "both called in sync");
										assert.ok(oRankExpectation
											.calledImmediatelyBefore(oNodeExpectation));
									});
									return Promise.resolve(iRank);
								});
							oNodeExpectation = that.mock(oCache).expects("requestNodeProperty")
								.withExactArgs(sinon.match.same(oEntityData), "~oGroupLock~", true)
								.returns(new Promise(function (resolve0) {
									setTimeout(function () {
										bNodePropertyCompleted = true;
										resolve0();
									});
								}));
							const oRemoveElementExpectation
								= that.mock(oCache.oFirstLevel).expects("removeElement")
								.exactly(iCallCount).withExactArgs(0);
							if (iCallCount) {
								// always done by #addElements, but needs to be undone in this case only
								oCache.aElements.$byPredicate["~sTransientPredicate~"] = "n/a";
							}
							const oDeleteTransientPredicateExpectation
								= oHelperMock.expects("deletePrivateAnnotation").exactly(iCallCount)
								.withExactArgs(sinon.match.same(oEntityData), "transientPredicate");
							oCacheMock.expects("adjustDescendantCount").exactly(iRankCallCount)
								.withExactArgs(sinon.match.same(oEntityData), bCreateRoot ? 0 : 3, +1);
							const oSetRankExpectation = oHelperMock.expects("setPrivateAnnotation")
								.exactly(iRankCallCount)
								.withExactArgs(sinon.match.same(oEntityData), "rank", iRank);
							that.mock(oCache.oFirstLevel).expects("restoreElement")
								.exactly(iRankCallCount)
								.withExactArgs(iRank, sinon.match.same(oEntityData))
								.callsFake(function () {
									assert.ok(oRemoveElementExpectation.called);
									assert.ok(oDeleteTransientPredicateExpectation.called);
								});
							that.mock(oCache).expects("shiftRank").exactly(iRankCallCount)
								.withExactArgs(bCreateRoot ? 0 : 3, +1)
								.callsFake(function () {
									assert.ok(oSetRankExpectation.called);
								});
							resolve();
						});
					});
				});
			oHelperMock.expects("makeRelativeUrl").exactly(bCreateRoot ? 0 : 1)
				.withExactArgs("/Foo('42')", "/Foo").returns("~relativeUrl~");
			oCacheMock.expects("addElements")
				.withExactArgs(sinon.match.same(oEntityData), bCreateRoot ? 0 : 3,
					sinon.match.same(oCollectionCache), undefined)
				.callsFake(function () {
					assert.deepEqual(oCache.aElements, bCreateRoot
						? [null, "0", "1", "2", "3", "4"]
						: ["0", "1", oParentNode, null, "3", "4"]);
				});
			oCacheMock.expects("adjustDescendantCount").never();

			// code under test
			const oResult = oCache.create("~oGroupLock~", "~oPostPathPromise~", "~sPath~",
				"~sTransientPredicate~", oEntityData, /*bAtEndOfCreated*/false, "~fnErrorCallback~",
				"~fnSubmitCallback~");

			assert.deepEqual(oPostBody, bCreateRoot ? {} : {"myParent@odata.bind" : "~relativeUrl~"});
			assert.deepEqual(oEntityData, {
				"@$ui5._" : {postBody : oPostBody},
				"@$ui5.node.level" : bCreateRoot ? 1 : 24,
				bar : "~bar~",
				foo : "~foo~"
			});
			assert.strictEqual(oCache.aElements.$count, 6);
			assert.strictEqual(oResult.isPending(), true);

			return oResult.then(function (oEntityData0) {
				assert.strictEqual(oEntityData0, oEntityData);
				assert.deepEqual(oEntityData, {
					"@$ui5._" : {postBody : oPostBody, predicate : "('ABC')"},
					"@$ui5.node.level" : bCreateRoot ? 1 : 24,
					bar : "~bar~",
					foo : "~foo~"
				});
				assert.deepEqual(oCache.aElements.$byPredicate, {
					"('42')" : oParentNode,
					"('ABC')" : oEntityData
				});
				assert.strictEqual(oCache.aElements.$count, 6);
				assert.ok(bNodePropertyCompleted, "await #requestNodeProperty");

				oCache.aElements[bCreateRoot ? 0 : 3] = oEntityData;
				oCache.aElements.$byPredicate["~sTransientPredicate~"] = "n/a";
				oHelperMock.expects("removeByPath")
					.withExactArgs(sinon.match.same(oCache.mPostRequests),
						"~sTransientPredicate~", sinon.match.same(oEntityData));

				// code under test
				fnCancelCallback();

				assert.strictEqual(oCache.aElements.$count, 5);
				assert.deepEqual(oCache.aElements.$byPredicate, {
					"('42')" : oParentNode,
					"('ABC')" : oEntityData
				});
				assert.deepEqual(oCache.aElements, ["0", "1", oParentNode, "3", "4"]);
			});
		});
					});
				});
			});
		});
	});

	//*********************************************************************************************
	[undefined, 2].forEach(function (iRank) {
		[2, 25].forEach(function (iExpandTo) {
			[undefined, true].forEach(function (bParentExpanded) {
				[false, true].forEach(function (bCreateRoot) {
					const sTitle = "create: createInPlace, rank: " + iRank
						+ ", expandTo: " + iExpandTo
						+ ", parent's @$ui5.node.isExpanded: " + bParentExpanded
						+ ", create root node: " + bCreateRoot;

					if (bParentExpanded && bCreateRoot) {
						return;
					}

		QUnit.test(sTitle, function (assert) {
			var that = this;

			const oCache = _AggregationCache.create(this.oRequestor, "Foo", "", {}, {
					$ParentNavigationProperty : "myParent",
					createInPlace : true,
					expandTo : iExpandTo,
					hierarchyQualifier : "X"
				});
			assert.strictEqual(oCache.bUnifiedCache, true, "activated by createInPlace");
			const oParentNode = bCreateRoot ? "1" : {"@$ui5.node.level" : 23};
			if (bParentExpanded !== undefined) {
				oParentNode["@$ui5.node.isExpanded"] = bParentExpanded;
			}
			oCache.aElements = ["0", oParentNode, "2"];
			oCache.aElements.$byPredicate = {"('42')" : oParentNode};
			oCache.aElements.$count = 3;
			this.mock(oCache).expects("createGroupLevelCache").never();
			this.mock(oCache.oTreeState).expects("setOutOfPlace").never();
			const oEntityData = {
				"@$ui5.node.parent" : (bCreateRoot ? undefined : "Foo('42')"),
				bar : "~bar~",
				foo : "~foo~"
			};
			const oHelperMock = this.mock(_Helper);
			oHelperMock.expects("addByPath")
				.withExactArgs(sinon.match.same(oCache.mPostRequests), "~sTransientPredicate~",
					sinon.match.same(oEntityData));
			const oPostBody = {};
			const bExpandTreeState = !bParentExpanded && !bCreateRoot && iExpandTo < 23;
			let fnCancelCallback;
			this.mock(oCache.oFirstLevel).expects("create")
				.withExactArgs("~oGroupLock~", "~oPostPathPromise~", "~sPath~",
					"~sTransientPredicate~", {bar : "~bar~", foo : "~foo~"}, false, "~fnErrorCallback~",
					"~fnSubmitCallback~", sinon.match.func)
				.callsFake(function () {
					fnCancelCallback = arguments[8];
					_Helper.setPrivateAnnotation(oEntityData, "postBody", oPostBody);
					return new SyncPromise(function (resolve) {
						setTimeout(function () {
							_Helper.setPrivateAnnotation(oEntityData, "predicate", "('ABC')");
							oEntityData["@$ui5.context.isTransient"] = "~isTransient~";
							oHelperMock.expects("removeByPath")
								.withExactArgs(sinon.match.same(oCache.mPostRequests),
									"~sTransientPredicate~", sinon.match.same(oEntityData));
							const oRequestRankExpectation = that.mock(oCache).expects("requestRank")
								.withExactArgs(sinon.match.same(oEntityData), "~oGroupLock~")
								.resolves(iRank);
							that.mock(oCache).expects("requestNodeProperty")
								.withExactArgs(sinon.match.same(oEntityData), "~oGroupLock~");
							oHelperMock.expects("updateAll")
								.exactly(bParentExpanded || bCreateRoot || !iRank || bExpandTreeState
									? 0 : 1)
								.withExactArgs(sinon.match.same(oCache.mChangeListeners), "('42')",
									sinon.match.same(oParentNode), {"@$ui5.node.isExpanded" : true})
								.callsFake(function () {
									assert.ok(oRequestRankExpectation.called);
								});
							that.mock(oCache).expects("addElements")
								.exactly(iRank && !bExpandTreeState ? 1 : 0)
								.withExactArgs(sinon.match.same(oEntityData), iRank,
									sinon.match.same(oCache.oFirstLevel), iRank)
								.callsFake(function () {
									assert.deepEqual(oCache.aElements, ["0", oParentNode, null, "2"]);
								});
							that.mock(oCache).expects("adjustDescendantCount")
								.exactly(iRank && !bExpandTreeState ? 1 : 0)
								.withExactArgs(sinon.match.same(oEntityData), iRank, 1);
							that.mock(oCache.oFirstLevel).expects("removeElement")
								.exactly(bExpandTreeState ? 0 : 1)
								.withExactArgs(0);
							oHelperMock.expects("deletePrivateAnnotation")
								.exactly(iRank && !bExpandTreeState ? 1 : 0)
								.withExactArgs(sinon.match.same(oEntityData), "transientPredicate");
							that.mock(oCache.oFirstLevel).expects("restoreElement")
								.exactly(iRank && !bExpandTreeState ? 1 : 0)
								.withExactArgs(iRank, sinon.match.same(oEntityData));
							that.mock(oCache).expects("shiftRank")
								.exactly(iRank && !bExpandTreeState ? 1 : 0)
								.withExactArgs(iRank, +1);
							resolve();
						});
					});
				});
			oHelperMock.expects("makeRelativeUrl").exactly(bCreateRoot ? 0 : 1)
				.withExactArgs("/Foo('42')", "/Foo").returns("~relativeUrl~");
			const oExpandExpectation = this.mock(oCache.oTreeState).expects("expand")
				.exactly(bExpandTreeState ? 1 : 0)
				.withExactArgs(oParentNode);

			// code under test
			const oResult = oCache.create("~oGroupLock~", "~oPostPathPromise~", "~sPath~",
				"~sTransientPredicate~", oEntityData, /*bAtEndOfCreated*/false, "~fnErrorCallback~",
				"~fnSubmitCallback~");

			assert.strictEqual(oExpandExpectation.called, bExpandTreeState, "called synchronously");
			assert.deepEqual(oPostBody, bCreateRoot ? {} : {"myParent@odata.bind" : "~relativeUrl~"});
			const oExpectedEntity = {
				"@$ui5._" : {postBody : oPostBody},
				bar : "~bar~",
				foo : "~foo~"
			};
			assert.deepEqual(oEntityData, oExpectedEntity);
			assert.strictEqual(oCache.aElements.$count, 3);
			assert.deepEqual(oCache.aElements.$byPredicate, {"('42')" : oParentNode});
			assert.deepEqual(oCache.aElements, ["0", oParentNode, "2"]);
			assert.strictEqual(oResult.isPending(), true);

			return oResult.then(function (oEntityData0) {
				assert.strictEqual(oEntityData0, oEntityData);

				oExpectedEntity["@$ui5._"].predicate = "('ABC')";
				if (bExpandTreeState) {
					oExpectedEntity["@$ui5._"].rank = iRank;
				} else if (iRank) {
					oExpectedEntity["@$ui5._"].rank = iRank;
					oExpectedEntity["@$ui5.node.level"] = bCreateRoot ? 1 : 24;
				}
				assert.deepEqual(oEntityData, oExpectedEntity);
				const iExpectedCount = iRank && !bExpandTreeState ? 4 : 3;
				assert.strictEqual(oCache.aElements.$count, iExpectedCount);
				const aExpectedElements = iRank && !bExpandTreeState
					? ["0", oParentNode, null, "2"] : ["0", oParentNode, "2"];
				assert.deepEqual(oCache.aElements, aExpectedElements);

				oHelperMock.expects("removeByPath")
					.withExactArgs(sinon.match.same(oCache.mPostRequests),
						"~sTransientPredicate~", sinon.match.same(oEntityData));

				// code under test
				fnCancelCallback();

				assert.deepEqual(oCache.aElements, aExpectedElements, "unchanged");
				assert.strictEqual(oCache.aElements.$count, iExpectedCount, "unchanged");
			});
		});
				});
			});
		});
	});

	//*********************************************************************************************
	QUnit.test("create: bAtEndOfCreated, collapsed parent", function (assert) {
		const oCache = _AggregationCache.create(this.oRequestor, "Foo", "", {}, {
				hierarchyQualifier : "X"
			});
		this.mock(oCache).expects("createGroupLevelCache").never();
		this.mock(_Helper).expects("updateAll").never();
		this.mock(oCache).expects("addElements").never();

		assert.throws(function () {
			oCache.create(null, null, "", "", {}, /*bAtEndOfCreated*/true);
		}, new Error("Unsupported bAtEndOfCreated"));

		oCache.aElements.$byPredicate["('42')"] = {"@$ui5.node.isExpanded" : false};

		assert.throws(function () {
			oCache.create(null, null, "", "", {"@$ui5.node.parent" : "Foo('42')"});
		}, new Error("Unsupported collapsed parent: Foo('42')"));
	});

	//*********************************************************************************************
	[false, true].forEach(function (bBreak) {
		QUnit.test(`shiftRank: group level cache, break = ${bBreak}`, function (assert) {
			const oCache = _AggregationCache.create(this.oRequestor, "Foo", "", {}, {
					hierarchyQualifier : "X"
				});
			const oNode = {
					"@$ui5._" : {parent : "~oGroupLevelCache~", rank : 2},
					"@$ui5.node.level" : 24,
					ID : "node"
				};
			const oElementSkip = {
					"@$ui5._" : {parent : "not oGroupLevelCache", rank : -3},
					"@$ui5.node.level" : 25,
					ID : "skip"
				};
			const oElementNoBreak = {
					"@$ui5.node.level" : 24,
					ID : "no break"
				};
			const oElementChange = {
					"@$ui5._" : {parent : "~oGroupLevelCache~", rank : 4},
					"@$ui5.node.level" : 24,
					ID : "change"
				};
			const oElementCreated = {
					"@$ui5._" : {parent : "~oGroupLevelCache~"},
					"@$ui5.node.level" : 24,
					ID : "created"
				};
			const oElementBreak = {
					"@$ui5.node.level" : bBreak
						? 23 // looks like sibling of oNode's parent
						: 24, // no break here (check that for-loop does not "overshoot")
					ID : "break"
				};
			const oElementTrap = { // this is unrealistic and acts as a trap to prove that loop ends
					"@$ui5._" : {parent : "~oGroupLevelCache~", placeholder : true, rank : 7},
					"@$ui5.node.level" : 0, // must be ignored
					ID : "trap"
				};
			oCache.aElements = ["0", "1", oNode, oElementSkip, oElementNoBreak, oElementChange,
				oElementCreated, oElementBreak, oElementTrap];

			// code under test
			oCache.shiftRank(2, 47);

			assert.deepEqual(oCache.aElements, ["0", "1", {
				"@$ui5._" : {parent : "~oGroupLevelCache~", rank : 2},
				"@$ui5.node.level" : 24,
				ID : "node"
			}, {
				"@$ui5._" : {parent : "not oGroupLevelCache", rank : -3},
				"@$ui5.node.level" : 25,
				ID : "skip"
			}, {
				"@$ui5.node.level" : 24,
				ID : "no break"
			}, {
				"@$ui5._" : {parent : "~oGroupLevelCache~", rank : 4 + 47},
				"@$ui5.node.level" : 24,
				ID : "change"
			}, {
				"@$ui5._" : {parent : "~oGroupLevelCache~"},
				"@$ui5.node.level" : 24,
				ID : "created"
			}, {
				"@$ui5.node.level" : bBreak ? 23 : 24,
				ID : "break"
			}, {
				"@$ui5._" : {
					parent : "~oGroupLevelCache~",
					placeholder : true,
					rank : bBreak ? /*unchanged!*/7 : 7 + 47
				},
				"@$ui5.node.level" : 0,
				ID : "trap"
			}]);
		});
	});

	//*********************************************************************************************
	[2, 3, 4, 5].forEach((iMinRank) => {
		QUnit.test(`shiftRank: oFirstLevel, iMinRank = ${iMinRank}`, function (assert) {
			const oCache = _AggregationCache.create(this.oRequestor, "Foo", "", {}, {
				hierarchyQualifier : "X"
			});
			oCache.aElements = [{
				"@$ui5._" : {parent : oCache.oFirstLevel, rank : 6}
			}, {
				"@$ui5._" : {parent : oCache.oFirstLevel, rank : 0}
			}, {
				"@$ui5._" : {parent : oCache.oFirstLevel, rank : 1}
			}, {
				"@$ui5._" : {parent : oCache.oFirstLevel, rank : iMinRank}
			}, {
				"@$ui5._" : {parent : oCache.oFirstLevel, rank : 3}
			}, {
				"@$ui5._" : {parent : oCache.oFirstLevel/*, rank : undefined*/}
			}, {
				"@$ui5._" : {parent : "~oGroupLevelCache~", rank : 0}
			}, {
				"@$ui5._" : {parent : "~oGroupLevelCache~", rank : 1}
			}, {
				"@$ui5._" : {parent : oCache.oFirstLevel, rank : 4}
			}, {
				"@$ui5._" : {parent : oCache.oFirstLevel, rank : 5}
			}];

			function check() {
				let aExpectedRanks;
				switch (iMinRank) {
					case 2:
					case 3:
						aExpectedRanks
							= [6 + 23, 0, 1, iMinRank, 3 + 23, undefined, 0, 1, 4 + 23, 5 + 23];
						break;

					case 4:
						aExpectedRanks = [6 + 23, 0, 1, iMinRank, 3, undefined, 0, 1, 4 + 23, 5 + 23];
						break;

					case 5:
						aExpectedRanks = [6 + 23, 0, 1, iMinRank, 3, undefined, 0, 1, 4, 5 + 23];
						break;
					// no default
				}

				assert.deepEqual(oCache.aElements.map((oElement) => oElement["@$ui5._"].rank),
					aExpectedRanks);
			}

			// code under test
			oCache.shiftRank(3, 23);

			check();

			// code under test ("nothing is shifted")
			oCache.shiftRank(5, -23);

			check(); // unchanged
		});
	});

	//*********************************************************************************************
	QUnit.test("shiftRankForMove", function (assert) {
		const oCache = _AggregationCache.create(this.oRequestor, "Foo", "", {}, {
			hierarchyQualifier : "X"
		});

		function setup(aRanks) {
			return aRanks.map(function (iRank) {
				return {"@$ui5._" : {rank : iRank}};
			});
		}

		// Note: order does not really matter
		// "The subtree itself is unaffected and may, but need not be present."
		// 2: subtree's root node, 3: missing, 4: part of subtree
		oCache.aElements = setup([0, 1, 2, 4, 5, 6, 7, 8, 9, 10, 11]);

		function expect(aExpectedRanks) {
			assert.deepEqual(
				oCache.aElements.map((oElement) => oElement["@$ui5._"].rank),
				aExpectedRanks
			);
		}

		// code under test
		oCache.shiftRankForMove(2, 3, 2);

		expect([0, 1, 2, 4, 5, 6, 7, 8, 9, 10, 11]);

		// code under test
		oCache.shiftRankForMove(2, 3, 7);

		expect([0, 1, 2, 4, 5 - 3, 6 - 3, 7 - 3, 8 - 3, 9 - 3, 10, 11]);

		// 7: subtree's root node, 8: missing, 9: part of subtree
		oCache.aElements = setup([0, 1, 2, 3, 4, 5, 6, 7, 9, 10, 11]);

		// code under test
		oCache.shiftRankForMove(7, 3, 2);

		expect([0, 1, 2 + 3, 3 + 3, 4 + 3, 5 + 3, 6 + 3, 7, 9, 10, 11]);
	});

	//*********************************************************************************************
	[true, false].forEach((bInheritResult) => {
		[true, false].forEach((bDropFilter) => {
			[true, false].forEach((bRefreshNeeded) => {
				[true, false].forEach((bEntityFound) => {
					const sTitle = "requestProperties: bInheritResult = " + bInheritResult
						+ ", bDropFilter = " + bDropFilter + ", bRefreshNeeded = " + bRefreshNeeded
						+ ", entity was found: " + bEntityFound;

		QUnit.test(sTitle, async function (assert) {
			const oCache = _AggregationCache.create(this.oRequestor, "Foo", "", {}, {
				hierarchyQualifier : "X",
				$ExpandLevels : "~ExpandLevels~",
				$LimitedRank : "~LimitedRank~"
			});
			// restore _AggregationHelper.buildApply4Hierarchy of beforeEach to allow mocking it again
			_AggregationHelper.buildApply4Hierarchy.restore();
			const oParentCache = {
				$parentFilter : "~parentFilter~",
				getQueryOptions : mustBeMocked
			};
			const aSelect = ["path/to/property0", "path/to/property1"];
			const mQueryOptions = {
				// Note: buildApply4Hierarchy has already removed $$filterBeforeAggregate, $filter,
				// and $orderby and integrated these into $apply!
				$apply : "A.P.P.L.E.",
				$count : "n/a",
				$expand : "n/a",
				$select : ["n/a"],
				foo : "bar",
				"sap-client" : "123"
			};
			this.mock(oCache.oTreeState).expects("getExpandLevels").exactly(bRefreshNeeded ? 1 : 0)
				.withExactArgs()
				.returns("~UpToDateExpandLevels~");
			this.mock(_AggregationHelper).expects("buildApply4Hierarchy")
				.exactly(bRefreshNeeded ? 1 : 0)
				.withExactArgs({
						hierarchyQualifier : "X",
						$ExpandLevels : "~UpToDateExpandLevels~",
						$LimitedRank : "~LimitedRank~"
					}, sinon.match.same(oCache.mQueryOptions))
				.returns(mQueryOptions);
			const oHelperMock = this.mock(_Helper);
			oHelperMock.expects("getPrivateAnnotation").exactly(bRefreshNeeded ? 0 : 1)
				.withExactArgs("~oElement~", "parent", sinon.match.same(oCache.oFirstLevel))
				.returns(oParentCache);
			this.mock(oParentCache).expects("getQueryOptions")
				.exactly(bDropFilter || bRefreshNeeded ? 0 : 1)
				.withExactArgs()
				.returns(mQueryOptions);
			this.mock(oCache).expects("getTypes").withExactArgs().returns("~getTypes~");
			this.mock(_AggregationHelper).expects("dropFilter")
				.exactly(bDropFilter && !bRefreshNeeded ? 1 : 0)
				.withExactArgs(sinon.match.same(oCache.oAggregation),
					sinon.match.same(oCache.mQueryOptions), "~parentFilter~")
				.returns({
					$apply : "A.P.P.L.E.",
					foo : "bar",
					"sap-client" : "123"
				});
			oHelperMock.expects("getKeyFilter")
				.withExactArgs("~oElement~", "/Foo", "~getTypes~").returns("~filter~");
			this.mock(oCache.oRequestor).expects("buildQueryString")
				.withExactArgs("/Foo", {
					$apply : "A.P.P.L.E.",
					$filter : "~filter~",
					foo : "bar",
					"sap-client" : "123"
				}, false, true)
				.returns("?~queryString~");
			const oGroupLock = {getUnlockedCopy : mustBeMocked};
			this.mock(oGroupLock).expects("getUnlockedCopy").withExactArgs()
				.returns("~oGroupLockCopy~");
			this.mock(oCache.oRequestor).expects("request")
				.withExactArgs("GET", "Foo?~queryString~", "~oGroupLockCopy~", undefined, undefined,
					undefined, undefined, "/Foo", undefined, false, {$select : aSelect},
					sinon.match.same(oCache))
				.resolves({
					"@odata.context" : "n/a",
					"@odata.metadataEtag" : "W/...",
					value : bEntityFound ? ["~oResult~"] : []
				});

			oHelperMock.expects("inheritPathValue").exactly(bInheritResult && bEntityFound ? 1 : 0)
				.withExactArgs(["path", "to", "property0"], "~oResult~", "~oElement~", true);
			oHelperMock.expects("inheritPathValue").exactly(bInheritResult && bEntityFound ? 1 : 0)
				.withExactArgs(["path", "to", "property1"], "~oResult~", "~oElement~", true);

			assert.strictEqual(
				// code under test
				await oCache.requestProperties("~oElement~", aSelect, oGroupLock, bInheritResult,
					bDropFilter, bRefreshNeeded),
				bInheritResult || !bEntityFound ? undefined : "~oResult~");

			assert.strictEqual(oCache.oAggregation.$ExpandLevels, "~ExpandLevels~", "not overwritten");
		});
				});
			});
		});
	});

	//*********************************************************************************************
	QUnit.test("requestRank", async function (assert) {
		const oCache = _AggregationCache.create(this.oRequestor, "Foo", "", {}, {
			hierarchyQualifier : "X",
			$LimitedRank : "~LimitedRank~"
		});
		this.mock(oCache).expects("requestProperties")
			.withExactArgs("~oElement~", ["~LimitedRank~"], "~oGroupLock~", false, false,
				"~bRefreshNeeded~")
			.resolves("~oResult~");
		this.mock(_Helper).expects("drillDown").withExactArgs("~oResult~", "~LimitedRank~")
			.returns("42");

		assert.strictEqual(
			// code under test
			await oCache.requestRank("~oElement~", "~oGroupLock~", "~bRefreshNeeded~"),
			42);
	});

	//*********************************************************************************************
	QUnit.test("requestRank: undefined", async function (assert) {
		const oCache = _AggregationCache.create(this.oRequestor, "Foo", "", {}, {
			hierarchyQualifier : "X",
			$LimitedRank : "~LimitedRank~"
		});
		this.mock(oCache).expects("requestProperties")
			.withExactArgs("~oElement~", ["~LimitedRank~"], "~oGroupLock~", false, false,
				"~bRefreshNeeded~")
			.resolves(undefined);
		this.mock(_Helper).expects("drillDown").never();

		assert.strictEqual(
			// code under test
			await oCache.requestRank("~oElement~", "~oGroupLock~", "~bRefreshNeeded~"),
			undefined);
	});

	//*********************************************************************************************
	QUnit.test("requestNodeProperty", async function (assert) {
		const oCache = _AggregationCache.create(this.oRequestor, "Foo", "", {}, {
			hierarchyQualifier : "X",
			$NodeProperty : "path/to/NodeID"
		});
		this.mock(_Helper).expects("drillDown").withExactArgs("~oElement~", "path/to/NodeID")
			.returns(undefined);
		this.mock(oCache).expects("requestProperties")
			.withExactArgs("~oElement~", ["path/to/NodeID"], "~oGroupLock~", true, "~bDropFilter~")
			.resolves(undefined);

		assert.strictEqual(
			// code under test
			await oCache.requestNodeProperty("~oElement~", "~oGroupLock~", "~bDropFilter~"),
			undefined, "without a defined result");
	});

	//*********************************************************************************************
	QUnit.test("requestNodeProperty: already available", async function (assert) {
		const oCache = _AggregationCache.create(this.oRequestor, "Foo", "", {}, {
			hierarchyQualifier : "X",
			$NodeProperty : "path/to/NodeID"
		});
		this.mock(_Helper).expects("drillDown").withExactArgs("~oElement~", "path/to/NodeID")
			.returns(""); // edge case :-)
		this.mock(oCache).expects("requestProperties").never();
		this.mock(_Helper).expects("inheritPathValue").never();

		assert.strictEqual(
			// code under test
			await oCache.requestNodeProperty("~oElement~", "~oGroupLock~", "n/a"),
			undefined, "without a defined result");
	});

	//*********************************************************************************************
	[
		{firstLevel : true},
		{firstLevel : false, parentLeaf : false},
		{firstLevel : false, parentLeaf : true}
	].forEach(function (oFixture) {
		[false, true].forEach((bCreated) => {
			[false, true].forEach((bCount) => {
				const sTitle = `_delete: ${JSON.stringify(oFixture)}, created=${bCreated}`
					+ `, count=${bCount}`;

		QUnit.test(sTitle, function (assert) {
			var oCountExpectation, oRemoveExpectation;

			const oCache = _AggregationCache.create(this.oRequestor, "Foo", "", {}, {
				hierarchyQualifier : "X"
			});
			oCache.aElements.$count = "~$count~";
			if (bCount) {
				oCache.oCountPromise = "~oCountPromise~";
			}
			const fnCallback = sinon.spy();
			const oParentCache = {
				getValue : mustBeMocked,
				removeElement : mustBeMocked
			};

			const oElement = oCache.aElements[2] = {};
			if (bCreated) { // simulate a created persisted element
				oElement["@$ui5.context.isTransient"] = false;
			}
			oCache.aElements[3] = "~oParent~";
			if (oFixture.firstLevel) {
				oCache.oFirstLevel = oParentCache;
			}
			const oHelperMock = this.mock(_Helper);
			oHelperMock.expects("getPrivateAnnotation")
				.withExactArgs(sinon.match.same(oElement), "parent")
				.returns(oParentCache);
			oHelperMock.expects("getPrivateAnnotation")
				.withExactArgs(sinon.match.same(oElement), "predicate")
				.returns("~predicate~");
			this.mock(oCache).expects("createCountPromise").exactly(bCount ? 1 : 0).withExactArgs();
			this.mock(this.oRequestor).expects("request")
				.withExactArgs("DELETE", "~editUrl~", "~oGroupLock~", {
					"If-Match" : sinon.match.same(oElement)
				})
				.callsFake(() => {
					this.mock(oCache.oTreeState).expects("delete")
						.withExactArgs(sinon.match.same(oElement));
					this.mock(_Cache).expects("getElementIndex")
						.withExactArgs(sinon.match.same(oCache.aElements), "~predicate~", 2)
						.returns(4);
					oHelperMock.expects("getPrivateAnnotation")
						.withExactArgs(sinon.match.same(oElement), "rank", 0).returns("~rank~");
					const oParentCacheMock = this.mock(oParentCache);
					oRemoveExpectation = oParentCacheMock.expects("removeElement")
						.withExactArgs("~rank~", "~predicate~").returns("~iIndexInParentCache~");
					oHelperMock.expects("getPrivateAnnotation")
						.withExactArgs(sinon.match.same(oElement), "descendants", 0)
						.returns(oFixture.firstLevel ? 3 : 0);
					oParentCacheMock.expects("removeElement").exactly(oFixture.firstLevel ? 3 : 0)
						.withExactArgs("~iIndexInParentCache~");
					this.mock(oCache).expects("adjustDescendantCount")
						.exactly(oFixture.firstLevel ? 1 : 0)
						.withExactArgs(sinon.match.same(oElement), 4, oFixture.firstLevel ? -4 : -1);
					oCountExpectation = this.mock(oParentCache).expects("getValue")
						.exactly(oFixture.firstLevel ? 0 : 1)
						.withExactArgs("$count").returns(oFixture.parentLeaf ? 0 : 5);
					this.mock(oCache).expects("makeLeaf").exactly(oFixture.parentLeaf ? 1 : 0)
						.withExactArgs("~oParent~");
					this.mock(oCache).expects("shiftRank")
						.withExactArgs(4, oFixture.firstLevel ? -4 : -1);
					this.mock(oCache).expects("removeElement")
						.withExactArgs(4, "~predicate~");

					return Promise.resolve();
				});
			this.mock(oCache).expects("readCount").withExactArgs("~oGroupLock~").resolves("n/a");

			// code under test
			const oDeletePromise = oCache._delete("~oGroupLock~", "~editUrl~", "2", "n/a", fnCallback);

			assert.ok(oDeletePromise.isPending(), "a SyncPromise");

			return oDeletePromise.then(function () {
				assert.strictEqual(fnCallback.callCount, 1);
				assert.deepEqual(fnCallback.args[0], [4, -1]);
				if (!oFixture.firstLevel) {
					sinon.assert.callOrder(oRemoveExpectation, oCountExpectation);
				}
			});
		});
			});
		});
	});

	//*********************************************************************************************
	[false, true].forEach((bCount) => {
		QUnit.test("_delete: during side-effects refresh, bCount=" + bCount, function () {
			const oCache = _AggregationCache.create(this.oRequestor, "Foo", "", {}, {
				hierarchyQualifier : "X"
			});
			oCache.aElements[2] = "~oElement~";
			// oCache.aElements.$count === undefined => side-effects refresh in progress
			oCache.oCountPromise = bCount ? "~oCountPromise~" : undefined;
			const fnCallback = mustBeMocked; // must not be called

			this.mock(_Cache).expects("getElementIndex").never();
			this.mock(oCache).expects("adjustDescendantCount").never();
			this.mock(oCache).expects("makeLeaf").never();
			this.mock(oCache).expects("shiftRank").never();
			this.mock(oCache).expects("removeElement").never();
			const oHelperMock = this.mock(_Helper);
			oHelperMock.expects("getPrivateAnnotation").withExactArgs("~oElement~", "predicate")
				.returns("~sPredicate~");
			oHelperMock.expects("getPrivateAnnotation").withExactArgs("~oElement~", "parent")
				.returns("~oParentCache~");
			this.mock(oCache).expects("createCountPromise").exactly(bCount ? 1 : 0).withExactArgs();
			this.mock(this.oRequestor).expects("request")
				.withExactArgs("DELETE", "~editUrl~", "~oGroupLock~", {
					"If-Match" : "~oElement~"
				})
				.callsFake(() => {
					this.mock(oCache.oTreeState).expects("delete").withExactArgs("~oElement~");

					return Promise.resolve();
				});
			this.mock(oCache).expects("readCount").withExactArgs("~oGroupLock~").resolves("n/a");

			// code under test
			return oCache._delete("~oGroupLock~", "~editUrl~", "2", "n/a", fnCallback);
		});
	});

	//*********************************************************************************************
	QUnit.test("_delete: request fails", function (assert) {
		const oCache = _AggregationCache.create(this.oRequestor, "Foo", "", {}, {
			hierarchyQualifier : "X"
		});
		const fnCallback = sinon.spy();
		const oElement = {};

		oCache.aElements[2] = oElement;
		this.mock(this.oRequestor).expects("request")
			.withExactArgs("DELETE", "~editUrl~", "~oGroupLock~",
				{"If-Match" : sinon.match.same(oElement)})
			.returns(Promise.reject("~error~"));
		this.mock(oCache).expects("readCount").withExactArgs("~oGroupLock~");

		// code under test
		const oDeletePromise = oCache._delete("~oGroupLock~", "~editUrl~", "2", "n/a", fnCallback);

		assert.ok(oDeletePromise.isPending(), "a SyncPromise");

		return oDeletePromise.then(function () {
			assert.ok(false);
		}, function (oError) {
			assert.strictEqual(oError, "~error~");
			assert.strictEqual(fnCallback.callCount, 0);
		});
	});

	//*********************************************************************************************
	QUnit.test("_delete: transient node", function (assert) {
		const oCache = _AggregationCache.create(this.oRequestor, "Foo", "", {}, {
			hierarchyQualifier : "X"
		});
		const oElement = {
			"@$ui5.context.isTransient" : true
		};
		const oParentCache = {
			_delete : mustBeMocked
		};

		oCache.aElements[2] = oElement;
		const oHelperMock = this.mock(_Helper);
		oHelperMock.expects("getPrivateAnnotation")
			.withExactArgs(sinon.match.same(oElement), "predicate").returns("n/a");
		oHelperMock.expects("getPrivateAnnotation")
			.withExactArgs(sinon.match.same(oElement), "parent")
			.returns(oParentCache);
		oHelperMock.expects("getPrivateAnnotation")
			.withExactArgs(sinon.match.same(oElement), "transientPredicate")
			.returns("~transientPredicate~");
		this.mock(oParentCache).expects("_delete")
			.withExactArgs("~oGroupLock~", "~editUrl~", "~transientPredicate~")
			.returns("~promise~");
		this.mock(oCache).expects("readCount").never();

		assert.strictEqual(
			// code under test
			oCache._delete("~oGroupLock~", "~editUrl~", "2"),
			"~promise~"
		);
	});

	//*********************************************************************************************
	QUnit.test("_delete: expanded node", function (assert) {
		const oCache = _AggregationCache.create(this.oRequestor, "Foo", "", {}, {
				hierarchyQualifier : "X"
			});
		const oElement = {
			"@$ui5.node.isExpanded" : true
		};
		oCache.aElements[2] = oElement;

		this.mock(_Helper).expects("getPrivateAnnotation")
			.withExactArgs(sinon.match.same(oElement), "predicate").returns("(42)");
		this.mock(this.oRequestor).expects("request").never();
		this.mock(oCache).expects("removeElement").never();
		this.mock(_Helper).expects("updateAll").never();
		this.mock(oCache).expects("readCount").never();

		assert.throws(function () {
			oCache._delete("~oGroupLock~", "edit/url", "2");
		}, new Error("Unsupported expanded node: Foo(42)"));
	});

	//*********************************************************************************************
	QUnit.test("_delete: kept-alive not in collection", function (assert) {
		const oCache = _AggregationCache.create(this.oRequestor, "Foo", "", {}, {
				hierarchyQualifier : "X"
			});
		this.mock(oCache).expects("removeElement").never();
		this.mock(_Helper).expects("updateAll").never();
		this.mock(oCache).expects("readCount").never();

		assert.throws(function () {
			oCache._delete("~oGroupLock~", "~sEditUrl~", "('1')");
		}, new Error("Unsupported kept-alive entity: Foo('1')"));
	});

	//*********************************************************************************************
	// in: array of arrays with level, descendants
	// isAncestorOf gives the expected calls of the function and its results
	// leaf: index of a node becoming a leaf
	// nonLeaf: index of a node becoming not a leaf anymore
	// out: array of descendants values
	[{
		// Placeholder at 3 must be ignored, 2 and 1 are ancestors, 0 must never be looked at
		// Note: level -1 is unrealistic, but enforces that the loop stops at level 1
		in : [[-1, 0], [1, 30], [2, 29], [0, undefined], [3, 0], [3, 1]],
		isAncestorOf : [[2, 5, true]],
		out : [0, 7, 6, undefined, 0, 1]
	}, { // Placeholder at 2 must be ignored, but 1 is no ancestor
		in : [[1, 30], [2, 0], [0, undefined], [3, 1]],
		isAncestorOf : [[1, 3, false], [0, 3, true]],
		out : [7, 0, undefined, 1]
	}, { // nothing to do, no visible ancestor
		in : [[1, 8]],
		out : [8]
	}, { // root becomes leaf
		in : [[1, 23], [2, 0]],
		leaf : 0,
		out : [0, 0]
	}, { // 1 becomes leaf
		in : [[1, 24], [2, 23], [3, 0]],
		leaf : 1,
		out : [1, 0, 0]
	}, { // parent not a leaf anymore (in real life, iOffset would be positive here!)
		in : [[1, undefined], [2, 17]],
		nonLeaf : 0,
		out : [-23, 17]
	}].forEach(function (oFixture, i) {
		QUnit.test("adjustDescendantCount #" + i, function (assert) {
			const oCache = _AggregationCache.create(this.oRequestor, "Foo", "", {}, {
				hierarchyQualifier : "X"
			});
			oCache.aElements = oFixture.in.map(([iLevel, iDescendants]) => ({
				"@$ui5._" : {descendants : iDescendants, predicate : iLevel + "," + iDescendants},
				"@$ui5.node.level" : iLevel
			}));

			const oCacheMock = this.mock(oCache);
			if (oFixture.isAncestorOf) {
				oFixture.isAncestorOf.forEach(([iIndex0, iIndex1, bResult]) => {
					oCacheMock.expects("isAncestorOf").withExactArgs(iIndex0, iIndex1).returns(bResult);
				});
			} else {
				oCacheMock.expects("isAncestorOf").never();
			}
			oCacheMock.expects("makeLeaf").exactly("leaf" in oFixture ? 1 : 0)
				.withExactArgs(sinon.match.same(oCache.aElements[oFixture.leaf]));
			this.mock(_Helper).expects("updateAll").exactly("nonLeaf" in oFixture ? 1 : 0)
				.withExactArgs(sinon.match.same(oCache.mChangeListeners),
					oCache.aElements[oFixture.nonLeaf]?.["@$ui5._"].predicate,
					sinon.match.same(oCache.aElements[oFixture.nonLeaf]),
					{"@$ui5.node.isExpanded" : true});

			const iIndex = oFixture.in.length - 1;
			// code under test
			oCache.adjustDescendantCount(oCache.aElements[iIndex], iIndex, -23);

			assert.deepEqual(
				oCache.aElements.map((oElement) => oElement["@$ui5._"].descendants),
				oFixture.out);
		});
	});

	//*********************************************************************************************
	QUnit.test("makeLeaf", function (assert) {
		const oCache = _AggregationCache.create(this.oRequestor, "Foo", "", {}, {
				hierarchyQualifier : "X"
			});
		const oElement = {"@$ui5.node.isExpanded" : true};

		this.mock(_Helper).expects("getPrivateAnnotation")
			.withExactArgs(sinon.match.same(oElement), "predicate")
			.returns("~predicate~");
		this.mock(_Helper).expects("updateAll")
			.withExactArgs(sinon.match.same(oCache.mChangeListeners), "~predicate~",
				sinon.match.same(oElement), {"@$ui5.node.isExpanded" : undefined});
		this.mock(_Helper).expects("deletePrivateAnnotation")
			.withExactArgs(sinon.match.same(oElement), "descendants");

		// code under test
		oCache.makeLeaf(oElement);

		assert.notOk("@$ui5.node.isExpanded" in oElement);
	});

	//*********************************************************************************************
	QUnit.test("requestOutOfPlaceNodes", function (assert) {
		const oCache = _AggregationCache.create(this.oRequestor, "Foo", "", {}, {
			hierarchyQualifier : "X"
		});
		oCache.bUnifiedCache = true;
		const oGroupLock = {getUnlockedCopy : mustBeMocked};

		const aOutOfPlaceByParent = ["~outOfPlace1~", "~outOfPlace2~"];
		this.mock(oCache.oTreeState).expects("getOutOfPlaceGroupedByParent").withExactArgs()
			.returns(aOutOfPlaceByParent);
		this.mock(oCache.oFirstLevel).expects("getQueryOptions").withExactArgs()
			.returns("~firstLevelQueryOptions~");
		const oAggregationHelperMock = this.mock(_AggregationHelper);
		oAggregationHelperMock.expects("getQueryOptionsForOutOfPlaceNodesRank")
			.withExactArgs(sinon.match.same(aOutOfPlaceByParent),
				sinon.match.same(oCache.oAggregation), "~firstLevelQueryOptions~")
			.returns("~queryOptions0~");
		const oRequestorMock = this.mock(oCache.oRequestor);
		oRequestorMock.expects("buildQueryString")
			.withExactArgs("/Foo", "~queryOptions0~", false, true).returns("?~query0~");
		const oGroupLockMock = this.mock(oGroupLock);
		oGroupLockMock.expects("getUnlockedCopy").withExactArgs().returns("~oGroupLock0~");
		oRequestorMock.expects("request").withExactArgs("GET", "Foo?~query0~", "~oGroupLock0~")
			.returns("~request0~");
		// outOfPlace1
		oAggregationHelperMock.expects("getQueryOptionsForOutOfPlaceNodesData")
			.withExactArgs("~outOfPlace1~", sinon.match.same(oCache.oAggregation),
				sinon.match.same(oCache.mQueryOptions))
			.returns("~queryOptions1~");
		oRequestorMock.expects("buildQueryString")
			.withExactArgs("/Foo", "~queryOptions1~", false, true).returns("?~query1~");
		oGroupLockMock.expects("getUnlockedCopy").withExactArgs().returns("~oGroupLock1~");
		oRequestorMock.expects("request").withExactArgs("GET", "Foo?~query1~", "~oGroupLock1~")
			.returns("~request1~");
		// outOfPlace2
		oAggregationHelperMock.expects("getQueryOptionsForOutOfPlaceNodesData")
			.withExactArgs("~outOfPlace2~", sinon.match.same(oCache.oAggregation),
				sinon.match.same(oCache.mQueryOptions))
			.returns("~queryOptions2~");
		oRequestorMock.expects("buildQueryString")
			.withExactArgs("/Foo", "~queryOptions2~", false, true).returns("?~query2~");
		oGroupLockMock.expects("getUnlockedCopy").withExactArgs().returns("~oGroupLock2~");
		oRequestorMock.expects("request").withExactArgs("GET", "Foo?~query2~", "~oGroupLock2~")
			.returns("~request2~");

		// code under test
		assert.deepEqual(oCache.requestOutOfPlaceNodes(oGroupLock),
			["~request0~", "~request1~", "~request2~"]);
	});

	//*********************************************************************************************
	QUnit.test("requestOutOfPlaceNodes: no out of place handling needed", function (assert) {
		const oCache = _AggregationCache.create(this.oRequestor, "Foo", "", {}, {
			hierarchyQualifier : "X"
		});

		this.mock(oCache.oTreeState).expects("getOutOfPlaceGroupedByParent")
			.withExactArgs().returns([]);

		// code under test
		assert.deepEqual(oCache.requestOutOfPlaceNodes("~oGroupLock~"), []);
	});

	//*********************************************************************************************
	QUnit.test("handleOutOfPlaceNodes", function () {
		const oCache = _AggregationCache.create(this.oRequestor, "Foo", "", {}, {
			hierarchyQualifier : "X",
			$DrillState : "~DrillState~",
			$LimitedRank : "~LimitedRank~"
		});
		oCache.aElements.$byPredicate = {"~predicate2~" : "~node2~"};
		const oRankResult = {
			value : ["~parent1RankResult~", "~node2RankResult~", "~node3RankResult~",
				"~node1RankResult~", "~parent2RankResult~"]
		};
		const oOutOfPlaceNodeResult1 = {
			value : ["~node1Data~", "~node2Data~"]
		};
		const oOutOfPlaceNodeResult2 = {
			value : ["~node3Data~"]
		};
		const oOutOfPlaceNodeResult3 = {
			value : ["~node4Data~"]
		};
		const oOutOfPlaceNodeResult4 = {
			value : ["~node5Data~"]
		};
		const oCacheMock = this.mock(oCache);
		const oFirstLevelMock = this.mock(oCache.oFirstLevel);
		const oHelperMock = this.mock(_Helper);
		const oTreeStateMock = this.mock(oCache.oTreeState);

		oCacheMock.expects("getTypes").atLeast(1).withExactArgs().returns("~types~");
		// oRankResult
		oHelperMock.expects("getKeyPredicate")
			.withExactArgs("~parent1RankResult~", "/Foo", "~types~")
			.returns("~parent1Predicate~");
		oHelperMock.expects("getKeyPredicate")
			.withExactArgs("~node2RankResult~", "/Foo", "~types~")
			.returns("~predicate2~");
		oHelperMock.expects("getKeyPredicate")
			.withExactArgs("~node3RankResult~", "/Foo", "~types~")
			.returns("~predicate3~");
		oHelperMock.expects("getKeyPredicate")
			.withExactArgs("~node1RankResult~", "/Foo", "~types~")
			.returns("~predicate1~");
		oHelperMock.expects("getKeyPredicate")
			.withExactArgs("~parent2RankResult~", "/Foo", "~types~")
			.returns("~parent2Predicate~");

		oTreeStateMock.expects("getOutOfPlacePredicates").withExactArgs()
			.returns(["~predicate1~", "~predicate2~", "~predicate3~", "~predicate4~",
				"~predicate5~", "~predicate6NowInPlace~", "~predicate7NowInPlace~"]);

		// parent1
		//   node1
		//   node2
		// node3
		// parent2 (collapsed)
		//   node4 (no rank)
		//     node5 (no rank)

		// "~node1Data~"
		oHelperMock.expects("getKeyPredicate").withExactArgs("~node1Data~", "/Foo", "~types~")
			.returns("~predicate1~");
		oTreeStateMock.expects("getOutOfPlace").withExactArgs("~predicate1~")
			.returns({parentPredicate : "~parent1Predicate~"});
		oHelperMock.expects("drillDown").withExactArgs("~parent1RankResult~", "~DrillState~")
			.returns("expanded");
		oHelperMock.expects("merge").withExactArgs("~node1Data~", "~node1RankResult~");
		oHelperMock.expects("drillDown").withExactArgs("~node1Data~", "~LimitedRank~").returns("4");
		oFirstLevelMock.expects("calculateKeyPredicate")
			.withExactArgs("~node1Data~", "~types~", "/Foo");
		oHelperMock.expects("deleteProperty").withExactArgs("~node1Data~", "~LimitedRank~");
		oCacheMock.expects("insertNode").withExactArgs("~node1Data~", 4)
			.callsFake(function () {
				oCache.aElements.$byPredicate["~predicate1~"] = "~node1Data~";
			});
		// "~node2Data~": already in $byPredicate
		oHelperMock.expects("getKeyPredicate").withExactArgs("~node2Data~", "/Foo", "~types~")
			.returns("~predicate2~");
		// "~node3Data~"
		oHelperMock.expects("getKeyPredicate").withExactArgs("~node3Data~", "/Foo", "~types~")
			.returns("~predicate3~");
		oTreeStateMock.expects("getOutOfPlace").withExactArgs("~predicate3~")
			.returns({/*no parentPredicate*/});
		oHelperMock.expects("merge").withExactArgs("~node3Data~", "~node3RankResult~");
		oHelperMock.expects("drillDown").withExactArgs("~node3Data~", "~LimitedRank~").returns("5");
		oFirstLevelMock.expects("calculateKeyPredicate")
			.withExactArgs("~node3Data~", "~types~", "/Foo");
		oHelperMock.expects("deleteProperty").withExactArgs("~node3Data~", "~LimitedRank~");
		oCacheMock.expects("insertNode").withExactArgs("~node3Data~", 5)
			.callsFake(function () {
				oCache.aElements.$byPredicate["~predicate3~"] = "~node3Data~";
			});
		// "~node4Data~": parent is collapsed
		oHelperMock.expects("getKeyPredicate").withExactArgs("~node4Data~", "/Foo", "~types~")
			.returns("~predicate4~");
		oTreeStateMock.expects("getOutOfPlace").withExactArgs("~predicate4~")
			.returns({parentPredicate : "~parent2Predicate~"});
		oHelperMock.expects("drillDown").withExactArgs("~parent2RankResult~", "~DrillState~")
			.returns("collapsed");
		// "~node5Data~": below node4 (no rank)
		oHelperMock.expects("getKeyPredicate").withExactArgs("~node5Data~", "/Foo", "~types~")
			.returns("~predicate5~");
		oTreeStateMock.expects("getOutOfPlace").withExactArgs("~predicate5~")
			.returns({parentPredicate : "~predicate4~"});

		const oDeleteOutOfPlace6Expectation = oTreeStateMock.expects("deleteOutOfPlace")
			.withExactArgs("~predicate6NowInPlace~");
		const oDeleteOutOfPlace7Expectation = oTreeStateMock.expects("deleteOutOfPlace")
			.withExactArgs("~predicate7NowInPlace~");

		// move nodes
		const oOutOfPlaceGroupedByParentExpectation = oTreeStateMock
			.expects("getOutOfPlaceGroupedByParent").withExactArgs()
			.returns([{
				nodePredicates : "~parent1NodePredicates~",
				parentPredicate : "~parent1Predicate~"
			}, {
				nodePredicates : "~parent2NodePredicates~",
				parentPredicate : "~parent2Predicate~"
			}, {
				nodePredicates : "~rootNodePredicates~"
			}]);
		oHelperMock.expects("drillDown").withExactArgs("~parent1RankResult~", "~LimitedRank~")
			.returns("42"); // doesn't really matter, but must be a number
		oCacheMock.expects("moveOutOfPlaceNodes").withExactArgs(42, "~parent1NodePredicates~");
		oHelperMock.expects("drillDown").withExactArgs("~parent2RankResult~", "~LimitedRank~")
			.returns("23"); // doesn't really matter, but must be a number
		oCacheMock.expects("moveOutOfPlaceNodes").withExactArgs(23, "~parent2NodePredicates~");
		oCacheMock.expects("moveOutOfPlaceNodes").withExactArgs(undefined, "~rootNodePredicates~");

		// code under test
		oCache.handleOutOfPlaceNodes([oRankResult, oOutOfPlaceNodeResult1, oOutOfPlaceNodeResult2,
			oOutOfPlaceNodeResult3, oOutOfPlaceNodeResult4]);

		sinon.assert.callOrder(oDeleteOutOfPlace6Expectation, oDeleteOutOfPlace7Expectation,
			oOutOfPlaceGroupedByParentExpectation);
	});

	//*********************************************************************************************
	QUnit.test("handleOutOfPlaceNodes: no out of place handling", function () {
		const oCache = _AggregationCache.create(this.oRequestor, "Foo", "", {}, {
			hierarchyQualifier : "X"
		});

		this.mock(oCache.oFirstLevel).expects("calculateKeyPredicate").never();
		this.mock(oCache).expects("insertNode").never();

		// code under test
		oCache.handleOutOfPlaceNodes([]);
	});

	//*********************************************************************************************
	QUnit.test("insertNode: defaulting", function () {
		const oCache = _AggregationCache.create(this.oRequestor, "Foo", "", {}, {
			hierarchyQualifier : "X"
		});
		this.mock(oCache).expects("addElements")
			.withExactArgs("~oNode~", "~iRank~", sinon.match.same(oCache.oFirstLevel), "~iRank~");
		this.mock(oCache.oFirstLevel).expects("removeElement").withExactArgs("~iRank~");
		this.mock(oCache.oFirstLevel).expects("restoreElement").withExactArgs("~iRank~", "~oNode~");

		// code under test
		oCache.insertNode("~oNode~", "~iRank~");
	});

	//*********************************************************************************************
	QUnit.test("insertNode: index != rank", function () {
		const oCache = _AggregationCache.create(this.oRequestor, "Foo", "", {}, {
			hierarchyQualifier : "X"
		});
		this.mock(oCache).expects("addElements")
			.withExactArgs("~oNode~", "~iInsertIndex~", sinon.match.same(oCache.oFirstLevel),
				"~iRank~");
		this.mock(oCache.oFirstLevel).expects("removeElement").withExactArgs("~iRank~");
		this.mock(oCache.oFirstLevel).expects("restoreElement").withExactArgs("~iRank~", "~oNode~");

		// code under test
		oCache.insertNode("~oNode~", "~iRank~", "~iInsertIndex~");
	});

	//*********************************************************************************************
	QUnit.test("getSiblingIndex: group level", function (assert) {
		const oCache = _AggregationCache.create(this.oRequestor, "Foo", "", {}, {
			// expandTo : 1, // @see _AggregationHelper.buildApply4Hierarchy
			hierarchyQualifier : "X"
		});
		const oCacheMock = this.mock(oCache);
		const oGroupLevel = {};
		oCache.aElements = [/*first level*/, /*first level*/, {
			"@$ui5._" : {
				parent : oGroupLevel,
				rank : 0
			},
			"@$ui5.node.level" : 2
		}, /*third level*/, {
			"@$ui5._" : {
				parent : oGroupLevel,
				rank : 1
			},
			"@$ui5.node.level" : 2
		}, {
			"@$ui5._" : {
				parent : oGroupLevel,
				placeholder : true,
				rank : 2
			},
			"@$ui5.node.level" : 2
		}];
		oGroupLevel.aElements = [oCache.aElements[2], oCache.aElements[4]];
		oGroupLevel.aElements.$count = 3;
		this.mock(_AggregationHelper).expects("findPreviousSiblingIndex").never();

		oCacheMock.expects("findIndex").never();

		// code under test
		assert.strictEqual(oCache.getSiblingIndex(2, -1), -1);

		// code under test
		assert.strictEqual(oCache.getSiblingIndex(5, +1), -1);

		oCacheMock.expects("findIndex").withExactArgs(1, sinon.match.same(oGroupLevel))
			.returns("A");
		oCache.aElements.A = {"@$ui5._" : {parent : oGroupLevel}};

		// code under test
		assert.strictEqual(oCache.getSiblingIndex(2, +1), "A");

		oCacheMock.expects("findIndex").withExactArgs(0, sinon.match.same(oGroupLevel))
			.returns("B");
		oCache.aElements.B = {"@$ui5._" : {parent : oGroupLevel}};

		// code under test
		assert.strictEqual(oCache.getSiblingIndex(4, -1), "B");

		oCacheMock.expects("findIndex").twice()
			.withExactArgs(2, sinon.match.same(oGroupLevel)).returns("C");
		oCache.aElements.C = {"@$ui5._" : {parent : oGroupLevel, placeholder : true}};

		// code under test
		assert.strictEqual(oCache.getSiblingIndex(4, +1), undefined, "placeholder not allowed");
		assert.strictEqual(oCache.getSiblingIndex(4, +1, true), "C");

		oCacheMock.expects("findIndex").withExactArgs(1, sinon.match.same(oGroupLevel))
			.returns("D");
		oCache.aElements.D = {"@$ui5._" : {parent : oGroupLevel}};

		// code under test
		assert.strictEqual(oCache.getSiblingIndex(5, -1), "D");

		oCacheMock.expects("findIndex").withExactArgs(1, sinon.match.same(oGroupLevel))
			.returns("E");
		oCache.aElements.E = {
			"@$ui5._" : {parent : oGroupLevel},
			"@$ui5.context.isTransient" : false // OOP
		};
		oCacheMock.expects("getSiblingIndex").withExactArgs(2, +1, "~bAllowPlaceholder~")
			.callThrough(); // c.u.t.
		oCacheMock.expects("getSiblingIndex").withExactArgs("E", +1, "~bAllowPlaceholder~")
			.returns("E++");

		// code under test ("sibling is out of place, skip it!")
		assert.strictEqual(oCache.getSiblingIndex(2, +1, "~bAllowPlaceholder~"), "E++");

		oCacheMock.expects("findIndex").withExactArgs(0, sinon.match.same(oGroupLevel))
			.returns("F");
		oCache.aElements.F = {
			"@$ui5._" : {parent : oGroupLevel},
			"@$ui5.context.isTransient" : false // OOP
		};
		oCacheMock.expects("getSiblingIndex").withExactArgs(4, -1, "~bAllowPlaceholder~")
			.callThrough(); // c.u.t.
		oCacheMock.expects("getSiblingIndex").withExactArgs("F", -1, "~bAllowPlaceholder~")
			.returns("F--");

		// code under test ("sibling is out of place, skip it!")
		assert.strictEqual(oCache.getSiblingIndex(4, -1, "~bAllowPlaceholder~"), "F--");
	});

	//*********************************************************************************************
	QUnit.test("getSiblingIndex: group level, index not found", function (assert) {
		const oCache = _AggregationCache.create(this.oRequestor, "Foo", "", {}, {
			// expandTo : 1, // @see _AggregationHelper.buildApply4Hierarchy
			hierarchyQualifier : "X"
		});
		const oCacheMock = this.mock(oCache);
		const oGroupLevel = {};
		oCache.aElements = [/*first level*/, {
			"@$ui5._" : {
				parent : oGroupLevel,
				rank : undefined // OOP
			},
			"@$ui5.node.level" : 2
		}, {
			"@$ui5._" : {
				parent : oGroupLevel,
				rank : 0
			},
			"@$ui5.node.level" : 2
		}];
		oGroupLevel.aElements = [oCache.aElements[1], oCache.aElements[2]];
		oGroupLevel.aElements.$count = 2;
		oCacheMock.expects("findIndex").withExactArgs(1, sinon.match.same(oGroupLevel))
			.returns(-1);

		// code under test
		assert.strictEqual(oCache.getSiblingIndex(2, +1), -1);
	});

	//*********************************************************************************************
	QUnit.test("getSiblingIndex: 1st level, expandTo : 1", function (assert) {
		const oCache = _AggregationCache.create(this.oRequestor, "Foo", "", {}, {
			expandTo : 1, // @see _AggregationHelper.buildApply4Hierarchy
			hierarchyQualifier : "X"
		});
		const oCacheMock = this.mock(oCache);
		const oFirstLevel = {};
		oCache.aElements = [{
			"@$ui5._" : {
				parent : oFirstLevel,
				placeholder : true, // unrealistic, but more illustrative
				rank : 0
			},
			"@$ui5.node.level" : 1
		}, {
			"@$ui5._" : {
				parent : oFirstLevel,
				placeholder : true, // unrealistic, but more illustrative
				rank : 1
			},
			"@$ui5.node.level" : 1
		}];
		oFirstLevel.aElements = [oCache.aElements[0]];
		oFirstLevel.aElements.$count = oCache.aElements.length;
		oCache.oFirstLevel = oFirstLevel;
		this.mock(_AggregationHelper).expects("findPreviousSiblingIndex").never();

		oCacheMock.expects("findIndex").never();

		// code under test
		assert.strictEqual(oCache.getSiblingIndex(0, -1), -1);

		oCacheMock.expects("findIndex").twice()
			.withExactArgs(1, sinon.match.same(oFirstLevel)).returns(1);

		// code under test
		assert.strictEqual(oCache.getSiblingIndex(0, +1), undefined, "placeholder not allowed");
		assert.strictEqual(oCache.getSiblingIndex(0, +1, true), 1);

		oCacheMock.expects("findIndex").twice()
			.withExactArgs(0, sinon.match.same(oFirstLevel)).returns(0);

		// code under test
		assert.strictEqual(oCache.getSiblingIndex(1, -1), undefined, "placeholder not allowed");
		assert.strictEqual(oCache.getSiblingIndex(1, -1, true), 0);
	});

	//*********************************************************************************************
	[false, true].forEach((bHasExpandLevels) => {
		const sTitle = "getSiblingIndex: 1st level, not a single level, next, has $ExpandLevels: "
			+ bHasExpandLevels;

		QUnit.test(sTitle, function (assert) {
			const oCache = _AggregationCache.create(this.oRequestor, "Foo", "", {}, {
				$ExpandLevels : bHasExpandLevels ? "..." : undefined,
				expandTo : bHasExpandLevels ? 1 : 2,
				hierarchyQualifier : "X"
			});
			const oCacheMock = this.mock(oCache);
			const oFirstLevel = {};
			oCache.aElements = [{
				"@$ui5._" : {
					parent : oFirstLevel,
					rank : 0
				},
				"@$ui5.node.level" : 1
			}, {
				"@$ui5._" : {
					descendants : 1,
					parent : oFirstLevel,
					rank : 1
				},
				"@$ui5.node.level" : 1
			}, {
				"@$ui5._" : {
					parent : oFirstLevel,
					rank : 2
				},
				"@$ui5.node.level" : 2
			}, {
				"@$ui5._" : {
					parent : oFirstLevel,
					rank : 3
				},
				"@$ui5.node.level" : 1
			}];
			oFirstLevel.aElements = oCache.aElements.slice(); // two arrays, but same elements!
			oFirstLevel.aElements.$count = oFirstLevel.aElements.length;
			oCache.oFirstLevel = oFirstLevel;
			this.mock(_AggregationHelper).expects("findPreviousSiblingIndex").never();

			oCacheMock.expects("findIndex").never();

			// code under test
			assert.strictEqual(oCache.getSiblingIndex(2, +1), -1);

			// code under test
			assert.strictEqual(oCache.getSiblingIndex(3, +1), -1);

			oCacheMock.expects("findIndex").withExactArgs(1, sinon.match.same(oFirstLevel))
				.returns("A");
			oCache.aElements.A = {"@$ui5._" : {parent : oFirstLevel}};

			// code under test
			assert.strictEqual(oCache.getSiblingIndex(0, +1), "A");

			oCacheMock.expects("findIndex").withExactArgs(3, sinon.match.same(oFirstLevel))
				.returns("B");
			oCache.aElements.B = {"@$ui5._" : {parent : oFirstLevel}};

			// code under test
			assert.strictEqual(oCache.getSiblingIndex(1, +1), "B");

			oCacheMock.expects("findIndex").withExactArgs(3, sinon.match.same(oFirstLevel))
				.returns("C");
			oCache.aElements.C = {"@$ui5._" : {parent : oFirstLevel, placeholder : true}};

			// code under test
			assert.strictEqual(oCache.getSiblingIndex(1, +1), undefined, "placeholder => cannot tell");
		});
	});

	//*********************************************************************************************
	[undefined, -1, 0, 1, 12].forEach((iResult) => {
		QUnit.test(`getSiblingIndex: findPreviousSiblingIndex=${iResult}`, function (assert) {
			const oCache = _AggregationCache.create(this.oRequestor, "Foo", "", {}, {
				expandTo : 2,
				hierarchyQualifier : "X"
			});
			oCache.aElements[42] = { // oNode
				"@$ui5._" : {
					parent : oCache.oFirstLevel,
					rank : 23
				}
			};
			this.mock(_AggregationHelper).expects("findPreviousSiblingIndex")
				.withExactArgs(sinon.match.same(oCache.oFirstLevel.aElements), 23)
				.returns(iResult);
			this.mock(oCache).expects("findIndex").exactly(iResult >= 0 ? 1 : 0)
				.withExactArgs(iResult, sinon.match.same(oCache.oFirstLevel))
				.returns(17);
			oCache.aElements[17] = {}; // not a placeholder

			assert.strictEqual(
				// code under test
				oCache.getSiblingIndex(42, -1),
				iResult >= 0 ? 17 : iResult
			);
		});
	});

	//*********************************************************************************************
	QUnit.test("getSiblingIndex: no request for last", function (assert) {
		const oCache = _AggregationCache.create(this.oRequestor, "Foo", "", {}, {
			// Note: expandTo > 1, but not really used here
			hierarchyQualifier : "X"
		});
		const oFirstLevel = {};
		// 0 Alpha (not loaded)
		//   1 Beta
		//     2 Gamma (not loaded)
		oCache.aElements = [{
			"@$ui5._" : {
				parent : oFirstLevel,
				placeholder : true,
				rank : 0
			},
			"@$ui5.node.level" : 0
		}, { // oNode: 1 (Beta)
			"@$ui5._" : {
				descendants : 1,
				parent : oFirstLevel,
				rank : 1
			},
			"@$ui5.node.level" : 2
		}, {
			"@$ui5._" : {
				parent : oFirstLevel,
				placeholder : true,
				rank : 2
			},
			"@$ui5.node.level" : 0
		}];
		oFirstLevel.aElements = [, oCache.aElements[1]];
		oFirstLevel.aElements.$count = oCache.aElements.length;
		// oCache.oFirstLevel = oFirstLevel; // does not matter here

		this.mock(oCache).expects("findIndex").never();

		// code under test
		assert.strictEqual(oCache.getSiblingIndex(1, +1), -1);
	});

	//*********************************************************************************************
	[-1, 0, 1, 42].forEach((iSiblingIndex) => {
		QUnit.test(`requestSiblingIndex: no request for ${iSiblingIndex}`, async function (assert) {
			const oCache = _AggregationCache.create(this.oRequestor, "Foo", "", {}, {
				// Note: expandTo not really used here
				hierarchyQualifier : "X"
			});

			this.mock(oCache).expects("getSiblingIndex").withExactArgs("~iIndex~", "~iOffset~", true)
				.returns(iSiblingIndex);

			assert.strictEqual(
				// code under test
				await oCache.requestSiblingIndex("~iIndex~", "~iOffset~", "~oGroupLock~"),
				iSiblingIndex);
		});
	});

	//*********************************************************************************************
	[-1, +1].forEach((iOffset) => {
		[false, true].forEach((bWrongLevel) => {
			[false, true].forEach((bAlreadyIn) => {
				const sTitle = `requestSiblingIndex: request via 1st level, offset ${iOffset}`
					+ `, wrong level: ${bWrongLevel}, already inside collection: ${bAlreadyIn}`;

		QUnit.test(sTitle, async function (assert) {
			const oCache = _AggregationCache.create(this.oRequestor, "Foo('42')", "", {}, {
				$DistanceFromRoot : "DistFromRoot",
				$LimitedRank : "Ltd_Rank",
				// Note: expandTo > 1, but not really used here
				hierarchyQualifier : "X"
			});
			const oFirstLevel = {
				calculateKeyPredicate : mustBeMocked,
				mQueryOptions : {
					foo : "~foo~",
					bar : "~bar~",
					$apply : "A.P.P.L.E.",
					$count : true,
					$select : ["a", "b", "c"]
				}
			};
			oCache.aElements = [{/*unused*/}, {/*unused*/}, { // oNode
				"@$ui5._" : {
					parent : oFirstLevel,
					rank : 2
				},
				"@$ui5.node.level" : 7 // unrealistic, but more illustrative
			}];
			oCache.aElements[42] = {};
			if (!bAlreadyIn) {
				oCache.aElements[42]["@$ui5._"] = {
					placeholder : true
				};
			}
			oCache.oFirstLevel = oFirstLevel;
			this.mock(oCache).expects("getSiblingIndex").withExactArgs(2, iOffset, true)
				.returns(undefined);
			const mExpectedQueryOptions = {
				foo : "~foo~",
				bar : "~bar~",
				$apply : "A.P.P.L.E.",
				$filter : iOffset < 0
					? "Ltd_Rank lt 2 and DistFromRoot lt 7"
					: "Ltd_Rank gt 2 and DistFromRoot lt 7",
				$select : ["a", "b", "c", "Ltd_Rank"],
				$top : 1
			};
			if (iOffset < 0) {
				mExpectedQueryOptions.$orderby = "Ltd_Rank desc";
			}
			this.mock(this.oRequestor).expects("buildQueryString")
				.withExactArgs("", mExpectedQueryOptions, false, true, true).returns("?~sQuery~");
			const oSibling = {
				// Note: actually set by calculateKeyPredicate from DistanceFromRoot, but never mind
				"@$ui5.node.level" : bWrongLevel ? 8 : 7
			};
			this.mock(this.oRequestor).expects("request")
				.withExactArgs("GET", "Foo('42')?~sQuery~", "~oGroupLock~")
				.resolves({
					value : [oSibling, "n/a"]
				});
			this.mock(oCache).expects("getTypes").withExactArgs().returns("~Types~");
			this.mock(oFirstLevel).expects("calculateKeyPredicate")
				.withExactArgs(sinon.match.same(oSibling), "~Types~", "/Foo");
			this.mock(_Helper).expects("drillDown")
				.withExactArgs(sinon.match.same(oSibling), "Ltd_Rank").returns("42");
			this.mock(_Helper).expects("deleteProperty")
				.withExactArgs(sinon.match.same(oSibling), "Ltd_Rank");
			this.mock(oCache).expects("insertNode").exactly(bAlreadyIn ? 0 : 1)
				.withExactArgs(sinon.match.same(oSibling), 42);

			assert.strictEqual(
				// code under test
				await oCache.requestSiblingIndex(2, iOffset, "~oGroupLock~"),
				bWrongLevel ? -1 : 42);
		});
			});
		});
	});

	//*********************************************************************************************
	QUnit.test("moveOutOfPlaceNodes: below parent", function (assert) {
		const oCache = _AggregationCache.create(this.oRequestor, "Foo", "", {}, {
			hierarchyQualifier : "X"
		});
		const oNode3 = {"@$ui5.node.isExpanded" : true};
		oCache.aElements
			= ["~foo~", "~parent~", "~node2~", "~bar~", "~node1~", oNode3, "~node4~"];
		oCache.aElements.$byPredicate = {
			"~predicate1~" : "~node1~",
			"~predicate2~" : "~node2~",
			"~predicate3~" : oNode3
		};

		this.mock(oCache).expects("findIndex").withExactArgs("~iParentRank~").returns(1);
		const oTreeStateMock = this.mock(oCache.oTreeState);
		oTreeStateMock.expects("stillOutOfPlace")
			.withExactArgs("~node2~", "~predicate2~");
		oTreeStateMock.expects("stillOutOfPlace")
			.withExactArgs(sinon.match.same(oNode3), "~predicate3~");
		oTreeStateMock.expects("stillOutOfPlace")
			.withExactArgs("~node1~", "~predicate1~");
		this.mock(oCache).expects("collapse").withExactArgs("~predicate3~")
			.callsFake(function () {
				assert.strictEqual(oCache.aElements.indexOf(oNode3), 5, "not yet moved");
			});
		this.mock(oCache).expects("expand")
			.withExactArgs(sinon.match.same(_GroupLock.$cached), "~predicate3~")
			.callsFake(function () {
				assert.strictEqual(oCache.aElements.indexOf(oNode3), 2,
					"moved immediately behind parent (snapshot)");
			});

		// code under test
		oCache.moveOutOfPlaceNodes("~iParentRank~",
			// the order is important: node2 is not moved, moving node3 shifts the location of
			// node1 which must be searched again (aElements.indexOf(...))
			// node4 has changed its parent
			["~predicate2~", "~predicate3~", "~predicate4~", "~predicate1~"]);

		assert.deepEqual(oCache.aElements,
			["~foo~", "~parent~", "~node1~", oNode3, "~node2~", "~bar~", "~node4~"]);
	});

	//*********************************************************************************************
	QUnit.test("moveOutOfPlaceNodes: root nodes", function (assert) {
		const oCache = _AggregationCache.create(this.oRequestor, "Foo", "", {}, {
			hierarchyQualifier : "X"
		});
		oCache.aElements = ["~foo~", "~node2~", "~bar~", "~node1~", "~baz~"];
		oCache.aElements.$byPredicate = {
			"~predicate1~" : "~node1~",
			"~predicate2~" : "~node2~"
		};

		this.mock(oCache).expects("findIndex").never();
		const oTreeStateMock = this.mock(oCache.oTreeState);
		oTreeStateMock.expects("stillOutOfPlace").withExactArgs("~node1~", "~predicate1~");
		oTreeStateMock.expects("stillOutOfPlace").withExactArgs("~node2~", "~predicate2~");
		this.mock(oCache).expects("collapse").never();
		this.mock(oCache).expects("expand").never();

		// code under test
		oCache.moveOutOfPlaceNodes(undefined, ["~predicate1~", "~predicate2~"]);

		assert.deepEqual(oCache.aElements, ["~node2~", "~node1~", "~foo~", "~bar~", "~baz~"]);
	});

	//*********************************************************************************************
	QUnit.test("resetOutOfPlace", function () {
		const oCache = _AggregationCache.create(this.oRequestor, "Foo", "", {}, {
			hierarchyQualifier : "X"
		});

		this.mock(oCache.oTreeState).expects("resetOutOfPlace").withExactArgs();

		// code under test
		oCache.resetOutOfPlace();
	});

	//*********************************************************************************************
	QUnit.test("get1stInPlaceChildIndex: no first in-place root", function (assert) {
		const oCache = _AggregationCache.create(this.oRequestor, "Foo", "", {}, {
			hierarchyQualifier : "X"
		});
		oCache.aElements = [{
			"@$ui5.context.isTransient" : false, // OOP
			"@$ui5.node.level" : 1
		}];

		// code under test
		assert.deepEqual(oCache.get1stInPlaceChildIndex(-1), [-1]);
	});

	//*********************************************************************************************
	QUnit.test("get1stInPlaceChildIndex: first in-place root", function (assert) {
		const oCache = _AggregationCache.create(this.oRequestor, "Foo", "", {}, {
			hierarchyQualifier : "X"
		});
		oCache.aElements = [{
			"@$ui5.context.isTransient" : false, // OOP root
			"@$ui5.node.level" : 1
		}, {
			"@$ui5.context.isTransient" : false, // OOP child
			"@$ui5.node.level" : 2
		}, { // first in-place root
			"@$ui5.node.level" : 1
		}];

		// code under test
		assert.deepEqual(oCache.get1stInPlaceChildIndex(-1), [2, false, 1]);
	});

	//*********************************************************************************************
	[false, true].forEach((bPlaceholder) => {
		const sTitle = "get1stInPlaceChildIndex: first in-place child, placeholder: " + bPlaceholder;

		QUnit.test(sTitle, function (assert) {
			const oCache = _AggregationCache.create(this.oRequestor, "Foo", "", {}, {
				hierarchyQualifier : "X"
			});
			oCache.aElements = [{ // avoid this trap!
				"@$ui5.node.level" : 2
			}, { // parent
				"@$ui5.node.level" : 1
			}, {
				"@$ui5.context.isTransient" : false, // OOP child
				"@$ui5.node.level" : 2
			}, {
				"@$ui5.context.isTransient" : false, // OOP grandchild
				"@$ui5.node.level" : 3
			}, { // first in-place child (might even be a level 0 placeholder)
				"@$ui5._" : bPlaceholder ? {placeholder : true} : undefined,
				"@$ui5.node.level" : bPlaceholder ? 0 : 2
			}];

			// code under test
			assert.deepEqual(oCache.get1stInPlaceChildIndex(1), [4, bPlaceholder, 2]);
		});
	});

	//*********************************************************************************************
	QUnit.test("get1stInPlaceChildIndex: no first in-place child, but sibling", function (assert) {
		const oCache = _AggregationCache.create(this.oRequestor, "Foo", "", {}, {
			hierarchyQualifier : "X"
		});
		oCache.aElements = [{ // avoid this trap!
			"@$ui5.node.level" : 2
		}, { // parent
			"@$ui5.node.level" : 1
		}, {
			"@$ui5.context.isTransient" : false, // OOP
			"@$ui5.node.level" : 2
		}, { // sibling (may even be a placeholder w/ known level)
			"@$ui5._" : {placeholder : true},
			"@$ui5.node.level" : 1
		}];

		// code under test
		assert.deepEqual(oCache.get1stInPlaceChildIndex(1), [-1]);
	});

	//*********************************************************************************************
	QUnit.test("get1stInPlaceChildIndex: no first in-place child", function (assert) {
		const oCache = _AggregationCache.create(this.oRequestor, "Foo", "", {}, {
			hierarchyQualifier : "X"
		});
		oCache.aElements = [{ // avoid this trap!
			"@$ui5.node.level" : 2
		}, { // parent
			"@$ui5.node.level" : 1
		}, {
			"@$ui5.context.isTransient" : false, // OOP
			"@$ui5.node.level" : 2
		}];

		// code under test
		assert.deepEqual(oCache.get1stInPlaceChildIndex(1), [-1]);
	});

	//*********************************************************************************************
	[false, true].forEach(function (bCreateInPlace) {
		[undefined, false, true].forEach(function (bIsExpanded) {
			[2, 3, 4].forEach(function (iLevel) {
				const sTitle = "isRefreshNeededAfterCreate: createInPlace=" + bCreateInPlace
					+ ", isExpanded=" + bIsExpanded + ", level=" + iLevel;

		QUnit.test(sTitle, function (assert) {
			const oCache = _AggregationCache.create(this.oRequestor, "Foo", "", {}, {
				createInPlace : bCreateInPlace,
				expandTo : 3,
				hierarchyQualifier : "X"
			});
			oCache.aElements[42] = {
				"@$ui5.node.isExpanded" : bIsExpanded,
				"@$ui5.node.level" : iLevel
			};

			// code under test
			assert.strictEqual(oCache.isRefreshNeededAfterCreate(42),
				bCreateInPlace && bIsExpanded === undefined && iLevel >= 3);
		});
			});
		});
	});

	//*********************************************************************************************
	QUnit.test("validateAndDeleteExpandInfo: no filters", function () {
		const oCache = _AggregationCache.create(this.oRequestor, "Foo", "", {}, {
			hierarchyQualifier : "X"
		});
		this.mock(oCache.oTreeState).expects("getExpandFilters")
			.withExactArgs(sinon.match.func)
			.returns([]);
		this.mock(this.oRequestor).expects("request").never();

		// code under test
		return oCache.validateAndDeleteExpandInfo();
	});

	//*********************************************************************************************
	QUnit.test("validateAndDeleteExpandInfo", async function (assert) {
		const oCache = _AggregationCache.create(this.oRequestor, "Foo(42)/toBars", "", {}, {
			hierarchyQualifier : "X"
		});
		// restore _AggregationHelper.buildApply4Hierarchy of beforeEach to allow mocking it again
		_AggregationHelper.buildApply4Hierarchy.restore();
		oCache.mQueryOptions = {
			$count : true,
			$expand : {},
			$filter : "~filter~",
			$select : ["n/a"],
			$orderby : "n/a",
			foo : "bar"
		};
		const sQueryOptions = JSON.stringify(oCache.mQueryOptions);
		const oTreeStateMock = this.mock(oCache.oTreeState);
		oTreeStateMock.expects("getExpandFilters")
			.withExactArgs(sinon.match.func)
			.callsFake(function (fnFilter) {
				oCache.aElements.$byPredicate = {
					"~predicate1~" : "~in~",
					"~predicate2~" : "~out~"
				};
				oCache.aElements[0] = "~in~";

				assert.strictEqual(fnFilter("~predicate1~"), false);
				assert.strictEqual(fnFilter("~predicate2~"), true, "not in the flat list");

				return ["~filter2~", "~filter1~"]; // intentionally reversed order
			});
		const mTypes = {"/Foo/toBars" : "~Type~"};
		const oCacheMock = this.mock(oCache);
		oCacheMock.expects("getTypes").withExactArgs().returns(mTypes);
		this.mock(_Helper).expects("getKeyFilter")
			.withExactArgs("~oGroupNode~", "/Foo/toBars", sinon.match.same(mTypes))
			.returns("~filterBeforeAggregate~");
		this.mock(_AggregationHelper).expects("buildApply4Hierarchy")
			.withExactArgs(sinon.match.same(oCache.oAggregation), {
				$$filterBeforeAggregate : "~filterBeforeAggregate~",
				// no $count, $expand, $orderby anymore
				$filter : "~filter~",
				$select : ["n/a"],
				foo : "bar"
			}, true)
			.returns({
				// Note: buildApply4Hierarchy moves $$filterBeforeAggregate and $filter into $apply!
				$apply : "A.P.P.L.E.",
				$select : ["n/a"],
				foo : "bar"
			});
		this.mock(_Helper).expects("selectKeyProperties")
			.withExactArgs({
				$apply : "A.P.P.L.E.",
				$filter : "~filter1~ or ~filter2~",
				$select : [],
				foo : "bar"
			}, "~Type~")
			.callsFake((mQueryOptions) => {
				mQueryOptions.$select.push("~key~");
			});
		this.mock(this.oRequestor).expects("buildQueryString")
			.withExactArgs("/Foo/toBars", {
				$apply : "A.P.P.L.E.",
				$filter : "~filter1~ or ~filter2~",
				$select : ["~key~"],
				$top : 2,
				foo : "bar"
			}, false, true, true)
			.returns("?~query~");
		this.mock(this.oRequestor).expects("getUnlockedAutoCopy").withExactArgs("~oGroupLock~")
			.returns("~oUnlockedAutoCopy~");
		this.mock(this.oRequestor).expects("request")
			.withExactArgs("GET", "Foo(42)/toBars?~query~", "~oUnlockedAutoCopy~")
			.resolves({value : ["~oResult0~", "~oResult1~"]});

		const aExpectations = [
			oCacheMock.expects("calculateKeyPredicate")
				.withExactArgs("~oResult0~", sinon.match.same(mTypes), "/Foo/toBars"),
			oTreeStateMock.expects("deleteExpandInfo").withExactArgs("~oResult0~"),
			oCacheMock.expects("calculateKeyPredicate")
				.withExactArgs("~oResult1~", sinon.match.same(mTypes), "/Foo/toBars"),
			oTreeStateMock.expects("deleteExpandInfo").withExactArgs("~oResult1~")
		];

		// code under test
		await oCache.validateAndDeleteExpandInfo("~oGroupLock~", "~oGroupNode~");

		assert.strictEqual(JSON.stringify(oCache.mQueryOptions), sQueryOptions, "unchanged");
		sinon.assert.callOrder(...aExpectations);
	});

	//*********************************************************************************************
	[
		{predicate : "(foo='')", newPredicate : "(foo='',$duplicate=id-1-23)"},
		{predicate : "('')", newPredicate : "('',$duplicate=id-1-23)"},
		{predicate : "(foo='bar')", newPredicate : undefined},
		{predicate : "('bar')", newPredicate : undefined}
	].forEach(function (oFixture) {
		[false, true].forEach(function (bUpdateByPredicate) {
			const sTitle = "fixDuplicatePredicate: " + JSON.stringify(oFixture)
				+ ", bUpdateByPredicate=" + bUpdateByPredicate;

		QUnit.test(sTitle, function (assert) {
			const oCache = {
				aElements : [],
				toString : () => "~toString~"
			};
			oCache.aElements.$byPredicate = {};
			const bFix = oFixture.newPredicate !== undefined;
			const mExpectedByPredicate = {};
			if (!bFix || bUpdateByPredicate) {
				oCache.aElements.$byPredicate[oFixture.predicate] = "~oElement~";
				mExpectedByPredicate[bFix ? oFixture.newPredicate : oFixture.predicate] = "~oElement~";
			}
			this.oLogMock.expects("warning").exactly(bFix ? 1 : 0)
				.withExactArgs("Duplicate key predicate: " + oFixture.predicate, "~toString~",
					"sap.ui.model.odata.v4.lib._AggregationCache");
			this.mock(_Helper).expects("uid").exactly(bFix ? 1 : 0).withExactArgs().returns("id-1-23");
			this.mock(_Helper).expects("setPrivateAnnotation").exactly(bFix ? 1 : 0)
				.withExactArgs("~oElement~", "predicate", oFixture.newPredicate);

			// code under test
			assert.strictEqual(
				_AggregationCache.fixDuplicatePredicate.call(oCache, "~oElement~", oFixture.predicate),
				oFixture.newPredicate);

			assert.deepEqual(oCache.aElements.$byPredicate, mExpectedByPredicate);
		});
		});
	});

	//*********************************************************************************************
	[undefined, false].forEach((bMinimal) => {
		QUnit.test("requestFilteredOrderedPredicates: bMinimal = " + bMinimal, function (assert) {
			const oCache = _AggregationCache.create(this.oRequestor, "Foo", "", {}, {
				hierarchyQualifier : "X"
			});

			return assert.rejects(
				// code under test
				oCache.requestFilteredOrderedPredicates(["~predicate1~"], "~oGroupLock~", bMinimal),
				new Error("Not implemented"));
		});
	});

	//*********************************************************************************************
	[false, true].forEach((bSuccess) => {
		QUnit.test("requestFilteredOrderedPredicates: success=" + bSuccess, async function (assert) {
			const oCache = _AggregationCache.create(this.oRequestor, "Foo", "", {}, {
				hierarchyQualifier : "X"
			});
			oCache.mQueryOptions = {
				$count : true,
				$expand : "~expand~",
				$orderby : "~orderby~",
				foo : "bar"
			};
			oCache.aElements.$byPredicate = {
				"~predicate1~" : "~oElement1~",
				"~predicate2~" : "~oElement2~",
				"~predicate3~" : "~oElement3~"
			};
			const mHierarchyQueryOptions = {
				$select : ["a", "b"]
			};
			// restore _AggregationHelper.buildApply4Hierarchy of beforeEach to allow mocking it again
			_AggregationHelper.buildApply4Hierarchy.restore();
			this.mock(_AggregationHelper).expects("buildApply4Hierarchy")
				.withExactArgs(sinon.match.same(oCache.oAggregation), {foo : "bar"}, true)
				.returns(mHierarchyQueryOptions);
			const mTypeForMetaPath = {"/Foo" : "~Type~"};
			const oCacheMock = this.mock(oCache);
			oCacheMock.expects("getTypes").withExactArgs().returns(mTypeForMetaPath);
			const oHelperMock = this.mock(_Helper);
			oHelperMock.expects("selectKeyProperties")
				.withExactArgs(sinon.match.same(mHierarchyQueryOptions), "~Type~")
				.callsFake((mQueryOptions0) => {
					mQueryOptions0.$select.push("~key~");
				});
			oHelperMock.expects("getKeyFilter")
				.withExactArgs("~oElement1~", "/Foo", sinon.match.same(mTypeForMetaPath))
				.returns("~filterForPredicate1~");
			oHelperMock.expects("getKeyFilter")
				.withExactArgs("~oElement2~", "/Foo", sinon.match.same(mTypeForMetaPath))
				.returns("~filterForPredicate2~");
			oHelperMock.expects("getKeyFilter")
				.withExactArgs("~oElement3~", "/Foo", sinon.match.same(mTypeForMetaPath))
				.returns("~filterForPredicate3~");
			this.mock(oCache.oRequestor).expects("buildQueryString")
				.withExactArgs("/Foo", {
						$filter : "~filterForPredicate1~ or ~filterForPredicate2~ or"
						+ " ~filterForPredicate3~",
						$select : ["~key~"],
						$top : 3
					}, false, true, true)
				.returns("?~query~");
			this.mock(oCache.oRequestor).expects("request")
				.withExactArgs("GET", "Foo?~query~", "~oGroupLock~")
				.callsFake(() => {
					return bSuccess
						? Promise.resolve({
							value : ["~oElement1Keys~", "~oElement3Keys~"]
						})
						: Promise.reject(new Error("Request failed intentionally"));
				});
			oCacheMock.expects("calculateKeyPredicate")
				.exactly(bSuccess ? 1 : 0)
				.withExactArgs("~oElement1Keys~", sinon.match.same(mTypeForMetaPath), "/Foo");
			oHelperMock.expects("getPrivateAnnotation")
				.exactly(bSuccess ? 1 : 0)
				.withExactArgs("~oElement1Keys~", "predicate")
				.returns("~predicate1~");
			oCacheMock.expects("calculateKeyPredicate")
				.exactly(bSuccess ? 1 : 0)
				.withExactArgs("~oElement3Keys~", sinon.match.same(mTypeForMetaPath), "/Foo");
			oHelperMock.expects("getPrivateAnnotation")
				.exactly(bSuccess ? 1 : 0)
				.withExactArgs("~oElement3Keys~", "predicate")
				.returns("~predicate3~");

			try {
				// code under test
				const aPredicatesOut = await oCache.requestFilteredOrderedPredicates(
					["~predicate1~", "~predicate2~", "~predicate3~"], "~oGroupLock~", true);

				assert.ok(bSuccess);
				assert.deepEqual(aPredicatesOut, ["~predicate1~", "~predicate3~"]);
			} catch (oError) {
				assert.ok(!bSuccess);
				assert.strictEqual(oError.message, "Request failed intentionally");
			}

			assert.deepEqual(oCache.mQueryOptions, {
				$count : true,
				$expand : "~expand~",
				$orderby : "~orderby~",
				foo : "bar"
			}, "unchanged");
		});
	});

	//*********************************************************************************************
	QUnit.test("createCountPromise", function (assert) {
		const oCache = _AggregationCache.create(this.oRequestor, "Foo", "", {}, {
			hierarchyQualifier : "X"
		});

		assert.strictEqual(oCache.oCountPromise, undefined);

		// code under test
		oCache.createCountPromise();

		assert.strictEqual(oCache.oCountPromise.isPending(), true);

		// code under test
		oCache.oCountPromise.$resolve("foo");

		assert.strictEqual(oCache.oCountPromise.getResult(), "foo");

		// code under test: $restore has no effect on a resolved promise
		oCache.oCountPromise.$restore();

		assert.strictEqual(oCache.oCountPromise.getResult(), "foo");
	});

	//*********************************************************************************************
	QUnit.test("createCountPromise: $restore initial value", function (assert) {
		const oCache = _AggregationCache.create(this.oRequestor, "Foo", "", {}, {
			hierarchyQualifier : "X"
		});
		oCache.createCountPromise();

		assert.strictEqual(oCache.oCountPromise.isPending(), true);

		// code under test
		oCache.oCountPromise.$restore();

		assert.strictEqual(oCache.oCountPromise.getResult(), undefined);
	});

	//*********************************************************************************************
	QUnit.test("createCountPromise: $restore previous value", function (assert) {
		const oCache = _AggregationCache.create(this.oRequestor, "Foo", "", {}, {
			hierarchyQualifier : "X"
		});
		oCache.oCountPromise = SyncPromise.resolve("foo");
		oCache.createCountPromise();

		assert.strictEqual(oCache.oCountPromise.isPending(), true);

		// code under test
		oCache.oCountPromise.$restore();

		assert.strictEqual(oCache.oCountPromise.getResult(), "foo");
	});

	//*********************************************************************************************
	QUnit.test("createCountPromise: $restore, don't overwrite pending promise", function (assert) {
		const oCache = _AggregationCache.create(this.oRequestor, "Foo", "", {}, {
			hierarchyQualifier : "X"
		});
		oCache.oCountPromise = SyncPromise.resolve("foo");
		oCache.createCountPromise();
		const oPendingPromise = oCache.oCountPromise;

		// code under test: don't overwrite pending promise
		oCache.createCountPromise();

		assert.strictEqual(oCache.oCountPromise, oPendingPromise);
		assert.strictEqual(oCache.oCountPromise.isPending(), true);

		// code under test
		oCache.oCountPromise.$restore();

		assert.strictEqual(oCache.oCountPromise.getResult(), "foo");
	});
});<|MERGE_RESOLUTION|>--- conflicted
+++ resolved
@@ -4508,7 +4508,6 @@
 		[false, true].forEach(function (bHasGrandTotal) {
 			var sTitle = "reset: sGroupId = " + sGroupId + ", has grand total = " + bHasGrandTotal;
 
-<<<<<<< HEAD
 		QUnit.test(sTitle, function (assert) {
 			var oCache = _AggregationCache.create(this.oRequestor, "~", "", {}, {
 					hierarchyQualifier : "X"
@@ -4516,8 +4515,10 @@
 				oFirstLevel = oCache.oFirstLevel,
 				aKeptElementPredicates = ["foo", "bar"],
 				oNewAggregation = {
+					aggregate : "~aggregate~",
 					hierarchyQualifier : "Y"
-				};
+				},
+				sNewAggregation = JSON.stringify(oNewAggregation);
 
 			oCache.aElements.$byPredicate = {
 				bar : {
@@ -4554,23 +4555,14 @@
 				.exactly(sGroupId ? 0 : 1).withExactArgs();
 			const oGetExpandLevelsExpectation = this.mock(oCache.oTreeState).expects("getExpandLevels")
 				.withExactArgs().returns("~sExpandLevels~");
-			this.mock(_AggregationHelper).expects("hasGrandTotal")
-				.withExactArgs(sinon.match.same(oNewAggregation.aggregate)).returns(bHasGrandTotal);
+			this.mock(_AggregationHelper).expects("hasGrandTotal").withExactArgs("~aggregate~")
+				.returns(bHasGrandTotal);
 			const oDoResetExpectation = this.mock(oCache).expects("doReset")
-				.withExactArgs(sinon.match.same(oNewAggregation), bHasGrandTotal);
-=======
-	QUnit.test(sTitle, function (assert) {
-		var oCache = _AggregationCache.create(this.oRequestor, "~", "", {}, {
-				hierarchyQualifier : "X"
-			}),
-			oFirstLevel = oCache.oFirstLevel,
-			aKeptElementPredicates = ["foo", "bar"],
-			oNewAggregation = {
-				aggregate : "~aggregate~",
-				hierarchyQualifier : "Y"
-			},
-			sNewAggregation = JSON.stringify(oNewAggregation);
->>>>>>> fa90cbff
+				.withExactArgs({
+					aggregate : "~aggregate~",
+					hierarchyQualifier : "Y",
+					$ExpandLevels : "~sExpandLevels~"
+				}, bHasGrandTotal);
 
 			// code under test
 			oCache.reset(aKeptElementPredicates, sGroupId, "~mQueryOptions~", oNewAggregation);
@@ -4579,7 +4571,6 @@
 				sinon.assert.callOrder(oTreeStateResetExpectation, oGetExpandLevelsExpectation);
 			}
 			sinon.assert.callOrder(oResetExpectation, oGetExpandLevelsExpectation, oDoResetExpectation);
-			assert.strictEqual(oNewAggregation.$ExpandLevels, "~sExpandLevels~");
 			assert.deepEqual(oCache.aElements.$byPredicate, {
 				bar : {
 					"@$ui5._" : {predicate : "bar"},
@@ -4599,7 +4590,6 @@
 					name : "foo"
 				}
 			});
-<<<<<<< HEAD
 			if (sGroupId) {
 				assert.deepEqual(oCache.oBackup, {
 					oCountPromise : "~oCountPromise~",
@@ -4610,61 +4600,9 @@
 				assert.strictEqual(oCache.oBackup.oFirstLevel, oFirstLevel);
 				assert.strictEqual(oCache.bUnifiedCache, true);
 			}
-		});
-		});
-=======
-		const oTreeStateResetExpectation = this.mock(oCache.oTreeState).expects("reset")
-			.exactly(sGroupId ? 0 : 1).withExactArgs();
-		const oGetExpandLevelsExpectation = this.mock(oCache.oTreeState).expects("getExpandLevels")
-			.withExactArgs().returns("~sExpandLevels~");
-		this.mock(_AggregationHelper).expects("hasGrandTotal").withExactArgs("~aggregate~")
-			.returns(bHasGrandTotal);
-		const oDoResetExpectation = this.mock(oCache).expects("doReset")
-			.withExactArgs({
-				aggregate : "~aggregate~",
-				hierarchyQualifier : "Y",
-				$ExpandLevels : "~sExpandLevels~"
-			}, bHasGrandTotal);
-
-		// code under test
-		oCache.reset(aKeptElementPredicates, sGroupId, "~mQueryOptions~", oNewAggregation);
-
-		if (!sGroupId) {
-			sinon.assert.callOrder(oTreeStateResetExpectation, oGetExpandLevelsExpectation);
-		}
-		sinon.assert.callOrder(oResetExpectation, oGetExpandLevelsExpectation, oDoResetExpectation);
-		assert.deepEqual(oCache.aElements.$byPredicate, {
-			bar : {
-				"@$ui5._" : {predicate : "bar"},
-				"@$ui5.node.isTotal" : "n/a",
-				name : "bar"
-			},
-			baz : {
-				"@$ui5._" : {a : -1, b : 2, predicate : "baz"},
-				"@$ui5.node.isExpanded" : true,
-				"@$ui5.node.isTotal" : "n/a",
-				"@$ui5.node.level" : 2,
-				name : "baz"
-			},
-			foo : {
-				"@$ui5._" : {predicate : "foo"},
-				"@$ui5.node.isTotal" : "n/a",
-				name : "foo"
-			}
-		});
-		if (sGroupId) {
-			assert.deepEqual(oCache.oBackup, {
-				oCountPromise : "~oCountPromise~",
-				oFirstLevel : oFirstLevel,
-				oGrandTotalPromise : "~oGrandTotalPromise~",
-				bUnifiedCache : "~bUnifiedCache~"
-			});
-			assert.strictEqual(oCache.oBackup.oFirstLevel, oFirstLevel);
-			assert.strictEqual(oCache.bUnifiedCache, true);
-		}
-		assert.strictEqual(JSON.stringify(oNewAggregation), sNewAggregation, "unchanged");
-	});
->>>>>>> fa90cbff
+			assert.strictEqual(JSON.stringify(oNewAggregation), sNewAggregation, "unchanged");
+		});
+		});
 	});
 
 	//*********************************************************************************************
