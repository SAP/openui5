--- conflicted
+++ resolved
@@ -5976,12 +5976,8 @@
 
 		// code under test
 		oPostPromise = oCache.create(oGroupLock, SyncPromise.resolve("Employees"), "",
-<<<<<<< HEAD
-			sTransientPredicate, oEntityData, null, null, function fnSubmitCallback() {
+			sTransientPredicate, oEntityData, null, function fnSubmitCallback() {
 			});
-=======
-			sTransientPredicate, oEntityData, null, function fnSubmitCallback() {});
->>>>>>> 263d1530
 
 		assert.strictEqual(oCache.hasPendingChangesForPath(""), true, "pending changes for root");
 		assert.strictEqual(oCache.hasPendingChangesForPath("foo"), false,
