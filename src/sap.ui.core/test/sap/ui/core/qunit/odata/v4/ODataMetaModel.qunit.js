--- conflicted
+++ resolved
@@ -2206,12 +2206,10 @@
 			// implicit scope lookup
 			"/name.space.Broken/$Type/" :
 				"Unknown qualified name not.Found at /name.space.Broken/$Type",
-<<<<<<< HEAD
-
-=======
+
 			"/tea_busi.ComplexType_City/UNTYPED/" :
 				"Unknown qualified name Edm.Untyped at /tea_busi.ComplexType_City/UNTYPED/$Type",
->>>>>>> 10ee70eb
+
 			"/tea_busi.DefaultContainer/$kind/@sapui.name" : "Unknown child EntityContainer"
 				+ " of tea_busi.DefaultContainer at /tea_busi.DefaultContainer/$kind",
 
@@ -2226,11 +2224,8 @@
 			"/tea_busi.TEAM/$Key/not.Found/@sapui.name" : "Unsupported path before @sapui.name",
 			"/GetEmployeeMaxAge/value@sapui.name" : "Unsupported path before @sapui.name",
 			"/$@sapui.name" : "Unsupported path before @sapui.name",
-<<<<<<< HEAD
-
-=======
 			"/EMPLOYEES/dynamic/@sapui.name" : "Unsupported path before @sapui.name",
->>>>>>> 10ee70eb
+
 			// Unsupported path after @sapui.name -------------------------------------------------
 			"/@sapui.name/foo" : "Unsupported path after @sapui.name",
 
@@ -5745,27 +5740,19 @@
 	});
 
 	//*********************************************************************************************
-<<<<<<< HEAD
 	[true, false].forEach(function (bAutoExpandSelect) {
 		[false, true].forEach(function (bHasMetaModelForAnnotations) {
 			[false, true].forEach(function (bCopyAnnotations) {
 				[false, true].forEach(function (bDestroyed) {
-=======
-[true, false].forEach(function (bAutoExpandSelect) {
-	[false, true].forEach(function (bHasMetaModelForAnnotations) {
-		[false, true].forEach(function (bCopyAnnotations) {
-			[false, true].forEach(function (bDestroyed) {
-				[undefined, "name.space.Parent"].forEach(function (sQualifiedParentName) {
->>>>>>> 10ee70eb
-					const sTitle = "getOrCreateSharedModel, bAutoExpandSelect=" + bAutoExpandSelect
-						+ ", bHasMetaModelForAnnotations=" + bHasMetaModelForAnnotations
-						+ ", bCopyAnnotations=" + bCopyAnnotations
-						+ ", bDestroyed=" + bDestroyed;
-<<<<<<< HEAD
-
-					if (bCopyAnnotations && bDestroyed) {
-						return;
-					}
+					[undefined, "name.space.Parent"].forEach(function (sQualifiedParentName) {
+						const sTitle = "getOrCreateSharedModel, bAutoExpandSelect=" + bAutoExpandSelect
+							+ ", bHasMetaModelForAnnotations=" + bHasMetaModelForAnnotations
+							+ ", bCopyAnnotations=" + bCopyAnnotations
+							+ ", bDestroyed=" + bDestroyed;
+
+						if (bCopyAnnotations && bDestroyed) {
+							return;
+						}
 
 		QUnit.test(sTitle, function (assert) {
 			var mHeaders = {"Accept-Language" : "ab-CD", "X-CSRF-Token" : "xyz"},
@@ -5773,72 +5760,6 @@
 				oMetaModel = oModel.getMetaModel(),
 				oMetaModelMock = this.mock(oMetaModel),
 				oSharedModel;
-=======
-
-					if (bCopyAnnotations && bDestroyed) {
-						return;
-					}
-
-	QUnit.test(sTitle, function (assert) {
-		var mHeaders = {"Accept-Language" : "ab-CD", "X-CSRF-Token" : "xyz"},
-			oModel = new ODataModel({serviceUrl : "/Foo/DataService/"}),
-			oMetaModel = oModel.getMetaModel(),
-			oMetaModelMock = this.mock(oMetaModel),
-			oSharedModel;
-
-		if (bDestroyed) { // (meta) model might be destroyed while #requestCodeList in progress
-			oMetaModel.destroy();
-		} else {
-			oMetaModel.mSharedModelByUrl.foo = "~bar~";
-		}
-		oMetaModel.oMetaModelForAnnotations = bHasMetaModelForAnnotations
-			? "~oMetaModelForAnnotations~"
-			: null;
-		oMetaModel.sLanguage = "~sLanguage~";
-		oMetaModelMock.expects("getAbsoluteServiceUrl")
-			.withExactArgs("../ValueListService/$metadata")
-			.returns("/Foo/ValueListService/");
-		this.mock(oModel).expects("getHttpHeaders").withExactArgs().returns(mHeaders);
-		// observe metadataUrlParams being passed along
-		// Note: "ab-CD" is derived from Localization.getLanguageTag here, not from mHeaders!
-		this.mock(_MetadataRequestor).expects("create")
-			.withExactArgs({"Accept-Language" : "ab-CD"}, "4.0", undefined,
-				{"sap-language" : "~sLanguage~"}, undefined, sinon.match.func);
-		const oCopyAnnotationsExpectation
-			= this.mock(ODataMetaModel.prototype).expects("_copyAnnotations")
-				.exactly(bCopyAnnotations ? 1 : 0)
-				.withExactArgs(bHasMetaModelForAnnotations
-					? "~oMetaModelForAnnotations~"
-					: sinon.match.same(oMetaModel));
-		const oSetForbiddenSchemaExpectation
-			= this.mock(ODataMetaModel.prototype).expects("_setForbiddenSchema")
-				.exactly(sQualifiedParentName ? 1 : 0).withExactArgs("name.space.");
-		const oExpectation = this.mock(ODataModel.prototype).expects("setRetryAfterHandler")
-			.withExactArgs(sinon.match.func);
-
-		// code under test
-		oSharedModel = oMetaModel.getOrCreateSharedModel("../ValueListService/$metadata",
-			bCopyAnnotations, bAutoExpandSelect, sQualifiedParentName);
-
-		assert.ok(oSharedModel instanceof ODataModel);
-		assert.deepEqual(oSharedModel.mHeaders, mHeaders);
-		assert.strictEqual(oSharedModel.sServiceUrl, "/Foo/ValueListService/");
-		assert.strictEqual(oSharedModel.bSharedRequests, true);
-		assert.strictEqual(oSharedModel.sOperationMode, OperationMode.Server);
-		assert.strictEqual(oSharedModel.getGroupId(), bCopyAnnotations ? "$auto" : "$direct");
-		assert.strictEqual(oSharedModel.bAutoExpandSelect, !!bAutoExpandSelect);
-		if (bCopyAnnotations) {
-			assert.ok(oCopyAnnotationsExpectation.calledOn(oSharedModel.getMetaModel()));
-		}
-		if (sQualifiedParentName) {
-			assert.ok(oSetForbiddenSchemaExpectation.calledOn(oSharedModel.getMetaModel()));
-		}
-		assert.ok(oExpectation.calledOn(oSharedModel));
-		assert.deepEqual(oMetaModel.mSharedModelByUrl, bDestroyed ? undefined : {
-			foo : "~bar~",
-			[`${bAutoExpandSelect}/Foo/ValueListService/`] : oSharedModel
-		});
->>>>>>> 10ee70eb
 
 			if (bDestroyed) { // (meta) model might be destroyed while #requestCodeList in progress
 				oMetaModel.destroy();
@@ -5864,13 +5785,15 @@
 					.withExactArgs(bHasMetaModelForAnnotations
 						? "~oMetaModelForAnnotations~"
 						: sinon.match.same(oMetaModel));
+			const oSetForbiddenSchemaExpectation
+				= this.mock(ODataMetaModel.prototype).expects("_setForbiddenSchema")
+					.exactly(sQualifiedParentName ? 1 : 0).withExactArgs("name.space.");
 			const oExpectation = this.mock(ODataModel.prototype).expects("setRetryAfterHandler")
 				.withExactArgs(sinon.match.func);
 
 			// code under test
-<<<<<<< HEAD
 			oSharedModel = oMetaModel.getOrCreateSharedModel("../ValueListService/$metadata",
-				bCopyAnnotations, bAutoExpandSelect);
+				bCopyAnnotations, bAutoExpandSelect, sQualifiedParentName);
 
 			assert.ok(oSharedModel instanceof ODataModel);
 			assert.deepEqual(oSharedModel.mHeaders, mHeaders);
@@ -5882,27 +5805,23 @@
 			if (bCopyAnnotations) {
 				assert.ok(oCopyAnnotationsExpectation.calledOn(oSharedModel.getMetaModel()));
 			}
+			if (sQualifiedParentName) {
+				assert.ok(oSetForbiddenSchemaExpectation.calledOn(oSharedModel.getMetaModel()));
+			}
 			assert.ok(oExpectation.calledOn(oSharedModel));
 			assert.deepEqual(oMetaModel.mSharedModelByUrl, bDestroyed ? undefined : {
 				foo : "~bar~",
 				[`${bAutoExpandSelect}/Foo/ValueListService/`] : oSharedModel
 			});
-=======
-			assert.strictEqual(oMetaModel.getOrCreateSharedModel("/Foo/ValueListService/$metadata",
-					bCopyAnnotations, bAutoExpandSelect, sQualifiedParentName),
-				oSharedModel);
-		}
->>>>>>> 10ee70eb
 
 			if (!bDestroyed) {
 				oMetaModelMock.expects("getAbsoluteServiceUrl")
 					.withExactArgs("/Foo/ValueListService/$metadata")
 					.returns("/Foo/ValueListService/");
 
-<<<<<<< HEAD
 				// code under test
 				assert.strictEqual(oMetaModel.getOrCreateSharedModel("/Foo/ValueListService/$metadata",
-						bCopyAnnotations, bAutoExpandSelect),
+						bCopyAnnotations, bAutoExpandSelect, sQualifiedParentName),
 					oSharedModel);
 			}
 
@@ -5912,11 +5831,7 @@
 			// code under test
 			assert.strictEqual(oExpectation.args[0][0]("~oError~"), "~oPromise~");
 		});
-=======
-		// code under test
-		assert.strictEqual(oExpectation.args[0][0]("~oError~"), "~oPromise~");
-	});
->>>>>>> 10ee70eb
+					});
 				});
 			});
 		});
@@ -6451,31 +6366,9 @@
 				sTitle = "requestValueListInfo: error=" + bError
 					+ "; ValueListWithFixedValues=" + bFixed;
 
-<<<<<<< HEAD
 			QUnit.test(sTitle, function (assert) {
 				var oContext = {
 						getBinding : function () {}
-=======
-		QUnit.test(sTitle, function (assert) {
-			var oContext = {
-					getBinding : function () {}
-				},
-				sMappingUrl1 = "../ValueListService1/$metadata",
-				sMappingUrl2 = "../ValueListService2/$metadata",
-				sMappingUrlBar = "../ValueListServiceBar/$metadata",
-				oModel = new ODataModel({serviceUrl : "/Foo/DataService/"}),
-				oMetaModelMock = this.mock(oModel.getMetaModel()),
-				oProperty = {
-					$kind : "Property"
-				},
-				sPropertyPath = "/ProductList('HT-1000')/Category",
-				aValueListRelevantQualifiers = [],
-				oMetadata = {
-					$EntityContainer : "zui5_epm_sample.Container",
-					"zui5_epm_sample.Product" : {
-						$kind : "EntityType",
-						Category : oProperty
->>>>>>> 10ee70eb
 					},
 					sMappingUrl1 = "../ValueListService1/$metadata",
 					sMappingUrl2 = "../ValueListService2/$metadata",
@@ -6490,7 +6383,7 @@
 					oMetadata = {
 						$EntityContainer : "zui5_epm_sample.Container",
 						"zui5_epm_sample.Product" : {
-							$kind : "Entity",
+							$kind : "EntityType",
 							Category : oProperty
 						},
 						$Annotations : {
@@ -6537,26 +6430,25 @@
 						delete mValueListByRelevantQualifiers.qualifier;
 					}
 				}
-<<<<<<< HEAD
 				oValueListMappingsBar[bDuplicate ? "" : "bar"] = {CollectionPath : "bar"};
 				oMetaModelMock.expects("fetchEntityContainer").atLeast(1)
 					.returns(SyncPromise.resolve(oMetadata));
 				oMetaModelMock.expects("getOrCreateSharedModel")
-					.withExactArgs(sMappingUrl1, true, undefined)
+					.withExactArgs(sMappingUrl1, true, undefined, "zui5_epm_sample.Product")
 					.returns(oValueListModel1);
 				oMetaModelMock.expects("fetchValueListMappings")
 					.withExactArgs(sinon.match.same(oValueListModel1), "zui5_epm_sample.Product",
 						sinon.match.same(oProperty), undefined)
 					.resolves(oValueListMappings1);
 				oMetaModelMock.expects("getOrCreateSharedModel")
-					.withExactArgs(sMappingUrl2, true, undefined)
+					.withExactArgs(sMappingUrl2, true, undefined, "zui5_epm_sample.Product")
 					.returns(oValueListModel2);
 				oMetaModelMock.expects("fetchValueListMappings")
 					.withExactArgs(sinon.match.same(oValueListModel2), "zui5_epm_sample.Product",
 						sinon.match.same(oProperty), undefined)
 					.resolves(oValueListMappings2);
 				oMetaModelMock.expects("getOrCreateSharedModel")
-					.withExactArgs(sMappingUrlBar, true, undefined)
+					.withExactArgs(sMappingUrlBar, true, undefined, "zui5_epm_sample.Product")
 					.returns(oValueListModelBar);
 				oMetaModelMock.expects("fetchValueListMappings")
 					.withExactArgs(sinon.match.same(oValueListModelBar), "zui5_epm_sample.Product",
@@ -6564,60 +6456,6 @@
 					.returns(SyncPromise.resolve(oValueListMappingsBar));
 				oMetaModelMock.expects("filterValueListRelevantQualifiers").exactly(bDuplicate ? 0 : 1)
 					.withExactArgs({
-=======
-			}
-			oValueListMappingsBar[bDuplicate ? "" : "bar"] = {CollectionPath : "bar"};
-			oMetaModelMock.expects("fetchEntityContainer").atLeast(1)
-				.returns(SyncPromise.resolve(oMetadata));
-			oMetaModelMock.expects("getOrCreateSharedModel")
-				.withExactArgs(sMappingUrl1, true, undefined, "zui5_epm_sample.Product")
-				.returns(oValueListModel1);
-			oMetaModelMock.expects("fetchValueListMappings")
-				.withExactArgs(sinon.match.same(oValueListModel1), "zui5_epm_sample.Product",
-					sinon.match.same(oProperty), undefined)
-				.resolves(oValueListMappings1);
-			oMetaModelMock.expects("getOrCreateSharedModel")
-				.withExactArgs(sMappingUrl2, true, undefined, "zui5_epm_sample.Product")
-				.returns(oValueListModel2);
-			oMetaModelMock.expects("fetchValueListMappings")
-				.withExactArgs(sinon.match.same(oValueListModel2), "zui5_epm_sample.Product",
-					sinon.match.same(oProperty), undefined)
-				.resolves(oValueListMappings2);
-			oMetaModelMock.expects("getOrCreateSharedModel")
-				.withExactArgs(sMappingUrlBar, true, undefined, "zui5_epm_sample.Product")
-				.returns(oValueListModelBar);
-			oMetaModelMock.expects("fetchValueListMappings")
-				.withExactArgs(sinon.match.same(oValueListModelBar), "zui5_epm_sample.Product",
-					sinon.match.same(oProperty), undefined)
-				.returns(SyncPromise.resolve(oValueListMappingsBar));
-			oMetaModelMock.expects("filterValueListRelevantQualifiers").exactly(bDuplicate ? 0 : 1)
-				.withExactArgs({
-						"" : {
-							$model : oValueListModel1,
-							CollectionPath : ""
-						},
-						foo : {
-							$model : oValueListModel2,
-							CollectionPath : "foo"
-						},
-						bar : {
-							$model : oValueListModelBar,
-							CollectionPath : "bar"
-						}
-					}, sinon.match.same(aValueListRelevantQualifiers),
-					"/ProductList/Category"
-						+ "@com.sap.vocabularies.Common.v1.ValueListRelevantQualifiers",
-					sinon.match.same(oContext))
-				.resolves(mValueListByRelevantQualifiers);
-
-			// code under test
-			return oModel.getMetaModel()
-				.requestValueListInfo(sPropertyPath, undefined, oContext)
-				.then(function (oResult) {
-					assert.ok(!bError);
-					if (bFixed) {
-						assert.deepEqual(oResult, {
->>>>>>> 10ee70eb
 							"" : {
 								$model : oValueListModel1,
 								CollectionPath : ""
@@ -6695,7 +6533,7 @@
 						}
 					}],
 					"zui5_epm_sample.Product" : {
-						$kind : "Entity"
+						$kind : "EntityType"
 					},
 					"zui5_epm_sample.Container" : {
 						ProductList : {
@@ -6703,22 +6541,15 @@
 							$Type : "zui5_epm_sample.Product"
 						}
 					}
-<<<<<<< HEAD
-=======
-				}],
-				"zui5_epm_sample.Product" : {
-					$kind : "EntityType"
->>>>>>> 10ee70eb
 				},
 				oMetaModelMock = this.mock(oModel.getMetaModel()),
 				oValueListMappings = {"" : {CollectionPath : ""}},
 				oValueListModel = {sServiceUrl : sMappingUrl};
 
-<<<<<<< HEAD
 			oMetaModelMock.expects("fetchEntityContainer").atLeast(1)
 				.returns(SyncPromise.resolve(oMetadata));
 			oMetaModelMock.expects("getOrCreateSharedModel")
-				.withExactArgs(sMappingUrl, true, undefined)
+				.withExactArgs(sMappingUrl, true, undefined, "name.space.Action")
 				.returns(oValueListModel);
 			oMetaModelMock.expects("fetchValueListMappings").withExactArgs(
 					sinon.match.same(oValueListModel), "name.space.Action",
@@ -6726,19 +6557,6 @@
 					oMetadata["name.space.Action"])
 				.resolves(oValueListMappings);
 			oMetaModelMock.expects("filterValueListRelevantQualifiers").never();
-=======
-		oMetaModelMock.expects("fetchEntityContainer").atLeast(1)
-			.returns(SyncPromise.resolve(oMetadata));
-		oMetaModelMock.expects("getOrCreateSharedModel")
-			.withExactArgs(sMappingUrl, true, undefined, "name.space.Action")
-			.returns(oValueListModel);
-		oMetaModelMock.expects("fetchValueListMappings").withExactArgs(
-				sinon.match.same(oValueListModel), "name.space.Action",
-				sinon.match.same(oMetadata["name.space.Action"][0].$Parameter[1]),
-				oMetadata["name.space.Action"])
-			.resolves(oValueListMappings);
-		oMetaModelMock.expects("filterValueListRelevantQualifiers").never();
->>>>>>> 10ee70eb
 
 			// code under test
 			return oModel.getMetaModel()
