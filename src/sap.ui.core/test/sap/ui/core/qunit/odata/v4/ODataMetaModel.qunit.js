--- conflicted
+++ resolved
@@ -5461,9 +5461,12 @@
 	});
 
 	//*********************************************************************************************
-<<<<<<< HEAD
 	[true, false].forEach(function (bAutoExpandSelect) {
-		QUnit.test("getOrCreateSharedModel, bAutoExpandSelect=" + bAutoExpandSelect, function (assert) {
+		[false, true].forEach(function (bHasMetaModelForAnnotations) {
+			const sTitle = "getOrCreateSharedModel, bAutoExpandSelect=" + bAutoExpandSelect
+				+ ", bHasMetaModelForAnnotations=" + bHasMetaModelForAnnotations;
+
+		QUnit.test(sTitle, function (assert) {
 			var mHeaders = {"Accept-Language" : "ab-CD", "X-CSRF-Token" : "xyz"},
 				oMapGetExpectation,
 				oMapSetExpectation,
@@ -5471,48 +5474,10 @@
 				oMetaModel = oModel.getMetaModel(),
 				oMetaModelMock = this.mock(oMetaModel),
 				oSharedModel;
-=======
-[true, false].forEach(function (bAutoExpandSelect) {
-	[false, true].forEach(function (bHasMetaModelForAnnotations) {
-		const sTitle = "getOrCreateSharedModel, bAutoExpandSelect=" + bAutoExpandSelect
-			+ ", bHasMetaModelForAnnotations=" + bHasMetaModelForAnnotations;
-
-	QUnit.test(sTitle, function (assert) {
-		var mHeaders = {"Accept-Language" : "ab-CD", "X-CSRF-Token" : "xyz"},
-			oMapGetExpectation,
-			oMapSetExpectation,
-			oModel = new ODataModel({serviceUrl : "/Foo/DataService/"}),
-			oMetaModel = oModel.getMetaModel(),
-			oMetaModelMock = this.mock(oMetaModel),
-			oSharedModel;
-
-		oMetaModel.oMetaModelForAnnotations = bHasMetaModelForAnnotations
-			? "~oMetaModelForAnnotations~"
-			: null;
-		oMetaModel.sLanguage = "~sLanguage~";
-		oMetaModelMock.expects("getAbsoluteServiceUrl")
-			.withExactArgs("../ValueListService/$metadata")
-			.returns("/Foo/ValueListService/");
-		oMetaModelMock.expects("getAbsoluteServiceUrl") // for second code under test
-			.withExactArgs("/Foo/ValueListService/$metadata")
-			.returns("/Foo/ValueListService/");
-		oMapGetExpectation = this.mock(Map.prototype).expects("get").twice() //for both c.u.t
-			.withExactArgs(bAutoExpandSelect + "/Foo/ValueListService/").callThrough();
-		this.mock(oModel).expects("getHttpHeaders").withExactArgs().returns(mHeaders);
-		oMapSetExpectation = this.mock(Map.prototype).expects("set")
-			.withArgs(bAutoExpandSelect + "/Foo/ValueListService/").callThrough();
-		// observe metadataUrlParams being passed along
-		// Note: "ab-CD" is derived from Localization.getLanguageTag here, not from mHeaders!
-		this.mock(_MetadataRequestor).expects("create")
-			.withExactArgs({"Accept-Language" : "ab-CD"}, "4.0", undefined,
-				{"sap-language" : "~sLanguage~"}, undefined, sinon.match.func);
-		const oCopyAnnotationsExpectation
-			= this.mock(ODataMetaModel.prototype).expects("_copyAnnotations")
-				.withExactArgs(bHasMetaModelForAnnotations
-					? "~oMetaModelForAnnotations~"
-					: sinon.match.same(oMetaModel));
->>>>>>> 8e4afafe
-
+
+			oMetaModel.oMetaModelForAnnotations = bHasMetaModelForAnnotations
+				? "~oMetaModelForAnnotations~"
+				: null;
 			oMetaModel.sLanguage = "~sLanguage~";
 			oMetaModelMock.expects("getAbsoluteServiceUrl")
 				.withExactArgs("../ValueListService/$metadata")
@@ -5532,7 +5497,9 @@
 					{"sap-language" : "~sLanguage~"}, undefined, sinon.match.func);
 			const oCopyAnnotationsExpectation
 				= this.mock(ODataMetaModel.prototype).expects("_copyAnnotations")
-					.withExactArgs(sinon.match.same(oMetaModel));
+					.withExactArgs(bHasMetaModelForAnnotations
+						? "~oMetaModelForAnnotations~"
+						: sinon.match.same(oMetaModel));
 
 			// code under test
 			oSharedModel = oMetaModel.getOrCreateSharedModel("../ValueListService/$metadata",
@@ -5552,15 +5519,11 @@
 					undefined, bAutoExpandSelect),
 				oSharedModel);
 
-<<<<<<< HEAD
 			assert.ok(oMapGetExpectation.alwaysCalledOn(oMapSetExpectation.thisValues[0]));
-		});
-=======
-		assert.ok(oMapGetExpectation.alwaysCalledOn(oMapSetExpectation.thisValues[0]));
-
-		oMapSetExpectation.thisValues[0].clear(); // clean up static map!
-	});
->>>>>>> 8e4afafe
+
+			oMapSetExpectation.thisValues[0].clear(); // clean up static map!
+		});
+		});
 	});
 
 	//*********************************************************************************************
