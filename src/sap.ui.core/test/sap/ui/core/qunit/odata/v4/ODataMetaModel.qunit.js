/*!
 * ${copyright}
 */
sap.ui.define([
	"sap/base/Log",
	"sap/base/i18n/Localization",
	"sap/base/util/JSTokenizer",
	"sap/ui/base/SyncPromise",
	"sap/ui/model/BindingMode",
	"sap/ui/model/ChangeReason",
	"sap/ui/model/ClientListBinding",
	"sap/ui/model/Context",
	"sap/ui/model/ContextBinding",
	"sap/ui/model/Filter",
	"sap/ui/model/FilterOperator",
	"sap/ui/model/MetaModel",
	"sap/ui/model/Model",
	"sap/ui/model/PropertyBinding",
	"sap/ui/model/Sorter",
	"sap/ui/model/odata/OperationMode",
	"sap/ui/model/odata/v4/AnnotationHelper",
	"sap/ui/model/odata/v4/Context",
	"sap/ui/model/odata/v4/ODataMetaModel",
	"sap/ui/model/odata/v4/ODataModel",
	"sap/ui/model/odata/v4/ValueListType",
	"sap/ui/model/odata/v4/lib/_Helper",
	"sap/ui/model/odata/v4/lib/_MetadataRequestor",
	"sap/ui/test/TestUtils",
	"sap/ui/thirdparty/URI"
], function (Log, Localization, JSTokenizer, SyncPromise, BindingMode, ChangeReason,
		ClientListBinding, BaseContext, ContextBinding, Filter, FilterOperator, MetaModel, Model,
		PropertyBinding, Sorter, OperationMode, AnnotationHelper, Context, ODataMetaModel,
		ODataModel, ValueListType, _Helper, _MetadataRequestor, TestUtils, URI) {
	"use strict";

	// Common := com.sap.vocabularies.Common.v1
	// tea_busi := com.sap.gateway.default.iwbep.tea_busi.v0001
	// tea_busi_product.v0001 := com.sap.gateway.default.iwbep.tea_busi_product.v0001
	// tea_busi_supplier.v0001 := com.sap.gateway.default.iwbep.tea_busi_supplier.v0001
	// UI := com.sap.vocabularies.UI.v1
	var mMostlyEmptyScope = {
			$Annotations : {}, // simulate ODataMetaModel#_mergeAnnotations
			$EntityContainer : "empty.DefaultContainer",
			$Version : "4.0",
			"empty." : {
				$kind : "Schema"
			},
			"empty.DefaultContainer" : {
				$kind : "EntityContainer"
			}
		},
		sODataMetaModel = "sap.ui.model.odata.v4.ODataMetaModel",
		mProductScope = {
			$EntityContainer : "tea_busi_product.v0001.DefaultContainer",
			$Reference : {
				"../../../../default/iwbep/tea_busi_supplier/0001/$metadata" : {
					$Include : [
						"tea_busi_supplier.v0001."
					]
				}
			},
			$Version : "4.0",
			"tea_busi_product.v0001." : {
				$kind : "Schema",
				$Annotations : { // Note: simulate result of _MetadataRequestor#read
					"tea_busi_product.v0001.Category/CategoryName" : {
						"@Common.Label" : "CategoryName from tea_busi_product.v0001."
					}
				}
			},
			"tea_busi_product.v0001.Category" : {
				$kind : "EntityType",
				CategoryName : {
					$kind : "Property",
					$Type : "Edm.String"
				}
			},
			"tea_busi_product.v0001.DefaultContainer" : {
				$kind : "EntityContainer"
			},
			"tea_busi_product.v0001.Product" : {
				$kind : "EntityType",
				Name : {
					$kind : "Property",
					$Type : "Edm.String"
				},
				PRODUCT_2_CATEGORY : {
					$kind : "NavigationProperty",
					$Type : "tea_busi_product.v0001.Category"
				},
				PRODUCT_2_SUPPLIER : {
					$kind : "NavigationProperty",
					$Type : "tea_busi_supplier.v0001.Supplier"
				}
			}
		},
		sSampleServiceUrl = "/sap/opu/odata4/sap/zui5_testv4/default/sap/zui5_epm_sample/0002/",
		mScope = {
			$Annotations : {
				"name.space.EnumType" : {
					"@Common.Label" : "EnumType label"
				},
				"name.space.EnumType/A" : {
					"@Common.Label" : "Label of A"
				},
				"name.space.EnumType/B" : {
					"@Common.Label" : "Label of B"
				},
				"name.space.EnumType64/Z" : {
					"@Common.Label" : "Label of Z",
					"@Common.Text" : {
						$Path : "Z@Common.Label" // CSDL does not specify this case
					}
				},
				"name.space.Id" : {
					"@Common.Label" : "ID"
				},
				"name.space.OverloadedAction/_it" : {
					"@Common.Label" : "_it's own label"
				},
				"name.space.OverloadedAction()" : {
					"@Core.OperationAvailable" : {
						$Path : "parameter0/-1" // Note: parameter0 is a collection
					},
					"@Core.OperationAvailable#1" : {
						$Path : "$ReturnType"
					},
					"@Core.OperationAvailable#2" : false
				},
				"name.space.OverloadedAction()/parameter0" : {
					"@Common.Label" : "Zero"
				},
				"name.space.OverloadedAction(tea_busi.TEAM)" : {
					"@Core.OperationAvailable" : {
						$Path : "_it/Name"
					}
				},
				"name.space.OverloadedAction(tea_busi.TEAM)/parameter1" : {
					"@Common.Label" : "My 1st label",
					"@Common.Text" : {
						$Path : "_it/Name"
					},
					"@Core.OperationAvailable" : {
						$Path : "_it/TEAM_2_CONTAINED_S/Id"
					}
				},
				"name.space.OverloadedBoundFunction/_it" : {
					"@Common.Label" : "_it's own label"
				},
				"name.space.OverloadedFunction" : {
					"@Common.Label" : "OverloadedFunction's label across all overloads"
				},
				"name.space.OverloadedFunction/A" : {
					"@Common.Label" : "A's own label"
				},
				"name.space.OverloadedFunction/B" : {
					"@Common.Label" : "B's own label",
					"@Common.Text" : {
						$Path : "A/Road_2_Nowhere"
					},
					"@Common.Text@UI.TextArrangement" : {
						$EnumMember : "UI.TextArrangementType/TextLast"
					}
				},
				"name.space.VoidAction" : {
					"@Core.OperationAvailable" : {
						$Path : "$ReturnType"
					}
				},
				"name.space.VoidAction/$ReturnType" : {
					"@Common.Label" : "invalid annotation, there is no return type!"
				},
				"tea_busi.AcChangeManagerOfTeam()/ManagerID" : {
					"@Common.Label" : "New Manager ID"
				},
				"tea_busi.AcChangeManagerOfTeam()/$ReturnType" : {
					"@Common.Label" : "Hail to the Chief"
				},
				"tea_busi.ComplexType_Salary" : {
					"@Common.Label" : "Salary"
				},
				"tea_busi.DefaultContainer" : {
					"@DefaultContainer" : {}
				},
				"tea_busi.DefaultContainer/Me" : {
					"@Singleton" : {
						Age : {
							$Path : "AGE"
						},
						EMPLOYEE_2_TEAM : {
							$Path : "EMPLOYEE_2_TEAM"
						},
						Empty : {
							$Path : "" // "an empty path resolves to the entity set or singleton"
						}
					}
				},
				"tea_busi.DefaultContainer/OverloadedAction" : {
					"@Common.Label" : "OverloadAction import's label"
				},
				"tea_busi.DefaultContainer/T€AMS" : {
					"@Capabilities.DeleteRestrictions" : {
						Deletable : {
							// in real life, path would point to Edm.Boolean, but never mind
							$Path : "TEAM_2_MANAGER/TEAM_ID"
						},
						Empty : {
							$Path : "" // "an empty path resolves to the entity set or singleton"
						}
					},
					"@Session.StickySessionSupported" : {
						NewAction : "tea_busi.NewAction",
						"NewAction@Common.Label" : "New Team"
					},
					"@T€AMS" : {}
				},
				"tea_busi.NewAction" : {
					"@Common.Label" : "n/a",
					"@Common.QuickInfo" : "Hello, world!",
					"@Core.OperationAvailable" : {
						$PropertyPath : "n/a"
					}
				},
				"tea_busi.NewAction/Team_Id" : {
					"@Common.Label" : "n/a",
					"@Common.Text" : {
						$Path : "_it/Name"
					},
					"@Common.ValueListWithFixedValues" : true
				},
				"tea_busi.NewAction/$ReturnType" : {
					"@Common.Label" : "Return type's label across all overloads"
				},
				"tea_busi.NewAction(Collection(tea_busi.TEAM))" : {
					"@Common.Label" : "Create New Team",
					"@Core.OperationAvailable" : {
						$Path : "_it/Name"
					}
				},
				"tea_busi.NewAction(Collection(tea_busi.TEAM))/Team_Id" : {
					"@Common.Label" : "New Team ID",
					"@Common.Text" : {
						$AnnotationPath : "_it/Name@Common.Label"
					}
				},
				"tea_busi.NewAction(Collection(tea_busi.TEAM))/$ReturnType" : {
					"@Common.Label" : "Return type's label for individual overload"
				},
				"tea_busi.NewAction(tea_busi.Worker)" : {
					// Note: this is required to make "/EMPLOYEES/tea_busi.NewAction@Common.Label"
					// fail as expected instead of finding this value
					"@Common.Label" : "Create New Employee"
				},
				"tea_busi.TEAM" : {
					"@Common.Text" : {
						$Path : "Name"
					},
					"@Common.Text@UI.TextArrangement" : {
						$EnumMember : "UI.TextArrangementType/TextLast"
					},
					"@Session.StickySessionSupported#EntityType" : {
						NewAction : "tea_busi.NewAction"
					},
					"@Type" : {
						Empty : {
							$Path : "" // "an empty path resolves to the type"
						}
					},
					"@UI.Badge" : {
						"@Common.Label" : "Label inside",
						$Type : "UI.BadgeType",
						HeadLine : {
							$Type : "UI.DataField",
							Value : {
								$Path : "Name"
							}
						},
						Title : {
							$Type : "UI.DataField",
							Value : {
								$Path : "Team_Id"
							}
						}
					},
					"@UI.Badge@Common.Label" : "Best Badge Ever!",
					"@UI.LineItem" : [{
						"@UI.Importance" : {
							$EnumMember : "UI.ImportanceType/High"
						},
						$Type : "UI.DataFieldWithNavigationPath",
						Label : "Team ID",
						"Label@Common.Label" : "Team ID's Label",
						Target : {
							$NavigationPropertyPath : "TEAM_2_EMPLOYEES"
						},
						Value : {
							$Path : "Team_Id"
						}
					}]
				},
				"tea_busi.TEAM/Name" : {
					"@Common.Label" : "Team Name"
				},
				"tea_busi.TEAM/TEAM_2_EMPLOYEES" : {
					"@Common.MinOccurs" : 1
				},
				"tea_busi.TEAM/Team_Id" : {
					"@Common.Label" : "Team ID",
					"@Common.Text" : {
						$Path : "Name"
					},
					"@Common.Text@UI.TextArrangement" : {
						$EnumMember : "UI.TextArrangementType/TextLast"
					}
				},
				"tea_busi.Worker" : {
					"@Common.Text" : {
						$If : [true, {
							$Path : "Name"
						}] // "else" is missing!
					},
					"@Type" : {
						Empty : {
							$Path : "" // "an empty path resolves to the type"
						}
					},
					"@UI.Facets" : [{
						$Type : "UI.ReferenceFacet",
						Target : {
							// term cast
							$AnnotationPath : "@UI.LineItem"
						}
					}, {
						$Type : "UI.ReferenceFacet",
						Target : {
							// term cast at navigation property itself
							$AnnotationPath : "EMPLOYEE_2_TEAM@Common.Label"
						}
					}, {
						$Type : "UI.ReferenceFacet",
						Target : {
							// navigation property and term cast
							$AnnotationPath : "EMPLOYEE_2_TEAM/@UI.LineItem"
						}
					}, {
						$Type : "UI.ReferenceFacet",
						Target : {
							// type cast, navigation properties and term cast (at its type)
							$AnnotationPath :
								"tea_busi.TEAM/TEAM_2_EMPLOYEES/EMPLOYEE_2_TEAM/@UI.LineItem"
						}
					}],
					"@UI.LineItem" : [{
						$Type : "UI.DataField",
						Label : "Team ID",
						Value : {
							$Path : "EMPLOYEE_2_TEAM/Team_Id"
						}
					}]
				},
				"tea_busi.Worker/EMPLOYEE_2_TEAM" : {
					"@Common.Label" : "Employee's Team"
				}
			},
			$EntityContainer : "tea_busi.DefaultContainer",
			"empty." : {
				$kind : "Schema"
			},
			"name.space." : {
				$kind : "Schema"
			},
			"tea_busi." : {
				$kind : "Schema",
				"@Schema" : {}
			},
			"empty.Container" : {
				$kind : "EntityContainer"
			},
			"name.space.BadContainer" : {
				$kind : "EntityContainer",
				DanglingActionImport : {
					$kind : "ActionImport",
					$Action : "not.Found"
				},
				DanglingFunctionImport : {
					$kind : "FunctionImport",
					$Function : "not.Found"
				}
			},
			"name.space.Broken" : {
				$kind : "Term",
				$Type : "not.Found"
			},
			"name.space.BrokenFunction" : [{
				$kind : "Function",
				$ReturnType : {
					$Type : "not.Found"
				}
			}],
			"name.space.BrokenOverloads" : [{
				$kind : "Operation"
			}],
			"name.space.DerivedPrimitiveFunction" : [{
				$kind : "Function",
				$ReturnType : {
					$Type : "name.space.Id"
				}
			}],
			"name.space.EmptyOverloads" : [],
			"name.space.EnumType" : {
				$kind : "EnumType",
				A : 0,
				B : 1
			},
			"name.space.EnumType64" : {
				$kind : "EnumType",
				$UnderlyingType : "Edm.Int64",
				Z : "0"
			},
			"name.space.Id" : {
				$kind : "TypeDefinition",
				$UnderlyingType : "Edm.String",
				$MaxLength : 10
			},
			"name.space.Term" : { // only case with a qualified name and a $Type
				$kind : "Term",
				$Type : "tea_busi.Worker"
			},
			"name.space.OverloadedAction" : [{
				$kind : "Action",
				$IsBound : true,
				$Parameter : [{
					$Name : "_it",
					$Type : "tea_busi.EQUIPMENT"
				}],
				$ReturnType : {
					$Type : "tea_busi.EQUIPMENT"
				}
			}, {
				$kind : "Action",
				$IsBound : true,
				$Parameter : [{
					$Name : "_it",
					$Type : "tea_busi.TEAM"
				}, {
					$Name : "parameter1",
					$Type : "Edm.String"
				}, {
					$Name : "parameter2",
					$Type : "Edm.Decimal"
				}],
				$ReturnType : {
					$Type : "tea_busi.TEAM"
				}
			}, { // "An unbound action MAY have the same name as a bound action."
				$kind : "Action",
				$Parameter : [{
					$isCollection : true,
					$Name : "parameter0",
					$Type : "Edm.String"
				}],
				$ReturnType : {
					$Type : "tea_busi.ComplexType_Salary"
				}
			}, {
				$kind : "Action",
				$IsBound : true,
				$Parameter : [{
					$Name : "_it",
					$Type : "tea_busi.Worker"
				}],
				$ReturnType : {
					$Type : "tea_busi.Worker"
				}
			}],
			"name.space.OverloadedBoundFunction" : [{
				$kind : "Function",
				$IsBound : true,
				$Parameter : [{
					$Name : "_it",
					$Type : "tea_busi.Worker"
				}, {
					$Name : "A",
					$Type : "Edm.Boolean"
				}],
				$ReturnType : {
					$Type : "tea_busi.Worker"
				}
			}, {
				$kind : "Function",
				$IsBound : true,
				$Parameter : [{
					$Name : "_it",
					$Type : "tea_busi.TEAM"
				}, {
					$Name : "B",
					$Type : "Edm.Date"
				}],
				$ReturnType : {
					$Type : "tea_busi.TEAM"
				}
			}, {
				$kind : "Function",
				$Parameter : [{
					$Name : "C",
					$Type : "Edm.String"
				}],
				$ReturnType : {
					$Type : "tea_busi.ComplexType_Salary"
				}
			}],
			"name.space.OverloadedFunction" : [{
				$kind : "Function",
				$Parameter : [{
					$Name : "A",
					$Type : "Edm.String"
				}],
				$ReturnType : {
					$Type : "Edm.String"
				}
			}, {
				$kind : "Function",
				$Parameter : [{
					$Name : "B",
					$Type : "Edm.String"
				}],
				$ReturnType : {
					$Type : "Edm.String"
				}
			}],
			"name.space.VoidAction" : [{
				$kind : "Action"
			}],
			"tea_busi.AcChangeManagerOfTeam" : [{
				$kind : "Action",
				$Parameter : [{
					$Name : "TEAM",
					$Type : "tea_busi.TEAM"
				}, {
					$Name : "ManagerID",
					$Type : "Edm.String"
				}],
				$ReturnType : {
					$Type : "tea_busi.TEAM"
				}
			}],
			"tea_busi.ComplexType_Salary" : {
				$kind : "ComplexType",
				AMOUNT : {
					$kind : "Property",
					$Type : "Edm.Decimal"
				},
				CURRENCY : {
					$kind : "Property",
					$Type : "Edm.String"
				}
			},
			"tea_busi.ContainedC" : {
				$kind : "EntityType",
				$Key : ["Id"],
				Id : {
					$kind : "Property",
					$Type : "Edm.String"
				},
				C_2_EMPLOYEE : {
					$kind : "NavigationProperty",
					$Type : "tea_busi.Worker"
				},
				C_2_S : {
					$ContainsTarget : true,
					$kind : "NavigationProperty",
					$Type : "tea_busi.ContainedS"
				}
			},
			"tea_busi.ContainedS" : {
				$kind : "EntityType",
				$Key : ["Id"],
				Id : {
					$kind : "Property",
					$Type : "Edm.String"
				},
				S_2_C : {
					$ContainsTarget : true,
					$kind : "NavigationProperty",
					$isCollection : true,
					$Type : "tea_busi.ContainedC"
				},
				S_2_EMPLOYEE : {
					$kind : "NavigationProperty",
					$Type : "tea_busi.Worker"
				}
			},
			"tea_busi.DefaultContainer" : {
				$kind : "EntityContainer",
				ChangeManagerOfTeam : {
					$kind : "ActionImport",
					$Action : "tea_busi.AcChangeManagerOfTeam"
				},
				EMPLOYEES : {
					$kind : "EntitySet",
					$NavigationPropertyBinding : {
						"EMPLOYEE_2_EQUIPM€NTS" : "EQUIPM€NTS",
						EMPLOYEE_2_TEAM : "T€AMS"
					},
					$Type : "tea_busi.Worker"
				},
				"EQUIPM€NTS" : {
					$kind : "EntitySet",
					$Type : "tea_busi.EQUIPMENT"
				},
				// Note: our JsDoc uses similar examples: GetOldestAge and GetOldestWorker
				GetEmployeeMaxAge : {
					$kind : "FunctionImport",
					$Function : "tea_busi.FuGetEmployeeMaxAge"
				},
				MANAGERS : {
					$kind : "EntitySet",
					$Type : "tea_busi.MANAGER"
				},
				Me : {
					$kind : "Singleton",
					$NavigationPropertyBinding : {
						EMPLOYEE_2_TEAM : "T€AMS",
						"EMPLOYEE_2_EQUIPM€NTS" : "EQUIPM€NTS"
					},
					$Type : "tea_busi.Worker"
				},
				OverloadedAction : {
					$kind : "ActionImport",
					$Action : "name.space.OverloadedAction"
				},
				OverloadedFunctionImport : {
					$kind : "FunctionImport",
					$Function : "name.space.OverloadedBoundFunction"
				},
				ServiceGroups : {
					$kind : "EntitySet",
					$Type : "tea_busi.ServiceGroup"
				},
				TEAMS : {
					$kind : "EntitySet",
					$NavigationPropertyBinding : {
						"TEAM_2_CONTAINED_S/S_2_EMPLOYEE" : "EMPLOYEES",
						"TEAM_2_CONTAINED_S/S_2_C/C_2_S/S_2_EMPLOYEE" : "EMPLOYEES",
						TEAM_2_EMPLOYEES : "EMPLOYEES",
						TEAM_2_MANAGER : "MANAGERS"
					},
					$Type : "tea_busi.TEAM"
				},
				"T€AMS" : {
					$kind : "EntitySet",
					$NavigationPropertyBinding : {
						TEAM_2_EMPLOYEES : "EMPLOYEES"
					},
					$Type : "tea_busi.TEAM"
				},
				VoidAction : {
					$kind : "ActionImport",
					$Action : "name.space.VoidAction"
				}
			},
			"tea_busi.EQUIPMENT" : {
				$kind : "EntityType",
				$Key : ["ID"],
				ID : {
					$kind : "Property",
					$Type : "Edm.Int32",
					$Nullable : false
				}
			},
			"tea_busi.FuGetEmployeeMaxAge" : [{
				$kind : "Function",
				$ReturnType : {
					$Type : "Edm.Int16"
				}
			}],
			"tea_busi.MANAGER" : {
				$kind : "EntityType",
				$Key : ["ID"],
				ID : {
					$kind : "Property",
					$Type : "Edm.String",
					$Nullable : false,
					$MaxLength : 4
				},
				TEAM_ID : {
					$kind : "Property",
					$Type : "Edm.String",
					$Nullable : false,
					$MaxLength : 10
				}
			},
			// "NewAction" is overloaded by collection of type, returning instance of type
			//TODO There can be one overload with "$isCollection" : true and another w/o, for the
			// same binding parameter $Type! How to tell these apart?
			"tea_busi.NewAction" : [{
				$kind : "Action",
				$IsBound : true,
				$Parameter : [{
					$isCollection : true,
					$Name : "_it",
					$Type : "tea_busi.EQUIPMENT"
				}],
				$ReturnType : {
					$Type : "tea_busi.EQUIPMENT"
				}
			}, {
				$kind : "Action",
				$IsBound : true,
				$Parameter : [{
					$isCollection : true,
					$Name : "_it",
					$Type : "tea_busi.TEAM"
				}, {
					$Name : "Team_Id",
					$Type : "name.space.Id"
				}],
				$ReturnType : {
					$Type : "tea_busi.TEAM"
				}
			}, {
				$kind : "Action",
				$IsBound : true,
				$Parameter : [{
					//"$isCollection" : false,
					$Name : "_it",
					$Type : "tea_busi.Worker"
				}],
				$ReturnType : {
					$Type : "tea_busi.Worker"
				}
			}, {
				$kind : "Action",
				$IsBound : true,
				$Parameter : [{
					$isCollection : true,
					$Name : "_it",
					$Type : "tea_busi.Worker"
				}],
				$ReturnType : {
					$Type : "tea_busi.Worker"
				}
			}],
			"tea_busi.ServiceGroup" : {
				$kind : "EntityType",
				DefaultSystem : {
					$ContainsTarget : true,
					$kind : "NavigationProperty",
					$Type : "tea_busi.System"
				}
			},
			"tea_busi.System" : {
				$kind : "EntityType",
				SystemAlias : {
					$kind : "Property",
					$Type : "Edm.String"
				}
			},
			"tea_busi.TEAM" : {
				$kind : "EntityType",
				$Key : ["Team_Id"],
				Team_Id : {
					$kind : "Property",
					$Type : "name.space.Id",
					$Nullable : false,
					$MaxLength : 10
				},
				Name : {
					$kind : "Property",
					$Type : "Edm.String",
					$Nullable : false,
					$MaxLength : 40
				},
				TEAM_2_MANAGER : {
					$kind : "NavigationProperty",
					$ReferentialConstraint : {
						foo : "bar",
						"foo@Common.Label" : "Just a Gigolo",
						"Address/Country" : "WorkAddress/Country",
						"Address/Country@Common.Label" : "Common Country"
					},
					$Type : "tea_busi.MANAGER"
				},
				TEAM_2_EMPLOYEES : {
					$kind : "NavigationProperty",
					$isCollection : true,
					$OnDelete : "None",
					"$OnDelete@Common.Label" : "None of my business",
					$Type : "tea_busi.Worker"
				},
				TEAM_2_CONTAINED_S : {
					$ContainsTarget : true,
					$kind : "NavigationProperty",
					$Type : "tea_busi.ContainedS"
				},
				TEAM_2_CONTAINED_C : {
					$ContainsTarget : true,
					$kind : "NavigationProperty",
					$isCollection : true,
					$Type : "tea_busi.ContainedC"
				},
				// Note: "value" is a symbolic name for an operation's return type iff it is
				// primitive
				value : {
					$kind : "Property",
					$Type : "Edm.String"
				}
			},
			"tea_busi.Worker" : {
				$kind : "EntityType",
				$Key : ["ID"],
				ID : {
					$kind : "Property",
					$Type : "Edm.String",
					$Nullable : false,
					$MaxLength : 4
				},
				AGE : {
					$kind : "Property",
					$Type : "Edm.Int16",
					$Nullable : false
				},
				EMPLOYEE_2_CONTAINED_S : {
					$ContainsTarget : true,
					$kind : "NavigationProperty",
					$Type : "tea_busi.ContainedS"
				},
				"EMPLOYEE_2_EQUIPM€NTS" : {
					$kind : "NavigationProperty",
					$isCollection : true,
					$Type : "tea_busi.EQUIPMENT",
					$Nullable : false
				},
				EMPLOYEE_2_TEAM : {
					$kind : "NavigationProperty",
					$Type : "tea_busi.TEAM",
					$Nullable : false
				},
				SALÃRY : {
					$kind : "Property",
					$Type : "tea_busi.ComplexType_Salary"
				}
			},
			$$Loop : "$$Loop/", // some endless loop
			$$Term : "name.space.Term" // replacement for any reference to the term
		},
		oContainerData = mScope["tea_busi.DefaultContainer"],
		aOverloadedAction = mScope["name.space.OverloadedAction"],
		aOverloadedBoundFunction = mScope["name.space.OverloadedBoundFunction"],
		mReducedPathScope = {
			$Annotations : {},
			$EntityContainer : "reduce.path.DefaultContainer",
			"reduce.path." : {
				$kind : "Schema"
			},
			"reduce.path.A" : {
				$kind : "EntityType",
				AValue : {
					$kind : "Property",
					$Type : "Edm.String"
				},
				AtoB : {
					$kind : "NavigationProperty",
					$Partner : "BtoA",
					$Type : "reduce.path.B"
				},
				AtoC : {
					$kind : "NavigationProperty",
					$Partner : "CtoA",
					$Type : "reduce.path.C"
				},
				AtoDs : {
					$isCollection : true,
					$kind : "NavigationProperty",
					$Partner : "DtoA",
					$Type : "reduce.path.D"
				}
			},
			"reduce.path.B" : {
				$kind : "EntityType",
				BValue : {
					$kind : "Property",
					$Type : "Edm.String"
				},
				BtoA : {
					$kind : "NavigationProperty",
					$Partner : "AtoB",
					$Type : "reduce.path.A"
				},
				BtoC : {
					$kind : "NavigationProperty",
					$Partner : "CtoB",
					$Type : "reduce.path.C"
				},
				BtoD : {
					$kind : "NavigationProperty",
					$Partner : "DtoBs",
					$Type : "reduce.path.D"
				}
			},
			"reduce.path.C" : {
				$kind : "EntityType",
				CValue : {
					$kind : "Property",
					$Type : "Edm.String"
				},
				CtoA : {
					$kind : "NavigationProperty",
					// no $Partner (could be in a derived type)
					$Type : "reduce.path.A"
				},
				CtoB : {
					$kind : "NavigationProperty",
					$Partner : "BtoC",
					$Type : "reduce.path.B"
				}
			},
			"reduce.path.D" : {
				$kind : "EntityType",
				DValue : {
					$kind : "Property",
					$Type : "Edm.String"
				},
				DtoA : {
					$kind : "NavigationProperty",
					$Partner : "AtoDs",
					$Type : "reduce.path.A"
				},
				DtoBs : {
					$isCollection : true,
					$kind : "NavigationProperty",
					$Partner : "BtoD",
					$Type : "reduce.path.B"
				},
				DtoCs : {
					$isCollection : true,
					$kind : "NavigationProperty",
					$Type : "reduce.path.C"
				}
			},
			"reduce.path.Action" : [{
				$kind : "Action",
				$IsBound : true,
				$Parameter : [{
					$Name : "_it",
					$Type : "reduce.path.A"
				}, {
					$Name : "foo",
					$Type : "Edm.String"
				}]
			}, {
				$kind : "Action",
				$IsBound : true,
				$Parameter : [{
					$Name : "Value",
					$Type : "reduce.path.D"
				}]
			}, {
				$kind : "Action",
				$IsBound : true,
				$Parameter : [{
					$isCollection : true,
					$Name : "_it",
					$Type : "reduce.path.B"
				}]
			}],
			"reduce.path.Function" : [{
				$kind : "Function",
				$Parameter : [{
					$Name : "foo",
					$Type : "reduce.path.A"
				}]
			}, {
				$kind : "Function",
				$IsBound : true,
				$Parameter : [{
					$Name : "_it",
					$Type : "reduce.path.D"
				}]
			}, {
				$kind : "Function",
				$IsBound : true,
				$Parameter : [{
					$Name : "_it",
					$Type : "reduce.path.D"
				}, {
					$Name : "Value",
					$Type : "Edm.Int"
				}]
			}],
			"reduce.path.DefaultContainer" : {
				$kind : "EntityContainer",
				As : {
					$kind : "EntitySet",
					$Type : "reduce.path.A"
				},
				Ds : {
					$kind : "EntitySet",
					$Type : "reduce.path.D"
				},
				FunctionImport : {
					$kind : "FunctionImport",
					$Function : "reduce.path.Function"
				}
			}
		},
		mSupplierScope = {
			$Version : "4.0",
			"tea_busi_supplier.v0001." : {
				$kind : "Schema"
			},
			"tea_busi_supplier.v0001.Supplier" : {
				$kind : "EntityType",
				Supplier_Name : {
					$kind : "Property",
					$Type : "Edm.String"
				}
			}
		},
		oTeamData = mScope["tea_busi.TEAM"],
		oTeamLineItem = mScope.$Annotations["tea_busi.TEAM"]["@UI.LineItem"],
		oWorkerData = mScope["tea_busi.Worker"],
		mXServiceScope = {
			$Version : "4.0",
			$Annotations : {}, // simulate ODataMetaModel#_mergeAnnotations
			$EntityContainer : "tea_busi.v0001.DefaultContainer",
			$Reference : {
				// Note: Do not reference tea_busi_supplier directly from here! We want to test the
				// special case that it is only indirectly referenced.
				"../../../../default/iwbep/tea_busi_foo/0001/$metadata" : {
					$Include : [
						"tea_busi_foo.v0001."
					]
				},
				"../../../../default/iwbep/tea_busi_product/0001/$metadata" : {
					$Include : [
						"ignore.me.",
						"tea_busi_product.v0001."
					]
				},
				"/empty/$metadata" : {
					$Include : [
						"empty.",
						"I.still.haven't.found.what.I'm.looking.for."
					]
				}
			},
			"tea_busi.v0001." : {
				$kind : "Schema"
			},
			"tea_busi.v0001.DefaultContainer" : {
				$kind : "EntityContainer",
				"EQUIPM€NTS" : {
					$kind : "EntitySet",
					$Type : "tea_busi.v0001.EQUIPMENT"
				}
			},
			"tea_busi.v0001.EQUIPMENT" : {
				$kind : "EntityType",
				EQUIPMENT_2_PRODUCT : {
					$kind : "NavigationProperty",
					$Type : "tea_busi_product.v0001.Product"
				}
			}
		},
		aAllScopes = [
			mMostlyEmptyScope,
			mProductScope,
			mReducedPathScope,
			mScope,
			mSupplierScope,
			mXServiceScope
		];

	/**
	 * Returns a clone, that is a deep copy, of the given object.
	 *
	 * @param {object} o
	 *   any serializable object
	 * @returns {object}
	 *   a deep copy of <code>o</code>
	 */
	function clone(o) {
		return JSON.parse(JSON.stringify(o));
	}

	/**
	 * Runs the given test for each name/value pair in the given fixture. The name is interpreted
	 * as a path "[<sContextPath>'|']<sMetaPath>" and cut accordingly. The test is called with
	 * an almost resolved sPath (just '|' replaced by '/').
	 *
	 * @param {object} mFixture
	 *   map<string, any>
	 * @param {function} fnTest
	 *   function (string sPath, any vResult, string sContextPath, string sMetaPath)
	 */
	function forEach(mFixture, fnTest) {
		var sContextPath, sMetaPath, sPath, vValue, i;

		for (sPath in mFixture) {
			i = sPath.indexOf("|");
			sContextPath = "";
			sMetaPath = sPath.slice(i + 1);
			vValue = mFixture[sPath];

			if (i >= 0) {
				sContextPath = sPath.slice(0, i);
				sPath = sContextPath + "/" + sMetaPath;
			}

			fnTest(sPath, vValue, sContextPath, sMetaPath);
		}
	}

	function mustBeMocked() { throw new Error("Must be mocked"); }

	//*********************************************************************************************
	QUnit.module("sap.ui.model.odata.v4.ODataMetaModel", {
		// remember copy to ensure test isolation
		mOriginalScopes : clone(aAllScopes),

		afterEach : function (assert) {
			assert.deepEqual(aAllScopes, this.mOriginalScopes, "metadata unchanged");
		},

		/*
		 * Allow warnings if told to; always suppress debug messages.
		 */
		allowWarnings : function (bWarn) {
			this.mock(Log).expects("isLoggable").atLeast(1)
				.withExactArgs(sinon.match.number, sODataMetaModel)
				.callsFake(function (iLogLevel) {
					switch (iLogLevel) {
						case Log.Level.DEBUG:
							return false;

						case Log.Level.WARNING:
							return bWarn;

						default:
							return true;
					}
				});
		},

		beforeEach : function () {
			var oMetadataRequestor = {
					read : function () { throw new Error(); }
				},
				sUrl = "/a/b/c/d/e/$metadata";

			this.oLogMock = this.mock(Log);
			this.oLogMock.expects("warning").never();
			this.oLogMock.expects("error").never();
			this.mock(Localization).expects("getLanguageTag").atLeast(0).returns("ab-CD");

			this.oModel = {
				getReporter : function () {},
				reportError : function (_sLogMessage, _sReportingClassName, oError) {
					throw oError;
				},
				_requestAnnotationChanges : mustBeMocked,
				resolve : ODataModel.prototype.resolve
			};
			this.oMetaModel = new ODataMetaModel(oMetadataRequestor, sUrl, undefined, this.oModel);
			this.oMetaModelMock = this.mock(this.oMetaModel);
			ODataMetaModel.clearCodeListsCache();
		},

		/*
		 * Expect the given debug message with the given path, but only if debug level is on.
		 */
		expectDebug : function (bDebug, sMessage, sPath) {
			this.oLogMock.expects("isLoggable")
				.withExactArgs(Log.Level.DEBUG, sODataMetaModel).returns(bDebug);
			this.oLogMock.expects("debug").exactly(bDebug ? 1 : 0)
				.withExactArgs(sMessage, sPath, sODataMetaModel);
		},

		/*
		 * Expects "fetchEntityContainer" to be called at least once on the current meta model,
		 * returning a clone of the given scope.
		 *
		 * @param {object} mScope0
		 * @returns {object} the cloned mScope0
		 */
		expectFetchEntityContainer : function (mScope0) {
			mScope0 = clone(mScope0);
			this.oMetaModel.validate("n/a", mScope0); // fill mSchema2MetadataUrl!
			this.oMetaModelMock.expects("fetchEntityContainer").atLeast(1)
				.returns(SyncPromise.resolve(mScope0));
			return mScope0;
		},

		/**
		 * Expectations suitable for #fetchUI5Type.
		 *
		 * @param {string} sPath - An absolute path to an OData property within the OData data model
		 * @param {object} oProperty - Simulated result of #fetchObject
		 * @param {object} [oConstraints={}] - Simulated result of #getConstraints
		 */
		expects4FetchUI5Type : function (sPath, oProperty, oConstraints) {
			var oMetaContext = {
					getPath : function () {}
				},
				sMetaPath = "/some/meta/path";

			this.oMetaModelMock.expects("getMetaContext").withExactArgs(sPath)
				.returns(oMetaContext);
			this.oMetaModelMock.expects("fetchObject")
				.withExactArgs(undefined, sinon.match.same(oMetaContext))
				.returns(SyncPromise.resolve(oProperty));
			// Note: these calls are optional
			this.mock(oMetaContext).expects("getPath").atLeast(0).withExactArgs()
				.returns(sMetaPath);
			this.oMetaModelMock.expects("getConstraints").atLeast(0)
				.withExactArgs(sinon.match.same(oProperty), sMetaPath)
				.returns(oConstraints || {});
		}
	});

	//*********************************************************************************************
	QUnit.test("basics", function (assert) {
		var sAnnotationUri = "my/annotation.xml",
			aAnnotationUris = [sAnnotationUri, "uri2.xml"],
			oModel = {},
			oMetadataRequestor = this.oMetaModel.oRequestor,
			sUrl = "/~/$metadata",
			oMetaModel;

		// code under test
		assert.strictEqual(ODataMetaModel.prototype.$$valueAsPromise, true);

		// code under test
		oMetaModel = new ODataMetaModel(oMetadataRequestor, sUrl);

		assert.ok(oMetaModel instanceof MetaModel);
		assert.strictEqual(oMetaModel.aAnnotationUris, undefined);
		assert.ok(oMetaModel.hasOwnProperty("aAnnotationUris"), "own property aAnnotationUris");
		assert.strictEqual(oMetaModel.oMetaModelForAnnotations, null);
		assert.strictEqual(oMetaModel.oRequestor, oMetadataRequestor);
		assert.strictEqual(oMetaModel.sUrl, sUrl);
		assert.strictEqual(oMetaModel.getDefaultBindingMode(), BindingMode.OneTime);
		assert.strictEqual(oMetaModel.toString(),
			"sap.ui.model.odata.v4.ODataMetaModel: /~/$metadata");

		// code under test
		oMetaModel.setDefaultBindingMode(BindingMode.OneWay);
		assert.strictEqual(oMetaModel.getDefaultBindingMode(), BindingMode.OneWay);

		// code under test - supported filters
		[
			FilterOperator.Contains, FilterOperator.EndsWith, FilterOperator.EQ, FilterOperator.GE,
			FilterOperator.GT, FilterOperator.LE, FilterOperator.LT, FilterOperator.NE,
			FilterOperator.NotContains, FilterOperator.NotEndsWith, FilterOperator.NotStartsWith,
			FilterOperator.StartsWith
		].forEach(function (sFilterOperator) {
			oMetaModel.checkFilter(new Filter("path", sFilterOperator, "bar"));
		});
		oMetaModel.checkFilter(new Filter("path", FilterOperator.BT, "bar", "foo"));
		oMetaModel.checkFilter(new Filter("path", FilterOperator.NB, "bar", "foo"));

		// code under test - unsupported filters
		assert.throws(function () {
			oMetaModel.checkFilter(new Filter({
				path : "path",
				operator : FilterOperator.Any
			}));
		}, /unsupported FilterOperator/, "ClientModel/ClientListBinding doesn't support \"Any\"");
		assert.throws(function () {
			oMetaModel.checkFilter(new Filter({
				path : "path",
				operator : FilterOperator.All,
				variable : "foo",
				condition : new Filter({
					path : "foo/bar",
					operator : FilterOperator.GT,
					value1 : 0
				})
			}));
		}, /unsupported FilterOperator/, "ClientModel/ClientListBinding doesn't support \"All\"");

		// code under test
		oMetaModel = new ODataMetaModel(oMetadataRequestor, sUrl, aAnnotationUris);

		assert.strictEqual(oMetaModel.aAnnotationUris, aAnnotationUris, "arrays are passed");

		// code under test
		oMetaModel = new ODataMetaModel(oMetadataRequestor, sUrl, sAnnotationUri);

		assert.deepEqual(oMetaModel.aAnnotationUris, [sAnnotationUri],
			"single annotation is wrapped");

		// code under test
		oMetaModel = new ODataMetaModel(null, null, null, oModel, undefined, "~sLanguage~");

		assert.strictEqual(oMetaModel.sLanguage, "~sLanguage~");
	});

	//*********************************************************************************************
	QUnit.test("destroy", function (assert) {
		const oMetaModel = new ODataMetaModel(this.oMetaModel.oRequestor, "/~/$metadata");
		const oSharedModel0 = {destroy : mustBeMocked};
		const oSharedModel1 = {destroy : mustBeMocked};

		assert.deepEqual(oMetaModel.mSharedModelByUrl, {}); // constructor test :)

		oMetaModel.mSharedModelByUrl.foo = oSharedModel0;
		oMetaModel.mSharedModelByUrl.bar = oSharedModel1;
		oMetaModel.oMetaModelForAnnotations = "~oMetaModelForAnnotations~";

		this.mock(oSharedModel0).expects("destroy").withExactArgs();
		this.mock(oSharedModel1).expects("destroy").withExactArgs();
		this.mock(MetaModel.prototype).expects("destroy").on(oMetaModel).withExactArgs();

		// code under test
		oMetaModel.destroy();

		assert.strictEqual(oMetaModel.oMetaModelForAnnotations, undefined);
		assert.strictEqual(oMetaModel.mSharedModelByUrl, undefined);
	});

	//*********************************************************************************************
	QUnit.test("forbidden", function (assert) {
		assert.throws(function () { //TODO implement
			this.oMetaModel.bindTree();
		}, new Error("Unsupported operation: v4.ODataMetaModel#bindTree"));

		assert.throws(function () {
			this.oMetaModel.getOriginalProperty();
		}, new Error("Unsupported operation: v4.ODataMetaModel#getOriginalProperty"));

		assert.throws(function () { //TODO implement
			this.oMetaModel.isList();
		}, new Error("Unsupported operation: v4.ODataMetaModel#isList"));

		assert.throws(function () {
			this.oMetaModel.refresh();
		}, new Error("Unsupported operation: v4.ODataMetaModel#refresh"));

		assert.throws(function () {
			this.oMetaModel.setLegacySyntax(); // argument does not matter!
		}, new Error("Unsupported operation: v4.ODataMetaModel#setLegacySyntax"));

		assert.throws(function () {
			this.oMetaModel.setDefaultBindingMode(BindingMode.TwoWay);
		});
	});

	//*********************************************************************************************
	[
		undefined,
		["/my/annotation.xml"],
		["/my/annotation.xml", "/another/annotation.xml"]
	].forEach(function (aAnnotationURI) {
		var title = "fetchEntityContainer - " + JSON.stringify(aAnnotationURI);

		QUnit.test(title, function (assert) {
			var oRequestorMock = this.mock(this.oMetaModel.oRequestor),
				aReadResults,
				mRootScope = {$Annotations : {}},
				oSyncPromise,
				that = this;

			function expectReads(bPrefetch) {
				oRequestorMock.expects("read")
					.withExactArgs(that.oMetaModel.sUrl, false, bPrefetch)
					.resolves(mRootScope);
				aReadResults = [];
				(aAnnotationURI || []).forEach(function (sAnnotationUrl) {
					var oAnnotationResult = {};

					aReadResults.push(oAnnotationResult);
					oRequestorMock.expects("read")
						.withExactArgs(sAnnotationUrl, true, bPrefetch)
						.resolves(oAnnotationResult);
				});
			}

			this.oMetaModel.aAnnotationUris = aAnnotationURI;
			this.oMetaModelMock.expects("_mergeAnnotations").never();
			this.oMetaModelMock.expects("_changeAnnotations").never();
			expectReads(true);

			// code under test
			assert.strictEqual(this.oMetaModel.fetchEntityContainer(true), null);

			// bPrefetch => no caching
			expectReads(true);

			// code under test
			assert.strictEqual(this.oMetaModel.fetchEntityContainer(true), null);

			// now test [bPrefetch=false]
			expectReads();
			this.oMetaModelMock.expects("_mergeAnnotations")
				.withExactArgs(sinon.match.same(mRootScope), aReadResults);
			this.mock(this.oModel).expects("_requestAnnotationChanges").withExactArgs()
				.resolves("~aAnnotationChanges~");
			this.oMetaModelMock.expects("_changeAnnotations")
				.withExactArgs(sinon.match.same(mRootScope))
				.callsFake(function () {
					assert.strictEqual(that.oMetaModel.aAnnotationChanges, "~aAnnotationChanges~");
					assert.strictEqual(oSyncPromise.isPending(), false);
				});

			// code under test
			oSyncPromise = this.oMetaModel.fetchEntityContainer();

			// pending
			assert.strictEqual(oSyncPromise.isPending(), true);
			// already caching
			assert.strictEqual(this.oMetaModel.fetchEntityContainer(), oSyncPromise);
			assert.strictEqual(this.oMetaModel.fetchEntityContainer(true), oSyncPromise,
				"now bPrefetch makes no difference");

			return oSyncPromise.then(function (mRootScope0) {
				assert.strictEqual(mRootScope0, mRootScope);
				// still caching
				assert.strictEqual(that.oMetaModel.fetchEntityContainer(), oSyncPromise);
			});
		});
	});
	//TODO later support "$Extends" : "<13.1.2 EntityContainer Extends>"

	//*********************************************************************************************
	QUnit.test("fetchEntityContainer: _mergeAnnotations fails", function (assert) {
		var oError = new Error();

		this.mock(this.oMetaModel.oRequestor).expects("read")
			.withExactArgs(this.oMetaModel.sUrl, false, undefined)
			.resolves({});
		this.mock(this.oModel).expects("_requestAnnotationChanges").withExactArgs().resolves();
		this.oMetaModelMock.expects("_mergeAnnotations").throws(oError);

		return this.oMetaModel.fetchEntityContainer().then(function () {
			assert.ok(false, "unexpected success");
		}, function (oError0) {
			assert.strictEqual(oError0, oError);
		});
	});

	//*********************************************************************************************
	QUnit.test("getMetaContext", function (assert) {
		var oMetaContext;

		this.mock(_Helper).expects("getMetaPath")
			.withExactArgs("/Foo($uid=id-1-23)/bar")
			.returns("/Foo/bar");

		// code under test
		oMetaContext = this.oMetaModel.getMetaContext("/Foo($uid=id-1-23)/bar");

		assert.strictEqual(oMetaContext.getModel(), this.oMetaModel);
		assert.strictEqual(oMetaContext.getPath(), "/Foo/bar");
	});

	//*********************************************************************************************
	QUnit.test("getMetaPath", function (assert) {
		var sMetaPath = {},
			sPath = {};

		this.mock(_Helper).expects("getMetaPath")
			.withExactArgs(sinon.match.same(sPath)).returns(sMetaPath);

		assert.strictEqual(this.oMetaModel.getMetaPath(sPath), sMetaPath);
	});

	//*********************************************************************************************
	forEach({
		// absolute path
		"/" : "/",
		"/foo/bar|/" : "/", // context is ignored
		// relative path
		"" : undefined, // w/o context --> important for MetaModel#createBindingContext etc.
		"|foo/bar" : undefined, // w/o context
		"/|" : "/",
		"/|foo/bar" : "/foo/bar",
		"/foo|bar" : "/foo/bar",
		"/foo/bar|" : "/foo/bar",
		"/foo/|bar" : "/foo/bar",
		// trailing slash is preserved
		"/foo/bar/" : "/foo/bar/",
		"/foo|bar/" : "/foo/bar/",
		// relative path that starts with a dot
		"/foo/bar|./" : "/foo/bar/",
		"/foo|./bar/" : "/foo/bar/",
		"/foo/|./bar/" : "/foo/bar/",
		"/foo/|.//bar/" : "/foo//bar/",
		// annotations
		"/foo|@bar" : "/foo@bar",
		"/foo/|@bar" : "/foo/@bar",
		"/foo|./@bar" : "/foo/@bar",
		"/foo/|./@bar" : "/foo/@bar",
		// technical properties
		"/foo|$kind" : "/foo/$kind",
		"/foo/|$kind" : "/foo/$kind",
		"/foo|./$kind" : "/foo/$kind",
		"/foo/|./$kind" : "/foo/$kind"
	}, function (_sPath, sResolvedPath, sContextPath, sMetaPath) {
		QUnit.test("resolve: " + sContextPath + " > " + sMetaPath, function (assert) {
			var oContext = sContextPath && this.oMetaModel.getContext(sContextPath);

			assert.strictEqual(this.oMetaModel.resolve(sMetaPath, oContext), sResolvedPath);
		});
	});
	//TODO make sure that Context objects are only created for absolute paths?!

	//*********************************************************************************************
	[".bar", ".@bar", ".$kind"].forEach(function (sPath) {
		QUnit.test("resolve: unsupported relative path " + sPath, function (assert) {
			var oContext = this.oMetaModel.getContext("/foo");

			assert.raises(function () {
				this.oMetaModel.resolve(sPath, oContext);
			}, new Error("Unsupported relative path: " + sPath));
		});
	});

	//*********************************************************************************************
	QUnit.test("resolve: undefined", function (assert) {
		assert.strictEqual(
			this.oMetaModel.resolve(undefined, this.oMetaModel.getContext("/")),
			"/");
	});

	//*********************************************************************************************
	//TODO better map meta model path to pure JSON path (look up inside JsonModel)?
	// what about @sapui.name then, which requires a literal as expected result?
	// --> we could distinguish "/<path>" from "<literal>"
	forEach({
		// "JSON" drill-down ----------------------------------------------------------------------
		"/$EntityContainer" : "tea_busi.DefaultContainer",
		"/tea_busi./$kind" : "Schema",
		"/tea_busi.DefaultContainer/$kind" : "EntityContainer",
		// trailing slash: object vs. name --------------------------------------------------------
		"/" : oContainerData,
		"/$EntityContainer/" : oContainerData,
		"/T€AMS/" : oTeamData,
		"/T€AMS/$Type/" : oTeamData,
		// scope lookup ("17.3 QualifiedName") ----------------------------------------------------
		"/$EntityContainer/$kind" : "EntityContainer",
		"/$EntityContainer/T€AMS/$Type" : "tea_busi.TEAM",
		"/$EntityContainer/T€AMS/$Type/Team_Id" : oTeamData.Team_Id,
		// "17.3 QualifiedName", e.g. type cast ---------------------------------------------------
		"/tea_busi." : mScope["tea_busi."], // access to schema
		"/tea_busi.DefaultContainer/EMPLOYEES/tea_busi.Worker/AGE" : oWorkerData.AGE,
		// implicit $Type insertion ---------------------------------------------------------------
		"/T€AMS/Team_Id" : oTeamData.Team_Id,
		"/T€AMS/TEAM_2_EMPLOYEES" : oTeamData.TEAM_2_EMPLOYEES,
		"/T€AMS/TEAM_2_EMPLOYEES/AGE" : oWorkerData.AGE,
		// scope lookup, then implicit $Type insertion!
		"/$$Term/AGE" : oWorkerData.AGE,
		// "17.2 SimpleIdentifier": lookup inside current schema child ----------------------------
		"/T€AMS" : oContainerData["T€AMS"],
		"/T€AMS/$NavigationPropertyBinding/TEAM_2_EMPLOYEES/" : oWorkerData,
		"/T€AMS/$NavigationPropertyBinding/TEAM_2_EMPLOYEES/$Type" : "tea_busi.Worker",
		"/T€AMS/$NavigationPropertyBinding/TEAM_2_EMPLOYEES/AGE" : oWorkerData.AGE,
		// URI encoding for slashes inside key - - - - - - - - - - - - - - - - - - - - - - - - - -
		"/TEAMS/$NavigationPropertyBinding/TEAM_2_CONTAINED_S%2FS_2_EMPLOYEE/AGE" : oWorkerData.AGE,
		"/TEAMS/$NavigationPropertyBinding/TEAM_2_CONTAINED_S%2FS_2_C%2FC_2_S%2FS_2_EMPLOYEE/AGE"
			: oWorkerData.AGE,
		"/TEAMS/TEAM_2_MANAGER/$ReferentialConstraint/Address%2FCountry" : "WorkAddress/Country",
		"/TEAMS/TEAM_2_MANAGER/$ReferentialConstraint/Address%2FCountry@Common.Label"
			: "Common Country",
		// operations -----------------------------------------------------------------------------
		"/OverloadedAction" : oContainerData["OverloadedAction"],
		"/OverloadedAction/$Action" : "name.space.OverloadedAction",
		"/ChangeManagerOfTeam/" : oTeamData,
		//TODO mScope[mScope["..."][0].$ReturnType.$Type] is where the next OData simple identifier
		//     would live in case of entity/complex type, but we would like to avoid warnings for
		//     primitive types - how to tell the difference?
		// "/GetEmployeeMaxAge/" : "Edm.Int16",
		"/GetEmployeeMaxAge/$Function/0/$ReturnType"
			: mScope["tea_busi.FuGetEmployeeMaxAge"][0].$ReturnType,
		// Note: "value" is a symbolic name for the whole return type iff it is primitive
		"/GetEmployeeMaxAge/value" : mScope["tea_busi.FuGetEmployeeMaxAge"][0].$ReturnType,
		"/GetEmployeeMaxAge/$ReturnType" : mScope["tea_busi.FuGetEmployeeMaxAge"][0].$ReturnType,
		"/GetEmployeeMaxAge/@$ui5.overload/0/$ReturnType"
			: mScope["tea_busi.FuGetEmployeeMaxAge"][0].$ReturnType,
		"/GetEmployeeMaxAge/value/$Type" : "Edm.Int16", // path may continue!
		"/tea_busi.FuGetEmployeeMaxAge/value"
			: mScope["tea_busi.FuGetEmployeeMaxAge"][0].$ReturnType,
		"/name.space.DerivedPrimitiveFunction/value"
			//TODO merge facets of return type and type definition?!
			: mScope["name.space.DerivedPrimitiveFunction"][0].$ReturnType,
		"/ChangeManagerOfTeam/value" : oTeamData.value,
		"/ChangeManagerOfTeam/$kind" : "ActionImport",
		"/ChangeManagerOfTeam/$Action/0/$Parameter/0/$Name" : "TEAM",
		"/ChangeManagerOfTeam/@$ui5.overload/0/$Parameter/0/$Name" : "TEAM",
		"/ChangeManagerOfTeam/$Parameter/TEAM/$Name" : "TEAM",
		"/OverloadedFunctionImport/$Parameter/C/$Type" : "Edm.String",
		// action overloads -----------------------------------------------------------------------
		"/OverloadedAction/@$ui5.overload" : sinon.match.array.deepEquals([aOverloadedAction[2]]),
		"/OverloadedAction/@$ui5.overload/0" : aOverloadedAction[2],
		// Note: trailing slash does not make a difference in "JSON" drill-down
		"/OverloadedAction/@$ui5.overload/0/$ReturnType" : aOverloadedAction[2].$ReturnType,
		"/OverloadedAction/@$ui5.overload/0/$ReturnType/" : aOverloadedAction[2].$ReturnType,
		"/OverloadedAction/@$ui5.overload/0/$ReturnType/$Type" : "tea_busi.ComplexType_Salary",
		"/OverloadedAction/" : mScope["tea_busi.ComplexType_Salary"],
		"/name.space.OverloadedAction" : aOverloadedAction,
		"/T€AMS/NotFound/name.space.OverloadedAction" : aOverloadedAction,
		"/name.space.OverloadedAction/1" : aOverloadedAction[1],
		"/OverloadedAction/$Action/1" : aOverloadedAction[1],
		"/OverloadedAction/@$ui5.overload/AMOUNT" : mScope["tea_busi.ComplexType_Salary"].AMOUNT,
		"/OverloadedAction/AMOUNT" : mScope["tea_busi.ComplexType_Salary"].AMOUNT,
		"/T€AMS/name.space.OverloadedAction/Team_Id" : oTeamData.Team_Id,
		"/EMPLOYEES/EMPLOYEE_2_TEAM/name.space.OverloadedAction/Team_Id" : oTeamData.Team_Id,
		"/T€AMS/name.space.OverloadedAction/@$ui5.overload"
			: sinon.match.array.deepEquals([aOverloadedAction[1]]),
		"/name.space.OverloadedAction/@$ui5.overload" : aOverloadedAction,
		// only "Action" and "Function" is expected as $kind, but others are not filtered out!
		"/name.space.BrokenOverloads"
			: sinon.match.array.deepEquals(mScope["name.space.BrokenOverloads"]),
		"/T€AMS/name.space.OverloadedAction/_it@Common.Label"
			: mScope.$Annotations["name.space.OverloadedAction/_it"]["@Common.Label"],
		"/T€AMS/name.space.OverloadedAction/_it" : aOverloadedAction[1].$Parameter[0],
		"/T€AMS/name.space.OverloadedAction/parameter1" : aOverloadedAction[1].$Parameter[1],
		"/T€AMS/name.space.OverloadedAction/parameter2" : aOverloadedAction[1].$Parameter[2],
		"/T€AMS/name.space.OverloadedAction/$Parameter/parameter2"
			: aOverloadedAction[1].$Parameter[2],
		// @see _AnnotationHelperExpression.path - - - - - - - - - - - - - - - - - - - - - - - - - -
		"/T€AMS/name.space.OverloadedAction/@$ui5.overload/0/$Parameter/1/$Name/$"
			: aOverloadedAction[1].$Parameter[1],
		"/OverloadedAction/parameter0" : aOverloadedAction[2].$Parameter[0],
		"/OverloadedAction/@$ui5.overload/0/$Parameter/0/$Name/$"
			: aOverloadedAction[2].$Parameter[0],
		// parameters take precedence, empty segment disambiguates - - - - - - - - - - - - - - - - -
		"/T€AMS/tea_busi.NewAction/Name" : oTeamData.Name, // "Name" is not a parameter
		"/T€AMS/tea_busi.NewAction/_it" : mScope["tea_busi.NewAction"][1].$Parameter[0],
		"/T€AMS/tea_busi.NewAction/Team_Id" : mScope["tea_busi.NewAction"][1].$Parameter[1],
		"/T€AMS/tea_busi.NewAction/@$ui5.overload/0/$ReturnType/$Type/Team_Id" : oTeamData.Team_Id,
		"/T€AMS/tea_busi.NewAction//Team_Id" : oTeamData.Team_Id,
		"/T€AMS/tea_busi.NewAction/$ReturnType/Team_Id" : oTeamData.Team_Id,
		// function overloads ---------------------------------------------------------------------
		"/OverloadedFunctionImport/@$ui5.overload"
			: sinon.match.array.deepEquals([aOverloadedBoundFunction[2]]),
		"/OverloadedFunctionImport/@$ui5.overload/0" : aOverloadedBoundFunction[2],
		"/OverloadedFunctionImport/" : mScope["tea_busi.ComplexType_Salary"],
		//TODO this is the only case where we filter overloads twice - still it could be avoided!
		"/OverloadedFunctionImport/@$ui5.overload/AMOUNT"
			: mScope["tea_busi.ComplexType_Salary"].AMOUNT,
		"/OverloadedFunctionImport/AMOUNT" : mScope["tea_busi.ComplexType_Salary"].AMOUNT,
		"/T€AMS/name.space.OverloadedBoundFunction/Team_Id" : oTeamData.Team_Id,
		"/EMPLOYEES/EMPLOYEE_2_TEAM/name.space.OverloadedBoundFunction/Team_Id" : oTeamData.Team_Id,
		"/EMPLOYEES/name.space.OverloadedBoundFunction/_it"
			: aOverloadedBoundFunction[0].$Parameter[0],
		"/T€AMS/name.space.OverloadedBoundFunction/@$ui5.overload"
			: sinon.match.array.deepEquals([aOverloadedBoundFunction[1]]),
		"/T€AMS/name.space.OverloadedBoundFunction/_it@Common.Label"
			: mScope.$Annotations["name.space.OverloadedBoundFunction/_it"]["@Common.Label"],
		"/T€AMS/name.space.OverloadedBoundFunction/B" : aOverloadedBoundFunction[1].$Parameter[1],
		"/T€AMS/name.space.OverloadedBoundFunction/$Parameter/B"
			: aOverloadedBoundFunction[1].$Parameter[1],
		// @see _AnnotationHelperExpression.path - - - - - - - - - - - - - - - - - - - - - - - - - -
		"/T€AMS/name.space.OverloadedBoundFunction/@$ui5.overload/0/$Parameter/1/$Name/$"
			: aOverloadedBoundFunction[1].$Parameter[1],
		"/OverloadedFunctionImport/C" : aOverloadedBoundFunction[2].$Parameter[0],
		"/OverloadedFunctionImport/@$ui5.overload/0/$Parameter/0/$Name/$"
			: aOverloadedBoundFunction[2].$Parameter[0],
		// annotations ----------------------------------------------------------------------------
		"/@DefaultContainer"
			: mScope.$Annotations["tea_busi.DefaultContainer"]["@DefaultContainer"],
		"/tea_busi.DefaultContainer@DefaultContainer"
			: mScope.$Annotations["tea_busi.DefaultContainer"]["@DefaultContainer"],
		"/tea_busi.DefaultContainer/@DefaultContainer" // w/o $Type, slash makes no difference!
			: mScope.$Annotations["tea_busi.DefaultContainer"]["@DefaultContainer"],
		"/$EntityContainer@DefaultContainer" // we could change this
			: mScope.$Annotations["tea_busi.DefaultContainer"]["@DefaultContainer"],
		"/$EntityContainer/@DefaultContainer" // w/o $Type, slash makes no difference!
			: mScope.$Annotations["tea_busi.DefaultContainer"]["@DefaultContainer"],
		"/OverloadedAction@Common.Label"
			: mScope.$Annotations["tea_busi.DefaultContainer/OverloadedAction"]["@Common.Label"],
		"/OverloadedAction/@Common.Label" // annotation at import's return type
			: mScope.$Annotations["tea_busi.ComplexType_Salary"]["@Common.Label"],
		"/T€AMS/$Type/@UI.LineItem" : oTeamLineItem,
		"/T€AMS/@UI.LineItem" : oTeamLineItem,
		"/T€AMS/@UI.LineItem/0/Label" : oTeamLineItem[0].Label,
		"/T€AMS/@UI.LineItem/0/@UI.Importance" : oTeamLineItem[0]["@UI.Importance"],
		"/T€AMS@T€AMS"
			: mScope.$Annotations["tea_busi.DefaultContainer/T€AMS"]["@T€AMS"],
		"/T€AMS/@Common.Text"
			: mScope.$Annotations["tea_busi.TEAM"]["@Common.Text"],
		"/T€AMS/@Common.Text@UI.TextArrangement"
			: mScope.$Annotations["tea_busi.TEAM"]["@Common.Text@UI.TextArrangement"],
		"/T€AMS/Team_Id@Common.Text"
			: mScope.$Annotations["tea_busi.TEAM/Team_Id"]["@Common.Text"],
		"/T€AMS/Team_Id@Common.Text@UI.TextArrangement"
			: mScope.$Annotations["tea_busi.TEAM/Team_Id"]["@Common.Text@UI.TextArrangement"],
		"/tea_busi./@Schema" : mScope["tea_busi."]["@Schema"],
		// Note: enums have no $Type, slash makes no difference
		"/name.space.EnumType@Common.Label" : "EnumType label",
		"/name.space.EnumType/@Common.Label" : "EnumType label",
		"/name.space.EnumType/A@Common.Label" : "Label of A",
		"/name.space.EnumType/A/@Common.Label" : "Label of A",
		"/name.space.EnumType/B@Common.Label" : "Label of B",
		"/name.space.EnumType/B/@Common.Label" : "Label of B",
		"/name.space.EnumType64/Z@Common.Label" : "Label of Z",
		"/name.space.EnumType64/Z/@Common.Label" : "Label of Z",
		"/name.space.EnumType64/Z@Common.Text/$Path/" : "Label of Z",
		// annotations at parameters across all overloads - - - - - - - - - - - - - - - - - - - - -
		"/name.space.OverloadedAction/_it@Common.Label"
			: mScope.$Annotations["name.space.OverloadedAction/_it"]["@Common.Label"],
		"/name.space.OverloadedFunction/A@Common.Label"
			: mScope.$Annotations["name.space.OverloadedFunction/A"]["@Common.Label"],
		"/name.space.OverloadedFunction/B@Common.Label"
			: mScope.$Annotations["name.space.OverloadedFunction/B"]["@Common.Label"],
		"/name.space.OverloadedFunction/B@Common.Text/$Path" : "A/Road_2_Nowhere",
		"/name.space.OverloadedFunction/B@Common.Text@UI.TextArrangement"
			: mScope.$Annotations["name.space.OverloadedFunction/B"]
				["@Common.Text@UI.TextArrangement"],
		"/tea_busi.NewAction/Team_Id@" : mScope.$Annotations["tea_busi.NewAction/Team_Id"],
		"/T€AMS/tea_busi.NewAction/Team_Id@Common.ValueListWithFixedValues" : true,
		// annotations at parameters of specific overload - - - - - - - - - - - - - - - - - - - - -
		"/ChangeManagerOfTeam/ManagerID@Common.Label" : "New Manager ID",
		"/OverloadedAction/parameter0@Common.Label" : "Zero",
		"/T€AMS/name.space.OverloadedAction/parameter1@Common.Label" : "My 1st label",
		"/T€AMS/name.space.OverloadedAction/parameter1@" // strictEqual!
			: mScope.$Annotations["name.space.OverloadedAction(tea_busi.TEAM)/parameter1"],
		"/T€AMS/tea_busi.NewAction/Team_Id@Common.Label" : "New Team ID",
		"/T€AMS/tea_busi.NewAction/Team_Id@" : sinon.match(function (oActual) {
			QUnit.assert.deepEqual(oActual, {
				// merged result from mScope.$Annotations["..."]:
				// - "tea_busi.NewAction/Team_Id"
				// - "tea_busi.NewAction(Collection(tea_busi.TEAM))/Team_Id"
				"@Common.Label" : "New Team ID",
				"@Common.Text" : {
					$AnnotationPath : "_it/Name@Common.Label"
					// Note: "$Path" : "_it/Name" must not appear here! PUT semantics, not PATCH
				},
				"@Common.ValueListWithFixedValues" : true
			});
		}),
		// annotations at operations across all overloads - - - - - - - - - - - - - - - - - - - - -
		"/name.space.OverloadedFunction@Common.Label"
			: mScope.$Annotations["name.space.OverloadedFunction"]["@Common.Label"],
		"/name.space.OverloadedFunction@" : mScope.$Annotations["name.space.OverloadedFunction"],
		"/T€AMS/tea_busi.NewAction@Common.QuickInfo" : "Hello, world!",
		"/tea_busi.NewAction@Core.OperationAvailable"
			: mScope.$Annotations["tea_busi.NewAction"]["@Core.OperationAvailable"],
		// annotations at specific operation overload - - - - - - - - - - - - - - - - - - - - - - -
		"/T€AMS/name.space.OverloadedAction@Core.OperationAvailable"
			: mScope.$Annotations["name.space.OverloadedAction(tea_busi.TEAM)"]
				["@Core.OperationAvailable"],
		"/T€AMS/name.space.OverloadedAction@" // strictEqual!
			: mScope.$Annotations["name.space.OverloadedAction(tea_busi.TEAM)"],
		"/T€AMS/tea_busi.NewAction@Common.Label" : "Create New Team",
		"/T€AMS/tea_busi.NewAction/@$ui5.overload@Common.Label" : "Create New Team", // "explicit"
		"/T€AMS/tea_busi.NewAction@" : sinon.match(function (oActual) {
			QUnit.assert.deepEqual(oActual, {
				// merged result from mScope.$Annotations["..."]:
				// - "tea_busi.NewAction"
				// - "tea_busi.NewAction(Collection(tea_busi.TEAM))"
				"@Common.Label" : "Create New Team",
				"@Common.QuickInfo" : "Hello, world!",
				"@Core.OperationAvailable" : {
					$Path : "_it/Name"
					// Note: "$PropertyPath" : "n/a" must not appear here! PUT semantics, not PATCH
				}
			});
		}),
		"/OverloadedAction/@$ui5.overload@Core.OperationAvailable" // at unbound overload
			: mScope.$Annotations["name.space.OverloadedAction()"]["@Core.OperationAvailable"],
		"/OverloadedAction/@$ui5.overload@Core.OperationAvailable#2" : false,
		// Note: no slash before "@Core.OperationAvailable", else annotation targets return type
		"/T€AMS@Session.StickySessionSupported/NewAction@Core.OperationAvailable"
			: mScope.$Annotations["tea_busi.NewAction(Collection(tea_busi.TEAM))"]
				["@Core.OperationAvailable"],
		"/T€AMS/@Session.StickySessionSupported#EntityType/NewAction@Core.OperationAvailable"
			: mScope.$Annotations["tea_busi.NewAction(Collection(tea_busi.TEAM))"]
				["@Core.OperationAvailable"],
		// Note: annotation at "NewAction" property itself is preferred, if it exists:
		"/T€AMS@Session.StickySessionSupported/NewAction@Common.Label" : "New Team",
		// annotations at $ReturnType of specific overload or across all overloads (ODATA-1178) - -
		"/ChangeManagerOfTeam/$ReturnType@Common.Label" : "Hail to the Chief",
		// Note: there are two overloads with (Collection of) Worker, avoid these!
		"/EMPLOYEES/EMPLOYEE_2_EQUIPM€NTS/tea_busi.NewAction/$ReturnType@Common.Label"
			: mScope.$Annotations["tea_busi.NewAction/$ReturnType"]["@Common.Label"],
		"/T€AMS/tea_busi.NewAction/$ReturnType@Common.Label" : mScope.$Annotations
			["tea_busi.NewAction(Collection(tea_busi.TEAM))/$ReturnType"]["@Common.Label"],
		// annotations at properties of return type - - - - - - - - - - - - - - - - - - - - - - - -
		"/T€AMS/tea_busi.NewAction/Name@" : mScope.$Annotations["tea_busi.TEAM/Name"],
		"/T€AMS/tea_busi.NewAction//Team_Id@" : mScope.$Annotations["tea_busi.TEAM/Team_Id"],
		// inline annotations - - - - - - - - - - - - - - - - - - - - - - - - - - - - - - - - - - -
		"/T€AMS/TEAM_2_EMPLOYEES/$OnDelete@Common.Label" : "None of my business",
		"/T€AMS/TEAM_2_MANAGER/$ReferentialConstraint/foo@Common.Label" : "Just a Gigolo",
		"/T€AMS/@UI.LineItem/0/Label@Common.Label" : "Team ID's Label",
		"/T€AMS/@UI.Badge@Common.Label" : "Best Badge Ever!", // annotation of annotation
		"/T€AMS/@UI.Badge/@Common.Label" : "Label inside", // annotation of record
		// "@" to access to all annotations, e.g. for iteration - - - - - - - - - - - - - - - - - -
		"/T€AMS@" : mScope.$Annotations["tea_busi.DefaultContainer/T€AMS"],
		"/T€AMS/@" : mScope.$Annotations["tea_busi.TEAM"],
		"/T€AMS/Team_Id@" : mScope.$Annotations["tea_busi.TEAM/Team_Id"],
		"/name.space.OverloadedAction/_it@"
			: mScope.$Annotations["name.space.OverloadedAction/_it"],
		// "14.5.12 Expression edm:Path" - - - - - - - - - - - - - - - - - - - - - - - - - - - - - -
		// Note: see integration test "{field>Value/$Path@com.sap.vocabularies.Common.v1.Label}"
		"/T€AMS/@UI.LineItem/0/Value/$Path@Common.Text"
			: mScope.$Annotations["tea_busi.TEAM/Team_Id"]["@Common.Text"],
		"/T€AMS/@UI.LineItem/0/Value/$Path/@Common.Label"
			: mScope.$Annotations["name.space.Id"]["@Common.Label"],
		"/EMPLOYEES/@UI.LineItem/0/Value/$Path@Common.Text"
			: mScope.$Annotations["tea_busi.TEAM/Team_Id"]["@Common.Text"],
		"/OverloadedAction/@$ui5.overload@Core.OperationAvailable#1/$Path/$"
			: aOverloadedAction[2].$ReturnType,
		// "14.5.2 Expression edm:AnnotationPath"
		"/EMPLOYEES/@UI.Facets/0/Target/$AnnotationPath/"
			: mScope.$Annotations["tea_busi.Worker"]["@UI.LineItem"],
		"/EMPLOYEES/@UI.Facets/1/Target/$AnnotationPath/"
			: mScope.$Annotations["tea_busi.Worker/EMPLOYEE_2_TEAM"]["@Common.Label"],
		"/EMPLOYEES/@UI.Facets/2/Target/$AnnotationPath/"
			: mScope.$Annotations["tea_busi.TEAM"]["@UI.LineItem"],
		"/EMPLOYEES/@UI.Facets/3/Target/$AnnotationPath/"
			: mScope.$Annotations["tea_busi.TEAM"]["@UI.LineItem"],
		"/Me@Singleton/Age/$Path/$" : oWorkerData.AGE,
		"/Me@Singleton/Empty/$Path/$" : oContainerData.Me,
		"/Me@Singleton/Empty/$Path/$Type" : "tea_busi.Worker",
		"/Me@Singleton/Empty/$Path/$Type/$" : oWorkerData,
		// Note: checks that oEntitySetOrSingleton is reset (no matter whether path is empty or not)
		"/Me@Singleton/Empty/$Path/@Type/Empty/$Path/$" : oWorkerData,
		"/Me@Singleton/EMPLOYEE_2_TEAM/$Path/@Type/Empty/$Path/$" : oTeamData,
		"/T€AMS@Capabilities.DeleteRestrictions/Deletable/$Path/$"
			: mScope["tea_busi.MANAGER"].TEAM_ID,
		"/T€AMS@Capabilities.DeleteRestrictions/Empty/$Path/$" : oContainerData["T€AMS"],
		// @sapui.name ----------------------------------------------------------------------------
		"/@sapui.name" : "tea_busi.DefaultContainer",
		"/tea_busi.DefaultContainer@sapui.name" : "tea_busi.DefaultContainer",
		"/tea_busi.DefaultContainer/@sapui.name" : "tea_busi.DefaultContainer", // no $Type here!
		"/$EntityContainer/@sapui.name" : "tea_busi.DefaultContainer",
		"/T€AMS@sapui.name" : "T€AMS",
		"/T€AMS/@sapui.name" : "tea_busi.TEAM",
		"/T€AMS/Team_Id@sapui.name" : "Team_Id",
		"/T€AMS/TEAM_2_EMPLOYEES@sapui.name" : "TEAM_2_EMPLOYEES",
		"/T€AMS/$NavigationPropertyBinding/TEAM_2_EMPLOYEES@sapui.name" : "EMPLOYEES", // no slash
		"/T€AMS/$NavigationPropertyBinding/TEAM_2_EMPLOYEES/@sapui.name" : "tea_busi.Worker",
		"/T€AMS/$NavigationPropertyBinding/TEAM_2_EMPLOYEES/AGE@sapui.name" : "AGE",
		"/T€AMS@T€AMS@sapui.name" : "@T€AMS",
		"/T€AMS@/@T€AMS@sapui.name" : "@T€AMS",
		"/T€AMS@T€AMS/@sapui.name" : "@T€AMS", // no $Type inside @T€AMS, / makes no difference!
		"/T€AMS@/@T€AMS/@sapui.name" : "@T€AMS", // dito
		"/T€AMS/@UI.LineItem/0/@UI.Importance/@sapui.name" : "@UI.Importance", // in "JSON" mode
		"/T€AMS/Team_Id@/@Common.Label@sapui.name" : "@Common.Label", // avoid indirection here!
		"/T€AMS/name.space.OverloadedAction/$Parameter/parameter1@Common.Label@sapui.name"
			: "@Common.Label",
		"/T€AMS/tea_busi.NewAction/@sapui.name" : "tea_busi.TEAM", // due to $ReturnType insertion
		"/T€AMS/tea_busi.NewAction/Name@sapui.name" : "Name", // property at return type
		"/T€AMS/tea_busi.NewAction//Name@sapui.name" : "Name", // property at return type
		"/T€AMS/tea_busi.NewAction/Team_Id@sapui.name" : "Team_Id", // parameter
		"/T€AMS/tea_busi.NewAction/Team_Id/@sapui.name" : "name.space.Id", // due to $Type insertion
		"/name.space.OverloadedAction@sapui.name" : "name.space.OverloadedAction",
		"/name.space.OverloadedAction/_it@sapui.name" : "_it",
		"/TEAMS/$NavigationPropertyBinding/TEAM_2_CONTAINED_S%2FS_2_EMPLOYEE@sapui.name"
			: "EMPLOYEES",
		"/TEAMS/$NavigationPropertyBinding/TEAM_2_CONTAINED_S%2FS_2_EMPLOYEE/@sapui.name"
			: "tea_busi.Worker", // slash makes a difference!
		// .../$ ----------------------------------------------------------------------------------
		"/$" : mScope, // @see #fetchData, but no clone
		// "/$@sapui.name" --> "Unsupported path before @sapui.name"
		"/T€AMS/$" : oContainerData["T€AMS"], // no $Type insertion here!
		"/T€AMS/$@sapui.name" : "T€AMS",
		"/T€AMS/@UI.LineItem/0/Value/$Path/" : mScope["name.space.Id"], // due to $Type insertion
		"/T€AMS/@UI.LineItem/0/Value/$Path/@sapui.name" : "name.space.Id",
		"/T€AMS/@UI.LineItem/0/Value/$Path/$" : oTeamData.Team_Id, // no $Type insertion here!
		"/T€AMS/@UI.LineItem/0/Value/$Path/$@sapui.name" : "Team_Id",
		"/T€AMS/TEAM_2_EMPLOYEES@Common.MinOccurs" : 1,
		"/T€AMS/@UI.LineItem/0/Target/$NavigationPropertyPath@Common.MinOccurs" : 1, // OK
		// "/T€AMS/@UI.LineItem/0/Target/$NavigationPropertyPath/$@Common.MinOccurs" : undefined
		"/T€AMS/name.space.OverloadedAction@Core.OperationAvailable/$Path/$" : oTeamData.Name,
		"/T€AMS/name.space.OverloadedAction/parameter1@Core.OperationAvailable/$Path/$"
			: mScope["tea_busi.ContainedS"].Id,
		"/T€AMS/name.space.OverloadedAction/_it/@Common.Text/$Path/$" : oTeamData.Name,
		// @$ui5.target ---------------------------------------------------------------------------
		"/@$ui5.target" : "tea_busi.DefaultContainer",
		"/T€AMS@$ui5.target" : "tea_busi.DefaultContainer/T€AMS",
		"/T€AMS/@$ui5.target" : "tea_busi.TEAM",
		"/T€AMS/Team_Id@$ui5.target" : "tea_busi.TEAM/Team_Id",
		"/T€AMS/TEAM_2_EMPLOYEES@$ui5.target" : "tea_busi.TEAM/TEAM_2_EMPLOYEES", // not needed(?)
		"/T€AMS/TEAM_2_EMPLOYEES/@$ui5.target" : "tea_busi.Worker",
		"/T€AMS/TEAM_2_EMPLOYEES/AGE@$ui5.target" : "tea_busi.Worker/AGE"
	}, function (sPath, vResult) {
		QUnit.test("fetchObject: " + sPath, function (assert) {
			var oSyncPromise;

			this.oMetaModelMock.expects("fetchEntityContainer")
				.returns(SyncPromise.resolve(mScope));

			// code under test
			oSyncPromise = this.oMetaModel.fetchObject(sPath);

			assert.strictEqual(oSyncPromise.isFulfilled(), true);
			if (vResult && typeof vResult === "object" && "test" in vResult) {
				assert.notStrictEqual(oSyncPromise.getResult(), undefined);
				// Sinon.JS matcher
				vResult.test(oSyncPromise.getResult());
			} else {
				assert.strictEqual(oSyncPromise.getResult(), vResult);
			}
			// self-guard to avoid that a complex right-hand side evaluates to undefined
			assert.notStrictEqual(vResult, undefined, "use this test for defined results only!");
		});
	});
	//TODO special cases where inline and external targeting annotations need to be merged!
	//TODO support also external targeting from a different schema!
	//TODO MySchema.MyFunction/MyParameter --> requires search in array?!
	//TODO $count?
	//TODO "For annotations targeting a property of an entity type or complex type, the path
	// expression is evaluated starting at the outermost entity type or complex type named in the
	// Target of the enclosing edm:Annotations element, i.e. an empty path resolves to the
	// outermost type, and the first segment of a non-empty path MUST be a property or navigation
	// property of the outermost type, a type cast, or a term cast." --> consequences for us?

	//*********************************************************************************************
	[
		// "JSON" drill-down ----------------------------------------------------------------------
		"/$missing",
		"/tea_busi.DefaultContainer/$missing",
		"/tea_busi.DefaultContainer/missing", // "17.2 SimpleIdentifier" treated like any property
		"/tea_busi.FuGetEmployeeMaxAge/0/tea_busi.FuGetEmployeeMaxAge", // "0" switches to JSON
		"/tea_busi.TEAM/$Key/this.is.missing",
		"/tea_busi.Worker/missing", // entity container (see above) treated like any schema child
		"/OverloadedAction/@$ui5.overload/0/@Core.OperationAvailable", // no external targeting here
		"/ChangeManagerOfTeam/$Action/0/$ReturnType/@Common.Label", // no external targeting here
		// scope lookup ("17.3 QualifiedName") ----------------------------------------------------
		"/$EntityContainer/$missing",
		"/$EntityContainer/missing",
		// implicit $Type insertion ---------------------------------------------------------------
		"/T€AMS/$Key", // avoid $Type insertion for following $ segments
		"/T€AMS/missing",
		"/T€AMS/$missing",
		// annotations ----------------------------------------------------------------------------
		"/tea_busi.Worker@missing",
		"/tea_busi.Worker/@missing",
		"/tea_busi.Worker/@missing/foo",
		"/tea_busi.AcChangeManagerOfTeam/0/$ReturnType/@missing/foo",
		"/tea_busi.Worker/@Common.Text/$If/2/$Path",
		"/EMPLOYEES/name.space.OverloadedAction@missing", // no annotations for operation overload
		// "@" to access to all annotations, e.g. for iteration
		"/tea_busi.Worker/@/@missing",
		// operations -----------------------------------------------------------------------------
		"/VoidAction/",
		// .../$ (only computed annotations make sense) -------------------------------------------
		"/$@Common.MinOccurs",
		"/T€AMS/@UI.LineItem/0/Target/$NavigationPropertyPath/$@Common.MinOccurs"
	].forEach(function (sPath) {
		QUnit.test("fetchObject: " + sPath + " --> undefined", function (assert) {
			var oSyncPromise;

			this.oMetaModelMock.expects("fetchEntityContainer")
				.returns(SyncPromise.resolve(mScope));
			this.oLogMock.expects("isLoggable").never();
			this.oLogMock.expects("debug").never();

			// code under test
			oSyncPromise = this.oMetaModel.fetchObject(sPath);

			assert.strictEqual(oSyncPromise.isFulfilled(), true);
			assert.strictEqual(oSyncPromise.getResult(), undefined);
		});
	});

	//*********************************************************************************************
	QUnit.test("fetchObject: Invalid relative path w/o context", function (assert) {
		var sMetaPath = "some/relative/path",
			oSyncPromise;

		this.oLogMock.expects("error").withExactArgs("Invalid relative path w/o context", sMetaPath,
			sODataMetaModel);

		// code under test
		oSyncPromise = this.oMetaModel.fetchObject(sMetaPath, null);

		assert.strictEqual(oSyncPromise.isFulfilled(), true);
		assert.strictEqual(oSyncPromise.getResult(), null);
	});

	//*********************************************************************************************
	["/empty.Container/@", "/EMPLOYEES/AGE@"].forEach(function (sPath) {
		QUnit.test("fetchObject returns {} (anonymous empty object): " + sPath, function (assert) {
			var oSyncPromise;

			this.oMetaModelMock.expects("fetchEntityContainer")
				.returns(SyncPromise.resolve(mScope));

			// code under test
			oSyncPromise = this.oMetaModel.fetchObject(sPath);

			assert.strictEqual(oSyncPromise.isFulfilled(), true);
			assert.deepEqual(oSyncPromise.getResult(), {}); // strictEqual would not work!
		});
	});

	//*********************************************************************************************
	QUnit.test("fetchObject with empty $Annotations", function (assert) {
		var oSyncPromise;

		this.oMetaModelMock.expects("fetchEntityContainer")
			.returns(SyncPromise.resolve(mMostlyEmptyScope));

		// code under test
		oSyncPromise = this.oMetaModel.fetchObject("/@DefaultContainer");

		assert.strictEqual(oSyncPromise.isFulfilled(), true);
		assert.strictEqual(oSyncPromise.getResult(), undefined);
	});
	//TODO if no annotations exist for an external target, avoid {} internally unless "@" is used?

	//*********************************************************************************************
	[false, true].forEach(function (bWarn) {
		forEach({
			"/$$Loop/" : "Invalid recursion at /$$Loop",

			// Invalid segment (warning) ----------------------------------------------------------
			"//$Foo" : "Invalid empty segment",

			// entrance forbidden!
			"/tea_busi./$Annotations" : "Invalid segment: $Annotations",

			// Unknown ... ------------------------------------------------------------------------
			"/not.Found" : "Unknown qualified name not.Found",

			// no "at /.../undefined"!
			"/Me/not.Found" : "Unknown qualified name not.Found",

			"/not.Found@missing" : "Unknown qualified name not.Found",
			"/." : "Unknown child . of tea_busi.DefaultContainer",
			"/Foo" : "Unknown child Foo of tea_busi.DefaultContainer",

			"/$EntityContainer/$kind/" : "Unknown child EntityContainer"
				+ " of tea_busi.DefaultContainer at /$EntityContainer/$kind",

			"/name.space.VoidAction@Core.OperationAvailable/$Path/$" : "Unknown child $ReturnType"
				+ " of name.space.VoidAction"
				+ " at /name.space.VoidAction@Core.OperationAvailable/$Path",

			// implicit $Action, $Function, $Type insertion
			"/name.space.BadContainer/DanglingActionImport/" : "Unknown qualified name not.Found"
				+ " at /name.space.BadContainer/DanglingActionImport/$Action",

			"/name.space.BadContainer/DanglingFunctionImport/" :
				"Unknown qualified name not.Found"
				+ " at /name.space.BadContainer/DanglingFunctionImport/$Function",

			"/name.space.Broken/" :
				"Unknown qualified name not.Found at /name.space.Broken/$Type",

			"/name.space.BrokenFunction/" : "Unknown qualified name not.Found"
				+ " at /name.space.BrokenFunction/0/$ReturnType/$Type",

			//TODO align with "/GetEmployeeMaxAge/" : "Edm.Int16"
			"/GetEmployeeMaxAge/@sapui.name" : "Unknown qualified name Edm.Int16"
				+ " at /tea_busi.FuGetEmployeeMaxAge/0/$ReturnType/$Type",

			"/GetEmployeeMaxAge/value/@sapui.name" : "Unknown qualified name Edm.Int16"
				+ " at /tea_busi.FuGetEmployeeMaxAge/0/$ReturnType/$Type",

			// implicit scope lookup
			"/name.space.Broken/$Type/" :
				"Unknown qualified name not.Found at /name.space.Broken/$Type",

			"/tea_busi.DefaultContainer/$kind/@sapui.name" : "Unknown child EntityContainer"
				+ " of tea_busi.DefaultContainer at /tea_busi.DefaultContainer/$kind",

			"/tea_busi.NewAction@Core.OperationAvailable/$PropertyPath/$" : "Unknown child n"
				+ " of tea_busi.NewAction"
				+ " at /tea_busi.NewAction@Core.OperationAvailable/$PropertyPath",

			// Unsupported path before @sapui.name ------------------------------------------------
			"/$EntityContainer@sapui.name" : "Unsupported path before @sapui.name",

			"/tea_busi.FuGetEmployeeMaxAge/0@sapui.name" : "Unsupported path before @sapui.name",
			"/tea_busi.TEAM/$Key/not.Found/@sapui.name" : "Unsupported path before @sapui.name",
			"/GetEmployeeMaxAge/value@sapui.name" : "Unsupported path before @sapui.name",
			"/$@sapui.name" : "Unsupported path before @sapui.name",

			// Unsupported path after @sapui.name -------------------------------------------------
			"/@sapui.name/foo" : "Unsupported path after @sapui.name",

			"/$EntityContainer/T€AMS/@sapui.name/foo" : "Unsupported path after @sapui.name",

			// Unsupported path before @$ui5.target -----------------------------------------------
			"/$@$ui5.target" : "Unsupported path before @$ui5.target",

			"/OverloadedAction/@$ui5.overload/0/@$ui5.target" // no external targeting here
				: "Unsupported path before @$ui5.target",

			"/ChangeManagerOfTeam/$Action/0/$ReturnType/@$ui5.target" // no external targeting here
				: "Unsupported path before @$ui5.target",

			// Unsupported path after @$ui5.target -------------------------------------------------
			"/T€AMS/@$ui5.target/foo" : "Unsupported path after @$ui5.target",

			// Unsupported path after @@... -------------------------------------------------------
			"/EMPLOYEES/@UI.Facets/1/Target/$AnnotationPath@@this.is.ignored/foo"
				: "Unsupported path after @@this.is.ignored",

			"/EMPLOYEES/@UI.Facets/1/Target/$AnnotationPath/@@this.is.ignored@foo"
				: "Unsupported path after @@this.is.ignored",

			"/EMPLOYEES/@UI.Facets/1/Target/$AnnotationPath@@this.is.ignored@sapui.name"
				: "Unsupported path after @@this.is.ignored",

			"/@@AH.invalid" : "AH.invalid is not a function but: undefined",
			"/@@AH" : "AH is not a function but: " + AnnotationHelper,

			"/@@requestCodeList" // requestCodeList is @private!
				: "requestCodeList is not a function but: undefined",

			"/@@.requestCurrencyCodes" // "." looks in given scope only!
				: ".requestCurrencyCodes is not a function but: undefined",

			"/@@.requestUnitsOfMeasure" // "." looks in given scope only!
				: ".requestUnitsOfMeasure is not a function but: undefined",

			// Unsupported overloads --------------------------------------------------------------
			"/name.space.EmptyOverloads/" : "Expected a single overload, but found 0",

			"/name.space.OverloadedAction/" : "Expected a single overload, but found 4",
			"/name.space.OverloadedAction/_it" : "Expected a single overload, but found 4",
			"/name.space.OverloadedFunction/" : "Expected a single overload, but found 2",

			// wrong binding parameter
			"/ServiceGroups/name.space.OverloadedAction/parameter1@Common.Label"
				: "Expected a single overload, but found 0",

			// Collection(Worker) or Worker?
			"/EMPLOYEES/tea_busi.NewAction/_it@Common.Label"
				: "Expected a single overload, but found 2",

			// wrong binding parameter
			"/ServiceGroups/name.space.OverloadedAction@Core.OperationAvailable"
				: "Expected a single overload, but found 0",

			// Collection(Worker) or Worker?
			"/EMPLOYEES/tea_busi.NewAction@Common.Label"
				: "Expected a single overload, but found 2",

			// Unsupported path after $ -----------------------------------------------------------
			// in "JSON" mode
			"/T€AMS/@UI.LineItem/0/$/Value" : "Unsupported path after $",

			// in OData mode
			"/T€AMS/$/$Type" : "Unsupported path after $",

			// not a split segment
			"/T€AMS/$/@@this.is.invalid" : "Unsupported path after $"
		}, function (sPath, sWarning) {
			QUnit.test("fetchObject fails: " + sPath + ", warn = " + bWarn, function (assert) {
				var oSyncPromise;

				this.oMetaModelMock.expects("fetchEntityContainer")
					.returns(SyncPromise.resolve(mScope));
				this.oLogMock.expects("isLoggable")
					.withExactArgs(Log.Level.WARNING, sODataMetaModel).returns(bWarn);
				this.oLogMock.expects("warning").exactly(bWarn ? 1 : 0)
					.withExactArgs(sWarning, sPath, sODataMetaModel);

				// code under test
				oSyncPromise = this.oMetaModel.fetchObject(sPath, null,
					{scope : {AH : AnnotationHelper}});

				assert.strictEqual(oSyncPromise.isFulfilled(), true);
				assert.strictEqual(oSyncPromise.getResult(), undefined);
			});
		});
	});

	//*********************************************************************************************
	[false, true].forEach(function (bDebug) {
		forEach({
			// Invalid segment (debug) ------------------------------------------------------------
			"/$Foo/@bar" : "Invalid segment: @bar",
			"/$Foo/$Bar" : "Invalid segment: $Bar",
			"/$Foo/$Bar/$Baz" : "Invalid segment: $Bar",
			"/$EntityContainer/T€AMS/Team_Id/$MaxLength/." : "Invalid segment: .",
			"/$EntityContainer/T€AMS/Team_Id/$Nullable/." : "Invalid segment: .",
			"/$EntityContainer/T€AMS/Team_Id/NotFound/Invalid" : "Invalid segment: Invalid",
			"/T€AMS/@Common.Text/$Path/$Foo/$Bar" : "Invalid segment: $Bar",
			"/name.space.VoidAction/$ReturnType@Common.Label" : "Invalid segment: $ReturnType"
		}, function (sPath, sMessage) {
			QUnit.test("fetchObject fails: " + sPath + ", debug = " + bDebug, function (assert) {
				var oSyncPromise;

				this.oMetaModelMock.expects("fetchEntityContainer")
					.returns(SyncPromise.resolve(mScope));
				this.oLogMock.expects("isLoggable")
					.withExactArgs(Log.Level.DEBUG, sODataMetaModel).returns(bDebug);
				this.oLogMock.expects("debug").exactly(bDebug ? 1 : 0)
					.withExactArgs(sMessage, sPath, sODataMetaModel);

				// code under test
				oSyncPromise = this.oMetaModel.fetchObject(sPath);

				assert.strictEqual(oSyncPromise.isFulfilled(), true);
				assert.strictEqual(oSyncPromise.getResult(), undefined);
			});
		});
	});

	//*********************************************************************************************
	[{
		sPath : "/EMPLOYEES/@UI.Facets/1/Target/$AnnotationPath",
		sSchemaChildName : "tea_busi.Worker"
	}, {
		sPath : "/EMPLOYEES/@UI.Facets/1/Target/$AnnotationPath/",
		sSchemaChildName : "tea_busi.Worker"
	}, {
		sPath : "/EMPLOYEES",
		sSchemaChildName : "tea_busi.DefaultContainer"
	}, {
		sPath : "/T€AMS/@UI.LineItem/0/Value/$Path/$",
		sSchemaChildName : "tea_busi.TEAM" // "Team_Id" is not part of this
	}].forEach(function (oFixture) {
		[
			"@@AH.isMultiple"
		].forEach((sFunction) => {
		QUnit.test("fetchObject: " + oFixture.sPath + "@@...isMultiple", function (assert) {
			var oContext,
				oInput,
				fnIsMultiple = this.mock(AnnotationHelper).expects("isMultiple"),
				oResult = {},
				oSyncPromise;

			this.oMetaModelMock.expects("fetchEntityContainer").atLeast(1) // see oInput
				.returns(SyncPromise.resolve(mScope));
			oInput = this.oMetaModel.getObject(oFixture.sPath);
			fnIsMultiple
				.withExactArgs(oInput, sinon.match({
					context : sinon.match.object,
					schemaChildName : oFixture.sSchemaChildName
				})).returns(oResult);

			// code under test
			oSyncPromise = this.oMetaModel.fetchObject(oFixture.sPath + sFunction, undefined,
				{scope : {AH : AnnotationHelper}});

			assert.strictEqual(oSyncPromise.isFulfilled(), true);
			assert.strictEqual(oSyncPromise.getResult(), oResult);
			oContext = fnIsMultiple.args[0][1].context;
			assert.ok(oContext instanceof BaseContext);
			assert.strictEqual(oContext.getModel(), this.oMetaModel);
			assert.strictEqual(oContext.getPath(), oFixture.sPath);
			assert.strictEqual(oContext.getObject(), oInput);
		});
		});
	});

	["requestCurrencyCodes", "requestUnitsOfMeasure"].forEach(function (sName) {
		//*****************************************************************************************
		QUnit.test("fetchObject: @@" + sName, function (assert) {
			var oResult = {};

			this.oMetaModelMock.expects("fetchEntityContainer")
				.returns(SyncPromise.resolve(mScope));
			this.oMetaModelMock.expects(sName).on(this.oMetaModel).resolves(oResult);

			// code under test
			return this.oMetaModel.fetchObject("/T€AMS/@@" + sName)
				.then(function (oResult0) {
					assert.strictEqual(oResult0, oResult);
				});
		});

		//*****************************************************************************************
		QUnit.test("fetchObject: @@" + sName + " from given scope wins", function (assert) {
			var oResult = {},
				oScope = {};

			oScope[sName] = function () {};
			this.oMetaModelMock.expects("fetchEntityContainer")
				.returns(SyncPromise.resolve(mScope));
			this.mock(oScope).expects(sName).resolves(oResult);

			// code under test
			return this.oMetaModel.fetchObject("/T€AMS/@@" + sName, null, {scope : oScope})
				.then(function (oResult0) {
					assert.strictEqual(oResult0, oResult);
				});
		});
	});

	//*********************************************************************************************
	["foo.bar.AnnotationHelper", "AH"].forEach(function (sModulePath) {
		const sTitle = "fetchObject: computed annotation returns promise, module path=" + sModulePath;
		QUnit.test(sTitle, function (assert) {
			var oResult = {},
				oScope = {
					foo : {bar : {AnnotationHelper : AnnotationHelper}},
					AH : AnnotationHelper
				};

			this.oMetaModelMock.expects("fetchEntityContainer").returns(SyncPromise.resolve(mScope));
			this.mock(AnnotationHelper).expects("isMultiple").resolves(oResult);

			// code under test
			return this.oMetaModel.fetchObject("/EMPLOYEES/@UI.Facets/1/Target/$AnnotationPath"
					+ "@@" + sModulePath + ".isMultiple", undefined, {scope : oScope})
				.then(function (oResult0) {
					assert.strictEqual(oResult0, oResult);
				});
		});
	});

	//*********************************************************************************************
	["@@computedAnnotation", "@@.computedAnnotation"].forEach(function (sSuffix) {
		var mPathPrefix2Overload = {
				"/T€AMS/name.space.OverloadedAction@Core.OperationAvailable" : aOverloadedAction[1],
				"/T€AMS/name.space.OverloadedAction/_it@Common.Label" : aOverloadedAction[1],
				"/T€AMS/name.space.OverloadedAction/parameter1@Common.Text" : aOverloadedAction[1],
				"/T€AMS/name.space.OverloadedAction/parameter1@Common.Text/" : aOverloadedAction[1]
//TODO check if "/T€AMS/name.space.OverloadedAction/parameter1" : aOverloadedAction[1] should also
// be expected for parameters and not only for annotations
			},
			mPathPrefix2SchemaChildName = {
				"/EMPLOYEES/@UI.Facets/1/Target/$AnnotationPath" : "tea_busi.Worker",
				"/OverloadedAction/@$ui5.overload" : "name.space.OverloadedAction",
				"/T€AMS/@UI.LineItem/0/Value/$Path@Common.Label" : "tea_busi.TEAM",
				"/T€AMS/@UI.LineItem/0/Value/$Path/@Common.Label" : "name.space.Id",
				"/T€AMS/name.space.OverloadedAction" : "name.space.OverloadedAction",
				"/T€AMS/name.space.OverloadedAction/@$ui5.overload" : "name.space.OverloadedAction",
				"/T€AMS/name.space.OverloadedAction@Core.OperationAvailable"
					: "name.space.OverloadedAction",
				"/T€AMS/name.space.OverloadedAction/_it@Common.Label"
					: "name.space.OverloadedAction",
				// Note: because @Common.Label has a string value, a slash must not be appended!
				"/T€AMS/name.space.OverloadedAction/parameter1@Common.Text"
					: "name.space.OverloadedAction",
				"/T€AMS/name.space.OverloadedAction/parameter1@Common.Text/"
					: "name.space.OverloadedAction",
				"/T€AMS/name.space.OverloadedAction/parameter1" : "name.space.OverloadedAction"
			};

		Object.keys(mPathPrefix2SchemaChildName).forEach(function (sPathPrefix) {
			var sPath = sPathPrefix + sSuffix,
				sSchemaChildName = mPathPrefix2SchemaChildName[sPathPrefix];

			QUnit.test("fetchObject: " + sPath, function (assert) {
				var $$valueAsPromise = {/*false, true*/},
					fnComputedAnnotation,
					oContext,
					oInput,
					oObject,
					oResult = {},
					oScope = {
						computedAnnotation : function () {}
					},
					oSyncPromise;

				this.oMetaModelMock.expects("fetchEntityContainer").atLeast(1) // see oInput
					.returns(SyncPromise.resolve(mScope));
				oInput = this.oMetaModel.getObject(sPathPrefix);
				// self-guard to avoid that a complex path evaluates to undefined
				assert.notStrictEqual(oInput, undefined, "use this test for defined results only!");
				fnComputedAnnotation = this.mock(oScope).expects("computedAnnotation");
				fnComputedAnnotation
					.withExactArgs(oInput, sinon.match({
						$$valueAsPromise : sinon.match.same($$valueAsPromise),
						context : sinon.match.object,
						overload : sinon.match.same(mPathPrefix2Overload[sPathPrefix]),
						schemaChildName : sSchemaChildName
					})).returns(oResult);

				// code under test
				oSyncPromise = this.oMetaModel.fetchObject(sPath, null, {
					$$valueAsPromise : $$valueAsPromise,
					scope : oScope
				});

				assert.strictEqual(oSyncPromise.isFulfilled(), true);
				assert.strictEqual(oSyncPromise.getResult(), oResult);
				oContext = fnComputedAnnotation.args[0][1].context;
				assert.ok(oContext instanceof BaseContext);
				assert.strictEqual(oContext.getModel(), this.oMetaModel);
				assert.strictEqual(oContext.getPath(), sPathPrefix);
				oObject = oContext.getObject();
				if (Array.isArray(oInput)) { // operation overloads
					assert.deepEqual(oObject, oInput);
					assert.strictEqual(oObject[0], oInput[0]);
				} else {
					assert.strictEqual(oObject, oInput);
				}
			});
		});
	});

	//*********************************************************************************************
	[false, true].forEach(function (bWarn) {
		QUnit.test("fetchObject: ...@@... throws, bWarn = " + bWarn, function (assert) {
			var oError = new Error("This call failed intentionally"),
				sPath = "/@@AH.isMultiple",
				oSyncPromise;

			this.oMetaModelMock.expects("fetchEntityContainer")
				.returns(SyncPromise.resolve(mScope));
			this.mock(AnnotationHelper).expects("isMultiple")
				.throws(oError);
			this.oLogMock.expects("isLoggable")
				.withExactArgs(Log.Level.WARNING, sODataMetaModel).returns(bWarn);
			this.oLogMock.expects("warning").exactly(bWarn ? 1 : 0)
				.withExactArgs("Error calling AH.isMultiple: " + oError, sPath, sODataMetaModel);

			// code under test
			oSyncPromise = this.oMetaModel.fetchObject(sPath, undefined,
				{scope : {AH : AnnotationHelper}});

			assert.strictEqual(oSyncPromise.isFulfilled(), true);
			assert.strictEqual(oSyncPromise.getResult(), undefined);
		});
	});

	//*********************************************************************************************
	["", "/"].forEach(function (sSeparator, i) {
		QUnit.test("AnnotationHelper.format and operation overloads, " + i, function (assert) {
			var sPath = "/T€AMS/name.space.OverloadedAction@Core.OperationAvailable"
					+ sSeparator, // optional
				oSyncPromise;

			this.oMetaModelMock.expects("fetchEntityContainer").atLeast(1)
				.returns(SyncPromise.resolve(mScope));
			this.mock(AnnotationHelper).expects("format")
				.withExactArgs({$Path : "_it/Name"}, sinon.match({
					$$valueAsPromise : undefined,
					context : sinon.match({
						oModel : this.oMetaModel,
						sPath : sPath
					}),
					overload : sinon.match.same(aOverloadedAction[1]),
					schemaChildName : "name.space.OverloadedAction"
				})).callThrough(); // this is an integrative test

			// code under test
			oSyncPromise = this.oMetaModel.fetchObject(sPath + "@@AH.format", undefined,
				{scope : {AH : AnnotationHelper}});

			assert.strictEqual(oSyncPromise.isFulfilled(), true);
			assert.strictEqual(oSyncPromise.getResult(), "{path:'Name'" // Note: "_it/" removed!
				+ ",type:'sap.ui.model.odata.type.String'"
				+ ",constraints:{'maxLength':40,'nullable':false}"
				+ ",formatOptions:{'parseKeepsEmptyString':true}}");
		});
	});

	//*********************************************************************************************
	QUnit.test("AnnotationHelper.format and parameters of operation overloads", function (assert) {
		var sPath = "/T€AMS/name.space.OverloadedAction/@$ui5.overload/0/$Parameter/1",
			oSyncPromise;

		this.oMetaModelMock.expects("fetchEntityContainer").atLeast(1)
			.returns(SyncPromise.resolve(mScope));
		this.mock(AnnotationHelper).expects("format")
			.withExactArgs({$Name : "parameter1", $Type : "Edm.String"}, sinon.match({
				$$valueAsPromise : undefined,
				context : sinon.match({
					oModel : this.oMetaModel,
					sPath : sPath
				}),
				// Note: overload is currently not needed in case path contains $Parameter
				//overload : sinon.match.same(aOverloadedAction[1]),
				schemaChildName : "name.space.OverloadedAction"
			})).callThrough(); // this is an integrative test

		// code under test
		oSyncPromise = this.oMetaModel.fetchObject(sPath + "@@AH.format", undefined,
			{scope : {AH : AnnotationHelper}});

		assert.strictEqual(oSyncPromise.isFulfilled(), true);
		assert.strictEqual(oSyncPromise.getResult(), "{path:'parameter1'"
			+ ",type:'sap.ui.model.odata.type.String'"
			+ ",formatOptions:{'parseKeepsEmptyString':true}}");
	});

	//*********************************************************************************************
	QUnit.test("@@computedAnnotation with arguments", function (assert) {
		var aArguments = [],
			oScope = {
				computedAnnotation : function () {}
			},
			oSyncPromise;

		this.oMetaModelMock.expects("fetchEntityContainer").atLeast(1)
			.returns(SyncPromise.resolve(mScope));
		// Note: we check that $( and $) are replaced globally, but otherwise treat "parseJS" as a
		// blackbox known to be able to parse JSON (and more) --> see integration test
		this.mock(JSTokenizer).expects("parseJS").withExactArgs("[ 'abc}def{...}{xyz' ]")
			.returns(aArguments);
		this.mock(oScope).expects("computedAnnotation")
			.withExactArgs(sinon.match.same(oTeamData), sinon.match({
				$$valueAsPromise : undefined,
				arguments : sinon.match.same(aArguments),
				context : sinon.match({
					oModel : this.oMetaModel,
					sPath : "/T€AMS/"
				}),
				overload : undefined,
				schemaChildName : "tea_busi.TEAM"
			})).returns("~");

		// code under test
		oSyncPromise = this.oMetaModel.fetchObject(
			"/T€AMS/@@computedAnnotation( 'abc$)def$(...$)$(xyz' )", null, {scope : oScope});

		assert.strictEqual(oSyncPromise.isFulfilled(), true);
		assert.strictEqual(oSyncPromise.getResult(), "~");
	});

	//*********************************************************************************************
	[false, true].forEach(function (bWarn) {
		QUnit.test("@@computedAnnotation with invalid arguments, bWarn = " + bWarn, function (assert) {
			var oError = {
					at : 2,
					message : "Unexpected 'u'",
					name : "SyntaxError",
					text : "[undefined]"
				},
				sPath = "/T€AMS/@@computedAnnotation(undefined)",
				oSyncPromise;

			this.oMetaModelMock.expects("fetchEntityContainer").atLeast(1)
				.returns(SyncPromise.resolve(mScope));
			this.mock(JSTokenizer).expects("parseJS").withExactArgs("[undefined]")
				.throws(oError);
			this.oLogMock.expects("isLoggable")
				.withExactArgs(Log.Level.WARNING, sODataMetaModel).returns(bWarn);
			this.oLogMock.expects("warning").exactly(bWarn ? 1 : 0)
				.withExactArgs("Unexpected 'u': u<--ndefined", sPath, sODataMetaModel);

			// code under test
			oSyncPromise = this.oMetaModel.fetchObject(sPath);

			assert.strictEqual(oSyncPromise.isFulfilled(), true);
			assert.strictEqual(oSyncPromise.getResult(), undefined);
		});
	});

	//*********************************************************************************************
	[false, true].forEach(function (bWarn) {
		QUnit.test("@@computedAnnotation with wrong ), bWarn = " + bWarn, function (assert) {
			var sPath = "/T€AMS/@@computedAnnotation() ",
				oSyncPromise;

			this.oMetaModelMock.expects("fetchEntityContainer").atLeast(1)
				.returns(SyncPromise.resolve(mScope));
			this.mock(JSTokenizer).expects("parseJS").never();
			this.oLogMock.expects("isLoggable")
				.withExactArgs(Log.Level.WARNING, sODataMetaModel).returns(bWarn);
			this.oLogMock.expects("warning").exactly(bWarn ? 1 : 0)
				.withExactArgs("Expected ')' instead of ' '", sPath, sODataMetaModel);

			// code under test
			oSyncPromise = this.oMetaModel.fetchObject(sPath);

			assert.strictEqual(oSyncPromise.isFulfilled(), true);
			assert.strictEqual(oSyncPromise.getResult(), undefined);
		});
	});

	//*********************************************************************************************
	[false, true].forEach(function (bDebug) {
		QUnit.test("fetchObject: cross-service reference, bDebug = " + bDebug, function (assert) {
			var mClonedProductScope = clone(mProductScope),
				aPromises = [],
				oRequestorMock = this.mock(this.oMetaModel.oRequestor),
				that = this;

			/*
			 * Expect the given debug message with the given path.
			 */
			function expectDebug(sMessage, sPath) {
				that.expectDebug(bDebug, sMessage, sPath);
			}

			/*
			 * Code under test: ODataMetaModel#fetchObject with the given path should yield the
			 * given expected result.
			 */
			function codeUnderTest(sPath, vExpectedResult) {
				aPromises.push(that.oMetaModel.fetchObject(sPath).then(function (vResult) {
					assert.strictEqual(vResult, vExpectedResult);
				}));
			}

			const mClonedScope = this.expectFetchEntityContainer(mXServiceScope);
			oRequestorMock.expects("read")
				.withExactArgs("/a/default/iwbep/tea_busi_product/0001/$metadata")
				.resolves(mClonedProductScope);
			oRequestorMock.expects("read")
				.withExactArgs("/a/default/iwbep/tea_busi_supplier/0001/$metadata")
				.resolves(mSupplierScope);
			oRequestorMock.expects("read")
				.withExactArgs("/empty/$metadata")
				.resolves(mMostlyEmptyScope);
			this.oMetaModelMock.expects("_changeAnnotations")
				.withExactArgs(sinon.match.same(mClonedScope));

			expectDebug("Namespace tea_busi_product.v0001. found in $Include"
				+ " of /a/default/iwbep/tea_busi_product/0001/$metadata"
				+ " at /tea_busi.v0001.EQUIPMENT/EQUIPMENT_2_PRODUCT/$Type",
				"/EQUIPM€NTS/EQUIPMENT_2_PRODUCT/Name");
			expectDebug("Reading /a/default/iwbep/tea_busi_product/0001/$metadata"
				+ " at /tea_busi.v0001.EQUIPMENT/EQUIPMENT_2_PRODUCT/$Type",
				"/EQUIPM€NTS/EQUIPMENT_2_PRODUCT/Name");
			expectDebug("Waiting for tea_busi_product.v0001."
				+ " at /tea_busi.v0001.EQUIPMENT/EQUIPMENT_2_PRODUCT/$Type",
				"/EQUIPM€NTS/EQUIPMENT_2_PRODUCT/Name");
			codeUnderTest("/EQUIPM€NTS/EQUIPMENT_2_PRODUCT/Name",
				mClonedProductScope["tea_busi_product.v0001.Product"].Name);

			expectDebug("Waiting for tea_busi_product.v0001."
				+ " at /tea_busi.v0001.EQUIPMENT/EQUIPMENT_2_PRODUCT/$Type",
				"/EQUIPM€NTS/EQUIPMENT_2_PRODUCT/PRODUCT_2_CATEGORY/CategoryName");
			codeUnderTest("/EQUIPM€NTS/EQUIPMENT_2_PRODUCT/PRODUCT_2_CATEGORY/CategoryName",
				mClonedProductScope["tea_busi_product.v0001.Category"].CategoryName);

			expectDebug("Waiting for tea_busi_product.v0001.",
				"/tea_busi_product.v0001.Category/CategoryName");
			codeUnderTest("/tea_busi_product.v0001.Category/CategoryName",
				mClonedProductScope["tea_busi_product.v0001.Category"].CategoryName);

			expectDebug("Waiting for tea_busi_product.v0001.",
				"/tea_busi_product.v0001.Category/CategoryName@Common.Label");
			codeUnderTest("/tea_busi_product.v0001.Category/CategoryName@Common.Label",
				"CategoryName from tea_busi_product.v0001.");

			expectDebug("Waiting for tea_busi_product.v0001."
				+ " at /tea_busi.v0001.EQUIPMENT/EQUIPMENT_2_PRODUCT/$Type",
				"/EQUIPM€NTS/EQUIPMENT_2_PRODUCT/PRODUCT_2_SUPPLIER/Supplier_Name");
			codeUnderTest("/EQUIPM€NTS/EQUIPMENT_2_PRODUCT/PRODUCT_2_SUPPLIER/Supplier_Name",
				mSupplierScope["tea_busi_supplier.v0001.Supplier"].Supplier_Name);

			expectDebug("Namespace empty. found in $Include of /empty/$metadata",
				"/empty.DefaultContainer");
			expectDebug("Reading /empty/$metadata", "/empty.DefaultContainer");
			expectDebug("Waiting for empty.",
				"/empty.DefaultContainer");
			codeUnderTest("/empty.DefaultContainer", mMostlyEmptyScope["empty.DefaultContainer"]);

			// Note: these are logged asynchronously!
			expectDebug("Including tea_busi_product.v0001."
				+ " from /a/default/iwbep/tea_busi_product/0001/$metadata"
				+ " at /tea_busi.v0001.EQUIPMENT/EQUIPMENT_2_PRODUCT/$Type",
				"/EQUIPM€NTS/EQUIPMENT_2_PRODUCT/Name");
			expectDebug("Including empty. from /empty/$metadata",
				"/empty.DefaultContainer");
			expectDebug("Namespace tea_busi_supplier.v0001. found in $Include"
				+ " of /a/default/iwbep/tea_busi_supplier/0001/$metadata"
				+ " at /tea_busi_product.v0001.Product/PRODUCT_2_SUPPLIER/$Type",
				"/EQUIPM€NTS/EQUIPMENT_2_PRODUCT/PRODUCT_2_SUPPLIER/Supplier_Name");
			expectDebug("Reading /a/default/iwbep/tea_busi_supplier/0001/$metadata"
				+ " at /tea_busi_product.v0001.Product/PRODUCT_2_SUPPLIER/$Type",
				"/EQUIPM€NTS/EQUIPMENT_2_PRODUCT/PRODUCT_2_SUPPLIER/Supplier_Name");
			expectDebug("Waiting for tea_busi_supplier.v0001."
				+ " at /tea_busi_product.v0001.Product/PRODUCT_2_SUPPLIER/$Type",
				"/EQUIPM€NTS/EQUIPMENT_2_PRODUCT/PRODUCT_2_SUPPLIER/Supplier_Name");
			expectDebug("Including tea_busi_supplier.v0001."
				+ " from /a/default/iwbep/tea_busi_supplier/0001/$metadata"
				+ " at /tea_busi_product.v0001.Product/PRODUCT_2_SUPPLIER/$Type",
				"/EQUIPM€NTS/EQUIPMENT_2_PRODUCT/PRODUCT_2_SUPPLIER/Supplier_Name");

			return Promise.all(aPromises);
		});
	});
	//TODO Decision: It is an error if a namespace is referenced multiple times with different URIs.
	//     This should be checked even when load-on-demand is used.
	//     (It should not even be included multiple times with the same URI!)
	//TODO Check that no namespace is included which is already present!
	//TODO API to load "transitive closure"
	//TODO support for sync. XML Templating

	//*********************************************************************************************
	[false, true].forEach(function (bWarn) {
		var sTitle = "fetchObject: missing cross-service reference, bWarn = " + bWarn;

		QUnit.test(sTitle, function (assert) {
			var sPath = "/not.found",
				oSyncPromise;

			this.expectFetchEntityContainer(mMostlyEmptyScope);
			this.oLogMock.expects("isLoggable")
				.withExactArgs(Log.Level.WARNING, sODataMetaModel).returns(bWarn);
			this.oLogMock.expects("warning").exactly(bWarn ? 1 : 0)
				.withExactArgs("Unknown qualified name not.found", sPath, sODataMetaModel);

			// code under test
			oSyncPromise = this.oMetaModel.fetchObject(sPath);

			assert.strictEqual(oSyncPromise.isFulfilled(), true);
			assert.strictEqual(oSyncPromise.getResult(), undefined);
		});
	});

	//*********************************************************************************************
	[false, true].forEach(function (bWarn) {
		var sTitle = "fetchObject: referenced metadata does not contain included schema, bWarn = "
			+ bWarn;

		QUnit.test(sTitle, function (assert) {
			var sSchemaName = "I.still.haven't.found.what.I'm.looking.for.",
				sQualifiedName = sSchemaName + "Child",
				sPath = "/" + sQualifiedName;

			this.expectFetchEntityContainer(mXServiceScope);
			this.mock(this.oMetaModel.oRequestor).expects("read")
				.withExactArgs("/empty/$metadata")
				.resolves(mMostlyEmptyScope);
			this.allowWarnings(bWarn);
			this.oLogMock.expects("warning").exactly(bWarn ? 1 : 0)
				.withExactArgs("/empty/$metadata does not contain " + sSchemaName, sPath,
					sODataMetaModel);
			this.oLogMock.expects("warning").exactly(bWarn ? 1 : 0)
				.withExactArgs("Unknown qualified name " + sQualifiedName, sPath, sODataMetaModel);

			// code under test
			return this.oMetaModel.fetchObject(sPath).then(function (vResult) {
				assert.strictEqual(vResult, undefined);
			});
		});
	});

	//*********************************************************************************************
	[false, true].forEach(function (bWarn) {
		var sTitle = "fetchObject: cross-service reference, respect $Include; bWarn = " + bWarn;

		QUnit.test(sTitle, function (assert) {
			var mScope0 = {
					$Version : "4.0",
					$Reference : {
						"../../../../default/iwbep/tea_busi_product/0001/$metadata" : {
							$Include : [
								"not.found.",
								"tea_busi_product.v0001.",
								"tea_busi_supplier.v0001."
							]
						}
					}
				},
				mReferencedScope = {
					$Version : "4.0",
					"must.not.be.included." : {
						$kind : "Schema"
					},
					"tea_busi_product.v0001." : {
						$kind : "Schema"
					},
					"tea_busi_supplier.v0001." : {
						$kind : "Schema"
					}
				},
				oRequestorMock = this.mock(this.oMetaModel.oRequestor),
				that = this;

			this.expectFetchEntityContainer(mScope0);

			{
				const oSyncPromise
					// code under test (do not fetch schema)
					= this.oMetaModel.fetchObject("/tea_busi_product.v0001.@$ui5.target");

				assert.strictEqual(oSyncPromise.isFulfilled(), true);
				assert.strictEqual(oSyncPromise.getResult(), undefined);
			}

			oRequestorMock.expects("read")
				.withExactArgs("/a/default/iwbep/tea_busi_product/0001/$metadata")
				.resolves(mReferencedScope);
			this.allowWarnings(bWarn);

			// code under test
			return this.oMetaModel.fetchObject("/tea_busi_product.v0001.").then(function (vResult) {
				var oSyncPromise;

				assert.strictEqual(vResult, mReferencedScope["tea_busi_product.v0001."]);

				assert.ok(that.oMetaModel.mSchema2MetadataUrl["tea_busi_product.v0001."]
					["/a/default/iwbep/tea_busi_product/0001/$metadata"],
					"document marked as read");

				that.oLogMock.expects("warning").exactly(bWarn ? 1 : 0)
					.withExactArgs("Unknown qualified name must.not.be.included.",
						"/must.not.be.included.", sODataMetaModel);
				assert.strictEqual(that.oMetaModel.getObject("/must.not.be.included."),
					undefined,
					"must not include schemata which are not mentioned in edmx:Include");

				assert.strictEqual(that.oMetaModel.getObject("/tea_busi_supplier.v0001."),
					mReferencedScope["tea_busi_supplier.v0001."]);

				// now check that "not.found." does not invoke another read(),
				// does finish synchronously and logs a warning
				that.oLogMock.expects("warning").exactly(bWarn ? 1 : 0)
					.withExactArgs("/a/default/iwbep/tea_busi_product/0001/$metadata"
						+ " does not contain not.found.",
						"/not.found.", sODataMetaModel);
				that.oLogMock.expects("warning").exactly(bWarn ? 1 : 0)
					.withExactArgs("Unknown qualified name not.found.",
						"/not.found.", sODataMetaModel);

				// code under test
				oSyncPromise = that.oMetaModel.fetchObject("/not.found.");

				assert.strictEqual(oSyncPromise.isFulfilled(), true);
				assert.strictEqual(oSyncPromise.getResult(), undefined);
			});
		});
	});

	//*********************************************************************************************
	QUnit.test("fetchObject: cross-service reference - validation failure", function (assert) {
		var oError = new Error(),
			mReferencedScope = {},
			sUrl = "/a/default/iwbep/tea_busi_product/0001/$metadata";

		this.expectFetchEntityContainer(mXServiceScope);
		this.mock(this.oMetaModel.oRequestor).expects("read").withExactArgs(sUrl)
			.resolves(mReferencedScope);
		this.oMetaModelMock.expects("validate")
			.withExactArgs(sUrl, mReferencedScope)
			.throws(oError);

		return this.oMetaModel.fetchObject("/tea_busi_product.v0001.Product").then(function () {
				assert.ok(false);
			}, function (oError0) {
				assert.strictEqual(oError0, oError);
			});
	});

	//*********************************************************************************************
	QUnit.test("fetchObject: cross-service reference - document loaded from different URI",
			function (assert) {
		var sMessage = "A schema cannot span more than one document: schema is referenced by"
				+ " following URLs: /a/default/iwbep/tea_busi_product/0001/$metadata,"
				+ " /second/reference",
			sSchema = "tea_busi_product.v0001.";

		this.expectFetchEntityContainer(mXServiceScope);
		this.mock(this.oModel).expects("reportError")
			.withExactArgs(sMessage, sODataMetaModel, sinon.match({
				message : sSchema + ": " + sMessage,
				name : "Error"
			}));
		// simulate 2 references for a schema
		this.oMetaModel.mSchema2MetadataUrl["tea_busi_product.v0001."]["/second/reference"] = false;

		// code under test
		return this.oMetaModel.fetchObject("/tea_busi_product.v0001.Product").then(function () {
				assert.ok(false);
			}, function (oError0) {
				assert.strictEqual(oError0.message, sSchema + ": " + sMessage);
			});
	});

	//*********************************************************************************************
	QUnit.test("fetchObject: cross-service reference - duplicate include", function (assert) {
		var oRequestorMock = this.mock(this.oMetaModel.oRequestor),
			// root service includes both A and B, A also includes B
			mScope0 = {
				$Version : "4.0",
				$Reference : {
					"/A/$metadata" : {
						$Include : [
							"A."
						]
					},
					"/B/$metadata" : {
						$Include : [
							"B."
						]
					}
				}
			},
			mScopeA = {
				$Version : "4.0",
				$Reference : {
					"/B/$metadata" : {
						$Include : [
							"B.",
							"B.B." // includes additional namespace from already read document
						]
					}
				},
				"A." : {
					$kind : "Schema"
				}
			},
			mScopeB = {
				$Version : "4.0",
				"B." : {
					$kind : "Schema"
				},
				"B.B." : {
					$kind : "Schema"
				}
			},
			that = this;

		this.expectFetchEntityContainer(mScope0);
		oRequestorMock.expects("read").withExactArgs("/A/$metadata")
			.resolves(mScopeA);
		oRequestorMock.expects("read").withExactArgs("/B/$metadata")
			.resolves(mScopeB);

		return this.oMetaModel.fetchObject("/B.")
			.then(function (vResult) {
				assert.strictEqual(vResult, mScopeB["B."]);

				// code under test - we must not overwrite our "$ui5.read" promise!
				return that.oMetaModel.fetchObject("/A.")
					.then(function (vResult0) {
						assert.strictEqual(vResult0, mScopeA["A."]);

						// Note: must not invoke read() again!
						return that.oMetaModel.fetchObject("/B.B.")
							.then(function (vResult1) {
								assert.strictEqual(vResult1, mScopeB["B.B."]);
							});
					});
			});
	});
	//TODO Implement consistency checks that the same namespace is always included from the same
	//     reference URI, no matter which referencing document.

	//*********************************************************************************************
	[undefined, false, true].forEach(function (bSupportReferences) {
		var sTitle = "fetchObject: cross-service reference - supportReferences: "
				+ bSupportReferences;

		QUnit.test(sTitle, function (assert) {
			var mClonedProductScope = clone(mProductScope),
				oModel = new ODataModel({ // code under test
					serviceUrl : "/a/b/c/d/e/",
					supportReferences : bSupportReferences
				}),
				sPath = "/tea_busi_product.v0001.Product",
				sUrl = "/a/default/iwbep/tea_busi_product/0001/$metadata";

			this.oMetaModel = oModel.getMetaModel();
			this.oMetaModelMock = this.mock(this.oMetaModel);
			bSupportReferences = bSupportReferences !== false; // default is true!
			assert.strictEqual(this.oMetaModel.bSupportReferences, bSupportReferences);

			this.expectFetchEntityContainer(mXServiceScope);
			this.mock(this.oMetaModel.oRequestor).expects("read")
				.exactly(bSupportReferences ? 1 : 0)
				.withExactArgs(sUrl)
				.resolves(mClonedProductScope);
			this.allowWarnings(true);
			this.oLogMock.expects("warning").exactly(bSupportReferences ? 0 : 1)
				.withExactArgs("Unknown qualified name " + sPath.slice(1), sPath, sODataMetaModel);

			// code under test
			return this.oMetaModel.fetchObject(sPath).then(function (vResult) {
				assert.strictEqual(vResult, bSupportReferences
					? mClonedProductScope["tea_busi_product.v0001.Product"]
					: undefined);
			});
		});
	});

	//*********************************************************************************************
	QUnit.test("getObject, requestObject", function (assert) {
		return TestUtils.checkGetAndRequest(this, this.oMetaModel, assert, "fetchObject",
			["sPath", {/*oContext*/}]);
	});

	//*********************************************************************************************
	[{
		$Type : "Edm.Boolean"
	}, {
		$Type : "Edm.Byte"
	}, {
		$Type : "Edm.Date"
	}, {
		$Type : "Edm.DateTimeOffset"
	}, {
		$Precision : 7,
		$Type : "Edm.DateTimeOffset",
		__constraints : {precision : 7}
	}, {
		$Type : "Edm.Decimal"
	}, {
		$Precision : 20,
		$Scale : 5,
		$Type : "Edm.Decimal",
		__constraints : {maximum : "100.00", maximumExclusive : true, minimum : "0.00",
			precision : 20, scale : 5}
	}, {
		$Precision : 20,
		$Scale : "variable",
		$Type : "Edm.Decimal",
		__constraints : {precision : 20, scale : "variable"}
	}, {
		$Type : "Edm.Double"
	}, {
		$Type : "Edm.Guid"
	}, {
		$Type : "Edm.Int16"
	}, {
		$Type : "Edm.Int32"
	}, {
		$Type : "Edm.Int64"
	}, {
		$Type : "Edm.SByte"
	}, {
		$Type : "Edm.Single"
	}, {
		$Type : "Edm.Stream"
	}, {
		$Type : "Edm.String"
	}, {
		$MaxLength : 255,
		$Type : "Edm.String",
		__constraints : {maxLength : 255}
	}, {
		$Type : "Edm.String",
		__constraints : {isDigitSequence : true}
	}, {
		$Type : "Edm.TimeOfDay"
	}, {
		$Precision : 3,
		$Type : "Edm.TimeOfDay",
		__constraints : {precision : 3}
	}].forEach(function (oProperty0) {
		// Note: take care not to modify oProperty0, clone it first!
		[false, true].forEach(function (bNullable) {
			// Note: JSON.parse(JSON.stringify(...)) cannot clone Infinity!
			var oProperty = _Helper.merge({}, oProperty0),
				oConstraints = oProperty.__constraints;

			delete oProperty.__constraints;
			if (!bNullable) {
				oProperty.$Nullable = false;
				oConstraints ??= {};
				oConstraints.nullable = false;
			}

			QUnit.test("fetchUI5Type: " + JSON.stringify(oProperty0), function (assert) {
				var sPath = "/EMPLOYEES/0/ENTRYDATE",
					that = this;

				this.expects4FetchUI5Type(sPath, oProperty, oConstraints);

				// code under test
				return this.oMetaModel.fetchUI5Type(sPath).then(function (oType) {
					var sExpectedTypeName = "sap.ui.model.odata.type."
							+ oProperty.$Type.slice(4)/*cut off "Edm."*/,
						oTypeKeepsEmptyString;

					assert.strictEqual(oType.getName(), sExpectedTypeName);
					if (oConstraints && oConstraints.scale === "variable") {
						// the type converts "variable" to Infinity
						oConstraints.scale = Infinity;
					}
					assert.deepEqual(oType.oConstraints, oConstraints);

					if (oProperty.$Type === "Edm.String") {
						that.expects4FetchUI5Type(sPath, oProperty, oConstraints);

						// code under test
						oTypeKeepsEmptyString
							= that.oMetaModel.getUI5Type(sPath, {parseKeepsEmptyString : true});

						assert.strictEqual(oTypeKeepsEmptyString.parseValue(""),
							!bNullable && oConstraints && oConstraints.isDigitSequence ? "0" : "");

						that.expects4FetchUI5Type(sPath, oProperty);

						// code under test
						assert.strictEqual(that.oMetaModel.getUI5Type(sPath, {}), oType,
							"cached, even w/ empty mFormatOptions");
					}

					that.expects4FetchUI5Type(sPath, oProperty);

					// code under test
					assert.strictEqual(that.oMetaModel.getUI5Type(sPath), oType, "cached");
				});
			});
		});
	});
	//TODO later: support for facet DefaultValue?

	//*********************************************************************************************
	[{
		style : "short"
	}, {
		parseKeepsEmptyString : true,
		style : "short"
	}].forEach(function (mFormatOptions) {
		var sFormatOptions = JSON.stringify(mFormatOptions),
			sTitle = "fetchUI5Type: ignore only parseKeepsEmptyString w/ " + sFormatOptions;

		QUnit.test(sTitle, function (assert) {
			var sPath = "/EMPLOYEES('0')/ENTRYDATE";

			this.expects4FetchUI5Type(sPath, {$Type : "Edm.Date"});

			// code under test
			return this.oMetaModel.fetchUI5Type(sPath, mFormatOptions)
				.then(function (oType) {
					assert.strictEqual(JSON.stringify(mFormatOptions), sFormatOptions, "unchanged");
					assert.strictEqual(oType.getName(), "sap.ui.model.odata.type.Date");
					assert.deepEqual(oType.oFormatOptions, {style : "short"});
					if (!("parseKeepsEmptyString" in mFormatOptions)) {
						assert.strictEqual(oType.oFormatOptions, mFormatOptions, "no clone");
					}
				});
		});
	});

	//*********************************************************************************************
	[{}, {parseKeepsEmptyString : true}].forEach(function (mFormatOptions) {
		var sFormatOptions = JSON.stringify(mFormatOptions),
			sTitle = "fetchUI5Type: caching w/ mFormatOptions = " + sFormatOptions;

		QUnit.test(sTitle, function (assert) {
			var sPath = "/EMPLOYEES('0')/ENTRYDATE",
				oProperty = {$Type : "Edm.Date"},
				that = this;

			this.expects4FetchUI5Type(sPath, oProperty);
			this.mock(Object).expects("assign").never(); // no clone needed

			// code under test
			return this.oMetaModel.fetchUI5Type(sPath, mFormatOptions)
				.then(function (oType) {
					assert.strictEqual(JSON.stringify(mFormatOptions), sFormatOptions, "unchanged");
					assert.strictEqual(oType.getName(), "sap.ui.model.odata.type.Date");
					assert.strictEqual(oType.oFormatOptions, undefined);

					that.expects4FetchUI5Type(sPath, oProperty);

					assert.strictEqual(
						that.oMetaModel.getUI5Type(sPath, mFormatOptions), // code under test
						oType, "cached");
				});
		});
	});

	//*********************************************************************************************
	["bar", "$bar", "@$ui5.node.bar", "@$ui5.node.parent"].forEach((sLastSegment) => {
		QUnit.test("fetchUI5Type: fetchObject fails for " + sLastSegment, function (assert) {
			var oError = new Error(),
				oMetaContext = {},
				sPath = "/Foo/" + sLastSegment,
				oPromise = SyncPromise.resolve(Promise.reject(oError)),
				fnReporter = sinon.spy();

			this.oMetaModelMock.expects("getMetaContext")
				.withExactArgs(sPath).returns(oMetaContext);
			this.oMetaModelMock.expects("fetchObject")
				.withExactArgs(undefined, sinon.match.same(oMetaContext))
				.returns(oPromise);
			this.mock(this.oModel).expects("getReporter").withExactArgs().returns(fnReporter);
			this.oLogMock.expects("warning")
				.withExactArgs("No metadata for path '" + sPath
					+ "', using sap.ui.model.odata.type.Raw", undefined, sODataMetaModel);

			// code under test
			return this.oMetaModel.fetchUI5Type(sPath).then(function (oType) {
				assert.strictEqual(oType.getName(), "sap.ui.model.odata.type.Raw");
				sinon.assert.calledOnceWithExactly(fnReporter, sinon.match.same(oError));
			});
		});
	});

	//*********************************************************************************************
	["$count", "@$ui5.node.groupLevelCount", "@$ui5.node.level"].forEach((sInt64Name) => {
		QUnit.test("fetchUI5Type: " + sInt64Name, function (assert) {
			var sPath = "/some/meta/path/" + sInt64Name,
				oType;

			this.oMetaModelMock.expects("getMetaContext").never();
			this.oMetaModelMock.expects("fetchObject").never();

			// code under test
			oType = this.oMetaModel.fetchUI5Type(sPath).getResult();

			assert.strictEqual(oType.getName(), "sap.ui.model.odata.type.Int64");
			assert.strictEqual(this.oMetaModel.getUI5Type(sPath), oType, "cached");
		});
	});

	//*********************************************************************************************
	[
		"@$ui5.context.is", "@$ui5.context.isFoo", "@$ui5.node.is", "@$ui5.node.isBar"
	].forEach((sBooleanName) => {
		QUnit.test("fetchUI5Type: " + sBooleanName, function (assert) {
			var sPath = "/some/meta/path/" + sBooleanName,
				oType;

			this.oMetaModelMock.expects("getMetaContext").never();
			this.oMetaModelMock.expects("fetchObject").never();

			// code under test
			oType = this.oMetaModel.fetchUI5Type(sPath).getResult();

			assert.strictEqual(oType.getName(), "sap.ui.model.odata.type.Boolean");
			assert.strictEqual(this.oMetaModel.getUI5Type(sPath), oType, "cached");
		});
	});

	//*********************************************************************************************
	QUnit.test("fetchUI5Type: collection", function (assert) {
		var sPath = "/EMPLOYEES/0/foo",
			that = this;

		this.oMetaModelMock.expects("fetchObject").thrice()
			.withExactArgs(undefined, this.oMetaModel.getMetaContext(sPath))
			.returns(SyncPromise.resolve({
				$isCollection : true,
				$Nullable : false, // must not be turned into a constraint for Raw!
				$Type : "Edm.String"
			}));
		this.oLogMock.expects("warning").withExactArgs(
			"Unsupported collection type, using sap.ui.model.odata.type.Raw",
			sPath, sODataMetaModel);

		return Promise.all([
			// code under test
			this.oMetaModel.fetchUI5Type(sPath).then(function (oType) {
				assert.strictEqual(oType.getName(), "sap.ui.model.odata.type.Raw");
				assert.strictEqual(that.oMetaModel.getUI5Type(sPath), oType, "cached");
			}),
			// code under test
			this.oMetaModel.fetchUI5Type(sPath).then(function (oType) {
				assert.strictEqual(oType.getName(), "sap.ui.model.odata.type.Raw");
			})
		]);
	});

	//*********************************************************************************************
	//TODO make Edm.Duration work with OData V4
	["acme.Type", "Edm.Duration", "Edm.GeographyPoint"].forEach(function (sQualifiedName) {
		QUnit.test("fetchUI5Type: unsupported type " + sQualifiedName, function (assert) {
			var sPath = "/EMPLOYEES/0/foo",
				that = this;

			this.oMetaModelMock.expects("fetchObject").twice()
				.withExactArgs(undefined, this.oMetaModel.getMetaContext(sPath))
				.returns(SyncPromise.resolve({
					$Nullable : false, // must not be turned into a constraint for Raw!
					$Type : sQualifiedName
				}));
			this.oLogMock.expects("warning").withExactArgs(
				"Unsupported type '" + sQualifiedName + "', using sap.ui.model.odata.type.Raw",
				sPath, sODataMetaModel);

			// code under test
			return this.oMetaModel.fetchUI5Type(sPath).then(function (oType) {
				assert.strictEqual(oType.getName(), "sap.ui.model.odata.type.Raw");
				assert.strictEqual(that.oMetaModel.getUI5Type(sPath), oType, "cached");
			});
		});
	});

	//*********************************************************************************************
	QUnit.test("fetchUI5Type: invalid path", function (assert) {
		var sPath = "/EMPLOYEES/0/invalid",
			that = this;

		this.oMetaModelMock.expects("fetchObject").twice()
			.withExactArgs(undefined, this.oMetaModel.getMetaContext(sPath))
			.returns(SyncPromise.resolve(/*no property metadata for path*/));
		this.oLogMock.expects("warning").twice().withExactArgs(
			"No metadata for path '" + sPath + "', using sap.ui.model.odata.type.Raw",
			undefined, sODataMetaModel);

		// code under test
		return this.oMetaModel.fetchUI5Type(sPath).then(function (oType) {
			assert.strictEqual(oType.getName(), "sap.ui.model.odata.type.Raw");

			// code under test
			assert.strictEqual(that.oMetaModel.getUI5Type(sPath), oType, "Type is cached");
		});
	});

	//*********************************************************************************************
	[{
		oProperty : {$Nullable : false, $Type : "Edm.Boolean"},
		oResult : {nullable : false}
	}, {
		oProperty : {$Nullable : true, $Type : "Edm.Boolean"},
		oResult : undefined
	}, {
		oProperty : {$Type : "Edm.Boolean"},
		oResult : undefined
	}, {
		oProperty : {$Type : "Edm.Byte"},
		oResult : undefined
	}, {
		oProperty : {$Type : "Edm.Date"},
		oResult : undefined
	}, {
		oProperty : {$Precision : 7, $Type : "Edm.DateTimeOffset"},
		oResult : {precision : 7, V4 : true}
	}, {
		oProperty : {$Nullable : false, $Precision : 7, $Type : "Edm.DateTimeOffset"},
		oResult : {nullable : false, precision : 7, V4 : true}
	}, {
		oProperty : {$Nullable : false, $Type : "Edm.DateTimeOffset"},
		oResult : {nullable : false, V4 : true}
	}, {
		mGetObjectResults : {
			"/foo@Org.OData.Validation.V1.Minimum/$Decimal" : "0.00",
			"/foo@Org.OData.Validation.V1.Minimum@Org.OData.Validation.V1.Exclusive" : undefined,
			"/foo@Org.OData.Validation.V1.Maximum/$Decimal" : undefined,
			"/foo@Org.OData.Validation.V1.Maximum@Org.OData.Validation.V1.Exclusive" : undefined
		},
		oProperty : {
			$Scale : "variable",
			$Type : "Edm.Decimal"
		},
		oResult : {minimum : "0.00", scale : "variable"}
	}, {
		mGetObjectResults : {
			"/foo@Org.OData.Validation.V1.Minimum/$Decimal" : "0.50",
			"/foo@Org.OData.Validation.V1.Minimum@Org.OData.Validation.V1.Exclusive" : true,
			"/foo@Org.OData.Validation.V1.Maximum/$Decimal" : "100.00",
			"/foo@Org.OData.Validation.V1.Maximum@Org.OData.Validation.V1.Exclusive" : true
		},
		oProperty : {
			$Precision : 2,
			$Scale : 20,
			$Type : "Edm.Decimal"
		},
		oResult : {
			minimum : "0.50",
			minimumExclusive : true,
			maximum : "100.00",
			maximumExclusive : true,
			precision : 2,
			scale : 20
		}
	}, {
		oProperty : {$Type : "Edm.Double"},
		oResult : undefined
	}, {
		oProperty : {$Type : "Edm.Guid"},
		oResult : undefined
	}, {
		oProperty : {$Type : "Edm.Int16"},
		oResult : undefined
	}, {
		oProperty : {$Type : "Edm.Int32"},
		oResult : undefined
	}, {
		oProperty : {$Type : "Edm.Int64"},
		oResult : undefined
	}, {
		oProperty : {$Type : "Edm.SByte"},
		oResult : undefined
	}, {
		oProperty : {$Type : "Edm.Single"},
		oResult : undefined
	}, {
		oProperty : {$Type : "Edm.Stream"},
		oResult : undefined
	}, {
		mGetObjectResults : {
			"/foo@com.sap.vocabularies.Common.v1.IsDigitSequence" : undefined
		},
		oProperty : {$Type : "Edm.String"},
		oResult : undefined
	}, {
		mGetObjectResults : {
			"/foo@com.sap.vocabularies.Common.v1.IsDigitSequence" : undefined
		},
		oProperty : {$Nullable : false, $MaxLength : 23, $Type : "Edm.String"},
		oResult : {nullable : false, maxLength : 23}
	}, {
		mGetObjectResults : {
			"/foo@com.sap.vocabularies.Common.v1.IsDigitSequence" : true
		},
		oProperty : {
			$MaxLength : 23,
			$Type : "Edm.String"
		},
		oResult : {isDigitSequence : true, maxLength : 23}
	}, {
		oProperty : {$Precision : 23, $Type : "Edm.TimeOfDay"},
		oResult : {precision : 23}
	}, { // unsupported type
		oProperty : {$Nullable : false, $Type : "acme.Type"},
		oResult : undefined
	}, { // not yet supported
		oProperty : {$Nullable : false, $Type : "Edm.Duration"},
		oResult : undefined
	}, { // not yet supported
		oProperty : {$Nullable : false, $Type : "Edm.GeographyPoint"},
		oResult : undefined
	}].forEach(function (oFixture) {
		QUnit.test("getConstraints: " + JSON.stringify(oFixture.oProperty), function (assert) {
			var sMetaContextPath = "/foo",
				that = this;

			if (oFixture.mGetObjectResults) {
				Object.keys(oFixture.mGetObjectResults).forEach(function (sConstraintPath) {
					that.oMetaModelMock.expects("getObject")
						.withExactArgs(sConstraintPath)
						.returns(oFixture.mGetObjectResults[sConstraintPath]);
				});
			}

			assert.deepEqual(this.oMetaModel.getConstraints(oFixture.oProperty, sMetaContextPath),
				oFixture.oResult);
		});
	});

	//*********************************************************************************************
	QUnit.test("getUI5Type, requestUI5Type", function (assert) {
		return TestUtils.checkGetAndRequest(this, this.oMetaModel, assert, "fetchUI5Type",
			["sPath"], true);
	});

	//*********************************************************************************************
	[{ // simple entity from a set
		dataPath : "/TEAMS/0",
		canonicalUrl : "/TEAMS(~1)",
		requests : [{
			entityType : "tea_busi.TEAM",
			predicate : "(~1)"
		}]
	}, { // simple entity by key predicate
		dataPath : "/TEAMS('4%3D2')",
		canonicalUrl : "/TEAMS('4%3D2')",
		requests : []
	}, { // simple singleton
		dataPath : "/Me",
		canonicalUrl : "/Me",
		requests : []
	}, { // navigation to root entity
		dataPath : "/TEAMS/0/TEAM_2_EMPLOYEES/1",
		canonicalUrl : "/EMPLOYEES(~1)",
		requests : [{
			entityType : "tea_busi.Worker",
			predicate : "(~1)"
		}]
	}, { // navigation to root entity
		dataPath : "/TEAMS('42')/TEAM_2_EMPLOYEES/1",
		canonicalUrl : "/EMPLOYEES(~1)",
		requests : [{
			entityType : "tea_busi.Worker",
			predicate : "(~1)"
		}]
	}, { // navigation to root entity with key predicate
		dataPath : "/TEAMS('42')/TEAM_2_EMPLOYEES('23')",
		canonicalUrl : "/EMPLOYEES('23')",
		requests : []
	}, { // multiple navigation to root entity
		dataPath : "/TEAMS/0/TEAM_2_EMPLOYEES/1/EMPLOYEE_2_TEAM",
		canonicalUrl : "/T%E2%82%ACAMS(~1)",
		requests : [{
			entityType : "tea_busi.TEAM",
			predicate : "(~1)"
		}]
	}, { // navigation from entity set to single contained entity
		dataPath : "/TEAMS/0/TEAM_2_CONTAINED_S",
		canonicalUrl : "/TEAMS(~1)/TEAM_2_CONTAINED_S",
		requests : [{
			entityType : "tea_busi.TEAM",
			path : "/TEAMS/0",
			predicate : "(~1)"
		}]
	}, { // navigation from singleton to single contained entity
		dataPath : "/Me/EMPLOYEE_2_CONTAINED_S",
		canonicalUrl : "/Me/EMPLOYEE_2_CONTAINED_S",
		requests : []
	}, { // navigation to contained entity within a collection
		dataPath : "/TEAMS/0/TEAM_2_CONTAINED_C/1",
		canonicalUrl : "/TEAMS(~1)/TEAM_2_CONTAINED_C(~2)",
		requests : [{
			entityType : "tea_busi.TEAM",
			path : "/TEAMS/0",
			predicate : "(~1)"
		}, {
			entityType : "tea_busi.ContainedC",
			path : "/TEAMS/0/TEAM_2_CONTAINED_C/1",
			predicate : "(~2)"
		}]
	}, { // navigation to contained entity with a key predicate
		dataPath : "/TEAMS('42')/TEAM_2_CONTAINED_C('foo')",
		canonicalUrl : "/TEAMS('42')/TEAM_2_CONTAINED_C('foo')",
		requests : []
	}, { // navigation from contained entity to contained entity
		dataPath : "/TEAMS/0/TEAM_2_CONTAINED_S/S_2_C/1",
		canonicalUrl : "/TEAMS(~1)/TEAM_2_CONTAINED_S/S_2_C(~2)",
		requests : [{
			entityType : "tea_busi.TEAM",
			path : "/TEAMS/0",
			predicate : "(~1)"
		}, {
			entityType : "tea_busi.ContainedC",
			path : "/TEAMS/0/TEAM_2_CONTAINED_S/S_2_C/1",
			predicate : "(~2)"
		}]
	}, { // navigation from contained to root entity
		// must be appended nevertheless since we only have a type, but no set
		dataPath : "/TEAMS/0/TEAM_2_CONTAINED_C/5/C_2_EMPLOYEE",
		canonicalUrl : "/TEAMS(~1)/TEAM_2_CONTAINED_C(~2)/C_2_EMPLOYEE",
		requests : [{
			entityType : "tea_busi.TEAM",
			path : "/TEAMS/0",
			predicate : "(~1)"
		}, {
			entityType : "tea_busi.ContainedC",
			path : "/TEAMS/0/TEAM_2_CONTAINED_C/5",
			predicate : "(~2)"
		}]
	}, { // navigation from entity w/ key predicate to contained to root entity
		dataPath : "/TEAMS('42')/TEAM_2_CONTAINED_C/5/C_2_EMPLOYEE",
		canonicalUrl : "/TEAMS('42')/TEAM_2_CONTAINED_C(~1)/C_2_EMPLOYEE",
		requests : [{
			entityType : "tea_busi.ContainedC",
			path : "/TEAMS('42')/TEAM_2_CONTAINED_C/5",
			predicate : "(~1)"
		}]
	}, { // decode entity set initially, encode it finally
		dataPath : "/T%E2%82%ACAMS/0",
		canonicalUrl : "/T%E2%82%ACAMS(~1)",
		requests : [{
			entityType : "tea_busi.TEAM",
			predicate : "(~1)"
		}]
	}, { // decode navigation property, encode entity set when building sCandidate
		dataPath : "/EMPLOYEES('7')/EMPLOYEE_2_EQUIPM%E2%82%ACNTS(42)",
		canonicalUrl : "/EQUIPM%E2%82%ACNTS(42)",
		requests : []
	}].forEach(function (oFixture) {
		QUnit.test("fetchCanonicalPath: " + oFixture.dataPath, function (assert) {
			var oContext = Context.create(this.oModel, undefined, oFixture.dataPath),
				oContextMock = this.mock(oContext),
				oPromise;

			this.mock(_Helper).expects("getMetaPath").withExactArgs(oFixture.dataPath)
				.returns("metapath");
			this.oMetaModelMock.expects("fetchObject").withExactArgs("metapath")
				.returns(SyncPromise.resolve());
			this.oMetaModelMock.expects("fetchEntityContainer")
				.returns(SyncPromise.resolve(mScope));
			oFixture.requests.forEach(function (oRequest) {
				var oEntityInstance = {"@$ui5._" : {predicate : oRequest.predicate}};

				oContextMock.expects("fetchValue")
					.withExactArgs(oRequest.path || oFixture.dataPath)
					.returns(SyncPromise.resolve(oEntityInstance));
			});

			// code under test
			oPromise = this.oMetaModel.fetchCanonicalPath(oContext);

			assert.ok(!oPromise.isRejected());
			return oPromise.then(function (sCanonicalUrl) {
				assert.strictEqual(sCanonicalUrl, oFixture.canonicalUrl);
			});
		});
	});

	//*********************************************************************************************
	[{ // simple singleton
		path : "/Me|ID",
		editUrl : "Me"
	}, { // simple entity by key predicate
		path : "/TEAMS('42')|Name",
		editUrl : "TEAMS('42')"
	}, { // simple entity from a set
		path : "/TEAMS/0|Name",
		fetchPredicates : {
			"/TEAMS/0" : "tea_busi.TEAM"
		},
		editUrl : "TEAMS(~0)"
	}, { // simple entity from a set, complex property
		path : "/EMPLOYEES/0|SAL%C3%83RY/CURRENCY",
		fetchPredicates : {
			"/EMPLOYEES/0" : "tea_busi.Worker"
		},
		editUrl : "EMPLOYEES(~0)"
	}, { // navigation to root entity
		path : "/TEAMS/0/TEAM_2_EMPLOYEES/1|ID",
		fetchPredicates : {
			"/TEAMS/0/TEAM_2_EMPLOYEES/1" : "tea_busi.Worker"
		},
		editUrl : "EMPLOYEES(~0)"
	}, { // navigation to root entity
		path : "/TEAMS('42')/TEAM_2_EMPLOYEES/1|ID",
		fetchPredicates : {
			"/TEAMS('42')/TEAM_2_EMPLOYEES/1" : "tea_busi.Worker"
		},
		editUrl : "EMPLOYEES(~0)"
	}, { // navigation to root entity with key predicate
		path : "/TEAMS('42')/TEAM_2_EMPLOYEES('23')|ID",
		editUrl : "EMPLOYEES('23')"
	}, { // multiple navigation to root entity
		path : "/TEAMS/0/TEAM_2_EMPLOYEES/1/EMPLOYEE_2_TEAM|Name",
		fetchPredicates : {
			"/TEAMS/0/TEAM_2_EMPLOYEES/1/EMPLOYEE_2_TEAM" : "tea_busi.TEAM"
		},
		editUrl : "T%E2%82%ACAMS(~0)"
	}, { // navigation from entity set to single contained entity
		path : "/TEAMS/0/TEAM_2_CONTAINED_S|Id",
		fetchPredicates : {
			"/TEAMS/0" : "tea_busi.TEAM"
		},
		editUrl : "TEAMS(~0)/TEAM_2_CONTAINED_S"
	}, { // navigation from singleton to single contained entity
		path : "/Me/EMPLOYEE_2_CONTAINED_S|Id",
		editUrl : "Me/EMPLOYEE_2_CONTAINED_S"
	}, { // navigation to contained entity within a collection
		path : "/TEAMS/0/TEAM_2_CONTAINED_C/1|Id",
		fetchPredicates : {
			"/TEAMS/0" : "tea_busi.TEAM",
			"/TEAMS/0/TEAM_2_CONTAINED_C/1" : "tea_busi.ContainedC"
		},
		editUrl : "TEAMS(~0)/TEAM_2_CONTAINED_C(~1)"
	}, { // navigation to contained entity with a key predicate
		path : "/TEAMS('42')/TEAM_2_CONTAINED_C('foo')|Id",
		editUrl : "TEAMS('42')/TEAM_2_CONTAINED_C('foo')"
	}, { // navigation from contained entity to contained entity
		path : "/TEAMS/0/TEAM_2_CONTAINED_S/S_2_C/1|Id",
		fetchPredicates : {
			"/TEAMS/0" : "tea_busi.TEAM",
			"/TEAMS/0/TEAM_2_CONTAINED_S/S_2_C/1" : "tea_busi.ContainedC"
		},
		editUrl : "TEAMS(~0)/TEAM_2_CONTAINED_S/S_2_C(~1)"
	}, { // navigation from contained to root entity, resolved via navigation property binding path
		path : "/TEAMS/0/TEAM_2_CONTAINED_S/S_2_EMPLOYEE|ID",
		fetchPredicates : {
			"/TEAMS/0/TEAM_2_CONTAINED_S/S_2_EMPLOYEE" : "tea_busi.Worker"
		},
		editUrl : "EMPLOYEES(~0)"
	}, { // navigation from entity w/ key predicate to contained to root entity
		path : "/TEAMS('42')/TEAM_2_CONTAINED_C/5/C_2_EMPLOYEE|ID",
		fetchPredicates : {
			"/TEAMS('42')/TEAM_2_CONTAINED_C/5" : "tea_busi.ContainedC"
		},
		editUrl : "TEAMS('42')/TEAM_2_CONTAINED_C(~0)/C_2_EMPLOYEE"
	}, { // decode entity set initially, encode it finally
		path : "/T%E2%82%ACAMS/0|Name",
		fetchPredicates : {
			"/T%E2%82%ACAMS/0" : "tea_busi.TEAM"
		},
		editUrl : "T%E2%82%ACAMS(~0)"
	}, { // decode navigation property, encode entity set
		path : "/EMPLOYEES('7')/EMPLOYEE_2_EQUIPM%E2%82%ACNTS(42)|ID",
		editUrl : "EQUIPM%E2%82%ACNTS(42)"
	}, { // entity set w/o navigation property bindings
		path : "/ServiceGroups('42')/DefaultSystem|SystemAlias",
		editUrl : "ServiceGroups('42')/DefaultSystem"
	}, { // transient predicate at entity set
		path : "/TEAMS($uid=id-1-23)|TEAM_2_MANAGER/ID",
		editUrl : undefined
	}, { // transient predicate at navigation property
		path : "/TEAMS('1')/TEAM_2_EMPLOYEES($uid=id-1-23)|EMPLOYEE_2_CONTAINED_S/Id",
		editUrl : undefined
	}, { // transient predicate at transient navigation property
		path : "/TEAMS($uid=id-1-42)/TEAM_2_EMPLOYEES($uid=id-1-23)|EMPLOYEE_2_CONTAINED_S/Id",
		editUrl : undefined
	}, { // instance annotation
		path : "/TEAMS/0|Name@my.annotation",
		fetchPredicates : {
			"/TEAMS/0" : "tea_busi.TEAM"
		},
		editUrl : "TEAMS(~0)"
	}, { // complex instance annotation
		path : "/TEAMS/0|Name@complex/property",
		fetchPredicates : {
			"/TEAMS/0" : "tea_busi.TEAM"
		},
		editUrl : "TEAMS(~0)"
	}, { // annotated instance annotation
		path : "/TEAMS/0|Name@my.annotation@annotation",
		fetchPredicates : {
			"/TEAMS/0" : "tea_busi.TEAM"
		},
		editUrl : "TEAMS(~0)"
	}, { // client-side annotation
		path : "/TEAMS('42')|@$ui5.context.isSelected",
		editUrl : "TEAMS('42')"
	}].forEach(function (oFixture) {
		QUnit.test("fetchUpdateData: " + oFixture.path, function (assert) {
			var i = oFixture.path.indexOf("|"),
				sContextPath = oFixture.path.slice(0, i),
				sPropertyPath = oFixture.path.slice(i + 1),
				oContext = Context.create(this.oModel, undefined, sContextPath),
				oContextMock = this.mock(oContext),
				sMetaPath = oFixture.path.replace("|", "/"),
				oPromise,
				that = this;

			if (sMetaPath.endsWith("/")) {
				sMetaPath = sMetaPath.slice(0, -1);
			}
			this.mock(_Helper).expects("getMetaPath")
				.withExactArgs(sMetaPath).returns("~");
			this.oMetaModelMock.expects("fetchObject").withExactArgs("~")
				.returns(SyncPromise.resolve(Promise.resolve()).then(function () {
					that.oMetaModelMock.expects("fetchEntityContainer")
						.returns(SyncPromise.resolve(mScope));
					Object.keys(oFixture.fetchPredicates || {}).forEach(function (sPath, j) {
						var oEntityInstance = {"@$ui5._" : {predicate : "(~" + j + ")"}};

						// Note: the entity instance is delivered asynchronously
						oContextMock.expects("fetchValue")
							.withExactArgs(sPath)
							.returns(SyncPromise.resolve(Promise.resolve(oEntityInstance)));
					});
				}));

			// code under test
			oPromise = this.oMetaModel.fetchUpdateData(sPropertyPath, oContext);

			assert.ok(!oPromise.isRejected());
			return oPromise.then(function (oResult) {
				assert.strictEqual(oResult.editUrl, oFixture.editUrl);
				assert.strictEqual(oResult.entityPath, sContextPath);
				assert.strictEqual(oResult.propertyPath, sPropertyPath);
			});
		});
	});
	//TODO support collection properties (-> path containing index not leading to predicate)
	//TODO prefer instance annotation at payload for "odata.editLink"?!
	//TODO target URLs like
	// "com.sap.gateway.default.iwbep.tea_busi_product.v0001.Container/Products(...)"?
	//TODO type casts, operations?

	//*********************************************************************************************
	QUnit.test("fetchUpdateData: bNoEditUrl", function (assert) {
		var oContext = Context.create(this.oModel, undefined, "/TEAMS('42')");

		this.oMetaModelMock.expects("fetchEntityContainer").twice()
			.returns(SyncPromise.resolve(mScope));
		this.mock(oContext).expects("fetchValue").never();

		return this.oMetaModel
			// code under test
			.fetchUpdateData("/TEAMS('42')/TEAM_2_MANAGER/TEAM_ID", oContext, true)
			.then(function (oResult) {
				assert.deepEqual(oResult, {
					editUrl : undefined,
					entityPath : "/TEAMS('42')/TEAM_2_MANAGER",
					propertyPath : "TEAM_ID"
				});
			});
	});

	//*********************************************************************************************
	QUnit.test("fetchUpdateData: fetchObject fails", function (assert) {
		var oModel = this.oModel,
			oContext = {
				getModel : function () { return oModel; }
			},
			oExpectedError = new Error(),
			sPath = "some/invalid/path/to/a/property";

		this.mock(oModel).expects("resolve")
			.withExactArgs(sPath, sinon.match.same(oContext))
			.returns("~1");
		this.mock(_Helper).expects("getMetaPath").withExactArgs("~1").returns("~2");
		this.oMetaModelMock.expects("fetchObject").withExactArgs("~2")
			.returns(Promise.reject(oExpectedError));

		// code under test
		return this.oMetaModel.fetchUpdateData(sPath, oContext).then(function () {
			assert.ok(false);
		}, function (oError) {
			assert.strictEqual(oError, oExpectedError);
		});
	});

	//*********************************************************************************************
	[{
		dataPath : "/Foo/Bar",
		message : "Not an entity set: Foo",
		warning : "Unknown child Foo of tea_busi.DefaultContainer"
	}, {
		dataPath : "/TEAMS/0/Foo/Bar",
		message : "Not a (navigation) property: Foo"
	}, {
		dataPath : "/TEAMS/0/TEAM_2_CONTAINED_S",
		instance : undefined,
		message : "No instance to calculate key predicate at /TEAMS/0"
	}, {
		dataPath : "/TEAMS/0/TEAM_2_CONTAINED_S",
		instance : {},
		message : "No key predicate known at /TEAMS/0"
	}, {
		dataPath : "/TEAMS/0/TEAM_2_CONTAINED_S",
		instance : new Error("failed to load team"),
		message : "failed to load team at /TEAMS/0"
	}, {
		dataPath : "/TEAMS/0/Foo@$ui5.something",
		message : "Read-only path must not be updated"
	}].forEach(function (oFixture) {
		QUnit.test("fetchUpdateData: " + oFixture.message, function (assert) {
			var oContext = Context.create(this.oModel, undefined, oFixture.dataPath),
				oPromise;

			this.oMetaModelMock.expects("fetchEntityContainer").atLeast(1)
				.returns(SyncPromise.resolve(mScope));
			if ("instance" in oFixture) {
				this.mock(oContext).expects("fetchValue")
					.returns(oFixture.instance instanceof Error
						? SyncPromise.reject(oFixture.instance)
						: SyncPromise.resolve(oFixture.instance));
			}
			if (oFixture.warning) {
				this.oLogMock.expects("isLoggable")
					.withExactArgs(Log.Level.WARNING, sODataMetaModel)
					.returns(true);
				this.oLogMock.expects("warning")
					.withExactArgs(oFixture.warning, oFixture.dataPath, sODataMetaModel);
			}
			this.mock(this.oModel).expects("reportError")
				.withExactArgs(oFixture.message, sODataMetaModel, sinon.match({
					message : oFixture.dataPath + ": " + oFixture.message,
					name : "Error"
				}));

			oPromise = this.oMetaModel.fetchUpdateData("", oContext);
			assert.ok(oPromise.isRejected());
			assert.strictEqual(oPromise.getResult().message,
				oFixture.dataPath + ": " + oFixture.message);
			oPromise.caught(); // avoid "Uncaught (in promise)"
		});
	});

	//*********************************************************************************************
	QUnit.test("fetchCanonicalPath: success", function (assert) {
		var oContext = {};

		this.oMetaModelMock.expects("fetchUpdateData")
			.withExactArgs("", sinon.match.same(oContext))
			.returns(SyncPromise.resolve(Promise.resolve({
				editUrl : "edit('URL')",
				propertyPath : ""
			})));

		// code under test
		return this.oMetaModel.fetchCanonicalPath(oContext).then(function (oCanonicalPath) {
			assert.strictEqual(oCanonicalPath, "/edit('URL')");
		});
	});

	//*********************************************************************************************
	QUnit.test("fetchCanonicalPath: not an entity", function (assert) {
		var oContext = {
				getPath : function () { return "/TEAMS('4711')/Name"; }
			};

		this.oMetaModelMock.expects("fetchUpdateData")
			.withExactArgs("", sinon.match.same(oContext))
			.returns(SyncPromise.resolve(Promise.resolve({
				editUrl : "TEAMS('4711')",
				entityPath : "/TEAMS('4711')",
				propertyPath : "Name"
			})));

		// code under test
		return this.oMetaModel.fetchCanonicalPath(oContext).then(function () {
			assert.ok(false);
		}, function (oError) {
			assert.strictEqual(oError.message, "Context " + oContext.getPath()
				+ " does not point to an entity. It should be " + "/TEAMS('4711')");
		});
	});

	//*********************************************************************************************
	QUnit.test("fetchCanonicalPath: fetchUpdateData fails", function (assert) {
		var oContext = {},
			oExpectedError = new Error();

		this.oMetaModelMock.expects("fetchUpdateData")
			.withExactArgs("", sinon.match.same(oContext))
			.returns(SyncPromise.resolve(Promise.reject(oExpectedError)));

		// code under test
		return this.oMetaModel.fetchCanonicalPath(oContext).then(function () {
			assert.ok(false);
		}, function (oError) {
			assert.strictEqual(oError, oExpectedError);
		});
	});

	//*********************************************************************************************
	QUnit.test("fetchCanonicalPath: transient entity", function (assert) {
		var oContext = Context.create(this.oModel, undefined, "/T€AMS/-1/EMPLOYEES", -1);

		this.oMetaModelMock.expects("fetchUpdateData")
			.returns(SyncPromise.resolve({
				editUrl : undefined,
				entityPath : "/T€AMS/-1/EMPLOYEES",
				propertyPath : ""
			}));

		// code under test
		return this.oMetaModel.fetchCanonicalPath(oContext).then(function () {
			assert.ok(false);
		}, function (oError) {
			assert.strictEqual(oError.message,
				"/T€AMS/-1/EMPLOYEES: No canonical path for transient entity");
		});
	});

	//*********************************************************************************************
	QUnit.test("getProperty = getObject", function (assert) {
		assert.strictEqual(this.oMetaModel.getProperty, this.oMetaModel.getObject);
	});

	//*********************************************************************************************
	QUnit.test("bindProperty", function (assert) {
		var oBinding,
			oContext = {},
			mParameters = {},
			sPath = "foo";

		// code under test
		oBinding = this.oMetaModel.bindProperty(sPath, oContext, mParameters);

		assert.ok(oBinding instanceof PropertyBinding);
		assert.ok(oBinding.hasOwnProperty("vValue"));
		assert.strictEqual(oBinding.getContext(), oContext);
		assert.strictEqual(oBinding.getModel(), this.oMetaModel);
		assert.strictEqual(oBinding.getPath(), sPath);
		assert.strictEqual(oBinding.mParameters, mParameters, "mParameters available internally");
		assert.strictEqual(oBinding.getValue(), undefined);

		// code under test: must not call getProperty() again!
		assert.strictEqual(oBinding.getExternalValue(), undefined);

		// code under test
		assert.throws(function () {
			oBinding.setExternalValue("foo");
		}, /Unsupported operation: ODataMetaPropertyBinding#setValue/);
	});

	//*********************************************************************************************
	[undefined, {}, {$$valueAsPromise : false}].forEach(function (mParameters, i) {
		QUnit.test("ODataMetaPropertyBinding#checkUpdate: " + i, function (assert) {
			var oBinding,
				oContext = {},
				sPath = "foo",
				oValue = {},
				oPromise = SyncPromise.resolve(Promise.resolve(oValue));

			oBinding = this.oMetaModel.bindProperty(sPath, oContext, mParameters);

			this.oMetaModelMock.expects("fetchObject")
				.withExactArgs(sPath, sinon.match.same(oContext), sinon.match.same(mParameters))
				.returns(oPromise);
			this.mock(oBinding).expects("_fireChange")
				.withExactArgs({reason : ChangeReason.Change});

			// code under test
			oBinding.checkUpdate();

			assert.strictEqual(oBinding.getValue(), undefined);
			oPromise.then(function () {
				assert.strictEqual(oBinding.getValue(), oValue);
			});

			return oPromise;
		});
	});

	//*********************************************************************************************
	QUnit.test("ODataMetaPropertyBinding#checkUpdate: $$valueAsPromise=true, sync",
			function (assert) {
		var oBinding,
			oContext = {},
			mParameters = {$$valueAsPromise : true},
			sPath = "foo",
			oValue = {},
			oPromise = SyncPromise.resolve(oValue);

		oBinding = this.oMetaModel.bindProperty(sPath, oContext, mParameters);

		this.mock(SyncPromise.prototype).expects("unwrap").never();
		this.oMetaModelMock.expects("fetchObject")
			.withExactArgs(sPath, sinon.match.same(oContext), sinon.match.same(mParameters))
			.returns(oPromise);
		this.mock(oBinding).expects("_fireChange").withExactArgs({reason : ChangeReason.Change});

		// code under test
		oBinding.checkUpdate();

		assert.strictEqual(oBinding.getValue(), oValue, "Value sync");

		return oPromise;
	});

	//*********************************************************************************************
	QUnit.test("ODataMetaPropertyBinding#checkUpdate: no event", function () {
		var oBinding,
			oContext = {},
			mParameters = {},
			sPath = "foo",
			oValue = {},
			oPromise = SyncPromise.resolve(Promise.resolve(oValue));

		oBinding = this.oMetaModel.bindProperty(sPath, oContext, mParameters);
		oBinding.vValue = oValue;

		this.oMetaModelMock.expects("fetchObject")
			.withExactArgs(sPath, sinon.match.same(oContext), sinon.match.same(mParameters))
			.returns(oPromise);
		this.mock(oBinding).expects("_fireChange").never();

		// code under test
		oBinding.checkUpdate();

		return oPromise;
	});

	//*********************************************************************************************
	QUnit.test("ODataMetaPropertyBinding#checkUpdate: bForceUpdate, sChangeReason", function () {
		var oBinding,
			oContext = {},
			mParameters = {},
			sPath = "foo",
			oValue = {},
			oPromise = SyncPromise.resolve(Promise.resolve(oValue));

		oBinding = this.oMetaModel.bindProperty(sPath, oContext, mParameters);
		oBinding.vValue = oValue;

		this.oMetaModelMock.expects("fetchObject")
			.withExactArgs(sPath, sinon.match.same(oContext), sinon.match.same(mParameters))
			.returns(oPromise);
		this.mock(oBinding).expects("_fireChange").withExactArgs({reason : "Foo"});

		// code under test
		oBinding.checkUpdate(true, "Foo");

		return oPromise;
	});

	//*********************************************************************************************
	QUnit.test("ODataMetaPropertyBinding#checkUpdate: $$valueAsPromise = true", function (assert) {
		var oBinding,
			oContext = {},
			mParameters = {
				$$valueAsPromise : true
			},
			sPath = "foo",
			oValue = {},
			oPromise,
			oSyncPromise = SyncPromise.resolve(Promise.resolve(oValue));

		oBinding = this.oMetaModel.bindProperty(sPath, oContext, mParameters);

		this.oMetaModelMock.expects("fetchObject")
			.withExactArgs(sPath, sinon.match.same(oContext), sinon.match.same(mParameters))
			.returns(oSyncPromise);
		this.mock(oBinding).expects("_fireChange")
			.withExactArgs({reason : ChangeReason.Change})
			.twice()
			.onFirstCall().callsFake(function () {
				oPromise = oBinding.getValue();
				assert.ok(oPromise instanceof Promise, "Value is a Promise");
			})
			.onSecondCall().callsFake(function () {
				assert.strictEqual(oBinding.getValue(), oValue, "Value resolved");
			});

		// code under test - calls oBinding.checkUpdate(true)
		oBinding.initialize();

		assert.strictEqual(oBinding.getValue(), oPromise, "Value is the pending Promise");
		return oPromise.then(function (oResult) {
			assert.strictEqual(oResult, oValue);
			assert.strictEqual(oBinding.getValue(), oValue);
		});
	});

	//*********************************************************************************************
	QUnit.test("ODataMetaPropertyBinding#checkUpdate: promise rejected", function (assert) {
		var oBinding,
			oContext = {},
			oError = new Error("This call intentionally failed"),
			sPath = "foo",
			oSyncPromise = SyncPromise.reject(oError);

		oBinding = this.oMetaModel.bindProperty(sPath, oContext);

		this.oMetaModelMock.expects("fetchObject")
			.withExactArgs(sPath, sinon.match.same(oContext), undefined)
			.returns(oSyncPromise);
		this.mock(oBinding).expects("_fireChange").never();

		assert.throws(function () {
			// code under test - calls oBinding.checkUpdate(true)
			oBinding.initialize();
		}, oError);
	});

	//*********************************************************************************************
	QUnit.test("ODataMetaPropertyBinding#setContext", function (assert) {
		var oBinding,
			oBindingMock,
			oContext = {};

		oBinding = this.oMetaModel.bindProperty("Foo", oContext);
		oBindingMock = this.mock(oBinding);

		oBindingMock.expects("checkUpdate").never();

		// code under test
		oBinding.setContext(oContext);

		oBindingMock.expects("checkUpdate").withExactArgs(false, ChangeReason.Context);

		// code under test
		oBinding.setContext(undefined);
		assert.strictEqual(oBinding.getContext(), undefined);

		oBinding = this.oMetaModel.bindProperty("/Foo");
		this.mock(oBinding).expects("checkUpdate").never();

		// code under test
		oBinding.setContext(oContext);
	});

	//*********************************************************************************************
	["ENTRYDATE", "/EMPLOYEES/ENTRYDATE"].forEach(function (sPath) {
		QUnit.test("bindContext: " + sPath, function (assert) {
			var bAbsolutePath = sPath[0] === "/",
				oBinding,
				oBoundContext,
				iChangeCount = 0,
				oContext = this.oMetaModel.getMetaContext("/EMPLOYEES"),
				oContextCopy = this.oMetaModel.getMetaContext("/EMPLOYEES"),
				oNewContext = this.oMetaModel.getMetaContext("/T€AMS");

			// without context
			oBinding = this.oMetaModel.bindContext(sPath, null);

			assert.ok(oBinding instanceof ContextBinding);
			assert.strictEqual(oBinding.getModel(), this.oMetaModel);
			assert.strictEqual(oBinding.getPath(), sPath);
			assert.strictEqual(oBinding.getContext(), null);

			assert.strictEqual(oBinding.isInitial(), true);
			assert.strictEqual(oBinding.getBoundContext(), null);

			// with context
			oBinding = this.oMetaModel.bindContext(sPath, oContextCopy);

			assert.ok(oBinding instanceof ContextBinding);
			assert.strictEqual(oBinding.getModel(), this.oMetaModel);
			assert.strictEqual(oBinding.getPath(), sPath);
			assert.strictEqual(oBinding.getContext(), oContextCopy);

			assert.strictEqual(oBinding.isInitial(), true);
			assert.strictEqual(oBinding.getBoundContext(), null);

			// setContext **********
			oBinding.attachChange(function (oEvent) {
				assert.strictEqual(oEvent.getId(), "change");
				iChangeCount += 1;
			});

			// code under test
			oBinding.setContext(oContext);

			assert.strictEqual(iChangeCount, 0, "still initial");
			assert.strictEqual(oBinding.isInitial(), true);
			assert.strictEqual(oBinding.getBoundContext(), null);
			assert.strictEqual(oBinding.getContext(), oContext);

			// code under test
			oBinding.initialize();

			assert.strictEqual(iChangeCount, 1, "ManagedObject relies on 'change' event!");
			assert.strictEqual(oBinding.isInitial(), false);
			oBoundContext = oBinding.getBoundContext();
			assert.strictEqual(oBoundContext.getModel(), this.oMetaModel);
			assert.strictEqual(oBoundContext.getPath(),
				bAbsolutePath ? sPath : oContext.getPath() + "/" + sPath);

			// code under test - same context
			oBinding.setContext(oContext);

			assert.strictEqual(iChangeCount, 1, "context unchanged");
			assert.strictEqual(oBinding.getBoundContext(), oBoundContext);

			// code under test
			oBinding.setContext(oContextCopy);

			assert.strictEqual(iChangeCount, 1, "context unchanged");
			assert.strictEqual(oBinding.getBoundContext(), oBoundContext);

			// code under test
			// Note: checks equality on resolved path, not simply object identity of context!
			oBinding.setContext(oNewContext);

			if (bAbsolutePath) {
				assert.strictEqual(iChangeCount, 1, "context unchanged");
				assert.strictEqual(oBinding.getBoundContext(), oBoundContext);
			} else {
				assert.strictEqual(iChangeCount, 2, "context changed");
				oBoundContext = oBinding.getBoundContext();
				assert.strictEqual(oBoundContext.getModel(), this.oMetaModel);
				assert.strictEqual(oBoundContext.getPath(), oNewContext.getPath() + "/" + sPath);
			}

			// code under test
			oBinding.setContext(null);

			if (bAbsolutePath) {
				assert.strictEqual(iChangeCount, 1, "context unchanged");
				assert.strictEqual(oBinding.getBoundContext(), oBoundContext);
			} else {
				assert.strictEqual(iChangeCount, 3, "context changed");
				assert.strictEqual(oBinding.isInitial(), false);
				assert.strictEqual(oBinding.getBoundContext(), null);
			}
		});
	});

	//*********************************************************************************************
	QUnit.test("bindList", function (assert) {
		var oBinding,
			oContext = this.oMetaModel.getContext("/EMPLOYEES"),
			aFilters = [],
			sPath = "@",
			aSorters = [];

		// avoid request to back end during initialization
		this.oMetaModelMock.expects("fetchObject").returns(SyncPromise.resolve());

		// code under test
		oBinding = this.oMetaModel.bindList(sPath, oContext, aSorters, aFilters);

		assert.ok(oBinding instanceof ClientListBinding);
		assert.strictEqual(oBinding.getModel(), this.oMetaModel);
		assert.strictEqual(oBinding.getPath(), sPath);
		assert.strictEqual(oBinding.getContext(), oContext);
		assert.strictEqual(oBinding.aSorters, aSorters);
		assert.strictEqual(oBinding.aApplicationFilters, aFilters);
	});

	//*********************************************************************************************
	QUnit.test("ODataMetaListBinding#setContexts", function (assert) {
		var oBinding,
			oBindingMock,
			oContext = this.oMetaModel.getContext("/EMPLOYEES"),
			aContexts = [],
			sPath = "path";

		// avoid request to back end during initialization
		this.oMetaModelMock.expects("fetchObject").returns(SyncPromise.resolve());

		oBinding = this.oMetaModel.bindList(sPath, oContext);
		oBindingMock = this.mock(oBinding);

		oBindingMock.expects("updateIndices").withExactArgs();
		oBindingMock.expects("applyFilter").withExactArgs();
		oBindingMock.expects("applySort").withExactArgs();
		oBindingMock.expects("_getLength").withExactArgs().returns(42);

		// code under test
		oBinding.setContexts(aContexts);

		assert.strictEqual(oBinding.oList, aContexts);
		assert.strictEqual(oBinding.iLength, 42);
	});

	//*********************************************************************************************
	QUnit.test("ODataMetaListBinding#update (sync)", function () {
		var oBinding,
			oBindingMock,
			oContext = this.oMetaModel.getContext("/EMPLOYEES"),
			aContexts = [{}],
			sPath = "path";

		// avoid request to back end during initialization
		this.oMetaModelMock.expects("fetchObject").returns(SyncPromise.resolve());

		oBinding = this.oMetaModel.bindList(sPath, oContext);
		oBindingMock = this.mock(oBinding);

		oBindingMock.expects("fetchContexts").withExactArgs()
			.returns(SyncPromise.resolve(aContexts));
		oBindingMock.expects("setContexts").withExactArgs(sinon.match.same(aContexts));
		oBindingMock.expects("_fireChange").never();

		// code under test
		oBinding.update();
	});

	//*********************************************************************************************
	QUnit.test("ODataMetaListBinding#update (async)", function (assert) {
		var done = assert.async(),
			oBinding,
			oBindingMock,
			oContext = this.oMetaModel.getContext("/EMPLOYEES"),
			aContexts = [{}],
			sPath = "path",
			oFetchPromise = SyncPromise.resolve(Promise.resolve()).then(function () {
				// This is expected to happen after the promise is resolved
				oBindingMock.expects("setContexts").withExactArgs(sinon.match.same(aContexts))
					.callThrough();
				oBindingMock.expects("_fireChange").withExactArgs({reason : ChangeReason.Change})
					.callThrough();

				return aContexts;
			}),
			aResult;

		// avoid request to back end during initialization
		this.oMetaModelMock.expects("fetchObject").returns(SyncPromise.resolve());

		oBinding = this.oMetaModel.bindList(sPath, oContext);
		oBindingMock = this.mock(oBinding);

		oBindingMock.expects("fetchContexts").withExactArgs().returns(oFetchPromise);
		oBindingMock.expects("setContexts").withExactArgs(sinon.match(function (aContexts0) {
			return aContexts0.length === 0 && aContexts0.dataRequested === true;
		})).callThrough();
		oBindingMock.expects("_fireChange").never(); // initially

		// code under test
		oBinding.update();

		aResult = oBinding.getContexts();
		assert.strictEqual(aResult.length, 0);
		assert.strictEqual(aResult.dataRequested, true);

		oBinding.attachEventOnce("change", function () {
			aResult = oBinding.getContexts();
			assert.strictEqual(aResult.length, 1);
			assert.strictEqual(aResult[0], aContexts[0]);
			assert.notOk("dataRequested" in aResult);
			done();
		});
	});

	//*********************************************************************************************
	QUnit.test("ODataMetaListBinding#checkUpdate", function () {
		var oBinding,
			oBindingMock,
			oContext = this.oMetaModel.getContext("/"),
			sPath = "";

		// avoid request to back end during initialization
		this.oMetaModelMock.expects("fetchObject").returns(SyncPromise.resolve());

		oBinding = this.oMetaModel.bindList(sPath, oContext);
		oBindingMock = this.mock(oBinding);

		this.mock(oBinding).expects("update").thrice().callsFake(function () {
			this.oList = [{/*a context*/}];
		});

		oBindingMock.expects("_fireChange").withExactArgs({reason : ChangeReason.Change});

		// code under test
		oBinding.checkUpdate();

		// code under test: The second call must call update, but not fire an event
		oBinding.checkUpdate();

		oBindingMock.expects("_fireChange").withExactArgs({reason : ChangeReason.Change});

		// code under test: Must fire a change event
		oBinding.checkUpdate(true);
	});

	//*********************************************************************************************
	QUnit.test("ODataMetaListBinding#getContexts, getCurrentContexts", function (assert) {
		var oBinding,
			oMetaModel = this.oMetaModel, // instead of "that = this"
			oContext = oMetaModel.getMetaContext("/EMPLOYEES"),
			sPath = "";

		function assertContextPaths(aContexts, aPaths) {
			assert.notOk("diff" in aContexts, "extended change detection is ignored");
			assert.deepEqual(aContexts.map(function (oContext0) {
				assert.strictEqual(oContext0.getModel(), oMetaModel);
				return oContext0.getPath().replace("/EMPLOYEES/", "");
			}), aPaths);
			assert.deepEqual(oBinding.getCurrentContexts(), aContexts);
		}

		this.oMetaModelMock.expects("fetchEntityContainer").atLeast(1)
			.returns(SyncPromise.resolve(mScope));
		oBinding = oMetaModel.bindList(sPath, oContext);

		// code under test: should be ignored
		oBinding.enableExtendedChangeDetection();

		assertContextPaths(oBinding.getContexts(0, 2), ["ID", "AGE"]);
		assertContextPaths(oBinding.getContexts(1, 2), ["AGE", "EMPLOYEE_2_CONTAINED_S"]);
		assertContextPaths(oBinding.getContexts(), ["ID", "AGE", "EMPLOYEE_2_CONTAINED_S",
			"EMPLOYEE_2_EQUIPM€NTS", "EMPLOYEE_2_TEAM", "SALÃRY"]);
		assertContextPaths(oBinding.getContexts(0, 10), ["ID", "AGE", "EMPLOYEE_2_CONTAINED_S",
			"EMPLOYEE_2_EQUIPM€NTS", "EMPLOYEE_2_TEAM", "SALÃRY"]);
		assertContextPaths(oBinding.getContexts(4, 10), ["EMPLOYEE_2_TEAM", "SALÃRY"]);

		oBinding.attachEvent("sort", function () {
			assert.ok(false, "unexpected sort event");
		});

		oBinding.sort(new Sorter("@sapui.name"));
		assertContextPaths(oBinding.getContexts(), ["AGE", "EMPLOYEE_2_CONTAINED_S",
			"EMPLOYEE_2_EQUIPM€NTS", "EMPLOYEE_2_TEAM", "ID", "SALÃRY"]);

		oBinding.attachEvent("filter", function () {
			assert.ok(false, "unexpected filter event");
		});

		oBinding.filter(new Filter("$kind", "EQ", "Property"));
		assertContextPaths(oBinding.getContexts(), ["AGE", "ID", "SALÃRY"]);
	});

	//*********************************************************************************************
	[{
		contextPath : undefined,
		metaPath : "@",
		result : []
	}, {
		// <template:repeat list="{entitySet>}" ...>
		// Iterate all OData path segments, i.e. (navigation) properties.
		// Implicit $Type insertion happens here!
		//TODO support for $BaseType
		contextPath : "/EMPLOYEES",
		metaPath : "",
		result : [
			"/EMPLOYEES/ID",
			"/EMPLOYEES/AGE",
			"/EMPLOYEES/EMPLOYEE_2_CONTAINED_S",
			"/EMPLOYEES/EMPLOYEE_2_EQUIPM€NTS",
			"/EMPLOYEES/EMPLOYEE_2_TEAM",
			"/EMPLOYEES/SALÃRY"
		]
	}, {
		// <template:repeat list="{meta>EMPLOYEES/}" ...>
		// same as before, but with non-empty path and a trailing slash
		contextPath : "/",
		metaPath : "EMPLOYEES/",
		result : [
			"/EMPLOYEES/ID",
			"/EMPLOYEES/AGE",
			"/EMPLOYEES/EMPLOYEE_2_CONTAINED_S",
			"/EMPLOYEES/EMPLOYEE_2_EQUIPM€NTS",
			"/EMPLOYEES/EMPLOYEE_2_TEAM",
			"/EMPLOYEES/SALÃRY"
		]
	}, {
		// <template:repeat list="{meta>/}" ...>
		// Iterate all OData path segments, i.e. entity sets and imports.
		// Implicit scope lookup happens here!
		metaPath : "/",
		result : [
			"/ChangeManagerOfTeam",
			"/EMPLOYEES",
			"/EQUIPM€NTS",
			"/GetEmployeeMaxAge",
			"/MANAGERS",
			"/Me",
			"/OverloadedAction",
			"/OverloadedFunctionImport",
			"/ServiceGroups",
			"/TEAMS",
			"/T€AMS",
			"/VoidAction"
		]
	}, {
		// <template:repeat list="{property>@}" ...>
		// Iterate all external targeting annotations.
		contextPath : "/T€AMS/Team_Id",
		metaPath : "@",
		result : [
			"/T€AMS/Team_Id@Common.Label",
			"/T€AMS/Team_Id@Common.Text",
			"/T€AMS/Team_Id@Common.Text@UI.TextArrangement"
		]
	}, {
		// <template:repeat list="{property>@}" ...>
		// Iterate all external targeting annotations.
		contextPath : "/EMPLOYEES/AGE",
		metaPath : "@",
		result : []
	}, {
		// <template:repeat list="{field>./@}" ...>
		// Iterate all inline annotations.
		contextPath : "/T€AMS/$Type/@UI.LineItem/0",
		metaPath : "./@",
		result : [
			"/T€AMS/$Type/@UI.LineItem/0/@UI.Importance"
		]
	}, {
		// <template:repeat list="{at>}" ...>
		// Iterate all inline annotations (edge case with empty relative path).
		contextPath : "/T€AMS/$Type/@UI.LineItem/0/@",
		metaPath : "",
		result : [
			"/T€AMS/$Type/@UI.LineItem/0/@UI.Importance"
		]
	}, {
		contextPath : undefined,
		metaPath : "/Unknown",
		result : [],
		warning : ["Unknown child Unknown of tea_busi.DefaultContainer", "/Unknown/"]
	}, {
		// <template:repeat list="{operation>@}" ...>
		// Iterate all annotations for an operation overload, specific ones and "across all"
		contextPath : "/T€AMS/tea_busi.NewAction",
		metaPath : "@",
		result : [
			"/T€AMS/tea_busi.NewAction@Common.Label",
			"/T€AMS/tea_busi.NewAction@Common.QuickInfo",
			"/T€AMS/tea_busi.NewAction@Core.OperationAvailable"
		]
	}, {
		// <template:repeat list="{operation>@}" ...>
		// Iterate all annotations for an operation overload, specific ones and "across all"
		contextPath : "/T€AMS/tea_busi.NewAction/@$ui5.overload", // "explicit" syntax
		metaPath : "@",
		result : [
			"/T€AMS/tea_busi.NewAction/@$ui5.overload@Common.Label",
			"/T€AMS/tea_busi.NewAction/@$ui5.overload@Common.QuickInfo",
			"/T€AMS/tea_busi.NewAction/@$ui5.overload@Core.OperationAvailable"
			]
	}].forEach(function (oFixture) {
		var sPath = oFixture.contextPath
			? oFixture.contextPath + "|"/*make cut more visible*/ + oFixture.metaPath
			: oFixture.metaPath;

		QUnit.test("ODataMetaListBinding#fetchContexts (sync): " + sPath, function (assert) {
			var oBinding,
				oMetaModel = this.oMetaModel, // instead of "that = this"
				oContext = oFixture.contextPath && oMetaModel.getContext(oFixture.contextPath);

			if (oFixture.warning) {
				// Note that _getContexts is called twice in this test: once from bindList via the
				// constructor, once directly from the test
				this.oLogMock.expects("isLoggable").twice()
					.withExactArgs(Log.Level.WARNING, sODataMetaModel)
					.returns(true);
				this.oLogMock.expects("warning").twice()
					.withExactArgs(oFixture.warning[0], oFixture.warning[1], sODataMetaModel);
			}
			this.oMetaModelMock.expects("fetchEntityContainer").atLeast(0)
				.returns(SyncPromise.resolve(mScope));
			oBinding = this.oMetaModel.bindList(oFixture.metaPath, oContext);

			// code under test
			assert.deepEqual(oBinding.fetchContexts().getResult().map(function (oContext0) {
				assert.strictEqual(oContext0.getModel(), oMetaModel);
				return oContext0.getPath();
			}), oFixture.result);
		});
	});

	//*********************************************************************************************
	QUnit.test("ODataMetaListBinding#fetchContexts (async)", function (assert) {
		var oBinding,
			oMetaModel = this.oMetaModel,
			sPath = "/foo";

		// Note that fetchObject is called twice in this test: once from bindList via the
		// constructor, once from fetchContexts
		this.oMetaModelMock.expects("fetchObject").twice()
			.withExactArgs(sPath + "/")
			.returns(SyncPromise.resolve(Promise.resolve({bar : "", baz : ""})));
		oBinding = this.oMetaModel.bindList(sPath);

		return oBinding.fetchContexts().then(function (oResult) {
			assert.deepEqual(oResult.map(function (oContext) {
				assert.strictEqual(oContext.getModel(), oMetaModel);
				return oContext.getPath();
			}), ["/foo/bar", "/foo/baz"]);
		});
	});
	//TODO iterate mix of inline and external targeting annotations
	//TODO iterate annotations like "foo@..." for our special cases, e.g. annotations of annotation

	//*********************************************************************************************
	QUnit.test("events", function (assert) {
		assert.throws(function () {
			this.oMetaModel.attachParseError();
		}, new Error("Unsupported event 'parseError': v4.ODataMetaModel#attachEvent"));

		assert.throws(function () {
			this.oMetaModel.attachRequestCompleted();
		}, new Error("Unsupported event 'requestCompleted': v4.ODataMetaModel#attachEvent"));

		assert.throws(function () {
			this.oMetaModel.attachRequestFailed();
		}, new Error("Unsupported event 'requestFailed': v4.ODataMetaModel#attachEvent"));

		assert.throws(function () {
			this.oMetaModel.attachRequestSent();
		}, new Error("Unsupported event 'requestSent': v4.ODataMetaModel#attachEvent"));

		this.mock(MetaModel.prototype).expects("attachEvent").on(this.oMetaModel)
			.withExactArgs("messageChange", "~oData~", "~fnFunction~", "~oListener~");

		// code under test
		this.oMetaModel.attachEvent("messageChange", "~oData~", "~fnFunction~", "~oListener~");
	});

	//*********************************************************************************************
	QUnit.test("validate: mSchema2MetadataUrl", function (assert) {
		var mScope0 = {
				$Version : "4.0",
				$Reference : {
					"/A/$metadata" : {
						$Include : [
							"A.", "A.A."
						]
					},
					"/B/$metadata" : {
						$Include : [
							"B.", "B.B."
						]
					},
					"/C/$metadata" : {
						$Include : ["C."]
					},
					"../../../../default/iwbep/tea_busi_product/0001/$metadata" : {
						$Include : [
							"tea_busi_product."
						]
					}
				}
			},
			sUrl = "/~/$metadata";

		assert.deepEqual(this.oMetaModel.mSchema2MetadataUrl, {});

		// simulate a previous reference to a schema with the _same_ reference URI --> allowed!
		this.oMetaModel.mSchema2MetadataUrl["A."] = {"/A/$metadata" : false};
		// simulate a previous reference to a schema with the _different_ reference URI
		// --> allowed as long as the document is not yet read (and will never be read)
		this.oMetaModel.mSchema2MetadataUrl["B.B."] = {"/B/V2/$metadata" : false};
		// simulate a previous reference to a schema with the _same_ reference URI, already loaded
		this.oMetaModel.mSchema2MetadataUrl["C."] = {"/C/$metadata" : true};

		// code under test
		assert.strictEqual(this.oMetaModel.validate(sUrl, mScope0), mScope0);

		assert.deepEqual(this.oMetaModel.mSchema2MetadataUrl, {
			"A." : {"/A/$metadata" : false},
			"A.A." : {"/A/$metadata" : false},
			"B." : {"/B/$metadata" : false},
			"B.B." : {
				"/B/$metadata" : false,
				"/B/V2/$metadata" : false
			},
			"C." : {"/C/$metadata" : true},
			"tea_busi_product." : {"/a/default/iwbep/tea_busi_product/0001/$metadata" : false}
		});
	});

	//*********************************************************************************************
	QUnit.test("getETags", function (assert) {
		var sETag = 'W/"..."',
			mETags,
			that = this;

		function codeUnderTest(sUrl, mScope0) {
			// code under test
			assert.strictEqual(that.oMetaModel.validate(sUrl, mScope0), mScope0);

			assert.notOk("$ETag" in mScope0);
			assert.notOk("$LastModified" in mScope0);
		}

		// code under test (together with c'tor)
		assert.deepEqual(this.oMetaModel.getETags(), {}, "initial value");

		codeUnderTest("/~/A", {
			$Version : "4.0",
			$LastModified : "Fri, 07 Apr 2017 11:21:50 GMT"
		});
		codeUnderTest("/~/B", {
			$Version : "4.0",
			$LastModified : "Tue, 18 Apr 2017 14:40:29 GMT"
		});
		codeUnderTest("/~/C", {
			$Version : "4.0"
		});
		codeUnderTest("/~/D", {
			$Version : "4.0",
			$ETag : sETag
		});

		// code under test
		mETags = this.oMetaModel.getETags();

		assert.deepEqual(mETags, {
			// no need to use UI5Date.getInstance as only the timestamp is relevant
			"/~/A" : new Date(Date.UTC(2017, 3, 7, 11, 21, 50)),
			// no need to use UI5Date.getInstance as only the timestamp is relevant
			"/~/B" : new Date(Date.UTC(2017, 3, 18, 14, 40, 29)),
			"/~/C" : null,
			"/~/D" : sETag // wins over null!
		});
	});

	//*********************************************************************************************
	[{
		message : "Unsupported IncludeAnnotations",
		scope : {
			$Version : "4.0",
			$Reference : {
				"/A/$metadata" : {
					$Include : [
						"A."
					]
				},
				"/B/$metadata" : {
					$IncludeAnnotations : [{
						$TermNamespace : "com.sap.vocabularies.Common.v1"
					}]
				}
			}
		}
	}, {
		message : "A schema cannot span more than one document: tea_busi."
			+ " - is both included and defined",
		scope : {
			$Version : "4.0",
			$Reference : {
				"/B/$metadata" : {
					$Include : [
						"foo.", "tea_busi."
					]
				}
			},
			"tea_busi." : {
				$kind : "Schema"
			}
		}
	}, {
		message : "A schema cannot span more than one document: existing."
			+ " - expected reference URI /B/v1/$metadata but instead saw /B/v2/$metadata",
		scope : {
			$Version : "4.0",
			$Reference : {
				"/A/$metadata" : {
					$Include : [
						"foo.", "bar."
					]
				},
				"/B/v2/$metadata" : {
					$Include : [
						"baz.", "existing."
					]
				}
			}
		}
	}].forEach(function (oFixture) {
		[false, true].forEach(function (bSupportReferences) {
			var sMessage = oFixture.message,
				sTitle = "validate: " + sMessage + ", supportReferences: " + bSupportReferences;

			QUnit.test(sTitle, function (assert) {
				var oError,
					sUrl = "/~/$metadata",
					that = this;

				function codeUnderTest() {
					var oResult = that.oMetaModel.validate(sUrl, oFixture.scope);

					assert.strictEqual(oResult, oFixture.scope);
				}

				this.oMetaModel.bSupportReferences = bSupportReferences;
				// simulate a schema that has been loaded or referenced before
				this.oMetaModel.mSchema2MetadataUrl = {
					// simulate schema that is already read
					"existing." : {"/B/v1/$metadata" : true}
				};
				if (bSupportReferences) {
					oError = new Error(sUrl + ": " + sMessage);
					this.mock(this.oMetaModel.oModel).expects("reportError")
						.withExactArgs(sMessage, sODataMetaModel, sinon.match({
								message : oError.message,
								name : "Error"
							}
						));
				}

				if (bSupportReferences) {
					assert.throws(codeUnderTest, oError);
				} else {
					codeUnderTest();
				}
			});
		});
	});

	//*********************************************************************************************
	[false, true].forEach(function (bAnnotationFiles) {
		QUnit.test("_mergeAnnotations: bAnnotationFiles=" + bAnnotationFiles, function (assert) {
			const mScope0 = {
				"A." : {
					$kind : "Schema",
					$Annotations : {}
				},
				"A.Container" : {
					$kind : "EntityContainer"
				},
				"B." : {
					$kind : "Schema",
					$Annotations : {}
				},
				"B.B" : {}
			};
			const mAnnotationScope1 = {
				$Version : "4.0",
				"foo." : {
					$kind : "Schema",
					$Annotations : {}
				},
				"foo.Container" : {
					$kind : "EntityContainer"
				}
			};
			const mAnnotationScope2 = {
				$Version : "4.0",
				"bar." : {
					$kind : "Schema",
					$Annotations : {}
				}
			};

			this.oMetaModel.aAnnotationUris = ["/URI/1", "/URI/2"];

			const aMergeExpectations = [];
			this.oMetaModelMock.expects("validate")
				.withExactArgs(this.oMetaModel.sUrl, mScope0);
			aMergeExpectations.push(this.oMetaModelMock.expects("_doMergeAnnotations")
				.withExactArgs(sinon.match.same(mScope0["A."]), {}));
			aMergeExpectations.push(this.oMetaModelMock.expects("_doMergeAnnotations")
				.withExactArgs(sinon.match.same(mScope0["B."]), sinon.match.object));
			if (bAnnotationFiles) {
				this.oMetaModelMock.expects("validate")
					.withExactArgs("/URI/1", sinon.match.same(mAnnotationScope1));
				this.oMetaModelMock.expects("validate")
					.withExactArgs("/URI/2", sinon.match.same(mAnnotationScope2));
				aMergeExpectations.push(this.oMetaModelMock.expects("_doMergeAnnotations")
					.withExactArgs(sinon.match.same(mAnnotationScope1["foo."]), sinon.match.object,
						true));
				aMergeExpectations.push(this.oMetaModelMock.expects("_doMergeAnnotations")
					.withExactArgs(sinon.match.same(mAnnotationScope2["bar."]), sinon.match.object,
						true));
			}
			assert.deepEqual(this.oMetaModel.mSchema2MetadataUrl, {});

			// code under test
			this.oMetaModel._mergeAnnotations(mScope0,
				bAnnotationFiles ? [mAnnotationScope1, mAnnotationScope2] : []);

			aMergeExpectations.forEach(function (oMergeExpectation) {
				assert.strictEqual(oMergeExpectation.args[0][1], mScope0.$Annotations);
			});
			sinon.assert.callOrder(...aMergeExpectations);
			assert.deepEqual(this.oMetaModel.mSchema2MetadataUrl, bAnnotationFiles ? {
				"A." : {"/a/b/c/d/e/$metadata" : false},
				"B." : {"/a/b/c/d/e/$metadata" : false},
				"bar." : {"/URI/2" : false},
				"foo." : {"/URI/1" : false}
			} : {
				"A." : {"/a/b/c/d/e/$metadata" : false},
				"B." : {"/a/b/c/d/e/$metadata" : false}
			});
		});
	});

	//*********************************************************************************************
	QUnit.test("_mergeAnnotations: validation failure for $metadata", function (assert) {
		var oError = new Error(),
			mScope0 = {};

		this.oMetaModelMock.expects("validate")
			.withExactArgs(this.oMetaModel.sUrl, mScope0)
			.throws(oError);

		assert.throws(function () {
			// code under test
			this.oMetaModel._mergeAnnotations(mScope0, []);
		}, oError);
	});

	//*********************************************************************************************
	QUnit.test("_mergeAnnotations: validation failure in annotation file", function (assert) {
		var oError = new Error(),
			mScope0 = {},
			mAnnotationScope1 = {},
			mAnnotationScope2 = {};

		this.oMetaModel.aAnnotationUris = ["n/a", "/my/annotation.xml"];
		this.oMetaModelMock.expects("validate")
			.withExactArgs(this.oMetaModel.sUrl, mScope0);
		this.oMetaModelMock.expects("validate")
			.withExactArgs("n/a", mAnnotationScope1);
		this.oMetaModelMock.expects("validate")
			.withExactArgs("/my/annotation.xml", mAnnotationScope2)
			.throws(oError);

		assert.throws(function () {
			// code under test
			this.oMetaModel._mergeAnnotations(mScope0, [mAnnotationScope1, mAnnotationScope2]);
		}, oError);
	});

	//*********************************************************************************************
	QUnit.test("_mergeAnnotations: with annotation files (legacy)", function (assert) {
		var sNamespace = "com.sap.gateway.default.iwbep.tea_busi.v0001.",
			sWorker = sNamespace + "Worker/",
			sBasicSalaryCurr = sWorker + "SALARY/BASIC_SALARY_CURR",
			sBasicSalaryCurr2 = "another.schema.2.SALARY/BASIC_SALARY_CURR",
			sBonusCurr = sWorker + "SALARY/BONUS_CURR",
			sCommonLabel = "@com.sap.vocabularies.Common.v1.Label",
			sCommonQuickInfo = "@com.sap.vocabularies.Common.v1.QuickInfo",
			sCommonText = "@com.sap.vocabularies.Common.v1.Text",
			sBaseUrl = window.location.pathname.split(/\/(?:test-|)resources\//)[0]
				+ "/test-resources/sap/ui/core/qunit/odata/v4/data/",
			oMetadata = getDataAsJson("metadata.json"),
			oExpectedResult = clone(oMetadata),
			oAnnotation = getDataAsJson("legacy_annotations.json"),
			oAnnotationCopy = clone(oAnnotation);

		function getDataAsJson(sFileName) {
			var oXHR = new XMLHttpRequest();

			oXHR.open("GET", sBaseUrl + sFileName, /*async*/false);
			oXHR.send();

			return JSON.parse(oXHR.response);
		}

		// the examples are unrealistic and only need to work in 'legacy mode'
		this.oMetaModel.bSupportReferences = false;
		this.oMetaModel.aAnnotationUris = ["n/a"];
		this.oMetaModelMock.expects("validate")
			.withExactArgs(this.oMetaModel.sUrl, oMetadata);
		this.oMetaModelMock.expects("validate")
			.withExactArgs("n/a", oAnnotation);

		oExpectedResult.$Annotations = oMetadata[sNamespace].$Annotations;
		delete oExpectedResult[sNamespace].$Annotations;
		// all entries with $kind are merged
		oExpectedResult["my.schema.2.FuGetEmployeeMaxAge"]
			= oAnnotationCopy["my.schema.2.FuGetEmployeeMaxAge"];
		oExpectedResult["my.schema.2.Entity"]
			= oAnnotationCopy["my.schema.2.Entity"];
		oExpectedResult["my.schema.2.DefaultContainer"]
			= oAnnotationCopy["my.schema.2.DefaultContainer"];
		oExpectedResult["my.schema.2."]
			= oAnnotationCopy["my.schema.2."];
		oExpectedResult["another.schema.2."]
			= oAnnotationCopy["another.schema.2."];
		// update annotations
		oExpectedResult.$Annotations[sBasicSalaryCurr][sCommonLabel]
			= oAnnotationCopy["my.schema.2."].$Annotations[sBasicSalaryCurr][sCommonLabel];
		oExpectedResult.$Annotations[sBasicSalaryCurr][sCommonQuickInfo]
			= oAnnotationCopy["my.schema.2."].$Annotations[sBasicSalaryCurr][sCommonQuickInfo];
		oExpectedResult.$Annotations[sBonusCurr][sCommonText]
			= oAnnotationCopy["my.schema.2."].$Annotations[sBonusCurr][sCommonText];
		oExpectedResult.$Annotations[sBasicSalaryCurr2]
			= oAnnotationCopy["another.schema.2."].$Annotations[sBasicSalaryCurr2];
		delete oExpectedResult["my.schema.2."].$Annotations;
		delete oExpectedResult["another.schema.2."].$Annotations;

		// code under test
		this.oMetaModel._mergeAnnotations(oMetadata, [oAnnotation]);

		assert.deepEqual(oMetadata, oExpectedResult, "merged metadata as expected");
	});

	//*********************************************************************************************
	// TODO This test is only kept for the last c.u.t. which tests #_getOrFetchSchema. It should
	//      be removed once #_getOrFetchSchema is tested in a more appropriate way.
	QUnit.test("_mergeAnnotations: with annotation files", function (assert) {
		var mScope0 = {
				$EntityContainer : "tea_busi.DefaultContainer",
				$Reference : {
					"../../../../default/iwbep/tea_busi_foo/0001/$metadata" : {
						$Include : [
							"tea_busi_foo.v0001."
						]
					}
				},
				$Version : "4.0",
				"tea_busi." : {
					$kind : "Schema",
					$Annotations : {
						"tea_busi.DefaultContainer" : {
							"@A" : "from $metadata",
							"@B" : "from $metadata",
							"@C" : "from $metadata"
						},
						"tea_busi.TEAM" : {
							"@D" : ["from $metadata"],
							"@E" : ["from $metadata"],
							"@F" : ["from $metadata"]
						}
					}
				},
				"tea_busi.DefaultContainer" : {
					$kind : "EntityContainer"
				},
				"tea_busi.EQUIPMENT" : {
					$kind : "EntityType"
				},
				"tea_busi.TEAM" : {
					$kind : "EntityType"
				},
				"tea_busi.Worker" : {
					$kind : "EntityType"
				}
			},
			mScope1 = {
				$Version : "4.0",
				"tea_busi_foo.v0001." : {
					$kind : "Schema",
					$Annotations : {
						"tea_busi_foo.v0001.Product/Name" : {
							"@Common.Label" : "from $metadata"
						}
					}
				},
				"tea_busi_foo.v0001.Product" : {
					$kind : "EntityType",
					Name : {
						$kind : "Property",
						$Type : "Edm.String"
					}
				}
			},
			mAnnotationScope1 = {
				$Version : "4.0",
				"foo." : {
					$kind : "Schema",
					$Annotations : {
						"tea_busi.DefaultContainer" : {
							"@B" : "from annotation #1",
							"@C" : "from annotation #1"
						},
						"tea_busi.TEAM" : {
							"@E" : ["from annotation #1"],
							"@F" : ["from annotation #1"]
						},
						"tea_busi.Worker" : {
							"@From.Annotation" : {
								$Type : "some.Record",
								Label : "from annotation #1"
							},
							"@From.Annotation1" : "from annotation #1"
						}
					}
				}
			},
			mAnnotationScope2 = {
				$Version : "4.0",
				"bar." : {
					$kind : "Schema",
					$Annotations : {
						"tea_busi.DefaultContainer" : {
							"@C" : "from annotation #2"
						},
						"tea_busi.EQUIPMENT" : {
							"@From.Annotation2" : "from annotation #2"
						},
						"tea_busi.TEAM" : {
							"@F" : ["from annotation #2"]
						},
						"tea_busi.Worker" : {
							"@From.Annotation" : {
								$Type : "some.Record",
								Value : "from annotation #2"
							}
						},
						"tea_busi_foo.v0001.Product/Name" : {
							"@Common.Label" : "from annotation #2"
						}
					}
				}
			},
			mExpectedScope = {
				$Annotations : {
					"tea_busi.DefaultContainer" : {
						"@A" : "from $metadata",
						"@B" : "from annotation #1",
						"@C" : "from annotation #2"
					},
					"tea_busi.EQUIPMENT" : {
						"@From.Annotation2" : "from annotation #2"
					},
					"tea_busi.TEAM" : { // Note: no aggregation of array elements here!
						"@D" : ["from $metadata"],
						"@E" : ["from annotation #1"],
						"@F" : ["from annotation #2"]
					},
					"tea_busi.Worker" : {
						"@From.Annotation" : {
							$Type : "some.Record",
							// Note: no "Label" here!
							Value : "from annotation #2"
						},
						"@From.Annotation1" : "from annotation #1"
					},
					"tea_busi_foo.v0001.Product/Name" : {
						"@Common.Label" : "from annotation #2"
					}
				},
				$EntityContainer : "tea_busi.DefaultContainer",
				$Reference : {
					"../../../../default/iwbep/tea_busi_foo/0001/$metadata" : {
						$Include : [
							"tea_busi_foo.v0001."
						]
					}
				},
				$Version : "4.0",
				"bar." : {
					$kind : "Schema"
				},
				"foo." : {
					$kind : "Schema"
				},
				"tea_busi." : {
					$kind : "Schema"
				},
				"tea_busi.DefaultContainer" : {
					$kind : "EntityContainer"
				},
				"tea_busi.EQUIPMENT" : {
					$kind : "EntityType"
				},
				"tea_busi.TEAM" : {
					$kind : "EntityType"
				},
				"tea_busi.Worker" : {
					$kind : "EntityType"
				}
			};

		this.oMetaModel.aAnnotationUris = ["/URI/1", "/URI/2"];
		this.oMetaModelMock.expects("validate")
			.withExactArgs(this.oMetaModel.sUrl, mScope0);
		this.oMetaModelMock.expects("validate")
			.withExactArgs("/URI/1", mAnnotationScope1);
		this.oMetaModelMock.expects("validate")
			.withExactArgs("/URI/2", mAnnotationScope2);
		assert.deepEqual(this.oMetaModel.mSchema2MetadataUrl, {});

		// code under test
		this.oMetaModel._mergeAnnotations(mScope0, [mAnnotationScope1, mAnnotationScope2]);

		assert.deepEqual(mScope0, mExpectedScope);
		assert.strictEqual(mScope0["tea_busi."].$Annotations, undefined);
		assert.strictEqual(mAnnotationScope1["foo."].$Annotations, undefined);
		assert.strictEqual(mAnnotationScope2["bar."].$Annotations, undefined);
		assert.deepEqual(this.oMetaModel.mSchema2MetadataUrl, {
			"bar." : {"/URI/2" : false},
			"foo." : {"/URI/1" : false},
			"tea_busi." : {"/a/b/c/d/e/$metadata" : false}
		});

		// prepare to load "cross-service reference"
		// simulate #validate of mScope0
		this.oMetaModel.mSchema2MetadataUrl["tea_busi_foo.v0001."]
			= {"/a/default/iwbep/tea_busi_foo/0001/$metadata" : false};
		this.oMetaModelMock.expects("fetchEntityContainer").atLeast(1)
			.returns(SyncPromise.resolve(mScope0));
		this.mock(this.oMetaModel.oRequestor).expects("read")
			.withExactArgs("/a/default/iwbep/tea_busi_foo/0001/$metadata")
			.resolves(mScope1);
		this.oMetaModelMock.expects("validate")
			.withExactArgs("/a/default/iwbep/tea_busi_foo/0001/$metadata", mScope1)
			.returns(mScope1);

		// code under test
		return this.oMetaModel.fetchObject("/tea_busi_foo.v0001.Product/Name@Common.Label")
			.then(function (sLabel) {
				assert.strictEqual(sLabel, "from annotation #2", "not overwritten by $metadata");
			});
	});

	//*********************************************************************************************
	QUnit.test("_mergeAnnotations - error (legacy)", function (assert) {
		var oAnnotation1 = {
				"tea_busi.NewType1" : {
					$kind : "EntityType"
				}
			},
			oAnnotation2 = {
				"tea_busi.NewType2" : {
					$kind : "EntityType"
				},
				"tea_busi.ExistingType" : {
					$kind : "EntityType"
				}
			},
			sMessage = "A schema cannot span more than one document: tea_busi.ExistingType",
			oError = new Error("/my/annotation.xml: " + sMessage),
			oMetadata = {
				"tea_busi.ExistingType" : {
					$kind : "EntityType"
				}
			};

		this.oMetaModel.aAnnotationUris = ["n/a", "/my/annotation.xml"];
		// legacy behavior: $Version is not checked, tea_busi.NewType2 is allowed
		this.oMetaModel.bSupportReferences = false;
		this.oMetaModelMock.expects("validate")
			.withExactArgs(this.oMetaModel.sUrl, oMetadata);
		this.oMetaModelMock.expects("validate")
			.withExactArgs("n/a", oAnnotation1);
		this.oMetaModelMock.expects("validate")
			.withExactArgs("/my/annotation.xml", oAnnotation2);
		this.mock(this.oMetaModel.oModel).expects("reportError")
			.withExactArgs(sMessage, sODataMetaModel, sinon.match({
				message : oError.message,
				name : "Error"
			}));

		assert.throws(function () {
			// code under test
			this.oMetaModel._mergeAnnotations(oMetadata, [oAnnotation1, oAnnotation2]);
		}, oError);
	});

	//*********************************************************************************************
	QUnit.test("_mergeAnnotations - a schema cannot span more than one document",
		function (assert) {
			var oAnnotation = {
					$Version : "4.0",
					"tea_busi." : {
						$kind : "Schema"
					}
				},
				sMessage = "A schema cannot span more than one document: tea_busi.",
				oError = new Error("/my/annotation.xml: " + sMessage),
				oMetadata = {
					$Version : "4.0",
					"tea_busi." : {
						$kind : "Schema"
					}
				};

			this.oMetaModel.aAnnotationUris = ["n/a", "/my/annotation.xml"];
			this.mock(this.oMetaModel).expects("_doMergeAnnotations")
				.withExactArgs(sinon.match.same(oMetadata["tea_busi."]), {});
			this.mock(this.oMetaModel.oModel).expects("reportError")
				.withExactArgs(sMessage, sODataMetaModel, sinon.match({
						message : oError.message,
						name : "Error"
					}
				));

			assert.throws(function () {
				// code under test
				this.oMetaModel._mergeAnnotations(oMetadata, [{$Version : "4.0"}, oAnnotation]);
			}, new Error("/my/annotation.xml: " + sMessage));
		}
	);

	//*********************************************************************************************
	QUnit.test("_doMergeAnnotations: no changes", function (assert) {
		const oSchema = {
			$Annotations : {
				target1 : {
					"@foo" : "n/a"
				}
			}
		};
		const mAnnotations = {
			target1 : {
				"@foo" : "old"

			}
		};

		// code under test
		assert.strictEqual(this.oMetaModel._doMergeAnnotations(oSchema, mAnnotations), false);

		assert.deepEqual(oSchema, {});
		assert.deepEqual(mAnnotations, {
			target1 : {
				"@foo" : "old"
			}
		});
	});

	//*********************************************************************************************
	[false, true].forEach(function (bPrivileged) {
		QUnit.test("_doMergeAnnotations: changes, bPrivileged=" + bPrivileged, function (assert) {
			const oSchema = {
				$Annotations : {
					target1 : {
						"@foo" : {new : true},
						"@bar" : "new"
					},
					target2 : {
						"@array" : ["new"],
						"@baz" : "new",
						"@boolean" : true
					},
					target3 : {
						"@qux" : "new"
					}
				}
			};
			const mAnnotations = {
				target1 : {
					"@foo" : {old : true} // Note: no aggregation of properties here!
				},
				target2 : {
					"@array" : ["old"], // Note: no aggregation of array elements here!
					"@baz" : "old",
					"@boolean" : false
				}
			};

			// code under test
			assert.strictEqual(
				this.oMetaModel._doMergeAnnotations(oSchema, mAnnotations, bPrivileged),
				true);

			assert.deepEqual(oSchema, {});
			assert.deepEqual(mAnnotations, {
				target1 : {
					"@foo" : bPrivileged ? {new : true} : {old : true},
					"@bar" : "new"
				},
				target2 : {
					"@array" : bPrivileged ? ["new"] : ["old"],
					"@baz" : bPrivileged ? "new" : "old",
					"@boolean" : bPrivileged
				},
				target3 : {
					"@qux" : "new"
				}
			});
		});
	});

	//*********************************************************************************************
	[false, true].forEach(function (bMetaModelForAnnotations) {
		[false, true].forEach(function (bAnnotationsChanges) {
			const sTitle = "_changeAnnotations: bMetaModelForAnnotations=" + bMetaModelForAnnotations
				+ "bAnnotationsChanges=" + bAnnotationsChanges;

		QUnit.test(sTitle, function (assert) {
			const mScope0 = {
				"foo." : {
					$kind : "Schema"
				},
				"foo.Container" : {
					$kind : "EntityContainer"
				},
				"bar." : {
					$kind : "Schema"
				},
				"bar.Container" : {
					$kind : "EntityContainer"
				},
				$Annotations : {}
			};
			const oMetaModelForAnnotations = {
				_getAnnotationsForSchema : mustBeMocked
			};
			const oMetaModelForAnnotationsMock = this.mock(oMetaModelForAnnotations);

			if (bAnnotationsChanges) {
				this.oMetaModel.aAnnotationChanges = [
					{
						path : "/first/part@second/part",
						value : "foo"
					}, {
						path : "/first/part@other/part",
						value : "bar"
					}, {
						path : "/not/yet/available@n/a",
						value : "n/a"
					}, {
						path : "/no/target@n/a",
						value : "n/a"
					}
				];
			}
			if (bMetaModelForAnnotations) {
				this.oMetaModel.oMetaModelForAnnotations = oMetaModelForAnnotations;
			}
			oMetaModelForAnnotationsMock.expects("_getAnnotationsForSchema")
				.exactly(bMetaModelForAnnotations ? 1 : 0)
				.withExactArgs("foo.")
				.returns("~foo~annotations~");
			const oFooAnnotationsExpectation = this.oMetaModelMock.expects("_doMergeAnnotations")
				.exactly(bMetaModelForAnnotations ? 1 : 0)
				.withExactArgs({$Annotations : "~foo~annotations~"},
					sinon.match.same(mScope0.$Annotations), true);
			oMetaModelForAnnotationsMock.expects("_getAnnotationsForSchema")
				.exactly(bMetaModelForAnnotations ? 1 : 0)
				.withExactArgs("bar.")
				.returns("~bar~annotations~");
			const oBarAnnotationsExpectation = this.oMetaModelMock.expects("_doMergeAnnotations")
				.exactly(bMetaModelForAnnotations ? 1 : 0)
				.withExactArgs({$Annotations : "~bar~annotations~"},
					sinon.match.same(mScope0.$Annotations), true);
			const oGetObject1Expectation = this.oMetaModelMock.expects("getObject")
				.exactly(bAnnotationsChanges ? 2 : 0)
				.withExactArgs("/first/part@$ui5.target")
				.returns("~target~");
			const oGetObject2Expectation = this.oMetaModelMock.expects("getObject")
				.exactly(bAnnotationsChanges ? 1 : 0)
				.withExactArgs("/not/yet/available@$ui5.target")
				.returns(undefined);
			const oGetObject3Expectation = this.oMetaModelMock.expects("getObject")
				.exactly(bAnnotationsChanges ? 1 : 0)
				.withExactArgs("/no/target@$ui5.target")
				.returns(undefined);

			// code under test
			this.oMetaModel._changeAnnotations(mScope0);

			assert.deepEqual(mScope0.$Annotations, bAnnotationsChanges
				? {
						"~target~" : {
							"@second/part" : "foo",
							"@other/part" : "bar"
						}
					}
				: {}
			);
			if (bMetaModelForAnnotations && bAnnotationsChanges) {
				sinon.assert.callOrder(oFooAnnotationsExpectation, oBarAnnotationsExpectation,
					oGetObject1Expectation, oGetObject2Expectation, oGetObject3Expectation);
			}
		});
		});
	});

	//*********************************************************************************************
	QUnit.test("getAbsoluteServiceUrl", function (assert) {
		var oModel = new ODataModel({serviceUrl : "/Foo/DataService/"}),
			oMetaModel = oModel.getMetaModel();

		// code under test
		assert.strictEqual(oMetaModel.getAbsoluteServiceUrl("../ValueListService/$metadata"),
			"/Foo/ValueListService/");

		// code under test
		assert.strictEqual(oMetaModel.getAbsoluteServiceUrl("/Foo/ValueListService/$metadata"),
			"/Foo/ValueListService/");

		// code under test
		assert.strictEqual(oMetaModel.getAbsoluteServiceUrl("$metadata"),
			"/Foo/DataService/");

		// code under test
		assert.strictEqual(oMetaModel.getAbsoluteServiceUrl(
				"$metadata?sap-context-token=XYZ&sap-client=123&sap-language=ABC"),
			"/Foo/DataService/?sap-context-token=XYZ&sap-client=123&sap-language=ABC");
	});

	//*********************************************************************************************
	QUnit.test("getAbsoluteServiceUrl: relative data service URL", function (assert) {
		var sRelativePath = "../../../DataService/",
			sAbsolutePath
				= new URI(sRelativePath).absoluteTo(document.baseURI).pathname().toString(),
			oModel = new ODataModel({serviceUrl : sRelativePath});

		// code under test
		assert.strictEqual(oModel.getMetaModel()
				.getAbsoluteServiceUrl("../ValueListService/$metadata"),
			new URI("../ValueListService/").absoluteTo(sAbsolutePath).toString());
	});

	//*********************************************************************************************
	[true, false].forEach(function (bAutoExpandSelect) {
		[false, true].forEach(function (bHasMetaModelForAnnotations) {
			[false, true].forEach(function (bCopyAnnotations) {
				const sTitle = "getOrCreateSharedModel, bAutoExpandSelect=" + bAutoExpandSelect
					+ ", bHasMetaModelForAnnotations=" + bHasMetaModelForAnnotations
					+ ", bCopyAnnotations=" + bCopyAnnotations;

		QUnit.test(sTitle, function (assert) {
			var mHeaders = {"Accept-Language" : "ab-CD", "X-CSRF-Token" : "xyz"},
				oModel = new ODataModel({serviceUrl : "/Foo/DataService/"}),
				oMetaModel = oModel.getMetaModel(),
				oMetaModelMock = this.mock(oMetaModel),
				oSharedModel;

			oMetaModel.mSharedModelByUrl.foo = "~bar~";

<<<<<<< HEAD
			oMetaModel.oMetaModelForAnnotations = bHasMetaModelForAnnotations
				? "~oMetaModelForAnnotations~"
				: null;
			oMetaModel.sLanguage = "~sLanguage~";
			oMetaModelMock.expects("getAbsoluteServiceUrl")
				.withExactArgs("../ValueListService/$metadata")
				.returns("/Foo/ValueListService/");
			oMetaModelMock.expects("getAbsoluteServiceUrl") // for second code under test
				.withExactArgs("/Foo/ValueListService/$metadata")
				.returns("/Foo/ValueListService/");
			this.mock(oModel).expects("getHttpHeaders").withExactArgs().returns(mHeaders);
			// observe metadataUrlParams being passed along
			// Note: "ab-CD" is derived from Localization.getLanguageTag here, not from mHeaders!
			this.mock(_MetadataRequestor).expects("create")
				.withExactArgs({"Accept-Language" : "ab-CD"}, "4.0", undefined,
					{"sap-language" : "~sLanguage~"}, undefined, sinon.match.func);
			const oCopyAnnotationsExpectation
				= this.mock(ODataMetaModel.prototype).expects("_copyAnnotations")
					.exactly(bCopyAnnotations ? 1 : 0)
					.withExactArgs(bHasMetaModelForAnnotations
						? "~oMetaModelForAnnotations~"
						: sinon.match.same(oMetaModel));

			// code under test
			oSharedModel = oMetaModel.getOrCreateSharedModel("../ValueListService/$metadata",
				undefined, bAutoExpandSelect, bCopyAnnotations);

			assert.ok(oSharedModel instanceof ODataModel);
			assert.deepEqual(oSharedModel.mHeaders, mHeaders);
			assert.strictEqual(oSharedModel.sServiceUrl, "/Foo/ValueListService/");
			assert.strictEqual(oSharedModel.bSharedRequests, true);
			assert.strictEqual(oSharedModel.sOperationMode, OperationMode.Server);
			assert.strictEqual(oSharedModel.getGroupId(), "$auto");
			assert.strictEqual(oSharedModel.bAutoExpandSelect, !!bAutoExpandSelect);
			if (bCopyAnnotations) {
				assert.ok(oCopyAnnotationsExpectation.calledOn(oSharedModel.getMetaModel()));
			}
			assert.deepEqual(oMetaModel.mSharedModelByUrl, {
				foo : "~bar~",
				[`${bAutoExpandSelect}/Foo/ValueListService/`] : oSharedModel
			});

			// code under test
			assert.strictEqual(oMetaModel.getOrCreateSharedModel("/Foo/ValueListService/$metadata",
					undefined, bAutoExpandSelect, bCopyAnnotations),
				oSharedModel);
		});
			});
=======
		oMetaModel.oMetaModelForAnnotations = bHasMetaModelForAnnotations
			? "~oMetaModelForAnnotations~"
			: null;
		oMetaModel.sLanguage = "~sLanguage~";
		oMetaModelMock.expects("getAbsoluteServiceUrl")
			.withExactArgs("../ValueListService/$metadata")
			.returns("/Foo/ValueListService/");
		oMetaModelMock.expects("getAbsoluteServiceUrl") // for second code under test
			.withExactArgs("/Foo/ValueListService/$metadata")
			.returns("/Foo/ValueListService/");
		this.mock(oModel).expects("getHttpHeaders").withExactArgs().returns(mHeaders);
		// observe metadataUrlParams being passed along
		// Note: "ab-CD" is derived from Localization.getLanguageTag here, not from mHeaders!
		this.mock(_MetadataRequestor).expects("create")
			.withExactArgs({"Accept-Language" : "ab-CD"}, "4.0", undefined,
				{"sap-language" : "~sLanguage~"}, undefined, sinon.match.func);
		const oCopyAnnotationsExpectation
			= this.mock(ODataMetaModel.prototype).expects("_copyAnnotations")
				.exactly(bCopyAnnotations ? 1 : 0)
				.withExactArgs(bHasMetaModelForAnnotations
					? "~oMetaModelForAnnotations~"
					: sinon.match.same(oMetaModel));
		const oExpectation = this.mock(ODataModel.prototype).expects("setRetryAfterHandler")
			.withExactArgs(sinon.match.func);

		// code under test
		oSharedModel = oMetaModel.getOrCreateSharedModel("../ValueListService/$metadata",
			undefined, bAutoExpandSelect, bCopyAnnotations);

		assert.ok(oSharedModel instanceof ODataModel);
		assert.deepEqual(oSharedModel.mHeaders, mHeaders);
		assert.strictEqual(oSharedModel.sServiceUrl, "/Foo/ValueListService/");
		assert.strictEqual(oSharedModel.bSharedRequests, true);
		assert.strictEqual(oSharedModel.sOperationMode, OperationMode.Server);
		assert.strictEqual(oSharedModel.getGroupId(), "$auto");
		assert.strictEqual(oSharedModel.bAutoExpandSelect, !!bAutoExpandSelect);
		if (bCopyAnnotations) {
			assert.ok(oCopyAnnotationsExpectation.calledOn(oSharedModel.getMetaModel()));
		}
		assert.ok(oExpectation.calledOn(oSharedModel));
		assert.deepEqual(oMetaModel.mSharedModelByUrl, {
			foo : "~bar~",
			[`${bAutoExpandSelect}/Foo/ValueListService/`] : oSharedModel
		});

		// code under test
		assert.strictEqual(oMetaModel.getOrCreateSharedModel("/Foo/ValueListService/$metadata",
				undefined, bAutoExpandSelect, bCopyAnnotations),
			oSharedModel);

		this.mock(oModel).expects("getOrCreateRetryAfterPromise").withExactArgs("~oError~")
			.returns("~oPromise~");

		// code under test
		assert.strictEqual(oExpectation.args[0][0]("~oError~"), "~oPromise~");
	});
>>>>>>> 0cb9f840
		});
	});

	//*********************************************************************************************
	QUnit.test("getOrCreateSharedModel, bAutoExpandSelect defaults to false", function (assert) {
		var oModel = new ODataModel({serviceUrl : "/Foo1/DataService/"}),
			oMetaModel = oModel.getMetaModel(),
			oMetaModelMock = this.mock(oMetaModel),
			oSharedModel;

		oModel.oRequestor.mHeaders["X-CSRF-Token"] = "xyz";
		oMetaModelMock.expects("getAbsoluteServiceUrl").twice()
			.withExactArgs("../ValueListService/$metadata")
			.returns("/Foo1/ValueListService/");
		// observe metadataUrlParams NOT being passed along
		this.mock(_MetadataRequestor).expects("create")
			.withExactArgs({"Accept-Language" : "ab-CD"}, "4.0", undefined, {}, undefined,
				sinon.match.func);
		const oExpectation = this.mock(ODataModel.prototype).expects("setRetryAfterHandler")
			.withExactArgs(sinon.match.func);

		// code under test
		oSharedModel = oMetaModel.getOrCreateSharedModel("../ValueListService/$metadata",
			undefined, undefined);

		assert.ok(oExpectation.calledOn(oSharedModel));
		assert.deepEqual(oMetaModel.mSharedModelByUrl, {
			"false/Foo1/ValueListService/" : oSharedModel
		});

		assert.strictEqual(
			// code under test
			oMetaModel.getOrCreateSharedModel("../ValueListService/$metadata", undefined, false),
			oSharedModel);

		this.mock(oModel).expects("getOrCreateRetryAfterPromise").withExactArgs("~oError~")
			.returns("~oPromise~");

		// code under test
		assert.strictEqual(oExpectation.args[0][0]("~oError~"), "~oPromise~");
	});

	//*********************************************************************************************
	["$auto", "$direct"].forEach(function (sGroupId) {
		var sTitle = "getOrCreateSharedModel: relative data service URL: " + sGroupId;

		QUnit.test(sTitle, function (assert) {
			var oModel = new ODataModel({serviceUrl : "/Foo/DataService/"}),
				oSharedModel;

			this.mock(oModel.getMetaModel()).expects("getAbsoluteServiceUrl")
				.withExactArgs("../ValueListService/$metadata")
				.returns("/absolute/path/");
			const oExpectation = this.mock(ODataModel.prototype).expects("setRetryAfterHandler")
				.withExactArgs(sinon.match.func);

			// code under test
			oSharedModel = oModel.getMetaModel()
				.getOrCreateSharedModel("../ValueListService/$metadata", sGroupId);

			assert.strictEqual(oSharedModel.sServiceUrl, "/absolute/path/");
			assert.strictEqual(oSharedModel.getGroupId(), sGroupId);
			assert.ok(oExpectation.calledOn(oSharedModel));

			this.mock(oModel).expects("getOrCreateRetryAfterPromise").withExactArgs("~oError~")
				.returns("~oPromise~");

			// code under test
			assert.strictEqual(oExpectation.args[0][0]("~oError~"), "~oPromise~");
		});
	});

	//*********************************************************************************************
	QUnit.test("fetchValueListType: unknown property", function (assert) {
		var oContext = {},
			sPath = "/Products('HT-1000')/Foo";

		this.oMetaModelMock.expects("getMetaContext").withExactArgs(sPath).returns(oContext);
		this.oMetaModelMock.expects("fetchObject")
			.withExactArgs(undefined, sinon.match.same(oContext))
			.resolves();

		// code under test
		return this.oMetaModel.fetchValueListType(sPath).then(function () {
			assert.ok(false);
		}, function (oError) {
			assert.ok(oError.message, "No metadata for " + sPath);
		});
	});

	//*********************************************************************************************
	[{
		mAnnotations : {
			"@some.other.Annotation" : true
		},
		sValueListType : ValueListType.None
	}, {
		mAnnotations : {
			"@com.sap.vocabularies.Common.v1.ValueListReferences" : [],
			"@com.sap.vocabularies.Common.v1.ValueListWithFixedValues" : true
		},
		sValueListType : ValueListType.Fixed
	}, {
		mAnnotations : {
			"@com.sap.vocabularies.Common.v1.ValueList" : {},
			"@com.sap.vocabularies.Common.v1.ValueListWithFixedValues" : true
		},
		sValueListType : ValueListType.Fixed
	}, {
		mAnnotations : {
			"@com.sap.vocabularies.Common.v1.ValueListMapping" : {},
			"@com.sap.vocabularies.Common.v1.ValueListWithFixedValues" : true
		},
		sValueListType : ValueListType.Fixed
	}, {
		mAnnotations : {
			"@com.sap.vocabularies.Common.v1.ValueListReferences" : []
		},
		sValueListType : ValueListType.Standard
	}, {
		mAnnotations : {
			"@com.sap.vocabularies.Common.v1.ValueListReferences#foo" : [],
			"@com.sap.vocabularies.Common.v1.ValueListWithFixedValues" : false
		},
		sValueListType : ValueListType.Standard
	}, {
		mAnnotations : {
			"@com.sap.vocabularies.Common.v1.ValueList#foo" : {},
			"@com.sap.vocabularies.Common.v1.ValueListWithFixedValues" : false
		},
		sValueListType : ValueListType.Standard
	}, {
		mAnnotations : {
			"@com.sap.vocabularies.Common.v1.ValueListMapping#foo" : {},
			"@com.sap.vocabularies.Common.v1.ValueListWithFixedValues" : false
		},
		sValueListType : ValueListType.Standard
	}, {
		mAnnotations : {
			"@com.sap.vocabularies.Common.v1.ValueList#foo" : {
				SearchSupported : false
			}
		},
		sValueListType : ValueListType.Fixed
	}, {
		mAnnotations : {
			"@com.sap.vocabularies.Common.v1.ValueList#foo" : {
				SearchSupported : true
			}
		},
		sValueListType : ValueListType.Standard
	}, {
		mAnnotations : {
			"@com.sap.vocabularies.Common.v1.ValueList#foo" : {}
		},
		sValueListType : ValueListType.Standard
	}].forEach(function (oFixture) {
		QUnit.test("fetchValueListType: " + JSON.stringify(oFixture.mAnnotations),
				function (assert) {
			var oContext = {},
				sPropertyPath = "/ProductList('HT-1000')/Status";

			this.oMetaModelMock.expects("getMetaContext")
				.withExactArgs(sPropertyPath).returns(oContext);
			this.oMetaModelMock.expects("fetchObject")
				.withExactArgs(undefined, sinon.match.same(oContext))
				.returns(SyncPromise.resolve({}));
			this.oMetaModelMock.expects("getObject")
				.withExactArgs("@", sinon.match.same(oContext))
				.returns(oFixture.mAnnotations);

			// code under test
			this.oMetaModel.fetchValueListType(sPropertyPath).then(function (sValueListType) {
				assert.strictEqual(sValueListType, oFixture.sValueListType);
			});
		});
	});

	//*********************************************************************************************
	QUnit.test("getValueListType, requestValueListType", function (assert) {
		return TestUtils.checkGetAndRequest(this, this.oMetaModel, assert, "fetchValueListType",
			["sPath"], true);
	});

	//*********************************************************************************************
	["ValueList", "ValueListMapping"].forEach(function (sValueList) {
		QUnit.test("fetchValueListMappings: " + sValueList + ", property", function (assert) {
			var oAnnotations = {},
				oDefaultMapping = {CollectionPath : "default"},
				oFooMapping = {CollectionPath : "foo"},
				oProperty = {},
				oValueListMetadata = {
					$Annotations : {
						"zui5_epm_sample.Product/Category" : oAnnotations,
						"some.other.Target" : {}
					}
				},
				oValueListModel = {
					getMetaModel : function () {
						return {
							fetchEntityContainer : function () {
								return Promise.resolve(oValueListMetadata);
							}
						};
					}
				};

			oAnnotations["@com.sap.vocabularies.Common.v1." + sValueList] = oDefaultMapping;
			oAnnotations["@com.sap.vocabularies.Common.v1." + sValueList + "#foo"] = oFooMapping;
			this.oMetaModelMock.expects("getObject").withExactArgs("/zui5_epm_sample.Product/Category")
				.returns(oProperty);

			// code under test
			return this.oMetaModel.fetchValueListMappings(oValueListModel, "zui5_epm_sample.Product",
				oProperty
			).then(function (oValueListMappings) {
				assert.deepEqual(oValueListMappings, {
					"" : oDefaultMapping,
					foo : oFooMapping
				});
			});
		});
	});

	//*********************************************************************************************
	["ValueList", "ValueListMapping"].forEach(function (sValueList) {
		[false, true].forEach(function (b401) {
			var sTitle = "fetchValueListMappings: " + sValueList + ", parameter, 4.01=" + b401;

		QUnit.test(sTitle, function (assert) {
			var oAnnotations = {},
				oDefaultMapping = {CollectionPath : "default"},
				oFooMapping = {CollectionPath : "foo"},
				sTarget = b401 ? "name.space.Action()/Category" : "name.space.Action/Category",
				oValueListMetadata = {
					$Annotations : {
						"name.space.Action(name.space.DoNotUse)/Category" : {},
						"some.other.Target" : {}
					}
				},
				oValueListModel = {
					getMetaModel : function () {
						return {
							fetchEntityContainer : function () {
								return Promise.resolve(oValueListMetadata);
							}
						};
					}
				};

			oAnnotations["@com.sap.vocabularies.Common.v1." + sValueList] = oDefaultMapping;
			oAnnotations["@com.sap.vocabularies.Common.v1." + sValueList + "#foo"] = oFooMapping;
			oValueListMetadata.$Annotations[sTarget] = oAnnotations;
			this.oMetaModelMock.expects("getObject").never();

			// code under test
			return this.oMetaModel.fetchValueListMappings(oValueListModel, "name.space.Action",
				{$Name : "Category"}, [{/*$IsBound : false*/}]
			).then(function (oValueListMappings) {
				assert.deepEqual(oValueListMappings, {
					"" : oDefaultMapping,
					foo : oFooMapping
				});
			});
		});
		});
	});

	//*********************************************************************************************
	["ValueList", "ValueListMapping"].forEach(function (sValueList) {
		[{
			sIndividualOverloadTarget : "name.space.Action()/Category",
			oOverload : {/*$IsBound : false*/}
		}, {
			sIndividualOverloadTarget : "name.space.Action(name.space.Entity)/Category",
			oOverload : {
				$IsBound : true,
				$Parameter : [{
					$Type : "name.space.Entity"
				}]
			}
		}, {
			sIndividualOverloadTarget : "name.space.Action(Collection(name.space.Entity))/Category",
			oOverload : {
				$IsBound : true,
				$Parameter : [{
					$isCollection : true,
					$Type : "name.space.Entity"
				}]
			}
		}].forEach(function (oFixture) {
			var sTitle = "fetchValueListMappings: " + sValueList + ", 4.0 and 4.01, "
					+ oFixture.sIndividualOverloadTarget;

		QUnit.test(sTitle, function (assert) {
			var oAnnotations4 = {},
				oAnnotations401 = {},
				oBarMapping = {CollectionPath : "bar"},
				oDefaultMapping = {CollectionPath : "default"},
				oFooMapping = {CollectionPath : "foo"},
				oValueListMetadata = {
					$Annotations : {
						"name.space.Action/Category" : oAnnotations4,
						"name.space.Action(name.space.DoNotUse)/Category" : {},
						"some.other.Target" : {}
					}
				},
				sValueListMetadata,
				oValueListModel = {
					getMetaModel : function () {
						return {
							fetchEntityContainer : function () {
								return Promise.resolve(oValueListMetadata);
							}
						};
					}
				};

			oAnnotations4["@com.sap.vocabularies.Common.v1." + sValueList] = {ignore : true};
			oAnnotations4["@com.sap.vocabularies.Common.v1." + sValueList + "#foo"] = oFooMapping;
			oAnnotations401["@com.sap.vocabularies.Common.v1." + sValueList] = oDefaultMapping;
			oAnnotations401["@com.sap.vocabularies.Common.v1." + sValueList + "#bar"] = oBarMapping;
			oValueListMetadata.$Annotations[oFixture.sIndividualOverloadTarget] = oAnnotations401;
			sValueListMetadata = JSON.stringify(oValueListMetadata);
			this.oMetaModelMock.expects("getObject").never();

			// code under test
			return this.oMetaModel.fetchValueListMappings(oValueListModel, "name.space.Action",
				{$Name : "Category"}, [oFixture.oOverload]
			).then(function (oValueListMappings) {
				assert.deepEqual(oValueListMappings, {
					"" : oDefaultMapping,
					bar : oBarMapping,
					foo : oFooMapping
				});
				assert.strictEqual(JSON.stringify(oValueListMetadata), sValueListMetadata);
			});
		});
		});
	});

	//*********************************************************************************************
	[[], [{}, {}]].forEach(function (aOverloads) {
		var sTitle = "fetchValueListMappings: not a single overload, but " + aOverloads.length;

		QUnit.test(sTitle, function (assert) {
			var oValueListModel = {
					getMetaModel : function () {
						return {
							fetchEntityContainer : function () {
								return Promise.resolve({});
							}
						};
					}
				};

			this.oMetaModelMock.expects("getObject").never();

			// code under test
			return this.oMetaModel.fetchValueListMappings(oValueListModel, "name.space.Action",
				{$Name : "Category"}, aOverloads
			).then(function () {
				assert.ok(false);
			}, function (oError) {
				assert.strictEqual(oError.message,
					"Expected a single overload, but found " + aOverloads.length);
			});
		});
	});

	//*********************************************************************************************
	[{
		annotations : {
			"zui5_epm_sample.Product/CurrencyCode/type.cast" : true
		},
		error : "Unexpected annotation target 'zui5_epm_sample.Product/CurrencyCode/type.cast' "
			+ "with namespace of data service in /Foo/ValueListService"
	}, {
		annotations : {
			"zui5_epm_sample.Product/Category" : {
				"@some.other.Term" : true
			}
		},
		error : "Unexpected annotation 'some.other.Term' for target "
			+ "'zui5_epm_sample.Product/Category' with namespace of data service "
			+ "in /Foo/ValueListService"
	}, {
		annotations : {},
		error : "No annotation 'com.sap.vocabularies.Common.v1.ValueList' "
			+ "in /Foo/ValueListService"
	}, {
		annotations : {
			"zui5_epm_sample.Product/Category" : {
				"@com.sap.vocabularies.Common.v1.ValueList" : {
					CollectionRoot : "/bar/$metadata"
				}
			}
		},
		error : "Property 'CollectionRoot' is not allowed in annotation "
			+ "'com.sap.vocabularies.Common.v1.ValueList' for target "
			+ "'zui5_epm_sample.Product/Category' in /Foo/ValueListService"
	}, {
		annotations : {
			"zui5_epm_sample.Product/Category" : {
				"@com.sap.vocabularies.Common.v1.ValueList" : {
					SearchSupported : false
				}
			}
		},
		error : "Property 'SearchSupported' is not allowed in annotation "
			+ "'com.sap.vocabularies.Common.v1.ValueList' for target "
			+ "'zui5_epm_sample.Product/Category' in /Foo/ValueListService"
	}].forEach(function (oFixture) {
		QUnit.test("fetchValueListMappings: " + oFixture.error, function (assert) {
			var oModel = new ODataModel({serviceUrl : "/Foo/DataService/"}),
				oMetaModel = oModel.getMetaModel(),
				oMetaModelMock = this.mock(oMetaModel),
				oProperty = {},
				oValueListMetadata = {
					$Annotations : oFixture.annotations
				},
				oValueListModel = {
					getMetaModel : function () {
						return {
							fetchEntityContainer : function () {
								return Promise.resolve(oValueListMetadata);
							}
						};
					},
					sServiceUrl : "/Foo/ValueListService"
				},
				sTarget = Object.keys(oFixture.annotations)[0];

			oMetaModelMock.expects("getObject").atLeast(0)
				.withExactArgs("/" + sTarget)
				.returns(sTarget === "zui5_epm_sample.Product/Category" ? oProperty : undefined);

			// code under test
			return oMetaModel
				.fetchValueListMappings(oValueListModel, "zui5_epm_sample.Product", oProperty)
				.then(function () {
					assert.ok(false);
				}, function (oError) {
					assert.strictEqual(oError.message, oFixture.error);
				});
		});
	});

	//*********************************************************************************************
	["ValueList", "ValueListMapping"].forEach(function (sValueList) {
		QUnit.test("fetchValueListMappings: " + sValueList + ", value list model is data model",
				function (assert) {
			var oAnnotations = {
					"@com.sap.vocabularies.Common.v1.Label" : "Country"
				},
				oModel = new ODataModel({serviceUrl : "/Foo/DataService/"}),
				oMetaModelMock = this.mock(oModel.getMetaModel()),
				oMapping = {
					CollectionPath : "VH_CountrySet",
					Parameters : [{p1 : "foo"}]
				},
				oProperty = {
					$kind : "Property"
				},
				oMetadata = {
					$EntityContainer : "value_list.Container",
					"value_list.VH_BusinessPartner" : {
						$kind : "Entity",
						Country : oProperty
					},
					$Annotations : {
						// value list on value list
						"value_list.VH_BusinessPartner/Country" : oAnnotations,
						"value_list.VH_BusinessPartner/Foo" : {/* some other field w/ value list*/}
					}
				};

			oAnnotations["@com.sap.vocabularies.Common.v1." + sValueList] = oMapping;
			oMetaModelMock.expects("fetchEntityContainer").atLeast(1)
				.returns(SyncPromise.resolve(oMetadata));

			// code under test
			return oModel.getMetaModel()
				.fetchValueListMappings(oModel, "value_list.VH_BusinessPartner", oProperty)
				.then(function (oValueListMappings) {
					assert.deepEqual(oValueListMappings, {
						"" : oMapping
					});
				});
		});
	});

	//*********************************************************************************************
	[{
		sPropertyPath : "/EMPLOYEES/unknown",
		sExpectedError : "No metadata"
	}, {
		sPropertyPath : "/EMPLOYEES/AGE",
		sExpectedError : "No annotation 'com.sap.vocabularies.Common.v1.ValueListReferences'"
	}].forEach(function (oFixture) {
		QUnit.test("requestValueListInfo: " + oFixture.sExpectedError, function (assert) {
			var oModel = new ODataModel({serviceUrl : "/~/"});

			this.mock(oModel.getMetaModel()).expects("fetchEntityContainer").atLeast(1)
				.returns(SyncPromise.resolve(mScope));

			// code under test
			return oModel.getMetaModel().requestValueListInfo(oFixture.sPropertyPath)
				.then(function () {
					assert.ok(false);
				}, function (oError) {
					assert.strictEqual(oError.message,
						oFixture.sExpectedError + " for " + oFixture.sPropertyPath);
				});
		});
	});

	//*********************************************************************************************
	[false, true].forEach(function (bFixed) {
		[false, true].forEach(function (bError) {
			// with bFixed, the error case is an empty result after filtering by relevant qualifiers,
			// else it's a duplicate qualifier
			var bDuplicate = !bFixed && bError,
				sTitle = "requestValueListInfo: error=" + bError
					+ "; ValueListWithFixedValues=" + bFixed;

			QUnit.test(sTitle, function (assert) {
				var oContext = {
						getBinding : function () {}
					},
					sMappingUrl1 = "../ValueListService1/$metadata",
					sMappingUrl2 = "../ValueListService2/$metadata",
					sMappingUrlBar = "../ValueListServiceBar/$metadata",
					oModel = new ODataModel({serviceUrl : "/Foo/DataService/"}),
					oMetaModelMock = this.mock(oModel.getMetaModel()),
					oProperty = {
						$kind : "Property"
					},
					sPropertyPath = "/ProductList('HT-1000')/Category",
					aValueListRelevantQualifiers = [],
					oMetadata = {
						$EntityContainer : "zui5_epm_sample.Container",
						"zui5_epm_sample.Product" : {
							$kind : "Entity",
							Category : oProperty
						},
						$Annotations : {
							"zui5_epm_sample.Product/Category" : {
								"@com.sap.vocabularies.Common.v1.ValueListReferences" :
									[sMappingUrl1, sMappingUrl2],
								"@com.sap.vocabularies.Common.v1.ValueListReferences#bar" :
									[sMappingUrlBar],
								"@com.sap.vocabularies.Common.v1.ValueListReferences#bar@an.Annotation"
									: true,
								"@com.sap.vocabularies.Common.v1.ValueListRelevantQualifiers"
									: aValueListRelevantQualifiers,
								"@some.other.Annotation" : true
							}
						},
						"zui5_epm_sample.Container" : {
							ProductList : {
								$kind : "EntitySet",
								$Type : "zui5_epm_sample.Product"
							}
						}
					},
					mValueListByRelevantQualifiers = {
						qualifier : {
							$model : "~model~",
							CollectionPath : "/Collection"
						}
					},
					oValueListMappings1 = {
						"" : {CollectionPath : ""}
					},
					oValueListMappings2 = {
						foo : {CollectionPath : "foo"}
					},
					oValueListMappingsBar = {},
					oValueListModel1 = {sServiceUrl : sMappingUrl1},
					oValueListModel2 = {sServiceUrl : sMappingUrl2},
					oValueListModelBar = {sServiceUrl : sMappingUrlBar};

				if (bFixed) {
					oMetadata.$Annotations["zui5_epm_sample.Product/Category"]
						["@com.sap.vocabularies.Common.v1.ValueListWithFixedValues"] = true;
					if (bError) { // simulate empty result after filtering by relevant qualifiers
						delete mValueListByRelevantQualifiers.qualifier;
					}
				}
				oValueListMappingsBar[bDuplicate ? "" : "bar"] = {CollectionPath : "bar"};
				oMetaModelMock.expects("fetchEntityContainer").atLeast(1)
					.returns(SyncPromise.resolve(oMetadata));
				oMetaModelMock.expects("getOrCreateSharedModel")
					.withExactArgs(sMappingUrl1, undefined, undefined, true)
					.returns(oValueListModel1);
				oMetaModelMock.expects("fetchValueListMappings")
					.withExactArgs(sinon.match.same(oValueListModel1), "zui5_epm_sample.Product",
						sinon.match.same(oProperty), undefined)
					.resolves(oValueListMappings1);
				oMetaModelMock.expects("getOrCreateSharedModel")
					.withExactArgs(sMappingUrl2, undefined, undefined, true)
					.returns(oValueListModel2);
				oMetaModelMock.expects("fetchValueListMappings")
					.withExactArgs(sinon.match.same(oValueListModel2), "zui5_epm_sample.Product",
						sinon.match.same(oProperty), undefined)
					.resolves(oValueListMappings2);
				oMetaModelMock.expects("getOrCreateSharedModel")
					.withExactArgs(sMappingUrlBar, undefined, undefined, true)
					.returns(oValueListModelBar);
				oMetaModelMock.expects("fetchValueListMappings")
					.withExactArgs(sinon.match.same(oValueListModelBar), "zui5_epm_sample.Product",
						sinon.match.same(oProperty), undefined)
					.returns(SyncPromise.resolve(oValueListMappingsBar));
				oMetaModelMock.expects("filterValueListRelevantQualifiers").exactly(bDuplicate ? 0 : 1)
					.withExactArgs({
							"" : {
								$model : oValueListModel1,
								CollectionPath : ""
							},
							foo : {
								$model : oValueListModel2,
								CollectionPath : "foo"
							},
							bar : {
								$model : oValueListModelBar,
								CollectionPath : "bar"
							}
						}, sinon.match.same(aValueListRelevantQualifiers),
						"/ProductList/Category"
							+ "@com.sap.vocabularies.Common.v1.ValueListRelevantQualifiers",
						sinon.match.same(oContext))
					.resolves(mValueListByRelevantQualifiers);

				// code under test
				return oModel.getMetaModel()
					.requestValueListInfo(sPropertyPath, undefined, oContext)
					.then(function (oResult) {
						assert.ok(!bError);
						if (bFixed) {
							assert.deepEqual(oResult, {
								"" : {
									$model : "~model~",
									$qualifier : "qualifier",
									CollectionPath : "/Collection"
								}
							});
						} else {
							assert.strictEqual(oResult, mValueListByRelevantQualifiers);
						}
					}, function (oError) {
						assert.ok(bError);
						assert.strictEqual(oError.message, bFixed
							? "Annotation 'com.sap.vocabularies.Common.v1.ValueListWithFixedValues'"
								+ " but not exactly one 'com.sap.vocabularies.Common.v1.ValueList'"
								+ " for property " + sPropertyPath
							: "Annotations 'com.sap.vocabularies.Common.v1.ValueList' with "
								+ "identical qualifier '' for property " + sPropertyPath
								+ " in " + sMappingUrl1 + " and " + sMappingUrlBar);
					});
			});
		});
	});

	//*********************************************************************************************
	[
		"/ProductList('HT-1000')/name.space.Action/Category",
		"/ProductList('HT-1000')/name.space.Action/$Parameter/Category"
	].forEach(function (sPropertyPath) {
		QUnit.test("requestValueListInfo: bound action parameter " + sPropertyPath, function (assert) {
			var sMappingUrl = "../ValueListService/$metadata",
				oModel = new ODataModel({serviceUrl : "/Foo/DataService/"}),
				oMetadata = {
					$Annotations : {
						"name.space.Action/Category" : {
							"@com.sap.vocabularies.Common.v1.ValueListReferences" : [sMappingUrl]
						}
					},
					$EntityContainer : "zui5_epm_sample.Container",
					"name.space.Action" : [{
						$kind : "Action",
						$IsBound : true,
						$Parameter : [{
							$Name : "_it",
							$Type : "zui5_epm_sample.Product"
						}, {
							$Name : "Category"
						}],
						$ReturnType : {
							$Type : "some.other.Type"
						}
					}],
					"zui5_epm_sample.Product" : {
						$kind : "Entity"
					},
					"zui5_epm_sample.Container" : {
						ProductList : {
							$kind : "EntitySet",
							$Type : "zui5_epm_sample.Product"
						}
					}
				},
				oMetaModelMock = this.mock(oModel.getMetaModel()),
				oValueListMappings = {"" : {CollectionPath : ""}},
				oValueListModel = {sServiceUrl : sMappingUrl};

			oMetaModelMock.expects("fetchEntityContainer").atLeast(1)
				.returns(SyncPromise.resolve(oMetadata));
			oMetaModelMock.expects("getOrCreateSharedModel")
				.withExactArgs(sMappingUrl, undefined, undefined, true)
				.returns(oValueListModel);
			oMetaModelMock.expects("fetchValueListMappings").withExactArgs(
					sinon.match.same(oValueListModel), "name.space.Action",
					sinon.match.same(oMetadata["name.space.Action"][0].$Parameter[1]),
					oMetadata["name.space.Action"])
				.resolves(oValueListMappings);
			oMetaModelMock.expects("filterValueListRelevantQualifiers").never();

			// code under test
			return oModel.getMetaModel()
				.requestValueListInfo(sPropertyPath, undefined, {/*not V4 context*/})
				.then(function (oResult) {
					assert.deepEqual(oResult, {
						"" : {
							$model : oValueListModel,
							CollectionPath : ""
						}
					});
				});
		});
	});

	//*********************************************************************************************
	//TODO Unknown qualified name some.other.Type at /name.space.Action/0/$ReturnType/$Type,
	//     /ActionImport/@sapui.name
	// --> need to identify action import before we Promise.all([this.requestObject()])
	QUnit.skip("requestValueListInfo: action import parameter", function (assert) {
		var sMappingUrl = "../ValueListService/$metadata",
			oModel = new ODataModel({serviceUrl : "/Foo/DataService/"}),
			oMetadata = {
				$Annotations : {
					"name.space.Action/Category" : {
						"@com.sap.vocabularies.Common.v1.ValueListReferences" : [sMappingUrl]
					}
				},
				$EntityContainer : "zui5_epm_sample.Container",
				"name.space.Action" : [{
					$kind : "Action",
					$Parameter : [{
						$Name : "Category"
					}],
					$ReturnType : {
						$Type : "some.other.Type"
					}
				}],
				"zui5_epm_sample.Container" : {
					ActionImport : {
						$kind : "ActionImport",
						$Action : "name.space.Action"
					}
				}
			},
			oMetaModelMock = this.mock(oModel.getMetaModel()),
			oValueListMappings = {"" : {CollectionPath : ""}},
			oValueListModel = {sServiceUrl : sMappingUrl};

		oMetaModelMock.expects("fetchEntityContainer").atLeast(1)
			.returns(SyncPromise.resolve(oMetadata));
		oMetaModelMock.expects("getOrCreateSharedModel").withExactArgs(sMappingUrl)
			.returns(oValueListModel);
		oMetaModelMock.expects("fetchValueListMappings").withExactArgs(
				sinon.match.same(oValueListModel), "name.space.Action",
				sinon.match.same(oMetadata["name.space.Action"][0].$Parameter[0]),
				oMetadata["name.space.Action"])
			.resolves(oValueListMappings);

		// code under test
		return oModel.getMetaModel().requestValueListInfo("/ActionImport/Category")
			.then(function (oResult) {
				assert.deepEqual(oResult, {
					"" : {
						$model : oValueListModel,
						CollectionPath : ""
					}
				});
			});
	});

	//*********************************************************************************************
	["ValueList", "ValueListMapping"].forEach(function (sValueList) {
		QUnit.test("requestValueListInfo: " + sValueList + ", same model w/o reference",
				function (assert) {
			var oAnnotations = {},
				oContext = {
					getBinding : function () {}
				},
				oProperty = {
					$kind : "Property"
				},
				oValueListMappingFoo = {CollectionPath : "foo"},
				oMetadata = {
					$EntityContainer : "value_list.Container",
					"value_list.Container" : {
						$kind : "EntityContainer",
						VH_BusinessPartnerSet : {
							$kind : "EntitySet",
							$Type : "value_list.VH_BusinessPartner"
						}
					},
					"value_list.VH_BusinessPartner" : {
						$kind : "Entity",
						Country : oProperty
					},
					$Annotations : {
						"value_list.VH_BusinessPartner/Country" : oAnnotations
					}
				},
				oModel = new ODataModel({serviceUrl : "/Foo/ValueListService/"}),
				oMetaModelMock = this.mock(oModel.getMetaModel()),
				sPropertyPath = "/VH_BusinessPartnerSet('0100000000')/Country";

			oAnnotations["@com.sap.vocabularies.Common.v1." + sValueList + "#foo"]
				= oValueListMappingFoo;
			oAnnotations["@com.sap.vocabularies.Common.v1." + sValueList + "#bar"]
				= {CollectionPath : "bar"};
			oMetaModelMock.expects("fetchEntityContainer").atLeast(1)
				.returns(SyncPromise.resolve(oMetadata));
			oMetaModelMock.expects("filterValueListRelevantQualifiers").never();

			// code under test
			return oModel.getMetaModel()
				.requestValueListInfo(sPropertyPath, undefined, oContext)
				.then(function (oResult) {
					assert.strictEqual(oResult.foo.$model, oModel);
					assert.strictEqual(oResult.bar.$model, oModel);
					assert.notOk("$model" in oValueListMappingFoo);
					delete oResult.foo.$model;
					delete oResult.bar.$model;
					assert.deepEqual(oResult, {
						foo : {CollectionPath : "foo"},
						bar : {CollectionPath : "bar"}
					});
				});
		});
	});

	//*********************************************************************************************
	["ValueList", "ValueListMapping"].forEach(function (sValueList) {
		[false, true].forEach(function (bDuplicate) {
			var sTitle = "requestValueListInfo: " + sValueList + ", fixed values: duplicate="
					+ bDuplicate;

			QUnit.test(sTitle, function (assert) {
				var oAnnotations = {
						"@com.sap.vocabularies.Common.v1.ValueListWithFixedValues" : true
					},
					oMetadata = {
						$EntityContainer : "value_list.Container",
						"value_list.Container" : {
							$kind : "EntityContainer",
							VH_BusinessPartnerSet : {
								$kind : "EntitySet",
								$Type : "value_list.VH_BusinessPartner"
							}
						},
						"value_list.VH_BusinessPartner" : {
							$kind : "Entity",
							Country : {}
						},
						$Annotations : {
							"value_list.VH_BusinessPartner/Country" : oAnnotations
						}
					},
					oModel = new ODataModel({serviceUrl : "/Foo/ValueListService/"}),
					oMetaModel = oModel.getMetaModel(),
					sPropertyPath = "/VH_BusinessPartnerSet('42')/Country";

				oAnnotations["@com.sap.vocabularies.Common.v1." + sValueList + "#foo"] = {
						CollectionPath : "foo",
						SearchSupported : true // BCP: 2280012068
					};
				if (bDuplicate) {
					oAnnotations["@com.sap.vocabularies.Common.v1." + sValueList + "#bar"] = {};
				}
				this.mock(oMetaModel).expects("fetchEntityContainer").atLeast(1)
					.returns(SyncPromise.resolve(oMetadata));

				assert.strictEqual(oMetaModel.getValueListType(sPropertyPath), ValueListType.Fixed);

				// code under test
				return oMetaModel.requestValueListInfo(sPropertyPath).then(function (oResult) {
					assert.notOk(bDuplicate);
					assert.strictEqual(oResult[""].$model, oModel);
					delete oResult[""].$model;
					assert.deepEqual(oResult, {
						"" : { // for fixed values, actual qualifier is ignored here
							$qualifier : "foo",
							CollectionPath : "foo"
						}
					});
				}, function (oError) {
					assert.ok(bDuplicate);
					assert.strictEqual(oError.message, "Annotation "
						+ "'com.sap.vocabularies.Common.v1.ValueListWithFixedValues' but not "
						+ "exactly one 'com.sap.vocabularies.Common.v1.ValueList' for property "
						+ sPropertyPath);
				});
			});
		});
	});

	//*********************************************************************************************
	QUnit.test("requestValueListInfo: property in cross-service reference", function (assert) {
		var sMappingUrl = "../ValueListService/$metadata",
			oModel = new ODataModel({serviceUrl : "/Foo/DataService/"}),
			oMetaModelMock = this.mock(oModel.getMetaModel()),
			oProperty = {
				$kind : "Property"
			},
			oMetadata = {
				$Version : "4.0",
				$Reference : {
					"/Foo/EpmSample/$metadata" : {
						$Include : ["zui5_epm_sample."]
					}
				},
				$EntityContainer : "base.Container",
				"base.Container" : {
					BusinessPartnerList : {
						$kind : "EntitySet",
						$Type : "base.BusinessPartner"
					}
				},
				"base.BusinessPartner" : {
					$kind : "EntityType",
					BP_2_PRODUCT : {
						$kind : "NavigationProperty",
						$Type : "zui5_epm_sample.Product"
					}
				}
			},
			oMetadataProduct = {
				$Version : "4.0",
				"zui5_epm_sample.Product" : {
					$kind : "Entity",
					Category : oProperty
				},
				"zui5_epm_sample." : {
					$kind : "Schema",
					$Annotations : {
						"zui5_epm_sample.Product/Category" : {
							"@com.sap.vocabularies.Common.v1.ValueListReferences" : [sMappingUrl]
						}
					}
				}
			},
			sPropertyPath = "/BusinessPartnerList('0100000000')/BP_2_PRODUCT('HT-1000')/Category",
			oRequestorMock = this.mock(oModel.oMetaModel.oRequestor),
			oValueListMappings = {
				"" : {CollectionPath : ""}
			},
			oValueListModel = {sServiceUrl : sMappingUrl};

		oRequestorMock.expects("read").withExactArgs("/Foo/DataService/$metadata", false, undefined)
			.resolves(oMetadata);
		oRequestorMock.expects("read").withExactArgs("/Foo/EpmSample/$metadata")
			.resolves(oMetadataProduct);
		oMetaModelMock.expects("getOrCreateSharedModel")
			.withExactArgs(sMappingUrl, undefined, true, true)
			.returns(oValueListModel);
		oMetaModelMock.expects("fetchValueListMappings")
			.withExactArgs(sinon.match.same(oValueListModel), "zui5_epm_sample.Product",
				sinon.match.same(oProperty), undefined)
			.resolves(oValueListMappings);

		// code under test
		return oModel.getMetaModel().requestValueListInfo(sPropertyPath, true)
			.then(function (oResult) {
				assert.deepEqual(oResult, {
					"" : {
						$model : oValueListModel,
						CollectionPath : ""
					}
				});
			});
	});

	//*********************************************************************************************
	["ValueList", "ValueListMapping"].forEach(function (sValueList) {
		QUnit.test("requestValueListInfo: " + sValueList
				+ ", same qualifier in reference and local", function (assert) {
			var sMappingUrl = "../ValueListService/$metadata",
				oAnnotations = {
					"@com.sap.vocabularies.Common.v1.ValueListReferences" : [sMappingUrl]
				},
				oProperty = {
					$kind : "Property"
				},
				oMetadata = {
					$EntityContainer : "zui5_epm_sample.Container",
					"zui5_epm_sample.Container" : {
						$kind : "EntityContainer",
						ProductList : {
							$kind : "EntitySet",
							$Type : "zui5_epm_sample.Product"
						}
					},
					"zui5_epm_sample.Product" : {
						$kind : "Entity",
						Category : oProperty
					},
					$Annotations : {
						"zui5_epm_sample.Product/Category" : oAnnotations
					}
				},
				oModel = new ODataModel({serviceUrl : "/Foo/ValueListService/"}),
				oMetaModelMock = this.mock(oModel.getMetaModel()),
				sPropertyPath = "/ProductList('HT-1000')/Category",
				oValueListModel = {};

			oAnnotations["@com.sap.vocabularies.Common.v1." + sValueList + "#foo"] = {};
			oMetaModelMock.expects("fetchEntityContainer").atLeast(1)
				.returns(SyncPromise.resolve(oMetadata));
			oMetaModelMock.expects("getOrCreateSharedModel")
				.withExactArgs(sMappingUrl, undefined, undefined, true)
				.returns(oValueListModel);
			oMetaModelMock.expects("fetchValueListMappings")
				.withExactArgs(sinon.match.same(oValueListModel), "zui5_epm_sample.Product",
					sinon.match.same(oProperty), undefined)
				.resolves({foo : {}});

			// code under test
			return oModel.getMetaModel().requestValueListInfo(sPropertyPath).then(function () {
				assert.ok(false);
			}, function (oError) {
				assert.strictEqual(oError.message,
					"Annotations 'com.sap.vocabularies.Common.v1.ValueList' with identical "
					+ "qualifier 'foo' for property " + sPropertyPath + " in " + sMappingUrl
					+ " and " + oModel.sServiceUrl + "$metadata");
			});
		});
	});

	//*********************************************************************************************
	QUnit.test("requestValueListInfo: ValueList with CollectionRoot in data service",
			function (assert) {
		var sMappingUrl = "../ValueListService/$metadata",
			oModel = new ODataModel({serviceUrl : "/Foo/DataService/"}),
			oMetaModelMock = this.mock(oModel.getMetaModel()),
			oProperty = {
				$kind : "Property"
			},
			sPropertyPath = "/ProductList('HT-1000')/Category",
			oMetadata = {
				$EntityContainer : "zui5_epm_sample.Container",
				"zui5_epm_sample.Product" : {
					$kind : "Entity",
					Category : oProperty
				},
				$Annotations : {
					"zui5_epm_sample.Product/Category" : {
						"@com.sap.vocabularies.Common.v1.ValueList#foo" : {
							CollectionPath : "VH_CategorySet",
							CollectionRoot : sMappingUrl,
							SearchSupported : true
						}
					}
				},
				"zui5_epm_sample.Container" : {
					ProductList : {
						$kind : "EntitySet",
						$Type : "zui5_epm_sample.Product"
					}
				}
			},
			oValueListModel = {id : "ValueListModel"}; // for deepEqual

		oMetaModelMock.expects("fetchEntityContainer").atLeast(1)
			.returns(SyncPromise.resolve(oMetadata));
		oMetaModelMock.expects("getOrCreateSharedModel")
			.withExactArgs(sMappingUrl, undefined, undefined, true)
			.returns(oValueListModel);

		// code under test
		return oModel.getMetaModel().requestValueListInfo(sPropertyPath).then(function (oResult) {
			assert.deepEqual(oResult, {
				foo : {
					$model : oValueListModel,
					CollectionPath : "VH_CategorySet"
				}
			});
			assert.strictEqual(oMetadata.$Annotations["zui5_epm_sample.Product/Category"]
				["@com.sap.vocabularies.Common.v1.ValueList#foo"].CollectionRoot,
				sMappingUrl);
		});
	});

	//*********************************************************************************************
	[false, true].forEach(function (bOverride) {
		QUnit.test("requestValueListInfo: ValueList with CollectionRoot, same qualifier, "
				+ (bOverride ? "override" : "collision"), function (assert) {
			var sCollectionRoot = "", // unrealistic, but enforces "CollectionRoot" in ...
				oProperty = {
					$kind : "Property"
				},
				sValueListService = "../ValueListService/$metadata",
				oMetadata = {
					$EntityContainer : "zui5_epm_sample.Container",
					"zui5_epm_sample.Product" : {
						$kind : "Entity",
						Category : oProperty
					},
					"zui5_epm_sample.Container" : {
						ProductList : {
							$kind : "EntitySet",
							$Type : "zui5_epm_sample.Product"
						}
					},
					$Annotations : {
						"zui5_epm_sample.Product/Category" : {
							"@com.sap.vocabularies.Common.v1.ValueList#bar" : {
								CollectionPath : "foo",
								CollectionRoot : sCollectionRoot,
								Label : "from data service"
							},
							"@com.sap.vocabularies.Common.v1.ValueListReferences" :
								[sValueListService],
							"@com.sap.vocabularies.Common.v1.ValueListWithFixedValues" : true
						}
					}
				},
				oModel = new ODataModel({serviceUrl : "/Foo/DataService/"}),
				oMetaModelMock = this.mock(oModel.getMetaModel()),
				sPropertyPath = "/ProductList('HT-1000')/Category",
				oValueListModel = {id : "ValueListModel"}, // for deepEqual
				oValueListModel2 = bOverride ? oValueListModel : {},
				oValueListMapping = {
					$model : oValueListModel,
					CollectionPath : "foo",
					Label : "from value list service"
				};

			oMetaModelMock.expects("fetchEntityContainer").atLeast(1)
				.returns(SyncPromise.resolve(oMetadata));
			oMetaModelMock.expects("getOrCreateSharedModel")
				.withExactArgs(sValueListService, undefined, true, true)
				.returns(oValueListModel);
			oMetaModelMock.expects("getOrCreateSharedModel")
				.withExactArgs(sCollectionRoot, undefined, true, true)
				.returns(oValueListModel2);
			oMetaModelMock.expects("fetchValueListMappings")
				.withExactArgs(sinon.match.same(oValueListModel), "zui5_epm_sample.Product",
					sinon.match.same(oProperty), undefined)
				.resolves({bar : oValueListMapping});

			// code under test
			return oModel.getMetaModel().requestValueListInfo(sPropertyPath, true)
				.then(function (oResult) {
					assert.strictEqual(bOverride, true);
					assert.deepEqual(oResult, {
						"" : {
							$model : oValueListModel,
							$qualifier : "bar",
							CollectionPath : "foo",
							Label : "from data service"
						}
					});
				}, function (oError) {
					assert.strictEqual(bOverride, false);
					assert.strictEqual(oError.message,
						"Annotations 'com.sap.vocabularies.Common.v1.ValueList' with "
							+ "identical qualifier 'bar' for property " + sPropertyPath
							+ " in " + sValueListService + " and /Foo/DataService/$metadata");
				});
		});
	});

	//*********************************************************************************************
	QUnit.test("requestValueListInfo: two ValueListReferences stay in order", function (assert) {
		var oProperty = {
				$kind : "Property"
			},
			sValueListService1 = "../FirstValueListService/$metadata",
			sValueListService2 = "../SecondValueListService/$metadata",
			oMetadata = {
				$EntityContainer : "zui5_epm_sample.Container",
				"zui5_epm_sample.Product" : {
					$kind : "Entity",
					Category : oProperty
				},
				"zui5_epm_sample.Container" : {
					ProductList : {
						$kind : "EntitySet",
						$Type : "zui5_epm_sample.Product"
					}
				},
				$Annotations : {
					"zui5_epm_sample.Product/Category" : {
						"@com.sap.vocabularies.Common.v1.ValueListReferences" :
							[sValueListService1, sValueListService2]
					}
				}
			},
			oModel = new ODataModel({serviceUrl : "/Foo/DataService/"}),
			oMetaModelMock = this.mock(oModel.getMetaModel()),
			sPropertyPath = "/ProductList('HT-1000')/Category",
			fnResolve1,
			fnResolve2,
			oResultPromise,
			oValueListModel1 = {id : "FirstValueListModel"}, // for deepEqual
			oValueListModel2 = {id : "SecondValueListModel"},
			oValueListMapping1 = {
				$model : oValueListModel1,
				CollectionPath : "foo",
				Label : "from first value list service"
			},
			oValueListMapping2 = {
				$model : oValueListModel2,
				CollectionPath : "bar",
				Label : "from second value list service"
			};

		oMetaModelMock.expects("fetchEntityContainer").atLeast(1)
			.returns(SyncPromise.resolve(oMetadata));
		oMetaModelMock.expects("getOrCreateSharedModel")
			.withExactArgs(sValueListService1, undefined, true, true)
			.returns(oValueListModel1);
		oMetaModelMock.expects("getOrCreateSharedModel")
			.withExactArgs(sValueListService2, undefined, true, true)
			.returns(oValueListModel2);
		oMetaModelMock.expects("fetchValueListMappings")
			.withExactArgs(sinon.match.same(oValueListModel1), "zui5_epm_sample.Product",
				sinon.match.same(oProperty), undefined)
			.returns(new Promise(function (resolve) { fnResolve1 = resolve; }));
		oMetaModelMock.expects("fetchValueListMappings")
			.withExactArgs(sinon.match.same(oValueListModel2), "zui5_epm_sample.Product",
				sinon.match.same(oProperty), undefined)
			.returns(new Promise(function (resolve) { fnResolve2 = resolve; }));

		// code under test
		oResultPromise = oModel.getMetaModel().requestValueListInfo(sPropertyPath, true)
			.then(function (oResult) {
				assert.deepEqual(Object.keys(oResult), ["foo", "bar"]);
				assert.deepEqual(oResult, {
					foo : {
						$model : oValueListModel1,
						CollectionPath : "foo",
						Label : "from first value list service"
					},
					bar : {
						$model : oValueListModel2,
						CollectionPath : "bar",
						Label : "from second value list service"
					}
				});
			});

		fnResolve2({bar : oValueListMapping2});
		// make sure the first fetchValueListMapping call is resolved only after the second
		setTimeout(fnResolve1, 0, {foo : oValueListMapping1});
		return oResultPromise;
	});

	//*********************************************************************************************
	QUnit.test("fetchData", function (assert) {
		var oMetaData = {
				"some.schema." : {
					$kind : "Schema"
				}
			};

		this.oMetaModelMock.expects("fetchEntityContainer")
			.withExactArgs()
			.resolves(oMetaData);

		// code under test
		return this.oMetaModel.fetchData().then(function (oResult) {
			assert.deepEqual(oResult, oMetaData);

			delete oResult["some.schema."].$kind;
			assert.strictEqual(oMetaData["some.schema."].$kind, "Schema", "original is unchanged");
		});
	});

	//*********************************************************************************************
	QUnit.test("getData, requestData", function (assert) {
		return TestUtils.checkGetAndRequest(this, this.oMetaModel, assert, "fetchData");
	});

	//*********************************************************************************************
	[false, true].forEach(function (bEmptyResponse) {
		[false, true].forEach(function (bHasStandardCode) {
			[0, false, true].forEach(function (bHasAlternateKey) {
				var sTitle = "requestCodeList, empty response: " + bEmptyResponse
					+ ", with alternate key: " + bHasAlternateKey
					+ ", with standard code: " + bHasStandardCode;

				QUnit.test(sTitle, function (assert) {
					var oCodeListBinding = {
							destroy : function () {},
							requestContexts : function () {}
						},
						oCodeListMetaModel = {
							getObject : function () {},
							requestObject : function () {}
						},
						oCodeListMetaModelMock = this.mock(oCodeListMetaModel),
						oCodeListModel = {
							bindList : function () {},
							getMetaModel : function () {},
							sServiceUrl : "/foo/bar/default/iwbep/common/0001/"
						},
						aData = [],
						oMapGetExpectation,
						oMapSetExpectation,
						aSelect = [
							bHasAlternateKey
								? "ExternalCode"
								: "UnitCode", "DecimalPlaces", "MyText"
						],
						sUrl = "../../../../default/iwbep/common/0001/$metadata",
						that = this;

					/*
					 * Returns mock context instances for the given data rows, properly set up with
					 * expectations.
					 *
					 * @param {object[]} aData - some data rows
					 * @returns {object[]} mock context instances
					 */
					function mock(aData0) {
						return aData0.map(function (oData) {
							var oContext = {getProperty : function () {}},
								oContextMock = that.mock(oContext);

							Object.keys(oData).forEach(function (sKey) {
								oContextMock.expects("getProperty").withExactArgs(sKey)
									.returns(oData[sKey]);
							});

							return oContext;
						});
					}

					if (!bEmptyResponse) {
						aData = bHasAlternateKey
							? [{
									DecimalPlaces : 0, ExternalCode : "ONE", MyText : "One"
								}, {
									DecimalPlaces : 2, ExternalCode : "%", MyText : "Percentage"
								}, {
									DecimalPlaces : 3, ExternalCode : "%O", MyText : "Per mille"
								}, {
									DecimalPlaces : null, ExternalCode : "*", MyText : "ignore!"
								}]
							: [{
									DecimalPlaces : 0, UnitCode : "ONE", MyText : "One"
								}, {
									DecimalPlaces : 2, UnitCode : "%", MyText : "Percentage"
								}, {
									DecimalPlaces : 3, UnitCode : "%O", MyText : "Per mille"
								}, {
									DecimalPlaces : null, UnitCode : "*", MyText : "ignore!"
								}];
						if (bHasStandardCode) { // not realistic!
							aData[0].ISOCode = "ENO";
							aData[1].ISOCode = "P/C";
							aData[2].ISOCode = "P/M";
							aData[3].ISOCode = "n/a";
						}
					}
					if (bHasStandardCode) {
						aSelect.push("ISOCode");
					}
					this.oMetaModel.sLanguage = "~sLanguage~";
					this.oMetaModelMock.expects("fetchEntityContainer").twice()
						.returns(SyncPromise.resolve(mScope));
					this.oMetaModelMock.expects("requestObject").twice()
						.withExactArgs("/@com.sap.vocabularies.CodeList.v1.T€RM")
						.resolves({
							CollectionPath : "UnitsOfMeasure",
							Url : sUrl
						});
					this.mock(_Helper).expects("setLanguage").twice()
						.withExactArgs(sUrl, "~sLanguage~").returns("~sUrl w/ sLanguage~");
					this.oMetaModelMock.expects("getAbsoluteServiceUrl").twice()
						.withExactArgs("~sUrl w/ sLanguage~").returns("/absolute/path/");
					oMapGetExpectation = this.mock(Map.prototype).expects("get").twice()
						.withExactArgs("/absolute/path/" + "#UnitsOfMeasure").callThrough();
					oMapSetExpectation = this.mock(Map.prototype).expects("set")
						.withArgs("/absolute/path/" + "#UnitsOfMeasure").callThrough();
					this.oMetaModelMock.expects("getOrCreateSharedModel")
						.withExactArgs("~sUrl w/ sLanguage~", "$direct")
						.returns(oCodeListModel);
					this.mock(oCodeListModel).expects("getMetaModel").withExactArgs()
						.returns(oCodeListMetaModel);
					oCodeListMetaModelMock.expects("requestObject")
						.withExactArgs("/UnitsOfMeasure/")
						.resolves({
							// $kind : "EntityType",
							$Key : bHasAlternateKey === 0
								? [{MyAlias : "UnitCode"}] // special case: alias is given
								: ["UnitCode"]
						});
					oCodeListMetaModelMock.expects("getObject")
						.withExactArgs("/UnitsOfMeasure/@Org.OData.Core.V1.AlternateKeys")
						.returns(bHasAlternateKey ? [{
							Key : [{
								// Alias : "ExternalCode",
								Name : {$PropertyPath : "ExternalCode"}
							}]
						}] : undefined);
					oCodeListMetaModelMock.expects("getObject")
						.withExactArgs("/UnitsOfMeasure/UnitCode"
							+ "@com.sap.vocabularies.Common.v1.UnitSpecificScale/$Path")
						.returns("DecimalPlaces");
					oCodeListMetaModelMock.expects("getObject")
						.withExactArgs("/UnitsOfMeasure/UnitCode"
							+ "@com.sap.vocabularies.Common.v1.Text/$Path")
						.returns("MyText");
					oCodeListMetaModelMock.expects("getObject")
						.withExactArgs("/UnitsOfMeasure/UnitCode"
							+ "@com.sap.vocabularies.CodeList.v1.StandardCode/$Path")
						.returns(bHasStandardCode ? "ISOCode" : undefined);
					this.mock(oCodeListModel).expects("bindList")
						.withExactArgs("/UnitsOfMeasure", null, null, null, {$select : aSelect})
						.returns(oCodeListBinding);
					this.mock(oCodeListBinding).expects("destroy").withExactArgs();
					this.mock(oCodeListBinding).expects("requestContexts")
						.withExactArgs(0, Infinity)
						.resolves(mock(aData));
					this.oLogMock.expects("error")
						.exactly(bEmptyResponse ? 1 : 0)
						.withExactArgs("Customizing empty for ",
							"/foo/bar/default/iwbep/common/0001/UnitsOfMeasure", sODataMetaModel);
					this.oLogMock.expects("error")
						.exactly(bEmptyResponse ? 0 : 1)
						.withExactArgs("Ignoring customizing w/o unit-specific scale for code *"
							+ " from UnitsOfMeasure", sUrl, sODataMetaModel);

					return Promise.all([
						// code under test
						this.oMetaModel.requestCodeList("T€RM", mScope[mScope.$EntityContainer]),
						// code under test - must not request customizing again
						this.oMetaModel.requestCodeList("T€RM")
					]).then(function (aResults) {
						var oExpectedCodeList = {};

						if (!bEmptyResponse) {
							oExpectedCodeList = bHasStandardCode ? {
								ONE : {StandardCode : "ENO", Text : "One", UnitSpecificScale : 0},
								"%" : {StandardCode : "P/C", Text : "Percentage",
									UnitSpecificScale : 2},
								"%O" : {StandardCode : "P/M", Text : "Per mille",
									UnitSpecificScale : 3}
							} : {
								ONE : {Text : "One", UnitSpecificScale : 0},
								"%" : {Text : "Percentage", UnitSpecificScale : 2},
								"%O" : {Text : "Per mille", UnitSpecificScale : 3}
							};
						}
						assert.deepEqual(aResults[0], oExpectedCodeList);
						assert.strictEqual(aResults[1], aResults[0]);
						assert.ok(oMapGetExpectation
							.alwaysCalledOn(oMapSetExpectation.thisValues[0]));
					});
				});
			});
		});
	});

	//*********************************************************************************************
	QUnit.test("requestCodeList, no code list", function (assert) {
		this.oMetaModelMock.expects("fetchEntityContainer").returns(SyncPromise.resolve(mScope));
		this.oMetaModelMock.expects("requestObject")
			.withExactArgs("/@com.sap.vocabularies.CodeList.v1.T€RM")
			.resolves();

		// code under test
		return this.oMetaModel.requestCodeList("T€RM")
			.then(function (mUnits) {
				assert.strictEqual(mUnits, null); // Note: null, not undefined!
			});
	});

	//*********************************************************************************************
	[{
		aAlternateKeys : [{
			Key : [{
				// Alias : "ExternalCode",
				Name : {$PropertyPath : "ExternalCode"}
			}]
		}, {}, {}],
		sErrorMessage : "Single alternative expected: "
			+ "/UnitsOfMeasure/@Org.OData.Core.V1.AlternateKeys"
	}, {
		aAlternateKeys : [],
		sErrorMessage : "Single alternative expected: "
			+ "/UnitsOfMeasure/@Org.OData.Core.V1.AlternateKeys"
	}, {
		aAlternateKeys : [{
			Key : [{
				// Alias : "ExternalCode",
				Name : {$PropertyPath : "ExternalCode"}
			}, {
				// Alias : "foo",
				Name : {$PropertyPath : "foo"}
			}]
		}],
		sErrorMessage : "Single key expected: "
			+ "/UnitsOfMeasure/@Org.OData.Core.V1.AlternateKeys/0/Key"
	}, {
		aAlternateKeys : [{
			Key : []
		}],
		sErrorMessage : "Single key expected: "
			+ "/UnitsOfMeasure/@Org.OData.Core.V1.AlternateKeys/0/Key"
	}].forEach(function (oFixture, i) {
		QUnit.test("requestCodeList, alternate key error case #" + i, function (assert) {
			var oCodeListMetaModel = {
					getObject : function () {},
					requestObject : function () {}
				},
				oCodeListMetaModelMock = this.mock(oCodeListMetaModel),
				oCodeListModel = {
					bindList : function () {},
					getMetaModel : function () {}
				},
				sUrl = "../../../../default/iwbep/common/0001/$metadata",
				that = this;

			this.oMetaModelMock.expects("fetchEntityContainer").twice()
				.returns(SyncPromise.resolve(mScope));
			this.oMetaModelMock.expects("requestObject").twice()
				.withExactArgs("/@com.sap.vocabularies.CodeList.v1.T€RM")
				.resolves({
					CollectionPath : "UnitsOfMeasure",
					Url : sUrl
				});
			this.mock(_Helper).expects("setLanguage").twice().withExactArgs(sUrl, undefined)
				.returns(sUrl);
			this.oMetaModelMock.expects("getAbsoluteServiceUrl").twice()
				.withExactArgs(sUrl).returns("/absolute/path/");
			this.mock(Map.prototype).expects("get").twice()
				.withExactArgs("/absolute/path/" + "#UnitsOfMeasure").callThrough();
			this.mock(Map.prototype).expects("set")
				.withArgs("/absolute/path/" + "#UnitsOfMeasure").callThrough();
			this.oMetaModelMock.expects("getOrCreateSharedModel")
				.withExactArgs(sUrl, "$direct")
				.returns(oCodeListModel);
			this.mock(oCodeListModel).expects("getMetaModel").withExactArgs()
				.returns(oCodeListMetaModel);
			oCodeListMetaModelMock.expects("requestObject")
				.withExactArgs("/UnitsOfMeasure/")
				.resolves({
					// $kind : "EntityType",
					$Key : ["UnitCode"]
				});
			oCodeListMetaModelMock.expects("getObject")
				.withExactArgs("/UnitsOfMeasure/@Org.OData.Core.V1.AlternateKeys")
				.returns(oFixture.aAlternateKeys);

			// code under test
			return this.oMetaModel.requestCodeList("T€RM")
				.then(function () {
					assert.ok(false);
				}, function (oError) {
					assert.strictEqual(oError.message, oFixture.sErrorMessage);

					// code under test
					return that.oMetaModel.requestCodeList("T€RM")
						.then(function () {
							assert.ok(false);
						}, function (oError1) {
							assert.strictEqual(oError1, oError);
						});
				});
		});
	});

	//*********************************************************************************************
	[["UnitCode", "InternalCode"], [], undefined].forEach(function (aKeys) {
		QUnit.test("requestCodeList, not a single key: " + aKeys, function (assert) {
			var oCodeListMetaModel = {
					getObject : function () {},
					requestObject : function () {}
				},
				oCodeListMetaModelMock = this.mock(oCodeListMetaModel),
				oCodeListModel = {
					bindList : function () {},
					getMetaModel : function () {}
				},
				sUrl = "../../../../default/iwbep/common/0001/$metadata",
				that = this;

			this.oMetaModelMock.expects("fetchEntityContainer").twice()
				.returns(SyncPromise.resolve(mScope));
			this.oMetaModelMock.expects("requestObject").twice()
				.withExactArgs("/@com.sap.vocabularies.CodeList.v1.T€RM")
				.resolves({
					CollectionPath : "UnitsOfMeasure",
					Url : sUrl
				});
			this.mock(_Helper).expects("setLanguage").twice().withExactArgs(sUrl, undefined)
				.returns(sUrl);
			this.oMetaModelMock.expects("getAbsoluteServiceUrl").twice()
				.withExactArgs(sUrl).returns("/absolute/path/");
			this.mock(Map.prototype).expects("get").twice()
				.withExactArgs("/absolute/path/" + "#UnitsOfMeasure").callThrough();
			this.mock(Map.prototype).expects("set")
				.withArgs("/absolute/path/" + "#UnitsOfMeasure").callThrough();
			this.oMetaModelMock.expects("getOrCreateSharedModel")
				.withExactArgs(sUrl, "$direct")
				.returns(oCodeListModel);
			this.mock(oCodeListModel).expects("getMetaModel").withExactArgs()
				.returns(oCodeListMetaModel);
			oCodeListMetaModelMock.expects("requestObject")
				.withExactArgs("/UnitsOfMeasure/")
				.resolves({
					// $kind : "EntityType",
					$Key : aKeys
				});

			// code under test
			return this.oMetaModel.requestCodeList("T€RM")
				.then(function () {
					assert.ok(false);
				}, function (oError0) {
					assert.strictEqual(oError0.message, "Single key expected: /UnitsOfMeasure/");

					// code under test
					return that.oMetaModel.requestCodeList("T€RM")
						.then(function () {
							assert.ok(false);
						}, function (oError1) {
							assert.strictEqual(oError1, oError0);
						});
				});
		});
	});

	//*********************************************************************************************
	QUnit.test("requestCodeList: foreign context", function (assert) {
		var oMetaModel = new ODataMetaModel(this.oMetaModel.oRequestor, "/~/$metadata"),
			oContext = oMetaModel.createBindingContext("/"),
			that = this;

		this.oMetaModelMock.expects("fetchEntityContainer").returns(SyncPromise.resolve(mScope));

		assert.throws(function () {
			// code under test
			that.oMetaModel.requestCodeList("T€RM", null, {context : oContext});
		}, new Error("Unsupported context: /"));
	});

	//*********************************************************************************************
	QUnit.test("requestCodeList: context does not point to raw value", function (assert) {
		var oContext = this.oMetaModel.createBindingContext("/empty.Container"),
			that = this;

		this.oMetaModelMock.expects("fetchEntityContainer").returns(SyncPromise.resolve(mScope));

		assert.throws(function () {
			// code under test
			that.oMetaModel.requestCodeList("T€RM", null, {context : oContext});
		}, new Error("Unsupported context: /empty.Container"));
	});

	//*********************************************************************************************
	[null, {$kind : "EntityContainer"}].forEach(function (vRawValue) {
		QUnit.test("requestCodeList: unsupported raw value " + vRawValue, function (assert) {
			var oContext = this.oMetaModel.createBindingContext("/"),
				that = this;

			this.oMetaModelMock.expects("fetchEntityContainer")
				.returns(SyncPromise.resolve(mScope));

			assert.throws(function () {
				// code under test
				that.oMetaModel.requestCodeList("T€RM", vRawValue, {context : oContext});
			}, new Error("Unsupported raw value: " + vRawValue));
		});
	});

	//*********************************************************************************************
	QUnit.test("requestCodeList: 1st requestObject fails", function (assert) {
		var oError = new Error("Could not load metadata");

		this.oMetaModelMock.expects("fetchEntityContainer").returns(SyncPromise.resolve(mScope));
		this.oMetaModelMock.expects("requestObject")
			.withExactArgs("/@com.sap.vocabularies.CodeList.v1.T€RM")
			.rejects(oError);

		// code under test
		return this.oMetaModel.requestCodeList("T€RM", undefined, {/*context : oContext*/})
			.then(function () {
				assert.ok(false);
			}, function (oError0) {
				assert.strictEqual(oError0, oError);
			});
	});

	//*********************************************************************************************
	QUnit.test("requestCodeList: 2nd requestObject fails", function (assert) {
		var oCodeListMetaModel = {
				getObject : function () {},
				requestObject : function () {}
			},
			oCodeListModel = {
				bindList : function () {},
				getMetaModel : function () {}
			},
			// Note: we might need to follow an <Edmx:Reference> to the entity type
			oError = new Error("A schema cannot span more than one document: ..."),
			sUrl = "../../../../default/iwbep/common/0001/$metadata";

		this.oMetaModelMock.expects("fetchEntityContainer").returns(SyncPromise.resolve(mScope));
		this.oMetaModelMock.expects("requestObject")
			.withExactArgs("/@com.sap.vocabularies.CodeList.v1.T€RM")
			.resolves({
				CollectionPath : "UnitsOfMeasure",
				Url : sUrl
			});
		this.mock(_Helper).expects("setLanguage").withExactArgs(sUrl, undefined).returns(sUrl);
		this.oMetaModelMock.expects("getAbsoluteServiceUrl")
			.withExactArgs(sUrl).returns("/absolute/path/");
		this.oMetaModelMock.expects("getOrCreateSharedModel").withExactArgs(sUrl, "$direct")
			.returns(oCodeListModel);
		this.mock(oCodeListModel).expects("getMetaModel").withExactArgs()
			.returns(oCodeListMetaModel);
		this.mock(oCodeListMetaModel).expects("requestObject").withExactArgs("/UnitsOfMeasure/")
			.rejects(oError);

		// code under test
		return this.oMetaModel.requestCodeList("T€RM")
			.then(function () {
				assert.ok(false);
			}, function (oError0) {
				assert.strictEqual(oError0, oError);
			});
	});

	//*********************************************************************************************
	QUnit.test("requestCodeList, change handler fails", function (assert) {
		var oCodeListBinding = {
				destroy : function () {},
				requestContexts : function () {}
			},
			oCodeListMetaModel = {
				getObject : function () {},
				requestObject : function () {}
			},
			oCodeListMetaModelMock = this.mock(oCodeListMetaModel),
			oCodeListModel = {
				bindList : function () {},
				getMetaModel : function () { return oCodeListMetaModel; }
			},
			oError = new Error("Accessed value is not primitive: ..."),
			sUrl = "../../../../default/iwbep/common/0001/$metadata";

		this.oMetaModelMock.expects("fetchEntityContainer").returns(SyncPromise.resolve(mScope));
		this.oMetaModelMock.expects("requestObject")
			.withExactArgs("/@com.sap.vocabularies.CodeList.v1.T€RM")
			.resolves({
				CollectionPath : "UnitsOfMeasure",
				Url : sUrl
			});
		this.mock(_Helper).expects("setLanguage").withExactArgs(sUrl, undefined).returns(sUrl);
		this.oMetaModelMock.expects("getAbsoluteServiceUrl")
			.withExactArgs(sUrl).returns("/absolute/path/");
		this.oMetaModelMock.expects("getOrCreateSharedModel")
			.withExactArgs(sUrl, "$direct")
			.returns(oCodeListModel);
		oCodeListMetaModelMock.expects("requestObject")
			.withExactArgs("/UnitsOfMeasure/")
			.resolves({
				// $kind : "EntityType",
				$Key : ["UnitCode"]
			});
		oCodeListMetaModelMock.expects("getObject")
			.withExactArgs("/UnitsOfMeasure/@Org.OData.Core.V1.AlternateKeys")
			.returns(undefined);
		oCodeListMetaModelMock.expects("getObject")
			.withExactArgs(
				"/UnitsOfMeasure/UnitCode@com.sap.vocabularies.Common.v1.UnitSpecificScale/$Path")
			.returns("DecimalPlaces");
		oCodeListMetaModelMock.expects("getObject")
			.withExactArgs("/UnitsOfMeasure/UnitCode@com.sap.vocabularies.Common.v1.Text/$Path")
			.returns("MyText");
		oCodeListMetaModelMock.expects("getObject").withExactArgs("/UnitsOfMeasure/UnitCode"
				+ "@com.sap.vocabularies.CodeList.v1.StandardCode/$Path")
			.returns(undefined);
		this.mock(oCodeListModel).expects("bindList")
			.withExactArgs("/UnitsOfMeasure", null, null, null, {
				$select : ["UnitCode", "DecimalPlaces", "MyText"]
			}).returns(oCodeListBinding);
		this.mock(oCodeListBinding).expects("destroy").withExactArgs();
		this.mock(oCodeListBinding).expects("requestContexts")
			.withExactArgs(0, Infinity)
			.resolves([{
				getProperty : function () { throw oError; }
			}]);

		// code under test
		return this.oMetaModel.requestCodeList("T€RM")
			.then(function () {
				assert.ok(false);
			}, function (oError0) {
				assert.strictEqual(oError0, oError);
			});
	});

	//*********************************************************************************************
	QUnit.test("requestCodeList, data request fails", function (assert) {
		var oCodeListBinding = {
				destroy : function () {},
				requestContexts : function () {}
			},
			oCodeListMetaModel = {
				getObject : function () {},
				requestObject : function () {}
			},
			oCodeListMetaModelMock = this.mock(oCodeListMetaModel),
			oCodeListModel = {
				bindList : function () {},
				getMetaModel : function () { return oCodeListMetaModel; }
			},
			oError = new Error("500 Internal Server Error"),
			sUrl = "../../../../default/iwbep/common/0001/$metadata";

		this.oMetaModelMock.expects("fetchEntityContainer").returns(SyncPromise.resolve(mScope));
		this.oMetaModelMock.expects("requestObject")
			.withExactArgs("/@com.sap.vocabularies.CodeList.v1.T€RM")
			.resolves({
				CollectionPath : "UnitsOfMeasure",
				Url : sUrl
			});
		this.mock(_Helper).expects("setLanguage").withExactArgs(sUrl, undefined).returns(sUrl);
		this.oMetaModelMock.expects("getAbsoluteServiceUrl")
			.withExactArgs(sUrl).returns("/absolute/path/");
		this.oMetaModelMock.expects("getOrCreateSharedModel")
			.withExactArgs(sUrl, "$direct")
			.returns(oCodeListModel);
		oCodeListMetaModelMock.expects("requestObject")
			.withExactArgs("/UnitsOfMeasure/")
			.resolves({
				// $kind : "EntityType",
				$Key : ["UnitCode"]
			});
		oCodeListMetaModelMock.expects("getObject")
			.withExactArgs("/UnitsOfMeasure/@Org.OData.Core.V1.AlternateKeys")
			.returns(undefined);
		oCodeListMetaModelMock.expects("getObject")
			.withExactArgs(
				"/UnitsOfMeasure/UnitCode@com.sap.vocabularies.Common.v1.UnitSpecificScale/$Path")
			.returns("DecimalPlaces");
		oCodeListMetaModelMock.expects("getObject")
			.withExactArgs("/UnitsOfMeasure/UnitCode@com.sap.vocabularies.Common.v1.Text/$Path")
			.returns("MyText");
		oCodeListMetaModelMock.expects("getObject").withExactArgs("/UnitsOfMeasure/UnitCode"
				+ "@com.sap.vocabularies.CodeList.v1.StandardCode/$Path")
			.returns(undefined);
		this.mock(oCodeListModel).expects("bindList")
			.withExactArgs("/UnitsOfMeasure", null, null, null, {
				$select : ["UnitCode", "DecimalPlaces", "MyText"]
			}).returns(oCodeListBinding);
		this.mock(oCodeListBinding).expects("destroy").withExactArgs();
		this.mock(oCodeListBinding).expects("requestContexts")
			.withExactArgs(0, Infinity)
			.rejects(oError);

		// code under test
		return this.oMetaModel.requestCodeList("T€RM")
			.then(function () {
				assert.ok(false);
			}, function (oError0) {
				assert.strictEqual(oError0, oError);
			});
	});

	//*********************************************************************************************
	QUnit.test("requestCurrencyCodes", function (assert) {
		var oDetails = {},
			oPromise = {},
			vRawValue = {};

		this.oMetaModelMock.expects("requestCodeList").withExactArgs("CurrencyCodes",
				sinon.match.same(vRawValue), sinon.match.same(oDetails))
			.returns(oPromise);

		// code under test
		assert.strictEqual(this.oMetaModel.requestCurrencyCodes(vRawValue, oDetails), oPromise);
	});

	//*********************************************************************************************
	QUnit.test("requestUnitsOfMeasure", function (assert) {
		var oDetails = {},
			oPromise = {},
			vRawValue = {};

		this.oMetaModelMock.expects("requestCodeList").withExactArgs("UnitsOfMeasure",
				sinon.match.same(vRawValue), sinon.match.same(oDetails))
			.returns(oPromise);

		// code under test
		assert.strictEqual(this.oMetaModel.requestUnitsOfMeasure(vRawValue, oDetails), oPromise);
	});

	//*********************************************************************************************
	QUnit.test("getReducedPath", function (assert) {
		this.oMetaModelMock.expects("getAllPathReductions")
			.withExactArgs("/path", "/base", true, true)
			.returns("/reduced/path");

		assert.strictEqual(
			// code under test
			this.oMetaModel.getReducedPath("/path", "/base"),
			"/reduced/path"
		);
	});

	//*********************************************************************************************
	// Tests that each key is reduced to the corresponding value. The root path is the part of the
	// key until the "|".
	forEach({
		"/As(1)|AValue" : [],
		"/As(1)|#reduce.path.Action" : [],
		"/As(1)|AtoB/BValue" : [],
		"/As(1)|AtoB/BtoA" : ["/As(1)"],
		"/As(1)|AtoB/BtoA/AValue" : ["/As(1)/AValue"],
		"/As(1)|AtoC/CtoA/AValue" : [], // potential backlink has no $Partner
		"/As(1)|AtoDs(42)/DtoA/AValue" : ["/As(1)/AValue"], // using predicate
		"/As(1)|AtoDs/42/DtoA/AValue" : ["/As(1)/AValue"], // using index
		// no predicate, no index (does not matter where it leads, it's going back anyway)
		"/As(1)|AtoDs/DtoA/AValue" : ["/As(1)/AValue"],
		"/As(1)|AtoDs(42)/DtoA/AtoC/CValue" : ["/As(1)/AtoC/CValue"],
		"/Ds(1)|DtoA/AtoDs(42)/DValue" : [], // backlink via collection
		"/Ds(1)|DtoCs/42" : [], // no partner, ends with index
		"/Ds(1)|DtoA/AtoDs/42/DValue" : [], // backlink via collection w/ index
		"/As(1)|AtoDs(42)/DtoBs(7)/BtoD/DValue" : ["/As(1)/AtoDs(42)/DValue"], // following a collection
		"/As(1)/AtoB|BtoA/AValue" : [], // reduced path not shorter than base
		// multiple nested reduction
		"/As(1)|AtoB/BtoC/CtoB/BtoA/AValue" : ["/As(1)/AtoB/BtoA/AValue", "/As(1)/AValue"],
		// multiple non-nested reductions
		"/As(1)|AtoB/BtoA/AtoDs(11)/DtoA/AValue" :
			["/As(1)/AtoDs(11)/DtoA/AValue", "/As(1)/AtoB/BtoA/AValue", "/As(1)/AValue"],
		// multiple pairs w/ index
		"/As(1)|AtoDs/-2/DtoBs(7)/BtoD/DtoA/AValue" :
			["/As(1)/AtoDs/-2/DtoA/AValue", "/As(1)/AValue"],
		// avoid duplicates (1:1 navigation)
		"/As(1)|AtoB/BtoA/AtoB/BtoA/AValue" : ["/As(1)/AtoB/BtoA/AValue", "/As(1)/AValue"],
		// avoid duplicates (1:* navigation)
		"/As(1)|AtoDs(2)/DtoA/AtoDs(2)/DtoA/AValue" : ["/As(1)/AtoDs(2)/DtoA/AValue", "/As(1)/AValue"],
		"/As(1)|AtoDs(42)/DtoA/AValue@Common.Label" : ["/As(1)/AValue@Common.Label"],
		"/As(1)|AtoDs(42)/DtoA/@Common.Label" : ["/As(1)/@Common.Label"], // annotation at type A
		"/As(1)|AtoDs(42)/DtoA@Common.Label" : [], // annotation at navigation property DtoA
		// UI5 runtime annotation at type A
		"/As(1)|AtoDs(42)/DtoA/@$ui5._/predicate" : ["/As(1)/@$ui5._/predicate"],
		// property of binding parameter at 1st overloaded bound action
		"/As(1)|reduce.path.Action(...)/$Parameter/_it/Value" : ["/As(1)/Value"],
		// property of binding parameter at 2nd overloaded bound action
		"/Ds(1)|reduce.path.Action(...)/$Parameter/Value/Value" : ["/Ds(1)/Value"],
		// path reduction within the operation parameter
		"/As(1)|reduce.path.Action(...)/$Parameter/_it/AtoB/BtoA/Value" :
			["/As(1)/AtoB/BtoA/Value", "/As(1)/reduce.path.Action(...)/$Parameter/_it/Value",
				"/As(1)/Value"],
		// path reduction before the operation
		"/As(1)|AtoB/BtoA/reduce.path.Action(...)/$Parameter/_it/Value" :
			["/As(1)/reduce.path.Action(...)/$Parameter/_it/Value", "/As(1)/AtoB/BtoA/Value",
				"/As(1)/Value"],
		// nested path reduction incl. an operation parameter
		"/As(1)|AtoB/reduce.path.Action(...)/$Parameter/_it/BtoA/Property" :
			["/As(1)/AtoB/BtoA/Property", "/As(1)/Property"],
		// property of binding parameter at 2nd overloaded bound action, without "$Parameter"
		"/Ds(1)|reduce.path.Action(...)/Value/Value" : [],
		// property of other parameter at bound action
		"/As(1)|reduce.path.Action(...)/$Parameter/foo" : [],
		// operation import
		"/FunctionImport(...)|$Parameter/foo" : []
	}, function (sPath, aReducedPaths, sRootPath) {
		QUnit.test("getAllPathReductions: " + sPath, function (assert) {
			aReducedPaths = [sPath].concat(aReducedPaths);
			this.oMetaModelMock.expects("fetchEntityContainer").atLeast(0)
				.returns(SyncPromise.resolve(mReducedPathScope));

			assert.deepEqual(this.oMetaModel.getAllPathReductions(sPath, sRootPath),
				aReducedPaths, "collection");

			assert.deepEqual(this.oMetaModel.getAllPathReductions(sPath, sRootPath, true),
				aReducedPaths.pop(), "single");
		});
	});

	//*********************************************************************************************
	// Tests that each key is reduced to the corresponding value iff bNoReduceBeforeCollection is
	// false.
	forEach({
		"/As(1)|AtoB/BtoA/AtoDs(42)/DValue" : "/As(1)/AtoDs(42)/DValue",
		"/As(1)|AtoB/BtoA/AtoDs" : "/As(1)/AtoDs"
	}, function (sPath, sReducedPath, sRootPath) {
		QUnit.test("getAllPathReductions: (collections) " + sPath, function (assert) {
			this.oMetaModelMock.expects("fetchEntityContainer").atLeast(0)
				.returns(SyncPromise.resolve(mReducedPathScope));

			assert.deepEqual(
				this.oMetaModel.getAllPathReductions(sPath, sRootPath, true, true),
				sPath
			);

			assert.deepEqual(
				this.oMetaModel.getAllPathReductions(sPath, sRootPath, true),
				sReducedPath
			);
		});
	});

	//*********************************************************************************************
	QUnit.test("getAllPathReductions: binding parameter is collection", function (assert) {
		this.oMetaModelMock.expects("fetchEntityContainer").atLeast(0)
			.returns(SyncPromise.resolve(mReducedPathScope));

		// expect no reduction, the binding parameter is invalid
		assert.deepEqual(
			this.oMetaModel.getAllPathReductions(
				"/Ds(1)/DtoBs/reduce.path.Action/$Parameter/_it/Value", "/Ds(1)", true, true),
			"/Ds(1)/DtoBs/reduce.path.Action/$Parameter/_it/Value"
		);
	});

	//*********************************************************************************************
	QUnit.test("getAllPathReductions: !bSingle, bNoReduceBeforeCollection", function (assert) {
		this.oMetaModelMock.expects("fetchEntityContainer").atLeast(0)
			.returns(SyncPromise.resolve(mReducedPathScope));

		assert.deepEqual(
			this.oMetaModel.getAllPathReductions(
				"/As(1)/AtoB/BtoA/AtoDs(42)/DtoBs(23)/BtoD/DValue", "/As(1)", false, true),
			[
				"/As(1)/AtoB/BtoA/AtoDs(42)/DtoBs(23)/BtoD/DValue",
				"/As(1)/AtoB/BtoA/AtoDs(42)/DValue"
			]
		);
	});

	//*********************************************************************************************
	QUnit.test("getAllPathReductions: invalid binding parameter", function (assert) {
		this.oMetaModelMock.expects("fetchEntityContainer").atLeast(0)
			.returns(SyncPromise.resolve(mReducedPathScope));
		this.oLogMock.expects("isLoggable")
			.withExactArgs(Log.Level.WARNING, sODataMetaModel).returns(true);
		this.oLogMock.expects("warning").withExactArgs("Expected a single overload, but found 0",
			"/As/AtoC/reduce.path.Action/$Parameter/_it", sODataMetaModel);

		// checks that it runs through without an error
		assert.deepEqual(
			this.oMetaModel.getAllPathReductions(
				"/As(1)/AtoC/reduce.path.Action(...)/$Parameter/_it", "/As(1)", true, true),
			"/As(1)/AtoC/reduce.path.Action(...)/$Parameter/_it");
	});

	//*********************************************************************************************
	QUnit.test("getAllPathReductions: multiple overloads", function (assert) {
		this.oMetaModelMock.expects("fetchEntityContainer").atLeast(0)
			.returns(SyncPromise.resolve(mReducedPathScope));
		this.oLogMock.expects("isLoggable")
					.withExactArgs(Log.Level.WARNING, sODataMetaModel).returns(true);
		this.oLogMock.expects("warning").withExactArgs("Expected a single overload, but found 2",
			"/Ds/reduce.path.Function/$Parameter/_it", sODataMetaModel);

		// checks that it runs through without an error
		assert.deepEqual(
			this.oMetaModel.getAllPathReductions("/Ds(1)/reduce.path.Function(...)/$Parameter/_it",
				"/Ds(1)"),
			["/Ds(1)/reduce.path.Function(...)/$Parameter/_it"]);
	});

	//*********************************************************************************************
	// 0: no addt'l Nav.Prop. // 1: no $Partner // 2: addt'l Nav.Prop. w/ $Partner
	[0, 1, 2].forEach((i) => {
		let oOverload;

		function setup(oTestContext, oContext) {
			oTestContext.mock(oContext).expects("getPath").withExactArgs().returns("~path~");
			oTestContext.mock(_Helper).expects("getMetaPath").withExactArgs("~path~")
				.returns(i > 0 ? "/meta" : "/meta/path");
			oTestContext.oMetaModelMock.expects("getObject").exactly(i > 0 ? 1 : 0)
				.withExactArgs("/meta/path/$Partner").returns(i > 1 ? "~Partner~" : undefined);
			if (i > 1) {
				oOverload = {
					$IsBound : true,
					$Parameter : [{$Name : "~Partner~"}]
				};
			}
		}

		//* * * * * * * * * * * * * * * * * * * * * * * * * * * * * * * * * * * * * * * * * * * * * * *
		QUnit.test("requestValue4Annotation: no edm:Path #" + i, function (assert) {
			var oContext = {
					getModel : function () { return null; },
					getPath : mustBeMocked
				},
				oMetaContext = {},
				vRawValue = {};

			setup(this, oContext);
			this.oMetaModelMock.expects("createBindingContext").withExactArgs("/meta/path/value")
				.returns(oMetaContext);
			this.mock(AnnotationHelper).expects("value")
				.withExactArgs(sinon.match.same(vRawValue), {
					context : sinon.match.same(oMetaContext),
					overload : oOverload
				})
				.returns("foo");

			// code under test
			return this.oMetaModel.requestValue4Annotation(vRawValue, "/meta/path/value", oContext)
				.then(function (sValue) {
					assert.strictEqual(sValue, "foo");
				});
		});

		//* * * * * * * * * * * * * * * * * * * * * * * * * * * * * * * * * * * * * * * * * * * * * * *
		QUnit.test("requestValue4Annotation: composite binding #" + i, function (assert) {
			var oModel = new Model(),
				oContext = Context.create(oModel, null, "/Entity(1)"),
				oBarBinding = new PropertyBinding(oModel, "bar", oContext),
				oFooBinding = new PropertyBinding(oModel, "foo", oContext),
				oMetaContext = {},
				oModelMock = this.mock(oModel),
				vRawValue = {};

			oBarBinding.getValue = function () {};
			oBarBinding.requestValue = function () {};
			oFooBinding.getValue = function () {};
			oFooBinding.requestValue = function () {};
			oModel.bindProperty = function () {};

			setup(this, oContext);
			this.oMetaModelMock.expects("createBindingContext").withExactArgs("/meta/path/value")
				.returns(oMetaContext);
			this.mock(AnnotationHelper).expects("value")
				.withExactArgs(sinon.match.same(vRawValue), {
					context : sinon.match.same(oMetaContext),
					overload : oOverload
				})
				.returns("{foo} {bar}"); // sync behavior only with a sap.ui.model.CompositeBinding
			oModelMock.expects("bindProperty")
				.withExactArgs("foo", sinon.match.same(oContext), undefined)
				.returns(oFooBinding);
			oModelMock.expects("bindProperty")
				.withExactArgs("bar", sinon.match.same(oContext), undefined)
				.returns(oBarBinding);
			// Note: getValue called by CompositeBinding, no need to _fireChange
			this.mock(oFooBinding).expects("getValue").withExactArgs().atLeast(1).returns("foo-value");
			this.mock(oBarBinding).expects("getValue").withExactArgs().atLeast(1).returns("bar-value");
			this.mock(oFooBinding).expects("requestValue").withExactArgs().resolves();
			this.mock(oBarBinding).expects("requestValue").withExactArgs().resolves();

			// code under test
			return this.oMetaModel.requestValue4Annotation(vRawValue, "/meta/path/value", oContext)
				.then(function (sValue) {
					assert.strictEqual(sValue, "foo-value bar-value");
				});
		});

		//* * * * * * * * * * * * * * * * * * * * * * * * * * * * * * * * * * * * * * * * * * * * * * *
		QUnit.test("requestValue4Annotation: async #" + i, function (assert) {
			var oModel = new Model(),
				oContext = Context.create(oModel, null, "/Entity(1)"),
				oFooBinding = new PropertyBinding(oModel, "foo", oContext),
				oMetaContext = {},
				oModelMock = this.mock(oModel),
				vRawValue = {},
				that = this;

			oFooBinding.getValue = function () {};
			oFooBinding.requestValue = function () {};
			oModel.bindProperty = function () {};

			setup(this, oContext);
			this.oMetaModelMock.expects("createBindingContext").withExactArgs("/meta/path/value")
				.returns(oMetaContext);
			this.mock(AnnotationHelper).expects("value")
				.withExactArgs(sinon.match.same(vRawValue), {
					context : sinon.match.same(oMetaContext),
					overload : oOverload
				})
				.returns("{foo}");
			oModelMock.expects("bindProperty")
				.withExactArgs("foo", sinon.match.same(oContext), undefined)
				.returns(oFooBinding);
			this.mock(oFooBinding).expects("requestValue").withExactArgs()
				.callsFake(function () {
					that.mock(oFooBinding).expects("getValue").withExactArgs().returns("foo-value");
					oFooBinding._fireChange(); // inform control that then calls getValue
					return Promise.resolve();
				});

			// code under test
			return this.oMetaModel.requestValue4Annotation(vRawValue, "/meta/path/value", oContext)
				.then(function (sValue) {
					assert.strictEqual(sValue, "foo-value");
				});
		});
	});// end of forEach

	//*********************************************************************************************
	QUnit.test("filterValueListRelevantQualifiers", function (assert) {
		var oContext = {
				getModel : function () { return null; }
			},
			sMetaPath = "/some/meta/path"
				+ "@com.sap.vocabularies.Common.v1.ValueListRelevantQualifiers",
			aRawRelevantQualifiers = [],
			mValueListByQualifier = {
				in : {
					$model : {}
				},
				maybe : {
					$model : {}
				}
			},
			sJSON = JSON.stringify(mValueListByQualifier);

		this.oMetaModelMock.expects("requestValue4Annotation")
			.withExactArgs(sinon.match.same(aRawRelevantQualifiers), sMetaPath,
				sinon.match.same(oContext))
			.resolves(["in", "N/A"]);

		return this.oMetaModel.filterValueListRelevantQualifiers(mValueListByQualifier,
				aRawRelevantQualifiers, sMetaPath, oContext)
			.then(function (mFilteredValueListInfo) {
				assert.deepEqual(Object.keys(mFilteredValueListInfo), ["in"]);
				assert.strictEqual(mFilteredValueListInfo.in, mValueListByQualifier.in);
				assert.strictEqual(JSON.stringify(mValueListByQualifier), sJSON);
			});
	});

	//*********************************************************************************************
	[{
		mAnnotations : {},
		sExpectedPath : undefined,
		sPathInEntity : "Quantity"
	}, {
		mAnnotations : undefined,
		sExpectedPath : undefined,
		sPathInEntity : "@$ui5.foo"
	}, {
		mAnnotations : {
			"@Org.OData.Measures.V1.Unit" : {$Path : "QuantityUnit"}
		},
		sExpectedPath : "QuantityUnit",
		sPathInEntity : "Quantity"
	}, {
		mAnnotations : {
			"@Org.OData.Measures.V1.ISOCurrency" : {$Path : "CurrencyCode"}
		},
		sExpectedPath : "CurrencyCode",
		sPathInEntity : "GrossAmount"
	}, {
		// Note: this annotation is found only via target "xyz.ProductInfo/WeightMeasure", not via
		// "/SalesOrderList/SO_2_SOITEM/ProductInfo/WeightMeasure"
		mAnnotations : {
			"@Org.OData.Measures.V1.Unit" : {$Path : "WeightUnit"} // relative to ProductInfo!
		},
		sExpectedPath : "WeightUnit",
		sPathInEntity : "ProductInfo/WeightMeasure"
	}].forEach(function (oFixture, i) {
		QUnit.test("getUnitOrCurrencyPath, " + i, function (assert) {
			var oModel = new ODataModel({serviceUrl : sSampleServiceUrl}),
				oMetaModel = oModel.getMetaModel(),
				sPropertyPath = "/SalesOrderList('42')/SO_2_SOITEM('10')/" + oFixture.sPathInEntity,
				oMetaContext = {};

			this.mock(oMetaModel).expects("getMetaContext").withExactArgs(sPropertyPath)
				.returns(oMetaContext);
			this.mock(oMetaModel).expects("getObject")
				.withExactArgs("@", sinon.match.same(oMetaContext))
				.returns(oFixture.mAnnotations);

			// code under test
			assert.strictEqual(oMetaModel.getUnitOrCurrencyPath(sPropertyPath),
				oFixture.sExpectedPath);
		});
	});

	//*********************************************************************************************
	QUnit.test("_copyAnnotations", function (assert) {
		// code under test
		this.oMetaModel._copyAnnotations("~oMetaModelForAnnotations~");

		assert.strictEqual(this.oMetaModel.oMetaModelForAnnotations, "~oMetaModelForAnnotations~");
	});

	//*********************************************************************************************
	QUnit.test("_copyAnnotations: annotation files", function (assert) {
		const oModel = new ODataModel({
			serviceUrl : sSampleServiceUrl,
			annotationURI : "~sAnnotationUri~"
		});

		assert.throws(function () {
			// code under test
			oModel.getMetaModel()._copyAnnotations();
		}, new Error("Must not copy annotations when there are local annotation files"));
	});

	//*********************************************************************************************
	QUnit.test("_getAnnotationsForSchema", function (assert) {
		this.oMetaModelMock.expects("fetchEntityContainer").withExactArgs()
			.returns(SyncPromise.resolve({
				$Annotations : {
					"A.B.C" : {"@foo" : "A.B.C"},
					"B.A" : {"@foo" : "B.A"},
					"B.C" : {"@foo" : "B.C"},
					"C.A" : {"@foo" : "C.A"}
				}
			}));

		// code under test
		assert.deepEqual(this.oMetaModel._getAnnotationsForSchema("B."), {
			"B.A" : {"@foo" : "B.A"},
			"B.C" : {"@foo" : "B.C"}
		});
	});
});
//TODO getContext vs. createBindingContext; map of "singletons" vs. memory leak<|MERGE_RESOLUTION|>--- conflicted
+++ resolved
@@ -5488,7 +5488,6 @@
 
 			oMetaModel.mSharedModelByUrl.foo = "~bar~";
 
-<<<<<<< HEAD
 			oMetaModel.oMetaModelForAnnotations = bHasMetaModelForAnnotations
 				? "~oMetaModelForAnnotations~"
 				: null;
@@ -5511,6 +5510,8 @@
 					.withExactArgs(bHasMetaModelForAnnotations
 						? "~oMetaModelForAnnotations~"
 						: sinon.match.same(oMetaModel));
+			const oExpectation = this.mock(ODataModel.prototype).expects("setRetryAfterHandler")
+				.withExactArgs(sinon.match.func);
 
 			// code under test
 			oSharedModel = oMetaModel.getOrCreateSharedModel("../ValueListService/$metadata",
@@ -5526,6 +5527,7 @@
 			if (bCopyAnnotations) {
 				assert.ok(oCopyAnnotationsExpectation.calledOn(oSharedModel.getMetaModel()));
 			}
+			assert.ok(oExpectation.calledOn(oSharedModel));
 			assert.deepEqual(oMetaModel.mSharedModelByUrl, {
 				foo : "~bar~",
 				[`${bAutoExpandSelect}/Foo/ValueListService/`] : oSharedModel
@@ -5535,66 +5537,14 @@
 			assert.strictEqual(oMetaModel.getOrCreateSharedModel("/Foo/ValueListService/$metadata",
 					undefined, bAutoExpandSelect, bCopyAnnotations),
 				oSharedModel);
+
+			this.mock(oModel).expects("getOrCreateRetryAfterPromise").withExactArgs("~oError~")
+				.returns("~oPromise~");
+
+			// code under test
+			assert.strictEqual(oExpectation.args[0][0]("~oError~"), "~oPromise~");
 		});
 			});
-=======
-		oMetaModel.oMetaModelForAnnotations = bHasMetaModelForAnnotations
-			? "~oMetaModelForAnnotations~"
-			: null;
-		oMetaModel.sLanguage = "~sLanguage~";
-		oMetaModelMock.expects("getAbsoluteServiceUrl")
-			.withExactArgs("../ValueListService/$metadata")
-			.returns("/Foo/ValueListService/");
-		oMetaModelMock.expects("getAbsoluteServiceUrl") // for second code under test
-			.withExactArgs("/Foo/ValueListService/$metadata")
-			.returns("/Foo/ValueListService/");
-		this.mock(oModel).expects("getHttpHeaders").withExactArgs().returns(mHeaders);
-		// observe metadataUrlParams being passed along
-		// Note: "ab-CD" is derived from Localization.getLanguageTag here, not from mHeaders!
-		this.mock(_MetadataRequestor).expects("create")
-			.withExactArgs({"Accept-Language" : "ab-CD"}, "4.0", undefined,
-				{"sap-language" : "~sLanguage~"}, undefined, sinon.match.func);
-		const oCopyAnnotationsExpectation
-			= this.mock(ODataMetaModel.prototype).expects("_copyAnnotations")
-				.exactly(bCopyAnnotations ? 1 : 0)
-				.withExactArgs(bHasMetaModelForAnnotations
-					? "~oMetaModelForAnnotations~"
-					: sinon.match.same(oMetaModel));
-		const oExpectation = this.mock(ODataModel.prototype).expects("setRetryAfterHandler")
-			.withExactArgs(sinon.match.func);
-
-		// code under test
-		oSharedModel = oMetaModel.getOrCreateSharedModel("../ValueListService/$metadata",
-			undefined, bAutoExpandSelect, bCopyAnnotations);
-
-		assert.ok(oSharedModel instanceof ODataModel);
-		assert.deepEqual(oSharedModel.mHeaders, mHeaders);
-		assert.strictEqual(oSharedModel.sServiceUrl, "/Foo/ValueListService/");
-		assert.strictEqual(oSharedModel.bSharedRequests, true);
-		assert.strictEqual(oSharedModel.sOperationMode, OperationMode.Server);
-		assert.strictEqual(oSharedModel.getGroupId(), "$auto");
-		assert.strictEqual(oSharedModel.bAutoExpandSelect, !!bAutoExpandSelect);
-		if (bCopyAnnotations) {
-			assert.ok(oCopyAnnotationsExpectation.calledOn(oSharedModel.getMetaModel()));
-		}
-		assert.ok(oExpectation.calledOn(oSharedModel));
-		assert.deepEqual(oMetaModel.mSharedModelByUrl, {
-			foo : "~bar~",
-			[`${bAutoExpandSelect}/Foo/ValueListService/`] : oSharedModel
-		});
-
-		// code under test
-		assert.strictEqual(oMetaModel.getOrCreateSharedModel("/Foo/ValueListService/$metadata",
-				undefined, bAutoExpandSelect, bCopyAnnotations),
-			oSharedModel);
-
-		this.mock(oModel).expects("getOrCreateRetryAfterPromise").withExactArgs("~oError~")
-			.returns("~oPromise~");
-
-		// code under test
-		assert.strictEqual(oExpectation.args[0][0]("~oError~"), "~oPromise~");
-	});
->>>>>>> 0cb9f840
 		});
 	});
 
