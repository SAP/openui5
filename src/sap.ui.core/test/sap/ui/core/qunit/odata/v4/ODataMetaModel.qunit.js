/*!
 * ${copyright}
 */
sap.ui.define([
	"sap/base/Log",
	"sap/base/i18n/Localization",
	"sap/base/util/JSTokenizer",
	"sap/ui/base/SyncPromise",
	"sap/ui/model/BindingMode",
	"sap/ui/model/ChangeReason",
	"sap/ui/model/ClientListBinding",
	"sap/ui/model/Context",
	"sap/ui/model/ContextBinding",
	"sap/ui/model/Filter",
	"sap/ui/model/FilterOperator",
	"sap/ui/model/MetaModel",
	"sap/ui/model/Model",
	"sap/ui/model/PropertyBinding",
	"sap/ui/model/Sorter",
	"sap/ui/model/odata/OperationMode",
	"sap/ui/model/odata/v4/AnnotationHelper",
	"sap/ui/model/odata/v4/Context",
	"sap/ui/model/odata/v4/ODataMetaModel",
	"sap/ui/model/odata/v4/ODataModel",
	"sap/ui/model/odata/v4/ValueListType",
	"sap/ui/model/odata/v4/lib/_Helper",
	"sap/ui/model/odata/v4/lib/_MetadataRequestor",
	"sap/ui/test/TestUtils",
	"sap/ui/thirdparty/URI"
], function (Log, Localization, JSTokenizer, SyncPromise, BindingMode, ChangeReason,
		ClientListBinding, BaseContext, ContextBinding, Filter, FilterOperator, MetaModel, Model,
		PropertyBinding, Sorter, OperationMode, AnnotationHelper, Context, ODataMetaModel,
		ODataModel, ValueListType, _Helper, _MetadataRequestor, TestUtils, URI) {
	"use strict";

	// Common := com.sap.vocabularies.Common.v1
	// tea_busi := com.sap.gateway.default.iwbep.tea_busi.v0001
	// tea_busi_product.v0001 := com.sap.gateway.default.iwbep.tea_busi_product.v0001
	// tea_busi_supplier.v0001 := com.sap.gateway.default.iwbep.tea_busi_supplier.v0001
	// UI := com.sap.vocabularies.UI.v1
	var mMostlyEmptyScope = {
			$Annotations : {}, // simulate ODataMetaModel#_mergeAnnotations
			$EntityContainer : "empty.DefaultContainer",
			$Version : "4.0",
			"empty." : {
				$kind : "Schema"
			},
			"empty.DefaultContainer" : {
				$kind : "EntityContainer"
			}
		},
		sODataMetaModel = "sap.ui.model.odata.v4.ODataMetaModel",
		mProductScope = {
			$EntityContainer : "tea_busi_product.v0001.DefaultContainer",
			$Reference : {
				"../../../../default/iwbep/tea_busi_supplier/0001/$metadata" : {
					$Include : [
						"tea_busi_supplier.v0001."
					]
				}
			},
			$Version : "4.0",
			"tea_busi_product.v0001." : {
				$kind : "Schema",
				$Annotations : { // Note: simulate result of _MetadataRequestor#read
					"tea_busi_product.v0001.Category/CategoryName" : {
						"@Common.Label" : "CategoryName from tea_busi_product.v0001."
					}
				}
			},
			"tea_busi_product.v0001.Category" : {
				$kind : "EntityType",
				CategoryName : {
					$kind : "Property",
					$Type : "Edm.String"
				}
			},
			"tea_busi_product.v0001.DefaultContainer" : {
				$kind : "EntityContainer"
			},
			"tea_busi_product.v0001.Product" : {
				$kind : "EntityType",
				Name : {
					$kind : "Property",
					$Type : "Edm.String"
				},
				PRODUCT_2_CATEGORY : {
					$kind : "NavigationProperty",
					$Type : "tea_busi_product.v0001.Category"
				},
				PRODUCT_2_SUPPLIER : {
					$kind : "NavigationProperty",
					$Type : "tea_busi_supplier.v0001.Supplier"
				}
			}
		},
		sSampleServiceUrl = "/sap/opu/odata4/sap/zui5_testv4/default/sap/zui5_epm_sample/0002/",
		mScope = {
			$Annotations : {
				"name.space.EnumType" : {
					"@Common.Label" : "EnumType label"
				},
				"name.space.EnumType/A" : {
					"@Common.Label" : "Label of A"
				},
				"name.space.EnumType/B" : {
					"@Common.Label" : "Label of B"
				},
				"name.space.EnumType64/Z" : {
					"@Common.Label" : "Label of Z",
					"@Common.Text" : {
						$Path : "Z@Common.Label" // CSDL does not specify this case
					}
				},
				"name.space.Id" : {
					"@Common.Label" : "ID"
				},
				"name.space.OverloadedAction/_it" : {
					"@Common.Label" : "_it's own label"
				},
				"name.space.OverloadedAction()" : {
					"@Core.OperationAvailable" : {
						$Path : "parameter0/-1" // Note: parameter0 is a collection
					},
					"@Core.OperationAvailable#1" : {
						$Path : "$ReturnType"
					},
					"@Core.OperationAvailable#2" : false
				},
				"name.space.OverloadedAction()/parameter0" : {
					"@Common.Label" : "Zero"
				},
				"name.space.OverloadedAction(tea_busi.TEAM)" : {
					"@Core.OperationAvailable" : {
						$Path : "_it/Name"
					}
				},
				"name.space.OverloadedAction(tea_busi.TEAM)/parameter1" : {
					"@Common.Label" : "My 1st label",
					"@Common.Text" : {
						$Path : "_it/Name"
					},
					"@Core.OperationAvailable" : {
						$Path : "_it/TEAM_2_CONTAINED_S/Id"
					}
				},
				"name.space.OverloadedBoundFunction/_it" : {
					"@Common.Label" : "_it's own label"
				},
				"name.space.OverloadedFunction" : {
					"@Common.Label" : "OverloadedFunction's label across all overloads"
				},
				"name.space.OverloadedFunction/A" : {
					"@Common.Label" : "A's own label"
				},
				"name.space.OverloadedFunction/B" : {
					"@Common.Label" : "B's own label",
					"@Common.Text" : {
						$Path : "A/Road_2_Nowhere"
					},
					"@Common.Text@UI.TextArrangement" : {
						$EnumMember : "UI.TextArrangementType/TextLast"
					}
				},
				"name.space.VoidAction" : {
					"@Core.OperationAvailable" : {
						$Path : "$ReturnType"
					}
				},
				"name.space.VoidAction/$ReturnType" : {
					"@Common.Label" : "invalid annotation, there is no return type!"
				},
				"tea_busi.AcChangeManagerOfTeam()/ManagerID" : {
					"@Common.Label" : "New Manager ID"
				},
				"tea_busi.AcChangeManagerOfTeam()/$ReturnType" : {
					"@Common.Label" : "Hail to the Chief"
				},
				"tea_busi.ComplexType_Salary" : {
					"@Common.Label" : "Salary"
				},
				"tea_busi.DefaultContainer" : {
					"@DefaultContainer" : {}
				},
				"tea_busi.DefaultContainer/Me" : {
					"@Singleton" : {
						Age : {
							$Path : "AGE"
						},
						EMPLOYEE_2_TEAM : {
							$Path : "EMPLOYEE_2_TEAM"
						},
						Empty : {
							$Path : "" // "an empty path resolves to the entity set or singleton"
						}
					}
				},
				"tea_busi.DefaultContainer/OverloadedAction" : {
					"@Common.Label" : "OverloadAction import's label"
				},
				"tea_busi.DefaultContainer/T€AMS" : {
					"@Capabilities.DeleteRestrictions" : {
						Deletable : {
							// in real life, path would point to Edm.Boolean, but never mind
							$Path : "TEAM_2_MANAGER/TEAM_ID"
						},
						Empty : {
							$Path : "" // "an empty path resolves to the entity set or singleton"
						}
					},
					"@Session.StickySessionSupported" : {
						NewAction : "tea_busi.NewAction",
						"NewAction@Common.Label" : "New Team"
					},
					"@T€AMS" : {}
				},
				"tea_busi.NewAction" : {
					"@Common.Label" : "n/a",
					"@Common.QuickInfo" : "Hello, world!",
					"@Core.OperationAvailable" : {
						$PropertyPath : "n/a"
					}
				},
				"tea_busi.NewAction/Team_Id" : {
					"@Common.Label" : "n/a",
					"@Common.Text" : {
						$Path : "_it/Name"
					},
					"@Common.ValueListWithFixedValues" : true
				},
				"tea_busi.NewAction/$ReturnType" : {
					"@Common.Label" : "Return type's label across all overloads"
				},
				"tea_busi.NewAction(Collection(tea_busi.TEAM))" : {
					"@Common.Label" : "Create New Team",
					"@Core.OperationAvailable" : {
						$Path : "_it/Name"
					}
				},
				"tea_busi.NewAction(Collection(tea_busi.TEAM))/Team_Id" : {
					"@Common.Label" : "New Team ID",
					"@Common.Text" : {
						$AnnotationPath : "_it/Name@Common.Label"
					}
				},
				"tea_busi.NewAction(Collection(tea_busi.TEAM))/$ReturnType" : {
					"@Common.Label" : "Return type's label for individual overload"
				},
				"tea_busi.NewAction(tea_busi.Worker)" : {
					// Note: this is required to make "/EMPLOYEES/tea_busi.NewAction@Common.Label"
					// fail as expected instead of finding this value
					"@Common.Label" : "Create New Employee"
				},
				"tea_busi.TEAM" : {
					"@Common.Text" : {
						$Path : "Name"
					},
					"@Common.Text@UI.TextArrangement" : {
						$EnumMember : "UI.TextArrangementType/TextLast"
					},
					"@Session.StickySessionSupported#EntityType" : {
						NewAction : "tea_busi.NewAction"
					},
					"@Type" : {
						Empty : {
							$Path : "" // "an empty path resolves to the type"
						}
					},
					"@UI.Badge" : {
						"@Common.Label" : "Label inside",
						$Type : "UI.BadgeType",
						HeadLine : {
							$Type : "UI.DataField",
							Value : {
								$Path : "Name"
							}
						},
						Title : {
							$Type : "UI.DataField",
							Value : {
								$Path : "Team_Id"
							}
						}
					},
					"@UI.Badge@Common.Label" : "Best Badge Ever!",
					"@UI.LineItem" : [{
						"@UI.Importance" : {
							$EnumMember : "UI.ImportanceType/High"
						},
						$Type : "UI.DataFieldWithNavigationPath",
						Label : "Team ID",
						"Label@Common.Label" : "Team ID's Label",
						Target : {
							$NavigationPropertyPath : "TEAM_2_EMPLOYEES"
						},
						Value : {
							$Path : "Team_Id"
						}
					}]
				},
				"tea_busi.TEAM/Name" : {
					"@Common.Label" : "Team Name"
				},
				"tea_busi.TEAM/TEAM_2_EMPLOYEES" : {
					"@Common.MinOccurs" : 1
				},
				"tea_busi.TEAM/Team_Id" : {
					"@Common.Label" : "Team ID",
					"@Common.Text" : {
						$Path : "Name"
					},
					"@Common.Text@UI.TextArrangement" : {
						$EnumMember : "UI.TextArrangementType/TextLast"
					}
				},
				"tea_busi.Worker" : {
					"@Common.Text" : {
						$If : [true, {
							$Path : "Name"
						}] // "else" is missing!
					},
					"@Type" : {
						Empty : {
							$Path : "" // "an empty path resolves to the type"
						}
					},
					"@UI.Facets" : [{
						$Type : "UI.ReferenceFacet",
						Target : {
							// term cast
							$AnnotationPath : "@UI.LineItem"
						}
					}, {
						$Type : "UI.ReferenceFacet",
						Target : {
							// term cast at navigation property itself
							$AnnotationPath : "EMPLOYEE_2_TEAM@Common.Label"
						}
					}, {
						$Type : "UI.ReferenceFacet",
						Target : {
							// navigation property and term cast
							$AnnotationPath : "EMPLOYEE_2_TEAM/@UI.LineItem"
						}
					}, {
						$Type : "UI.ReferenceFacet",
						Target : {
							// type cast, navigation properties and term cast (at its type)
							$AnnotationPath :
								"tea_busi.TEAM/TEAM_2_EMPLOYEES/EMPLOYEE_2_TEAM/@UI.LineItem"
						}
					}],
					"@UI.LineItem" : [{
						$Type : "UI.DataField",
						Label : "Team ID",
						Value : {
							$Path : "EMPLOYEE_2_TEAM/Team_Id"
						}
					}]
				},
				"tea_busi.Worker/EMPLOYEE_2_TEAM" : {
					"@Common.Label" : "Employee's Team"
				}
			},
			$EntityContainer : "tea_busi.DefaultContainer",
			"empty." : {
				$kind : "Schema"
			},
			"name.space." : {
				$kind : "Schema"
			},
			"tea_busi." : {
				$kind : "Schema",
				"@Schema" : {}
			},
			"empty.Container" : {
				$kind : "EntityContainer"
			},
			"name.space.BadContainer" : {
				$kind : "EntityContainer",
				DanglingActionImport : {
					$kind : "ActionImport",
					$Action : "not.Found"
				},
				DanglingFunctionImport : {
					$kind : "FunctionImport",
					$Function : "not.Found"
				}
			},
			"name.space.Broken" : {
				$kind : "Term",
				$Type : "not.Found"
			},
			"name.space.BrokenFunction" : [{
				$kind : "Function",
				$ReturnType : {
					$Type : "not.Found"
				}
			}],
			"name.space.BrokenOverloads" : [{
				$kind : "Operation"
			}],
			"name.space.DerivedPrimitiveFunction" : [{
				$kind : "Function",
				$ReturnType : {
					$Type : "name.space.Id"
				}
			}],
			"name.space.EmptyOverloads" : [],
			"name.space.EnumType" : {
				$kind : "EnumType",
				A : 0,
				B : 1
			},
			"name.space.EnumType64" : {
				$kind : "EnumType",
				$UnderlyingType : "Edm.Int64",
				Z : "0"
			},
			"name.space.Id" : {
				$kind : "TypeDefinition",
				$UnderlyingType : "Edm.String",
				$MaxLength : 10
			},
			"name.space.Term" : { // only case with a qualified name and a $Type
				$kind : "Term",
				$Type : "tea_busi.Worker"
			},
			"name.space.OverloadedAction" : [{
				$kind : "Action",
				$IsBound : true,
				$Parameter : [{
					$Name : "_it",
					$Type : "tea_busi.EQUIPMENT"
				}],
				$ReturnType : {
					$Type : "tea_busi.EQUIPMENT"
				}
			}, {
				$kind : "Action",
				$IsBound : true,
				$Parameter : [{
					$Name : "_it",
					$Type : "tea_busi.TEAM"
				}, {
					$Name : "parameter1",
					$Type : "Edm.String"
				}, {
					$Name : "parameter2",
					$Type : "Edm.Decimal"
				}],
				$ReturnType : {
					$Type : "tea_busi.TEAM"
				}
			}, { // "An unbound action MAY have the same name as a bound action."
				$kind : "Action",
				$Parameter : [{
					$isCollection : true,
					$Name : "parameter0",
					$Type : "Edm.String"
				}],
				$ReturnType : {
					$Type : "tea_busi.ComplexType_Salary"
				}
			}, {
				$kind : "Action",
				$IsBound : true,
				$Parameter : [{
					$Name : "_it",
					$Type : "tea_busi.Worker"
				}],
				$ReturnType : {
					$Type : "tea_busi.Worker"
				}
			}],
			"name.space.OverloadedBoundFunction" : [{
				$kind : "Function",
				$IsBound : true,
				$Parameter : [{
					$Name : "_it",
					$Type : "tea_busi.Worker"
				}, {
					$Name : "A",
					$Type : "Edm.Boolean"
				}],
				$ReturnType : {
					$Type : "tea_busi.Worker"
				}
			}, {
				$kind : "Function",
				$IsBound : true,
				$Parameter : [{
					$Name : "_it",
					$Type : "tea_busi.TEAM"
				}, {
					$Name : "B",
					$Type : "Edm.Date"
				}],
				$ReturnType : {
					$Type : "tea_busi.TEAM"
				}
			}, {
				$kind : "Function",
				$Parameter : [{
					$Name : "C",
					$Type : "Edm.String"
				}],
				$ReturnType : {
					$Type : "tea_busi.ComplexType_Salary"
				}
			}],
			"name.space.OverloadedFunction" : [{
				$kind : "Function",
				$Parameter : [{
					$Name : "A",
					$Type : "Edm.String"
				}],
				$ReturnType : {
					$Type : "Edm.String"
				}
			}, {
				$kind : "Function",
				$Parameter : [{
					$Name : "B",
					$Type : "Edm.String"
				}],
				$ReturnType : {
					$Type : "Edm.String"
				}
			}],
			"name.space.VoidAction" : [{
				$kind : "Action"
			}],
			"tea_busi.AcChangeManagerOfTeam" : [{
				$kind : "Action",
				$Parameter : [{
					$Name : "TEAM",
					$Type : "tea_busi.TEAM"
				}, {
					$Name : "ManagerID",
					$Type : "Edm.String"
				}],
				$ReturnType : {
					$Type : "tea_busi.TEAM"
				}
			}],
			"tea_busi.ComplexType_Salary" : {
				$kind : "ComplexType",
				AMOUNT : {
					$kind : "Property",
					$Type : "Edm.Decimal"
				},
				CURRENCY : {
					$kind : "Property",
					$Type : "Edm.String"
				}
			},
			"tea_busi.ContainedC" : {
				$kind : "EntityType",
				$Key : ["Id"],
				Id : {
					$kind : "Property",
					$Type : "Edm.String"
				},
				C_2_EMPLOYEE : {
					$kind : "NavigationProperty",
					$Type : "tea_busi.Worker"
				},
				C_2_S : {
					$ContainsTarget : true,
					$kind : "NavigationProperty",
					$Type : "tea_busi.ContainedS"
				}
			},
			"tea_busi.ContainedS" : {
				$kind : "EntityType",
				$Key : ["Id"],
				Id : {
					$kind : "Property",
					$Type : "Edm.String"
				},
				S_2_C : {
					$ContainsTarget : true,
					$kind : "NavigationProperty",
					$isCollection : true,
					$Type : "tea_busi.ContainedC"
				},
				S_2_EMPLOYEE : {
					$kind : "NavigationProperty",
					$Type : "tea_busi.Worker"
				}
			},
			"tea_busi.DefaultContainer" : {
				$kind : "EntityContainer",
				ChangeManagerOfTeam : {
					$kind : "ActionImport",
					$Action : "tea_busi.AcChangeManagerOfTeam"
				},
				EMPLOYEES : {
					$kind : "EntitySet",
					$NavigationPropertyBinding : {
						"EMPLOYEE_2_EQUIPM€NTS" : "EQUIPM€NTS",
						EMPLOYEE_2_TEAM : "T€AMS"
					},
					$Type : "tea_busi.Worker"
				},
				"EQUIPM€NTS" : {
					$kind : "EntitySet",
					$Type : "tea_busi.EQUIPMENT"
				},
				// Note: our JsDoc uses similar examples: GetOldestAge and GetOldestWorker
				GetEmployeeMaxAge : {
					$kind : "FunctionImport",
					$Function : "tea_busi.FuGetEmployeeMaxAge"
				},
				MANAGERS : {
					$kind : "EntitySet",
					$Type : "tea_busi.MANAGER"
				},
				Me : {
					$kind : "Singleton",
					$NavigationPropertyBinding : {
						EMPLOYEE_2_TEAM : "T€AMS",
						"EMPLOYEE_2_EQUIPM€NTS" : "EQUIPM€NTS"
					},
					$Type : "tea_busi.Worker"
				},
				OverloadedAction : {
					$kind : "ActionImport",
					$Action : "name.space.OverloadedAction"
				},
				OverloadedFunctionImport : {
					$kind : "FunctionImport",
					$Function : "name.space.OverloadedBoundFunction"
				},
				ServiceGroups : {
					$kind : "EntitySet",
					$Type : "tea_busi.ServiceGroup"
				},
				TEAMS : {
					$kind : "EntitySet",
					$NavigationPropertyBinding : {
						"TEAM_2_CONTAINED_S/S_2_EMPLOYEE" : "EMPLOYEES",
						"TEAM_2_CONTAINED_S/S_2_C/C_2_S/S_2_EMPLOYEE" : "EMPLOYEES",
						TEAM_2_EMPLOYEES : "EMPLOYEES",
						TEAM_2_MANAGER : "MANAGERS"
					},
					$Type : "tea_busi.TEAM"
				},
				"T€AMS" : {
					$kind : "EntitySet",
					$NavigationPropertyBinding : {
						TEAM_2_EMPLOYEES : "EMPLOYEES"
					},
					$Type : "tea_busi.TEAM"
				},
				VoidAction : {
					$kind : "ActionImport",
					$Action : "name.space.VoidAction"
				}
			},
			"tea_busi.EQUIPMENT" : {
				$kind : "EntityType",
				$Key : ["ID"],
				ID : {
					$kind : "Property",
					$Type : "Edm.Int32",
					$Nullable : false
				}
			},
			"tea_busi.FuGetEmployeeMaxAge" : [{
				$kind : "Function",
				$ReturnType : {
					$Type : "Edm.Int16"
				}
			}],
			"tea_busi.MANAGER" : {
				$kind : "EntityType",
				$Key : ["ID"],
				ID : {
					$kind : "Property",
					$Type : "Edm.String",
					$Nullable : false,
					$MaxLength : 4
				},
				TEAM_ID : {
					$kind : "Property",
					$Type : "Edm.String",
					$Nullable : false,
					$MaxLength : 10
				}
			},
			// "NewAction" is overloaded by collection of type, returning instance of type
			//TODO There can be one overload with "$isCollection" : true and another w/o, for the
			// same binding parameter $Type! How to tell these apart?
			"tea_busi.NewAction" : [{
				$kind : "Action",
				$IsBound : true,
				$Parameter : [{
					$isCollection : true,
					$Name : "_it",
					$Type : "tea_busi.EQUIPMENT"
				}],
				$ReturnType : {
					$Type : "tea_busi.EQUIPMENT"
				}
			}, {
				$kind : "Action",
				$IsBound : true,
				$Parameter : [{
					$isCollection : true,
					$Name : "_it",
					$Type : "tea_busi.TEAM"
				}, {
					$Name : "Team_Id",
					$Type : "name.space.Id"
				}],
				$ReturnType : {
					$Type : "tea_busi.TEAM"
				}
			}, {
				$kind : "Action",
				$IsBound : true,
				$Parameter : [{
					//"$isCollection" : false,
					$Name : "_it",
					$Type : "tea_busi.Worker"
				}],
				$ReturnType : {
					$Type : "tea_busi.Worker"
				}
			}, {
				$kind : "Action",
				$IsBound : true,
				$Parameter : [{
					$isCollection : true,
					$Name : "_it",
					$Type : "tea_busi.Worker"
				}],
				$ReturnType : {
					$Type : "tea_busi.Worker"
				}
			}],
			"tea_busi.ServiceGroup" : {
				$kind : "EntityType",
				DefaultSystem : {
					$ContainsTarget : true,
					$kind : "NavigationProperty",
					$Type : "tea_busi.System"
				}
			},
			"tea_busi.System" : {
				$kind : "EntityType",
				SystemAlias : {
					$kind : "Property",
					$Type : "Edm.String"
				}
			},
			"tea_busi.TEAM" : {
				$kind : "EntityType",
				$Key : ["Team_Id"],
				Team_Id : {
					$kind : "Property",
					$Type : "name.space.Id",
					$Nullable : false,
					$MaxLength : 10
				},
				Name : {
					$kind : "Property",
					$Type : "Edm.String",
					$Nullable : false,
					$MaxLength : 40
				},
				TEAM_2_MANAGER : {
					$kind : "NavigationProperty",
					$ReferentialConstraint : {
						foo : "bar",
						"foo@Common.Label" : "Just a Gigolo",
						"Address/Country" : "WorkAddress/Country",
						"Address/Country@Common.Label" : "Common Country"
					},
					$Type : "tea_busi.MANAGER"
				},
				TEAM_2_EMPLOYEES : {
					$kind : "NavigationProperty",
					$isCollection : true,
					$OnDelete : "None",
					"$OnDelete@Common.Label" : "None of my business",
					$Type : "tea_busi.Worker"
				},
				TEAM_2_CONTAINED_S : {
					$ContainsTarget : true,
					$kind : "NavigationProperty",
					$Type : "tea_busi.ContainedS"
				},
				TEAM_2_CONTAINED_C : {
					$ContainsTarget : true,
					$kind : "NavigationProperty",
					$isCollection : true,
					$Type : "tea_busi.ContainedC"
				},
				// Note: "value" is a symbolic name for an operation's return type iff it is
				// primitive
				value : {
					$kind : "Property",
					$Type : "Edm.String"
				}
			},
			"tea_busi.Worker" : {
				$kind : "EntityType",
				$Key : ["ID"],
				ID : {
					$kind : "Property",
					$Type : "Edm.String",
					$Nullable : false,
					$MaxLength : 4
				},
				AGE : {
					$kind : "Property",
					$Type : "Edm.Int16",
					$Nullable : false
				},
				EMPLOYEE_2_CONTAINED_S : {
					$ContainsTarget : true,
					$kind : "NavigationProperty",
					$Type : "tea_busi.ContainedS"
				},
				"EMPLOYEE_2_EQUIPM€NTS" : {
					$kind : "NavigationProperty",
					$isCollection : true,
					$Type : "tea_busi.EQUIPMENT",
					$Nullable : false
				},
				EMPLOYEE_2_TEAM : {
					$kind : "NavigationProperty",
					$Type : "tea_busi.TEAM",
					$Nullable : false
				},
				SALÃRY : {
					$kind : "Property",
					$Type : "tea_busi.ComplexType_Salary"
				}
			},
			$$Loop : "$$Loop/", // some endless loop
			$$Term : "name.space.Term" // replacement for any reference to the term
		},
		oContainerData = mScope["tea_busi.DefaultContainer"],
		aOverloadedAction = mScope["name.space.OverloadedAction"],
		aOverloadedBoundFunction = mScope["name.space.OverloadedBoundFunction"],
		mReducedPathScope = {
			$Annotations : {},
			$EntityContainer : "reduce.path.DefaultContainer",
			"reduce.path." : {
				$kind : "Schema"
			},
			"reduce.path.A" : {
				$kind : "EntityType",
				AValue : {
					$kind : "Property",
					$Type : "Edm.String"
				},
				AtoB : {
					$kind : "NavigationProperty",
					$Partner : "BtoA",
					$Type : "reduce.path.B"
				},
				AtoC : {
					$kind : "NavigationProperty",
					$Partner : "CtoA",
					$Type : "reduce.path.C"
				},
				AtoDs : {
					$isCollection : true,
					$kind : "NavigationProperty",
					$Partner : "DtoA",
					$Type : "reduce.path.D"
				}
			},
			"reduce.path.B" : {
				$kind : "EntityType",
				BValue : {
					$kind : "Property",
					$Type : "Edm.String"
				},
				BtoA : {
					$kind : "NavigationProperty",
					$Partner : "AtoB",
					$Type : "reduce.path.A"
				},
				BtoC : {
					$kind : "NavigationProperty",
					$Partner : "CtoB",
					$Type : "reduce.path.C"
				},
				BtoD : {
					$kind : "NavigationProperty",
					$Partner : "DtoBs",
					$Type : "reduce.path.D"
				}
			},
			"reduce.path.C" : {
				$kind : "EntityType",
				CValue : {
					$kind : "Property",
					$Type : "Edm.String"
				},
				CtoA : {
					$kind : "NavigationProperty",
					// no $Partner (could be in a derived type)
					$Type : "reduce.path.A"
				},
				CtoB : {
					$kind : "NavigationProperty",
					$Partner : "BtoC",
					$Type : "reduce.path.B"
				}
			},
			"reduce.path.D" : {
				$kind : "EntityType",
				DValue : {
					$kind : "Property",
					$Type : "Edm.String"
				},
				DtoA : {
					$kind : "NavigationProperty",
					$Partner : "AtoDs",
					$Type : "reduce.path.A"
				},
				DtoBs : {
					$isCollection : true,
					$kind : "NavigationProperty",
					$Partner : "BtoD",
					$Type : "reduce.path.B"
				},
				DtoCs : {
					$isCollection : true,
					$kind : "NavigationProperty",
					$Type : "reduce.path.C"
				}
			},
			"reduce.path.Action" : [{
				$kind : "Action",
				$IsBound : true,
				$Parameter : [{
					$Name : "_it",
					$Type : "reduce.path.A"
				}, {
					$Name : "foo",
					$Type : "Edm.String"
				}]
			}, {
				$kind : "Action",
				$IsBound : true,
				$Parameter : [{
					$Name : "Value",
					$Type : "reduce.path.D"
				}]
			}, {
				$kind : "Action",
				$IsBound : true,
				$Parameter : [{
					$isCollection : true,
					$Name : "_it",
					$Type : "reduce.path.B"
				}]
			}],
			"reduce.path.Function" : [{
				$kind : "Function",
				$Parameter : [{
					$Name : "foo",
					$Type : "reduce.path.A"
				}]
			}, {
				$kind : "Function",
				$IsBound : true,
				$Parameter : [{
					$Name : "_it",
					$Type : "reduce.path.D"
				}]
			}, {
				$kind : "Function",
				$IsBound : true,
				$Parameter : [{
					$Name : "_it",
					$Type : "reduce.path.D"
				}, {
					$Name : "Value",
					$Type : "Edm.Int"
				}]
			}],
			"reduce.path.DefaultContainer" : {
				$kind : "EntityContainer",
				As : {
					$kind : "EntitySet",
					$Type : "reduce.path.A"
				},
				Ds : {
					$kind : "EntitySet",
					$Type : "reduce.path.D"
				},
				FunctionImport : {
					$kind : "FunctionImport",
					$Function : "reduce.path.Function"
				}
			}
		},
		mSupplierScope = {
			$Version : "4.0",
			"tea_busi_supplier.v0001." : {
				$kind : "Schema"
			},
			"tea_busi_supplier.v0001.Supplier" : {
				$kind : "EntityType",
				Supplier_Name : {
					$kind : "Property",
					$Type : "Edm.String"
				}
			}
		},
		oTeamData = mScope["tea_busi.TEAM"],
		oTeamLineItem = mScope.$Annotations["tea_busi.TEAM"]["@UI.LineItem"],
		oWorkerData = mScope["tea_busi.Worker"],
		mXServiceScope = {
			$Version : "4.0",
			$Annotations : {}, // simulate ODataMetaModel#_mergeAnnotations
			$EntityContainer : "tea_busi.v0001.DefaultContainer",
			$Reference : {
				// Note: Do not reference tea_busi_supplier directly from here! We want to test the
				// special case that it is only indirectly referenced.
				"../../../../default/iwbep/tea_busi_foo/0001/$metadata" : {
					$Include : [
						"tea_busi_foo.v0001."
					]
				},
				"../../../../default/iwbep/tea_busi_product/0001/$metadata" : {
					$Include : [
						"ignore.me.",
						"tea_busi_product.v0001."
					]
				},
				"/empty/$metadata" : {
					$Include : [
						"empty.",
						"I.still.haven't.found.what.I'm.looking.for."
					]
				}
			},
			"tea_busi.v0001." : {
				$kind : "Schema"
			},
			"tea_busi.v0001.DefaultContainer" : {
				$kind : "EntityContainer",
				"EQUIPM€NTS" : {
					$kind : "EntitySet",
					$Type : "tea_busi.v0001.EQUIPMENT"
				}
			},
			"tea_busi.v0001.EQUIPMENT" : {
				$kind : "EntityType",
				EQUIPMENT_2_PRODUCT : {
					$kind : "NavigationProperty",
					$Type : "tea_busi_product.v0001.Product"
				}
			}
		},
		aAllScopes = [
			mMostlyEmptyScope,
			mProductScope,
			mReducedPathScope,
			mScope,
			mSupplierScope,
			mXServiceScope
		];

	/**
	 * Returns a clone, that is a deep copy, of the given object.
	 *
	 * @param {object} o
	 *   any serializable object
	 * @returns {object}
	 *   a deep copy of <code>o</code>
	 */
	function clone(o) {
		return JSON.parse(JSON.stringify(o));
	}

	/**
	 * Runs the given test for each name/value pair in the given fixture. The name is interpreted
	 * as a path "[<sContextPath>'|']<sMetaPath>" and cut accordingly. The test is called with
	 * an almost resolved sPath (just '|' replaced by '/').
	 *
	 * @param {object} mFixture
	 *   map<string, any>
	 * @param {function} fnTest
	 *   function (string sPath, any vResult, string sContextPath, string sMetaPath)
	 */
	function forEach(mFixture, fnTest) {
		var sContextPath, sMetaPath, sPath, vValue, i;

		for (sPath in mFixture) {
			i = sPath.indexOf("|");
			sContextPath = "";
			sMetaPath = sPath.slice(i + 1);
			vValue = mFixture[sPath];

			if (i >= 0) {
				sContextPath = sPath.slice(0, i);
				sPath = sContextPath + "/" + sMetaPath;
			}

			fnTest(sPath, vValue, sContextPath, sMetaPath);
		}
	}

	function mustBeMocked() { throw new Error("Must be mocked"); }

	//*********************************************************************************************
	QUnit.module("sap.ui.model.odata.v4.ODataMetaModel", {
		// remember copy to ensure test isolation
		mOriginalScopes : clone(aAllScopes),

		afterEach : function (assert) {
			assert.deepEqual(aAllScopes, this.mOriginalScopes, "metadata unchanged");
		},

		/*
		 * Allow warnings if told to; always suppress debug messages.
		 */
		allowWarnings : function (bWarn) {
			this.mock(Log).expects("isLoggable").atLeast(1)
				.withExactArgs(sinon.match.number, sODataMetaModel)
				.callsFake(function (iLogLevel) {
					switch (iLogLevel) {
						case Log.Level.DEBUG:
							return false;

						case Log.Level.WARNING:
							return bWarn;

						default:
							return true;
					}
				});
		},

		beforeEach : function () {
			var oMetadataRequestor = {
					read : function () { throw new Error(); }
				},
				sUrl = "/a/b/c/d/e/$metadata";

			this.oLogMock = this.mock(Log);
			this.oLogMock.expects("warning").never();
			this.oLogMock.expects("error").never();
			this.mock(Localization).expects("getLanguageTag").atLeast(0).returns("ab-CD");

			this.oModel = {
				getReporter : function () {},
				reportError : function (_sLogMessage, _sReportingClassName, oError) {
					throw oError;
				},
				_requestAnnotationChanges : mustBeMocked,
				resolve : ODataModel.prototype.resolve
			};
			this.oMetaModel = new ODataMetaModel(oMetadataRequestor, sUrl, undefined, this.oModel);
			this.oMetaModelMock = this.mock(this.oMetaModel);
			ODataMetaModel.clearCodeListsCache();
		},

		/*
		 * Expect the given debug message with the given path, but only if debug level is on.
		 */
		expectDebug : function (bDebug, sMessage, sPath) {
			this.oLogMock.expects("isLoggable")
				.withExactArgs(Log.Level.DEBUG, sODataMetaModel).returns(bDebug);
			this.oLogMock.expects("debug").exactly(bDebug ? 1 : 0)
				.withExactArgs(sMessage, sPath, sODataMetaModel);
		},

		/*
		 * Expects "fetchEntityContainer" to be called at least once on the current meta model,
		 * returning a clone of the given scope.
		 *
		 * @param {object} mScope0
		 * @returns {object} the cloned mScope0
		 */
		expectFetchEntityContainer : function (mScope0) {
			mScope0 = clone(mScope0);
			this.oMetaModel.validate("n/a", mScope0); // fill mSchema2MetadataUrl!
			this.oMetaModelMock.expects("fetchEntityContainer").atLeast(1)
				.returns(SyncPromise.resolve(mScope0));
			return mScope0;
		},

		/**
		 * Expectations suitable for #fetchUI5Type.
		 *
		 * @param {string} sPath - An absolute path to an OData property within the OData data model
		 * @param {object} oProperty - Simulated result of #fetchObject
		 * @param {object} [oConstraints={}] - Simulated result of #getConstraints
		 */
		expects4FetchUI5Type : function (sPath, oProperty, oConstraints) {
			var oMetaContext = {
					getPath : function () {}
				},
				sMetaPath = "/some/meta/path";

			this.oMetaModelMock.expects("getMetaContext").withExactArgs(sPath)
				.returns(oMetaContext);
			this.oMetaModelMock.expects("fetchObject")
				.withExactArgs(undefined, sinon.match.same(oMetaContext))
				.returns(SyncPromise.resolve(oProperty));
			// Note: these calls are optional
			this.mock(oMetaContext).expects("getPath").atLeast(0).withExactArgs()
				.returns(sMetaPath);
			this.oMetaModelMock.expects("getConstraints").atLeast(0)
				.withExactArgs(sinon.match.same(oProperty), sMetaPath)
				.returns(oConstraints || {});
		}
	});

	//*********************************************************************************************
	QUnit.test("basics", function (assert) {
		var sAnnotationUri = "my/annotation.xml",
			aAnnotationUris = [sAnnotationUri, "uri2.xml"],
			oModel = {},
			oMetadataRequestor = this.oMetaModel.oRequestor,
			sUrl = "/~/$metadata",
			oMetaModel;

		// code under test
		assert.strictEqual(ODataMetaModel.prototype.$$valueAsPromise, true);

		// code under test
		oMetaModel = new ODataMetaModel(oMetadataRequestor, sUrl);

		assert.ok(oMetaModel instanceof MetaModel);
		assert.strictEqual(oMetaModel.aAnnotationUris, undefined);
		assert.ok(oMetaModel.hasOwnProperty("aAnnotationUris"), "own property aAnnotationUris");
		assert.strictEqual(oMetaModel.oMetaModelForAnnotations, null);
		assert.strictEqual(oMetaModel.oRequestor, oMetadataRequestor);
		assert.strictEqual(oMetaModel.sUrl, sUrl);
		assert.strictEqual(oMetaModel.getDefaultBindingMode(), BindingMode.OneTime);
		assert.strictEqual(oMetaModel.toString(),
			"sap.ui.model.odata.v4.ODataMetaModel: /~/$metadata");

		// code under test
		oMetaModel.setDefaultBindingMode(BindingMode.OneWay);
		assert.strictEqual(oMetaModel.getDefaultBindingMode(), BindingMode.OneWay);

		// code under test - supported filters
		[
			FilterOperator.Contains, FilterOperator.EndsWith, FilterOperator.EQ, FilterOperator.GE,
			FilterOperator.GT, FilterOperator.LE, FilterOperator.LT, FilterOperator.NE,
			FilterOperator.NotContains, FilterOperator.NotEndsWith, FilterOperator.NotStartsWith,
			FilterOperator.StartsWith
		].forEach(function (sFilterOperator) {
			oMetaModel.checkFilter(new Filter("path", sFilterOperator, "bar"));
		});
		oMetaModel.checkFilter(new Filter("path", FilterOperator.BT, "bar", "foo"));
		oMetaModel.checkFilter(new Filter("path", FilterOperator.NB, "bar", "foo"));

		// code under test - unsupported filters
		assert.throws(function () {
			oMetaModel.checkFilter(new Filter({
				path : "path",
				operator : FilterOperator.Any
			}));
		}, /unsupported FilterOperator/, "ClientModel/ClientListBinding doesn't support \"Any\"");
		assert.throws(function () {
			oMetaModel.checkFilter(new Filter({
				path : "path",
				operator : FilterOperator.All,
				variable : "foo",
				condition : new Filter({
					path : "foo/bar",
					operator : FilterOperator.GT,
					value1 : 0
				})
			}));
		}, /unsupported FilterOperator/, "ClientModel/ClientListBinding doesn't support \"All\"");

		// code under test
		oMetaModel = new ODataMetaModel(oMetadataRequestor, sUrl, aAnnotationUris);

		assert.strictEqual(oMetaModel.aAnnotationUris, aAnnotationUris, "arrays are passed");

		// code under test
		oMetaModel = new ODataMetaModel(oMetadataRequestor, sUrl, sAnnotationUri);

		assert.deepEqual(oMetaModel.aAnnotationUris, [sAnnotationUri],
			"single annotation is wrapped");

		// code under test
		oMetaModel = new ODataMetaModel(null, null, null, oModel, undefined, "~sLanguage~");

		assert.strictEqual(oMetaModel.sLanguage, "~sLanguage~");
	});

	//*********************************************************************************************
	QUnit.test("destroy", function (assert) {
		const oMetaModel = new ODataMetaModel(this.oMetaModel.oRequestor, "/~/$metadata");
		const oSharedModel0 = {destroy : mustBeMocked};
		const oSharedModel1 = {destroy : mustBeMocked};

		assert.deepEqual(oMetaModel.mSharedModelByUrl, {}); // constructor test :)

		oMetaModel.mSharedModelByUrl.foo = oSharedModel0;
		oMetaModel.mSharedModelByUrl.bar = oSharedModel1;
		oMetaModel.oMetaModelForAnnotations = "~oMetaModelForAnnotations~";

		this.mock(oSharedModel0).expects("destroy").withExactArgs();
		this.mock(oSharedModel1).expects("destroy").withExactArgs();
		this.mock(MetaModel.prototype).expects("destroy").on(oMetaModel).withExactArgs();

		// code under test
		oMetaModel.destroy();

		assert.strictEqual(oMetaModel.oMetaModelForAnnotations, undefined);
		assert.strictEqual(oMetaModel.mSharedModelByUrl, undefined);
	});

	//*********************************************************************************************
	QUnit.test("forbidden", function (assert) {
		assert.throws(function () { //TODO implement
			this.oMetaModel.bindTree();
		}, new Error("Unsupported operation: v4.ODataMetaModel#bindTree"));

		assert.throws(function () {
			this.oMetaModel.getOriginalProperty();
		}, new Error("Unsupported operation: v4.ODataMetaModel#getOriginalProperty"));

		assert.throws(function () { //TODO implement
			this.oMetaModel.isList();
		}, new Error("Unsupported operation: v4.ODataMetaModel#isList"));

		assert.throws(function () {
			this.oMetaModel.refresh();
		}, new Error("Unsupported operation: v4.ODataMetaModel#refresh"));

		assert.throws(function () {
			this.oMetaModel.setLegacySyntax(); // argument does not matter!
		}, new Error("Unsupported operation: v4.ODataMetaModel#setLegacySyntax"));

		assert.throws(function () {
			this.oMetaModel.setDefaultBindingMode(BindingMode.TwoWay);
		});
	});

	//*********************************************************************************************
	[
		undefined,
		["/my/annotation.xml"],
		["/my/annotation.xml", "/another/annotation.xml"]
	].forEach(function (aAnnotationURI) {
		var title = "fetchEntityContainer - " + JSON.stringify(aAnnotationURI);

		QUnit.test(title, function (assert) {
			var oRequestorMock = this.mock(this.oMetaModel.oRequestor),
				aReadResults,
				mRootScope = {$Annotations : {}},
				oSyncPromise,
				that = this;

			function expectReads(bPrefetch) {
				oRequestorMock.expects("read")
					.withExactArgs(that.oMetaModel.sUrl, false, bPrefetch)
					.resolves(mRootScope);
				aReadResults = [];
				(aAnnotationURI || []).forEach(function (sAnnotationUrl) {
					var oAnnotationResult = {};

					aReadResults.push(oAnnotationResult);
					oRequestorMock.expects("read")
						.withExactArgs(sAnnotationUrl, true, bPrefetch)
						.resolves(oAnnotationResult);
				});
			}

			this.oMetaModel.aAnnotationUris = aAnnotationURI;
			this.oMetaModelMock.expects("_mergeAnnotations").never();
			this.oMetaModelMock.expects("_changeAnnotations").never();
			expectReads(true);

			// code under test
			assert.strictEqual(this.oMetaModel.fetchEntityContainer(true), null);

			// bPrefetch => no caching
			expectReads(true);

			// code under test
			assert.strictEqual(this.oMetaModel.fetchEntityContainer(true), null);

			// now test [bPrefetch=false]
			expectReads();
			this.oMetaModelMock.expects("_mergeAnnotations")
				.withExactArgs(sinon.match.same(mRootScope), aReadResults);
			this.mock(this.oModel).expects("_requestAnnotationChanges").withExactArgs()
				.resolves("~aAnnotationChanges~");
			this.oMetaModelMock.expects("_changeAnnotations")
				.withExactArgs(sinon.match.same(mRootScope))
				.callsFake(function () {
					assert.strictEqual(that.oMetaModel.aAnnotationChanges, "~aAnnotationChanges~");
					assert.strictEqual(oSyncPromise.isPending(), false);
				});

			// code under test
			oSyncPromise = this.oMetaModel.fetchEntityContainer();

			// pending
			assert.strictEqual(oSyncPromise.isPending(), true);
			// already caching
			assert.strictEqual(this.oMetaModel.fetchEntityContainer(), oSyncPromise);
			assert.strictEqual(this.oMetaModel.fetchEntityContainer(true), oSyncPromise,
				"now bPrefetch makes no difference");

			return oSyncPromise.then(function (mRootScope0) {
				assert.strictEqual(mRootScope0, mRootScope);
				// still caching
				assert.strictEqual(that.oMetaModel.fetchEntityContainer(), oSyncPromise);
			});
		});
	});
	//TODO later support "$Extends" : "<13.1.2 EntityContainer Extends>"

	//*********************************************************************************************
	QUnit.test("fetchEntityContainer: _mergeAnnotations fails", function (assert) {
		var oError = new Error();

		this.mock(this.oMetaModel.oRequestor).expects("read")
			.withExactArgs(this.oMetaModel.sUrl, false, undefined)
			.resolves({});
		this.mock(this.oModel).expects("_requestAnnotationChanges").withExactArgs().resolves();
		this.oMetaModelMock.expects("_mergeAnnotations").throws(oError);

		return this.oMetaModel.fetchEntityContainer().then(function () {
			assert.ok(false, "unexpected success");
		}, function (oError0) {
			assert.strictEqual(oError0, oError);
		});
	});

	//*********************************************************************************************
	QUnit.test("getMetaContext", function (assert) {
		var oMetaContext;

		this.mock(_Helper).expects("getMetaPath")
			.withExactArgs("/Foo($uid=id-1-23)/bar")
			.returns("/Foo/bar");

		// code under test
		oMetaContext = this.oMetaModel.getMetaContext("/Foo($uid=id-1-23)/bar");

		assert.strictEqual(oMetaContext.getModel(), this.oMetaModel);
		assert.strictEqual(oMetaContext.getPath(), "/Foo/bar");
	});

	//*********************************************************************************************
	QUnit.test("getMetaPath", function (assert) {
		var sMetaPath = {},
			sPath = {};

		this.mock(_Helper).expects("getMetaPath")
			.withExactArgs(sinon.match.same(sPath)).returns(sMetaPath);

		assert.strictEqual(this.oMetaModel.getMetaPath(sPath), sMetaPath);
	});

	//*********************************************************************************************
	forEach({
		// absolute path
		"/" : "/",
		"/foo/bar|/" : "/", // context is ignored
		// relative path
		"" : undefined, // w/o context --> important for MetaModel#createBindingContext etc.
		"|foo/bar" : undefined, // w/o context
		"/|" : "/",
		"/|foo/bar" : "/foo/bar",
		"/foo|bar" : "/foo/bar",
		"/foo/bar|" : "/foo/bar",
		"/foo/|bar" : "/foo/bar",
		// trailing slash is preserved
		"/foo/bar/" : "/foo/bar/",
		"/foo|bar/" : "/foo/bar/",
		// relative path that starts with a dot
		"/foo/bar|./" : "/foo/bar/",
		"/foo|./bar/" : "/foo/bar/",
		"/foo/|./bar/" : "/foo/bar/",
		"/foo/|.//bar/" : "/foo//bar/",
		// annotations
		"/foo|@bar" : "/foo@bar",
		"/foo/|@bar" : "/foo/@bar",
		"/foo|./@bar" : "/foo/@bar",
		"/foo/|./@bar" : "/foo/@bar",
		// technical properties
		"/foo|$kind" : "/foo/$kind",
		"/foo/|$kind" : "/foo/$kind",
		"/foo|./$kind" : "/foo/$kind",
		"/foo/|./$kind" : "/foo/$kind"
	}, function (_sPath, sResolvedPath, sContextPath, sMetaPath) {
		QUnit.test("resolve: " + sContextPath + " > " + sMetaPath, function (assert) {
			var oContext = sContextPath && this.oMetaModel.getContext(sContextPath);

			assert.strictEqual(this.oMetaModel.resolve(sMetaPath, oContext), sResolvedPath);
		});
	});
	//TODO make sure that Context objects are only created for absolute paths?!

	//*********************************************************************************************
	[".bar", ".@bar", ".$kind"].forEach(function (sPath) {
		QUnit.test("resolve: unsupported relative path " + sPath, function (assert) {
			var oContext = this.oMetaModel.getContext("/foo");

			assert.raises(function () {
				this.oMetaModel.resolve(sPath, oContext);
			}, new Error("Unsupported relative path: " + sPath));
		});
	});

	//*********************************************************************************************
	QUnit.test("resolve: undefined", function (assert) {
		assert.strictEqual(
			this.oMetaModel.resolve(undefined, this.oMetaModel.getContext("/")),
			"/");
	});

	//*********************************************************************************************
	//TODO better map meta model path to pure JSON path (look up inside JsonModel)?
	// what about @sapui.name then, which requires a literal as expected result?
	// --> we could distinguish "/<path>" from "<literal>"
	forEach({
		// "JSON" drill-down ----------------------------------------------------------------------
		"/$EntityContainer" : "tea_busi.DefaultContainer",
		"/tea_busi./$kind" : "Schema",
		"/tea_busi.DefaultContainer/$kind" : "EntityContainer",
		// trailing slash: object vs. name --------------------------------------------------------
		"/" : oContainerData,
		"/$EntityContainer/" : oContainerData,
		"/T€AMS/" : oTeamData,
		"/T€AMS/$Type/" : oTeamData,
		// scope lookup ("17.3 QualifiedName") ----------------------------------------------------
		"/$EntityContainer/$kind" : "EntityContainer",
		"/$EntityContainer/T€AMS/$Type" : "tea_busi.TEAM",
		"/$EntityContainer/T€AMS/$Type/Team_Id" : oTeamData.Team_Id,
		// "17.3 QualifiedName", e.g. type cast ---------------------------------------------------
		"/tea_busi." : mScope["tea_busi."], // access to schema
		"/tea_busi.DefaultContainer/EMPLOYEES/tea_busi.Worker/AGE" : oWorkerData.AGE,
		// implicit $Type insertion ---------------------------------------------------------------
		"/T€AMS/Team_Id" : oTeamData.Team_Id,
		"/T€AMS/TEAM_2_EMPLOYEES" : oTeamData.TEAM_2_EMPLOYEES,
		"/T€AMS/TEAM_2_EMPLOYEES/AGE" : oWorkerData.AGE,
		// scope lookup, then implicit $Type insertion!
		"/$$Term/AGE" : oWorkerData.AGE,
		// "17.2 SimpleIdentifier": lookup inside current schema child ----------------------------
		"/T€AMS" : oContainerData["T€AMS"],
		"/T€AMS/$NavigationPropertyBinding/TEAM_2_EMPLOYEES/" : oWorkerData,
		"/T€AMS/$NavigationPropertyBinding/TEAM_2_EMPLOYEES/$Type" : "tea_busi.Worker",
		"/T€AMS/$NavigationPropertyBinding/TEAM_2_EMPLOYEES/AGE" : oWorkerData.AGE,
		// URI encoding for slashes inside key - - - - - - - - - - - - - - - - - - - - - - - - - -
		"/TEAMS/$NavigationPropertyBinding/TEAM_2_CONTAINED_S%2FS_2_EMPLOYEE/AGE" : oWorkerData.AGE,
		"/TEAMS/$NavigationPropertyBinding/TEAM_2_CONTAINED_S%2FS_2_C%2FC_2_S%2FS_2_EMPLOYEE/AGE"
			: oWorkerData.AGE,
		"/TEAMS/TEAM_2_MANAGER/$ReferentialConstraint/Address%2FCountry" : "WorkAddress/Country",
		"/TEAMS/TEAM_2_MANAGER/$ReferentialConstraint/Address%2FCountry@Common.Label"
			: "Common Country",
		// operations -----------------------------------------------------------------------------
		"/OverloadedAction" : oContainerData["OverloadedAction"],
		"/OverloadedAction/$Action" : "name.space.OverloadedAction",
		"/ChangeManagerOfTeam/" : oTeamData,
		//TODO mScope[mScope["..."][0].$ReturnType.$Type] is where the next OData simple identifier
		//     would live in case of entity/complex type, but we would like to avoid warnings for
		//     primitive types - how to tell the difference?
		// "/GetEmployeeMaxAge/" : "Edm.Int16",
		"/GetEmployeeMaxAge/$Function/0/$ReturnType"
			: mScope["tea_busi.FuGetEmployeeMaxAge"][0].$ReturnType,
		// Note: "value" is a symbolic name for the whole return type iff it is primitive
		"/GetEmployeeMaxAge/value" : mScope["tea_busi.FuGetEmployeeMaxAge"][0].$ReturnType,
		"/GetEmployeeMaxAge/$ReturnType" : mScope["tea_busi.FuGetEmployeeMaxAge"][0].$ReturnType,
		"/GetEmployeeMaxAge/@$ui5.overload/0/$ReturnType"
			: mScope["tea_busi.FuGetEmployeeMaxAge"][0].$ReturnType,
		"/GetEmployeeMaxAge/value/$Type" : "Edm.Int16", // path may continue!
		"/tea_busi.FuGetEmployeeMaxAge/value"
			: mScope["tea_busi.FuGetEmployeeMaxAge"][0].$ReturnType,
		"/name.space.DerivedPrimitiveFunction/value"
			//TODO merge facets of return type and type definition?!
			: mScope["name.space.DerivedPrimitiveFunction"][0].$ReturnType,
		"/ChangeManagerOfTeam/value" : oTeamData.value,
		"/ChangeManagerOfTeam/$kind" : "ActionImport",
		"/ChangeManagerOfTeam/$Action/0/$Parameter/0/$Name" : "TEAM",
		"/ChangeManagerOfTeam/@$ui5.overload/0/$Parameter/0/$Name" : "TEAM",
		"/ChangeManagerOfTeam/$Parameter/TEAM/$Name" : "TEAM",
		"/OverloadedFunctionImport/$Parameter/C/$Type" : "Edm.String",
		// action overloads -----------------------------------------------------------------------
		"/OverloadedAction/@$ui5.overload" : sinon.match.array.deepEquals([aOverloadedAction[2]]),
		"/OverloadedAction/@$ui5.overload/0" : aOverloadedAction[2],
		// Note: trailing slash does not make a difference in "JSON" drill-down
		"/OverloadedAction/@$ui5.overload/0/$ReturnType" : aOverloadedAction[2].$ReturnType,
		"/OverloadedAction/@$ui5.overload/0/$ReturnType/" : aOverloadedAction[2].$ReturnType,
		"/OverloadedAction/@$ui5.overload/0/$ReturnType/$Type" : "tea_busi.ComplexType_Salary",
		"/OverloadedAction/" : mScope["tea_busi.ComplexType_Salary"],
		"/name.space.OverloadedAction" : aOverloadedAction,
		"/T€AMS/NotFound/name.space.OverloadedAction" : aOverloadedAction,
		"/name.space.OverloadedAction/1" : aOverloadedAction[1],
		"/OverloadedAction/$Action/1" : aOverloadedAction[1],
		"/OverloadedAction/@$ui5.overload/AMOUNT" : mScope["tea_busi.ComplexType_Salary"].AMOUNT,
		"/OverloadedAction/AMOUNT" : mScope["tea_busi.ComplexType_Salary"].AMOUNT,
		"/T€AMS/name.space.OverloadedAction/Team_Id" : oTeamData.Team_Id,
		"/EMPLOYEES/EMPLOYEE_2_TEAM/name.space.OverloadedAction/Team_Id" : oTeamData.Team_Id,
		"/T€AMS/name.space.OverloadedAction/@$ui5.overload"
			: sinon.match.array.deepEquals([aOverloadedAction[1]]),
		"/name.space.OverloadedAction/@$ui5.overload" : aOverloadedAction,
		// only "Action" and "Function" is expected as $kind, but others are not filtered out!
		"/name.space.BrokenOverloads"
			: sinon.match.array.deepEquals(mScope["name.space.BrokenOverloads"]),
		"/T€AMS/name.space.OverloadedAction/_it@Common.Label"
			: mScope.$Annotations["name.space.OverloadedAction/_it"]["@Common.Label"],
		"/T€AMS/name.space.OverloadedAction/_it" : aOverloadedAction[1].$Parameter[0],
		"/T€AMS/name.space.OverloadedAction/parameter1" : aOverloadedAction[1].$Parameter[1],
		"/T€AMS/name.space.OverloadedAction/parameter2" : aOverloadedAction[1].$Parameter[2],
		"/T€AMS/name.space.OverloadedAction/$Parameter/parameter2"
			: aOverloadedAction[1].$Parameter[2],
		// @see _AnnotationHelperExpression.path - - - - - - - - - - - - - - - - - - - - - - - - - -
		"/T€AMS/name.space.OverloadedAction/@$ui5.overload/0/$Parameter/1/$Name/$"
			: aOverloadedAction[1].$Parameter[1],
		"/OverloadedAction/parameter0" : aOverloadedAction[2].$Parameter[0],
		"/OverloadedAction/@$ui5.overload/0/$Parameter/0/$Name/$"
			: aOverloadedAction[2].$Parameter[0],
		// parameters take precedence, empty segment disambiguates - - - - - - - - - - - - - - - - -
		"/T€AMS/tea_busi.NewAction/Name" : oTeamData.Name, // "Name" is not a parameter
		"/T€AMS/tea_busi.NewAction/_it" : mScope["tea_busi.NewAction"][1].$Parameter[0],
		"/T€AMS/tea_busi.NewAction/Team_Id" : mScope["tea_busi.NewAction"][1].$Parameter[1],
		"/T€AMS/tea_busi.NewAction/@$ui5.overload/0/$ReturnType/$Type/Team_Id" : oTeamData.Team_Id,
		"/T€AMS/tea_busi.NewAction//Team_Id" : oTeamData.Team_Id,
		"/T€AMS/tea_busi.NewAction/$ReturnType/Team_Id" : oTeamData.Team_Id,
		// function overloads ---------------------------------------------------------------------
		"/OverloadedFunctionImport/@$ui5.overload"
			: sinon.match.array.deepEquals([aOverloadedBoundFunction[2]]),
		"/OverloadedFunctionImport/@$ui5.overload/0" : aOverloadedBoundFunction[2],
		"/OverloadedFunctionImport/" : mScope["tea_busi.ComplexType_Salary"],
		//TODO this is the only case where we filter overloads twice - still it could be avoided!
		"/OverloadedFunctionImport/@$ui5.overload/AMOUNT"
			: mScope["tea_busi.ComplexType_Salary"].AMOUNT,
		"/OverloadedFunctionImport/AMOUNT" : mScope["tea_busi.ComplexType_Salary"].AMOUNT,
		"/T€AMS/name.space.OverloadedBoundFunction/Team_Id" : oTeamData.Team_Id,
		"/EMPLOYEES/EMPLOYEE_2_TEAM/name.space.OverloadedBoundFunction/Team_Id" : oTeamData.Team_Id,
		"/EMPLOYEES/name.space.OverloadedBoundFunction/_it"
			: aOverloadedBoundFunction[0].$Parameter[0],
		"/T€AMS/name.space.OverloadedBoundFunction/@$ui5.overload"
			: sinon.match.array.deepEquals([aOverloadedBoundFunction[1]]),
		"/T€AMS/name.space.OverloadedBoundFunction/_it@Common.Label"
			: mScope.$Annotations["name.space.OverloadedBoundFunction/_it"]["@Common.Label"],
		"/T€AMS/name.space.OverloadedBoundFunction/B" : aOverloadedBoundFunction[1].$Parameter[1],
		"/T€AMS/name.space.OverloadedBoundFunction/$Parameter/B"
			: aOverloadedBoundFunction[1].$Parameter[1],
		// @see _AnnotationHelperExpression.path - - - - - - - - - - - - - - - - - - - - - - - - - -
		"/T€AMS/name.space.OverloadedBoundFunction/@$ui5.overload/0/$Parameter/1/$Name/$"
			: aOverloadedBoundFunction[1].$Parameter[1],
		"/OverloadedFunctionImport/C" : aOverloadedBoundFunction[2].$Parameter[0],
		"/OverloadedFunctionImport/@$ui5.overload/0/$Parameter/0/$Name/$"
			: aOverloadedBoundFunction[2].$Parameter[0],
		// annotations ----------------------------------------------------------------------------
		"/@DefaultContainer"
			: mScope.$Annotations["tea_busi.DefaultContainer"]["@DefaultContainer"],
		"/tea_busi.DefaultContainer@DefaultContainer"
			: mScope.$Annotations["tea_busi.DefaultContainer"]["@DefaultContainer"],
		"/tea_busi.DefaultContainer/@DefaultContainer" // w/o $Type, slash makes no difference!
			: mScope.$Annotations["tea_busi.DefaultContainer"]["@DefaultContainer"],
		"/$EntityContainer@DefaultContainer" // we could change this
			: mScope.$Annotations["tea_busi.DefaultContainer"]["@DefaultContainer"],
		"/$EntityContainer/@DefaultContainer" // w/o $Type, slash makes no difference!
			: mScope.$Annotations["tea_busi.DefaultContainer"]["@DefaultContainer"],
		"/OverloadedAction@Common.Label"
			: mScope.$Annotations["tea_busi.DefaultContainer/OverloadedAction"]["@Common.Label"],
		"/OverloadedAction/@Common.Label" // annotation at import's return type
			: mScope.$Annotations["tea_busi.ComplexType_Salary"]["@Common.Label"],
		"/T€AMS/$Type/@UI.LineItem" : oTeamLineItem,
		"/T€AMS/@UI.LineItem" : oTeamLineItem,
		"/T€AMS/@UI.LineItem/0/Label" : oTeamLineItem[0].Label,
		"/T€AMS/@UI.LineItem/0/@UI.Importance" : oTeamLineItem[0]["@UI.Importance"],
		"/T€AMS@T€AMS"
			: mScope.$Annotations["tea_busi.DefaultContainer/T€AMS"]["@T€AMS"],
		"/T€AMS/@Common.Text"
			: mScope.$Annotations["tea_busi.TEAM"]["@Common.Text"],
		"/T€AMS/@Common.Text@UI.TextArrangement"
			: mScope.$Annotations["tea_busi.TEAM"]["@Common.Text@UI.TextArrangement"],
		"/T€AMS/Team_Id@Common.Text"
			: mScope.$Annotations["tea_busi.TEAM/Team_Id"]["@Common.Text"],
		"/T€AMS/Team_Id@Common.Text@UI.TextArrangement"
			: mScope.$Annotations["tea_busi.TEAM/Team_Id"]["@Common.Text@UI.TextArrangement"],
		"/tea_busi./@Schema" : mScope["tea_busi."]["@Schema"],
		// Note: enums have no $Type, slash makes no difference
		"/name.space.EnumType@Common.Label" : "EnumType label",
		"/name.space.EnumType/@Common.Label" : "EnumType label",
		"/name.space.EnumType/A@Common.Label" : "Label of A",
		"/name.space.EnumType/A/@Common.Label" : "Label of A",
		"/name.space.EnumType/B@Common.Label" : "Label of B",
		"/name.space.EnumType/B/@Common.Label" : "Label of B",
		"/name.space.EnumType64/Z@Common.Label" : "Label of Z",
		"/name.space.EnumType64/Z/@Common.Label" : "Label of Z",
		"/name.space.EnumType64/Z@Common.Text/$Path/" : "Label of Z",
		// annotations at parameters across all overloads - - - - - - - - - - - - - - - - - - - - -
		"/name.space.OverloadedAction/_it@Common.Label"
			: mScope.$Annotations["name.space.OverloadedAction/_it"]["@Common.Label"],
		"/name.space.OverloadedFunction/A@Common.Label"
			: mScope.$Annotations["name.space.OverloadedFunction/A"]["@Common.Label"],
		"/name.space.OverloadedFunction/B@Common.Label"
			: mScope.$Annotations["name.space.OverloadedFunction/B"]["@Common.Label"],
		"/name.space.OverloadedFunction/B@Common.Text/$Path" : "A/Road_2_Nowhere",
		"/name.space.OverloadedFunction/B@Common.Text@UI.TextArrangement"
			: mScope.$Annotations["name.space.OverloadedFunction/B"]
				["@Common.Text@UI.TextArrangement"],
		"/tea_busi.NewAction/Team_Id@" : mScope.$Annotations["tea_busi.NewAction/Team_Id"],
		"/T€AMS/tea_busi.NewAction/Team_Id@Common.ValueListWithFixedValues" : true,
		// annotations at parameters of specific overload - - - - - - - - - - - - - - - - - - - - -
		"/ChangeManagerOfTeam/ManagerID@Common.Label" : "New Manager ID",
		"/OverloadedAction/parameter0@Common.Label" : "Zero",
		"/T€AMS/name.space.OverloadedAction/parameter1@Common.Label" : "My 1st label",
		"/T€AMS/name.space.OverloadedAction/parameter1@" // strictEqual!
			: mScope.$Annotations["name.space.OverloadedAction(tea_busi.TEAM)/parameter1"],
		"/T€AMS/tea_busi.NewAction/Team_Id@Common.Label" : "New Team ID",
		"/T€AMS/tea_busi.NewAction/Team_Id@" : sinon.match(function (oActual) {
			QUnit.assert.deepEqual(oActual, {
				// merged result from mScope.$Annotations["..."]:
				// - "tea_busi.NewAction/Team_Id"
				// - "tea_busi.NewAction(Collection(tea_busi.TEAM))/Team_Id"
				"@Common.Label" : "New Team ID",
				"@Common.Text" : {
					$AnnotationPath : "_it/Name@Common.Label"
					// Note: "$Path" : "_it/Name" must not appear here! PUT semantics, not PATCH
				},
				"@Common.ValueListWithFixedValues" : true
			});
		}),
		// annotations at operations across all overloads - - - - - - - - - - - - - - - - - - - - -
		"/name.space.OverloadedFunction@Common.Label"
			: mScope.$Annotations["name.space.OverloadedFunction"]["@Common.Label"],
		"/name.space.OverloadedFunction@" : mScope.$Annotations["name.space.OverloadedFunction"],
		"/T€AMS/tea_busi.NewAction@Common.QuickInfo" : "Hello, world!",
		"/tea_busi.NewAction@Core.OperationAvailable"
			: mScope.$Annotations["tea_busi.NewAction"]["@Core.OperationAvailable"],
		// annotations at specific operation overload - - - - - - - - - - - - - - - - - - - - - - -
		"/T€AMS/name.space.OverloadedAction@Core.OperationAvailable"
			: mScope.$Annotations["name.space.OverloadedAction(tea_busi.TEAM)"]
				["@Core.OperationAvailable"],
		"/T€AMS/name.space.OverloadedAction@" // strictEqual!
			: mScope.$Annotations["name.space.OverloadedAction(tea_busi.TEAM)"],
		"/T€AMS/tea_busi.NewAction@Common.Label" : "Create New Team",
		"/T€AMS/tea_busi.NewAction/@$ui5.overload@Common.Label" : "Create New Team", // "explicit"
		"/T€AMS/tea_busi.NewAction@" : sinon.match(function (oActual) {
			QUnit.assert.deepEqual(oActual, {
				// merged result from mScope.$Annotations["..."]:
				// - "tea_busi.NewAction"
				// - "tea_busi.NewAction(Collection(tea_busi.TEAM))"
				"@Common.Label" : "Create New Team",
				"@Common.QuickInfo" : "Hello, world!",
				"@Core.OperationAvailable" : {
					$Path : "_it/Name"
					// Note: "$PropertyPath" : "n/a" must not appear here! PUT semantics, not PATCH
				}
			});
		}),
		"/OverloadedAction/@$ui5.overload@Core.OperationAvailable" // at unbound overload
			: mScope.$Annotations["name.space.OverloadedAction()"]["@Core.OperationAvailable"],
		"/OverloadedAction/@$ui5.overload@Core.OperationAvailable#2" : false,
		// Note: no slash before "@Core.OperationAvailable", else annotation targets return type
		"/T€AMS@Session.StickySessionSupported/NewAction@Core.OperationAvailable"
			: mScope.$Annotations["tea_busi.NewAction(Collection(tea_busi.TEAM))"]
				["@Core.OperationAvailable"],
		"/T€AMS/@Session.StickySessionSupported#EntityType/NewAction@Core.OperationAvailable"
			: mScope.$Annotations["tea_busi.NewAction(Collection(tea_busi.TEAM))"]
				["@Core.OperationAvailable"],
		// Note: annotation at "NewAction" property itself is preferred, if it exists:
		"/T€AMS@Session.StickySessionSupported/NewAction@Common.Label" : "New Team",
		// annotations at $ReturnType of specific overload or across all overloads (ODATA-1178) - -
		"/ChangeManagerOfTeam/$ReturnType@Common.Label" : "Hail to the Chief",
		// Note: there are two overloads with (Collection of) Worker, avoid these!
		"/EMPLOYEES/EMPLOYEE_2_EQUIPM€NTS/tea_busi.NewAction/$ReturnType@Common.Label"
			: mScope.$Annotations["tea_busi.NewAction/$ReturnType"]["@Common.Label"],
		"/T€AMS/tea_busi.NewAction/$ReturnType@Common.Label" : mScope.$Annotations
			["tea_busi.NewAction(Collection(tea_busi.TEAM))/$ReturnType"]["@Common.Label"],
		// annotations at properties of return type - - - - - - - - - - - - - - - - - - - - - - - -
		"/T€AMS/tea_busi.NewAction/Name@" : mScope.$Annotations["tea_busi.TEAM/Name"],
		"/T€AMS/tea_busi.NewAction//Team_Id@" : mScope.$Annotations["tea_busi.TEAM/Team_Id"],
		// inline annotations - - - - - - - - - - - - - - - - - - - - - - - - - - - - - - - - - - -
		"/T€AMS/TEAM_2_EMPLOYEES/$OnDelete@Common.Label" : "None of my business",
		"/T€AMS/TEAM_2_MANAGER/$ReferentialConstraint/foo@Common.Label" : "Just a Gigolo",
		"/T€AMS/@UI.LineItem/0/Label@Common.Label" : "Team ID's Label",
		"/T€AMS/@UI.Badge@Common.Label" : "Best Badge Ever!", // annotation of annotation
		"/T€AMS/@UI.Badge/@Common.Label" : "Label inside", // annotation of record
		// "@" to access to all annotations, e.g. for iteration - - - - - - - - - - - - - - - - - -
		"/T€AMS@" : mScope.$Annotations["tea_busi.DefaultContainer/T€AMS"],
		"/T€AMS/@" : mScope.$Annotations["tea_busi.TEAM"],
		"/T€AMS/Team_Id@" : mScope.$Annotations["tea_busi.TEAM/Team_Id"],
		"/name.space.OverloadedAction/_it@"
			: mScope.$Annotations["name.space.OverloadedAction/_it"],
		// "14.5.12 Expression edm:Path" - - - - - - - - - - - - - - - - - - - - - - - - - - - - - -
		// Note: see integration test "{field>Value/$Path@com.sap.vocabularies.Common.v1.Label}"
		"/T€AMS/@UI.LineItem/0/Value/$Path@Common.Text"
			: mScope.$Annotations["tea_busi.TEAM/Team_Id"]["@Common.Text"],
		"/T€AMS/@UI.LineItem/0/Value/$Path/@Common.Label"
			: mScope.$Annotations["name.space.Id"]["@Common.Label"],
		"/EMPLOYEES/@UI.LineItem/0/Value/$Path@Common.Text"
			: mScope.$Annotations["tea_busi.TEAM/Team_Id"]["@Common.Text"],
		"/OverloadedAction/@$ui5.overload@Core.OperationAvailable#1/$Path/$"
			: aOverloadedAction[2].$ReturnType,
		// "14.5.2 Expression edm:AnnotationPath"
		"/EMPLOYEES/@UI.Facets/0/Target/$AnnotationPath/"
			: mScope.$Annotations["tea_busi.Worker"]["@UI.LineItem"],
		"/EMPLOYEES/@UI.Facets/1/Target/$AnnotationPath/"
			: mScope.$Annotations["tea_busi.Worker/EMPLOYEE_2_TEAM"]["@Common.Label"],
		"/EMPLOYEES/@UI.Facets/2/Target/$AnnotationPath/"
			: mScope.$Annotations["tea_busi.TEAM"]["@UI.LineItem"],
		"/EMPLOYEES/@UI.Facets/3/Target/$AnnotationPath/"
			: mScope.$Annotations["tea_busi.TEAM"]["@UI.LineItem"],
		"/Me@Singleton/Age/$Path/$" : oWorkerData.AGE,
		"/Me@Singleton/Empty/$Path/$" : oContainerData.Me,
		"/Me@Singleton/Empty/$Path/$Type" : "tea_busi.Worker",
		"/Me@Singleton/Empty/$Path/$Type/$" : oWorkerData,
		// Note: checks that oEntitySetOrSingleton is reset (no matter whether path is empty or not)
		"/Me@Singleton/Empty/$Path/@Type/Empty/$Path/$" : oWorkerData,
		"/Me@Singleton/EMPLOYEE_2_TEAM/$Path/@Type/Empty/$Path/$" : oTeamData,
		"/T€AMS@Capabilities.DeleteRestrictions/Deletable/$Path/$"
			: mScope["tea_busi.MANAGER"].TEAM_ID,
		"/T€AMS@Capabilities.DeleteRestrictions/Empty/$Path/$" : oContainerData["T€AMS"],
		// @sapui.name ----------------------------------------------------------------------------
		"/@sapui.name" : "tea_busi.DefaultContainer",
		"/tea_busi.DefaultContainer@sapui.name" : "tea_busi.DefaultContainer",
		"/tea_busi.DefaultContainer/@sapui.name" : "tea_busi.DefaultContainer", // no $Type here!
		"/$EntityContainer/@sapui.name" : "tea_busi.DefaultContainer",
		"/T€AMS@sapui.name" : "T€AMS",
		"/T€AMS/@sapui.name" : "tea_busi.TEAM",
		"/T€AMS/Team_Id@sapui.name" : "Team_Id",
		"/T€AMS/TEAM_2_EMPLOYEES@sapui.name" : "TEAM_2_EMPLOYEES",
		"/T€AMS/$NavigationPropertyBinding/TEAM_2_EMPLOYEES@sapui.name" : "EMPLOYEES", // no slash
		"/T€AMS/$NavigationPropertyBinding/TEAM_2_EMPLOYEES/@sapui.name" : "tea_busi.Worker",
		"/T€AMS/$NavigationPropertyBinding/TEAM_2_EMPLOYEES/AGE@sapui.name" : "AGE",
		"/T€AMS@T€AMS@sapui.name" : "@T€AMS",
		"/T€AMS@/@T€AMS@sapui.name" : "@T€AMS",
		"/T€AMS@T€AMS/@sapui.name" : "@T€AMS", // no $Type inside @T€AMS, / makes no difference!
		"/T€AMS@/@T€AMS/@sapui.name" : "@T€AMS", // dito
		"/T€AMS/@UI.LineItem/0/@UI.Importance/@sapui.name" : "@UI.Importance", // in "JSON" mode
		"/T€AMS/Team_Id@/@Common.Label@sapui.name" : "@Common.Label", // avoid indirection here!
		"/T€AMS/name.space.OverloadedAction/$Parameter/parameter1@Common.Label@sapui.name"
			: "@Common.Label",
		"/T€AMS/tea_busi.NewAction/@sapui.name" : "tea_busi.TEAM", // due to $ReturnType insertion
		"/T€AMS/tea_busi.NewAction/Name@sapui.name" : "Name", // property at return type
		"/T€AMS/tea_busi.NewAction//Name@sapui.name" : "Name", // property at return type
		"/T€AMS/tea_busi.NewAction/Team_Id@sapui.name" : "Team_Id", // parameter
		"/T€AMS/tea_busi.NewAction/Team_Id/@sapui.name" : "name.space.Id", // due to $Type insertion
		"/name.space.OverloadedAction@sapui.name" : "name.space.OverloadedAction",
		"/name.space.OverloadedAction/_it@sapui.name" : "_it",
		"/TEAMS/$NavigationPropertyBinding/TEAM_2_CONTAINED_S%2FS_2_EMPLOYEE@sapui.name"
			: "EMPLOYEES",
		"/TEAMS/$NavigationPropertyBinding/TEAM_2_CONTAINED_S%2FS_2_EMPLOYEE/@sapui.name"
			: "tea_busi.Worker", // slash makes a difference!
		// .../$ ----------------------------------------------------------------------------------
		"/$" : mScope, // @see #fetchData, but no clone
		// "/$@sapui.name" --> "Unsupported path before @sapui.name"
		"/T€AMS/$" : oContainerData["T€AMS"], // no $Type insertion here!
		"/T€AMS/$@sapui.name" : "T€AMS",
		"/T€AMS/@UI.LineItem/0/Value/$Path/" : mScope["name.space.Id"], // due to $Type insertion
		"/T€AMS/@UI.LineItem/0/Value/$Path/@sapui.name" : "name.space.Id",
		"/T€AMS/@UI.LineItem/0/Value/$Path/$" : oTeamData.Team_Id, // no $Type insertion here!
		"/T€AMS/@UI.LineItem/0/Value/$Path/$@sapui.name" : "Team_Id",
		"/T€AMS/TEAM_2_EMPLOYEES@Common.MinOccurs" : 1,
		"/T€AMS/@UI.LineItem/0/Target/$NavigationPropertyPath@Common.MinOccurs" : 1, // OK
		// "/T€AMS/@UI.LineItem/0/Target/$NavigationPropertyPath/$@Common.MinOccurs" : undefined
		"/T€AMS/name.space.OverloadedAction@Core.OperationAvailable/$Path/$" : oTeamData.Name,
		"/T€AMS/name.space.OverloadedAction/parameter1@Core.OperationAvailable/$Path/$"
			: mScope["tea_busi.ContainedS"].Id,
		"/T€AMS/name.space.OverloadedAction/_it/@Common.Text/$Path/$" : oTeamData.Name,
		// @$ui5.target ---------------------------------------------------------------------------
		"/@$ui5.target" : "tea_busi.DefaultContainer",
		"/T€AMS@$ui5.target" : "tea_busi.DefaultContainer/T€AMS",
		"/T€AMS/@$ui5.target" : "tea_busi.TEAM",
		"/T€AMS/Team_Id@$ui5.target" : "tea_busi.TEAM/Team_Id",
		"/T€AMS/TEAM_2_EMPLOYEES@$ui5.target" : "tea_busi.TEAM/TEAM_2_EMPLOYEES", // not needed(?)
		"/T€AMS/TEAM_2_EMPLOYEES/@$ui5.target" : "tea_busi.Worker",
		"/T€AMS/TEAM_2_EMPLOYEES/AGE@$ui5.target" : "tea_busi.Worker/AGE"
	}, function (sPath, vResult) {
		QUnit.test("fetchObject: " + sPath, function (assert) {
			var oSyncPromise;

			this.oMetaModelMock.expects("fetchEntityContainer")
				.returns(SyncPromise.resolve(mScope));

			// code under test
			oSyncPromise = this.oMetaModel.fetchObject(sPath);

			assert.strictEqual(oSyncPromise.isFulfilled(), true);
			if (vResult && typeof vResult === "object" && "test" in vResult) {
				assert.notStrictEqual(oSyncPromise.getResult(), undefined);
				// Sinon.JS matcher
				vResult.test(oSyncPromise.getResult());
			} else {
				assert.strictEqual(oSyncPromise.getResult(), vResult);
			}
			// self-guard to avoid that a complex right-hand side evaluates to undefined
			assert.notStrictEqual(vResult, undefined, "use this test for defined results only!");
		});
	});
	//TODO special cases where inline and external targeting annotations need to be merged!
	//TODO support also external targeting from a different schema!
	//TODO MySchema.MyFunction/MyParameter --> requires search in array?!
	//TODO $count?
	//TODO "For annotations targeting a property of an entity type or complex type, the path
	// expression is evaluated starting at the outermost entity type or complex type named in the
	// Target of the enclosing edm:Annotations element, i.e. an empty path resolves to the
	// outermost type, and the first segment of a non-empty path MUST be a property or navigation
	// property of the outermost type, a type cast, or a term cast." --> consequences for us?

	//*********************************************************************************************
	[
		// "JSON" drill-down ----------------------------------------------------------------------
		"/$missing",
		"/tea_busi.DefaultContainer/$missing",
		"/tea_busi.DefaultContainer/missing", // "17.2 SimpleIdentifier" treated like any property
		"/tea_busi.FuGetEmployeeMaxAge/0/tea_busi.FuGetEmployeeMaxAge", // "0" switches to JSON
		"/tea_busi.TEAM/$Key/this.is.missing",
		"/tea_busi.Worker/missing", // entity container (see above) treated like any schema child
		"/OverloadedAction/@$ui5.overload/0/@Core.OperationAvailable", // no external targeting here
		"/ChangeManagerOfTeam/$Action/0/$ReturnType/@Common.Label", // no external targeting here
		// scope lookup ("17.3 QualifiedName") ----------------------------------------------------
		"/$EntityContainer/$missing",
		"/$EntityContainer/missing",
		// implicit $Type insertion ---------------------------------------------------------------
		"/T€AMS/$Key", // avoid $Type insertion for following $ segments
		"/T€AMS/missing",
		"/T€AMS/$missing",
		// annotations ----------------------------------------------------------------------------
		"/tea_busi.Worker@missing",
		"/tea_busi.Worker/@missing",
		"/tea_busi.Worker/@missing/foo",
		"/tea_busi.AcChangeManagerOfTeam/0/$ReturnType/@missing/foo",
		"/tea_busi.Worker/@Common.Text/$If/2/$Path",
		"/EMPLOYEES/name.space.OverloadedAction@missing", // no annotations for operation overload
		// "@" to access to all annotations, e.g. for iteration
		"/tea_busi.Worker/@/@missing",
		// operations -----------------------------------------------------------------------------
		"/VoidAction/",
		// .../$ (only computed annotations make sense) -------------------------------------------
		"/$@Common.MinOccurs",
		"/T€AMS/@UI.LineItem/0/Target/$NavigationPropertyPath/$@Common.MinOccurs"
	].forEach(function (sPath) {
		QUnit.test("fetchObject: " + sPath + " --> undefined", function (assert) {
			var oSyncPromise;

			this.oMetaModelMock.expects("fetchEntityContainer")
				.returns(SyncPromise.resolve(mScope));
			this.oLogMock.expects("isLoggable").never();
			this.oLogMock.expects("debug").never();

			// code under test
			oSyncPromise = this.oMetaModel.fetchObject(sPath);

			assert.strictEqual(oSyncPromise.isFulfilled(), true);
			assert.strictEqual(oSyncPromise.getResult(), undefined);
		});
	});

	//*********************************************************************************************
	QUnit.test("fetchObject: Invalid relative path w/o context", function (assert) {
		var sMetaPath = "some/relative/path",
			oSyncPromise;

		this.oLogMock.expects("error").withExactArgs("Invalid relative path w/o context", sMetaPath,
			sODataMetaModel);

		// code under test
		oSyncPromise = this.oMetaModel.fetchObject(sMetaPath, null);

		assert.strictEqual(oSyncPromise.isFulfilled(), true);
		assert.strictEqual(oSyncPromise.getResult(), null);
	});

	//*********************************************************************************************
	["/empty.Container/@", "/EMPLOYEES/AGE@"].forEach(function (sPath) {
		QUnit.test("fetchObject returns {} (anonymous empty object): " + sPath, function (assert) {
			var oSyncPromise;

			this.oMetaModelMock.expects("fetchEntityContainer")
				.returns(SyncPromise.resolve(mScope));

			// code under test
			oSyncPromise = this.oMetaModel.fetchObject(sPath);

			assert.strictEqual(oSyncPromise.isFulfilled(), true);
			assert.deepEqual(oSyncPromise.getResult(), {}); // strictEqual would not work!
		});
	});

	//*********************************************************************************************
	QUnit.test("fetchObject with empty $Annotations", function (assert) {
		var oSyncPromise;

		this.oMetaModelMock.expects("fetchEntityContainer")
			.returns(SyncPromise.resolve(mMostlyEmptyScope));

		// code under test
		oSyncPromise = this.oMetaModel.fetchObject("/@DefaultContainer");

		assert.strictEqual(oSyncPromise.isFulfilled(), true);
		assert.strictEqual(oSyncPromise.getResult(), undefined);
	});
	//TODO if no annotations exist for an external target, avoid {} internally unless "@" is used?

	//*********************************************************************************************
	[false, true].forEach(function (bWarn) {
		forEach({
			"/$$Loop/" : "Invalid recursion at /$$Loop",

			// Invalid segment (warning) ----------------------------------------------------------
			"//$Foo" : "Invalid empty segment",

			// entrance forbidden!
			"/tea_busi./$Annotations" : "Invalid segment: $Annotations",

			// Unknown ... ------------------------------------------------------------------------
			"/not.Found" : "Unknown qualified name not.Found",

			// no "at /.../undefined"!
			"/Me/not.Found" : "Unknown qualified name not.Found",

			"/not.Found@missing" : "Unknown qualified name not.Found",
			"/." : "Unknown child . of tea_busi.DefaultContainer",
			"/Foo" : "Unknown child Foo of tea_busi.DefaultContainer",

			"/$EntityContainer/$kind/" : "Unknown child EntityContainer"
				+ " of tea_busi.DefaultContainer at /$EntityContainer/$kind",

			"/name.space.VoidAction@Core.OperationAvailable/$Path/$" : "Unknown child $ReturnType"
				+ " of name.space.VoidAction"
				+ " at /name.space.VoidAction@Core.OperationAvailable/$Path",

			// implicit $Action, $Function, $Type insertion
			"/name.space.BadContainer/DanglingActionImport/" : "Unknown qualified name not.Found"
				+ " at /name.space.BadContainer/DanglingActionImport/$Action",

			"/name.space.BadContainer/DanglingFunctionImport/" :
				"Unknown qualified name not.Found"
				+ " at /name.space.BadContainer/DanglingFunctionImport/$Function",

			"/name.space.Broken/" :
				"Unknown qualified name not.Found at /name.space.Broken/$Type",

			"/name.space.BrokenFunction/" : "Unknown qualified name not.Found"
				+ " at /name.space.BrokenFunction/0/$ReturnType/$Type",

			//TODO align with "/GetEmployeeMaxAge/" : "Edm.Int16"
			"/GetEmployeeMaxAge/@sapui.name" : "Unknown qualified name Edm.Int16"
				+ " at /tea_busi.FuGetEmployeeMaxAge/0/$ReturnType/$Type",

			"/GetEmployeeMaxAge/value/@sapui.name" : "Unknown qualified name Edm.Int16"
				+ " at /tea_busi.FuGetEmployeeMaxAge/0/$ReturnType/$Type",

			// implicit scope lookup
			"/name.space.Broken/$Type/" :
				"Unknown qualified name not.Found at /name.space.Broken/$Type",

			"/tea_busi.DefaultContainer/$kind/@sapui.name" : "Unknown child EntityContainer"
				+ " of tea_busi.DefaultContainer at /tea_busi.DefaultContainer/$kind",

			"/tea_busi.NewAction@Core.OperationAvailable/$PropertyPath/$" : "Unknown child n"
				+ " of tea_busi.NewAction"
				+ " at /tea_busi.NewAction@Core.OperationAvailable/$PropertyPath",

			// Unsupported path before @sapui.name ------------------------------------------------
			"/$EntityContainer@sapui.name" : "Unsupported path before @sapui.name",

			"/tea_busi.FuGetEmployeeMaxAge/0@sapui.name" : "Unsupported path before @sapui.name",
			"/tea_busi.TEAM/$Key/not.Found/@sapui.name" : "Unsupported path before @sapui.name",
			"/GetEmployeeMaxAge/value@sapui.name" : "Unsupported path before @sapui.name",
			"/$@sapui.name" : "Unsupported path before @sapui.name",

			// Unsupported path after @sapui.name -------------------------------------------------
			"/@sapui.name/foo" : "Unsupported path after @sapui.name",

			"/$EntityContainer/T€AMS/@sapui.name/foo" : "Unsupported path after @sapui.name",

			// Unsupported path before @$ui5.target -----------------------------------------------
			"/$@$ui5.target" : "Unsupported path before @$ui5.target",

			"/OverloadedAction/@$ui5.overload/0/@$ui5.target" // no external targeting here
				: "Unsupported path before @$ui5.target",

			"/ChangeManagerOfTeam/$Action/0/$ReturnType/@$ui5.target" // no external targeting here
				: "Unsupported path before @$ui5.target",

			// Unsupported path after @$ui5.target -------------------------------------------------
			"/T€AMS/@$ui5.target/foo" : "Unsupported path after @$ui5.target",

			// Unsupported path after @@... -------------------------------------------------------
			"/EMPLOYEES/@UI.Facets/1/Target/$AnnotationPath@@this.is.ignored/foo"
				: "Unsupported path after @@this.is.ignored",

			"/EMPLOYEES/@UI.Facets/1/Target/$AnnotationPath/@@this.is.ignored@foo"
				: "Unsupported path after @@this.is.ignored",

			"/EMPLOYEES/@UI.Facets/1/Target/$AnnotationPath@@this.is.ignored@sapui.name"
				: "Unsupported path after @@this.is.ignored",

			"/@@AH.invalid" : "AH.invalid is not a function but: undefined",
			"/@@AH" : "AH is not a function but: " + AnnotationHelper,

			"/@@requestCodeList" // requestCodeList is @private!
				: "requestCodeList is not a function but: undefined",

			"/@@.requestCurrencyCodes" // "." looks in given scope only!
				: ".requestCurrencyCodes is not a function but: undefined",

			"/@@.requestUnitsOfMeasure" // "." looks in given scope only!
				: ".requestUnitsOfMeasure is not a function but: undefined",

			// Unsupported overloads --------------------------------------------------------------
			"/name.space.EmptyOverloads/" : "Expected a single overload, but found 0",

			"/name.space.OverloadedAction/" : "Expected a single overload, but found 4",
			"/name.space.OverloadedAction/_it" : "Expected a single overload, but found 4",
			"/name.space.OverloadedFunction/" : "Expected a single overload, but found 2",

			// wrong binding parameter
			"/ServiceGroups/name.space.OverloadedAction/parameter1@Common.Label"
				: "Expected a single overload, but found 0",

			// Collection(Worker) or Worker?
			"/EMPLOYEES/tea_busi.NewAction/_it@Common.Label"
				: "Expected a single overload, but found 2",

			// wrong binding parameter
			"/ServiceGroups/name.space.OverloadedAction@Core.OperationAvailable"
				: "Expected a single overload, but found 0",

			// Collection(Worker) or Worker?
			"/EMPLOYEES/tea_busi.NewAction@Common.Label"
				: "Expected a single overload, but found 2",

			// Unsupported path after $ -----------------------------------------------------------
			// in "JSON" mode
			"/T€AMS/@UI.LineItem/0/$/Value" : "Unsupported path after $",

			// in OData mode
			"/T€AMS/$/$Type" : "Unsupported path after $",

			// not a split segment
			"/T€AMS/$/@@this.is.invalid" : "Unsupported path after $"
		}, function (sPath, sWarning) {
			QUnit.test("fetchObject fails: " + sPath + ", warn = " + bWarn, function (assert) {
				var oSyncPromise;

				this.oMetaModelMock.expects("fetchEntityContainer")
					.returns(SyncPromise.resolve(mScope));
				this.oLogMock.expects("isLoggable")
					.withExactArgs(Log.Level.WARNING, sODataMetaModel).returns(bWarn);
				this.oLogMock.expects("warning").exactly(bWarn ? 1 : 0)
					.withExactArgs(sWarning, sPath, sODataMetaModel);

				// code under test
				oSyncPromise = this.oMetaModel.fetchObject(sPath, null,
					{scope : {AH : AnnotationHelper}});

				assert.strictEqual(oSyncPromise.isFulfilled(), true);
				assert.strictEqual(oSyncPromise.getResult(), undefined);
			});
		});
	});

	//*********************************************************************************************
	[false, true].forEach(function (bDebug) {
		forEach({
			// Invalid segment (debug) ------------------------------------------------------------
			"/$Foo/@bar" : "Invalid segment: @bar",
			"/$Foo/$Bar" : "Invalid segment: $Bar",
			"/$Foo/$Bar/$Baz" : "Invalid segment: $Bar",
			"/$EntityContainer/T€AMS/Team_Id/$MaxLength/." : "Invalid segment: .",
			"/$EntityContainer/T€AMS/Team_Id/$Nullable/." : "Invalid segment: .",
			"/$EntityContainer/T€AMS/Team_Id/NotFound/Invalid" : "Invalid segment: Invalid",
			"/T€AMS/@Common.Text/$Path/$Foo/$Bar" : "Invalid segment: $Bar",
			"/name.space.VoidAction/$ReturnType@Common.Label" : "Invalid segment: $ReturnType"
		}, function (sPath, sMessage) {
			QUnit.test("fetchObject fails: " + sPath + ", debug = " + bDebug, function (assert) {
				var oSyncPromise;

				this.oMetaModelMock.expects("fetchEntityContainer")
					.returns(SyncPromise.resolve(mScope));
				this.oLogMock.expects("isLoggable")
					.withExactArgs(Log.Level.DEBUG, sODataMetaModel).returns(bDebug);
				this.oLogMock.expects("debug").exactly(bDebug ? 1 : 0)
					.withExactArgs(sMessage, sPath, sODataMetaModel);

				// code under test
				oSyncPromise = this.oMetaModel.fetchObject(sPath);

				assert.strictEqual(oSyncPromise.isFulfilled(), true);
				assert.strictEqual(oSyncPromise.getResult(), undefined);
			});
		});
	});

	//*********************************************************************************************
	[{
		sPath : "/EMPLOYEES/@UI.Facets/1/Target/$AnnotationPath",
		sSchemaChildName : "tea_busi.Worker"
	}, {
		sPath : "/EMPLOYEES/@UI.Facets/1/Target/$AnnotationPath/",
		sSchemaChildName : "tea_busi.Worker"
	}, {
		sPath : "/EMPLOYEES",
		sSchemaChildName : "tea_busi.DefaultContainer"
	}, {
		sPath : "/T€AMS/@UI.LineItem/0/Value/$Path/$",
		sSchemaChildName : "tea_busi.TEAM" // "Team_Id" is not part of this
	}].forEach(function (oFixture) {
		[
			"@@AH.isMultiple"
		].forEach((sFunction) => {
		QUnit.test("fetchObject: " + oFixture.sPath + "@@...isMultiple", function (assert) {
			var oContext,
				oInput,
				fnIsMultiple = this.mock(AnnotationHelper).expects("isMultiple"),
				oResult = {},
				oSyncPromise;

			this.oMetaModelMock.expects("fetchEntityContainer").atLeast(1) // see oInput
				.returns(SyncPromise.resolve(mScope));
			oInput = this.oMetaModel.getObject(oFixture.sPath);
			fnIsMultiple
				.withExactArgs(oInput, sinon.match({
					context : sinon.match.object,
					schemaChildName : oFixture.sSchemaChildName
				})).returns(oResult);

			// code under test
			oSyncPromise = this.oMetaModel.fetchObject(oFixture.sPath + sFunction, undefined,
				{scope : {AH : AnnotationHelper}});

			assert.strictEqual(oSyncPromise.isFulfilled(), true);
			assert.strictEqual(oSyncPromise.getResult(), oResult);
			oContext = fnIsMultiple.args[0][1].context;
			assert.ok(oContext instanceof BaseContext);
			assert.strictEqual(oContext.getModel(), this.oMetaModel);
			assert.strictEqual(oContext.getPath(), oFixture.sPath);
			assert.strictEqual(oContext.getObject(), oInput);
		});
		});
	});

	["requestCurrencyCodes", "requestUnitsOfMeasure"].forEach(function (sName) {
		//*****************************************************************************************
		QUnit.test("fetchObject: @@" + sName, function (assert) {
			var oResult = {};

			this.oMetaModelMock.expects("fetchEntityContainer")
				.returns(SyncPromise.resolve(mScope));
			this.oMetaModelMock.expects(sName).on(this.oMetaModel).resolves(oResult);

			// code under test
			return this.oMetaModel.fetchObject("/T€AMS/@@" + sName)
				.then(function (oResult0) {
					assert.strictEqual(oResult0, oResult);
				});
		});

		//*****************************************************************************************
		QUnit.test("fetchObject: @@" + sName + " from given scope wins", function (assert) {
			var oResult = {},
				oScope = {};

			oScope[sName] = function () {};
			this.oMetaModelMock.expects("fetchEntityContainer")
				.returns(SyncPromise.resolve(mScope));
			this.mock(oScope).expects(sName).resolves(oResult);

			// code under test
			return this.oMetaModel.fetchObject("/T€AMS/@@" + sName, null, {scope : oScope})
				.then(function (oResult0) {
					assert.strictEqual(oResult0, oResult);
				});
		});
	});

	//*********************************************************************************************
	["foo.bar.AnnotationHelper", "AH"].forEach(function (sModulePath) {
		const sTitle = "fetchObject: computed annotation returns promise, module path=" + sModulePath;
		QUnit.test(sTitle, function (assert) {
			var oResult = {},
				oScope = {
					foo : {bar : {AnnotationHelper : AnnotationHelper}},
					AH : AnnotationHelper
				};

			this.oMetaModelMock.expects("fetchEntityContainer").returns(SyncPromise.resolve(mScope));
			this.mock(AnnotationHelper).expects("isMultiple").resolves(oResult);

			// code under test
			return this.oMetaModel.fetchObject("/EMPLOYEES/@UI.Facets/1/Target/$AnnotationPath"
					+ "@@" + sModulePath + ".isMultiple", undefined, {scope : oScope})
				.then(function (oResult0) {
					assert.strictEqual(oResult0, oResult);
				});
		});
	});

	//*********************************************************************************************
	["@@computedAnnotation", "@@.computedAnnotation"].forEach(function (sSuffix) {
		var mPathPrefix2Overload = {
				"/T€AMS/name.space.OverloadedAction@Core.OperationAvailable" : aOverloadedAction[1],
				"/T€AMS/name.space.OverloadedAction/_it@Common.Label" : aOverloadedAction[1],
				"/T€AMS/name.space.OverloadedAction/parameter1@Common.Text" : aOverloadedAction[1],
				"/T€AMS/name.space.OverloadedAction/parameter1@Common.Text/" : aOverloadedAction[1]
//TODO check if "/T€AMS/name.space.OverloadedAction/parameter1" : aOverloadedAction[1] should also
// be expected for parameters and not only for annotations
			},
			mPathPrefix2SchemaChildName = {
				"/EMPLOYEES/@UI.Facets/1/Target/$AnnotationPath" : "tea_busi.Worker",
				"/OverloadedAction/@$ui5.overload" : "name.space.OverloadedAction",
				"/T€AMS/@UI.LineItem/0/Value/$Path@Common.Label" : "tea_busi.TEAM",
				"/T€AMS/@UI.LineItem/0/Value/$Path/@Common.Label" : "name.space.Id",
				"/T€AMS/name.space.OverloadedAction" : "name.space.OverloadedAction",
				"/T€AMS/name.space.OverloadedAction/@$ui5.overload" : "name.space.OverloadedAction",
				"/T€AMS/name.space.OverloadedAction@Core.OperationAvailable"
					: "name.space.OverloadedAction",
				"/T€AMS/name.space.OverloadedAction/_it@Common.Label"
					: "name.space.OverloadedAction",
				// Note: because @Common.Label has a string value, a slash must not be appended!
				"/T€AMS/name.space.OverloadedAction/parameter1@Common.Text"
					: "name.space.OverloadedAction",
				"/T€AMS/name.space.OverloadedAction/parameter1@Common.Text/"
					: "name.space.OverloadedAction",
				"/T€AMS/name.space.OverloadedAction/parameter1" : "name.space.OverloadedAction"
			};

		Object.keys(mPathPrefix2SchemaChildName).forEach(function (sPathPrefix) {
			var sPath = sPathPrefix + sSuffix,
				sSchemaChildName = mPathPrefix2SchemaChildName[sPathPrefix];

			QUnit.test("fetchObject: " + sPath, function (assert) {
				var $$valueAsPromise = {/*false, true*/},
					fnComputedAnnotation,
					oContext,
					oInput,
					oObject,
					oResult = {},
					oScope = {
						computedAnnotation : function () {}
					},
					oSyncPromise;

				this.oMetaModelMock.expects("fetchEntityContainer").atLeast(1) // see oInput
					.returns(SyncPromise.resolve(mScope));
				oInput = this.oMetaModel.getObject(sPathPrefix);
				// self-guard to avoid that a complex path evaluates to undefined
				assert.notStrictEqual(oInput, undefined, "use this test for defined results only!");
				fnComputedAnnotation = this.mock(oScope).expects("computedAnnotation");
				fnComputedAnnotation
					.withExactArgs(oInput, sinon.match({
						$$valueAsPromise : sinon.match.same($$valueAsPromise),
						context : sinon.match.object,
						overload : sinon.match.same(mPathPrefix2Overload[sPathPrefix]),
						schemaChildName : sSchemaChildName
					})).returns(oResult);

				// code under test
				oSyncPromise = this.oMetaModel.fetchObject(sPath, null, {
					$$valueAsPromise : $$valueAsPromise,
					scope : oScope
				});

				assert.strictEqual(oSyncPromise.isFulfilled(), true);
				assert.strictEqual(oSyncPromise.getResult(), oResult);
				oContext = fnComputedAnnotation.args[0][1].context;
				assert.ok(oContext instanceof BaseContext);
				assert.strictEqual(oContext.getModel(), this.oMetaModel);
				assert.strictEqual(oContext.getPath(), sPathPrefix);
				oObject = oContext.getObject();
				if (Array.isArray(oInput)) { // operation overloads
					assert.deepEqual(oObject, oInput);
					assert.strictEqual(oObject[0], oInput[0]);
				} else {
					assert.strictEqual(oObject, oInput);
				}
			});
		});
	});

	//*********************************************************************************************
	[false, true].forEach(function (bWarn) {
		QUnit.test("fetchObject: ...@@... throws, bWarn = " + bWarn, function (assert) {
			var oError = new Error("This call failed intentionally"),
				sPath = "/@@AH.isMultiple",
				oSyncPromise;

			this.oMetaModelMock.expects("fetchEntityContainer")
				.returns(SyncPromise.resolve(mScope));
			this.mock(AnnotationHelper).expects("isMultiple")
				.throws(oError);
			this.oLogMock.expects("isLoggable")
				.withExactArgs(Log.Level.WARNING, sODataMetaModel).returns(bWarn);
			this.oLogMock.expects("warning").exactly(bWarn ? 1 : 0)
				.withExactArgs("Error calling AH.isMultiple: " + oError, sPath, sODataMetaModel);

			// code under test
			oSyncPromise = this.oMetaModel.fetchObject(sPath, undefined,
				{scope : {AH : AnnotationHelper}});

			assert.strictEqual(oSyncPromise.isFulfilled(), true);
			assert.strictEqual(oSyncPromise.getResult(), undefined);
		});
	});

	//*********************************************************************************************
	["", "/"].forEach(function (sSeparator, i) {
		QUnit.test("AnnotationHelper.format and operation overloads, " + i, function (assert) {
			var sPath = "/T€AMS/name.space.OverloadedAction@Core.OperationAvailable"
					+ sSeparator, // optional
				oSyncPromise;

			this.oMetaModelMock.expects("fetchEntityContainer").atLeast(1)
				.returns(SyncPromise.resolve(mScope));
			this.mock(AnnotationHelper).expects("format")
				.withExactArgs({$Path : "_it/Name"}, sinon.match({
					$$valueAsPromise : undefined,
					context : sinon.match({
						oModel : this.oMetaModel,
						sPath : sPath
					}),
					overload : sinon.match.same(aOverloadedAction[1]),
					schemaChildName : "name.space.OverloadedAction"
				})).callThrough(); // this is an integrative test

			// code under test
			oSyncPromise = this.oMetaModel.fetchObject(sPath + "@@AH.format", undefined,
				{scope : {AH : AnnotationHelper}});

			assert.strictEqual(oSyncPromise.isFulfilled(), true);
			assert.strictEqual(oSyncPromise.getResult(), "{path:'Name'" // Note: "_it/" removed!
				+ ",type:'sap.ui.model.odata.type.String'"
				+ ",constraints:{'maxLength':40,'nullable':false}"
				+ ",formatOptions:{'parseKeepsEmptyString':true}}");
		});
	});

	//*********************************************************************************************
	QUnit.test("AnnotationHelper.format and parameters of operation overloads", function (assert) {
		var sPath = "/T€AMS/name.space.OverloadedAction/@$ui5.overload/0/$Parameter/1",
			oSyncPromise;

		this.oMetaModelMock.expects("fetchEntityContainer").atLeast(1)
			.returns(SyncPromise.resolve(mScope));
		this.mock(AnnotationHelper).expects("format")
			.withExactArgs({$Name : "parameter1", $Type : "Edm.String"}, sinon.match({
				$$valueAsPromise : undefined,
				context : sinon.match({
					oModel : this.oMetaModel,
					sPath : sPath
				}),
				// Note: overload is currently not needed in case path contains $Parameter
				//overload : sinon.match.same(aOverloadedAction[1]),
				schemaChildName : "name.space.OverloadedAction"
			})).callThrough(); // this is an integrative test

		// code under test
		oSyncPromise = this.oMetaModel.fetchObject(sPath + "@@AH.format", undefined,
			{scope : {AH : AnnotationHelper}});

		assert.strictEqual(oSyncPromise.isFulfilled(), true);
		assert.strictEqual(oSyncPromise.getResult(), "{path:'parameter1'"
			+ ",type:'sap.ui.model.odata.type.String'"
			+ ",formatOptions:{'parseKeepsEmptyString':true}}");
	});

	//*********************************************************************************************
	QUnit.test("@@computedAnnotation with arguments", function (assert) {
		var aArguments = [],
			oScope = {
				computedAnnotation : function () {}
			},
			oSyncPromise;

		this.oMetaModelMock.expects("fetchEntityContainer").atLeast(1)
			.returns(SyncPromise.resolve(mScope));
		// Note: we check that $( and $) are replaced globally, but otherwise treat "parseJS" as a
		// blackbox known to be able to parse JSON (and more) --> see integration test
		this.mock(JSTokenizer).expects("parseJS").withExactArgs("[ 'abc}def{...}{xyz' ]")
			.returns(aArguments);
		this.mock(oScope).expects("computedAnnotation")
			.withExactArgs(sinon.match.same(oTeamData), sinon.match({
				$$valueAsPromise : undefined,
				arguments : sinon.match.same(aArguments),
				context : sinon.match({
					oModel : this.oMetaModel,
					sPath : "/T€AMS/"
				}),
				overload : undefined,
				schemaChildName : "tea_busi.TEAM"
			})).returns("~");

		// code under test
		oSyncPromise = this.oMetaModel.fetchObject(
			"/T€AMS/@@computedAnnotation( 'abc$)def$(...$)$(xyz' )", null, {scope : oScope});

		assert.strictEqual(oSyncPromise.isFulfilled(), true);
		assert.strictEqual(oSyncPromise.getResult(), "~");
	});

	//*********************************************************************************************
	[false, true].forEach(function (bWarn) {
		QUnit.test("@@computedAnnotation with invalid arguments, bWarn = " + bWarn, function (assert) {
			var oError = {
					at : 2,
					message : "Unexpected 'u'",
					name : "SyntaxError",
					text : "[undefined]"
				},
				sPath = "/T€AMS/@@computedAnnotation(undefined)",
				oSyncPromise;

			this.oMetaModelMock.expects("fetchEntityContainer").atLeast(1)
				.returns(SyncPromise.resolve(mScope));
			this.mock(JSTokenizer).expects("parseJS").withExactArgs("[undefined]")
				.throws(oError);
			this.oLogMock.expects("isLoggable")
				.withExactArgs(Log.Level.WARNING, sODataMetaModel).returns(bWarn);
			this.oLogMock.expects("warning").exactly(bWarn ? 1 : 0)
				.withExactArgs("Unexpected 'u': u<--ndefined", sPath, sODataMetaModel);

			// code under test
			oSyncPromise = this.oMetaModel.fetchObject(sPath);

			assert.strictEqual(oSyncPromise.isFulfilled(), true);
			assert.strictEqual(oSyncPromise.getResult(), undefined);
		});
	});

	//*********************************************************************************************
	[false, true].forEach(function (bWarn) {
		QUnit.test("@@computedAnnotation with wrong ), bWarn = " + bWarn, function (assert) {
			var sPath = "/T€AMS/@@computedAnnotation() ",
				oSyncPromise;

			this.oMetaModelMock.expects("fetchEntityContainer").atLeast(1)
				.returns(SyncPromise.resolve(mScope));
			this.mock(JSTokenizer).expects("parseJS").never();
			this.oLogMock.expects("isLoggable")
				.withExactArgs(Log.Level.WARNING, sODataMetaModel).returns(bWarn);
			this.oLogMock.expects("warning").exactly(bWarn ? 1 : 0)
				.withExactArgs("Expected ')' instead of ' '", sPath, sODataMetaModel);

			// code under test
			oSyncPromise = this.oMetaModel.fetchObject(sPath);

			assert.strictEqual(oSyncPromise.isFulfilled(), true);
			assert.strictEqual(oSyncPromise.getResult(), undefined);
		});
	});

	//*********************************************************************************************
	[false, true].forEach(function (bDebug) {
		QUnit.test("fetchObject: cross-service reference, bDebug = " + bDebug, function (assert) {
			var mClonedProductScope = clone(mProductScope),
				aPromises = [],
				oRequestorMock = this.mock(this.oMetaModel.oRequestor),
				that = this;

			/*
			 * Expect the given debug message with the given path.
			 */
			function expectDebug(sMessage, sPath) {
				that.expectDebug(bDebug, sMessage, sPath);
			}

			/*
			 * Code under test: ODataMetaModel#fetchObject with the given path should yield the
			 * given expected result.
			 */
			function codeUnderTest(sPath, vExpectedResult) {
				aPromises.push(that.oMetaModel.fetchObject(sPath).then(function (vResult) {
					assert.strictEqual(vResult, vExpectedResult);
				}));
			}

			const mClonedScope = this.expectFetchEntityContainer(mXServiceScope);
			oRequestorMock.expects("read")
				.withExactArgs("/a/default/iwbep/tea_busi_product/0001/$metadata")
				.resolves(mClonedProductScope);
			oRequestorMock.expects("read")
				.withExactArgs("/a/default/iwbep/tea_busi_supplier/0001/$metadata")
				.resolves(mSupplierScope);
			oRequestorMock.expects("read")
				.withExactArgs("/empty/$metadata")
				.resolves(mMostlyEmptyScope);
			this.oMetaModelMock.expects("_changeAnnotations")
				.withExactArgs(sinon.match.same(mClonedScope));

			expectDebug("Namespace tea_busi_product.v0001. found in $Include"
				+ " of /a/default/iwbep/tea_busi_product/0001/$metadata"
				+ " at /tea_busi.v0001.EQUIPMENT/EQUIPMENT_2_PRODUCT/$Type",
				"/EQUIPM€NTS/EQUIPMENT_2_PRODUCT/Name");
			expectDebug("Reading /a/default/iwbep/tea_busi_product/0001/$metadata"
				+ " at /tea_busi.v0001.EQUIPMENT/EQUIPMENT_2_PRODUCT/$Type",
				"/EQUIPM€NTS/EQUIPMENT_2_PRODUCT/Name");
			expectDebug("Waiting for tea_busi_product.v0001."
				+ " at /tea_busi.v0001.EQUIPMENT/EQUIPMENT_2_PRODUCT/$Type",
				"/EQUIPM€NTS/EQUIPMENT_2_PRODUCT/Name");
			codeUnderTest("/EQUIPM€NTS/EQUIPMENT_2_PRODUCT/Name",
				mClonedProductScope["tea_busi_product.v0001.Product"].Name);

			expectDebug("Waiting for tea_busi_product.v0001."
				+ " at /tea_busi.v0001.EQUIPMENT/EQUIPMENT_2_PRODUCT/$Type",
				"/EQUIPM€NTS/EQUIPMENT_2_PRODUCT/PRODUCT_2_CATEGORY/CategoryName");
			codeUnderTest("/EQUIPM€NTS/EQUIPMENT_2_PRODUCT/PRODUCT_2_CATEGORY/CategoryName",
				mClonedProductScope["tea_busi_product.v0001.Category"].CategoryName);

			expectDebug("Waiting for tea_busi_product.v0001.",
				"/tea_busi_product.v0001.Category/CategoryName");
			codeUnderTest("/tea_busi_product.v0001.Category/CategoryName",
				mClonedProductScope["tea_busi_product.v0001.Category"].CategoryName);

			expectDebug("Waiting for tea_busi_product.v0001.",
				"/tea_busi_product.v0001.Category/CategoryName@Common.Label");
			codeUnderTest("/tea_busi_product.v0001.Category/CategoryName@Common.Label",
				"CategoryName from tea_busi_product.v0001.");

			expectDebug("Waiting for tea_busi_product.v0001."
				+ " at /tea_busi.v0001.EQUIPMENT/EQUIPMENT_2_PRODUCT/$Type",
				"/EQUIPM€NTS/EQUIPMENT_2_PRODUCT/PRODUCT_2_SUPPLIER/Supplier_Name");
			codeUnderTest("/EQUIPM€NTS/EQUIPMENT_2_PRODUCT/PRODUCT_2_SUPPLIER/Supplier_Name",
				mSupplierScope["tea_busi_supplier.v0001.Supplier"].Supplier_Name);

			expectDebug("Namespace empty. found in $Include of /empty/$metadata",
				"/empty.DefaultContainer");
			expectDebug("Reading /empty/$metadata", "/empty.DefaultContainer");
			expectDebug("Waiting for empty.",
				"/empty.DefaultContainer");
			codeUnderTest("/empty.DefaultContainer", mMostlyEmptyScope["empty.DefaultContainer"]);

			// Note: these are logged asynchronously!
			expectDebug("Including tea_busi_product.v0001."
				+ " from /a/default/iwbep/tea_busi_product/0001/$metadata"
				+ " at /tea_busi.v0001.EQUIPMENT/EQUIPMENT_2_PRODUCT/$Type",
				"/EQUIPM€NTS/EQUIPMENT_2_PRODUCT/Name");
			expectDebug("Including empty. from /empty/$metadata",
				"/empty.DefaultContainer");
			expectDebug("Namespace tea_busi_supplier.v0001. found in $Include"
				+ " of /a/default/iwbep/tea_busi_supplier/0001/$metadata"
				+ " at /tea_busi_product.v0001.Product/PRODUCT_2_SUPPLIER/$Type",
				"/EQUIPM€NTS/EQUIPMENT_2_PRODUCT/PRODUCT_2_SUPPLIER/Supplier_Name");
			expectDebug("Reading /a/default/iwbep/tea_busi_supplier/0001/$metadata"
				+ " at /tea_busi_product.v0001.Product/PRODUCT_2_SUPPLIER/$Type",
				"/EQUIPM€NTS/EQUIPMENT_2_PRODUCT/PRODUCT_2_SUPPLIER/Supplier_Name");
			expectDebug("Waiting for tea_busi_supplier.v0001."
				+ " at /tea_busi_product.v0001.Product/PRODUCT_2_SUPPLIER/$Type",
				"/EQUIPM€NTS/EQUIPMENT_2_PRODUCT/PRODUCT_2_SUPPLIER/Supplier_Name");
			expectDebug("Including tea_busi_supplier.v0001."
				+ " from /a/default/iwbep/tea_busi_supplier/0001/$metadata"
				+ " at /tea_busi_product.v0001.Product/PRODUCT_2_SUPPLIER/$Type",
				"/EQUIPM€NTS/EQUIPMENT_2_PRODUCT/PRODUCT_2_SUPPLIER/Supplier_Name");

			return Promise.all(aPromises);
		});
	});
	//TODO Decision: It is an error if a namespace is referenced multiple times with different URIs.
	//     This should be checked even when load-on-demand is used.
	//     (It should not even be included multiple times with the same URI!)
	//TODO Check that no namespace is included which is already present!
	//TODO API to load "transitive closure"
	//TODO support for sync. XML Templating

	//*********************************************************************************************
	[false, true].forEach(function (bWarn) {
		var sTitle = "fetchObject: missing cross-service reference, bWarn = " + bWarn;

		QUnit.test(sTitle, function (assert) {
			var sPath = "/not.found",
				oSyncPromise;

			this.expectFetchEntityContainer(mMostlyEmptyScope);
			this.oLogMock.expects("isLoggable")
				.withExactArgs(Log.Level.WARNING, sODataMetaModel).returns(bWarn);
			this.oLogMock.expects("warning").exactly(bWarn ? 1 : 0)
				.withExactArgs("Unknown qualified name not.found", sPath, sODataMetaModel);

			// code under test
			oSyncPromise = this.oMetaModel.fetchObject(sPath);

			assert.strictEqual(oSyncPromise.isFulfilled(), true);
			assert.strictEqual(oSyncPromise.getResult(), undefined);
		});
	});

	//*********************************************************************************************
	[false, true].forEach(function (bWarn) {
		var sTitle = "fetchObject: referenced metadata does not contain included schema, bWarn = "
			+ bWarn;

		QUnit.test(sTitle, function (assert) {
			var sSchemaName = "I.still.haven't.found.what.I'm.looking.for.",
				sQualifiedName = sSchemaName + "Child",
				sPath = "/" + sQualifiedName;

			this.expectFetchEntityContainer(mXServiceScope);
			this.mock(this.oMetaModel.oRequestor).expects("read")
				.withExactArgs("/empty/$metadata")
				.resolves(mMostlyEmptyScope);
			this.allowWarnings(bWarn);
			this.oLogMock.expects("warning").exactly(bWarn ? 1 : 0)
				.withExactArgs("/empty/$metadata does not contain " + sSchemaName, sPath,
					sODataMetaModel);
			this.oLogMock.expects("warning").exactly(bWarn ? 1 : 0)
				.withExactArgs("Unknown qualified name " + sQualifiedName, sPath, sODataMetaModel);

			// code under test
			return this.oMetaModel.fetchObject(sPath).then(function (vResult) {
				assert.strictEqual(vResult, undefined);
			});
		});
	});

	//*********************************************************************************************
	[false, true].forEach(function (bWarn) {
		var sTitle = "fetchObject: cross-service reference, respect $Include; bWarn = " + bWarn;

		QUnit.test(sTitle, function (assert) {
			var mScope0 = {
					$Version : "4.0",
					$Reference : {
						"../../../../default/iwbep/tea_busi_product/0001/$metadata" : {
							$Include : [
								"not.found.",
								"tea_busi_product.v0001.",
								"tea_busi_supplier.v0001."
							]
						}
					}
				},
				mReferencedScope = {
					$Version : "4.0",
					"must.not.be.included." : {
						$kind : "Schema"
					},
					"tea_busi_product.v0001." : {
						$kind : "Schema"
					},
					"tea_busi_supplier.v0001." : {
						$kind : "Schema"
					}
				},
				oRequestorMock = this.mock(this.oMetaModel.oRequestor),
				that = this;

			this.expectFetchEntityContainer(mScope0);

			{
				const oSyncPromise
					// code under test (do not fetch schema)
					= this.oMetaModel.fetchObject("/tea_busi_product.v0001.@$ui5.target");

				assert.strictEqual(oSyncPromise.isFulfilled(), true);
				assert.strictEqual(oSyncPromise.getResult(), undefined);
			}

			oRequestorMock.expects("read")
				.withExactArgs("/a/default/iwbep/tea_busi_product/0001/$metadata")
				.resolves(mReferencedScope);
			this.allowWarnings(bWarn);

			// code under test
			return this.oMetaModel.fetchObject("/tea_busi_product.v0001.").then(function (vResult) {
				var oSyncPromise;

				assert.strictEqual(vResult, mReferencedScope["tea_busi_product.v0001."]);

				assert.ok(that.oMetaModel.mSchema2MetadataUrl["tea_busi_product.v0001."]
					["/a/default/iwbep/tea_busi_product/0001/$metadata"],
					"document marked as read");

				that.oLogMock.expects("warning").exactly(bWarn ? 1 : 0)
					.withExactArgs("Unknown qualified name must.not.be.included.",
						"/must.not.be.included.", sODataMetaModel);
				assert.strictEqual(that.oMetaModel.getObject("/must.not.be.included."),
					undefined,
					"must not include schemata which are not mentioned in edmx:Include");

				assert.strictEqual(that.oMetaModel.getObject("/tea_busi_supplier.v0001."),
					mReferencedScope["tea_busi_supplier.v0001."]);

				// now check that "not.found." does not invoke another read(),
				// does finish synchronously and logs a warning
				that.oLogMock.expects("warning").exactly(bWarn ? 1 : 0)
					.withExactArgs("/a/default/iwbep/tea_busi_product/0001/$metadata"
						+ " does not contain not.found.",
						"/not.found.", sODataMetaModel);
				that.oLogMock.expects("warning").exactly(bWarn ? 1 : 0)
					.withExactArgs("Unknown qualified name not.found.",
						"/not.found.", sODataMetaModel);

				// code under test
				oSyncPromise = that.oMetaModel.fetchObject("/not.found.");

				assert.strictEqual(oSyncPromise.isFulfilled(), true);
				assert.strictEqual(oSyncPromise.getResult(), undefined);
			});
		});
	});

	//*********************************************************************************************
	QUnit.test("fetchObject: cross-service reference - validation failure", function (assert) {
		var oError = new Error(),
			mReferencedScope = {},
			sUrl = "/a/default/iwbep/tea_busi_product/0001/$metadata";

		this.expectFetchEntityContainer(mXServiceScope);
		this.mock(this.oMetaModel.oRequestor).expects("read").withExactArgs(sUrl)
			.resolves(mReferencedScope);
		this.oMetaModelMock.expects("validate")
			.withExactArgs(sUrl, mReferencedScope)
			.throws(oError);

		return this.oMetaModel.fetchObject("/tea_busi_product.v0001.Product").then(function () {
				assert.ok(false);
			}, function (oError0) {
				assert.strictEqual(oError0, oError);
			});
	});

	//*********************************************************************************************
	QUnit.test("fetchObject: cross-service reference - document loaded from different URI",
			function (assert) {
		var sMessage = "A schema cannot span more than one document: schema is referenced by"
				+ " following URLs: /a/default/iwbep/tea_busi_product/0001/$metadata,"
				+ " /second/reference",
			sSchema = "tea_busi_product.v0001.";

		this.expectFetchEntityContainer(mXServiceScope);
		this.mock(this.oModel).expects("reportError")
			.withExactArgs(sMessage, sODataMetaModel, sinon.match({
				message : sSchema + ": " + sMessage,
				name : "Error"
			}));
		// simulate 2 references for a schema
		this.oMetaModel.mSchema2MetadataUrl["tea_busi_product.v0001."]["/second/reference"] = false;

		// code under test
		return this.oMetaModel.fetchObject("/tea_busi_product.v0001.Product").then(function () {
				assert.ok(false);
			}, function (oError0) {
				assert.strictEqual(oError0.message, sSchema + ": " + sMessage);
			});
	});

	//*********************************************************************************************
	QUnit.test("fetchObject: cross-service reference - duplicate include", function (assert) {
		var oRequestorMock = this.mock(this.oMetaModel.oRequestor),
			// root service includes both A and B, A also includes B
			mScope0 = {
				$Version : "4.0",
				$Reference : {
					"/A/$metadata" : {
						$Include : [
							"A."
						]
					},
					"/B/$metadata" : {
						$Include : [
							"B."
						]
					}
				}
			},
			mScopeA = {
				$Version : "4.0",
				$Reference : {
					"/B/$metadata" : {
						$Include : [
							"B.",
							"B.B." // includes additional namespace from already read document
						]
					}
				},
				"A." : {
					$kind : "Schema"
				}
			},
			mScopeB = {
				$Version : "4.0",
				"B." : {
					$kind : "Schema"
				},
				"B.B." : {
					$kind : "Schema"
				}
			},
			that = this;

		this.expectFetchEntityContainer(mScope0);
		oRequestorMock.expects("read").withExactArgs("/A/$metadata")
			.resolves(mScopeA);
		oRequestorMock.expects("read").withExactArgs("/B/$metadata")
			.resolves(mScopeB);

		return this.oMetaModel.fetchObject("/B.")
			.then(function (vResult) {
				assert.strictEqual(vResult, mScopeB["B."]);

				// code under test - we must not overwrite our "$ui5.read" promise!
				return that.oMetaModel.fetchObject("/A.")
					.then(function (vResult0) {
						assert.strictEqual(vResult0, mScopeA["A."]);

						// Note: must not invoke read() again!
						return that.oMetaModel.fetchObject("/B.B.")
							.then(function (vResult1) {
								assert.strictEqual(vResult1, mScopeB["B.B."]);
							});
					});
			});
	});
	//TODO Implement consistency checks that the same namespace is always included from the same
	//     reference URI, no matter which referencing document.

	//*********************************************************************************************
	[undefined, false, true].forEach(function (bSupportReferences) {
		var sTitle = "fetchObject: cross-service reference - supportReferences: "
				+ bSupportReferences;

		QUnit.test(sTitle, function (assert) {
			var mClonedProductScope = clone(mProductScope),
				oModel = new ODataModel({ // code under test
					serviceUrl : "/a/b/c/d/e/",
					supportReferences : bSupportReferences
				}),
				sPath = "/tea_busi_product.v0001.Product",
				sUrl = "/a/default/iwbep/tea_busi_product/0001/$metadata";

			this.oMetaModel = oModel.getMetaModel();
			this.oMetaModelMock = this.mock(this.oMetaModel);
			bSupportReferences = bSupportReferences !== false; // default is true!
			assert.strictEqual(this.oMetaModel.bSupportReferences, bSupportReferences);

			this.expectFetchEntityContainer(mXServiceScope);
			this.mock(this.oMetaModel.oRequestor).expects("read")
				.exactly(bSupportReferences ? 1 : 0)
				.withExactArgs(sUrl)
				.resolves(mClonedProductScope);
			this.allowWarnings(true);
			this.oLogMock.expects("warning").exactly(bSupportReferences ? 0 : 1)
				.withExactArgs("Unknown qualified name " + sPath.slice(1), sPath, sODataMetaModel);

			// code under test
			return this.oMetaModel.fetchObject(sPath).then(function (vResult) {
				assert.strictEqual(vResult, bSupportReferences
					? mClonedProductScope["tea_busi_product.v0001.Product"]
					: undefined);
			});
		});
	});

	//*********************************************************************************************
	QUnit.test("getObject, requestObject", function (assert) {
		return TestUtils.checkGetAndRequest(this, this.oMetaModel, assert, "fetchObject",
			["sPath", {/*oContext*/}]);
	});

	//*********************************************************************************************
	[{
		$Type : "Edm.Boolean"
	}, {
		$Type : "Edm.Byte"
	}, {
		$Type : "Edm.Date"
	}, {
		$Type : "Edm.DateTimeOffset"
	}, {
		$Precision : 7,
		$Type : "Edm.DateTimeOffset",
		__constraints : {precision : 7}
	}, {
		$Type : "Edm.Decimal"
	}, {
		$Precision : 20,
		$Scale : 5,
		$Type : "Edm.Decimal",
		__constraints : {maximum : "100.00", maximumExclusive : true, minimum : "0.00",
			precision : 20, scale : 5}
	}, {
		$Precision : 20,
		$Scale : "variable",
		$Type : "Edm.Decimal",
		__constraints : {precision : 20, scale : "variable"}
	}, {
		$Type : "Edm.Double"
	}, {
		$Type : "Edm.Guid"
	}, {
		$Type : "Edm.Int16"
	}, {
		$Type : "Edm.Int32"
	}, {
		$Type : "Edm.Int64"
	}, {
		$Type : "Edm.SByte"
	}, {
		$Type : "Edm.Single"
	}, {
		$Type : "Edm.Stream"
	}, {
		$Type : "Edm.String"
	}, {
		$MaxLength : 255,
		$Type : "Edm.String",
		__constraints : {maxLength : 255}
	}, {
		$Type : "Edm.String",
		__constraints : {isDigitSequence : true}
	}, {
		$Type : "Edm.TimeOfDay"
	}, {
		$Precision : 3,
		$Type : "Edm.TimeOfDay",
		__constraints : {precision : 3}
	}].forEach(function (oProperty0) {
		// Note: take care not to modify oProperty0, clone it first!
		[false, true].forEach(function (bNullable) {
			// Note: JSON.parse(JSON.stringify(...)) cannot clone Infinity!
			var oProperty = _Helper.merge({}, oProperty0),
				oConstraints = oProperty.__constraints;

			delete oProperty.__constraints;
			if (!bNullable) {
				oProperty.$Nullable = false;
				oConstraints ??= {};
				oConstraints.nullable = false;
			}

			QUnit.test("fetchUI5Type: " + JSON.stringify(oProperty0), function (assert) {
				var sPath = "/EMPLOYEES/0/ENTRYDATE",
					that = this;

				this.expects4FetchUI5Type(sPath, oProperty, oConstraints);

				// code under test
				return this.oMetaModel.fetchUI5Type(sPath).then(function (oType) {
					var sExpectedTypeName = "sap.ui.model.odata.type."
							+ oProperty.$Type.slice(4)/*cut off "Edm."*/,
						oTypeKeepsEmptyString;

					assert.strictEqual(oType.getName(), sExpectedTypeName);
					if (oConstraints && oConstraints.scale === "variable") {
						// the type converts "variable" to Infinity
						oConstraints.scale = Infinity;
					}
					assert.deepEqual(oType.oConstraints, oConstraints);

					if (oProperty.$Type === "Edm.String") {
						that.expects4FetchUI5Type(sPath, oProperty, oConstraints);

						// code under test
						oTypeKeepsEmptyString
							= that.oMetaModel.getUI5Type(sPath, {parseKeepsEmptyString : true});

						assert.strictEqual(oTypeKeepsEmptyString.parseValue(""),
							!bNullable && oConstraints && oConstraints.isDigitSequence ? "0" : "");

						that.expects4FetchUI5Type(sPath, oProperty);

						// code under test
						assert.strictEqual(that.oMetaModel.getUI5Type(sPath, {}), oType,
							"cached, even w/ empty mFormatOptions");
					}

					that.expects4FetchUI5Type(sPath, oProperty);

					// code under test
					assert.strictEqual(that.oMetaModel.getUI5Type(sPath), oType, "cached");
				});
			});
		});
	});
	//TODO later: support for facet DefaultValue?

	//*********************************************************************************************
	[{
		style : "short"
	}, {
		parseKeepsEmptyString : true,
		style : "short"
	}].forEach(function (mFormatOptions) {
		var sFormatOptions = JSON.stringify(mFormatOptions),
			sTitle = "fetchUI5Type: ignore only parseKeepsEmptyString w/ " + sFormatOptions;

		QUnit.test(sTitle, function (assert) {
			var sPath = "/EMPLOYEES('0')/ENTRYDATE";

			this.expects4FetchUI5Type(sPath, {$Type : "Edm.Date"});

			// code under test
			return this.oMetaModel.fetchUI5Type(sPath, mFormatOptions)
				.then(function (oType) {
					assert.strictEqual(JSON.stringify(mFormatOptions), sFormatOptions, "unchanged");
					assert.strictEqual(oType.getName(), "sap.ui.model.odata.type.Date");
					assert.deepEqual(oType.oFormatOptions, {style : "short"});
					if (!("parseKeepsEmptyString" in mFormatOptions)) {
						assert.strictEqual(oType.oFormatOptions, mFormatOptions, "no clone");
					}
				});
		});
	});

	//*********************************************************************************************
	[{}, {parseKeepsEmptyString : true}].forEach(function (mFormatOptions) {
		var sFormatOptions = JSON.stringify(mFormatOptions),
			sTitle = "fetchUI5Type: caching w/ mFormatOptions = " + sFormatOptions;

		QUnit.test(sTitle, function (assert) {
			var sPath = "/EMPLOYEES('0')/ENTRYDATE",
				oProperty = {$Type : "Edm.Date"},
				that = this;

			this.expects4FetchUI5Type(sPath, oProperty);
			this.mock(Object).expects("assign").never(); // no clone needed

			// code under test
			return this.oMetaModel.fetchUI5Type(sPath, mFormatOptions)
				.then(function (oType) {
					assert.strictEqual(JSON.stringify(mFormatOptions), sFormatOptions, "unchanged");
					assert.strictEqual(oType.getName(), "sap.ui.model.odata.type.Date");
					assert.strictEqual(oType.oFormatOptions, undefined);

					that.expects4FetchUI5Type(sPath, oProperty);

					assert.strictEqual(
						that.oMetaModel.getUI5Type(sPath, mFormatOptions), // code under test
						oType, "cached");
				});
		});
	});

	//*********************************************************************************************
	["bar", "$bar", "@$ui5.node.bar", "@$ui5.node.parent"].forEach((sLastSegment) => {
		QUnit.test("fetchUI5Type: fetchObject fails for " + sLastSegment, function (assert) {
			var oError = new Error(),
				oMetaContext = {},
				sPath = "/Foo/" + sLastSegment,
				oPromise = SyncPromise.resolve(Promise.reject(oError)),
				fnReporter = sinon.spy();

			this.oMetaModelMock.expects("getMetaContext")
				.withExactArgs(sPath).returns(oMetaContext);
			this.oMetaModelMock.expects("fetchObject")
				.withExactArgs(undefined, sinon.match.same(oMetaContext))
				.returns(oPromise);
			this.mock(this.oModel).expects("getReporter").withExactArgs().returns(fnReporter);
			this.oLogMock.expects("warning")
				.withExactArgs("No metadata for path '" + sPath
					+ "', using sap.ui.model.odata.type.Raw", undefined, sODataMetaModel);

			// code under test
			return this.oMetaModel.fetchUI5Type(sPath).then(function (oType) {
				assert.strictEqual(oType.getName(), "sap.ui.model.odata.type.Raw");
				sinon.assert.calledOnceWithExactly(fnReporter, sinon.match.same(oError));
			});
		});
	});

	//*********************************************************************************************
	["$count", "@$ui5.node.groupLevelCount", "@$ui5.node.level"].forEach((sInt64Name) => {
		QUnit.test("fetchUI5Type: " + sInt64Name, function (assert) {
			var sPath = "/some/meta/path/" + sInt64Name,
				oType;

			this.oMetaModelMock.expects("getMetaContext").never();
			this.oMetaModelMock.expects("fetchObject").never();

			// code under test
			oType = this.oMetaModel.fetchUI5Type(sPath).getResult();

			assert.strictEqual(oType.getName(), "sap.ui.model.odata.type.Int64");
			assert.strictEqual(this.oMetaModel.getUI5Type(sPath), oType, "cached");
		});
	});

	//*********************************************************************************************
	[
		"@$ui5.context.is", "@$ui5.context.isFoo", "@$ui5.node.is", "@$ui5.node.isBar"
	].forEach((sBooleanName) => {
		QUnit.test("fetchUI5Type: " + sBooleanName, function (assert) {
			var sPath = "/some/meta/path/" + sBooleanName,
				oType;

			this.oMetaModelMock.expects("getMetaContext").never();
			this.oMetaModelMock.expects("fetchObject").never();

			// code under test
			oType = this.oMetaModel.fetchUI5Type(sPath).getResult();

			assert.strictEqual(oType.getName(), "sap.ui.model.odata.type.Boolean");
			assert.strictEqual(this.oMetaModel.getUI5Type(sPath), oType, "cached");
		});
	});

	//*********************************************************************************************
	QUnit.test("fetchUI5Type: collection", function (assert) {
		var sPath = "/EMPLOYEES/0/foo",
			that = this;

		this.oMetaModelMock.expects("fetchObject").thrice()
			.withExactArgs(undefined, this.oMetaModel.getMetaContext(sPath))
			.returns(SyncPromise.resolve({
				$isCollection : true,
				$Nullable : false, // must not be turned into a constraint for Raw!
				$Type : "Edm.String"
			}));
		this.oLogMock.expects("warning").withExactArgs(
			"Unsupported collection type, using sap.ui.model.odata.type.Raw",
			sPath, sODataMetaModel);

		return Promise.all([
			// code under test
			this.oMetaModel.fetchUI5Type(sPath).then(function (oType) {
				assert.strictEqual(oType.getName(), "sap.ui.model.odata.type.Raw");
				assert.strictEqual(that.oMetaModel.getUI5Type(sPath), oType, "cached");
			}),
			// code under test
			this.oMetaModel.fetchUI5Type(sPath).then(function (oType) {
				assert.strictEqual(oType.getName(), "sap.ui.model.odata.type.Raw");
			})
		]);
	});

	//*********************************************************************************************
	//TODO make Edm.Duration work with OData V4
	["acme.Type", "Edm.Duration", "Edm.GeographyPoint"].forEach(function (sQualifiedName) {
		QUnit.test("fetchUI5Type: unsupported type " + sQualifiedName, function (assert) {
			var sPath = "/EMPLOYEES/0/foo",
				that = this;

			this.oMetaModelMock.expects("fetchObject").twice()
				.withExactArgs(undefined, this.oMetaModel.getMetaContext(sPath))
				.returns(SyncPromise.resolve({
					$Nullable : false, // must not be turned into a constraint for Raw!
					$Type : sQualifiedName
				}));
			this.oLogMock.expects("warning").withExactArgs(
				"Unsupported type '" + sQualifiedName + "', using sap.ui.model.odata.type.Raw",
				sPath, sODataMetaModel);

			// code under test
			return this.oMetaModel.fetchUI5Type(sPath).then(function (oType) {
				assert.strictEqual(oType.getName(), "sap.ui.model.odata.type.Raw");
				assert.strictEqual(that.oMetaModel.getUI5Type(sPath), oType, "cached");
			});
		});
	});

	//*********************************************************************************************
	QUnit.test("fetchUI5Type: invalid path", function (assert) {
		var sPath = "/EMPLOYEES/0/invalid",
			that = this;

		this.oMetaModelMock.expects("fetchObject").twice()
			.withExactArgs(undefined, this.oMetaModel.getMetaContext(sPath))
			.returns(SyncPromise.resolve(/*no property metadata for path*/));
		this.oLogMock.expects("warning").twice().withExactArgs(
			"No metadata for path '" + sPath + "', using sap.ui.model.odata.type.Raw",
			undefined, sODataMetaModel);

		// code under test
		return this.oMetaModel.fetchUI5Type(sPath).then(function (oType) {
			assert.strictEqual(oType.getName(), "sap.ui.model.odata.type.Raw");

			// code under test
			assert.strictEqual(that.oMetaModel.getUI5Type(sPath), oType, "Type is cached");
		});
	});

	//*********************************************************************************************
	[{
		oProperty : {$Nullable : false, $Type : "Edm.Boolean"},
		oResult : {nullable : false}
	}, {
		oProperty : {$Nullable : true, $Type : "Edm.Boolean"},
		oResult : undefined
	}, {
		oProperty : {$Type : "Edm.Boolean"},
		oResult : undefined
	}, {
		oProperty : {$Type : "Edm.Byte"},
		oResult : undefined
	}, {
		oProperty : {$Type : "Edm.Date"},
		oResult : undefined
	}, {
		oProperty : {$Precision : 7, $Type : "Edm.DateTimeOffset"},
		oResult : {precision : 7, V4 : true}
	}, {
		oProperty : {$Nullable : false, $Precision : 7, $Type : "Edm.DateTimeOffset"},
		oResult : {nullable : false, precision : 7, V4 : true}
	}, {
		oProperty : {$Nullable : false, $Type : "Edm.DateTimeOffset"},
		oResult : {nullable : false, V4 : true}
	}, {
		mGetObjectResults : {
			"/foo@Org.OData.Validation.V1.Minimum/$Decimal" : "0.00",
			"/foo@Org.OData.Validation.V1.Minimum@Org.OData.Validation.V1.Exclusive" : undefined,
			"/foo@Org.OData.Validation.V1.Maximum/$Decimal" : undefined,
			"/foo@Org.OData.Validation.V1.Maximum@Org.OData.Validation.V1.Exclusive" : undefined
		},
		oProperty : {
			$Scale : "variable",
			$Type : "Edm.Decimal"
		},
		oResult : {minimum : "0.00", scale : "variable"}
	}, {
		mGetObjectResults : {
			"/foo@Org.OData.Validation.V1.Minimum/$Decimal" : "0.50",
			"/foo@Org.OData.Validation.V1.Minimum@Org.OData.Validation.V1.Exclusive" : true,
			"/foo@Org.OData.Validation.V1.Maximum/$Decimal" : "100.00",
			"/foo@Org.OData.Validation.V1.Maximum@Org.OData.Validation.V1.Exclusive" : true
		},
		oProperty : {
			$Precision : 2,
			$Scale : 20,
			$Type : "Edm.Decimal"
		},
		oResult : {
			minimum : "0.50",
			minimumExclusive : true,
			maximum : "100.00",
			maximumExclusive : true,
			precision : 2,
			scale : 20
		}
	}, {
		oProperty : {$Type : "Edm.Double"},
		oResult : undefined
	}, {
		oProperty : {$Type : "Edm.Guid"},
		oResult : undefined
	}, {
		oProperty : {$Type : "Edm.Int16"},
		oResult : undefined
	}, {
		oProperty : {$Type : "Edm.Int32"},
		oResult : undefined
	}, {
		oProperty : {$Type : "Edm.Int64"},
		oResult : undefined
	}, {
		oProperty : {$Type : "Edm.SByte"},
		oResult : undefined
	}, {
		oProperty : {$Type : "Edm.Single"},
		oResult : undefined
	}, {
		oProperty : {$Type : "Edm.Stream"},
		oResult : undefined
	}, {
		mGetObjectResults : {
			"/foo@com.sap.vocabularies.Common.v1.IsDigitSequence" : undefined
		},
		oProperty : {$Type : "Edm.String"},
		oResult : undefined
	}, {
		mGetObjectResults : {
			"/foo@com.sap.vocabularies.Common.v1.IsDigitSequence" : undefined
		},
		oProperty : {$Nullable : false, $MaxLength : 23, $Type : "Edm.String"},
		oResult : {nullable : false, maxLength : 23}
	}, {
		mGetObjectResults : {
			"/foo@com.sap.vocabularies.Common.v1.IsDigitSequence" : true
		},
		oProperty : {
			$MaxLength : 23,
			$Type : "Edm.String"
		},
		oResult : {isDigitSequence : true, maxLength : 23}
	}, {
		oProperty : {$Precision : 23, $Type : "Edm.TimeOfDay"},
		oResult : {precision : 23}
	}, { // unsupported type
		oProperty : {$Nullable : false, $Type : "acme.Type"},
		oResult : undefined
	}, { // not yet supported
		oProperty : {$Nullable : false, $Type : "Edm.Duration"},
		oResult : undefined
	}, { // not yet supported
		oProperty : {$Nullable : false, $Type : "Edm.GeographyPoint"},
		oResult : undefined
	}].forEach(function (oFixture) {
		QUnit.test("getConstraints: " + JSON.stringify(oFixture.oProperty), function (assert) {
			var sMetaContextPath = "/foo",
				that = this;

			if (oFixture.mGetObjectResults) {
				Object.keys(oFixture.mGetObjectResults).forEach(function (sConstraintPath) {
					that.oMetaModelMock.expects("getObject")
						.withExactArgs(sConstraintPath)
						.returns(oFixture.mGetObjectResults[sConstraintPath]);
				});
			}

			assert.deepEqual(this.oMetaModel.getConstraints(oFixture.oProperty, sMetaContextPath),
				oFixture.oResult);
		});
	});

	//*********************************************************************************************
	QUnit.test("getUI5Type, requestUI5Type", function (assert) {
		return TestUtils.checkGetAndRequest(this, this.oMetaModel, assert, "fetchUI5Type",
			["sPath"], true);
	});

	//*********************************************************************************************
	[{ // simple entity from a set
		dataPath : "/TEAMS/0",
		canonicalUrl : "/TEAMS(~1)",
		requests : [{
			entityType : "tea_busi.TEAM",
			predicate : "(~1)"
		}]
	}, { // simple entity by key predicate
		dataPath : "/TEAMS('4%3D2')",
		canonicalUrl : "/TEAMS('4%3D2')",
		requests : []
	}, { // simple singleton
		dataPath : "/Me",
		canonicalUrl : "/Me",
		requests : []
	}, { // navigation to root entity
		dataPath : "/TEAMS/0/TEAM_2_EMPLOYEES/1",
		canonicalUrl : "/EMPLOYEES(~1)",
		requests : [{
			entityType : "tea_busi.Worker",
			predicate : "(~1)"
		}]
	}, { // navigation to root entity
		dataPath : "/TEAMS('42')/TEAM_2_EMPLOYEES/1",
		canonicalUrl : "/EMPLOYEES(~1)",
		requests : [{
			entityType : "tea_busi.Worker",
			predicate : "(~1)"
		}]
	}, { // navigation to root entity with key predicate
		dataPath : "/TEAMS('42')/TEAM_2_EMPLOYEES('23')",
		canonicalUrl : "/EMPLOYEES('23')",
		requests : []
	}, { // multiple navigation to root entity
		dataPath : "/TEAMS/0/TEAM_2_EMPLOYEES/1/EMPLOYEE_2_TEAM",
		canonicalUrl : "/T%E2%82%ACAMS(~1)",
		requests : [{
			entityType : "tea_busi.TEAM",
			predicate : "(~1)"
		}]
	}, { // navigation from entity set to single contained entity
		dataPath : "/TEAMS/0/TEAM_2_CONTAINED_S",
		canonicalUrl : "/TEAMS(~1)/TEAM_2_CONTAINED_S",
		requests : [{
			entityType : "tea_busi.TEAM",
			path : "/TEAMS/0",
			predicate : "(~1)"
		}]
	}, { // navigation from singleton to single contained entity
		dataPath : "/Me/EMPLOYEE_2_CONTAINED_S",
		canonicalUrl : "/Me/EMPLOYEE_2_CONTAINED_S",
		requests : []
	}, { // navigation to contained entity within a collection
		dataPath : "/TEAMS/0/TEAM_2_CONTAINED_C/1",
		canonicalUrl : "/TEAMS(~1)/TEAM_2_CONTAINED_C(~2)",
		requests : [{
			entityType : "tea_busi.TEAM",
			path : "/TEAMS/0",
			predicate : "(~1)"
		}, {
			entityType : "tea_busi.ContainedC",
			path : "/TEAMS/0/TEAM_2_CONTAINED_C/1",
			predicate : "(~2)"
		}]
	}, { // navigation to contained entity with a key predicate
		dataPath : "/TEAMS('42')/TEAM_2_CONTAINED_C('foo')",
		canonicalUrl : "/TEAMS('42')/TEAM_2_CONTAINED_C('foo')",
		requests : []
	}, { // navigation from contained entity to contained entity
		dataPath : "/TEAMS/0/TEAM_2_CONTAINED_S/S_2_C/1",
		canonicalUrl : "/TEAMS(~1)/TEAM_2_CONTAINED_S/S_2_C(~2)",
		requests : [{
			entityType : "tea_busi.TEAM",
			path : "/TEAMS/0",
			predicate : "(~1)"
		}, {
			entityType : "tea_busi.ContainedC",
			path : "/TEAMS/0/TEAM_2_CONTAINED_S/S_2_C/1",
			predicate : "(~2)"
		}]
	}, { // navigation from contained to root entity
		// must be appended nevertheless since we only have a type, but no set
		dataPath : "/TEAMS/0/TEAM_2_CONTAINED_C/5/C_2_EMPLOYEE",
		canonicalUrl : "/TEAMS(~1)/TEAM_2_CONTAINED_C(~2)/C_2_EMPLOYEE",
		requests : [{
			entityType : "tea_busi.TEAM",
			path : "/TEAMS/0",
			predicate : "(~1)"
		}, {
			entityType : "tea_busi.ContainedC",
			path : "/TEAMS/0/TEAM_2_CONTAINED_C/5",
			predicate : "(~2)"
		}]
	}, { // navigation from entity w/ key predicate to contained to root entity
		dataPath : "/TEAMS('42')/TEAM_2_CONTAINED_C/5/C_2_EMPLOYEE",
		canonicalUrl : "/TEAMS('42')/TEAM_2_CONTAINED_C(~1)/C_2_EMPLOYEE",
		requests : [{
			entityType : "tea_busi.ContainedC",
			path : "/TEAMS('42')/TEAM_2_CONTAINED_C/5",
			predicate : "(~1)"
		}]
	}, { // decode entity set initially, encode it finally
		dataPath : "/T%E2%82%ACAMS/0",
		canonicalUrl : "/T%E2%82%ACAMS(~1)",
		requests : [{
			entityType : "tea_busi.TEAM",
			predicate : "(~1)"
		}]
	}, { // decode navigation property, encode entity set when building sCandidate
		dataPath : "/EMPLOYEES('7')/EMPLOYEE_2_EQUIPM%E2%82%ACNTS(42)",
		canonicalUrl : "/EQUIPM%E2%82%ACNTS(42)",
		requests : []
	}].forEach(function (oFixture) {
		QUnit.test("fetchCanonicalPath: " + oFixture.dataPath, function (assert) {
			var oContext = Context.create(this.oModel, undefined, oFixture.dataPath),
				oContextMock = this.mock(oContext),
				oPromise;

			this.mock(_Helper).expects("getMetaPath").withExactArgs(oFixture.dataPath)
				.returns("metapath");
			this.oMetaModelMock.expects("fetchObject").withExactArgs("metapath")
				.returns(SyncPromise.resolve());
			this.oMetaModelMock.expects("fetchEntityContainer")
				.returns(SyncPromise.resolve(mScope));
			oFixture.requests.forEach(function (oRequest) {
				var oEntityInstance = {"@$ui5._" : {predicate : oRequest.predicate}};

				oContextMock.expects("fetchValue")
					.withExactArgs(oRequest.path || oFixture.dataPath)
					.returns(SyncPromise.resolve(oEntityInstance));
			});

			// code under test
			oPromise = this.oMetaModel.fetchCanonicalPath(oContext);

			assert.ok(!oPromise.isRejected());
			return oPromise.then(function (sCanonicalUrl) {
				assert.strictEqual(sCanonicalUrl, oFixture.canonicalUrl);
			});
		});
	});

	//*********************************************************************************************
	[{ // simple singleton
		path : "/Me|ID",
		editUrl : "Me"
	}, { // simple entity by key predicate
		path : "/TEAMS('42')|Name",
		editUrl : "TEAMS('42')"
	}, { // simple entity from a set
		path : "/TEAMS/0|Name",
		fetchPredicates : {
			"/TEAMS/0" : "tea_busi.TEAM"
		},
		editUrl : "TEAMS(~0)"
	}, { // simple entity from a set, complex property
		path : "/EMPLOYEES/0|SAL%C3%83RY/CURRENCY",
		fetchPredicates : {
			"/EMPLOYEES/0" : "tea_busi.Worker"
		},
		editUrl : "EMPLOYEES(~0)"
	}, { // navigation to root entity
		path : "/TEAMS/0/TEAM_2_EMPLOYEES/1|ID",
		fetchPredicates : {
			"/TEAMS/0/TEAM_2_EMPLOYEES/1" : "tea_busi.Worker"
		},
		editUrl : "EMPLOYEES(~0)"
	}, { // navigation to root entity
		path : "/TEAMS('42')/TEAM_2_EMPLOYEES/1|ID",
		fetchPredicates : {
			"/TEAMS('42')/TEAM_2_EMPLOYEES/1" : "tea_busi.Worker"
		},
		editUrl : "EMPLOYEES(~0)"
	}, { // navigation to root entity with key predicate
		path : "/TEAMS('42')/TEAM_2_EMPLOYEES('23')|ID",
		editUrl : "EMPLOYEES('23')"
	}, { // multiple navigation to root entity
		path : "/TEAMS/0/TEAM_2_EMPLOYEES/1/EMPLOYEE_2_TEAM|Name",
		fetchPredicates : {
			"/TEAMS/0/TEAM_2_EMPLOYEES/1/EMPLOYEE_2_TEAM" : "tea_busi.TEAM"
		},
		editUrl : "T%E2%82%ACAMS(~0)"
	}, { // navigation from entity set to single contained entity
		path : "/TEAMS/0/TEAM_2_CONTAINED_S|Id",
		fetchPredicates : {
			"/TEAMS/0" : "tea_busi.TEAM"
		},
		editUrl : "TEAMS(~0)/TEAM_2_CONTAINED_S"
	}, { // navigation from singleton to single contained entity
		path : "/Me/EMPLOYEE_2_CONTAINED_S|Id",
		editUrl : "Me/EMPLOYEE_2_CONTAINED_S"
	}, { // navigation to contained entity within a collection
		path : "/TEAMS/0/TEAM_2_CONTAINED_C/1|Id",
		fetchPredicates : {
			"/TEAMS/0" : "tea_busi.TEAM",
			"/TEAMS/0/TEAM_2_CONTAINED_C/1" : "tea_busi.ContainedC"
		},
		editUrl : "TEAMS(~0)/TEAM_2_CONTAINED_C(~1)"
	}, { // navigation to contained entity with a key predicate
		path : "/TEAMS('42')/TEAM_2_CONTAINED_C('foo')|Id",
		editUrl : "TEAMS('42')/TEAM_2_CONTAINED_C('foo')"
	}, { // navigation from contained entity to contained entity
		path : "/TEAMS/0/TEAM_2_CONTAINED_S/S_2_C/1|Id",
		fetchPredicates : {
			"/TEAMS/0" : "tea_busi.TEAM",
			"/TEAMS/0/TEAM_2_CONTAINED_S/S_2_C/1" : "tea_busi.ContainedC"
		},
		editUrl : "TEAMS(~0)/TEAM_2_CONTAINED_S/S_2_C(~1)"
	}, { // navigation from contained to root entity, resolved via navigation property binding path
		path : "/TEAMS/0/TEAM_2_CONTAINED_S/S_2_EMPLOYEE|ID",
		fetchPredicates : {
			"/TEAMS/0/TEAM_2_CONTAINED_S/S_2_EMPLOYEE" : "tea_busi.Worker"
		},
		editUrl : "EMPLOYEES(~0)"
	}, { // navigation from entity w/ key predicate to contained to root entity
		path : "/TEAMS('42')/TEAM_2_CONTAINED_C/5/C_2_EMPLOYEE|ID",
		fetchPredicates : {
			"/TEAMS('42')/TEAM_2_CONTAINED_C/5" : "tea_busi.ContainedC"
		},
		editUrl : "TEAMS('42')/TEAM_2_CONTAINED_C(~0)/C_2_EMPLOYEE"
	}, { // decode entity set initially, encode it finally
		path : "/T%E2%82%ACAMS/0|Name",
		fetchPredicates : {
			"/T%E2%82%ACAMS/0" : "tea_busi.TEAM"
		},
		editUrl : "T%E2%82%ACAMS(~0)"
	}, { // decode navigation property, encode entity set
		path : "/EMPLOYEES('7')/EMPLOYEE_2_EQUIPM%E2%82%ACNTS(42)|ID",
		editUrl : "EQUIPM%E2%82%ACNTS(42)"
	}, { // entity set w/o navigation property bindings
		path : "/ServiceGroups('42')/DefaultSystem|SystemAlias",
		editUrl : "ServiceGroups('42')/DefaultSystem"
	}, { // transient predicate at entity set
		path : "/TEAMS($uid=id-1-23)|TEAM_2_MANAGER/ID",
		editUrl : undefined
	}, { // transient predicate at navigation property
		path : "/TEAMS('1')/TEAM_2_EMPLOYEES($uid=id-1-23)|EMPLOYEE_2_CONTAINED_S/Id",
		editUrl : undefined
	}, { // transient predicate at transient navigation property
		path : "/TEAMS($uid=id-1-42)/TEAM_2_EMPLOYEES($uid=id-1-23)|EMPLOYEE_2_CONTAINED_S/Id",
		editUrl : undefined
	}, { // instance annotation
		path : "/TEAMS/0|Name@my.annotation",
		fetchPredicates : {
			"/TEAMS/0" : "tea_busi.TEAM"
		},
		editUrl : "TEAMS(~0)"
	}, { // complex instance annotation
		path : "/TEAMS/0|Name@complex/property",
		fetchPredicates : {
			"/TEAMS/0" : "tea_busi.TEAM"
		},
		editUrl : "TEAMS(~0)"
	}, { // annotated instance annotation
		path : "/TEAMS/0|Name@my.annotation@annotation",
		fetchPredicates : {
			"/TEAMS/0" : "tea_busi.TEAM"
		},
		editUrl : "TEAMS(~0)"
	}, { // client-side annotation
		path : "/TEAMS('42')|@$ui5.context.isSelected",
		editUrl : "TEAMS('42')"
	}].forEach(function (oFixture) {
		QUnit.test("fetchUpdateData: " + oFixture.path, function (assert) {
			var i = oFixture.path.indexOf("|"),
				sContextPath = oFixture.path.slice(0, i),
				sPropertyPath = oFixture.path.slice(i + 1),
				oContext = Context.create(this.oModel, undefined, sContextPath),
				oContextMock = this.mock(oContext),
				sMetaPath = oFixture.path.replace("|", "/"),
				oPromise,
				that = this;

			if (sMetaPath.endsWith("/")) {
				sMetaPath = sMetaPath.slice(0, -1);
			}
			this.mock(_Helper).expects("getMetaPath")
				.withExactArgs(sMetaPath).returns("~");
			this.oMetaModelMock.expects("fetchObject").withExactArgs("~")
				.returns(SyncPromise.resolve(Promise.resolve()).then(function () {
					that.oMetaModelMock.expects("fetchEntityContainer")
						.returns(SyncPromise.resolve(mScope));
					Object.keys(oFixture.fetchPredicates || {}).forEach(function (sPath, j) {
						var oEntityInstance = {"@$ui5._" : {predicate : "(~" + j + ")"}};

						// Note: the entity instance is delivered asynchronously
						oContextMock.expects("fetchValue")
							.withExactArgs(sPath)
							.returns(SyncPromise.resolve(Promise.resolve(oEntityInstance)));
					});
				}));

			// code under test
			oPromise = this.oMetaModel.fetchUpdateData(sPropertyPath, oContext);

			assert.ok(!oPromise.isRejected());
			return oPromise.then(function (oResult) {
				assert.strictEqual(oResult.editUrl, oFixture.editUrl);
				assert.strictEqual(oResult.entityPath, sContextPath);
				assert.strictEqual(oResult.propertyPath, sPropertyPath);
			});
		});
	});
	//TODO support collection properties (-> path containing index not leading to predicate)
	//TODO prefer instance annotation at payload for "odata.editLink"?!
	//TODO target URLs like
	// "com.sap.gateway.default.iwbep.tea_busi_product.v0001.Container/Products(...)"?
	//TODO type casts, operations?

	//*********************************************************************************************
	QUnit.test("fetchUpdateData: bNoEditUrl", function (assert) {
		var oContext = Context.create(this.oModel, undefined, "/TEAMS('42')");

		this.oMetaModelMock.expects("fetchEntityContainer").twice()
			.returns(SyncPromise.resolve(mScope));
		this.mock(oContext).expects("fetchValue").never();

		return this.oMetaModel
			// code under test
			.fetchUpdateData("/TEAMS('42')/TEAM_2_MANAGER/TEAM_ID", oContext, true)
			.then(function (oResult) {
				assert.deepEqual(oResult, {
					editUrl : undefined,
					entityPath : "/TEAMS('42')/TEAM_2_MANAGER",
					propertyPath : "TEAM_ID"
				});
			});
	});

	//*********************************************************************************************
	QUnit.test("fetchUpdateData: fetchObject fails", function (assert) {
		var oModel = this.oModel,
			oContext = {
				getModel : function () { return oModel; }
			},
			oExpectedError = new Error(),
			sPath = "some/invalid/path/to/a/property";

		this.mock(oModel).expects("resolve")
			.withExactArgs(sPath, sinon.match.same(oContext))
			.returns("~1");
		this.mock(_Helper).expects("getMetaPath").withExactArgs("~1").returns("~2");
		this.oMetaModelMock.expects("fetchObject").withExactArgs("~2")
			.returns(Promise.reject(oExpectedError));

		// code under test
		return this.oMetaModel.fetchUpdateData(sPath, oContext).then(function () {
			assert.ok(false);
		}, function (oError) {
			assert.strictEqual(oError, oExpectedError);
		});
	});

	//*********************************************************************************************
	[{
		dataPath : "/Foo/Bar",
		message : "Not an entity set: Foo",
		warning : "Unknown child Foo of tea_busi.DefaultContainer"
	}, {
		dataPath : "/TEAMS/0/Foo/Bar",
		message : "Not a (navigation) property: Foo"
	}, {
		dataPath : "/TEAMS/0/TEAM_2_CONTAINED_S",
		instance : undefined,
		message : "No instance to calculate key predicate at /TEAMS/0"
	}, {
		dataPath : "/TEAMS/0/TEAM_2_CONTAINED_S",
		instance : {},
		message : "No key predicate known at /TEAMS/0"
	}, {
		dataPath : "/TEAMS/0/TEAM_2_CONTAINED_S",
		instance : new Error("failed to load team"),
		message : "failed to load team at /TEAMS/0"
	}, {
		dataPath : "/TEAMS/0/Foo@$ui5.something",
		message : "Read-only path must not be updated"
	}].forEach(function (oFixture) {
		QUnit.test("fetchUpdateData: " + oFixture.message, function (assert) {
			var oContext = Context.create(this.oModel, undefined, oFixture.dataPath),
				oPromise;

			this.oMetaModelMock.expects("fetchEntityContainer").atLeast(1)
				.returns(SyncPromise.resolve(mScope));
			if ("instance" in oFixture) {
				this.mock(oContext).expects("fetchValue")
					.returns(oFixture.instance instanceof Error
						? SyncPromise.reject(oFixture.instance)
						: SyncPromise.resolve(oFixture.instance));
			}
			if (oFixture.warning) {
				this.oLogMock.expects("isLoggable")
					.withExactArgs(Log.Level.WARNING, sODataMetaModel)
					.returns(true);
				this.oLogMock.expects("warning")
					.withExactArgs(oFixture.warning, oFixture.dataPath, sODataMetaModel);
			}
			this.mock(this.oModel).expects("reportError")
				.withExactArgs(oFixture.message, sODataMetaModel, sinon.match({
					message : oFixture.dataPath + ": " + oFixture.message,
					name : "Error"
				}));

			oPromise = this.oMetaModel.fetchUpdateData("", oContext);
			assert.ok(oPromise.isRejected());
			assert.strictEqual(oPromise.getResult().message,
				oFixture.dataPath + ": " + oFixture.message);
			oPromise.caught(); // avoid "Uncaught (in promise)"
		});
	});

	//*********************************************************************************************
	QUnit.test("fetchCanonicalPath: success", function (assert) {
		var oContext = {};

		this.oMetaModelMock.expects("fetchUpdateData")
			.withExactArgs("", sinon.match.same(oContext))
			.returns(SyncPromise.resolve(Promise.resolve({
				editUrl : "edit('URL')",
				propertyPath : ""
			})));

		// code under test
		return this.oMetaModel.fetchCanonicalPath(oContext).then(function (oCanonicalPath) {
			assert.strictEqual(oCanonicalPath, "/edit('URL')");
		});
	});

	//*********************************************************************************************
	QUnit.test("fetchCanonicalPath: not an entity", function (assert) {
		var oContext = {
				getPath : function () { return "/TEAMS('4711')/Name"; }
			};

		this.oMetaModelMock.expects("fetchUpdateData")
			.withExactArgs("", sinon.match.same(oContext))
			.returns(SyncPromise.resolve(Promise.resolve({
				editUrl : "TEAMS('4711')",
				entityPath : "/TEAMS('4711')",
				propertyPath : "Name"
			})));

		// code under test
		return this.oMetaModel.fetchCanonicalPath(oContext).then(function () {
			assert.ok(false);
		}, function (oError) {
			assert.strictEqual(oError.message, "Context " + oContext.getPath()
				+ " does not point to an entity. It should be " + "/TEAMS('4711')");
		});
	});

	//*********************************************************************************************
	QUnit.test("fetchCanonicalPath: fetchUpdateData fails", function (assert) {
		var oContext = {},
			oExpectedError = new Error();

		this.oMetaModelMock.expects("fetchUpdateData")
			.withExactArgs("", sinon.match.same(oContext))
			.returns(SyncPromise.resolve(Promise.reject(oExpectedError)));

		// code under test
		return this.oMetaModel.fetchCanonicalPath(oContext).then(function () {
			assert.ok(false);
		}, function (oError) {
			assert.strictEqual(oError, oExpectedError);
		});
	});

	//*********************************************************************************************
	QUnit.test("fetchCanonicalPath: transient entity", function (assert) {
		var oContext = Context.create(this.oModel, undefined, "/T€AMS/-1/EMPLOYEES", -1);

		this.oMetaModelMock.expects("fetchUpdateData")
			.returns(SyncPromise.resolve({
				editUrl : undefined,
				entityPath : "/T€AMS/-1/EMPLOYEES",
				propertyPath : ""
			}));

		// code under test
		return this.oMetaModel.fetchCanonicalPath(oContext).then(function () {
			assert.ok(false);
		}, function (oError) {
			assert.strictEqual(oError.message,
				"/T€AMS/-1/EMPLOYEES: No canonical path for transient entity");
		});
	});

	//*********************************************************************************************
	QUnit.test("getProperty = getObject", function (assert) {
		assert.strictEqual(this.oMetaModel.getProperty, this.oMetaModel.getObject);
	});

	//*********************************************************************************************
	QUnit.test("bindProperty", function (assert) {
		var oBinding,
			oContext = {},
			mParameters = {},
			sPath = "foo";

		// code under test
		oBinding = this.oMetaModel.bindProperty(sPath, oContext, mParameters);

		assert.ok(oBinding instanceof PropertyBinding);
		assert.ok(oBinding.hasOwnProperty("vValue"));
		assert.strictEqual(oBinding.getContext(), oContext);
		assert.strictEqual(oBinding.getModel(), this.oMetaModel);
		assert.strictEqual(oBinding.getPath(), sPath);
		assert.strictEqual(oBinding.mParameters, mParameters, "mParameters available internally");
		assert.strictEqual(oBinding.getValue(), undefined);

		// code under test: must not call getProperty() again!
		assert.strictEqual(oBinding.getExternalValue(), undefined);

		// code under test
		assert.throws(function () {
			oBinding.setExternalValue("foo");
		}, /Unsupported operation: ODataMetaPropertyBinding#setValue/);
	});

	//*********************************************************************************************
	[undefined, {}, {$$valueAsPromise : false}].forEach(function (mParameters, i) {
		QUnit.test("ODataMetaPropertyBinding#checkUpdate: " + i, function (assert) {
			var oBinding,
				oContext = {},
				sPath = "foo",
				oValue = {},
				oPromise = SyncPromise.resolve(Promise.resolve(oValue));

			oBinding = this.oMetaModel.bindProperty(sPath, oContext, mParameters);

			this.oMetaModelMock.expects("fetchObject")
				.withExactArgs(sPath, sinon.match.same(oContext), sinon.match.same(mParameters))
				.returns(oPromise);
			this.mock(oBinding).expects("_fireChange")
				.withExactArgs({reason : ChangeReason.Change});

			// code under test
			oBinding.checkUpdate();

			assert.strictEqual(oBinding.getValue(), undefined);
			oPromise.then(function () {
				assert.strictEqual(oBinding.getValue(), oValue);
			});

			return oPromise;
		});
	});

	//*********************************************************************************************
	QUnit.test("ODataMetaPropertyBinding#checkUpdate: $$valueAsPromise=true, sync",
			function (assert) {
		var oBinding,
			oContext = {},
			mParameters = {$$valueAsPromise : true},
			sPath = "foo",
			oValue = {},
			oPromise = SyncPromise.resolve(oValue);

		oBinding = this.oMetaModel.bindProperty(sPath, oContext, mParameters);

		this.mock(SyncPromise.prototype).expects("unwrap").never();
		this.oMetaModelMock.expects("fetchObject")
			.withExactArgs(sPath, sinon.match.same(oContext), sinon.match.same(mParameters))
			.returns(oPromise);
		this.mock(oBinding).expects("_fireChange").withExactArgs({reason : ChangeReason.Change});

		// code under test
		oBinding.checkUpdate();

		assert.strictEqual(oBinding.getValue(), oValue, "Value sync");

		return oPromise;
	});

	//*********************************************************************************************
	QUnit.test("ODataMetaPropertyBinding#checkUpdate: no event", function () {
		var oBinding,
			oContext = {},
			mParameters = {},
			sPath = "foo",
			oValue = {},
			oPromise = SyncPromise.resolve(Promise.resolve(oValue));

		oBinding = this.oMetaModel.bindProperty(sPath, oContext, mParameters);
		oBinding.vValue = oValue;

		this.oMetaModelMock.expects("fetchObject")
			.withExactArgs(sPath, sinon.match.same(oContext), sinon.match.same(mParameters))
			.returns(oPromise);
		this.mock(oBinding).expects("_fireChange").never();

		// code under test
		oBinding.checkUpdate();

		return oPromise;
	});

	//*********************************************************************************************
	QUnit.test("ODataMetaPropertyBinding#checkUpdate: bForceUpdate, sChangeReason", function () {
		var oBinding,
			oContext = {},
			mParameters = {},
			sPath = "foo",
			oValue = {},
			oPromise = SyncPromise.resolve(Promise.resolve(oValue));

		oBinding = this.oMetaModel.bindProperty(sPath, oContext, mParameters);
		oBinding.vValue = oValue;

		this.oMetaModelMock.expects("fetchObject")
			.withExactArgs(sPath, sinon.match.same(oContext), sinon.match.same(mParameters))
			.returns(oPromise);
		this.mock(oBinding).expects("_fireChange").withExactArgs({reason : "Foo"});

		// code under test
		oBinding.checkUpdate(true, "Foo");

		return oPromise;
	});

	//*********************************************************************************************
	QUnit.test("ODataMetaPropertyBinding#checkUpdate: $$valueAsPromise = true", function (assert) {
		var oBinding,
			oContext = {},
			mParameters = {
				$$valueAsPromise : true
			},
			sPath = "foo",
			oValue = {},
			oPromise,
			oSyncPromise = SyncPromise.resolve(Promise.resolve(oValue));

		oBinding = this.oMetaModel.bindProperty(sPath, oContext, mParameters);

		this.oMetaModelMock.expects("fetchObject")
			.withExactArgs(sPath, sinon.match.same(oContext), sinon.match.same(mParameters))
			.returns(oSyncPromise);
		this.mock(oBinding).expects("_fireChange")
			.withExactArgs({reason : ChangeReason.Change})
			.twice()
			.onFirstCall().callsFake(function () {
				oPromise = oBinding.getValue();
				assert.ok(oPromise instanceof Promise, "Value is a Promise");
			})
			.onSecondCall().callsFake(function () {
				assert.strictEqual(oBinding.getValue(), oValue, "Value resolved");
			});

		// code under test - calls oBinding.checkUpdate(true)
		oBinding.initialize();

		assert.strictEqual(oBinding.getValue(), oPromise, "Value is the pending Promise");
		return oPromise.then(function (oResult) {
			assert.strictEqual(oResult, oValue);
			assert.strictEqual(oBinding.getValue(), oValue);
		});
	});

	//*********************************************************************************************
	QUnit.test("ODataMetaPropertyBinding#checkUpdate: promise rejected", function (assert) {
		var oBinding,
			oContext = {},
			oError = new Error("This call intentionally failed"),
			sPath = "foo",
			oSyncPromise = SyncPromise.reject(oError);

		oBinding = this.oMetaModel.bindProperty(sPath, oContext);

		this.oMetaModelMock.expects("fetchObject")
			.withExactArgs(sPath, sinon.match.same(oContext), undefined)
			.returns(oSyncPromise);
		this.mock(oBinding).expects("_fireChange").never();

		assert.throws(function () {
			// code under test - calls oBinding.checkUpdate(true)
			oBinding.initialize();
		}, oError);
	});

	//*********************************************************************************************
	QUnit.test("ODataMetaPropertyBinding#setContext", function (assert) {
		var oBinding,
			oBindingMock,
			oContext = {};

		oBinding = this.oMetaModel.bindProperty("Foo", oContext);
		oBindingMock = this.mock(oBinding);

		oBindingMock.expects("checkUpdate").never();

		// code under test
		oBinding.setContext(oContext);

		oBindingMock.expects("checkUpdate").withExactArgs(false, ChangeReason.Context);

		// code under test
		oBinding.setContext(undefined);
		assert.strictEqual(oBinding.getContext(), undefined);

		oBinding = this.oMetaModel.bindProperty("/Foo");
		this.mock(oBinding).expects("checkUpdate").never();

		// code under test
		oBinding.setContext(oContext);
	});

	//*********************************************************************************************
	["ENTRYDATE", "/EMPLOYEES/ENTRYDATE"].forEach(function (sPath) {
		QUnit.test("bindContext: " + sPath, function (assert) {
			var bAbsolutePath = sPath[0] === "/",
				oBinding,
				oBoundContext,
				iChangeCount = 0,
				oContext = this.oMetaModel.getMetaContext("/EMPLOYEES"),
				oContextCopy = this.oMetaModel.getMetaContext("/EMPLOYEES"),
				oNewContext = this.oMetaModel.getMetaContext("/T€AMS");

			// without context
			oBinding = this.oMetaModel.bindContext(sPath, null);

			assert.ok(oBinding instanceof ContextBinding);
			assert.strictEqual(oBinding.getModel(), this.oMetaModel);
			assert.strictEqual(oBinding.getPath(), sPath);
			assert.strictEqual(oBinding.getContext(), null);

			assert.strictEqual(oBinding.isInitial(), true);
			assert.strictEqual(oBinding.getBoundContext(), null);

			// with context
			oBinding = this.oMetaModel.bindContext(sPath, oContextCopy);

			assert.ok(oBinding instanceof ContextBinding);
			assert.strictEqual(oBinding.getModel(), this.oMetaModel);
			assert.strictEqual(oBinding.getPath(), sPath);
			assert.strictEqual(oBinding.getContext(), oContextCopy);

			assert.strictEqual(oBinding.isInitial(), true);
			assert.strictEqual(oBinding.getBoundContext(), null);

			// setContext **********
			oBinding.attachChange(function (oEvent) {
				assert.strictEqual(oEvent.getId(), "change");
				iChangeCount += 1;
			});

			// code under test
			oBinding.setContext(oContext);

			assert.strictEqual(iChangeCount, 0, "still initial");
			assert.strictEqual(oBinding.isInitial(), true);
			assert.strictEqual(oBinding.getBoundContext(), null);
			assert.strictEqual(oBinding.getContext(), oContext);

			// code under test
			oBinding.initialize();

			assert.strictEqual(iChangeCount, 1, "ManagedObject relies on 'change' event!");
			assert.strictEqual(oBinding.isInitial(), false);
			oBoundContext = oBinding.getBoundContext();
			assert.strictEqual(oBoundContext.getModel(), this.oMetaModel);
			assert.strictEqual(oBoundContext.getPath(),
				bAbsolutePath ? sPath : oContext.getPath() + "/" + sPath);

			// code under test - same context
			oBinding.setContext(oContext);

			assert.strictEqual(iChangeCount, 1, "context unchanged");
			assert.strictEqual(oBinding.getBoundContext(), oBoundContext);

			// code under test
			oBinding.setContext(oContextCopy);

			assert.strictEqual(iChangeCount, 1, "context unchanged");
			assert.strictEqual(oBinding.getBoundContext(), oBoundContext);

			// code under test
			// Note: checks equality on resolved path, not simply object identity of context!
			oBinding.setContext(oNewContext);

			if (bAbsolutePath) {
				assert.strictEqual(iChangeCount, 1, "context unchanged");
				assert.strictEqual(oBinding.getBoundContext(), oBoundContext);
			} else {
				assert.strictEqual(iChangeCount, 2, "context changed");
				oBoundContext = oBinding.getBoundContext();
				assert.strictEqual(oBoundContext.getModel(), this.oMetaModel);
				assert.strictEqual(oBoundContext.getPath(), oNewContext.getPath() + "/" + sPath);
			}

			// code under test
			oBinding.setContext(null);

			if (bAbsolutePath) {
				assert.strictEqual(iChangeCount, 1, "context unchanged");
				assert.strictEqual(oBinding.getBoundContext(), oBoundContext);
			} else {
				assert.strictEqual(iChangeCount, 3, "context changed");
				assert.strictEqual(oBinding.isInitial(), false);
				assert.strictEqual(oBinding.getBoundContext(), null);
			}
		});
	});

	//*********************************************************************************************
	QUnit.test("bindList", function (assert) {
		var oBinding,
			oContext = this.oMetaModel.getContext("/EMPLOYEES"),
			aFilters = [],
			sPath = "@",
			aSorters = [];

		// avoid request to back end during initialization
		this.oMetaModelMock.expects("fetchObject").returns(SyncPromise.resolve());

		// code under test
		oBinding = this.oMetaModel.bindList(sPath, oContext, aSorters, aFilters);

		assert.ok(oBinding instanceof ClientListBinding);
		assert.strictEqual(oBinding.getModel(), this.oMetaModel);
		assert.strictEqual(oBinding.getPath(), sPath);
		assert.strictEqual(oBinding.getContext(), oContext);
		assert.strictEqual(oBinding.aSorters, aSorters);
		assert.strictEqual(oBinding.aApplicationFilters, aFilters);
	});

	//*********************************************************************************************
	QUnit.test("ODataMetaListBinding#setContexts", function (assert) {
		var oBinding,
			oBindingMock,
			oContext = this.oMetaModel.getContext("/EMPLOYEES"),
			aContexts = [],
			sPath = "path";

		// avoid request to back end during initialization
		this.oMetaModelMock.expects("fetchObject").returns(SyncPromise.resolve());

		oBinding = this.oMetaModel.bindList(sPath, oContext);
		oBindingMock = this.mock(oBinding);

		oBindingMock.expects("updateIndices").withExactArgs();
		oBindingMock.expects("applyFilter").withExactArgs();
		oBindingMock.expects("applySort").withExactArgs();
		oBindingMock.expects("_getLength").withExactArgs().returns(42);

		// code under test
		oBinding.setContexts(aContexts);

		assert.strictEqual(oBinding.oList, aContexts);
		assert.strictEqual(oBinding.iLength, 42);
	});

	//*********************************************************************************************
	QUnit.test("ODataMetaListBinding#update (sync)", function () {
		var oBinding,
			oBindingMock,
			oContext = this.oMetaModel.getContext("/EMPLOYEES"),
			aContexts = [{}],
			sPath = "path";

		// avoid request to back end during initialization
		this.oMetaModelMock.expects("fetchObject").returns(SyncPromise.resolve());

		oBinding = this.oMetaModel.bindList(sPath, oContext);
		oBindingMock = this.mock(oBinding);

		oBindingMock.expects("fetchContexts").withExactArgs()
			.returns(SyncPromise.resolve(aContexts));
		oBindingMock.expects("setContexts").withExactArgs(sinon.match.same(aContexts));
		oBindingMock.expects("_fireChange").never();

		// code under test
		oBinding.update();
	});

	//*********************************************************************************************
	QUnit.test("ODataMetaListBinding#update (async)", function (assert) {
		var done = assert.async(),
			oBinding,
			oBindingMock,
			oContext = this.oMetaModel.getContext("/EMPLOYEES"),
			aContexts = [{}],
			sPath = "path",
			oFetchPromise = SyncPromise.resolve(Promise.resolve()).then(function () {
				// This is expected to happen after the promise is resolved
				oBindingMock.expects("setContexts").withExactArgs(sinon.match.same(aContexts))
					.callThrough();
				oBindingMock.expects("_fireChange").withExactArgs({reason : ChangeReason.Change})
					.callThrough();

				return aContexts;
			}),
			aResult;

		// avoid request to back end during initialization
		this.oMetaModelMock.expects("fetchObject").returns(SyncPromise.resolve());

		oBinding = this.oMetaModel.bindList(sPath, oContext);
		oBindingMock = this.mock(oBinding);

		oBindingMock.expects("fetchContexts").withExactArgs().returns(oFetchPromise);
		oBindingMock.expects("setContexts").withExactArgs(sinon.match(function (aContexts0) {
			return aContexts0.length === 0 && aContexts0.dataRequested === true;
		})).callThrough();
		oBindingMock.expects("_fireChange").never(); // initially

		// code under test
		oBinding.update();

		aResult = oBinding.getContexts();
		assert.strictEqual(aResult.length, 0);
		assert.strictEqual(aResult.dataRequested, true);

		oBinding.attachEventOnce("change", function () {
			aResult = oBinding.getContexts();
			assert.strictEqual(aResult.length, 1);
			assert.strictEqual(aResult[0], aContexts[0]);
			assert.notOk("dataRequested" in aResult);
			done();
		});
	});

	//*********************************************************************************************
	QUnit.test("ODataMetaListBinding#checkUpdate", function () {
		var oBinding,
			oBindingMock,
			oContext = this.oMetaModel.getContext("/"),
			sPath = "";

		// avoid request to back end during initialization
		this.oMetaModelMock.expects("fetchObject").returns(SyncPromise.resolve());

		oBinding = this.oMetaModel.bindList(sPath, oContext);
		oBindingMock = this.mock(oBinding);

		this.mock(oBinding).expects("update").thrice().callsFake(function () {
			this.oList = [{/*a context*/}];
		});

		oBindingMock.expects("_fireChange").withExactArgs({reason : ChangeReason.Change});

		// code under test
		oBinding.checkUpdate();

		// code under test: The second call must call update, but not fire an event
		oBinding.checkUpdate();

		oBindingMock.expects("_fireChange").withExactArgs({reason : ChangeReason.Change});

		// code under test: Must fire a change event
		oBinding.checkUpdate(true);
	});

	//*********************************************************************************************
	QUnit.test("ODataMetaListBinding#getContexts, getCurrentContexts", function (assert) {
		var oBinding,
			oMetaModel = this.oMetaModel, // instead of "that = this"
			oContext = oMetaModel.getMetaContext("/EMPLOYEES"),
			sPath = "";

		function assertContextPaths(aContexts, aPaths) {
			assert.notOk("diff" in aContexts, "extended change detection is ignored");
			assert.deepEqual(aContexts.map(function (oContext0) {
				assert.strictEqual(oContext0.getModel(), oMetaModel);
				return oContext0.getPath().replace("/EMPLOYEES/", "");
			}), aPaths);
			assert.deepEqual(oBinding.getCurrentContexts(), aContexts);
		}

		this.oMetaModelMock.expects("fetchEntityContainer").atLeast(1)
			.returns(SyncPromise.resolve(mScope));
		oBinding = oMetaModel.bindList(sPath, oContext);

		// code under test: should be ignored
		oBinding.enableExtendedChangeDetection();

		assertContextPaths(oBinding.getContexts(0, 2), ["ID", "AGE"]);
		assertContextPaths(oBinding.getContexts(1, 2), ["AGE", "EMPLOYEE_2_CONTAINED_S"]);
		assertContextPaths(oBinding.getContexts(), ["ID", "AGE", "EMPLOYEE_2_CONTAINED_S",
			"EMPLOYEE_2_EQUIPM€NTS", "EMPLOYEE_2_TEAM", "SALÃRY"]);
		assertContextPaths(oBinding.getContexts(0, 10), ["ID", "AGE", "EMPLOYEE_2_CONTAINED_S",
			"EMPLOYEE_2_EQUIPM€NTS", "EMPLOYEE_2_TEAM", "SALÃRY"]);
		assertContextPaths(oBinding.getContexts(4, 10), ["EMPLOYEE_2_TEAM", "SALÃRY"]);

		oBinding.attachEvent("sort", function () {
			assert.ok(false, "unexpected sort event");
		});

		oBinding.sort(new Sorter("@sapui.name"));
		assertContextPaths(oBinding.getContexts(), ["AGE", "EMPLOYEE_2_CONTAINED_S",
			"EMPLOYEE_2_EQUIPM€NTS", "EMPLOYEE_2_TEAM", "ID", "SALÃRY"]);

		oBinding.attachEvent("filter", function () {
			assert.ok(false, "unexpected filter event");
		});

		oBinding.filter(new Filter("$kind", "EQ", "Property"));
		assertContextPaths(oBinding.getContexts(), ["AGE", "ID", "SALÃRY"]);
	});

	//*********************************************************************************************
	[{
		contextPath : undefined,
		metaPath : "@",
		result : []
	}, {
		// <template:repeat list="{entitySet>}" ...>
		// Iterate all OData path segments, i.e. (navigation) properties.
		// Implicit $Type insertion happens here!
		//TODO support for $BaseType
		contextPath : "/EMPLOYEES",
		metaPath : "",
		result : [
			"/EMPLOYEES/ID",
			"/EMPLOYEES/AGE",
			"/EMPLOYEES/EMPLOYEE_2_CONTAINED_S",
			"/EMPLOYEES/EMPLOYEE_2_EQUIPM€NTS",
			"/EMPLOYEES/EMPLOYEE_2_TEAM",
			"/EMPLOYEES/SALÃRY"
		]
	}, {
		// <template:repeat list="{meta>EMPLOYEES/}" ...>
		// same as before, but with non-empty path and a trailing slash
		contextPath : "/",
		metaPath : "EMPLOYEES/",
		result : [
			"/EMPLOYEES/ID",
			"/EMPLOYEES/AGE",
			"/EMPLOYEES/EMPLOYEE_2_CONTAINED_S",
			"/EMPLOYEES/EMPLOYEE_2_EQUIPM€NTS",
			"/EMPLOYEES/EMPLOYEE_2_TEAM",
			"/EMPLOYEES/SALÃRY"
		]
	}, {
		// <template:repeat list="{meta>/}" ...>
		// Iterate all OData path segments, i.e. entity sets and imports.
		// Implicit scope lookup happens here!
		metaPath : "/",
		result : [
			"/ChangeManagerOfTeam",
			"/EMPLOYEES",
			"/EQUIPM€NTS",
			"/GetEmployeeMaxAge",
			"/MANAGERS",
			"/Me",
			"/OverloadedAction",
			"/OverloadedFunctionImport",
			"/ServiceGroups",
			"/TEAMS",
			"/T€AMS",
			"/VoidAction"
		]
	}, {
		// <template:repeat list="{property>@}" ...>
		// Iterate all external targeting annotations.
		contextPath : "/T€AMS/Team_Id",
		metaPath : "@",
		result : [
			"/T€AMS/Team_Id@Common.Label",
			"/T€AMS/Team_Id@Common.Text",
			"/T€AMS/Team_Id@Common.Text@UI.TextArrangement"
		]
	}, {
		// <template:repeat list="{property>@}" ...>
		// Iterate all external targeting annotations.
		contextPath : "/EMPLOYEES/AGE",
		metaPath : "@",
		result : []
	}, {
		// <template:repeat list="{field>./@}" ...>
		// Iterate all inline annotations.
		contextPath : "/T€AMS/$Type/@UI.LineItem/0",
		metaPath : "./@",
		result : [
			"/T€AMS/$Type/@UI.LineItem/0/@UI.Importance"
		]
	}, {
		// <template:repeat list="{at>}" ...>
		// Iterate all inline annotations (edge case with empty relative path).
		contextPath : "/T€AMS/$Type/@UI.LineItem/0/@",
		metaPath : "",
		result : [
			"/T€AMS/$Type/@UI.LineItem/0/@UI.Importance"
		]
	}, {
		contextPath : undefined,
		metaPath : "/Unknown",
		result : [],
		warning : ["Unknown child Unknown of tea_busi.DefaultContainer", "/Unknown/"]
	}, {
		// <template:repeat list="{operation>@}" ...>
		// Iterate all annotations for an operation overload, specific ones and "across all"
		contextPath : "/T€AMS/tea_busi.NewAction",
		metaPath : "@",
		result : [
			"/T€AMS/tea_busi.NewAction@Common.Label",
			"/T€AMS/tea_busi.NewAction@Common.QuickInfo",
			"/T€AMS/tea_busi.NewAction@Core.OperationAvailable"
		]
	}, {
		// <template:repeat list="{operation>@}" ...>
		// Iterate all annotations for an operation overload, specific ones and "across all"
		contextPath : "/T€AMS/tea_busi.NewAction/@$ui5.overload", // "explicit" syntax
		metaPath : "@",
		result : [
			"/T€AMS/tea_busi.NewAction/@$ui5.overload@Common.Label",
			"/T€AMS/tea_busi.NewAction/@$ui5.overload@Common.QuickInfo",
			"/T€AMS/tea_busi.NewAction/@$ui5.overload@Core.OperationAvailable"
			]
	}].forEach(function (oFixture) {
		var sPath = oFixture.contextPath
			? oFixture.contextPath + "|"/*make cut more visible*/ + oFixture.metaPath
			: oFixture.metaPath;

		QUnit.test("ODataMetaListBinding#fetchContexts (sync): " + sPath, function (assert) {
			var oBinding,
				oMetaModel = this.oMetaModel, // instead of "that = this"
				oContext = oFixture.contextPath && oMetaModel.getContext(oFixture.contextPath);

			if (oFixture.warning) {
				// Note that _getContexts is called twice in this test: once from bindList via the
				// constructor, once directly from the test
				this.oLogMock.expects("isLoggable").twice()
					.withExactArgs(Log.Level.WARNING, sODataMetaModel)
					.returns(true);
				this.oLogMock.expects("warning").twice()
					.withExactArgs(oFixture.warning[0], oFixture.warning[1], sODataMetaModel);
			}
			this.oMetaModelMock.expects("fetchEntityContainer").atLeast(0)
				.returns(SyncPromise.resolve(mScope));
			oBinding = this.oMetaModel.bindList(oFixture.metaPath, oContext);

			// code under test
			assert.deepEqual(oBinding.fetchContexts().getResult().map(function (oContext0) {
				assert.strictEqual(oContext0.getModel(), oMetaModel);
				return oContext0.getPath();
			}), oFixture.result);
		});
	});

	//*********************************************************************************************
	QUnit.test("ODataMetaListBinding#fetchContexts (async)", function (assert) {
		var oBinding,
			oMetaModel = this.oMetaModel,
			sPath = "/foo";

		// Note that fetchObject is called twice in this test: once from bindList via the
		// constructor, once from fetchContexts
		this.oMetaModelMock.expects("fetchObject").twice()
			.withExactArgs(sPath + "/")
			.returns(SyncPromise.resolve(Promise.resolve({bar : "", baz : ""})));
		oBinding = this.oMetaModel.bindList(sPath);

		return oBinding.fetchContexts().then(function (oResult) {
			assert.deepEqual(oResult.map(function (oContext) {
				assert.strictEqual(oContext.getModel(), oMetaModel);
				return oContext.getPath();
			}), ["/foo/bar", "/foo/baz"]);
		});
	});
	//TODO iterate mix of inline and external targeting annotations
	//TODO iterate annotations like "foo@..." for our special cases, e.g. annotations of annotation

	//*********************************************************************************************
	QUnit.test("events", function (assert) {
		assert.throws(function () {
			this.oMetaModel.attachParseError();
		}, new Error("Unsupported event 'parseError': v4.ODataMetaModel#attachEvent"));

		assert.throws(function () {
			this.oMetaModel.attachRequestCompleted();
		}, new Error("Unsupported event 'requestCompleted': v4.ODataMetaModel#attachEvent"));

		assert.throws(function () {
			this.oMetaModel.attachRequestFailed();
		}, new Error("Unsupported event 'requestFailed': v4.ODataMetaModel#attachEvent"));

		assert.throws(function () {
			this.oMetaModel.attachRequestSent();
		}, new Error("Unsupported event 'requestSent': v4.ODataMetaModel#attachEvent"));

		this.mock(MetaModel.prototype).expects("attachEvent").on(this.oMetaModel)
			.withExactArgs("messageChange", "~oData~", "~fnFunction~", "~oListener~");

		// code under test
		this.oMetaModel.attachEvent("messageChange", "~oData~", "~fnFunction~", "~oListener~");
	});

	//*********************************************************************************************
	QUnit.test("validate: mSchema2MetadataUrl", function (assert) {
		var mScope0 = {
				$Version : "4.0",
				$Reference : {
					"/A/$metadata" : {
						$Include : [
							"A.", "A.A."
						]
					},
					"/B/$metadata" : {
						$Include : [
							"B.", "B.B."
						]
					},
					"/C/$metadata" : {
						$Include : ["C."]
					},
					"../../../../default/iwbep/tea_busi_product/0001/$metadata" : {
						$Include : [
							"tea_busi_product."
						]
					}
				}
			},
			sUrl = "/~/$metadata";

		assert.deepEqual(this.oMetaModel.mSchema2MetadataUrl, {});

		// simulate a previous reference to a schema with the _same_ reference URI --> allowed!
		this.oMetaModel.mSchema2MetadataUrl["A."] = {"/A/$metadata" : false};
		// simulate a previous reference to a schema with the _different_ reference URI
		// --> allowed as long as the document is not yet read (and will never be read)
		this.oMetaModel.mSchema2MetadataUrl["B.B."] = {"/B/V2/$metadata" : false};
		// simulate a previous reference to a schema with the _same_ reference URI, already loaded
		this.oMetaModel.mSchema2MetadataUrl["C."] = {"/C/$metadata" : true};

		// code under test
		assert.strictEqual(this.oMetaModel.validate(sUrl, mScope0), mScope0);

		assert.deepEqual(this.oMetaModel.mSchema2MetadataUrl, {
			"A." : {"/A/$metadata" : false},
			"A.A." : {"/A/$metadata" : false},
			"B." : {"/B/$metadata" : false},
			"B.B." : {
				"/B/$metadata" : false,
				"/B/V2/$metadata" : false
			},
			"C." : {"/C/$metadata" : true},
			"tea_busi_product." : {"/a/default/iwbep/tea_busi_product/0001/$metadata" : false}
		});
	});

	//*********************************************************************************************
	QUnit.test("getETags", function (assert) {
		var sETag = 'W/"..."',
			mETags,
			that = this;

		function codeUnderTest(sUrl, mScope0) {
			// code under test
			assert.strictEqual(that.oMetaModel.validate(sUrl, mScope0), mScope0);

			assert.notOk("$ETag" in mScope0);
			assert.notOk("$LastModified" in mScope0);
		}

		// code under test (together with c'tor)
		assert.deepEqual(this.oMetaModel.getETags(), {}, "initial value");

		codeUnderTest("/~/A", {
			$Version : "4.0",
			$LastModified : "Fri, 07 Apr 2017 11:21:50 GMT"
		});
		codeUnderTest("/~/B", {
			$Version : "4.0",
			$LastModified : "Tue, 18 Apr 2017 14:40:29 GMT"
		});
		codeUnderTest("/~/C", {
			$Version : "4.0"
		});
		codeUnderTest("/~/D", {
			$Version : "4.0",
			$ETag : sETag
		});

		// code under test
		mETags = this.oMetaModel.getETags();

		assert.deepEqual(mETags, {
			// no need to use UI5Date.getInstance as only the timestamp is relevant
			"/~/A" : new Date(Date.UTC(2017, 3, 7, 11, 21, 50)),
			// no need to use UI5Date.getInstance as only the timestamp is relevant
			"/~/B" : new Date(Date.UTC(2017, 3, 18, 14, 40, 29)),
			"/~/C" : null,
			"/~/D" : sETag // wins over null!
		});
	});

	//*********************************************************************************************
	[{
		message : "Unsupported IncludeAnnotations",
		scope : {
			$Version : "4.0",
			$Reference : {
				"/A/$metadata" : {
					$Include : [
						"A."
					]
				},
				"/B/$metadata" : {
					$IncludeAnnotations : [{
						$TermNamespace : "com.sap.vocabularies.Common.v1"
					}]
				}
			}
		}
	}, {
		message : "A schema cannot span more than one document: tea_busi."
			+ " - is both included and defined",
		scope : {
			$Version : "4.0",
			$Reference : {
				"/B/$metadata" : {
					$Include : [
						"foo.", "tea_busi."
					]
				}
			},
			"tea_busi." : {
				$kind : "Schema"
			}
		}
	}, {
		message : "A schema cannot span more than one document: existing."
			+ " - expected reference URI /B/v1/$metadata but instead saw /B/v2/$metadata",
		scope : {
			$Version : "4.0",
			$Reference : {
				"/A/$metadata" : {
					$Include : [
						"foo.", "bar."
					]
				},
				"/B/v2/$metadata" : {
					$Include : [
						"baz.", "existing."
					]
				}
			}
		}
	}].forEach(function (oFixture) {
		[false, true].forEach(function (bSupportReferences) {
			var sMessage = oFixture.message,
				sTitle = "validate: " + sMessage + ", supportReferences: " + bSupportReferences;

			QUnit.test(sTitle, function (assert) {
				var oError,
					sUrl = "/~/$metadata",
					that = this;

				function codeUnderTest() {
					var oResult = that.oMetaModel.validate(sUrl, oFixture.scope);

					assert.strictEqual(oResult, oFixture.scope);
				}

				this.oMetaModel.bSupportReferences = bSupportReferences;
				// simulate a schema that has been loaded or referenced before
				this.oMetaModel.mSchema2MetadataUrl = {
					// simulate schema that is already read
					"existing." : {"/B/v1/$metadata" : true}
				};
				if (bSupportReferences) {
					oError = new Error(sUrl + ": " + sMessage);
					this.mock(this.oMetaModel.oModel).expects("reportError")
						.withExactArgs(sMessage, sODataMetaModel, sinon.match({
								message : oError.message,
								name : "Error"
							}
						));
				}

				if (bSupportReferences) {
					assert.throws(codeUnderTest, oError);
				} else {
					codeUnderTest();
				}
			});
		});
	});

	//*********************************************************************************************
	[false, true].forEach(function (bAnnotationFiles) {
		QUnit.test("_mergeAnnotations: bAnnotationFiles=" + bAnnotationFiles, function (assert) {
			const mScope0 = {
				"A." : {
					$kind : "Schema",
					$Annotations : {}
				},
				"A.Container" : {
					$kind : "EntityContainer"
				},
				"B." : {
					$kind : "Schema",
					$Annotations : {}
				},
				"B.B" : {}
			};
			const mAnnotationScope1 = {
				$Version : "4.0",
				"foo." : {
					$kind : "Schema",
					$Annotations : {}
				},
				"foo.Container" : {
					$kind : "EntityContainer"
				}
			};
			const mAnnotationScope2 = {
				$Version : "4.0",
				"bar." : {
					$kind : "Schema",
					$Annotations : {}
				}
			};

			this.oMetaModel.aAnnotationUris = ["/URI/1", "/URI/2"];

			const aMergeExpectations = [];
			this.oMetaModelMock.expects("validate")
				.withExactArgs(this.oMetaModel.sUrl, mScope0);
			aMergeExpectations.push(this.oMetaModelMock.expects("_doMergeAnnotations")
				.withExactArgs(sinon.match.same(mScope0["A."]), {}));
			aMergeExpectations.push(this.oMetaModelMock.expects("_doMergeAnnotations")
				.withExactArgs(sinon.match.same(mScope0["B."]), sinon.match.object));
			if (bAnnotationFiles) {
				this.oMetaModelMock.expects("validate")
					.withExactArgs("/URI/1", sinon.match.same(mAnnotationScope1));
				this.oMetaModelMock.expects("validate")
					.withExactArgs("/URI/2", sinon.match.same(mAnnotationScope2));
				aMergeExpectations.push(this.oMetaModelMock.expects("_doMergeAnnotations")
					.withExactArgs(sinon.match.same(mAnnotationScope1["foo."]), sinon.match.object,
						true));
				aMergeExpectations.push(this.oMetaModelMock.expects("_doMergeAnnotations")
					.withExactArgs(sinon.match.same(mAnnotationScope2["bar."]), sinon.match.object,
						true));
			}
			assert.deepEqual(this.oMetaModel.mSchema2MetadataUrl, {});

			// code under test
			this.oMetaModel._mergeAnnotations(mScope0,
				bAnnotationFiles ? [mAnnotationScope1, mAnnotationScope2] : []);

			aMergeExpectations.forEach(function (oMergeExpectation) {
				assert.strictEqual(oMergeExpectation.args[0][1], mScope0.$Annotations);
			});
			sinon.assert.callOrder(...aMergeExpectations);
			assert.deepEqual(this.oMetaModel.mSchema2MetadataUrl, bAnnotationFiles ? {
				"A." : {"/a/b/c/d/e/$metadata" : false},
				"B." : {"/a/b/c/d/e/$metadata" : false},
				"bar." : {"/URI/2" : false},
				"foo." : {"/URI/1" : false}
			} : {
				"A." : {"/a/b/c/d/e/$metadata" : false},
				"B." : {"/a/b/c/d/e/$metadata" : false}
			});
		});
	});

	//*********************************************************************************************
	QUnit.test("_mergeAnnotations: validation failure for $metadata", function (assert) {
		var oError = new Error(),
			mScope0 = {};

		this.oMetaModelMock.expects("validate")
			.withExactArgs(this.oMetaModel.sUrl, mScope0)
			.throws(oError);

		assert.throws(function () {
			// code under test
			this.oMetaModel._mergeAnnotations(mScope0, []);
		}, oError);
	});

	//*********************************************************************************************
	QUnit.test("_mergeAnnotations: validation failure in annotation file", function (assert) {
		var oError = new Error(),
			mScope0 = {},
			mAnnotationScope1 = {},
			mAnnotationScope2 = {};

		this.oMetaModel.aAnnotationUris = ["n/a", "/my/annotation.xml"];
		this.oMetaModelMock.expects("validate")
			.withExactArgs(this.oMetaModel.sUrl, mScope0);
		this.oMetaModelMock.expects("validate")
			.withExactArgs("n/a", mAnnotationScope1);
		this.oMetaModelMock.expects("validate")
			.withExactArgs("/my/annotation.xml", mAnnotationScope2)
			.throws(oError);

		assert.throws(function () {
			// code under test
			this.oMetaModel._mergeAnnotations(mScope0, [mAnnotationScope1, mAnnotationScope2]);
		}, oError);
	});

	//*********************************************************************************************
	QUnit.test("_mergeAnnotations: with annotation files (legacy)", function (assert) {
		var sNamespace = "com.sap.gateway.default.iwbep.tea_busi.v0001.",
			sWorker = sNamespace + "Worker/",
			sBasicSalaryCurr = sWorker + "SALARY/BASIC_SALARY_CURR",
			sBasicSalaryCurr2 = "another.schema.2.SALARY/BASIC_SALARY_CURR",
			sBonusCurr = sWorker + "SALARY/BONUS_CURR",
			sCommonLabel = "@com.sap.vocabularies.Common.v1.Label",
			sCommonQuickInfo = "@com.sap.vocabularies.Common.v1.QuickInfo",
			sCommonText = "@com.sap.vocabularies.Common.v1.Text",
			sBaseUrl = window.location.pathname.split(/\/(?:test-|)resources\//)[0]
				+ "/test-resources/sap/ui/core/qunit/odata/v4/data/",
			oMetadata = getDataAsJson("metadata.json"),
			oExpectedResult = clone(oMetadata),
			oAnnotation = getDataAsJson("legacy_annotations.json"),
			oAnnotationCopy = clone(oAnnotation);

		function getDataAsJson(sFileName) {
			var oXHR = new XMLHttpRequest();

			oXHR.open("GET", sBaseUrl + sFileName, /*async*/false);
			oXHR.send();

			return JSON.parse(oXHR.response);
		}

		// the examples are unrealistic and only need to work in 'legacy mode'
		this.oMetaModel.bSupportReferences = false;
		this.oMetaModel.aAnnotationUris = ["n/a"];
		this.oMetaModelMock.expects("validate")
			.withExactArgs(this.oMetaModel.sUrl, oMetadata);
		this.oMetaModelMock.expects("validate")
			.withExactArgs("n/a", oAnnotation);

		oExpectedResult.$Annotations = oMetadata[sNamespace].$Annotations;
		delete oExpectedResult[sNamespace].$Annotations;
		// all entries with $kind are merged
		oExpectedResult["my.schema.2.FuGetEmployeeMaxAge"]
			= oAnnotationCopy["my.schema.2.FuGetEmployeeMaxAge"];
		oExpectedResult["my.schema.2.Entity"]
			= oAnnotationCopy["my.schema.2.Entity"];
		oExpectedResult["my.schema.2.DefaultContainer"]
			= oAnnotationCopy["my.schema.2.DefaultContainer"];
		oExpectedResult["my.schema.2."]
			= oAnnotationCopy["my.schema.2."];
		oExpectedResult["another.schema.2."]
			= oAnnotationCopy["another.schema.2."];
		// update annotations
		oExpectedResult.$Annotations[sBasicSalaryCurr][sCommonLabel]
			= oAnnotationCopy["my.schema.2."].$Annotations[sBasicSalaryCurr][sCommonLabel];
		oExpectedResult.$Annotations[sBasicSalaryCurr][sCommonQuickInfo]
			= oAnnotationCopy["my.schema.2."].$Annotations[sBasicSalaryCurr][sCommonQuickInfo];
		oExpectedResult.$Annotations[sBonusCurr][sCommonText]
			= oAnnotationCopy["my.schema.2."].$Annotations[sBonusCurr][sCommonText];
		oExpectedResult.$Annotations[sBasicSalaryCurr2]
			= oAnnotationCopy["another.schema.2."].$Annotations[sBasicSalaryCurr2];
		delete oExpectedResult["my.schema.2."].$Annotations;
		delete oExpectedResult["another.schema.2."].$Annotations;

		// code under test
		this.oMetaModel._mergeAnnotations(oMetadata, [oAnnotation]);

		assert.deepEqual(oMetadata, oExpectedResult, "merged metadata as expected");
	});

	//*********************************************************************************************
	// TODO This test is only kept for the last c.u.t. which tests #_getOrFetchSchema. It should
	//      be removed once #_getOrFetchSchema is tested in a more appropriate way.
	QUnit.test("_mergeAnnotations: with annotation files", function (assert) {
		var mScope0 = {
				$EntityContainer : "tea_busi.DefaultContainer",
				$Reference : {
					"../../../../default/iwbep/tea_busi_foo/0001/$metadata" : {
						$Include : [
							"tea_busi_foo.v0001."
						]
					}
				},
				$Version : "4.0",
				"tea_busi." : {
					$kind : "Schema",
					$Annotations : {
						"tea_busi.DefaultContainer" : {
							"@A" : "from $metadata",
							"@B" : "from $metadata",
							"@C" : "from $metadata"
						},
						"tea_busi.TEAM" : {
							"@D" : ["from $metadata"],
							"@E" : ["from $metadata"],
							"@F" : ["from $metadata"]
						}
					}
				},
				"tea_busi.DefaultContainer" : {
					$kind : "EntityContainer"
				},
				"tea_busi.EQUIPMENT" : {
					$kind : "EntityType"
				},
				"tea_busi.TEAM" : {
					$kind : "EntityType"
				},
				"tea_busi.Worker" : {
					$kind : "EntityType"
				}
			},
			mScope1 = {
				$Version : "4.0",
				"tea_busi_foo.v0001." : {
					$kind : "Schema",
					$Annotations : {
						"tea_busi_foo.v0001.Product/Name" : {
							"@Common.Label" : "from $metadata"
						}
					}
				},
				"tea_busi_foo.v0001.Product" : {
					$kind : "EntityType",
					Name : {
						$kind : "Property",
						$Type : "Edm.String"
					}
				}
			},
			mAnnotationScope1 = {
				$Version : "4.0",
				"foo." : {
					$kind : "Schema",
					$Annotations : {
						"tea_busi.DefaultContainer" : {
							"@B" : "from annotation #1",
							"@C" : "from annotation #1"
						},
						"tea_busi.TEAM" : {
							"@E" : ["from annotation #1"],
							"@F" : ["from annotation #1"]
						},
						"tea_busi.Worker" : {
							"@From.Annotation" : {
								$Type : "some.Record",
								Label : "from annotation #1"
							},
							"@From.Annotation1" : "from annotation #1"
						}
					}
				}
			},
			mAnnotationScope2 = {
				$Version : "4.0",
				"bar." : {
					$kind : "Schema",
					$Annotations : {
						"tea_busi.DefaultContainer" : {
							"@C" : "from annotation #2"
						},
						"tea_busi.EQUIPMENT" : {
							"@From.Annotation2" : "from annotation #2"
						},
						"tea_busi.TEAM" : {
							"@F" : ["from annotation #2"]
						},
						"tea_busi.Worker" : {
							"@From.Annotation" : {
								$Type : "some.Record",
								Value : "from annotation #2"
							}
						},
						"tea_busi_foo.v0001.Product/Name" : {
							"@Common.Label" : "from annotation #2"
						}
					}
				}
			},
			mExpectedScope = {
				$Annotations : {
					"tea_busi.DefaultContainer" : {
						"@A" : "from $metadata",
						"@B" : "from annotation #1",
						"@C" : "from annotation #2"
					},
					"tea_busi.EQUIPMENT" : {
						"@From.Annotation2" : "from annotation #2"
					},
					"tea_busi.TEAM" : { // Note: no aggregation of array elements here!
						"@D" : ["from $metadata"],
						"@E" : ["from annotation #1"],
						"@F" : ["from annotation #2"]
					},
					"tea_busi.Worker" : {
						"@From.Annotation" : {
							$Type : "some.Record",
							// Note: no "Label" here!
							Value : "from annotation #2"
						},
						"@From.Annotation1" : "from annotation #1"
					},
					"tea_busi_foo.v0001.Product/Name" : {
						"@Common.Label" : "from annotation #2"
					}
				},
				$EntityContainer : "tea_busi.DefaultContainer",
				$Reference : {
					"../../../../default/iwbep/tea_busi_foo/0001/$metadata" : {
						$Include : [
							"tea_busi_foo.v0001."
						]
					}
				},
				$Version : "4.0",
				"bar." : {
					$kind : "Schema"
				},
				"foo." : {
					$kind : "Schema"
				},
				"tea_busi." : {
					$kind : "Schema"
				},
				"tea_busi.DefaultContainer" : {
					$kind : "EntityContainer"
				},
				"tea_busi.EQUIPMENT" : {
					$kind : "EntityType"
				},
				"tea_busi.TEAM" : {
					$kind : "EntityType"
				},
				"tea_busi.Worker" : {
					$kind : "EntityType"
				}
			};

		this.oMetaModel.aAnnotationUris = ["/URI/1", "/URI/2"];
		this.oMetaModelMock.expects("validate")
			.withExactArgs(this.oMetaModel.sUrl, mScope0);
		this.oMetaModelMock.expects("validate")
			.withExactArgs("/URI/1", mAnnotationScope1);
		this.oMetaModelMock.expects("validate")
			.withExactArgs("/URI/2", mAnnotationScope2);
		assert.deepEqual(this.oMetaModel.mSchema2MetadataUrl, {});

		// code under test
		this.oMetaModel._mergeAnnotations(mScope0, [mAnnotationScope1, mAnnotationScope2]);

		assert.deepEqual(mScope0, mExpectedScope);
		assert.strictEqual(mScope0["tea_busi."].$Annotations, undefined);
		assert.strictEqual(mAnnotationScope1["foo."].$Annotations, undefined);
		assert.strictEqual(mAnnotationScope2["bar."].$Annotations, undefined);
		assert.deepEqual(this.oMetaModel.mSchema2MetadataUrl, {
			"bar." : {"/URI/2" : false},
			"foo." : {"/URI/1" : false},
			"tea_busi." : {"/a/b/c/d/e/$metadata" : false}
		});

		// prepare to load "cross-service reference"
		// simulate #validate of mScope0
		this.oMetaModel.mSchema2MetadataUrl["tea_busi_foo.v0001."]
			= {"/a/default/iwbep/tea_busi_foo/0001/$metadata" : false};
		this.oMetaModelMock.expects("fetchEntityContainer").atLeast(1)
			.returns(SyncPromise.resolve(mScope0));
		this.mock(this.oMetaModel.oRequestor).expects("read")
			.withExactArgs("/a/default/iwbep/tea_busi_foo/0001/$metadata")
			.resolves(mScope1);
		this.oMetaModelMock.expects("validate")
			.withExactArgs("/a/default/iwbep/tea_busi_foo/0001/$metadata", mScope1)
			.returns(mScope1);

		// code under test
		return this.oMetaModel.fetchObject("/tea_busi_foo.v0001.Product/Name@Common.Label")
			.then(function (sLabel) {
				assert.strictEqual(sLabel, "from annotation #2", "not overwritten by $metadata");
			});
	});

	//*********************************************************************************************
	QUnit.test("_mergeAnnotations - error (legacy)", function (assert) {
		var oAnnotation1 = {
				"tea_busi.NewType1" : {
					$kind : "EntityType"
				}
			},
			oAnnotation2 = {
				"tea_busi.NewType2" : {
					$kind : "EntityType"
				},
				"tea_busi.ExistingType" : {
					$kind : "EntityType"
				}
			},
			sMessage = "A schema cannot span more than one document: tea_busi.ExistingType",
			oError = new Error("/my/annotation.xml: " + sMessage),
			oMetadata = {
				"tea_busi.ExistingType" : {
					$kind : "EntityType"
				}
			};

		this.oMetaModel.aAnnotationUris = ["n/a", "/my/annotation.xml"];
		// legacy behavior: $Version is not checked, tea_busi.NewType2 is allowed
		this.oMetaModel.bSupportReferences = false;
		this.oMetaModelMock.expects("validate")
			.withExactArgs(this.oMetaModel.sUrl, oMetadata);
		this.oMetaModelMock.expects("validate")
			.withExactArgs("n/a", oAnnotation1);
		this.oMetaModelMock.expects("validate")
			.withExactArgs("/my/annotation.xml", oAnnotation2);
		this.mock(this.oMetaModel.oModel).expects("reportError")
			.withExactArgs(sMessage, sODataMetaModel, sinon.match({
				message : oError.message,
				name : "Error"
			}));

		assert.throws(function () {
			// code under test
			this.oMetaModel._mergeAnnotations(oMetadata, [oAnnotation1, oAnnotation2]);
		}, oError);
	});

	//*********************************************************************************************
	QUnit.test("_mergeAnnotations - a schema cannot span more than one document",
		function (assert) {
			var oAnnotation = {
					$Version : "4.0",
					"tea_busi." : {
						$kind : "Schema"
					}
				},
				sMessage = "A schema cannot span more than one document: tea_busi.",
				oError = new Error("/my/annotation.xml: " + sMessage),
				oMetadata = {
					$Version : "4.0",
					"tea_busi." : {
						$kind : "Schema"
					}
				};

			this.oMetaModel.aAnnotationUris = ["n/a", "/my/annotation.xml"];
			this.mock(this.oMetaModel).expects("_doMergeAnnotations")
				.withExactArgs(sinon.match.same(oMetadata["tea_busi."]), {});
			this.mock(this.oMetaModel.oModel).expects("reportError")
				.withExactArgs(sMessage, sODataMetaModel, sinon.match({
						message : oError.message,
						name : "Error"
					}
				));

			assert.throws(function () {
				// code under test
				this.oMetaModel._mergeAnnotations(oMetadata, [{$Version : "4.0"}, oAnnotation]);
			}, new Error("/my/annotation.xml: " + sMessage));
		}
	);

	//*********************************************************************************************
	QUnit.test("_doMergeAnnotations: no changes", function (assert) {
		const oSchema = {
			$Annotations : {
				target1 : {
					"@foo" : "n/a"
				}
			}
		};
		const mAnnotations = {
			target1 : {
				"@foo" : "old"

			}
		};

		// code under test
		assert.strictEqual(this.oMetaModel._doMergeAnnotations(oSchema, mAnnotations), false);

		assert.deepEqual(oSchema, {});
		assert.deepEqual(mAnnotations, {
			target1 : {
				"@foo" : "old"
			}
		});
	});

	//*********************************************************************************************
	[false, true].forEach(function (bPrivileged) {
		QUnit.test("_doMergeAnnotations: changes, bPrivileged=" + bPrivileged, function (assert) {
			const oSchema = {
				$Annotations : {
					target1 : {
						"@foo" : {new : true},
						"@bar" : "new"
					},
					target2 : {
						"@array" : ["new"],
						"@baz" : "new",
						"@boolean" : true
					},
					target3 : {
						"@qux" : "new"
					}
				}
			};
			const mAnnotations = {
				target1 : {
					"@foo" : {old : true} // Note: no aggregation of properties here!
				},
				target2 : {
					"@array" : ["old"], // Note: no aggregation of array elements here!
					"@baz" : "old",
					"@boolean" : false
				}
			};

			// code under test
			assert.strictEqual(
				this.oMetaModel._doMergeAnnotations(oSchema, mAnnotations, bPrivileged),
				true);

			assert.deepEqual(oSchema, {});
			assert.deepEqual(mAnnotations, {
				target1 : {
					"@foo" : bPrivileged ? {new : true} : {old : true},
					"@bar" : "new"
				},
				target2 : {
					"@array" : bPrivileged ? ["new"] : ["old"],
					"@baz" : bPrivileged ? "new" : "old",
					"@boolean" : bPrivileged
				},
				target3 : {
					"@qux" : "new"
				}
			});
		});
	});

	//*********************************************************************************************
	[false, true].forEach(function (bMetaModelForAnnotations) {
		[false, true].forEach(function (bAnnotationsChanges) {
			const sTitle = "_changeAnnotations: bMetaModelForAnnotations=" + bMetaModelForAnnotations
				+ "bAnnotationsChanges=" + bAnnotationsChanges;

		QUnit.test(sTitle, function (assert) {
			const mScope0 = {
				"foo." : {
					$kind : "Schema"
				},
				"foo.Container" : {
					$kind : "EntityContainer"
				},
				"bar." : {
					$kind : "Schema"
				},
				"bar.Container" : {
					$kind : "EntityContainer"
				},
				$Annotations : {}
			};
			const oMetaModelForAnnotations = {
				_getAnnotationsForSchema : mustBeMocked
			};
			const oMetaModelForAnnotationsMock = this.mock(oMetaModelForAnnotations);

			if (bAnnotationsChanges) {
				this.oMetaModel.aAnnotationChanges = [
					{
						path : "/first/part@second/part",
						value : "foo"
					}, {
						path : "/first/part@other/part",
						value : "bar"
					}, {
						path : "/not/yet/available@n/a",
						value : "n/a"
					}, {
						path : "/no/target@n/a",
						value : "n/a"
					}
				];
			}
			if (bMetaModelForAnnotations) {
				this.oMetaModel.oMetaModelForAnnotations = oMetaModelForAnnotations;
			}
			oMetaModelForAnnotationsMock.expects("_getAnnotationsForSchema")
				.exactly(bMetaModelForAnnotations ? 1 : 0)
				.withExactArgs("foo.")
				.returns("~foo~annotations~");
			const oFooAnnotationsExpectation = this.oMetaModelMock.expects("_doMergeAnnotations")
				.exactly(bMetaModelForAnnotations ? 1 : 0)
				.withExactArgs({$Annotations : "~foo~annotations~"},
					sinon.match.same(mScope0.$Annotations), true);
			oMetaModelForAnnotationsMock.expects("_getAnnotationsForSchema")
				.exactly(bMetaModelForAnnotations ? 1 : 0)
				.withExactArgs("bar.")
				.returns("~bar~annotations~");
			const oBarAnnotationsExpectation = this.oMetaModelMock.expects("_doMergeAnnotations")
				.exactly(bMetaModelForAnnotations ? 1 : 0)
				.withExactArgs({$Annotations : "~bar~annotations~"},
					sinon.match.same(mScope0.$Annotations), true);
			const oGetObject1Expectation = this.oMetaModelMock.expects("getObject")
				.exactly(bAnnotationsChanges ? 2 : 0)
				.withExactArgs("/first/part@$ui5.target")
				.returns("~target~");
			const oGetObject2Expectation = this.oMetaModelMock.expects("getObject")
				.exactly(bAnnotationsChanges ? 1 : 0)
				.withExactArgs("/not/yet/available@$ui5.target")
				.returns(undefined);
			const oGetObject3Expectation = this.oMetaModelMock.expects("getObject")
				.exactly(bAnnotationsChanges ? 1 : 0)
				.withExactArgs("/no/target@$ui5.target")
				.returns(undefined);

			// code under test
			this.oMetaModel._changeAnnotations(mScope0);

			assert.deepEqual(mScope0.$Annotations, bAnnotationsChanges
				? {
						"~target~" : {
							"@second/part" : "foo",
							"@other/part" : "bar"
						}
					}
				: {}
			);
			if (bMetaModelForAnnotations && bAnnotationsChanges) {
				sinon.assert.callOrder(oFooAnnotationsExpectation, oBarAnnotationsExpectation,
					oGetObject1Expectation, oGetObject2Expectation, oGetObject3Expectation);
			}
		});
		});
	});

	//*********************************************************************************************
	QUnit.test("getAbsoluteServiceUrl", function (assert) {
		var oModel = new ODataModel({serviceUrl : "/Foo/DataService/"}),
			oMetaModel = oModel.getMetaModel();

		// code under test
		assert.strictEqual(oMetaModel.getAbsoluteServiceUrl("../ValueListService/$metadata"),
			"/Foo/ValueListService/");

		// code under test
		assert.strictEqual(oMetaModel.getAbsoluteServiceUrl("/Foo/ValueListService/$metadata"),
			"/Foo/ValueListService/");

		// code under test
		assert.strictEqual(oMetaModel.getAbsoluteServiceUrl("$metadata"),
			"/Foo/DataService/");

		// code under test
		assert.strictEqual(oMetaModel.getAbsoluteServiceUrl(
				"$metadata?sap-context-token=XYZ&sap-client=123&sap-language=ABC"),
			"/Foo/DataService/?sap-context-token=XYZ&sap-client=123&sap-language=ABC");
	});

	//*********************************************************************************************
	QUnit.test("getAbsoluteServiceUrl: relative data service URL", function (assert) {
		var sRelativePath = "../../../DataService/",
			sAbsolutePath
				= new URI(sRelativePath).absoluteTo(document.baseURI).pathname().toString(),
			oModel = new ODataModel({serviceUrl : sRelativePath});

		// code under test
		assert.strictEqual(oModel.getMetaModel()
				.getAbsoluteServiceUrl("../ValueListService/$metadata"),
			new URI("../ValueListService/").absoluteTo(sAbsolutePath).toString());
	});

	//*********************************************************************************************
<<<<<<< HEAD
	[true, false].forEach(function (bAutoExpandSelect) {
		[false, true].forEach(function (bHasMetaModelForAnnotations) {
			[false, true].forEach(function (bCopyAnnotations) {
				const sTitle = "getOrCreateSharedModel, bAutoExpandSelect=" + bAutoExpandSelect
					+ ", bHasMetaModelForAnnotations=" + bHasMetaModelForAnnotations
					+ ", bCopyAnnotations=" + bCopyAnnotations;
=======
[true, false].forEach(function (bAutoExpandSelect) {
	[false, true].forEach(function (bHasMetaModelForAnnotations) {
		[false, true].forEach(function (bCopyAnnotations) {
			[false, true].forEach(function (bDestroyed) {
				const sTitle = "getOrCreateSharedModel, bAutoExpandSelect=" + bAutoExpandSelect
					+ ", bHasMetaModelForAnnotations=" + bHasMetaModelForAnnotations
					+ ", bCopyAnnotations=" + bCopyAnnotations
					+ ", bDestroyed=" + bDestroyed;

				if (bCopyAnnotations && bDestroyed) {
					return;
				}
>>>>>>> 96f202e5

		QUnit.test(sTitle, function (assert) {
			var mHeaders = {"Accept-Language" : "ab-CD", "X-CSRF-Token" : "xyz"},
				oModel = new ODataModel({serviceUrl : "/Foo/DataService/"}),
				oMetaModel = oModel.getMetaModel(),
				oMetaModelMock = this.mock(oMetaModel),
				oSharedModel;

<<<<<<< HEAD
			oMetaModel.mSharedModelByUrl.foo = "~bar~";

			oMetaModel.oMetaModelForAnnotations = bHasMetaModelForAnnotations
				? "~oMetaModelForAnnotations~"
				: null;
			oMetaModel.sLanguage = "~sLanguage~";
			oMetaModelMock.expects("getAbsoluteServiceUrl")
				.withExactArgs("../ValueListService/$metadata")
				.returns("/Foo/ValueListService/");
			oMetaModelMock.expects("getAbsoluteServiceUrl") // for second code under test
				.withExactArgs("/Foo/ValueListService/$metadata")
				.returns("/Foo/ValueListService/");
			this.mock(oModel).expects("getHttpHeaders").withExactArgs().returns(mHeaders);
			// observe metadataUrlParams being passed along
			// Note: "ab-CD" is derived from Localization.getLanguageTag here, not from mHeaders!
			this.mock(_MetadataRequestor).expects("create")
				.withExactArgs({"Accept-Language" : "ab-CD"}, "4.0", undefined,
					{"sap-language" : "~sLanguage~"}, undefined, sinon.match.func);
			const oCopyAnnotationsExpectation
				= this.mock(ODataMetaModel.prototype).expects("_copyAnnotations")
					.exactly(bCopyAnnotations ? 1 : 0)
					.withExactArgs(bHasMetaModelForAnnotations
						? "~oMetaModelForAnnotations~"
						: sinon.match.same(oMetaModel));
			const oExpectation = this.mock(ODataModel.prototype).expects("setRetryAfterHandler")
				.withExactArgs(sinon.match.func);

			// code under test
			oSharedModel = oMetaModel.getOrCreateSharedModel("../ValueListService/$metadata",
				undefined, bAutoExpandSelect, bCopyAnnotations);

			assert.ok(oSharedModel instanceof ODataModel);
			assert.deepEqual(oSharedModel.mHeaders, mHeaders);
			assert.strictEqual(oSharedModel.sServiceUrl, "/Foo/ValueListService/");
			assert.strictEqual(oSharedModel.bSharedRequests, true);
			assert.strictEqual(oSharedModel.sOperationMode, OperationMode.Server);
			assert.strictEqual(oSharedModel.getGroupId(), "$auto");
			assert.strictEqual(oSharedModel.bAutoExpandSelect, !!bAutoExpandSelect);
			if (bCopyAnnotations) {
				assert.ok(oCopyAnnotationsExpectation.calledOn(oSharedModel.getMetaModel()));
			}
			assert.ok(oExpectation.calledOn(oSharedModel));
			assert.deepEqual(oMetaModel.mSharedModelByUrl, {
				foo : "~bar~",
				[`${bAutoExpandSelect}/Foo/ValueListService/`] : oSharedModel
			});

			// code under test
			assert.strictEqual(oMetaModel.getOrCreateSharedModel("/Foo/ValueListService/$metadata",
					undefined, bAutoExpandSelect, bCopyAnnotations),
				oSharedModel);
=======
		if (bDestroyed) { // (meta) model might be destroyed while #requestCodeList in progress
			oMetaModel.destroy();
		} else {
			oMetaModel.mSharedModelByUrl.foo = "~bar~";
		}
		oMetaModel.oMetaModelForAnnotations = bHasMetaModelForAnnotations
			? "~oMetaModelForAnnotations~"
			: null;
		oMetaModel.sLanguage = "~sLanguage~";
		oMetaModelMock.expects("getAbsoluteServiceUrl")
			.withExactArgs("../ValueListService/$metadata")
			.returns("/Foo/ValueListService/");
		this.mock(oModel).expects("getHttpHeaders").withExactArgs().returns(mHeaders);
		// observe metadataUrlParams being passed along
		// Note: "ab-CD" is derived from Localization.getLanguageTag here, not from mHeaders!
		this.mock(_MetadataRequestor).expects("create")
			.withExactArgs({"Accept-Language" : "ab-CD"}, "4.0", undefined,
				{"sap-language" : "~sLanguage~"}, undefined, sinon.match.func);
		const oCopyAnnotationsExpectation
			= this.mock(ODataMetaModel.prototype).expects("_copyAnnotations")
				.exactly(bCopyAnnotations ? 1 : 0)
				.withExactArgs(bHasMetaModelForAnnotations
					? "~oMetaModelForAnnotations~"
					: sinon.match.same(oMetaModel));
		const oExpectation = this.mock(ODataModel.prototype).expects("setRetryAfterHandler")
			.withExactArgs(sinon.match.func);

		// code under test
		oSharedModel = oMetaModel.getOrCreateSharedModel("../ValueListService/$metadata",
			bCopyAnnotations, bAutoExpandSelect);

		assert.ok(oSharedModel instanceof ODataModel);
		assert.deepEqual(oSharedModel.mHeaders, mHeaders);
		assert.strictEqual(oSharedModel.sServiceUrl, "/Foo/ValueListService/");
		assert.strictEqual(oSharedModel.bSharedRequests, true);
		assert.strictEqual(oSharedModel.sOperationMode, OperationMode.Server);
		assert.strictEqual(oSharedModel.getGroupId(), bCopyAnnotations ? "$auto" : "$direct");
		assert.strictEqual(oSharedModel.bAutoExpandSelect, !!bAutoExpandSelect);
		if (bCopyAnnotations) {
			assert.ok(oCopyAnnotationsExpectation.calledOn(oSharedModel.getMetaModel()));
		}
		assert.ok(oExpectation.calledOn(oSharedModel));
		assert.deepEqual(oMetaModel.mSharedModelByUrl, bDestroyed ? undefined : {
			foo : "~bar~",
			[`${bAutoExpandSelect}/Foo/ValueListService/`] : oSharedModel
		});

		if (!bDestroyed) {
			oMetaModelMock.expects("getAbsoluteServiceUrl")
				.withExactArgs("/Foo/ValueListService/$metadata")
				.returns("/Foo/ValueListService/");

			// code under test
			assert.strictEqual(oMetaModel.getOrCreateSharedModel("/Foo/ValueListService/$metadata",
					bCopyAnnotations, bAutoExpandSelect),
				oSharedModel);
		}
>>>>>>> 96f202e5

			this.mock(oModel).expects("getOrCreateRetryAfterPromise").withExactArgs("~oError~")
				.returns("~oPromise~");

<<<<<<< HEAD
			// code under test
			assert.strictEqual(oExpectation.args[0][0]("~oError~"), "~oPromise~");
		});
=======
		// code under test
		assert.strictEqual(oExpectation.args[0][0]("~oError~"), "~oPromise~");
	});
>>>>>>> 96f202e5
			});
		});
	});

	//*********************************************************************************************
	QUnit.test("getOrCreateSharedModel, bAutoExpandSelect defaults to false", function (assert) {
		var oModel = new ODataModel({serviceUrl : "/Foo1/DataService/"}),
			oMetaModel = oModel.getMetaModel(),
			oMetaModelMock = this.mock(oMetaModel),
			oSharedModel;

		oModel.oRequestor.mHeaders["X-CSRF-Token"] = "xyz";
		oMetaModelMock.expects("getAbsoluteServiceUrl").twice()
			.withExactArgs("../ValueListService/$metadata")
			.returns("/Foo1/ValueListService/");
		// observe metadataUrlParams NOT being passed along
		this.mock(_MetadataRequestor).expects("create")
			.withExactArgs({"Accept-Language" : "ab-CD"}, "4.0", undefined, {}, undefined,
				sinon.match.func);
		const oExpectation = this.mock(ODataModel.prototype).expects("setRetryAfterHandler")
			.withExactArgs(sinon.match.func);

		// code under test
		oSharedModel = oMetaModel.getOrCreateSharedModel("../ValueListService/$metadata",
			undefined, undefined);

		assert.ok(oExpectation.calledOn(oSharedModel));
		assert.deepEqual(oMetaModel.mSharedModelByUrl, {
			"false/Foo1/ValueListService/" : oSharedModel
		});

		assert.strictEqual(
			// code under test
			oMetaModel.getOrCreateSharedModel("../ValueListService/$metadata", undefined, false),
			oSharedModel);

		this.mock(oModel).expects("getOrCreateRetryAfterPromise").withExactArgs("~oError~")
			.returns("~oPromise~");

		// code under test
		assert.strictEqual(oExpectation.args[0][0]("~oError~"), "~oPromise~");
	});

	//*********************************************************************************************
	QUnit.test("getOrCreateSharedModel: relative data service URL", function (assert) {
		var oModel = new ODataModel({serviceUrl : "/Foo/DataService/"}),
			oSharedModel;

		this.mock(oModel.getMetaModel()).expects("getAbsoluteServiceUrl")
			.withExactArgs("../ValueListService/$metadata")
			.returns("/absolute/path/");
		const oExpectation = this.mock(ODataModel.prototype).expects("setRetryAfterHandler")
			.withExactArgs(sinon.match.func);

		// code under test
		oSharedModel = oModel.getMetaModel()
			.getOrCreateSharedModel("../ValueListService/$metadata");

		assert.strictEqual(oSharedModel.sServiceUrl, "/absolute/path/");
		assert.strictEqual(oSharedModel.getGroupId(), "$direct");
		assert.ok(oExpectation.calledOn(oSharedModel));

		this.mock(oModel).expects("getOrCreateRetryAfterPromise").withExactArgs("~oError~")
			.returns("~oPromise~");

		// code under test
		assert.strictEqual(oExpectation.args[0][0]("~oError~"), "~oPromise~");
	});

	//*********************************************************************************************
	QUnit.test("fetchValueListType: unknown property", function (assert) {
		var oContext = {},
			sPath = "/Products('HT-1000')/Foo";

		this.oMetaModelMock.expects("getMetaContext").withExactArgs(sPath).returns(oContext);
		this.oMetaModelMock.expects("fetchObject")
			.withExactArgs(undefined, sinon.match.same(oContext))
			.resolves();

		// code under test
		return this.oMetaModel.fetchValueListType(sPath).then(function () {
			assert.ok(false);
		}, function (oError) {
			assert.ok(oError.message, "No metadata for " + sPath);
		});
	});

	//*********************************************************************************************
	[{
		mAnnotations : {
			"@some.other.Annotation" : true
		},
		sValueListType : ValueListType.None
	}, {
		mAnnotations : {
			"@com.sap.vocabularies.Common.v1.ValueListReferences" : [],
			"@com.sap.vocabularies.Common.v1.ValueListWithFixedValues" : true
		},
		sValueListType : ValueListType.Fixed
	}, {
		mAnnotations : {
			"@com.sap.vocabularies.Common.v1.ValueList" : {},
			"@com.sap.vocabularies.Common.v1.ValueListWithFixedValues" : true
		},
		sValueListType : ValueListType.Fixed
	}, {
		mAnnotations : {
			"@com.sap.vocabularies.Common.v1.ValueListMapping" : {},
			"@com.sap.vocabularies.Common.v1.ValueListWithFixedValues" : true
		},
		sValueListType : ValueListType.Fixed
	}, {
		mAnnotations : {
			"@com.sap.vocabularies.Common.v1.ValueListReferences" : []
		},
		sValueListType : ValueListType.Standard
	}, {
		mAnnotations : {
			"@com.sap.vocabularies.Common.v1.ValueListReferences#foo" : [],
			"@com.sap.vocabularies.Common.v1.ValueListWithFixedValues" : false
		},
		sValueListType : ValueListType.Standard
	}, {
		mAnnotations : {
			"@com.sap.vocabularies.Common.v1.ValueList#foo" : {},
			"@com.sap.vocabularies.Common.v1.ValueListWithFixedValues" : false
		},
		sValueListType : ValueListType.Standard
	}, {
		mAnnotations : {
			"@com.sap.vocabularies.Common.v1.ValueListMapping#foo" : {},
			"@com.sap.vocabularies.Common.v1.ValueListWithFixedValues" : false
		},
		sValueListType : ValueListType.Standard
	}, {
		mAnnotations : {
			"@com.sap.vocabularies.Common.v1.ValueList#foo" : {
				SearchSupported : false
			}
		},
		sValueListType : ValueListType.Fixed
	}, {
		mAnnotations : {
			"@com.sap.vocabularies.Common.v1.ValueList#foo" : {
				SearchSupported : true
			}
		},
		sValueListType : ValueListType.Standard
	}, {
		mAnnotations : {
			"@com.sap.vocabularies.Common.v1.ValueList#foo" : {}
		},
		sValueListType : ValueListType.Standard
	}].forEach(function (oFixture) {
		QUnit.test("fetchValueListType: " + JSON.stringify(oFixture.mAnnotations),
				function (assert) {
			var oContext = {},
				sPropertyPath = "/ProductList('HT-1000')/Status";

			this.oMetaModelMock.expects("getMetaContext")
				.withExactArgs(sPropertyPath).returns(oContext);
			this.oMetaModelMock.expects("fetchObject")
				.withExactArgs(undefined, sinon.match.same(oContext))
				.returns(SyncPromise.resolve({}));
			this.oMetaModelMock.expects("getObject")
				.withExactArgs("@", sinon.match.same(oContext))
				.returns(oFixture.mAnnotations);

			// code under test
			this.oMetaModel.fetchValueListType(sPropertyPath).then(function (sValueListType) {
				assert.strictEqual(sValueListType, oFixture.sValueListType);
			});
		});
	});

	//*********************************************************************************************
	QUnit.test("getValueListType, requestValueListType", function (assert) {
		return TestUtils.checkGetAndRequest(this, this.oMetaModel, assert, "fetchValueListType",
			["sPath"], true);
	});

	//*********************************************************************************************
	["ValueList", "ValueListMapping"].forEach(function (sValueList) {
		QUnit.test("fetchValueListMappings: " + sValueList + ", property", function (assert) {
			var oAnnotations = {},
				oDefaultMapping = {CollectionPath : "default"},
				oFooMapping = {CollectionPath : "foo"},
				oProperty = {},
				oValueListMetadata = {
					$Annotations : {
						"zui5_epm_sample.Product/Category" : oAnnotations,
						"some.other.Target" : {}
					}
				},
				oValueListModel = {
					getMetaModel : function () {
						return {
							fetchEntityContainer : function () {
								return Promise.resolve(oValueListMetadata);
							}
						};
					}
				};

			oAnnotations["@com.sap.vocabularies.Common.v1." + sValueList] = oDefaultMapping;
			oAnnotations["@com.sap.vocabularies.Common.v1." + sValueList + "#foo"] = oFooMapping;
			this.oMetaModelMock.expects("getObject").withExactArgs("/zui5_epm_sample.Product/Category")
				.returns(oProperty);

			// code under test
			return this.oMetaModel.fetchValueListMappings(oValueListModel, "zui5_epm_sample.Product",
				oProperty
			).then(function (oValueListMappings) {
				assert.deepEqual(oValueListMappings, {
					"" : oDefaultMapping,
					foo : oFooMapping
				});
			});
		});
	});

	//*********************************************************************************************
	["ValueList", "ValueListMapping"].forEach(function (sValueList) {
		[false, true].forEach(function (b401) {
			var sTitle = "fetchValueListMappings: " + sValueList + ", parameter, 4.01=" + b401;

		QUnit.test(sTitle, function (assert) {
			var oAnnotations = {},
				oDefaultMapping = {CollectionPath : "default"},
				oFooMapping = {CollectionPath : "foo"},
				sTarget = b401 ? "name.space.Action()/Category" : "name.space.Action/Category",
				oValueListMetadata = {
					$Annotations : {
						"name.space.Action(name.space.DoNotUse)/Category" : {},
						"some.other.Target" : {}
					}
				},
				oValueListModel = {
					getMetaModel : function () {
						return {
							fetchEntityContainer : function () {
								return Promise.resolve(oValueListMetadata);
							}
						};
					}
				};

			oAnnotations["@com.sap.vocabularies.Common.v1." + sValueList] = oDefaultMapping;
			oAnnotations["@com.sap.vocabularies.Common.v1." + sValueList + "#foo"] = oFooMapping;
			oValueListMetadata.$Annotations[sTarget] = oAnnotations;
			this.oMetaModelMock.expects("getObject").never();

			// code under test
			return this.oMetaModel.fetchValueListMappings(oValueListModel, "name.space.Action",
				{$Name : "Category"}, [{/*$IsBound : false*/}]
			).then(function (oValueListMappings) {
				assert.deepEqual(oValueListMappings, {
					"" : oDefaultMapping,
					foo : oFooMapping
				});
			});
		});
		});
	});

	//*********************************************************************************************
	["ValueList", "ValueListMapping"].forEach(function (sValueList) {
		[{
			sIndividualOverloadTarget : "name.space.Action()/Category",
			oOverload : {/*$IsBound : false*/}
		}, {
			sIndividualOverloadTarget : "name.space.Action(name.space.Entity)/Category",
			oOverload : {
				$IsBound : true,
				$Parameter : [{
					$Type : "name.space.Entity"
				}]
			}
		}, {
			sIndividualOverloadTarget : "name.space.Action(Collection(name.space.Entity))/Category",
			oOverload : {
				$IsBound : true,
				$Parameter : [{
					$isCollection : true,
					$Type : "name.space.Entity"
				}]
			}
		}].forEach(function (oFixture) {
			var sTitle = "fetchValueListMappings: " + sValueList + ", 4.0 and 4.01, "
					+ oFixture.sIndividualOverloadTarget;

		QUnit.test(sTitle, function (assert) {
			var oAnnotations4 = {},
				oAnnotations401 = {},
				oBarMapping = {CollectionPath : "bar"},
				oDefaultMapping = {CollectionPath : "default"},
				oFooMapping = {CollectionPath : "foo"},
				oValueListMetadata = {
					$Annotations : {
						"name.space.Action/Category" : oAnnotations4,
						"name.space.Action(name.space.DoNotUse)/Category" : {},
						"some.other.Target" : {}
					}
				},
				sValueListMetadata,
				oValueListModel = {
					getMetaModel : function () {
						return {
							fetchEntityContainer : function () {
								return Promise.resolve(oValueListMetadata);
							}
						};
					}
				};

			oAnnotations4["@com.sap.vocabularies.Common.v1." + sValueList] = {ignore : true};
			oAnnotations4["@com.sap.vocabularies.Common.v1." + sValueList + "#foo"] = oFooMapping;
			oAnnotations401["@com.sap.vocabularies.Common.v1." + sValueList] = oDefaultMapping;
			oAnnotations401["@com.sap.vocabularies.Common.v1." + sValueList + "#bar"] = oBarMapping;
			oValueListMetadata.$Annotations[oFixture.sIndividualOverloadTarget] = oAnnotations401;
			sValueListMetadata = JSON.stringify(oValueListMetadata);
			this.oMetaModelMock.expects("getObject").never();

			// code under test
			return this.oMetaModel.fetchValueListMappings(oValueListModel, "name.space.Action",
				{$Name : "Category"}, [oFixture.oOverload]
			).then(function (oValueListMappings) {
				assert.deepEqual(oValueListMappings, {
					"" : oDefaultMapping,
					bar : oBarMapping,
					foo : oFooMapping
				});
				assert.strictEqual(JSON.stringify(oValueListMetadata), sValueListMetadata);
			});
		});
		});
	});

	//*********************************************************************************************
	[[], [{}, {}]].forEach(function (aOverloads) {
		var sTitle = "fetchValueListMappings: not a single overload, but " + aOverloads.length;

		QUnit.test(sTitle, function (assert) {
			var oValueListModel = {
					getMetaModel : function () {
						return {
							fetchEntityContainer : function () {
								return Promise.resolve({});
							}
						};
					}
				};

			this.oMetaModelMock.expects("getObject").never();

			// code under test
			return this.oMetaModel.fetchValueListMappings(oValueListModel, "name.space.Action",
				{$Name : "Category"}, aOverloads
			).then(function () {
				assert.ok(false);
			}, function (oError) {
				assert.strictEqual(oError.message,
					"Expected a single overload, but found " + aOverloads.length);
			});
		});
	});

	//*********************************************************************************************
	[{
		annotations : {
			"zui5_epm_sample.Product/CurrencyCode/type.cast" : true
		},
		error : "Unexpected annotation target 'zui5_epm_sample.Product/CurrencyCode/type.cast' "
			+ "with namespace of data service in /Foo/ValueListService"
	}, {
		annotations : {
			"zui5_epm_sample.Product/Category" : {
				"@some.other.Term" : true
			}
		},
		error : "Unexpected annotation 'some.other.Term' for target "
			+ "'zui5_epm_sample.Product/Category' with namespace of data service "
			+ "in /Foo/ValueListService"
	}, {
		annotations : {},
		error : "No annotation 'com.sap.vocabularies.Common.v1.ValueList' "
			+ "in /Foo/ValueListService"
	}, {
		annotations : {
			"zui5_epm_sample.Product/Category" : {
				"@com.sap.vocabularies.Common.v1.ValueList" : {
					CollectionRoot : "/bar/$metadata"
				}
			}
		},
		error : "Property 'CollectionRoot' is not allowed in annotation "
			+ "'com.sap.vocabularies.Common.v1.ValueList' for target "
			+ "'zui5_epm_sample.Product/Category' in /Foo/ValueListService"
	}, {
		annotations : {
			"zui5_epm_sample.Product/Category" : {
				"@com.sap.vocabularies.Common.v1.ValueList" : {
					SearchSupported : false
				}
			}
		},
		error : "Property 'SearchSupported' is not allowed in annotation "
			+ "'com.sap.vocabularies.Common.v1.ValueList' for target "
			+ "'zui5_epm_sample.Product/Category' in /Foo/ValueListService"
	}].forEach(function (oFixture) {
		QUnit.test("fetchValueListMappings: " + oFixture.error, function (assert) {
			var oModel = new ODataModel({serviceUrl : "/Foo/DataService/"}),
				oMetaModel = oModel.getMetaModel(),
				oMetaModelMock = this.mock(oMetaModel),
				oProperty = {},
				oValueListMetadata = {
					$Annotations : oFixture.annotations
				},
				oValueListModel = {
					getMetaModel : function () {
						return {
							fetchEntityContainer : function () {
								return Promise.resolve(oValueListMetadata);
							}
						};
					},
					sServiceUrl : "/Foo/ValueListService"
				},
				sTarget = Object.keys(oFixture.annotations)[0];

			oMetaModelMock.expects("getObject").atLeast(0)
				.withExactArgs("/" + sTarget)
				.returns(sTarget === "zui5_epm_sample.Product/Category" ? oProperty : undefined);

			// code under test
			return oMetaModel
				.fetchValueListMappings(oValueListModel, "zui5_epm_sample.Product", oProperty)
				.then(function () {
					assert.ok(false);
				}, function (oError) {
					assert.strictEqual(oError.message, oFixture.error);
				});
		});
	});

	//*********************************************************************************************
	["ValueList", "ValueListMapping"].forEach(function (sValueList) {
		QUnit.test("fetchValueListMappings: " + sValueList + ", value list model is data model",
				function (assert) {
			var oAnnotations = {
					"@com.sap.vocabularies.Common.v1.Label" : "Country"
				},
				oModel = new ODataModel({serviceUrl : "/Foo/DataService/"}),
				oMetaModelMock = this.mock(oModel.getMetaModel()),
				oMapping = {
					CollectionPath : "VH_CountrySet",
					Parameters : [{p1 : "foo"}]
				},
				oProperty = {
					$kind : "Property"
				},
				oMetadata = {
					$EntityContainer : "value_list.Container",
					"value_list.VH_BusinessPartner" : {
						$kind : "Entity",
						Country : oProperty
					},
					$Annotations : {
						// value list on value list
						"value_list.VH_BusinessPartner/Country" : oAnnotations,
						"value_list.VH_BusinessPartner/Foo" : {/* some other field w/ value list*/}
					}
				};

			oAnnotations["@com.sap.vocabularies.Common.v1." + sValueList] = oMapping;
			oMetaModelMock.expects("fetchEntityContainer").atLeast(1)
				.returns(SyncPromise.resolve(oMetadata));

			// code under test
			return oModel.getMetaModel()
				.fetchValueListMappings(oModel, "value_list.VH_BusinessPartner", oProperty)
				.then(function (oValueListMappings) {
					assert.deepEqual(oValueListMappings, {
						"" : oMapping
					});
				});
		});
	});

	//*********************************************************************************************
	[{
		sPropertyPath : "/EMPLOYEES/unknown",
		sExpectedError : "No metadata"
	}, {
		sPropertyPath : "/EMPLOYEES/AGE",
		sExpectedError : "No annotation 'com.sap.vocabularies.Common.v1.ValueListReferences'"
	}].forEach(function (oFixture) {
		QUnit.test("requestValueListInfo: " + oFixture.sExpectedError, function (assert) {
			var oModel = new ODataModel({serviceUrl : "/~/"});

			this.mock(oModel.getMetaModel()).expects("fetchEntityContainer").atLeast(1)
				.returns(SyncPromise.resolve(mScope));

			// code under test
			return oModel.getMetaModel().requestValueListInfo(oFixture.sPropertyPath)
				.then(function () {
					assert.ok(false);
				}, function (oError) {
					assert.strictEqual(oError.message,
						oFixture.sExpectedError + " for " + oFixture.sPropertyPath);
				});
		});
	});

	//*********************************************************************************************
	[false, true].forEach(function (bFixed) {
		[false, true].forEach(function (bError) {
			// with bFixed, the error case is an empty result after filtering by relevant qualifiers,
			// else it's a duplicate qualifier
			var bDuplicate = !bFixed && bError,
				sTitle = "requestValueListInfo: error=" + bError
					+ "; ValueListWithFixedValues=" + bFixed;

			QUnit.test(sTitle, function (assert) {
				var oContext = {
						getBinding : function () {}
					},
					sMappingUrl1 = "../ValueListService1/$metadata",
					sMappingUrl2 = "../ValueListService2/$metadata",
					sMappingUrlBar = "../ValueListServiceBar/$metadata",
					oModel = new ODataModel({serviceUrl : "/Foo/DataService/"}),
					oMetaModelMock = this.mock(oModel.getMetaModel()),
					oProperty = {
						$kind : "Property"
					},
					sPropertyPath = "/ProductList('HT-1000')/Category",
					aValueListRelevantQualifiers = [],
					oMetadata = {
						$EntityContainer : "zui5_epm_sample.Container",
						"zui5_epm_sample.Product" : {
							$kind : "Entity",
							Category : oProperty
						},
						$Annotations : {
							"zui5_epm_sample.Product/Category" : {
								"@com.sap.vocabularies.Common.v1.ValueListReferences" :
									[sMappingUrl1, sMappingUrl2],
								"@com.sap.vocabularies.Common.v1.ValueListReferences#bar" :
									[sMappingUrlBar],
								"@com.sap.vocabularies.Common.v1.ValueListReferences#bar@an.Annotation"
									: true,
								"@com.sap.vocabularies.Common.v1.ValueListRelevantQualifiers"
									: aValueListRelevantQualifiers,
								"@some.other.Annotation" : true
							}
						},
						"zui5_epm_sample.Container" : {
							ProductList : {
								$kind : "EntitySet",
								$Type : "zui5_epm_sample.Product"
							}
						}
					},
					mValueListByRelevantQualifiers = {
						qualifier : {
							$model : "~model~",
							CollectionPath : "/Collection"
						}
					},
					oValueListMappings1 = {
						"" : {CollectionPath : ""}
					},
					oValueListMappings2 = {
						foo : {CollectionPath : "foo"}
					},
					oValueListMappingsBar = {},
					oValueListModel1 = {sServiceUrl : sMappingUrl1},
					oValueListModel2 = {sServiceUrl : sMappingUrl2},
					oValueListModelBar = {sServiceUrl : sMappingUrlBar};

				if (bFixed) {
					oMetadata.$Annotations["zui5_epm_sample.Product/Category"]
						["@com.sap.vocabularies.Common.v1.ValueListWithFixedValues"] = true;
					if (bError) { // simulate empty result after filtering by relevant qualifiers
						delete mValueListByRelevantQualifiers.qualifier;
					}
				}
				oValueListMappingsBar[bDuplicate ? "" : "bar"] = {CollectionPath : "bar"};
				oMetaModelMock.expects("fetchEntityContainer").atLeast(1)
					.returns(SyncPromise.resolve(oMetadata));
				oMetaModelMock.expects("getOrCreateSharedModel")
					.withExactArgs(sMappingUrl1, undefined, undefined, true)
					.returns(oValueListModel1);
				oMetaModelMock.expects("fetchValueListMappings")
					.withExactArgs(sinon.match.same(oValueListModel1), "zui5_epm_sample.Product",
						sinon.match.same(oProperty), undefined)
					.resolves(oValueListMappings1);
				oMetaModelMock.expects("getOrCreateSharedModel")
					.withExactArgs(sMappingUrl2, undefined, undefined, true)
					.returns(oValueListModel2);
				oMetaModelMock.expects("fetchValueListMappings")
					.withExactArgs(sinon.match.same(oValueListModel2), "zui5_epm_sample.Product",
						sinon.match.same(oProperty), undefined)
					.resolves(oValueListMappings2);
				oMetaModelMock.expects("getOrCreateSharedModel")
					.withExactArgs(sMappingUrlBar, undefined, undefined, true)
					.returns(oValueListModelBar);
				oMetaModelMock.expects("fetchValueListMappings")
					.withExactArgs(sinon.match.same(oValueListModelBar), "zui5_epm_sample.Product",
						sinon.match.same(oProperty), undefined)
					.returns(SyncPromise.resolve(oValueListMappingsBar));
				oMetaModelMock.expects("filterValueListRelevantQualifiers").exactly(bDuplicate ? 0 : 1)
					.withExactArgs({
							"" : {
								$model : oValueListModel1,
								CollectionPath : ""
							},
							foo : {
								$model : oValueListModel2,
								CollectionPath : "foo"
							},
							bar : {
								$model : oValueListModelBar,
								CollectionPath : "bar"
							}
						}, sinon.match.same(aValueListRelevantQualifiers),
						"/ProductList/Category"
							+ "@com.sap.vocabularies.Common.v1.ValueListRelevantQualifiers",
						sinon.match.same(oContext))
					.resolves(mValueListByRelevantQualifiers);

				// code under test
				return oModel.getMetaModel()
					.requestValueListInfo(sPropertyPath, undefined, oContext)
					.then(function (oResult) {
						assert.ok(!bError);
						if (bFixed) {
							assert.deepEqual(oResult, {
								"" : {
									$model : "~model~",
									$qualifier : "qualifier",
									CollectionPath : "/Collection"
								}
							});
						} else {
							assert.strictEqual(oResult, mValueListByRelevantQualifiers);
						}
					}, function (oError) {
						assert.ok(bError);
						assert.strictEqual(oError.message, bFixed
							? "Annotation 'com.sap.vocabularies.Common.v1.ValueListWithFixedValues'"
								+ " but not exactly one 'com.sap.vocabularies.Common.v1.ValueList'"
								+ " for property " + sPropertyPath
							: "Annotations 'com.sap.vocabularies.Common.v1.ValueList' with "
								+ "identical qualifier '' for property " + sPropertyPath
								+ " in " + sMappingUrl1 + " and " + sMappingUrlBar);
					});
			});
		});
	});

	//*********************************************************************************************
	[
		"/ProductList('HT-1000')/name.space.Action/Category",
		"/ProductList('HT-1000')/name.space.Action/$Parameter/Category"
	].forEach(function (sPropertyPath) {
		QUnit.test("requestValueListInfo: bound action parameter " + sPropertyPath, function (assert) {
			var sMappingUrl = "../ValueListService/$metadata",
				oModel = new ODataModel({serviceUrl : "/Foo/DataService/"}),
				oMetadata = {
					$Annotations : {
						"name.space.Action/Category" : {
							"@com.sap.vocabularies.Common.v1.ValueListReferences" : [sMappingUrl]
						}
					},
					$EntityContainer : "zui5_epm_sample.Container",
					"name.space.Action" : [{
						$kind : "Action",
						$IsBound : true,
						$Parameter : [{
							$Name : "_it",
							$Type : "zui5_epm_sample.Product"
						}, {
							$Name : "Category"
						}],
						$ReturnType : {
							$Type : "some.other.Type"
						}
					}],
					"zui5_epm_sample.Product" : {
						$kind : "Entity"
					},
					"zui5_epm_sample.Container" : {
						ProductList : {
							$kind : "EntitySet",
							$Type : "zui5_epm_sample.Product"
						}
					}
				},
				oMetaModelMock = this.mock(oModel.getMetaModel()),
				oValueListMappings = {"" : {CollectionPath : ""}},
				oValueListModel = {sServiceUrl : sMappingUrl};

			oMetaModelMock.expects("fetchEntityContainer").atLeast(1)
				.returns(SyncPromise.resolve(oMetadata));
			oMetaModelMock.expects("getOrCreateSharedModel")
<<<<<<< HEAD
				.withExactArgs(sMappingUrl, undefined, undefined, true)
				.returns(oValueListModel);
			oMetaModelMock.expects("fetchValueListMappings").withExactArgs(
					sinon.match.same(oValueListModel), "name.space.Action",
					sinon.match.same(oMetadata["name.space.Action"][0].$Parameter[1]),
					oMetadata["name.space.Action"])
				.resolves(oValueListMappings);
			oMetaModelMock.expects("filterValueListRelevantQualifiers").never();
=======
				.withExactArgs(sMappingUrl1, true, undefined)
				.returns(oValueListModel1);
			oMetaModelMock.expects("fetchValueListMappings")
				.withExactArgs(sinon.match.same(oValueListModel1), "zui5_epm_sample.Product",
					sinon.match.same(oProperty), undefined)
				.resolves(oValueListMappings1);
			oMetaModelMock.expects("getOrCreateSharedModel")
				.withExactArgs(sMappingUrl2, true, undefined)
				.returns(oValueListModel2);
			oMetaModelMock.expects("fetchValueListMappings")
				.withExactArgs(sinon.match.same(oValueListModel2), "zui5_epm_sample.Product",
					sinon.match.same(oProperty), undefined)
				.resolves(oValueListMappings2);
			oMetaModelMock.expects("getOrCreateSharedModel")
				.withExactArgs(sMappingUrlBar, true, undefined)
				.returns(oValueListModelBar);
			oMetaModelMock.expects("fetchValueListMappings")
				.withExactArgs(sinon.match.same(oValueListModelBar), "zui5_epm_sample.Product",
					sinon.match.same(oProperty), undefined)
				.returns(SyncPromise.resolve(oValueListMappingsBar));
			oMetaModelMock.expects("filterValueListRelevantQualifiers").exactly(bDuplicate ? 0 : 1)
				.withExactArgs({
						"" : {
							$model : oValueListModel1,
							CollectionPath : ""
						},
						foo : {
							$model : oValueListModel2,
							CollectionPath : "foo"
						},
						bar : {
							$model : oValueListModelBar,
							CollectionPath : "bar"
						}
					}, sinon.match.same(aValueListRelevantQualifiers),
					"/ProductList/Category"
						+ "@com.sap.vocabularies.Common.v1.ValueListRelevantQualifiers",
					sinon.match.same(oContext))
				.resolves(mValueListByRelevantQualifiers);
>>>>>>> 96f202e5

			// code under test
			return oModel.getMetaModel()
				.requestValueListInfo(sPropertyPath, undefined, {/*not V4 context*/})
				.then(function (oResult) {
					assert.deepEqual(oResult, {
						"" : {
							$model : oValueListModel,
							CollectionPath : ""
						}
					});
				});
		});
	});
<<<<<<< HEAD
=======
});

	//*********************************************************************************************
[
	"/ProductList('HT-1000')/name.space.Action/Category",
	"/ProductList('HT-1000')/name.space.Action/$Parameter/Category"
].forEach(function (sPropertyPath) {
	QUnit.test("requestValueListInfo: bound action parameter " + sPropertyPath, function (assert) {
		var sMappingUrl = "../ValueListService/$metadata",
			oModel = new ODataModel({serviceUrl : "/Foo/DataService/"}),
			oMetadata = {
				$Annotations : {
					"name.space.Action/Category" : {
						"@com.sap.vocabularies.Common.v1.ValueListReferences" : [sMappingUrl]
					}
				},
				$EntityContainer : "zui5_epm_sample.Container",
				"name.space.Action" : [{
					$kind : "Action",
					$IsBound : true,
					$Parameter : [{
						$Name : "_it",
						$Type : "zui5_epm_sample.Product"
					}, {
						$Name : "Category"
					}],
					$ReturnType : {
						$Type : "some.other.Type"
					}
				}],
				"zui5_epm_sample.Product" : {
					$kind : "Entity"
				},
				"zui5_epm_sample.Container" : {
					ProductList : {
						$kind : "EntitySet",
						$Type : "zui5_epm_sample.Product"
					}
				}
			},
			oMetaModelMock = this.mock(oModel.getMetaModel()),
			oValueListMappings = {"" : {CollectionPath : ""}},
			oValueListModel = {sServiceUrl : sMappingUrl};

		oMetaModelMock.expects("fetchEntityContainer").atLeast(1)
			.returns(SyncPromise.resolve(oMetadata));
		oMetaModelMock.expects("getOrCreateSharedModel")
			.withExactArgs(sMappingUrl, true, undefined)
			.returns(oValueListModel);
		oMetaModelMock.expects("fetchValueListMappings").withExactArgs(
				sinon.match.same(oValueListModel), "name.space.Action",
				sinon.match.same(oMetadata["name.space.Action"][0].$Parameter[1]),
				oMetadata["name.space.Action"])
			.resolves(oValueListMappings);
		oMetaModelMock.expects("filterValueListRelevantQualifiers").never();

		// code under test
		return oModel.getMetaModel()
			.requestValueListInfo(sPropertyPath, undefined, {/*not V4 context*/})
			.then(function (oResult) {
				assert.deepEqual(oResult, {
					"" : {
						$model : oValueListModel,
						CollectionPath : ""
					}
				});
			});
	});
});
>>>>>>> 96f202e5

	//*********************************************************************************************
	//TODO Unknown qualified name some.other.Type at /name.space.Action/0/$ReturnType/$Type,
	//     /ActionImport/@sapui.name
	// --> need to identify action import before we Promise.all([this.requestObject()])
	QUnit.skip("requestValueListInfo: action import parameter", function (assert) {
		var sMappingUrl = "../ValueListService/$metadata",
			oModel = new ODataModel({serviceUrl : "/Foo/DataService/"}),
			oMetadata = {
				$Annotations : {
					"name.space.Action/Category" : {
						"@com.sap.vocabularies.Common.v1.ValueListReferences" : [sMappingUrl]
					}
				},
				$EntityContainer : "zui5_epm_sample.Container",
				"name.space.Action" : [{
					$kind : "Action",
					$Parameter : [{
						$Name : "Category"
					}],
					$ReturnType : {
						$Type : "some.other.Type"
					}
				}],
				"zui5_epm_sample.Container" : {
					ActionImport : {
						$kind : "ActionImport",
						$Action : "name.space.Action"
					}
				}
			},
			oMetaModelMock = this.mock(oModel.getMetaModel()),
			oValueListMappings = {"" : {CollectionPath : ""}},
			oValueListModel = {sServiceUrl : sMappingUrl};

		oMetaModelMock.expects("fetchEntityContainer").atLeast(1)
			.returns(SyncPromise.resolve(oMetadata));
		oMetaModelMock.expects("getOrCreateSharedModel")
			.withExactArgs(sMappingUrl, true, undefined)
			.returns(oValueListModel);
		oMetaModelMock.expects("fetchValueListMappings").withExactArgs(
				sinon.match.same(oValueListModel), "name.space.Action",
				sinon.match.same(oMetadata["name.space.Action"][0].$Parameter[0]),
				oMetadata["name.space.Action"])
			.resolves(oValueListMappings);

		// code under test
		return oModel.getMetaModel().requestValueListInfo("/ActionImport/Category")
			.then(function (oResult) {
				assert.deepEqual(oResult, {
					"" : {
						$model : oValueListModel,
						CollectionPath : ""
					}
				});
			});
	});

	//*********************************************************************************************
	["ValueList", "ValueListMapping"].forEach(function (sValueList) {
		QUnit.test("requestValueListInfo: " + sValueList + ", same model w/o reference",
				function (assert) {
			var oAnnotations = {},
				oContext = {
					getBinding : function () {}
				},
				oProperty = {
					$kind : "Property"
				},
				oValueListMappingFoo = {CollectionPath : "foo"},
				oMetadata = {
					$EntityContainer : "value_list.Container",
					"value_list.Container" : {
						$kind : "EntityContainer",
						VH_BusinessPartnerSet : {
							$kind : "EntitySet",
							$Type : "value_list.VH_BusinessPartner"
						}
					},
					"value_list.VH_BusinessPartner" : {
						$kind : "Entity",
						Country : oProperty
					},
					$Annotations : {
						"value_list.VH_BusinessPartner/Country" : oAnnotations
					}
				},
				oModel = new ODataModel({serviceUrl : "/Foo/ValueListService/"}),
				oMetaModelMock = this.mock(oModel.getMetaModel()),
				sPropertyPath = "/VH_BusinessPartnerSet('0100000000')/Country";

			oAnnotations["@com.sap.vocabularies.Common.v1." + sValueList + "#foo"]
				= oValueListMappingFoo;
			oAnnotations["@com.sap.vocabularies.Common.v1." + sValueList + "#bar"]
				= {CollectionPath : "bar"};
			oMetaModelMock.expects("fetchEntityContainer").atLeast(1)
				.returns(SyncPromise.resolve(oMetadata));
			oMetaModelMock.expects("filterValueListRelevantQualifiers").never();

			// code under test
			return oModel.getMetaModel()
				.requestValueListInfo(sPropertyPath, undefined, oContext)
				.then(function (oResult) {
					assert.strictEqual(oResult.foo.$model, oModel);
					assert.strictEqual(oResult.bar.$model, oModel);
					assert.notOk("$model" in oValueListMappingFoo);
					delete oResult.foo.$model;
					delete oResult.bar.$model;
					assert.deepEqual(oResult, {
						foo : {CollectionPath : "foo"},
						bar : {CollectionPath : "bar"}
					});
				});
		});
	});

	//*********************************************************************************************
	["ValueList", "ValueListMapping"].forEach(function (sValueList) {
		[false, true].forEach(function (bDuplicate) {
			var sTitle = "requestValueListInfo: " + sValueList + ", fixed values: duplicate="
					+ bDuplicate;

			QUnit.test(sTitle, function (assert) {
				var oAnnotations = {
						"@com.sap.vocabularies.Common.v1.ValueListWithFixedValues" : true
					},
					oMetadata = {
						$EntityContainer : "value_list.Container",
						"value_list.Container" : {
							$kind : "EntityContainer",
							VH_BusinessPartnerSet : {
								$kind : "EntitySet",
								$Type : "value_list.VH_BusinessPartner"
							}
						},
						"value_list.VH_BusinessPartner" : {
							$kind : "Entity",
							Country : {}
						},
						$Annotations : {
							"value_list.VH_BusinessPartner/Country" : oAnnotations
						}
					},
					oModel = new ODataModel({serviceUrl : "/Foo/ValueListService/"}),
					oMetaModel = oModel.getMetaModel(),
					sPropertyPath = "/VH_BusinessPartnerSet('42')/Country";

				oAnnotations["@com.sap.vocabularies.Common.v1." + sValueList + "#foo"] = {
						CollectionPath : "foo",
						SearchSupported : true // BCP: 2280012068
					};
				if (bDuplicate) {
					oAnnotations["@com.sap.vocabularies.Common.v1." + sValueList + "#bar"] = {};
				}
				this.mock(oMetaModel).expects("fetchEntityContainer").atLeast(1)
					.returns(SyncPromise.resolve(oMetadata));

				assert.strictEqual(oMetaModel.getValueListType(sPropertyPath), ValueListType.Fixed);

				// code under test
				return oMetaModel.requestValueListInfo(sPropertyPath).then(function (oResult) {
					assert.notOk(bDuplicate);
					assert.strictEqual(oResult[""].$model, oModel);
					delete oResult[""].$model;
					assert.deepEqual(oResult, {
						"" : { // for fixed values, actual qualifier is ignored here
							$qualifier : "foo",
							CollectionPath : "foo"
						}
					});
				}, function (oError) {
					assert.ok(bDuplicate);
					assert.strictEqual(oError.message, "Annotation "
						+ "'com.sap.vocabularies.Common.v1.ValueListWithFixedValues' but not "
						+ "exactly one 'com.sap.vocabularies.Common.v1.ValueList' for property "
						+ sPropertyPath);
				});
			});
		});
	});

	//*********************************************************************************************
	QUnit.test("requestValueListInfo: property in cross-service reference", function (assert) {
		var sMappingUrl = "../ValueListService/$metadata",
			oModel = new ODataModel({serviceUrl : "/Foo/DataService/"}),
			oMetaModelMock = this.mock(oModel.getMetaModel()),
			oProperty = {
				$kind : "Property"
			},
			oMetadata = {
				$Version : "4.0",
				$Reference : {
					"/Foo/EpmSample/$metadata" : {
						$Include : ["zui5_epm_sample."]
					}
				},
				$EntityContainer : "base.Container",
				"base.Container" : {
					BusinessPartnerList : {
						$kind : "EntitySet",
						$Type : "base.BusinessPartner"
					}
				},
				"base.BusinessPartner" : {
					$kind : "EntityType",
					BP_2_PRODUCT : {
						$kind : "NavigationProperty",
						$Type : "zui5_epm_sample.Product"
					}
				}
			},
			oMetadataProduct = {
				$Version : "4.0",
				"zui5_epm_sample.Product" : {
					$kind : "Entity",
					Category : oProperty
				},
				"zui5_epm_sample." : {
					$kind : "Schema",
					$Annotations : {
						"zui5_epm_sample.Product/Category" : {
							"@com.sap.vocabularies.Common.v1.ValueListReferences" : [sMappingUrl]
						}
					}
				}
			},
			sPropertyPath = "/BusinessPartnerList('0100000000')/BP_2_PRODUCT('HT-1000')/Category",
			oRequestorMock = this.mock(oModel.oMetaModel.oRequestor),
			oValueListMappings = {
				"" : {CollectionPath : ""}
			},
			oValueListModel = {sServiceUrl : sMappingUrl};

		oRequestorMock.expects("read").withExactArgs("/Foo/DataService/$metadata", false, undefined)
			.resolves(oMetadata);
		oRequestorMock.expects("read").withExactArgs("/Foo/EpmSample/$metadata")
			.resolves(oMetadataProduct);
		oMetaModelMock.expects("getOrCreateSharedModel")
			.withExactArgs(sMappingUrl, true, true)
			.returns(oValueListModel);
		oMetaModelMock.expects("fetchValueListMappings")
			.withExactArgs(sinon.match.same(oValueListModel), "zui5_epm_sample.Product",
				sinon.match.same(oProperty), undefined)
			.resolves(oValueListMappings);

		// code under test
		return oModel.getMetaModel().requestValueListInfo(sPropertyPath, true)
			.then(function (oResult) {
				assert.deepEqual(oResult, {
					"" : {
						$model : oValueListModel,
						CollectionPath : ""
					}
				});
			});
	});

	//*********************************************************************************************
	["ValueList", "ValueListMapping"].forEach(function (sValueList) {
		QUnit.test("requestValueListInfo: " + sValueList
				+ ", same qualifier in reference and local", function (assert) {
			var sMappingUrl = "../ValueListService/$metadata",
				oAnnotations = {
					"@com.sap.vocabularies.Common.v1.ValueListReferences" : [sMappingUrl]
				},
				oProperty = {
					$kind : "Property"
				},
				oMetadata = {
					$EntityContainer : "zui5_epm_sample.Container",
					"zui5_epm_sample.Container" : {
						$kind : "EntityContainer",
						ProductList : {
							$kind : "EntitySet",
							$Type : "zui5_epm_sample.Product"
						}
					},
					"zui5_epm_sample.Product" : {
						$kind : "Entity",
						Category : oProperty
					},
					$Annotations : {
						"zui5_epm_sample.Product/Category" : oAnnotations
					}
				},
				oModel = new ODataModel({serviceUrl : "/Foo/ValueListService/"}),
				oMetaModelMock = this.mock(oModel.getMetaModel()),
				sPropertyPath = "/ProductList('HT-1000')/Category",
				oValueListModel = {};

			oAnnotations["@com.sap.vocabularies.Common.v1." + sValueList + "#foo"] = {};
			oMetaModelMock.expects("fetchEntityContainer").atLeast(1)
				.returns(SyncPromise.resolve(oMetadata));
			oMetaModelMock.expects("getOrCreateSharedModel")
				.withExactArgs(sMappingUrl, true, undefined)
				.returns(oValueListModel);
			oMetaModelMock.expects("fetchValueListMappings")
				.withExactArgs(sinon.match.same(oValueListModel), "zui5_epm_sample.Product",
					sinon.match.same(oProperty), undefined)
				.resolves({foo : {}});

			// code under test
			return oModel.getMetaModel().requestValueListInfo(sPropertyPath).then(function () {
				assert.ok(false);
			}, function (oError) {
				assert.strictEqual(oError.message,
					"Annotations 'com.sap.vocabularies.Common.v1.ValueList' with identical "
					+ "qualifier 'foo' for property " + sPropertyPath + " in " + sMappingUrl
					+ " and " + oModel.sServiceUrl + "$metadata");
			});
		});
	});

	//*********************************************************************************************
	QUnit.test("requestValueListInfo: ValueList with CollectionRoot in data service",
			function (assert) {
		var sMappingUrl = "../ValueListService/$metadata",
			oModel = new ODataModel({serviceUrl : "/Foo/DataService/"}),
			oMetaModelMock = this.mock(oModel.getMetaModel()),
			oProperty = {
				$kind : "Property"
			},
			sPropertyPath = "/ProductList('HT-1000')/Category",
			oMetadata = {
				$EntityContainer : "zui5_epm_sample.Container",
				"zui5_epm_sample.Product" : {
					$kind : "Entity",
					Category : oProperty
				},
				$Annotations : {
					"zui5_epm_sample.Product/Category" : {
						"@com.sap.vocabularies.Common.v1.ValueList#foo" : {
							CollectionPath : "VH_CategorySet",
							CollectionRoot : sMappingUrl,
							SearchSupported : true
						}
					}
				},
				"zui5_epm_sample.Container" : {
					ProductList : {
						$kind : "EntitySet",
						$Type : "zui5_epm_sample.Product"
					}
				}
			},
			oValueListModel = {id : "ValueListModel"}; // for deepEqual

		oMetaModelMock.expects("fetchEntityContainer").atLeast(1)
			.returns(SyncPromise.resolve(oMetadata));
		oMetaModelMock.expects("getOrCreateSharedModel")
			.withExactArgs(sMappingUrl, true, undefined)
			.returns(oValueListModel);

		// code under test
		return oModel.getMetaModel().requestValueListInfo(sPropertyPath).then(function (oResult) {
			assert.deepEqual(oResult, {
				foo : {
					$model : oValueListModel,
					CollectionPath : "VH_CategorySet"
				}
			});
			assert.strictEqual(oMetadata.$Annotations["zui5_epm_sample.Product/Category"]
				["@com.sap.vocabularies.Common.v1.ValueList#foo"].CollectionRoot,
				sMappingUrl);
		});
	});

	//*********************************************************************************************
	[false, true].forEach(function (bOverride) {
		QUnit.test("requestValueListInfo: ValueList with CollectionRoot, same qualifier, "
				+ (bOverride ? "override" : "collision"), function (assert) {
			var sCollectionRoot = "", // unrealistic, but enforces "CollectionRoot" in ...
				oProperty = {
					$kind : "Property"
				},
				sValueListService = "../ValueListService/$metadata",
				oMetadata = {
					$EntityContainer : "zui5_epm_sample.Container",
					"zui5_epm_sample.Product" : {
						$kind : "Entity",
						Category : oProperty
					},
					"zui5_epm_sample.Container" : {
						ProductList : {
							$kind : "EntitySet",
							$Type : "zui5_epm_sample.Product"
						}
					},
					$Annotations : {
						"zui5_epm_sample.Product/Category" : {
							"@com.sap.vocabularies.Common.v1.ValueList#bar" : {
								CollectionPath : "foo",
								CollectionRoot : sCollectionRoot,
								Label : "from data service"
							},
							"@com.sap.vocabularies.Common.v1.ValueListReferences" :
								[sValueListService],
							"@com.sap.vocabularies.Common.v1.ValueListWithFixedValues" : true
						}
					}
				},
				oModel = new ODataModel({serviceUrl : "/Foo/DataService/"}),
				oMetaModelMock = this.mock(oModel.getMetaModel()),
				sPropertyPath = "/ProductList('HT-1000')/Category",
				oValueListModel = {id : "ValueListModel"}, // for deepEqual
				oValueListModel2 = bOverride ? oValueListModel : {},
				oValueListMapping = {
					$model : oValueListModel,
					CollectionPath : "foo",
					Label : "from value list service"
				};

			oMetaModelMock.expects("fetchEntityContainer").atLeast(1)
				.returns(SyncPromise.resolve(oMetadata));
			oMetaModelMock.expects("getOrCreateSharedModel")
				.withExactArgs(sValueListService, true, true)
				.returns(oValueListModel);
			oMetaModelMock.expects("getOrCreateSharedModel")
				.withExactArgs(sCollectionRoot, true, true)
				.returns(oValueListModel2);
			oMetaModelMock.expects("fetchValueListMappings")
				.withExactArgs(sinon.match.same(oValueListModel), "zui5_epm_sample.Product",
					sinon.match.same(oProperty), undefined)
				.resolves({bar : oValueListMapping});

			// code under test
			return oModel.getMetaModel().requestValueListInfo(sPropertyPath, true)
				.then(function (oResult) {
					assert.strictEqual(bOverride, true);
					assert.deepEqual(oResult, {
						"" : {
							$model : oValueListModel,
							$qualifier : "bar",
							CollectionPath : "foo",
							Label : "from data service"
						}
					});
				}, function (oError) {
					assert.strictEqual(bOverride, false);
					assert.strictEqual(oError.message,
						"Annotations 'com.sap.vocabularies.Common.v1.ValueList' with "
							+ "identical qualifier 'bar' for property " + sPropertyPath
							+ " in " + sValueListService + " and /Foo/DataService/$metadata");
				});
		});
	});

	//*********************************************************************************************
	QUnit.test("requestValueListInfo: two ValueListReferences stay in order", function (assert) {
		var oProperty = {
				$kind : "Property"
			},
			sValueListService1 = "../FirstValueListService/$metadata",
			sValueListService2 = "../SecondValueListService/$metadata",
			oMetadata = {
				$EntityContainer : "zui5_epm_sample.Container",
				"zui5_epm_sample.Product" : {
					$kind : "Entity",
					Category : oProperty
				},
				"zui5_epm_sample.Container" : {
					ProductList : {
						$kind : "EntitySet",
						$Type : "zui5_epm_sample.Product"
					}
				},
				$Annotations : {
					"zui5_epm_sample.Product/Category" : {
						"@com.sap.vocabularies.Common.v1.ValueListReferences" :
							[sValueListService1, sValueListService2]
					}
				}
			},
			oModel = new ODataModel({serviceUrl : "/Foo/DataService/"}),
			oMetaModelMock = this.mock(oModel.getMetaModel()),
			sPropertyPath = "/ProductList('HT-1000')/Category",
			fnResolve1,
			fnResolve2,
			oResultPromise,
			oValueListModel1 = {id : "FirstValueListModel"}, // for deepEqual
			oValueListModel2 = {id : "SecondValueListModel"},
			oValueListMapping1 = {
				$model : oValueListModel1,
				CollectionPath : "foo",
				Label : "from first value list service"
			},
			oValueListMapping2 = {
				$model : oValueListModel2,
				CollectionPath : "bar",
				Label : "from second value list service"
			};

		oMetaModelMock.expects("fetchEntityContainer").atLeast(1)
			.returns(SyncPromise.resolve(oMetadata));
		oMetaModelMock.expects("getOrCreateSharedModel")
			.withExactArgs(sValueListService1, true, true)
			.returns(oValueListModel1);
		oMetaModelMock.expects("getOrCreateSharedModel")
			.withExactArgs(sValueListService2, true, true)
			.returns(oValueListModel2);
		oMetaModelMock.expects("fetchValueListMappings")
			.withExactArgs(sinon.match.same(oValueListModel1), "zui5_epm_sample.Product",
				sinon.match.same(oProperty), undefined)
			.returns(new Promise(function (resolve) { fnResolve1 = resolve; }));
		oMetaModelMock.expects("fetchValueListMappings")
			.withExactArgs(sinon.match.same(oValueListModel2), "zui5_epm_sample.Product",
				sinon.match.same(oProperty), undefined)
			.returns(new Promise(function (resolve) { fnResolve2 = resolve; }));

		// code under test
		oResultPromise = oModel.getMetaModel().requestValueListInfo(sPropertyPath, true)
			.then(function (oResult) {
				assert.deepEqual(Object.keys(oResult), ["foo", "bar"]);
				assert.deepEqual(oResult, {
					foo : {
						$model : oValueListModel1,
						CollectionPath : "foo",
						Label : "from first value list service"
					},
					bar : {
						$model : oValueListModel2,
						CollectionPath : "bar",
						Label : "from second value list service"
					}
				});
			});

		fnResolve2({bar : oValueListMapping2});
		// make sure the first fetchValueListMapping call is resolved only after the second
		setTimeout(fnResolve1, 0, {foo : oValueListMapping1});
		return oResultPromise;
	});

	//*********************************************************************************************
	QUnit.test("fetchData", function (assert) {
		var oMetaData = {
				"some.schema." : {
					$kind : "Schema"
				}
			};

		this.oMetaModelMock.expects("fetchEntityContainer")
			.withExactArgs()
			.resolves(oMetaData);

		// code under test
		return this.oMetaModel.fetchData().then(function (oResult) {
			assert.deepEqual(oResult, oMetaData);

			delete oResult["some.schema."].$kind;
			assert.strictEqual(oMetaData["some.schema."].$kind, "Schema", "original is unchanged");
		});
	});

	//*********************************************************************************************
	QUnit.test("getData, requestData", function (assert) {
		return TestUtils.checkGetAndRequest(this, this.oMetaModel, assert, "fetchData");
	});

	//*********************************************************************************************
[false, true].forEach(function (bDestroyAlreadyCalled) {
	[false, true].forEach(function (bEmptyResponse) {
		[false, true].forEach(function (bHasStandardCode) {
			[0, false, true].forEach(function (bHasAlternateKey) {
				var sTitle = "requestCodeList, empty response: " + bEmptyResponse
					+ ", with alternate key: " + bHasAlternateKey
					+ ", with standard code: " + bHasStandardCode
					+ "; #destroy already called: " + bDestroyAlreadyCalled;

				QUnit.test(sTitle, function (assert) {
					var oCodeListBinding = {
							destroy : mustBeMocked,
							requestContexts : mustBeMocked
						},
						oCodeListMetaModel = {
							getObject : mustBeMocked,
							requestObject : mustBeMocked
						},
						oCodeListMetaModelMock = this.mock(oCodeListMetaModel),
						oCodeListModel = {
							bindList : mustBeMocked,
							destroy : mustBeMocked,
							getMetaModel : mustBeMocked,
							sServiceUrl : "/foo/bar/default/iwbep/common/0001/"
						},
						aData = [],
						aSelect = [
							bHasAlternateKey
								? "ExternalCode"
								: "UnitCode", "DecimalPlaces", "MyText"
						],
						sUrl = "../../../../default/iwbep/common/0001/$metadata",
						that = this;

					/*
					 * Returns mock context instances for the given data rows, properly set up with
					 * expectations.
					 *
					 * @param {object[]} aData - some data rows
					 * @returns {object[]} mock context instances
					 */
					function mock(aData0) {
						return aData0.map(function (oData) {
							var oContext = {getProperty : mustBeMocked},
								oContextMock = that.mock(oContext);

							Object.keys(oData).forEach(function (sKey) {
								oContextMock.expects("getProperty").withExactArgs(sKey)
									.returns(oData[sKey]);
							});

							return oContext;
						});
					}

					if (!bEmptyResponse) {
						aData = bHasAlternateKey
							? [{
									DecimalPlaces : 0, ExternalCode : "ONE", MyText : "One"
								}, {
									DecimalPlaces : 2, ExternalCode : "%", MyText : "Percentage"
								}, {
									DecimalPlaces : 3, ExternalCode : "%O", MyText : "Per mille"
								}, {
									DecimalPlaces : null, ExternalCode : "*", MyText : "ignore!"
								}]
							: [{
									DecimalPlaces : 0, UnitCode : "ONE", MyText : "One"
								}, {
									DecimalPlaces : 2, UnitCode : "%", MyText : "Percentage"
								}, {
									DecimalPlaces : 3, UnitCode : "%O", MyText : "Per mille"
								}, {
									DecimalPlaces : null, UnitCode : "*", MyText : "ignore!"
								}];
						if (bHasStandardCode) { // not realistic!
							aData[0].ISOCode = "ENO";
							aData[1].ISOCode = "P/C";
							aData[2].ISOCode = "P/M";
							aData[3].ISOCode = "n/a";
						}
					}
					if (bHasStandardCode) {
						aSelect.push("ISOCode");
					}
					if (bDestroyAlreadyCalled) {
						this.oMetaModel.destroy();
					}
					this.oMetaModel.sLanguage = "~sLanguage~";
					this.oMetaModelMock.expects("fetchEntityContainer").twice()
						.returns(SyncPromise.resolve(mScope));
					this.oMetaModelMock.expects("requestObject").twice()
						.withExactArgs("/@com.sap.vocabularies.CodeList.v1.T€RM")
						.resolves({
							CollectionPath : "UnitsOfMeasure",
							Url : sUrl
						});
					this.mock(_Helper).expects("setLanguage").twice()
						.withExactArgs(sUrl, "~sLanguage~").returns("~sUrl w/ sLanguage~");
					this.oMetaModelMock.expects("getAbsoluteServiceUrl").twice()
						.withExactArgs("~sUrl w/ sLanguage~").returns("/absolute/path/");
					this.oMetaModelMock.expects("getOrCreateSharedModel")
						.withExactArgs("/absolute/path/")
						.returns(oCodeListModel);
					this.mock(oCodeListModel).expects("getMetaModel").withExactArgs()
						.returns(oCodeListMetaModel);
					oCodeListMetaModelMock.expects("requestObject")
						.withExactArgs("/UnitsOfMeasure/")
						.resolves({
							// $kind : "EntityType",
							$Key : bHasAlternateKey === 0
								? [{MyAlias : "UnitCode"}] // special case: alias is given
								: ["UnitCode"]
						});
					oCodeListMetaModelMock.expects("getObject")
						.withExactArgs("/UnitsOfMeasure/@Org.OData.Core.V1.AlternateKeys")
						.returns(bHasAlternateKey ? [{
							Key : [{
								// Alias : "ExternalCode",
								Name : {$PropertyPath : "ExternalCode"}
							}]
						}] : undefined);
					oCodeListMetaModelMock.expects("getObject")
						.withExactArgs("/UnitsOfMeasure/UnitCode"
							+ "@com.sap.vocabularies.Common.v1.UnitSpecificScale/$Path")
						.returns("DecimalPlaces");
					oCodeListMetaModelMock.expects("getObject")
						.withExactArgs("/UnitsOfMeasure/UnitCode"
							+ "@com.sap.vocabularies.Common.v1.Text/$Path")
						.returns("MyText");
					oCodeListMetaModelMock.expects("getObject")
						.withExactArgs("/UnitsOfMeasure/UnitCode"
							+ "@com.sap.vocabularies.CodeList.v1.StandardCode/$Path")
						.returns(bHasStandardCode ? "ISOCode" : undefined);
					this.mock(oCodeListModel).expects("bindList")
						.withExactArgs("/UnitsOfMeasure", null, null, null, {$select : aSelect})
						.returns(oCodeListBinding);
					let oDestroyBindingExpectation;
					let oDestroyModelExpectation;
					this.mock(oCodeListBinding).expects("requestContexts")
						.withExactArgs(0, Infinity)
						.callsFake(() => {
							oDestroyBindingExpectation = this.mock(oCodeListBinding)
								.expects("destroy").withExactArgs();
							oDestroyModelExpectation = this.mock(oCodeListModel).expects("destroy")
								.exactly(bDestroyAlreadyCalled ? 1 : 0).withExactArgs();
							return Promise.resolve(mock(aData));
						});
					const oErrorExpectation = this.oLogMock.expects("error")
						.exactly(bEmptyResponse ? 1 : 0)
						.withExactArgs("Customizing empty for ",
							"/foo/bar/default/iwbep/common/0001/UnitsOfMeasure", sODataMetaModel);
					this.oLogMock.expects("error")
						.exactly(bEmptyResponse ? 0 : 1)
						.withExactArgs("Ignoring customizing w/o unit-specific scale for code *"
							+ " from UnitsOfMeasure", sUrl, sODataMetaModel);

					return Promise.all([
						// code under test
						this.oMetaModel.requestCodeList("T€RM", mScope[mScope.$EntityContainer]),
						// code under test - must not request customizing again
						this.oMetaModel.requestCodeList("T€RM")
					]).then(function (aResults) {
						var oExpectedCodeList = {};

						if (bDestroyAlreadyCalled) {
							sinon.assert.callOrder(oDestroyBindingExpectation,
								oDestroyModelExpectation);
						}
						if (bEmptyResponse) { // #destroy called last
							sinon.assert.callOrder(oErrorExpectation, oDestroyBindingExpectation);
						} else {
							oExpectedCodeList = bHasStandardCode ? {
								ONE : {StandardCode : "ENO", Text : "One", UnitSpecificScale : 0},
								"%" : {StandardCode : "P/C", Text : "Percentage",
									UnitSpecificScale : 2},
								"%O" : {StandardCode : "P/M", Text : "Per mille",
									UnitSpecificScale : 3}
							} : {
								ONE : {Text : "One", UnitSpecificScale : 0},
								"%" : {Text : "Percentage", UnitSpecificScale : 2},
								"%O" : {Text : "Per mille", UnitSpecificScale : 3}
							};
						}
						assert.deepEqual(aResults[0], oExpectedCodeList);
						assert.strictEqual(aResults[1], aResults[0]);
					});
				});
			});
		});
	});
});

	//*********************************************************************************************
	QUnit.test("requestCodeList, no code list", function (assert) {
		this.oMetaModelMock.expects("fetchEntityContainer").returns(SyncPromise.resolve(mScope));
		this.oMetaModelMock.expects("requestObject")
			.withExactArgs("/@com.sap.vocabularies.CodeList.v1.T€RM")
			.resolves();

		// code under test
		return this.oMetaModel.requestCodeList("T€RM")
			.then(function (mUnits) {
				assert.strictEqual(mUnits, null); // Note: null, not undefined!
			});
	});

	//*********************************************************************************************
	[{
		aAlternateKeys : [{
			Key : [{
				// Alias : "ExternalCode",
				Name : {$PropertyPath : "ExternalCode"}
			}]
		}, {}, {}],
		sErrorMessage : "Single alternative expected: "
			+ "/UnitsOfMeasure/@Org.OData.Core.V1.AlternateKeys"
	}, {
		aAlternateKeys : [],
		sErrorMessage : "Single alternative expected: "
			+ "/UnitsOfMeasure/@Org.OData.Core.V1.AlternateKeys"
	}, {
		aAlternateKeys : [{
			Key : [{
				// Alias : "ExternalCode",
				Name : {$PropertyPath : "ExternalCode"}
			}, {
				// Alias : "foo",
				Name : {$PropertyPath : "foo"}
			}]
		}],
		sErrorMessage : "Single key expected: "
			+ "/UnitsOfMeasure/@Org.OData.Core.V1.AlternateKeys/0/Key"
	}, {
		aAlternateKeys : [{
			Key : []
		}],
		sErrorMessage : "Single key expected: "
			+ "/UnitsOfMeasure/@Org.OData.Core.V1.AlternateKeys/0/Key"
	}].forEach(function (oFixture, i) {
		QUnit.test("requestCodeList, alternate key error case #" + i, function (assert) {
			var oCodeListMetaModel = {
					getObject : function () {},
					requestObject : function () {}
				},
				oCodeListMetaModelMock = this.mock(oCodeListMetaModel),
				oCodeListModel = {
					bindList : function () {},
					getMetaModel : function () {}
				},
				sUrl = "../../../../default/iwbep/common/0001/$metadata",
				that = this;

			this.oMetaModelMock.expects("fetchEntityContainer").twice()
				.returns(SyncPromise.resolve(mScope));
			this.oMetaModelMock.expects("requestObject").twice()
				.withExactArgs("/@com.sap.vocabularies.CodeList.v1.T€RM")
				.resolves({
					CollectionPath : "UnitsOfMeasure",
					Url : sUrl
				});
			this.mock(_Helper).expects("setLanguage").twice().withExactArgs(sUrl, undefined)
				.returns(sUrl);
			this.oMetaModelMock.expects("getAbsoluteServiceUrl").twice()
				.withExactArgs(sUrl).returns("/absolute/path/");
			this.oMetaModelMock.expects("getOrCreateSharedModel").withExactArgs("/absolute/path/")
				.returns(oCodeListModel);
			this.mock(oCodeListModel).expects("getMetaModel").withExactArgs()
				.returns(oCodeListMetaModel);
			oCodeListMetaModelMock.expects("requestObject")
				.withExactArgs("/UnitsOfMeasure/")
				.resolves({
					// $kind : "EntityType",
					$Key : ["UnitCode"]
				});
			oCodeListMetaModelMock.expects("getObject")
				.withExactArgs("/UnitsOfMeasure/@Org.OData.Core.V1.AlternateKeys")
				.returns(oFixture.aAlternateKeys);

			// code under test
			return this.oMetaModel.requestCodeList("T€RM")
				.then(function () {
					assert.ok(false);
				}, function (oError) {
					assert.strictEqual(oError.message, oFixture.sErrorMessage);

					// code under test
					return that.oMetaModel.requestCodeList("T€RM")
						.then(function () {
							assert.ok(false);
						}, function (oError1) {
							assert.strictEqual(oError1, oError);
						});
				});
		});
	});

	//*********************************************************************************************
	[["UnitCode", "InternalCode"], [], undefined].forEach(function (aKeys) {
		QUnit.test("requestCodeList, not a single key: " + aKeys, function (assert) {
			var oCodeListMetaModel = {
					getObject : function () {},
					requestObject : function () {}
				},
				oCodeListMetaModelMock = this.mock(oCodeListMetaModel),
				oCodeListModel = {
					bindList : function () {},
					getMetaModel : function () {}
				},
				sUrl = "../../../../default/iwbep/common/0001/$metadata",
				that = this;

			this.oMetaModelMock.expects("fetchEntityContainer").twice()
				.returns(SyncPromise.resolve(mScope));
			this.oMetaModelMock.expects("requestObject").twice()
				.withExactArgs("/@com.sap.vocabularies.CodeList.v1.T€RM")
				.resolves({
					CollectionPath : "UnitsOfMeasure",
					Url : sUrl
				});
			this.mock(_Helper).expects("setLanguage").twice().withExactArgs(sUrl, undefined)
				.returns(sUrl);
			this.oMetaModelMock.expects("getAbsoluteServiceUrl").twice()
				.withExactArgs(sUrl).returns("/absolute/path/");
			this.oMetaModelMock.expects("getOrCreateSharedModel").withExactArgs("/absolute/path/")
				.returns(oCodeListModel);
			this.mock(oCodeListModel).expects("getMetaModel").withExactArgs()
				.returns(oCodeListMetaModel);
			oCodeListMetaModelMock.expects("requestObject")
				.withExactArgs("/UnitsOfMeasure/")
				.resolves({
					// $kind : "EntityType",
					$Key : aKeys
				});

			// code under test
			return this.oMetaModel.requestCodeList("T€RM")
				.then(function () {
					assert.ok(false);
				}, function (oError0) {
					assert.strictEqual(oError0.message, "Single key expected: /UnitsOfMeasure/");

					// code under test
					return that.oMetaModel.requestCodeList("T€RM")
						.then(function () {
							assert.ok(false);
						}, function (oError1) {
							assert.strictEqual(oError1, oError0);
						});
				});
		});
	});

	//*********************************************************************************************
	QUnit.test("requestCodeList: foreign context", function (assert) {
		var oMetaModel = new ODataMetaModel(this.oMetaModel.oRequestor, "/~/$metadata"),
			oContext = oMetaModel.createBindingContext("/"),
			that = this;

		this.oMetaModelMock.expects("fetchEntityContainer").returns(SyncPromise.resolve(mScope));

		assert.throws(function () {
			// code under test
			that.oMetaModel.requestCodeList("T€RM", null, {context : oContext});
		}, new Error("Unsupported context: /"));
	});

	//*********************************************************************************************
	QUnit.test("requestCodeList: context does not point to raw value", function (assert) {
		var oContext = this.oMetaModel.createBindingContext("/empty.Container"),
			that = this;

		this.oMetaModelMock.expects("fetchEntityContainer").returns(SyncPromise.resolve(mScope));

		assert.throws(function () {
			// code under test
			that.oMetaModel.requestCodeList("T€RM", null, {context : oContext});
		}, new Error("Unsupported context: /empty.Container"));
	});

	//*********************************************************************************************
	[null, {$kind : "EntityContainer"}].forEach(function (vRawValue) {
		QUnit.test("requestCodeList: unsupported raw value " + vRawValue, function (assert) {
			var oContext = this.oMetaModel.createBindingContext("/"),
				that = this;

			this.oMetaModelMock.expects("fetchEntityContainer")
				.returns(SyncPromise.resolve(mScope));

			assert.throws(function () {
				// code under test
				that.oMetaModel.requestCodeList("T€RM", vRawValue, {context : oContext});
			}, new Error("Unsupported raw value: " + vRawValue));
		});
	});

	//*********************************************************************************************
	QUnit.test("requestCodeList: 1st requestObject fails", function (assert) {
		var oError = new Error("Could not load metadata");

		this.oMetaModelMock.expects("fetchEntityContainer").returns(SyncPromise.resolve(mScope));
		this.oMetaModelMock.expects("requestObject")
			.withExactArgs("/@com.sap.vocabularies.CodeList.v1.T€RM")
			.rejects(oError);

		// code under test
		return this.oMetaModel.requestCodeList("T€RM", undefined, {/*context : oContext*/})
			.then(function () {
				assert.ok(false);
			}, function (oError0) {
				assert.strictEqual(oError0, oError);
			});
	});

	//*********************************************************************************************
	QUnit.test("requestCodeList: 2nd requestObject fails", function (assert) {
		var oCodeListMetaModel = {
				getObject : function () {},
				requestObject : function () {}
			},
			oCodeListModel = {
				bindList : function () {},
				getMetaModel : function () {}
			},
			// Note: we might need to follow an <Edmx:Reference> to the entity type
			oError = new Error("A schema cannot span more than one document: ..."),
			sUrl = "../../../../default/iwbep/common/0001/$metadata";

		this.oMetaModelMock.expects("fetchEntityContainer").returns(SyncPromise.resolve(mScope));
		this.oMetaModelMock.expects("requestObject")
			.withExactArgs("/@com.sap.vocabularies.CodeList.v1.T€RM")
			.resolves({
				CollectionPath : "UnitsOfMeasure",
				Url : sUrl
			});
		this.mock(_Helper).expects("setLanguage").withExactArgs(sUrl, undefined).returns(sUrl);
		this.oMetaModelMock.expects("getAbsoluteServiceUrl")
			.withExactArgs(sUrl).returns("/absolute/path/");
		this.oMetaModelMock.expects("getOrCreateSharedModel").withExactArgs("/absolute/path/")
			.returns(oCodeListModel);
		this.mock(oCodeListModel).expects("getMetaModel").withExactArgs()
			.returns(oCodeListMetaModel);
		this.mock(oCodeListMetaModel).expects("requestObject").withExactArgs("/UnitsOfMeasure/")
			.rejects(oError);

		// code under test
		return this.oMetaModel.requestCodeList("T€RM")
			.then(function () {
				assert.ok(false);
			}, function (oError0) {
				assert.strictEqual(oError0, oError);
			});
	});

	//*********************************************************************************************
<<<<<<< HEAD
	[false, true].forEach((bUrlFirst) => {
		const sTitle = "requestCodeList, caching based on Url and CollectionPath, bUrlFirst="
			+ bUrlFirst;
=======
[false, true].forEach((bUrlFirst) => {
	const sTitle = "requestCodeList, caching based on Url and CollectionPath, bUrlFirst="
		+ bUrlFirst;

	QUnit.test(sTitle, function (assert) {
		this.oMetaModelMock.expects("fetchEntityContainer").exactly(4)
			.returns(SyncPromise.resolve(mScope));
		this.oMetaModelMock.expects("requestObject")
			.withExactArgs("/@com.sap.vocabularies.CodeList.v1.A")
			.resolves({
				CollectionPath : "Units/Of/Measure",
				Url : "/some/Url/" // no ".../$metadata" to simplify mock of #getAbsoluteServiceUrl
			});
		this.oMetaModelMock.expects("requestObject")
			.withExactArgs("/@com.sap.vocabularies.CodeList.v1.B")
			.resolves({
				CollectionPath : "Units/Of/Measure",
				Url : "/yet/another/Url/" // different
			});
		this.oMetaModelMock.expects("requestObject")
			.withExactArgs("/@com.sap.vocabularies.CodeList.v1.C")
			.resolves({
				CollectionPath : "Currencies", // different
				Url : "/some/Url/"
			});
		const sUrlD = bUrlFirst ? "/some/Url/Units/Of/" : "/Measure/some/Url/";
		const sCollectionPathD = bUrlFirst ? "Measure" : "Units/Of";
		this.oMetaModelMock.expects("requestObject")
			.withExactArgs("/@com.sap.vocabularies.CodeList.v1.D")
			.resolves({ // same concatenation as A
				CollectionPath : sCollectionPathD,
				Url : sUrlD
			});
		this.mock(_Helper).expects("setLanguage").exactly(4).returnsArg(0); // keep Url unchanged
		this.oMetaModelMock.expects("getAbsoluteServiceUrl").exactly(4).returnsArg(0); // dito
		const oCodeListMetaModelA = {
			requestObject : function () {}
		};
		const oCodeListModelA = {
			getMetaModel : function () {
				return oCodeListMetaModelA;
			}
		};
		this.oMetaModelMock.expects("getOrCreateSharedModel")
			.withExactArgs("/some/Url/").returns(oCodeListModelA);
		const oCodeListMetaModelB = {
			requestObject : function () {}
		};
		const oCodeListModelB = {
			getMetaModel : function () {
				return oCodeListMetaModelB;
			}
		};
		this.oMetaModelMock.expects("getOrCreateSharedModel")
			.withExactArgs("/yet/another/Url/").returns(oCodeListModelB);
		this.oMetaModelMock.expects("getOrCreateSharedModel")
			.withExactArgs("/some/Url/").returns(oCodeListModelA); // C and A: same Url
		const oCodeListMetaModelD = {
			requestObject : function () {}
		};
		const oCodeListModelD = {
			getMetaModel : function () {
				return oCodeListMetaModelD;
			}
		};
		this.oMetaModelMock.expects("getOrCreateSharedModel")
			.withExactArgs(sUrlD).returns(oCodeListModelD);
		const oCodeListMetaModelAMock = this.mock(oCodeListMetaModelA);
		oCodeListMetaModelAMock.expects("requestObject").withExactArgs("/Units/Of/Measure/")
			.rejects("~oErrorA~"); // just to stop further processing
		this.mock(oCodeListMetaModelB).expects("requestObject").withExactArgs("/Units/Of/Measure/")
			.rejects("~oErrorB~"); // just to stop further processing
		oCodeListMetaModelAMock.expects("requestObject").withExactArgs("/Currencies/")
			.rejects("~oErrorC~"); // just to stop further processing
		this.mock(oCodeListMetaModelD).expects("requestObject")
			.withExactArgs("/" + sCollectionPathD + "/")
			.rejects("~oErrorD~"); // just to stop further processing
>>>>>>> 96f202e5

		QUnit.test(sTitle, function (assert) {
			this.oMetaModelMock.expects("fetchEntityContainer").exactly(4)
				.returns(SyncPromise.resolve(mScope));
			this.oMetaModelMock.expects("requestObject")
				.withExactArgs("/@com.sap.vocabularies.CodeList.v1.A")
				.resolves({
					CollectionPath : "Units/Of/Measure",
					Url : "/some/Url/" // no ".../$metadata" to simplify mock of #getAbsoluteServiceUrl
				});
			this.oMetaModelMock.expects("requestObject")
				.withExactArgs("/@com.sap.vocabularies.CodeList.v1.B")
				.resolves({
					CollectionPath : "Units/Of/Measure",
					Url : "/yet/another/Url/" // different
				});
			this.oMetaModelMock.expects("requestObject")
				.withExactArgs("/@com.sap.vocabularies.CodeList.v1.C")
				.resolves({
					CollectionPath : "Currencies", // different
					Url : "/some/Url/"
				});
			const sUrlD = bUrlFirst ? "/some/Url/Units/Of/" : "/Measure/some/Url/";
			const sCollectionPathD = bUrlFirst ? "Measure" : "Units/Of";
			this.oMetaModelMock.expects("requestObject")
				.withExactArgs("/@com.sap.vocabularies.CodeList.v1.D")
				.resolves({ // same concatenation as A
					CollectionPath : sCollectionPathD,
					Url : sUrlD
				});
			this.mock(_Helper).expects("setLanguage").exactly(4).returnsArg(0); // keep Url unchanged
			this.oMetaModelMock.expects("getAbsoluteServiceUrl").exactly(4).returnsArg(0); // dito
			const oCodeListMetaModelA = {
				requestObject : function () {}
			};
			const oCodeListModelA = {
				getMetaModel : function () {
					return oCodeListMetaModelA;
				}
			};
			this.oMetaModelMock.expects("getOrCreateSharedModel")
				.withExactArgs("/some/Url/", "$direct").returns(oCodeListModelA);
			const oCodeListMetaModelB = {
				requestObject : function () {}
			};
			const oCodeListModelB = {
				getMetaModel : function () {
					return oCodeListMetaModelB;
				}
			};
			this.oMetaModelMock.expects("getOrCreateSharedModel")
				.withExactArgs("/yet/another/Url/", "$direct").returns(oCodeListModelB);
			this.oMetaModelMock.expects("getOrCreateSharedModel")
				.withExactArgs("/some/Url/", "$direct").returns(oCodeListModelA); // C and A: same Url
			const oCodeListMetaModelD = {
				requestObject : function () {}
			};
			const oCodeListModelD = {
				getMetaModel : function () {
					return oCodeListMetaModelD;
				}
			};
			this.oMetaModelMock.expects("getOrCreateSharedModel")
				.withExactArgs(sUrlD, "$direct").returns(oCodeListModelD);
			const oCodeListMetaModelAMock = this.mock(oCodeListMetaModelA);
			oCodeListMetaModelAMock.expects("requestObject").withExactArgs("/Units/Of/Measure/")
				.rejects("~oErrorA~"); // just to stop further processing
			this.mock(oCodeListMetaModelB).expects("requestObject").withExactArgs("/Units/Of/Measure/")
				.rejects("~oErrorB~"); // just to stop further processing
			oCodeListMetaModelAMock.expects("requestObject").withExactArgs("/Currencies/")
				.rejects("~oErrorC~"); // just to stop further processing
			this.mock(oCodeListMetaModelD).expects("requestObject")
				.withExactArgs("/" + sCollectionPathD + "/")
				.rejects("~oErrorD~"); // just to stop further processing

			return Promise.all([
				// code under test
				this.oMetaModel.requestCodeList("A").then(function () {
					assert.ok(false);
				}, function (oError) {
					assert.strictEqual(oError.name, "~oErrorA~");
				}),
				this.oMetaModel.requestCodeList("B").then(function () {
					assert.ok(false);
				}, function (oError) {
					assert.strictEqual(oError.name, "~oErrorB~");
				}),
				this.oMetaModel.requestCodeList("C").then(function () {
					assert.ok(false);
				}, function (oError) {
					assert.strictEqual(oError.name, "~oErrorC~");
				}),
				this.oMetaModel.requestCodeList("D").then(function () {
					assert.ok(false);
				}, function (oError) {
					assert.strictEqual(oError.name, "~oErrorD~");
				})
			]);
		});
	});

	//*********************************************************************************************
	QUnit.test("requestCodeList, change handler fails", function (assert) {
		var oCodeListBinding = {
				destroy : function () {},
				requestContexts : function () {}
			},
			oCodeListMetaModel = {
				getObject : function () {},
				requestObject : function () {}
			},
			oCodeListMetaModelMock = this.mock(oCodeListMetaModel),
			oCodeListModel = {
				bindList : function () {},
				getMetaModel : function () { return oCodeListMetaModel; }
			},
			oError = new Error("Accessed value is not primitive: ..."),
			sUrl = "../../../../default/iwbep/common/0001/$metadata";

		this.oMetaModelMock.expects("fetchEntityContainer").returns(SyncPromise.resolve(mScope));
		this.oMetaModelMock.expects("requestObject")
			.withExactArgs("/@com.sap.vocabularies.CodeList.v1.T€RM")
			.resolves({
				CollectionPath : "UnitsOfMeasure",
				Url : sUrl
			});
		this.mock(_Helper).expects("setLanguage").withExactArgs(sUrl, undefined).returns(sUrl);
		this.oMetaModelMock.expects("getAbsoluteServiceUrl")
			.withExactArgs(sUrl).returns("/absolute/path/");
		this.oMetaModelMock.expects("getOrCreateSharedModel").withExactArgs("/absolute/path/")
			.returns(oCodeListModel);
		oCodeListMetaModelMock.expects("requestObject")
			.withExactArgs("/UnitsOfMeasure/")
			.resolves({
				// $kind : "EntityType",
				$Key : ["UnitCode"]
			});
		oCodeListMetaModelMock.expects("getObject")
			.withExactArgs("/UnitsOfMeasure/@Org.OData.Core.V1.AlternateKeys")
			.returns(undefined);
		oCodeListMetaModelMock.expects("getObject")
			.withExactArgs(
				"/UnitsOfMeasure/UnitCode@com.sap.vocabularies.Common.v1.UnitSpecificScale/$Path")
			.returns("DecimalPlaces");
		oCodeListMetaModelMock.expects("getObject")
			.withExactArgs("/UnitsOfMeasure/UnitCode@com.sap.vocabularies.Common.v1.Text/$Path")
			.returns("MyText");
		oCodeListMetaModelMock.expects("getObject").withExactArgs("/UnitsOfMeasure/UnitCode"
				+ "@com.sap.vocabularies.CodeList.v1.StandardCode/$Path")
			.returns(undefined);
		this.mock(oCodeListModel).expects("bindList")
			.withExactArgs("/UnitsOfMeasure", null, null, null, {
				$select : ["UnitCode", "DecimalPlaces", "MyText"]
			}).returns(oCodeListBinding);
		this.mock(oCodeListBinding).expects("destroy").withExactArgs();
		this.mock(oCodeListBinding).expects("requestContexts")
			.withExactArgs(0, Infinity)
			.resolves([{
				getProperty : function () { throw oError; }
			}]);

		// code under test
		return this.oMetaModel.requestCodeList("T€RM")
			.then(function () {
				assert.ok(false);
			}, function (oError0) {
				assert.strictEqual(oError0, oError);
			});
	});

	//*********************************************************************************************
	QUnit.test("requestCodeList, data request fails", function (assert) {
		var oCodeListBinding = {
				destroy : function () {},
				requestContexts : function () {}
			},
			oCodeListMetaModel = {
				getObject : function () {},
				requestObject : function () {}
			},
			oCodeListMetaModelMock = this.mock(oCodeListMetaModel),
			oCodeListModel = {
				bindList : function () {},
				getMetaModel : function () { return oCodeListMetaModel; }
			},
			oError = new Error("500 Internal Server Error"),
			sUrl = "../../../../default/iwbep/common/0001/$metadata";

		this.oMetaModelMock.expects("fetchEntityContainer").returns(SyncPromise.resolve(mScope));
		this.oMetaModelMock.expects("requestObject")
			.withExactArgs("/@com.sap.vocabularies.CodeList.v1.T€RM")
			.resolves({
				CollectionPath : "UnitsOfMeasure",
				Url : sUrl
			});
		this.mock(_Helper).expects("setLanguage").withExactArgs(sUrl, undefined).returns(sUrl);
		this.oMetaModelMock.expects("getAbsoluteServiceUrl")
			.withExactArgs(sUrl).returns("/absolute/path/");
		this.oMetaModelMock.expects("getOrCreateSharedModel").withExactArgs("/absolute/path/")
			.returns(oCodeListModel);
		oCodeListMetaModelMock.expects("requestObject")
			.withExactArgs("/UnitsOfMeasure/")
			.resolves({
				// $kind : "EntityType",
				$Key : ["UnitCode"]
			});
		oCodeListMetaModelMock.expects("getObject")
			.withExactArgs("/UnitsOfMeasure/@Org.OData.Core.V1.AlternateKeys")
			.returns(undefined);
		oCodeListMetaModelMock.expects("getObject")
			.withExactArgs(
				"/UnitsOfMeasure/UnitCode@com.sap.vocabularies.Common.v1.UnitSpecificScale/$Path")
			.returns("DecimalPlaces");
		oCodeListMetaModelMock.expects("getObject")
			.withExactArgs("/UnitsOfMeasure/UnitCode@com.sap.vocabularies.Common.v1.Text/$Path")
			.returns("MyText");
		oCodeListMetaModelMock.expects("getObject").withExactArgs("/UnitsOfMeasure/UnitCode"
				+ "@com.sap.vocabularies.CodeList.v1.StandardCode/$Path")
			.returns(undefined);
		this.mock(oCodeListModel).expects("bindList")
			.withExactArgs("/UnitsOfMeasure", null, null, null, {
				$select : ["UnitCode", "DecimalPlaces", "MyText"]
			}).returns(oCodeListBinding);
		this.mock(oCodeListBinding).expects("destroy").withExactArgs();
		this.mock(oCodeListBinding).expects("requestContexts")
			.withExactArgs(0, Infinity)
			.rejects(oError);

		// code under test
		return this.oMetaModel.requestCodeList("T€RM")
			.then(function () {
				assert.ok(false);
			}, function (oError0) {
				assert.strictEqual(oError0, oError);
			});
	});

	//*********************************************************************************************
	QUnit.test("requestCurrencyCodes", function (assert) {
		var oDetails = {},
			oPromise = {},
			vRawValue = {};

		this.oMetaModelMock.expects("requestCodeList").withExactArgs("CurrencyCodes",
				sinon.match.same(vRawValue), sinon.match.same(oDetails))
			.returns(oPromise);

		// code under test
		assert.strictEqual(this.oMetaModel.requestCurrencyCodes(vRawValue, oDetails), oPromise);
	});

	//*********************************************************************************************
	QUnit.test("requestUnitsOfMeasure", function (assert) {
		var oDetails = {},
			oPromise = {},
			vRawValue = {};

		this.oMetaModelMock.expects("requestCodeList").withExactArgs("UnitsOfMeasure",
				sinon.match.same(vRawValue), sinon.match.same(oDetails))
			.returns(oPromise);

		// code under test
		assert.strictEqual(this.oMetaModel.requestUnitsOfMeasure(vRawValue, oDetails), oPromise);
	});

	//*********************************************************************************************
	QUnit.test("getReducedPath", function (assert) {
		this.oMetaModelMock.expects("getAllPathReductions")
			.withExactArgs("/path", "/base", true, true)
			.returns("/reduced/path");

		assert.strictEqual(
			// code under test
			this.oMetaModel.getReducedPath("/path", "/base"),
			"/reduced/path"
		);
	});

	//*********************************************************************************************
	// Tests that each key is reduced to the corresponding value. The root path is the part of the
	// key until the "|".
	forEach({
		"/As(1)|AValue" : [],
		"/As(1)|#reduce.path.Action" : [],
		"/As(1)|AtoB/BValue" : [],
		"/As(1)|AtoB/BtoA" : ["/As(1)"],
		"/As(1)|AtoB/BtoA/AValue" : ["/As(1)/AValue"],
		"/As(1)|AtoC/CtoA/AValue" : [], // potential backlink has no $Partner
		"/As(1)|AtoDs(42)/DtoA/AValue" : ["/As(1)/AValue"], // using predicate
		"/As(1)|AtoDs/42/DtoA/AValue" : ["/As(1)/AValue"], // using index
		// no predicate, no index (does not matter where it leads, it's going back anyway)
		"/As(1)|AtoDs/DtoA/AValue" : ["/As(1)/AValue"],
		"/As(1)|AtoDs(42)/DtoA/AtoC/CValue" : ["/As(1)/AtoC/CValue"],
		"/Ds(1)|DtoA/AtoDs(42)/DValue" : [], // backlink via collection
		"/Ds(1)|DtoCs/42" : [], // no partner, ends with index
		"/Ds(1)|DtoA/AtoDs/42/DValue" : [], // backlink via collection w/ index
		"/As(1)|AtoDs(42)/DtoBs(7)/BtoD/DValue" : ["/As(1)/AtoDs(42)/DValue"], // following a collection
		"/As(1)/AtoB|BtoA/AValue" : [], // reduced path not shorter than base
		// multiple nested reduction
		"/As(1)|AtoB/BtoC/CtoB/BtoA/AValue" : ["/As(1)/AtoB/BtoA/AValue", "/As(1)/AValue"],
		// multiple non-nested reductions
		"/As(1)|AtoB/BtoA/AtoDs(11)/DtoA/AValue" :
			["/As(1)/AtoDs(11)/DtoA/AValue", "/As(1)/AtoB/BtoA/AValue", "/As(1)/AValue"],
		// multiple pairs w/ index
		"/As(1)|AtoDs/-2/DtoBs(7)/BtoD/DtoA/AValue" :
			["/As(1)/AtoDs/-2/DtoA/AValue", "/As(1)/AValue"],
		// avoid duplicates (1:1 navigation)
		"/As(1)|AtoB/BtoA/AtoB/BtoA/AValue" : ["/As(1)/AtoB/BtoA/AValue", "/As(1)/AValue"],
		// avoid duplicates (1:* navigation)
		"/As(1)|AtoDs(2)/DtoA/AtoDs(2)/DtoA/AValue" : ["/As(1)/AtoDs(2)/DtoA/AValue", "/As(1)/AValue"],
		"/As(1)|AtoDs(42)/DtoA/AValue@Common.Label" : ["/As(1)/AValue@Common.Label"],
		"/As(1)|AtoDs(42)/DtoA/@Common.Label" : ["/As(1)/@Common.Label"], // annotation at type A
		"/As(1)|AtoDs(42)/DtoA@Common.Label" : [], // annotation at navigation property DtoA
		// UI5 runtime annotation at type A
		"/As(1)|AtoDs(42)/DtoA/@$ui5._/predicate" : ["/As(1)/@$ui5._/predicate"],
		// property of binding parameter at 1st overloaded bound action
		"/As(1)|reduce.path.Action(...)/$Parameter/_it/Value" : ["/As(1)/Value"],
		// property of binding parameter at 2nd overloaded bound action
		"/Ds(1)|reduce.path.Action(...)/$Parameter/Value/Value" : ["/Ds(1)/Value"],
		// path reduction within the operation parameter
		"/As(1)|reduce.path.Action(...)/$Parameter/_it/AtoB/BtoA/Value" :
			["/As(1)/AtoB/BtoA/Value", "/As(1)/reduce.path.Action(...)/$Parameter/_it/Value",
				"/As(1)/Value"],
		// path reduction before the operation
		"/As(1)|AtoB/BtoA/reduce.path.Action(...)/$Parameter/_it/Value" :
			["/As(1)/reduce.path.Action(...)/$Parameter/_it/Value", "/As(1)/AtoB/BtoA/Value",
				"/As(1)/Value"],
		// nested path reduction incl. an operation parameter
		"/As(1)|AtoB/reduce.path.Action(...)/$Parameter/_it/BtoA/Property" :
			["/As(1)/AtoB/BtoA/Property", "/As(1)/Property"],
		// property of binding parameter at 2nd overloaded bound action, without "$Parameter"
		"/Ds(1)|reduce.path.Action(...)/Value/Value" : [],
		// property of other parameter at bound action
		"/As(1)|reduce.path.Action(...)/$Parameter/foo" : [],
		// operation import
		"/FunctionImport(...)|$Parameter/foo" : []
	}, function (sPath, aReducedPaths, sRootPath) {
		QUnit.test("getAllPathReductions: " + sPath, function (assert) {
			aReducedPaths = [sPath].concat(aReducedPaths);
			this.oMetaModelMock.expects("fetchEntityContainer").atLeast(0)
				.returns(SyncPromise.resolve(mReducedPathScope));

			assert.deepEqual(this.oMetaModel.getAllPathReductions(sPath, sRootPath),
				aReducedPaths, "collection");

			assert.deepEqual(this.oMetaModel.getAllPathReductions(sPath, sRootPath, true),
				aReducedPaths.pop(), "single");
		});
	});

	//*********************************************************************************************
	// Tests that each key is reduced to the corresponding value iff bNoReduceBeforeCollection is
	// false.
	forEach({
		"/As(1)|AtoB/BtoA/AtoDs(42)/DValue" : "/As(1)/AtoDs(42)/DValue",
		"/As(1)|AtoB/BtoA/AtoDs" : "/As(1)/AtoDs"
	}, function (sPath, sReducedPath, sRootPath) {
		QUnit.test("getAllPathReductions: (collections) " + sPath, function (assert) {
			this.oMetaModelMock.expects("fetchEntityContainer").atLeast(0)
				.returns(SyncPromise.resolve(mReducedPathScope));

			assert.deepEqual(
				this.oMetaModel.getAllPathReductions(sPath, sRootPath, true, true),
				sPath
			);

			assert.deepEqual(
				this.oMetaModel.getAllPathReductions(sPath, sRootPath, true),
				sReducedPath
			);
		});
	});

	//*********************************************************************************************
	QUnit.test("getAllPathReductions: binding parameter is collection", function (assert) {
		this.oMetaModelMock.expects("fetchEntityContainer").atLeast(0)
			.returns(SyncPromise.resolve(mReducedPathScope));

		// expect no reduction, the binding parameter is invalid
		assert.deepEqual(
			this.oMetaModel.getAllPathReductions(
				"/Ds(1)/DtoBs/reduce.path.Action/$Parameter/_it/Value", "/Ds(1)", true, true),
			"/Ds(1)/DtoBs/reduce.path.Action/$Parameter/_it/Value"
		);
	});

	//*********************************************************************************************
	QUnit.test("getAllPathReductions: !bSingle, bNoReduceBeforeCollection", function (assert) {
		this.oMetaModelMock.expects("fetchEntityContainer").atLeast(0)
			.returns(SyncPromise.resolve(mReducedPathScope));

		assert.deepEqual(
			this.oMetaModel.getAllPathReductions(
				"/As(1)/AtoB/BtoA/AtoDs(42)/DtoBs(23)/BtoD/DValue", "/As(1)", false, true),
			[
				"/As(1)/AtoB/BtoA/AtoDs(42)/DtoBs(23)/BtoD/DValue",
				"/As(1)/AtoB/BtoA/AtoDs(42)/DValue"
			]
		);
	});

	//*********************************************************************************************
	QUnit.test("getAllPathReductions: invalid binding parameter", function (assert) {
		this.oMetaModelMock.expects("fetchEntityContainer").atLeast(0)
			.returns(SyncPromise.resolve(mReducedPathScope));
		this.oLogMock.expects("isLoggable")
			.withExactArgs(Log.Level.WARNING, sODataMetaModel).returns(true);
		this.oLogMock.expects("warning").withExactArgs("Expected a single overload, but found 0",
			"/As/AtoC/reduce.path.Action/$Parameter/_it", sODataMetaModel);

		// checks that it runs through without an error
		assert.deepEqual(
			this.oMetaModel.getAllPathReductions(
				"/As(1)/AtoC/reduce.path.Action(...)/$Parameter/_it", "/As(1)", true, true),
			"/As(1)/AtoC/reduce.path.Action(...)/$Parameter/_it");
	});

	//*********************************************************************************************
	QUnit.test("getAllPathReductions: multiple overloads", function (assert) {
		this.oMetaModelMock.expects("fetchEntityContainer").atLeast(0)
			.returns(SyncPromise.resolve(mReducedPathScope));
		this.oLogMock.expects("isLoggable")
					.withExactArgs(Log.Level.WARNING, sODataMetaModel).returns(true);
		this.oLogMock.expects("warning").withExactArgs("Expected a single overload, but found 2",
			"/Ds/reduce.path.Function/$Parameter/_it", sODataMetaModel);

		// checks that it runs through without an error
		assert.deepEqual(
			this.oMetaModel.getAllPathReductions("/Ds(1)/reduce.path.Function(...)/$Parameter/_it",
				"/Ds(1)"),
			["/Ds(1)/reduce.path.Function(...)/$Parameter/_it"]);
	});

	//*********************************************************************************************
	// 0: no addt'l Nav.Prop. // 1: no $Partner // 2: addt'l Nav.Prop. w/ $Partner
	[0, 1, 2].forEach((i) => {
		let oOverload;

		function setup(oTestContext, oContext) {
			oTestContext.mock(oContext).expects("getPath").withExactArgs().returns("~path~");
			oTestContext.mock(_Helper).expects("getMetaPath").withExactArgs("~path~")
				.returns(i > 0 ? "/meta" : "/meta/path");
			oTestContext.oMetaModelMock.expects("getObject").exactly(i > 0 ? 1 : 0)
				.withExactArgs("/meta/path/$Partner").returns(i > 1 ? "~Partner~" : undefined);
			if (i > 1) {
				oOverload = {
					$IsBound : true,
					$Parameter : [{$Name : "~Partner~"}]
				};
			}
		}

		//* * * * * * * * * * * * * * * * * * * * * * * * * * * * * * * * * * * * * * * * * * * * * * *
		QUnit.test("requestValue4Annotation: no edm:Path #" + i, function (assert) {
			var oContext = {
					getModel : function () { return null; },
					getPath : mustBeMocked
				},
				oMetaContext = {},
				vRawValue = {};

			setup(this, oContext);
			this.oMetaModelMock.expects("createBindingContext").withExactArgs("/meta/path/value")
				.returns(oMetaContext);
			this.mock(AnnotationHelper).expects("value")
				.withExactArgs(sinon.match.same(vRawValue), {
					context : sinon.match.same(oMetaContext),
					overload : oOverload
				})
				.returns("foo");

			// code under test
			return this.oMetaModel.requestValue4Annotation(vRawValue, "/meta/path/value", oContext)
				.then(function (sValue) {
					assert.strictEqual(sValue, "foo");
				});
		});

		//* * * * * * * * * * * * * * * * * * * * * * * * * * * * * * * * * * * * * * * * * * * * * * *
		QUnit.test("requestValue4Annotation: composite binding #" + i, function (assert) {
			var oModel = new Model(),
				oContext = Context.create(oModel, null, "/Entity(1)"),
				oBarBinding = new PropertyBinding(oModel, "bar", oContext),
				oFooBinding = new PropertyBinding(oModel, "foo", oContext),
				oMetaContext = {},
				oModelMock = this.mock(oModel),
				vRawValue = {};

			oBarBinding.getValue = function () {};
			oBarBinding.requestValue = function () {};
			oFooBinding.getValue = function () {};
			oFooBinding.requestValue = function () {};
			oModel.bindProperty = function () {};

			setup(this, oContext);
			this.oMetaModelMock.expects("createBindingContext").withExactArgs("/meta/path/value")
				.returns(oMetaContext);
			this.mock(AnnotationHelper).expects("value")
				.withExactArgs(sinon.match.same(vRawValue), {
					context : sinon.match.same(oMetaContext),
					overload : oOverload
				})
				.returns("{foo} {bar}"); // sync behavior only with a sap.ui.model.CompositeBinding
			oModelMock.expects("bindProperty")
				.withExactArgs("foo", sinon.match.same(oContext), undefined)
				.returns(oFooBinding);
			oModelMock.expects("bindProperty")
				.withExactArgs("bar", sinon.match.same(oContext), undefined)
				.returns(oBarBinding);
			// Note: getValue called by CompositeBinding, no need to _fireChange
			this.mock(oFooBinding).expects("getValue").withExactArgs().atLeast(1).returns("foo-value");
			this.mock(oBarBinding).expects("getValue").withExactArgs().atLeast(1).returns("bar-value");
			this.mock(oFooBinding).expects("requestValue").withExactArgs().resolves();
			this.mock(oBarBinding).expects("requestValue").withExactArgs().resolves();

			// code under test
			return this.oMetaModel.requestValue4Annotation(vRawValue, "/meta/path/value", oContext)
				.then(function (sValue) {
					assert.strictEqual(sValue, "foo-value bar-value");
				});
		});

		//* * * * * * * * * * * * * * * * * * * * * * * * * * * * * * * * * * * * * * * * * * * * * * *
		QUnit.test("requestValue4Annotation: async #" + i, function (assert) {
			var oModel = new Model(),
				oContext = Context.create(oModel, null, "/Entity(1)"),
				oFooBinding = new PropertyBinding(oModel, "foo", oContext),
				oMetaContext = {},
				oModelMock = this.mock(oModel),
				vRawValue = {},
				that = this;

			oFooBinding.getValue = function () {};
			oFooBinding.requestValue = function () {};
			oModel.bindProperty = function () {};

			setup(this, oContext);
			this.oMetaModelMock.expects("createBindingContext").withExactArgs("/meta/path/value")
				.returns(oMetaContext);
			this.mock(AnnotationHelper).expects("value")
				.withExactArgs(sinon.match.same(vRawValue), {
					context : sinon.match.same(oMetaContext),
					overload : oOverload
				})
				.returns("{foo}");
			oModelMock.expects("bindProperty")
				.withExactArgs("foo", sinon.match.same(oContext), undefined)
				.returns(oFooBinding);
			this.mock(oFooBinding).expects("requestValue").withExactArgs()
				.callsFake(function () {
					that.mock(oFooBinding).expects("getValue").withExactArgs().returns("foo-value");
					oFooBinding._fireChange(); // inform control that then calls getValue
					return Promise.resolve();
				});

			// code under test
			return this.oMetaModel.requestValue4Annotation(vRawValue, "/meta/path/value", oContext)
				.then(function (sValue) {
					assert.strictEqual(sValue, "foo-value");
				});
		});
	});// end of forEach

	//*********************************************************************************************
	QUnit.test("filterValueListRelevantQualifiers", function (assert) {
		var oContext = {
				getModel : function () { return null; }
			},
			sMetaPath = "/some/meta/path"
				+ "@com.sap.vocabularies.Common.v1.ValueListRelevantQualifiers",
			aRawRelevantQualifiers = [],
			mValueListByQualifier = {
				in : {
					$model : {}
				},
				maybe : {
					$model : {}
				}
			},
			sJSON = JSON.stringify(mValueListByQualifier);

		this.oMetaModelMock.expects("requestValue4Annotation")
			.withExactArgs(sinon.match.same(aRawRelevantQualifiers), sMetaPath,
				sinon.match.same(oContext))
			.resolves(["in", "N/A"]);

		return this.oMetaModel.filterValueListRelevantQualifiers(mValueListByQualifier,
				aRawRelevantQualifiers, sMetaPath, oContext)
			.then(function (mFilteredValueListInfo) {
				assert.deepEqual(Object.keys(mFilteredValueListInfo), ["in"]);
				assert.strictEqual(mFilteredValueListInfo.in, mValueListByQualifier.in);
				assert.strictEqual(JSON.stringify(mValueListByQualifier), sJSON);
			});
	});

	//*********************************************************************************************
	[{
		mAnnotations : {},
		sExpectedPath : undefined,
		sPathInEntity : "Quantity"
	}, {
		mAnnotations : undefined,
		sExpectedPath : undefined,
		sPathInEntity : "@$ui5.foo"
	}, {
		mAnnotations : {
			"@Org.OData.Measures.V1.Unit" : {$Path : "QuantityUnit"}
		},
		sExpectedPath : "QuantityUnit",
		sPathInEntity : "Quantity"
	}, {
		mAnnotations : {
			"@Org.OData.Measures.V1.ISOCurrency" : {$Path : "CurrencyCode"}
		},
		sExpectedPath : "CurrencyCode",
		sPathInEntity : "GrossAmount"
	}, {
		// Note: this annotation is found only via target "xyz.ProductInfo/WeightMeasure", not via
		// "/SalesOrderList/SO_2_SOITEM/ProductInfo/WeightMeasure"
		mAnnotations : {
			"@Org.OData.Measures.V1.Unit" : {$Path : "WeightUnit"} // relative to ProductInfo!
		},
		sExpectedPath : "WeightUnit",
		sPathInEntity : "ProductInfo/WeightMeasure"
	}].forEach(function (oFixture, i) {
		QUnit.test("getUnitOrCurrencyPath, " + i, function (assert) {
			var oModel = new ODataModel({serviceUrl : sSampleServiceUrl}),
				oMetaModel = oModel.getMetaModel(),
				sPropertyPath = "/SalesOrderList('42')/SO_2_SOITEM('10')/" + oFixture.sPathInEntity,
				oMetaContext = {};

			this.mock(oMetaModel).expects("getMetaContext").withExactArgs(sPropertyPath)
				.returns(oMetaContext);
			this.mock(oMetaModel).expects("getObject")
				.withExactArgs("@", sinon.match.same(oMetaContext))
				.returns(oFixture.mAnnotations);

			// code under test
			assert.strictEqual(oMetaModel.getUnitOrCurrencyPath(sPropertyPath),
				oFixture.sExpectedPath);
		});
	});

	//*********************************************************************************************
	QUnit.test("_copyAnnotations", function (assert) {
		// code under test
		this.oMetaModel._copyAnnotations("~oMetaModelForAnnotations~");

		assert.strictEqual(this.oMetaModel.oMetaModelForAnnotations, "~oMetaModelForAnnotations~");
	});

	//*********************************************************************************************
	QUnit.test("_copyAnnotations: annotation files", function (assert) {
		const oModel = new ODataModel({
			serviceUrl : sSampleServiceUrl,
			annotationURI : "~sAnnotationUri~"
		});

		assert.throws(function () {
			// code under test
			oModel.getMetaModel()._copyAnnotations();
		}, new Error("Must not copy annotations when there are local annotation files"));
	});

	//*********************************************************************************************
	QUnit.test("_getAnnotationsForSchema", function (assert) {
		this.oMetaModelMock.expects("fetchEntityContainer").withExactArgs()
			.returns(SyncPromise.resolve({
				$Annotations : {
					"A.B.C" : {"@foo" : "A.B.C"},
					"B.A" : {"@foo" : "B.A"},
					"B.C" : {"@foo" : "B.C"},
					"C.A" : {"@foo" : "C.A"}
				}
			}));

		// code under test
		assert.deepEqual(this.oMetaModel._getAnnotationsForSchema("B."), {
			"B.A" : {"@foo" : "B.A"},
			"B.C" : {"@foo" : "B.C"}
		});
	});
});
//TODO getContext vs. createBindingContext; map of "singletons" vs. memory leak<|MERGE_RESOLUTION|>--- conflicted
+++ resolved
@@ -5472,27 +5472,18 @@
 	});
 
 	//*********************************************************************************************
-<<<<<<< HEAD
 	[true, false].forEach(function (bAutoExpandSelect) {
 		[false, true].forEach(function (bHasMetaModelForAnnotations) {
 			[false, true].forEach(function (bCopyAnnotations) {
-				const sTitle = "getOrCreateSharedModel, bAutoExpandSelect=" + bAutoExpandSelect
-					+ ", bHasMetaModelForAnnotations=" + bHasMetaModelForAnnotations
-					+ ", bCopyAnnotations=" + bCopyAnnotations;
-=======
-[true, false].forEach(function (bAutoExpandSelect) {
-	[false, true].forEach(function (bHasMetaModelForAnnotations) {
-		[false, true].forEach(function (bCopyAnnotations) {
-			[false, true].forEach(function (bDestroyed) {
-				const sTitle = "getOrCreateSharedModel, bAutoExpandSelect=" + bAutoExpandSelect
-					+ ", bHasMetaModelForAnnotations=" + bHasMetaModelForAnnotations
-					+ ", bCopyAnnotations=" + bCopyAnnotations
-					+ ", bDestroyed=" + bDestroyed;
-
-				if (bCopyAnnotations && bDestroyed) {
-					return;
-				}
->>>>>>> 96f202e5
+				[false, true].forEach(function (bDestroyed) {
+					const sTitle = "getOrCreateSharedModel, bAutoExpandSelect=" + bAutoExpandSelect
+						+ ", bHasMetaModelForAnnotations=" + bHasMetaModelForAnnotations
+						+ ", bCopyAnnotations=" + bCopyAnnotations
+						+ ", bDestroyed=" + bDestroyed;
+
+					if (bCopyAnnotations && bDestroyed) {
+						return;
+					}
 
 		QUnit.test(sTitle, function (assert) {
 			var mHeaders = {"Accept-Language" : "ab-CD", "X-CSRF-Token" : "xyz"},
@@ -5501,18 +5492,17 @@
 				oMetaModelMock = this.mock(oMetaModel),
 				oSharedModel;
 
-<<<<<<< HEAD
-			oMetaModel.mSharedModelByUrl.foo = "~bar~";
-
+			if (bDestroyed) { // (meta) model might be destroyed while #requestCodeList in progress
+				oMetaModel.destroy();
+			} else {
+				oMetaModel.mSharedModelByUrl.foo = "~bar~";
+			}
 			oMetaModel.oMetaModelForAnnotations = bHasMetaModelForAnnotations
 				? "~oMetaModelForAnnotations~"
 				: null;
 			oMetaModel.sLanguage = "~sLanguage~";
 			oMetaModelMock.expects("getAbsoluteServiceUrl")
 				.withExactArgs("../ValueListService/$metadata")
-				.returns("/Foo/ValueListService/");
-			oMetaModelMock.expects("getAbsoluteServiceUrl") // for second code under test
-				.withExactArgs("/Foo/ValueListService/$metadata")
 				.returns("/Foo/ValueListService/");
 			this.mock(oModel).expects("getHttpHeaders").withExactArgs().returns(mHeaders);
 			// observe metadataUrlParams being passed along
@@ -5531,100 +5521,42 @@
 
 			// code under test
 			oSharedModel = oMetaModel.getOrCreateSharedModel("../ValueListService/$metadata",
-				undefined, bAutoExpandSelect, bCopyAnnotations);
+				bCopyAnnotations, bAutoExpandSelect);
 
 			assert.ok(oSharedModel instanceof ODataModel);
 			assert.deepEqual(oSharedModel.mHeaders, mHeaders);
 			assert.strictEqual(oSharedModel.sServiceUrl, "/Foo/ValueListService/");
 			assert.strictEqual(oSharedModel.bSharedRequests, true);
 			assert.strictEqual(oSharedModel.sOperationMode, OperationMode.Server);
-			assert.strictEqual(oSharedModel.getGroupId(), "$auto");
+			assert.strictEqual(oSharedModel.getGroupId(), bCopyAnnotations ? "$auto" : "$direct");
 			assert.strictEqual(oSharedModel.bAutoExpandSelect, !!bAutoExpandSelect);
 			if (bCopyAnnotations) {
 				assert.ok(oCopyAnnotationsExpectation.calledOn(oSharedModel.getMetaModel()));
 			}
 			assert.ok(oExpectation.calledOn(oSharedModel));
-			assert.deepEqual(oMetaModel.mSharedModelByUrl, {
+			assert.deepEqual(oMetaModel.mSharedModelByUrl, bDestroyed ? undefined : {
 				foo : "~bar~",
 				[`${bAutoExpandSelect}/Foo/ValueListService/`] : oSharedModel
 			});
 
-			// code under test
-			assert.strictEqual(oMetaModel.getOrCreateSharedModel("/Foo/ValueListService/$metadata",
-					undefined, bAutoExpandSelect, bCopyAnnotations),
-				oSharedModel);
-=======
-		if (bDestroyed) { // (meta) model might be destroyed while #requestCodeList in progress
-			oMetaModel.destroy();
-		} else {
-			oMetaModel.mSharedModelByUrl.foo = "~bar~";
-		}
-		oMetaModel.oMetaModelForAnnotations = bHasMetaModelForAnnotations
-			? "~oMetaModelForAnnotations~"
-			: null;
-		oMetaModel.sLanguage = "~sLanguage~";
-		oMetaModelMock.expects("getAbsoluteServiceUrl")
-			.withExactArgs("../ValueListService/$metadata")
-			.returns("/Foo/ValueListService/");
-		this.mock(oModel).expects("getHttpHeaders").withExactArgs().returns(mHeaders);
-		// observe metadataUrlParams being passed along
-		// Note: "ab-CD" is derived from Localization.getLanguageTag here, not from mHeaders!
-		this.mock(_MetadataRequestor).expects("create")
-			.withExactArgs({"Accept-Language" : "ab-CD"}, "4.0", undefined,
-				{"sap-language" : "~sLanguage~"}, undefined, sinon.match.func);
-		const oCopyAnnotationsExpectation
-			= this.mock(ODataMetaModel.prototype).expects("_copyAnnotations")
-				.exactly(bCopyAnnotations ? 1 : 0)
-				.withExactArgs(bHasMetaModelForAnnotations
-					? "~oMetaModelForAnnotations~"
-					: sinon.match.same(oMetaModel));
-		const oExpectation = this.mock(ODataModel.prototype).expects("setRetryAfterHandler")
-			.withExactArgs(sinon.match.func);
-
-		// code under test
-		oSharedModel = oMetaModel.getOrCreateSharedModel("../ValueListService/$metadata",
-			bCopyAnnotations, bAutoExpandSelect);
-
-		assert.ok(oSharedModel instanceof ODataModel);
-		assert.deepEqual(oSharedModel.mHeaders, mHeaders);
-		assert.strictEqual(oSharedModel.sServiceUrl, "/Foo/ValueListService/");
-		assert.strictEqual(oSharedModel.bSharedRequests, true);
-		assert.strictEqual(oSharedModel.sOperationMode, OperationMode.Server);
-		assert.strictEqual(oSharedModel.getGroupId(), bCopyAnnotations ? "$auto" : "$direct");
-		assert.strictEqual(oSharedModel.bAutoExpandSelect, !!bAutoExpandSelect);
-		if (bCopyAnnotations) {
-			assert.ok(oCopyAnnotationsExpectation.calledOn(oSharedModel.getMetaModel()));
-		}
-		assert.ok(oExpectation.calledOn(oSharedModel));
-		assert.deepEqual(oMetaModel.mSharedModelByUrl, bDestroyed ? undefined : {
-			foo : "~bar~",
-			[`${bAutoExpandSelect}/Foo/ValueListService/`] : oSharedModel
-		});
-
-		if (!bDestroyed) {
-			oMetaModelMock.expects("getAbsoluteServiceUrl")
-				.withExactArgs("/Foo/ValueListService/$metadata")
-				.returns("/Foo/ValueListService/");
-
-			// code under test
-			assert.strictEqual(oMetaModel.getOrCreateSharedModel("/Foo/ValueListService/$metadata",
-					bCopyAnnotations, bAutoExpandSelect),
-				oSharedModel);
-		}
->>>>>>> 96f202e5
+			if (!bDestroyed) {
+				oMetaModelMock.expects("getAbsoluteServiceUrl")
+					.withExactArgs("/Foo/ValueListService/$metadata")
+					.returns("/Foo/ValueListService/");
+
+				// code under test
+				assert.strictEqual(oMetaModel.getOrCreateSharedModel("/Foo/ValueListService/$metadata",
+						bCopyAnnotations, bAutoExpandSelect),
+					oSharedModel);
+			}
 
 			this.mock(oModel).expects("getOrCreateRetryAfterPromise").withExactArgs("~oError~")
 				.returns("~oPromise~");
 
-<<<<<<< HEAD
 			// code under test
 			assert.strictEqual(oExpectation.args[0][0]("~oError~"), "~oPromise~");
 		});
-=======
-		// code under test
-		assert.strictEqual(oExpectation.args[0][0]("~oError~"), "~oPromise~");
-	});
->>>>>>> 96f202e5
+				});
 			});
 		});
 	});
@@ -6216,21 +6148,21 @@
 				oMetaModelMock.expects("fetchEntityContainer").atLeast(1)
 					.returns(SyncPromise.resolve(oMetadata));
 				oMetaModelMock.expects("getOrCreateSharedModel")
-					.withExactArgs(sMappingUrl1, undefined, undefined, true)
+					.withExactArgs(sMappingUrl1, true, undefined)
 					.returns(oValueListModel1);
 				oMetaModelMock.expects("fetchValueListMappings")
 					.withExactArgs(sinon.match.same(oValueListModel1), "zui5_epm_sample.Product",
 						sinon.match.same(oProperty), undefined)
 					.resolves(oValueListMappings1);
 				oMetaModelMock.expects("getOrCreateSharedModel")
-					.withExactArgs(sMappingUrl2, undefined, undefined, true)
+					.withExactArgs(sMappingUrl2, true, undefined)
 					.returns(oValueListModel2);
 				oMetaModelMock.expects("fetchValueListMappings")
 					.withExactArgs(sinon.match.same(oValueListModel2), "zui5_epm_sample.Product",
 						sinon.match.same(oProperty), undefined)
 					.resolves(oValueListMappings2);
 				oMetaModelMock.expects("getOrCreateSharedModel")
-					.withExactArgs(sMappingUrlBar, undefined, undefined, true)
+					.withExactArgs(sMappingUrlBar, true, undefined)
 					.returns(oValueListModelBar);
 				oMetaModelMock.expects("fetchValueListMappings")
 					.withExactArgs(sinon.match.same(oValueListModelBar), "zui5_epm_sample.Product",
@@ -6331,8 +6263,7 @@
 			oMetaModelMock.expects("fetchEntityContainer").atLeast(1)
 				.returns(SyncPromise.resolve(oMetadata));
 			oMetaModelMock.expects("getOrCreateSharedModel")
-<<<<<<< HEAD
-				.withExactArgs(sMappingUrl, undefined, undefined, true)
+				.withExactArgs(sMappingUrl, true, undefined)
 				.returns(oValueListModel);
 			oMetaModelMock.expects("fetchValueListMappings").withExactArgs(
 					sinon.match.same(oValueListModel), "name.space.Action",
@@ -6340,47 +6271,6 @@
 					oMetadata["name.space.Action"])
 				.resolves(oValueListMappings);
 			oMetaModelMock.expects("filterValueListRelevantQualifiers").never();
-=======
-				.withExactArgs(sMappingUrl1, true, undefined)
-				.returns(oValueListModel1);
-			oMetaModelMock.expects("fetchValueListMappings")
-				.withExactArgs(sinon.match.same(oValueListModel1), "zui5_epm_sample.Product",
-					sinon.match.same(oProperty), undefined)
-				.resolves(oValueListMappings1);
-			oMetaModelMock.expects("getOrCreateSharedModel")
-				.withExactArgs(sMappingUrl2, true, undefined)
-				.returns(oValueListModel2);
-			oMetaModelMock.expects("fetchValueListMappings")
-				.withExactArgs(sinon.match.same(oValueListModel2), "zui5_epm_sample.Product",
-					sinon.match.same(oProperty), undefined)
-				.resolves(oValueListMappings2);
-			oMetaModelMock.expects("getOrCreateSharedModel")
-				.withExactArgs(sMappingUrlBar, true, undefined)
-				.returns(oValueListModelBar);
-			oMetaModelMock.expects("fetchValueListMappings")
-				.withExactArgs(sinon.match.same(oValueListModelBar), "zui5_epm_sample.Product",
-					sinon.match.same(oProperty), undefined)
-				.returns(SyncPromise.resolve(oValueListMappingsBar));
-			oMetaModelMock.expects("filterValueListRelevantQualifiers").exactly(bDuplicate ? 0 : 1)
-				.withExactArgs({
-						"" : {
-							$model : oValueListModel1,
-							CollectionPath : ""
-						},
-						foo : {
-							$model : oValueListModel2,
-							CollectionPath : "foo"
-						},
-						bar : {
-							$model : oValueListModelBar,
-							CollectionPath : "bar"
-						}
-					}, sinon.match.same(aValueListRelevantQualifiers),
-					"/ProductList/Category"
-						+ "@com.sap.vocabularies.Common.v1.ValueListRelevantQualifiers",
-					sinon.match.same(oContext))
-				.resolves(mValueListByRelevantQualifiers);
->>>>>>> 96f202e5
 
 			// code under test
 			return oModel.getMetaModel()
@@ -6395,78 +6285,6 @@
 				});
 		});
 	});
-<<<<<<< HEAD
-=======
-});
-
-	//*********************************************************************************************
-[
-	"/ProductList('HT-1000')/name.space.Action/Category",
-	"/ProductList('HT-1000')/name.space.Action/$Parameter/Category"
-].forEach(function (sPropertyPath) {
-	QUnit.test("requestValueListInfo: bound action parameter " + sPropertyPath, function (assert) {
-		var sMappingUrl = "../ValueListService/$metadata",
-			oModel = new ODataModel({serviceUrl : "/Foo/DataService/"}),
-			oMetadata = {
-				$Annotations : {
-					"name.space.Action/Category" : {
-						"@com.sap.vocabularies.Common.v1.ValueListReferences" : [sMappingUrl]
-					}
-				},
-				$EntityContainer : "zui5_epm_sample.Container",
-				"name.space.Action" : [{
-					$kind : "Action",
-					$IsBound : true,
-					$Parameter : [{
-						$Name : "_it",
-						$Type : "zui5_epm_sample.Product"
-					}, {
-						$Name : "Category"
-					}],
-					$ReturnType : {
-						$Type : "some.other.Type"
-					}
-				}],
-				"zui5_epm_sample.Product" : {
-					$kind : "Entity"
-				},
-				"zui5_epm_sample.Container" : {
-					ProductList : {
-						$kind : "EntitySet",
-						$Type : "zui5_epm_sample.Product"
-					}
-				}
-			},
-			oMetaModelMock = this.mock(oModel.getMetaModel()),
-			oValueListMappings = {"" : {CollectionPath : ""}},
-			oValueListModel = {sServiceUrl : sMappingUrl};
-
-		oMetaModelMock.expects("fetchEntityContainer").atLeast(1)
-			.returns(SyncPromise.resolve(oMetadata));
-		oMetaModelMock.expects("getOrCreateSharedModel")
-			.withExactArgs(sMappingUrl, true, undefined)
-			.returns(oValueListModel);
-		oMetaModelMock.expects("fetchValueListMappings").withExactArgs(
-				sinon.match.same(oValueListModel), "name.space.Action",
-				sinon.match.same(oMetadata["name.space.Action"][0].$Parameter[1]),
-				oMetadata["name.space.Action"])
-			.resolves(oValueListMappings);
-		oMetaModelMock.expects("filterValueListRelevantQualifiers").never();
-
-		// code under test
-		return oModel.getMetaModel()
-			.requestValueListInfo(sPropertyPath, undefined, {/*not V4 context*/})
-			.then(function (oResult) {
-				assert.deepEqual(oResult, {
-					"" : {
-						$model : oValueListModel,
-						CollectionPath : ""
-					}
-				});
-			});
-	});
-});
->>>>>>> 96f202e5
 
 	//*********************************************************************************************
 	//TODO Unknown qualified name some.other.Type at /name.space.Action/0/$ReturnType/$Type,
@@ -7027,198 +6845,198 @@
 	});
 
 	//*********************************************************************************************
-[false, true].forEach(function (bDestroyAlreadyCalled) {
-	[false, true].forEach(function (bEmptyResponse) {
-		[false, true].forEach(function (bHasStandardCode) {
-			[0, false, true].forEach(function (bHasAlternateKey) {
-				var sTitle = "requestCodeList, empty response: " + bEmptyResponse
-					+ ", with alternate key: " + bHasAlternateKey
-					+ ", with standard code: " + bHasStandardCode
-					+ "; #destroy already called: " + bDestroyAlreadyCalled;
-
-				QUnit.test(sTitle, function (assert) {
-					var oCodeListBinding = {
-							destroy : mustBeMocked,
-							requestContexts : mustBeMocked
-						},
-						oCodeListMetaModel = {
-							getObject : mustBeMocked,
-							requestObject : mustBeMocked
-						},
-						oCodeListMetaModelMock = this.mock(oCodeListMetaModel),
-						oCodeListModel = {
-							bindList : mustBeMocked,
-							destroy : mustBeMocked,
-							getMetaModel : mustBeMocked,
-							sServiceUrl : "/foo/bar/default/iwbep/common/0001/"
-						},
-						aData = [],
-						aSelect = [
-							bHasAlternateKey
-								? "ExternalCode"
-								: "UnitCode", "DecimalPlaces", "MyText"
-						],
-						sUrl = "../../../../default/iwbep/common/0001/$metadata",
-						that = this;
-
-					/*
-					 * Returns mock context instances for the given data rows, properly set up with
-					 * expectations.
-					 *
-					 * @param {object[]} aData - some data rows
-					 * @returns {object[]} mock context instances
-					 */
-					function mock(aData0) {
-						return aData0.map(function (oData) {
-							var oContext = {getProperty : mustBeMocked},
-								oContextMock = that.mock(oContext);
-
-							Object.keys(oData).forEach(function (sKey) {
-								oContextMock.expects("getProperty").withExactArgs(sKey)
-									.returns(oData[sKey]);
+	[false, true].forEach(function (bDestroyAlreadyCalled) {
+		[false, true].forEach(function (bEmptyResponse) {
+			[false, true].forEach(function (bHasStandardCode) {
+				[0, false, true].forEach(function (bHasAlternateKey) {
+					var sTitle = "requestCodeList, empty response: " + bEmptyResponse
+						+ ", with alternate key: " + bHasAlternateKey
+						+ ", with standard code: " + bHasStandardCode
+						+ "; #destroy already called: " + bDestroyAlreadyCalled;
+
+					QUnit.test(sTitle, function (assert) {
+						var oCodeListBinding = {
+								destroy : mustBeMocked,
+								requestContexts : mustBeMocked
+							},
+							oCodeListMetaModel = {
+								getObject : mustBeMocked,
+								requestObject : mustBeMocked
+							},
+							oCodeListMetaModelMock = this.mock(oCodeListMetaModel),
+							oCodeListModel = {
+								bindList : mustBeMocked,
+								destroy : mustBeMocked,
+								getMetaModel : mustBeMocked,
+								sServiceUrl : "/foo/bar/default/iwbep/common/0001/"
+							},
+							aData = [],
+							aSelect = [
+								bHasAlternateKey
+									? "ExternalCode"
+									: "UnitCode", "DecimalPlaces", "MyText"
+							],
+							sUrl = "../../../../default/iwbep/common/0001/$metadata",
+							that = this;
+
+						/*
+						 * Returns mock context instances for the given data rows, properly set up with
+						 * expectations.
+						 *
+						 * @param {object[]} aData - some data rows
+						 * @returns {object[]} mock context instances
+						 */
+						function mock(aData0) {
+							return aData0.map(function (oData) {
+								var oContext = {getProperty : mustBeMocked},
+									oContextMock = that.mock(oContext);
+
+								Object.keys(oData).forEach(function (sKey) {
+									oContextMock.expects("getProperty").withExactArgs(sKey)
+										.returns(oData[sKey]);
+								});
+
+								return oContext;
 							});
-
-							return oContext;
+						}
+
+						if (!bEmptyResponse) {
+							aData = bHasAlternateKey
+								? [{
+										DecimalPlaces : 0, ExternalCode : "ONE", MyText : "One"
+									}, {
+										DecimalPlaces : 2, ExternalCode : "%", MyText : "Percentage"
+									}, {
+										DecimalPlaces : 3, ExternalCode : "%O", MyText : "Per mille"
+									}, {
+										DecimalPlaces : null, ExternalCode : "*", MyText : "ignore!"
+									}]
+								: [{
+										DecimalPlaces : 0, UnitCode : "ONE", MyText : "One"
+									}, {
+										DecimalPlaces : 2, UnitCode : "%", MyText : "Percentage"
+									}, {
+										DecimalPlaces : 3, UnitCode : "%O", MyText : "Per mille"
+									}, {
+										DecimalPlaces : null, UnitCode : "*", MyText : "ignore!"
+									}];
+							if (bHasStandardCode) { // not realistic!
+								aData[0].ISOCode = "ENO";
+								aData[1].ISOCode = "P/C";
+								aData[2].ISOCode = "P/M";
+								aData[3].ISOCode = "n/a";
+							}
+						}
+						if (bHasStandardCode) {
+							aSelect.push("ISOCode");
+						}
+						if (bDestroyAlreadyCalled) {
+							this.oMetaModel.destroy();
+						}
+						this.oMetaModel.sLanguage = "~sLanguage~";
+						this.oMetaModelMock.expects("fetchEntityContainer").twice()
+							.returns(SyncPromise.resolve(mScope));
+						this.oMetaModelMock.expects("requestObject").twice()
+							.withExactArgs("/@com.sap.vocabularies.CodeList.v1.T€RM")
+							.resolves({
+								CollectionPath : "UnitsOfMeasure",
+								Url : sUrl
+							});
+						this.mock(_Helper).expects("setLanguage").twice()
+							.withExactArgs(sUrl, "~sLanguage~").returns("~sUrl w/ sLanguage~");
+						this.oMetaModelMock.expects("getAbsoluteServiceUrl").twice()
+							.withExactArgs("~sUrl w/ sLanguage~").returns("/absolute/path/");
+						this.oMetaModelMock.expects("getOrCreateSharedModel")
+							.withExactArgs("/absolute/path/")
+							.returns(oCodeListModel);
+						this.mock(oCodeListModel).expects("getMetaModel").withExactArgs()
+							.returns(oCodeListMetaModel);
+						oCodeListMetaModelMock.expects("requestObject")
+							.withExactArgs("/UnitsOfMeasure/")
+							.resolves({
+								// $kind : "EntityType",
+								$Key : bHasAlternateKey === 0
+									? [{MyAlias : "UnitCode"}] // special case: alias is given
+									: ["UnitCode"]
+							});
+						oCodeListMetaModelMock.expects("getObject")
+							.withExactArgs("/UnitsOfMeasure/@Org.OData.Core.V1.AlternateKeys")
+							.returns(bHasAlternateKey ? [{
+								Key : [{
+									// Alias : "ExternalCode",
+									Name : {$PropertyPath : "ExternalCode"}
+								}]
+							}] : undefined);
+						oCodeListMetaModelMock.expects("getObject")
+							.withExactArgs("/UnitsOfMeasure/UnitCode"
+								+ "@com.sap.vocabularies.Common.v1.UnitSpecificScale/$Path")
+							.returns("DecimalPlaces");
+						oCodeListMetaModelMock.expects("getObject")
+							.withExactArgs("/UnitsOfMeasure/UnitCode"
+								+ "@com.sap.vocabularies.Common.v1.Text/$Path")
+							.returns("MyText");
+						oCodeListMetaModelMock.expects("getObject")
+							.withExactArgs("/UnitsOfMeasure/UnitCode"
+								+ "@com.sap.vocabularies.CodeList.v1.StandardCode/$Path")
+							.returns(bHasStandardCode ? "ISOCode" : undefined);
+						this.mock(oCodeListModel).expects("bindList")
+							.withExactArgs("/UnitsOfMeasure", null, null, null, {$select : aSelect})
+							.returns(oCodeListBinding);
+						let oDestroyBindingExpectation;
+						let oDestroyModelExpectation;
+						this.mock(oCodeListBinding).expects("requestContexts")
+							.withExactArgs(0, Infinity)
+							.callsFake(() => {
+								oDestroyBindingExpectation = this.mock(oCodeListBinding)
+									.expects("destroy").withExactArgs();
+								oDestroyModelExpectation = this.mock(oCodeListModel).expects("destroy")
+									.exactly(bDestroyAlreadyCalled ? 1 : 0).withExactArgs();
+								return Promise.resolve(mock(aData));
+							});
+						const oErrorExpectation = this.oLogMock.expects("error")
+							.exactly(bEmptyResponse ? 1 : 0)
+							.withExactArgs("Customizing empty for ",
+								"/foo/bar/default/iwbep/common/0001/UnitsOfMeasure", sODataMetaModel);
+						this.oLogMock.expects("error")
+							.exactly(bEmptyResponse ? 0 : 1)
+							.withExactArgs("Ignoring customizing w/o unit-specific scale for code *"
+								+ " from UnitsOfMeasure", sUrl, sODataMetaModel);
+
+						return Promise.all([
+							// code under test
+							this.oMetaModel.requestCodeList("T€RM", mScope[mScope.$EntityContainer]),
+							// code under test - must not request customizing again
+							this.oMetaModel.requestCodeList("T€RM")
+						]).then(function (aResults) {
+							var oExpectedCodeList = {};
+
+							if (bDestroyAlreadyCalled) {
+								sinon.assert.callOrder(oDestroyBindingExpectation,
+									oDestroyModelExpectation);
+							}
+							if (bEmptyResponse) { // #destroy called last
+								sinon.assert.callOrder(oErrorExpectation, oDestroyBindingExpectation);
+							} else {
+								oExpectedCodeList = bHasStandardCode ? {
+									ONE : {StandardCode : "ENO", Text : "One", UnitSpecificScale : 0},
+									"%" : {StandardCode : "P/C", Text : "Percentage",
+										UnitSpecificScale : 2},
+									"%O" : {StandardCode : "P/M", Text : "Per mille",
+										UnitSpecificScale : 3}
+								} : {
+									ONE : {Text : "One", UnitSpecificScale : 0},
+									"%" : {Text : "Percentage", UnitSpecificScale : 2},
+									"%O" : {Text : "Per mille", UnitSpecificScale : 3}
+								};
+							}
+							assert.deepEqual(aResults[0], oExpectedCodeList);
+							assert.strictEqual(aResults[1], aResults[0]);
 						});
-					}
-
-					if (!bEmptyResponse) {
-						aData = bHasAlternateKey
-							? [{
-									DecimalPlaces : 0, ExternalCode : "ONE", MyText : "One"
-								}, {
-									DecimalPlaces : 2, ExternalCode : "%", MyText : "Percentage"
-								}, {
-									DecimalPlaces : 3, ExternalCode : "%O", MyText : "Per mille"
-								}, {
-									DecimalPlaces : null, ExternalCode : "*", MyText : "ignore!"
-								}]
-							: [{
-									DecimalPlaces : 0, UnitCode : "ONE", MyText : "One"
-								}, {
-									DecimalPlaces : 2, UnitCode : "%", MyText : "Percentage"
-								}, {
-									DecimalPlaces : 3, UnitCode : "%O", MyText : "Per mille"
-								}, {
-									DecimalPlaces : null, UnitCode : "*", MyText : "ignore!"
-								}];
-						if (bHasStandardCode) { // not realistic!
-							aData[0].ISOCode = "ENO";
-							aData[1].ISOCode = "P/C";
-							aData[2].ISOCode = "P/M";
-							aData[3].ISOCode = "n/a";
-						}
-					}
-					if (bHasStandardCode) {
-						aSelect.push("ISOCode");
-					}
-					if (bDestroyAlreadyCalled) {
-						this.oMetaModel.destroy();
-					}
-					this.oMetaModel.sLanguage = "~sLanguage~";
-					this.oMetaModelMock.expects("fetchEntityContainer").twice()
-						.returns(SyncPromise.resolve(mScope));
-					this.oMetaModelMock.expects("requestObject").twice()
-						.withExactArgs("/@com.sap.vocabularies.CodeList.v1.T€RM")
-						.resolves({
-							CollectionPath : "UnitsOfMeasure",
-							Url : sUrl
-						});
-					this.mock(_Helper).expects("setLanguage").twice()
-						.withExactArgs(sUrl, "~sLanguage~").returns("~sUrl w/ sLanguage~");
-					this.oMetaModelMock.expects("getAbsoluteServiceUrl").twice()
-						.withExactArgs("~sUrl w/ sLanguage~").returns("/absolute/path/");
-					this.oMetaModelMock.expects("getOrCreateSharedModel")
-						.withExactArgs("/absolute/path/")
-						.returns(oCodeListModel);
-					this.mock(oCodeListModel).expects("getMetaModel").withExactArgs()
-						.returns(oCodeListMetaModel);
-					oCodeListMetaModelMock.expects("requestObject")
-						.withExactArgs("/UnitsOfMeasure/")
-						.resolves({
-							// $kind : "EntityType",
-							$Key : bHasAlternateKey === 0
-								? [{MyAlias : "UnitCode"}] // special case: alias is given
-								: ["UnitCode"]
-						});
-					oCodeListMetaModelMock.expects("getObject")
-						.withExactArgs("/UnitsOfMeasure/@Org.OData.Core.V1.AlternateKeys")
-						.returns(bHasAlternateKey ? [{
-							Key : [{
-								// Alias : "ExternalCode",
-								Name : {$PropertyPath : "ExternalCode"}
-							}]
-						}] : undefined);
-					oCodeListMetaModelMock.expects("getObject")
-						.withExactArgs("/UnitsOfMeasure/UnitCode"
-							+ "@com.sap.vocabularies.Common.v1.UnitSpecificScale/$Path")
-						.returns("DecimalPlaces");
-					oCodeListMetaModelMock.expects("getObject")
-						.withExactArgs("/UnitsOfMeasure/UnitCode"
-							+ "@com.sap.vocabularies.Common.v1.Text/$Path")
-						.returns("MyText");
-					oCodeListMetaModelMock.expects("getObject")
-						.withExactArgs("/UnitsOfMeasure/UnitCode"
-							+ "@com.sap.vocabularies.CodeList.v1.StandardCode/$Path")
-						.returns(bHasStandardCode ? "ISOCode" : undefined);
-					this.mock(oCodeListModel).expects("bindList")
-						.withExactArgs("/UnitsOfMeasure", null, null, null, {$select : aSelect})
-						.returns(oCodeListBinding);
-					let oDestroyBindingExpectation;
-					let oDestroyModelExpectation;
-					this.mock(oCodeListBinding).expects("requestContexts")
-						.withExactArgs(0, Infinity)
-						.callsFake(() => {
-							oDestroyBindingExpectation = this.mock(oCodeListBinding)
-								.expects("destroy").withExactArgs();
-							oDestroyModelExpectation = this.mock(oCodeListModel).expects("destroy")
-								.exactly(bDestroyAlreadyCalled ? 1 : 0).withExactArgs();
-							return Promise.resolve(mock(aData));
-						});
-					const oErrorExpectation = this.oLogMock.expects("error")
-						.exactly(bEmptyResponse ? 1 : 0)
-						.withExactArgs("Customizing empty for ",
-							"/foo/bar/default/iwbep/common/0001/UnitsOfMeasure", sODataMetaModel);
-					this.oLogMock.expects("error")
-						.exactly(bEmptyResponse ? 0 : 1)
-						.withExactArgs("Ignoring customizing w/o unit-specific scale for code *"
-							+ " from UnitsOfMeasure", sUrl, sODataMetaModel);
-
-					return Promise.all([
-						// code under test
-						this.oMetaModel.requestCodeList("T€RM", mScope[mScope.$EntityContainer]),
-						// code under test - must not request customizing again
-						this.oMetaModel.requestCodeList("T€RM")
-					]).then(function (aResults) {
-						var oExpectedCodeList = {};
-
-						if (bDestroyAlreadyCalled) {
-							sinon.assert.callOrder(oDestroyBindingExpectation,
-								oDestroyModelExpectation);
-						}
-						if (bEmptyResponse) { // #destroy called last
-							sinon.assert.callOrder(oErrorExpectation, oDestroyBindingExpectation);
-						} else {
-							oExpectedCodeList = bHasStandardCode ? {
-								ONE : {StandardCode : "ENO", Text : "One", UnitSpecificScale : 0},
-								"%" : {StandardCode : "P/C", Text : "Percentage",
-									UnitSpecificScale : 2},
-								"%O" : {StandardCode : "P/M", Text : "Per mille",
-									UnitSpecificScale : 3}
-							} : {
-								ONE : {Text : "One", UnitSpecificScale : 0},
-								"%" : {Text : "Percentage", UnitSpecificScale : 2},
-								"%O" : {Text : "Per mille", UnitSpecificScale : 3}
-							};
-						}
-						assert.deepEqual(aResults[0], oExpectedCodeList);
-						assert.strictEqual(aResults[1], aResults[0]);
 					});
 				});
 			});
 		});
 	});
-});
 
 	//*********************************************************************************************
 	QUnit.test("requestCodeList, no code list", function (assert) {
@@ -7482,89 +7300,9 @@
 	});
 
 	//*********************************************************************************************
-<<<<<<< HEAD
 	[false, true].forEach((bUrlFirst) => {
 		const sTitle = "requestCodeList, caching based on Url and CollectionPath, bUrlFirst="
 			+ bUrlFirst;
-=======
-[false, true].forEach((bUrlFirst) => {
-	const sTitle = "requestCodeList, caching based on Url and CollectionPath, bUrlFirst="
-		+ bUrlFirst;
-
-	QUnit.test(sTitle, function (assert) {
-		this.oMetaModelMock.expects("fetchEntityContainer").exactly(4)
-			.returns(SyncPromise.resolve(mScope));
-		this.oMetaModelMock.expects("requestObject")
-			.withExactArgs("/@com.sap.vocabularies.CodeList.v1.A")
-			.resolves({
-				CollectionPath : "Units/Of/Measure",
-				Url : "/some/Url/" // no ".../$metadata" to simplify mock of #getAbsoluteServiceUrl
-			});
-		this.oMetaModelMock.expects("requestObject")
-			.withExactArgs("/@com.sap.vocabularies.CodeList.v1.B")
-			.resolves({
-				CollectionPath : "Units/Of/Measure",
-				Url : "/yet/another/Url/" // different
-			});
-		this.oMetaModelMock.expects("requestObject")
-			.withExactArgs("/@com.sap.vocabularies.CodeList.v1.C")
-			.resolves({
-				CollectionPath : "Currencies", // different
-				Url : "/some/Url/"
-			});
-		const sUrlD = bUrlFirst ? "/some/Url/Units/Of/" : "/Measure/some/Url/";
-		const sCollectionPathD = bUrlFirst ? "Measure" : "Units/Of";
-		this.oMetaModelMock.expects("requestObject")
-			.withExactArgs("/@com.sap.vocabularies.CodeList.v1.D")
-			.resolves({ // same concatenation as A
-				CollectionPath : sCollectionPathD,
-				Url : sUrlD
-			});
-		this.mock(_Helper).expects("setLanguage").exactly(4).returnsArg(0); // keep Url unchanged
-		this.oMetaModelMock.expects("getAbsoluteServiceUrl").exactly(4).returnsArg(0); // dito
-		const oCodeListMetaModelA = {
-			requestObject : function () {}
-		};
-		const oCodeListModelA = {
-			getMetaModel : function () {
-				return oCodeListMetaModelA;
-			}
-		};
-		this.oMetaModelMock.expects("getOrCreateSharedModel")
-			.withExactArgs("/some/Url/").returns(oCodeListModelA);
-		const oCodeListMetaModelB = {
-			requestObject : function () {}
-		};
-		const oCodeListModelB = {
-			getMetaModel : function () {
-				return oCodeListMetaModelB;
-			}
-		};
-		this.oMetaModelMock.expects("getOrCreateSharedModel")
-			.withExactArgs("/yet/another/Url/").returns(oCodeListModelB);
-		this.oMetaModelMock.expects("getOrCreateSharedModel")
-			.withExactArgs("/some/Url/").returns(oCodeListModelA); // C and A: same Url
-		const oCodeListMetaModelD = {
-			requestObject : function () {}
-		};
-		const oCodeListModelD = {
-			getMetaModel : function () {
-				return oCodeListMetaModelD;
-			}
-		};
-		this.oMetaModelMock.expects("getOrCreateSharedModel")
-			.withExactArgs(sUrlD).returns(oCodeListModelD);
-		const oCodeListMetaModelAMock = this.mock(oCodeListMetaModelA);
-		oCodeListMetaModelAMock.expects("requestObject").withExactArgs("/Units/Of/Measure/")
-			.rejects("~oErrorA~"); // just to stop further processing
-		this.mock(oCodeListMetaModelB).expects("requestObject").withExactArgs("/Units/Of/Measure/")
-			.rejects("~oErrorB~"); // just to stop further processing
-		oCodeListMetaModelAMock.expects("requestObject").withExactArgs("/Currencies/")
-			.rejects("~oErrorC~"); // just to stop further processing
-		this.mock(oCodeListMetaModelD).expects("requestObject")
-			.withExactArgs("/" + sCollectionPathD + "/")
-			.rejects("~oErrorD~"); // just to stop further processing
->>>>>>> 96f202e5
 
 		QUnit.test(sTitle, function (assert) {
 			this.oMetaModelMock.expects("fetchEntityContainer").exactly(4)
@@ -7606,7 +7344,7 @@
 				}
 			};
 			this.oMetaModelMock.expects("getOrCreateSharedModel")
-				.withExactArgs("/some/Url/", "$direct").returns(oCodeListModelA);
+				.withExactArgs("/some/Url/").returns(oCodeListModelA);
 			const oCodeListMetaModelB = {
 				requestObject : function () {}
 			};
@@ -7616,9 +7354,9 @@
 				}
 			};
 			this.oMetaModelMock.expects("getOrCreateSharedModel")
-				.withExactArgs("/yet/another/Url/", "$direct").returns(oCodeListModelB);
+				.withExactArgs("/yet/another/Url/").returns(oCodeListModelB);
 			this.oMetaModelMock.expects("getOrCreateSharedModel")
-				.withExactArgs("/some/Url/", "$direct").returns(oCodeListModelA); // C and A: same Url
+				.withExactArgs("/some/Url/").returns(oCodeListModelA); // C and A: same Url
 			const oCodeListMetaModelD = {
 				requestObject : function () {}
 			};
@@ -7628,7 +7366,7 @@
 				}
 			};
 			this.oMetaModelMock.expects("getOrCreateSharedModel")
-				.withExactArgs(sUrlD, "$direct").returns(oCodeListModelD);
+				.withExactArgs(sUrlD).returns(oCodeListModelD);
 			const oCodeListMetaModelAMock = this.mock(oCodeListMetaModelA);
 			oCodeListMetaModelAMock.expects("requestObject").withExactArgs("/Units/Of/Measure/")
 				.rejects("~oErrorA~"); // just to stop further processing
