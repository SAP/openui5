/*!
 * ${copyright}
 */
sap.ui.define([
	"sap/base/Log",
	"sap/base/i18n/Localization",
	"sap/base/util/JSTokenizer",
	"sap/ui/base/SyncPromise",
	"sap/ui/model/BindingMode",
	"sap/ui/model/ChangeReason",
	"sap/ui/model/ClientListBinding",
	"sap/ui/model/Context",
	"sap/ui/model/ContextBinding",
	"sap/ui/model/Filter",
	"sap/ui/model/FilterOperator",
	"sap/ui/model/MetaModel",
	"sap/ui/model/Model",
	"sap/ui/model/PropertyBinding",
	"sap/ui/model/Sorter",
	"sap/ui/model/odata/OperationMode",
	"sap/ui/model/odata/v4/AnnotationHelper",
	"sap/ui/model/odata/v4/Context",
	"sap/ui/model/odata/v4/ODataMetaModel",
	"sap/ui/model/odata/v4/ODataModel",
	"sap/ui/model/odata/v4/ValueListType",
	"sap/ui/model/odata/v4/lib/_Helper",
	"sap/ui/model/odata/v4/lib/_MetadataRequestor",
	"sap/ui/test/TestUtils",
	"sap/ui/thirdparty/URI"
], function (Log, Localization, JSTokenizer, SyncPromise, BindingMode, ChangeReason,
		ClientListBinding, BaseContext, ContextBinding, Filter, FilterOperator, MetaModel, Model,
		PropertyBinding, Sorter, OperationMode, AnnotationHelper, Context, ODataMetaModel,
		ODataModel, ValueListType, _Helper, _MetadataRequestor, TestUtils, URI) {
	"use strict";

	// Common := com.sap.vocabularies.Common.v1
	// tea_busi := com.sap.gateway.default.iwbep.tea_busi.v0001
	// tea_busi_product.v0001 := com.sap.gateway.default.iwbep.tea_busi_product.v0001
	// tea_busi_supplier.v0001 := com.sap.gateway.default.iwbep.tea_busi_supplier.v0001
	// UI := com.sap.vocabularies.UI.v1
	var mMostlyEmptyScope = {
			$Annotations : {}, // simulate ODataMetaModel#_mergeAnnotations
			$EntityContainer : "empty.DefaultContainer",
			$Version : "4.0",
			"empty." : {
				$kind : "Schema"
			},
			"empty.DefaultContainer" : {
				$kind : "EntityContainer"
			}
		},
		sODataMetaModel = "sap.ui.model.odata.v4.ODataMetaModel",
		mProductScope = {
			$EntityContainer : "tea_busi_product.v0001.DefaultContainer",
			$Reference : {
				"../../../../default/iwbep/tea_busi_supplier/0001/$metadata" : {
					$Include : [
						"tea_busi_supplier.v0001."
					]
				}
			},
			$Version : "4.0",
			"tea_busi_product.v0001." : {
				$kind : "Schema",
				$Annotations : { // Note: simulate result of _MetadataRequestor#read
					"tea_busi_product.v0001.Category/CategoryName" : {
						"@Common.Label" : "CategoryName from tea_busi_product.v0001."
					}
				}
			},
			"tea_busi_product.v0001.Category" : {
				$kind : "EntityType",
				CategoryName : {
					$kind : "Property",
					$Type : "Edm.String"
				}
			},
			"tea_busi_product.v0001.DefaultContainer" : {
				$kind : "EntityContainer"
			},
			"tea_busi_product.v0001.Product" : {
				$kind : "EntityType",
				Name : {
					$kind : "Property",
					$Type : "Edm.String"
				},
				PRODUCT_2_CATEGORY : {
					$kind : "NavigationProperty",
					$Type : "tea_busi_product.v0001.Category"
				},
				PRODUCT_2_SUPPLIER : {
					$kind : "NavigationProperty",
					$Type : "tea_busi_supplier.v0001.Supplier"
				}
			}
		},
		sSampleServiceUrl = "/sap/opu/odata4/sap/zui5_testv4/default/sap/zui5_epm_sample/0002/",
		mScope = {
			$Annotations : {
				"name.space.EnumType" : {
					"@Common.Label" : "EnumType label"
				},
				"name.space.EnumType/A" : {
					"@Common.Label" : "Label of A"
				},
				"name.space.EnumType/B" : {
					"@Common.Label" : "Label of B"
				},
				"name.space.EnumType64/Z" : {
					"@Common.Label" : "Label of Z",
					"@Common.Text" : {
						$Path : "Z@Common.Label" // CSDL does not specify this case
					}
				},
				"name.space.Id" : {
					"@Common.Label" : "ID"
				},
				"name.space.OverloadedAction/_it" : {
					"@Common.Label" : "_it's own label"
				},
				"name.space.OverloadedAction()" : {
					"@Core.OperationAvailable" : {
						$Path : "parameter0/-1" // Note: parameter0 is a collection
					},
					"@Core.OperationAvailable#1" : {
						$Path : "$ReturnType"
					},
					"@Core.OperationAvailable#2" : false
				},
				"name.space.OverloadedAction()/parameter0" : {
					"@Common.Label" : "Zero"
				},
				"name.space.OverloadedAction(tea_busi.TEAM)" : {
					"@Core.OperationAvailable" : {
						$Path : "_it/Name"
					}
				},
				"name.space.OverloadedAction(tea_busi.TEAM)/parameter1" : {
					"@Common.Label" : "My 1st label",
					"@Common.Text" : {
						$Path : "_it/Name"
					},
					"@Core.OperationAvailable" : {
						$Path : "_it/TEAM_2_CONTAINED_S/Id"
					}
				},
				"name.space.OverloadedBoundFunction/_it" : {
					"@Common.Label" : "_it's own label"
				},
				"name.space.OverloadedFunction" : {
					"@Common.Label" : "OverloadedFunction's label across all overloads"
				},
				"name.space.OverloadedFunction/A" : {
					"@Common.Label" : "A's own label"
				},
				"name.space.OverloadedFunction/B" : {
					"@Common.Label" : "B's own label",
					"@Common.Text" : {
						$Path : "A/Road_2_Nowhere"
					},
					"@Common.Text@UI.TextArrangement" : {
						$EnumMember : "UI.TextArrangementType/TextLast"
					}
				},
				"name.space.VoidAction" : {
					"@Core.OperationAvailable" : {
						$Path : "$ReturnType"
					}
				},
				"name.space.VoidAction/$ReturnType" : {
					"@Common.Label" : "invalid annotation, there is no return type!"
				},
				"tea_busi.AcChangeManagerOfTeam()/ManagerID" : {
					"@Common.Label" : "New Manager ID"
				},
				"tea_busi.AcChangeManagerOfTeam()/$ReturnType" : {
					"@Common.Label" : "Hail to the Chief"
				},
				"tea_busi.ComplexType_Salary" : {
					"@Common.Label" : "Salary"
				},
				"tea_busi.DefaultContainer" : {
					"@DefaultContainer" : {}
				},
				"tea_busi.DefaultContainer/Me" : {
					"@Singleton" : {
						Age : {
							$Path : "AGE"
						},
						EMPLOYEE_2_TEAM : {
							$Path : "EMPLOYEE_2_TEAM"
						},
						Empty : {
							$Path : "" // "an empty path resolves to the entity set or singleton"
						}
					}
				},
				"tea_busi.DefaultContainer/OverloadedAction" : {
					"@Common.Label" : "OverloadAction import's label"
				},
				"tea_busi.DefaultContainer/T€AMS" : {
					"@Capabilities.DeleteRestrictions" : {
						Deletable : {
							// in real life, path would point to Edm.Boolean, but never mind
							$Path : "TEAM_2_MANAGER/TEAM_ID"
						},
						Empty : {
							$Path : "" // "an empty path resolves to the entity set or singleton"
						}
					},
					"@Session.StickySessionSupported" : {
						NewAction : "tea_busi.NewAction",
						"NewAction@Common.Label" : "New Team"
					},
					"@T€AMS" : {}
				},
				"tea_busi.NewAction" : {
					"@Common.Label" : "n/a",
					"@Common.QuickInfo" : "Hello, world!",
					"@Core.OperationAvailable" : {
						$PropertyPath : "n/a"
					}
				},
				"tea_busi.NewAction/Team_Id" : {
					"@Common.Label" : "n/a",
					"@Common.Text" : {
						$Path : "_it/Name"
					},
					"@Common.ValueListWithFixedValues" : true
				},
				"tea_busi.NewAction/$ReturnType" : {
					"@Common.Label" : "Return type's label across all overloads"
				},
				"tea_busi.NewAction(Collection(tea_busi.TEAM))" : {
					"@Common.Label" : "Create New Team",
					"@Core.OperationAvailable" : {
						$Path : "_it/Name"
					}
				},
				"tea_busi.NewAction(Collection(tea_busi.TEAM))/Team_Id" : {
					"@Common.Label" : "New Team ID",
					"@Common.Text" : {
						$AnnotationPath : "_it/Name@Common.Label"
					}
				},
				"tea_busi.NewAction(Collection(tea_busi.TEAM))/$ReturnType" : {
					"@Common.Label" : "Return type's label for individual overload"
				},
				"tea_busi.NewAction(tea_busi.Worker)" : {
					// Note: this is required to make "/EMPLOYEES/tea_busi.NewAction@Common.Label"
					// fail as expected instead of finding this value
					"@Common.Label" : "Create New Employee"
				},
				"tea_busi.TEAM" : {
					"@Common.Text" : {
						$Path : "Name"
					},
					"@Common.Text@UI.TextArrangement" : {
						$EnumMember : "UI.TextArrangementType/TextLast"
					},
					"@Session.StickySessionSupported#EntityType" : {
						NewAction : "tea_busi.NewAction"
					},
					"@Type" : {
						Empty : {
							$Path : "" // "an empty path resolves to the type"
						}
					},
					"@UI.Badge" : {
						"@Common.Label" : "Label inside",
						$Type : "UI.BadgeType",
						HeadLine : {
							$Type : "UI.DataField",
							Value : {
								$Path : "Name"
							}
						},
						Title : {
							$Type : "UI.DataField",
							Value : {
								$Path : "Team_Id"
							}
						}
					},
					"@UI.Badge@Common.Label" : "Best Badge Ever!",
					"@UI.LineItem" : [{
						"@UI.Importance" : {
							$EnumMember : "UI.ImportanceType/High"
						},
						$Type : "UI.DataFieldWithNavigationPath",
						Label : "Team ID",
						"Label@Common.Label" : "Team ID's Label",
						Target : {
							$NavigationPropertyPath : "TEAM_2_EMPLOYEES"
						},
						Value : {
							$Path : "Team_Id"
						}
					}]
				},
				"tea_busi.TEAM/Name" : {
					"@Common.Label" : "Team Name"
				},
				"tea_busi.TEAM/TEAM_2_EMPLOYEES" : {
					"@Common.MinOccurs" : 1
				},
				"tea_busi.TEAM/Team_Id" : {
					"@Common.Label" : "Team ID",
					"@Common.Text" : {
						$Path : "Name"
					},
					"@Common.Text@UI.TextArrangement" : {
						$EnumMember : "UI.TextArrangementType/TextLast"
					}
				},
				"tea_busi.Worker" : {
					"@Common.Text" : {
						$If : [true, {
							$Path : "Name"
						}] // "else" is missing!
					},
					"@Type" : {
						Empty : {
							$Path : "" // "an empty path resolves to the type"
						}
					},
					"@UI.Facets" : [{
						$Type : "UI.ReferenceFacet",
						Target : {
							// term cast
							$AnnotationPath : "@UI.LineItem"
						}
					}, {
						$Type : "UI.ReferenceFacet",
						Target : {
							// term cast at navigation property itself
							$AnnotationPath : "EMPLOYEE_2_TEAM@Common.Label"
						}
					}, {
						$Type : "UI.ReferenceFacet",
						Target : {
							// navigation property and term cast
							$AnnotationPath : "EMPLOYEE_2_TEAM/@UI.LineItem"
						}
					}, {
						$Type : "UI.ReferenceFacet",
						Target : {
							// type cast, navigation properties and term cast (at its type)
							$AnnotationPath :
								"tea_busi.TEAM/TEAM_2_EMPLOYEES/EMPLOYEE_2_TEAM/@UI.LineItem"
						}
					}],
					"@UI.LineItem" : [{
						$Type : "UI.DataField",
						Label : "Team ID",
						Value : {
							$Path : "EMPLOYEE_2_TEAM/Team_Id"
						}
					}]
				},
				"tea_busi.Worker/EMPLOYEE_2_TEAM" : {
					"@Common.Label" : "Employee's Team"
				}
			},
			$EntityContainer : "tea_busi.DefaultContainer",
			"empty." : {
				$kind : "Schema"
			},
			"name.space." : {
				$kind : "Schema"
			},
			"tea_busi." : {
				$kind : "Schema",
				"@Schema" : {}
			},
			"empty.Container" : {
				$kind : "EntityContainer"
			},
			"name.space.BadContainer" : {
				$kind : "EntityContainer",
				DanglingActionImport : {
					$kind : "ActionImport",
					$Action : "not.Found"
				},
				DanglingFunctionImport : {
					$kind : "FunctionImport",
					$Function : "not.Found"
				}
			},
			"name.space.Broken" : {
				$kind : "Term",
				$Type : "not.Found"
			},
			"name.space.BrokenFunction" : [{
				$kind : "Function",
				$ReturnType : {
					$Type : "not.Found"
				}
			}],
			"name.space.BrokenOverloads" : [{
				$kind : "Operation"
			}],
			"name.space.DerivedPrimitiveFunction" : [{
				$kind : "Function",
				$ReturnType : {
					$Type : "name.space.Id"
				}
			}],
			"name.space.EmptyOverloads" : [],
			"name.space.EnumType" : {
				$kind : "EnumType",
				A : 0,
				B : 1
			},
			"name.space.EnumType64" : {
				$kind : "EnumType",
				$UnderlyingType : "Edm.Int64",
				Z : "0"
			},
			"name.space.Id" : {
				$kind : "TypeDefinition",
				$UnderlyingType : "Edm.String",
				$MaxLength : 10
			},
			"name.space.Term" : { // only case with a qualified name and a $Type
				$kind : "Term",
				$Type : "tea_busi.Worker"
			},
			"name.space.OverloadedAction" : [{
				$kind : "Action",
				$IsBound : true,
				$Parameter : [{
					$Name : "_it",
					$Type : "tea_busi.EQUIPMENT"
				}],
				$ReturnType : {
					$Type : "tea_busi.EQUIPMENT"
				}
			}, {
				$kind : "Action",
				$IsBound : true,
				$Parameter : [{
					$Name : "_it",
					$Type : "tea_busi.TEAM"
				}, {
					$Name : "parameter1",
					$Type : "Edm.String"
				}, {
					$Name : "parameter2",
					$Type : "Edm.Decimal"
				}],
				$ReturnType : {
					$Type : "tea_busi.TEAM"
				}
			}, { // "An unbound action MAY have the same name as a bound action."
				$kind : "Action",
				$Parameter : [{
					$isCollection : true,
					$Name : "parameter0",
					$Type : "Edm.String"
				}],
				$ReturnType : {
					$Type : "tea_busi.ComplexType_Salary"
				}
			}, {
				$kind : "Action",
				$IsBound : true,
				$Parameter : [{
					$Name : "_it",
					$Type : "tea_busi.Worker"
				}],
				$ReturnType : {
					$Type : "tea_busi.Worker"
				}
			}],
			"name.space.OverloadedBoundFunction" : [{
				$kind : "Function",
				$IsBound : true,
				$Parameter : [{
					$Name : "_it",
					$Type : "tea_busi.Worker"
				}, {
					$Name : "A",
					$Type : "Edm.Boolean"
				}],
				$ReturnType : {
					$Type : "tea_busi.Worker"
				}
			}, {
				$kind : "Function",
				$IsBound : true,
				$Parameter : [{
					$Name : "_it",
					$Type : "tea_busi.TEAM"
				}, {
					$Name : "B",
					$Type : "Edm.Date"
				}],
				$ReturnType : {
					$Type : "tea_busi.TEAM"
				}
			}, {
				$kind : "Function",
				$Parameter : [{
					$Name : "C",
					$Type : "Edm.String"
				}],
				$ReturnType : {
					$Type : "tea_busi.ComplexType_Salary"
				}
			}],
			"name.space.OverloadedFunction" : [{
				$kind : "Function",
				$Parameter : [{
					$Name : "A",
					$Type : "Edm.String"
				}],
				$ReturnType : {
					$Type : "Edm.String"
				}
			}, {
				$kind : "Function",
				$Parameter : [{
					$Name : "B",
					$Type : "Edm.String"
				}],
				$ReturnType : {
					$Type : "Edm.String"
				}
			}],
			"name.space.VoidAction" : [{
				$kind : "Action"
			}],
			"tea_busi.AcChangeManagerOfTeam" : [{
				$kind : "Action",
				$Parameter : [{
					$Name : "TEAM",
					$Type : "tea_busi.TEAM"
				}, {
					$Name : "ManagerID",
					$Type : "Edm.String"
				}],
				$ReturnType : {
					$Type : "tea_busi.TEAM"
				}
			}],
			"tea_busi.ComplexType_Salary" : {
				$kind : "ComplexType",
				AMOUNT : {
					$kind : "Property",
					$Type : "Edm.Decimal"
				},
				CURRENCY : {
					$kind : "Property",
					$Type : "Edm.String"
				}
			},
			"tea_busi.ContainedC" : {
				$kind : "EntityType",
				$Key : ["Id"],
				Id : {
					$kind : "Property",
					$Type : "Edm.String"
				},
				C_2_EMPLOYEE : {
					$kind : "NavigationProperty",
					$Type : "tea_busi.Worker"
				},
				C_2_S : {
					$ContainsTarget : true,
					$kind : "NavigationProperty",
					$Type : "tea_busi.ContainedS"
				}
			},
			"tea_busi.ContainedS" : {
				$kind : "EntityType",
				$Key : ["Id"],
				Id : {
					$kind : "Property",
					$Type : "Edm.String"
				},
				S_2_C : {
					$ContainsTarget : true,
					$kind : "NavigationProperty",
					$isCollection : true,
					$Type : "tea_busi.ContainedC"
				},
				S_2_EMPLOYEE : {
					$kind : "NavigationProperty",
					$Type : "tea_busi.Worker"
				}
			},
			"tea_busi.DefaultContainer" : {
				$kind : "EntityContainer",
				ChangeManagerOfTeam : {
					$kind : "ActionImport",
					$Action : "tea_busi.AcChangeManagerOfTeam"
				},
				EMPLOYEES : {
					$kind : "EntitySet",
					$NavigationPropertyBinding : {
						"EMPLOYEE_2_EQUIPM€NTS" : "EQUIPM€NTS",
						EMPLOYEE_2_TEAM : "T€AMS"
					},
					$Type : "tea_busi.Worker"
				},
				"EQUIPM€NTS" : {
					$kind : "EntitySet",
					$Type : "tea_busi.EQUIPMENT"
				},
				// Note: our JsDoc uses similar examples: GetOldestAge and GetOldestWorker
				GetEmployeeMaxAge : {
					$kind : "FunctionImport",
					$Function : "tea_busi.FuGetEmployeeMaxAge"
				},
				MANAGERS : {
					$kind : "EntitySet",
					$Type : "tea_busi.MANAGER"
				},
				Me : {
					$kind : "Singleton",
					$NavigationPropertyBinding : {
						EMPLOYEE_2_TEAM : "T€AMS",
						"EMPLOYEE_2_EQUIPM€NTS" : "EQUIPM€NTS"
					},
					$Type : "tea_busi.Worker"
				},
				OverloadedAction : {
					$kind : "ActionImport",
					$Action : "name.space.OverloadedAction"
				},
				OverloadedFunctionImport : {
					$kind : "FunctionImport",
					$Function : "name.space.OverloadedBoundFunction"
				},
				ServiceGroups : {
					$kind : "EntitySet",
					$Type : "tea_busi.ServiceGroup"
				},
				TEAMS : {
					$kind : "EntitySet",
					$NavigationPropertyBinding : {
						"TEAM_2_CONTAINED_S/S_2_EMPLOYEE" : "EMPLOYEES",
						"TEAM_2_CONTAINED_S/S_2_C/C_2_S/S_2_EMPLOYEE" : "EMPLOYEES",
						TEAM_2_EMPLOYEES : "EMPLOYEES",
						TEAM_2_MANAGER : "MANAGERS"
					},
					$Type : "tea_busi.TEAM"
				},
				"T€AMS" : {
					$kind : "EntitySet",
					$NavigationPropertyBinding : {
						TEAM_2_EMPLOYEES : "EMPLOYEES"
					},
					$Type : "tea_busi.TEAM"
				},
				VoidAction : {
					$kind : "ActionImport",
					$Action : "name.space.VoidAction"
				}
			},
			"tea_busi.EQUIPMENT" : {
				$kind : "EntityType",
				$Key : ["ID"],
				ID : {
					$kind : "Property",
					$Type : "Edm.Int32",
					$Nullable : false
				}
			},
			"tea_busi.FuGetEmployeeMaxAge" : [{
				$kind : "Function",
				$ReturnType : {
					$Type : "Edm.Int16"
				}
			}],
			"tea_busi.MANAGER" : {
				$kind : "EntityType",
				$Key : ["ID"],
				ID : {
					$kind : "Property",
					$Type : "Edm.String",
					$Nullable : false,
					$MaxLength : 4
				},
				TEAM_ID : {
					$kind : "Property",
					$Type : "Edm.String",
					$Nullable : false,
					$MaxLength : 10
				}
			},
			// "NewAction" is overloaded by collection of type, returning instance of type
			//TODO There can be one overload with "$isCollection" : true and another w/o, for the
			// same binding parameter $Type! How to tell these apart?
			"tea_busi.NewAction" : [{
				$kind : "Action",
				$IsBound : true,
				$Parameter : [{
					$isCollection : true,
					$Name : "_it",
					$Type : "tea_busi.EQUIPMENT"
				}],
				$ReturnType : {
					$Type : "tea_busi.EQUIPMENT"
				}
			}, {
				$kind : "Action",
				$IsBound : true,
				$Parameter : [{
					$isCollection : true,
					$Name : "_it",
					$Type : "tea_busi.TEAM"
				}, {
					$Name : "Team_Id",
					$Type : "name.space.Id"
				}],
				$ReturnType : {
					$Type : "tea_busi.TEAM"
				}
			}, {
				$kind : "Action",
				$IsBound : true,
				$Parameter : [{
					//"$isCollection" : false,
					$Name : "_it",
					$Type : "tea_busi.Worker"
				}],
				$ReturnType : {
					$Type : "tea_busi.Worker"
				}
			}, {
				$kind : "Action",
				$IsBound : true,
				$Parameter : [{
					$isCollection : true,
					$Name : "_it",
					$Type : "tea_busi.Worker"
				}],
				$ReturnType : {
					$Type : "tea_busi.Worker"
				}
			}],
			"tea_busi.ServiceGroup" : {
				$kind : "EntityType",
				DefaultSystem : {
					$ContainsTarget : true,
					$kind : "NavigationProperty",
					$Type : "tea_busi.System"
				}
			},
			"tea_busi.System" : {
				$kind : "EntityType",
				SystemAlias : {
					$kind : "Property",
					$Type : "Edm.String"
				}
			},
			"tea_busi.TEAM" : {
				$kind : "EntityType",
				$Key : ["Team_Id"],
				Team_Id : {
					$kind : "Property",
					$Type : "name.space.Id",
					$Nullable : false,
					$MaxLength : 10
				},
				Name : {
					$kind : "Property",
					$Type : "Edm.String",
					$Nullable : false,
					$MaxLength : 40
				},
				TEAM_2_MANAGER : {
					$kind : "NavigationProperty",
					$ReferentialConstraint : {
						foo : "bar",
						"foo@Common.Label" : "Just a Gigolo",
						"Address/Country" : "WorkAddress/Country",
						"Address/Country@Common.Label" : "Common Country"
					},
					$Type : "tea_busi.MANAGER"
				},
				TEAM_2_EMPLOYEES : {
					$kind : "NavigationProperty",
					$isCollection : true,
					$OnDelete : "None",
					"$OnDelete@Common.Label" : "None of my business",
					$Type : "tea_busi.Worker"
				},
				TEAM_2_CONTAINED_S : {
					$ContainsTarget : true,
					$kind : "NavigationProperty",
					$Type : "tea_busi.ContainedS"
				},
				TEAM_2_CONTAINED_C : {
					$ContainsTarget : true,
					$kind : "NavigationProperty",
					$isCollection : true,
					$Type : "tea_busi.ContainedC"
				},
				// Note: "value" is a symbolic name for an operation's return type iff it is
				// primitive
				value : {
					$kind : "Property",
					$Type : "Edm.String"
				}
			},
			"tea_busi.Worker" : {
				$kind : "EntityType",
				$Key : ["ID"],
				ID : {
					$kind : "Property",
					$Type : "Edm.String",
					$Nullable : false,
					$MaxLength : 4
				},
				AGE : {
					$kind : "Property",
					$Type : "Edm.Int16",
					$Nullable : false
				},
				EMPLOYEE_2_CONTAINED_S : {
					$ContainsTarget : true,
					$kind : "NavigationProperty",
					$Type : "tea_busi.ContainedS"
				},
				"EMPLOYEE_2_EQUIPM€NTS" : {
					$kind : "NavigationProperty",
					$isCollection : true,
					$Type : "tea_busi.EQUIPMENT",
					$Nullable : false
				},
				EMPLOYEE_2_TEAM : {
					$kind : "NavigationProperty",
					$Type : "tea_busi.TEAM",
					$Nullable : false
				},
				SALÃRY : {
					$kind : "Property",
					$Type : "tea_busi.ComplexType_Salary"
				}
			},
			$$Loop : "$$Loop/", // some endless loop
			$$Term : "name.space.Term" // replacement for any reference to the term
		},
		oContainerData = mScope["tea_busi.DefaultContainer"],
		aOverloadedAction = mScope["name.space.OverloadedAction"],
		aOverloadedBoundFunction = mScope["name.space.OverloadedBoundFunction"],
		mReducedPathScope = {
			$Annotations : {},
			$EntityContainer : "reduce.path.DefaultContainer",
			"reduce.path." : {
				$kind : "Schema"
			},
			"reduce.path.A" : {
				$kind : "EntityType",
				AValue : {
					$kind : "Property",
					$Type : "Edm.String"
				},
				AtoB : {
					$kind : "NavigationProperty",
					$Partner : "BtoA",
					$Type : "reduce.path.B"
				},
				AtoC : {
					$kind : "NavigationProperty",
					$Partner : "CtoA",
					$Type : "reduce.path.C"
				},
				AtoDs : {
					$isCollection : true,
					$kind : "NavigationProperty",
					$Partner : "DtoA",
					$Type : "reduce.path.D"
				}
			},
			"reduce.path.B" : {
				$kind : "EntityType",
				BValue : {
					$kind : "Property",
					$Type : "Edm.String"
				},
				BtoA : {
					$kind : "NavigationProperty",
					$Partner : "AtoB",
					$Type : "reduce.path.A"
				},
				BtoC : {
					$kind : "NavigationProperty",
					$Partner : "CtoB",
					$Type : "reduce.path.C"
				},
				BtoD : {
					$kind : "NavigationProperty",
					$Partner : "DtoBs",
					$Type : "reduce.path.D"
				}
			},
			"reduce.path.C" : {
				$kind : "EntityType",
				CValue : {
					$kind : "Property",
					$Type : "Edm.String"
				},
				CtoA : {
					$kind : "NavigationProperty",
					// no $Partner (could be in a derived type)
					$Type : "reduce.path.A"
				},
				CtoB : {
					$kind : "NavigationProperty",
					$Partner : "BtoC",
					$Type : "reduce.path.B"
				}
			},
			"reduce.path.D" : {
				$kind : "EntityType",
				DValue : {
					$kind : "Property",
					$Type : "Edm.String"
				},
				DtoA : {
					$kind : "NavigationProperty",
					$Partner : "AtoDs",
					$Type : "reduce.path.A"
				},
				DtoBs : {
					$isCollection : true,
					$kind : "NavigationProperty",
					$Partner : "BtoD",
					$Type : "reduce.path.B"
				},
				DtoCs : {
					$isCollection : true,
					$kind : "NavigationProperty",
					$Type : "reduce.path.C"
				}
			},
			"reduce.path.Action" : [{
				$kind : "Action",
				$IsBound : true,
				$Parameter : [{
					$Name : "_it",
					$Type : "reduce.path.A"
				}, {
					$Name : "foo",
					$Type : "Edm.String"
				}]
			}, {
				$kind : "Action",
				$IsBound : true,
				$Parameter : [{
					$Name : "Value",
					$Type : "reduce.path.D"
				}]
			}, {
				$kind : "Action",
				$IsBound : true,
				$Parameter : [{
					$isCollection : true,
					$Name : "_it",
					$Type : "reduce.path.B"
				}]
			}],
			"reduce.path.Function" : [{
				$kind : "Function",
				$Parameter : [{
					$Name : "foo",
					$Type : "reduce.path.A"
				}]
			}, {
				$kind : "Function",
				$IsBound : true,
				$Parameter : [{
					$Name : "_it",
					$Type : "reduce.path.D"
				}]
			}, {
				$kind : "Function",
				$IsBound : true,
				$Parameter : [{
					$Name : "_it",
					$Type : "reduce.path.D"
				}, {
					$Name : "Value",
					$Type : "Edm.Int"
				}]
			}],
			"reduce.path.DefaultContainer" : {
				$kind : "EntityContainer",
				As : {
					$kind : "EntitySet",
					$Type : "reduce.path.A"
				},
				Ds : {
					$kind : "EntitySet",
					$Type : "reduce.path.D"
				},
				FunctionImport : {
					$kind : "FunctionImport",
					$Function : "reduce.path.Function"
				}
			}
		},
		mSupplierScope = {
			$Version : "4.0",
			"tea_busi_supplier.v0001." : {
				$kind : "Schema"
			},
			"tea_busi_supplier.v0001.Supplier" : {
				$kind : "EntityType",
				Supplier_Name : {
					$kind : "Property",
					$Type : "Edm.String"
				}
			}
		},
		oTeamData = mScope["tea_busi.TEAM"],
		oTeamLineItem = mScope.$Annotations["tea_busi.TEAM"]["@UI.LineItem"],
		oWorkerData = mScope["tea_busi.Worker"],
		mXServiceScope = {
			$Version : "4.0",
			$Annotations : {}, // simulate ODataMetaModel#_mergeAnnotations
			$EntityContainer : "tea_busi.v0001.DefaultContainer",
			$Reference : {
				// Note: Do not reference tea_busi_supplier directly from here! We want to test the
				// special case that it is only indirectly referenced.
				"../../../../default/iwbep/tea_busi_foo/0001/$metadata" : {
					$Include : [
						"tea_busi_foo.v0001."
					]
				},
				"../../../../default/iwbep/tea_busi_product/0001/$metadata" : {
					$Include : [
						"ignore.me.",
						"tea_busi_product.v0001."
					]
				},
				"/empty/$metadata" : {
					$Include : [
						"empty.",
						"I.still.haven't.found.what.I'm.looking.for."
					]
				}
			},
			"tea_busi.v0001." : {
				$kind : "Schema"
			},
			"tea_busi.v0001.DefaultContainer" : {
				$kind : "EntityContainer",
				"EQUIPM€NTS" : {
					$kind : "EntitySet",
					$Type : "tea_busi.v0001.EQUIPMENT"
				}
			},
			"tea_busi.v0001.EQUIPMENT" : {
				$kind : "EntityType",
				EQUIPMENT_2_PRODUCT : {
					$kind : "NavigationProperty",
					$Type : "tea_busi_product.v0001.Product"
				}
			}
		},
		aAllScopes = [
			mMostlyEmptyScope,
			mProductScope,
			mReducedPathScope,
			mScope,
			mSupplierScope,
			mXServiceScope
		];

	/**
	 * Returns a clone, that is a deep copy, of the given object.
	 *
	 * @param {object} o
	 *   any serializable object
	 * @returns {object}
	 *   a deep copy of <code>o</code>
	 */
	function clone(o) {
		return JSON.parse(JSON.stringify(o));
	}

	/**
	 * Runs the given test for each name/value pair in the given fixture. The name is interpreted
	 * as a path "[<sContextPath>'|']<sMetaPath>" and cut accordingly. The test is called with
	 * an almost resolved sPath (just '|' replaced by '/').
	 *
	 * @param {object} mFixture
	 *   map<string, any>
	 * @param {function} fnTest
	 *   function (string sPath, any vResult, string sContextPath, string sMetaPath)
	 */
	function forEach(mFixture, fnTest) {
		var sContextPath, sMetaPath, sPath, vValue, i;

		for (sPath in mFixture) {
			i = sPath.indexOf("|");
			sContextPath = "";
			sMetaPath = sPath.slice(i + 1);
			vValue = mFixture[sPath];

			if (i >= 0) {
				sContextPath = sPath.slice(0, i);
				sPath = sContextPath + "/" + sMetaPath;
			}

			fnTest(sPath, vValue, sContextPath, sMetaPath);
		}
	}

	function mustBeMocked() { throw new Error("Must be mocked"); }

	//*********************************************************************************************
	QUnit.module("sap.ui.model.odata.v4.ODataMetaModel", {
		// remember copy to ensure test isolation
		mOriginalScopes : clone(aAllScopes),

		afterEach : function (assert) {
			assert.deepEqual(aAllScopes, this.mOriginalScopes, "metadata unchanged");
		},

		/*
		 * Allow warnings if told to; always suppress debug messages.
		 */
		allowWarnings : function (bWarn) {
			this.mock(Log).expects("isLoggable").atLeast(1)
				.withExactArgs(sinon.match.number, sODataMetaModel)
				.callsFake(function (iLogLevel) {
					switch (iLogLevel) {
						case Log.Level.DEBUG:
							return false;

						case Log.Level.WARNING:
							return bWarn;

						default:
							return true;
					}
				});
		},

		beforeEach : function () {
			var oMetadataRequestor = {
					read : function () { throw new Error(); }
				},
				sUrl = "/a/b/c/d/e/$metadata";

			this.oLogMock = this.mock(Log);
			this.oLogMock.expects("warning").never();
			this.oLogMock.expects("error").never();
			this.mock(Localization).expects("getLanguageTag").atLeast(0).returns("ab-CD");

			this.oModel = {
				getReporter : function () {},
				reportError : function (_sLogMessage, _sReportingClassName, oError) {
					throw oError;
				},
				_requestAnnotationChanges : mustBeMocked,
				resolve : ODataModel.prototype.resolve
			};
			this.oMetaModel = new ODataMetaModel(oMetadataRequestor, sUrl, undefined, this.oModel);
			this.oMetaModelMock = this.mock(this.oMetaModel);
			ODataMetaModel.clearCodeListsCache();
		},

		/*
		 * Expect the given debug message with the given path, but only if debug level is on.
		 */
		expectDebug : function (bDebug, sMessage, sPath) {
			this.oLogMock.expects("isLoggable")
				.withExactArgs(Log.Level.DEBUG, sODataMetaModel).returns(bDebug);
			this.oLogMock.expects("debug").exactly(bDebug ? 1 : 0)
				.withExactArgs(sMessage, sPath, sODataMetaModel);
		},

		/*
		 * Expects "fetchEntityContainer" to be called at least once on the current meta model,
		 * returning a clone of the given scope.
		 *
		 * @param {object} mScope0
		 * @returns {object} the cloned mScope0
		 */
		expectFetchEntityContainer : function (mScope0) {
			mScope0 = clone(mScope0);
			this.oMetaModel.validate("n/a", mScope0); // fill mSchema2MetadataUrl!
			this.oMetaModelMock.expects("fetchEntityContainer").atLeast(1)
				.returns(SyncPromise.resolve(mScope0));
			return mScope0;
		},

		/**
		 * Expectations suitable for #fetchUI5Type.
		 *
		 * @param {string} sPath - An absolute path to an OData property within the OData data model
		 * @param {object} oProperty - Simulated result of #fetchObject
		 * @param {object} [oConstraints={}] - Simulated result of #getConstraints
		 */
		expects4FetchUI5Type : function (sPath, oProperty, oConstraints) {
			var oMetaContext = {
					getPath : function () {}
				},
				sMetaPath = "/some/meta/path";

			this.oMetaModelMock.expects("getMetaContext").withExactArgs(sPath)
				.returns(oMetaContext);
			this.oMetaModelMock.expects("fetchObject")
				.withExactArgs(undefined, sinon.match.same(oMetaContext))
				.returns(SyncPromise.resolve(oProperty));
			// Note: these calls are optional
			this.mock(oMetaContext).expects("getPath").atLeast(0).withExactArgs()
				.returns(sMetaPath);
			this.oMetaModelMock.expects("getConstraints").atLeast(0)
				.withExactArgs(sinon.match.same(oProperty), sMetaPath)
				.returns(oConstraints || {});
		}
	});

	//*********************************************************************************************
	QUnit.test("basics", function (assert) {
		var sAnnotationUri = "my/annotation.xml",
			aAnnotationUris = [sAnnotationUri, "uri2.xml"],
			oModel = {},
			oMetadataRequestor = this.oMetaModel.oRequestor,
			sUrl = "/~/$metadata",
			oMetaModel;

		// code under test
		assert.strictEqual(ODataMetaModel.prototype.$$valueAsPromise, true);

		// code under test
		oMetaModel = new ODataMetaModel(oMetadataRequestor, sUrl);

		assert.ok(oMetaModel instanceof MetaModel);
		assert.strictEqual(oMetaModel.aAnnotationUris, undefined);
		assert.ok(oMetaModel.hasOwnProperty("aAnnotationUris"), "own property aAnnotationUris");
		assert.strictEqual(oMetaModel.oMetaModelForAnnotations, null);
		assert.strictEqual(oMetaModel.oRequestor, oMetadataRequestor);
		assert.strictEqual(oMetaModel.sUrl, sUrl);
		assert.strictEqual(oMetaModel.getDefaultBindingMode(), BindingMode.OneTime);
		assert.strictEqual(oMetaModel.toString(),
			"sap.ui.model.odata.v4.ODataMetaModel: /~/$metadata");

		// code under test
		oMetaModel.setDefaultBindingMode(BindingMode.OneWay);
		assert.strictEqual(oMetaModel.getDefaultBindingMode(), BindingMode.OneWay);

		// code under test - supported filters
		[
			FilterOperator.Contains, FilterOperator.EndsWith, FilterOperator.EQ, FilterOperator.GE,
			FilterOperator.GT, FilterOperator.LE, FilterOperator.LT, FilterOperator.NE,
			FilterOperator.NotContains, FilterOperator.NotEndsWith, FilterOperator.NotStartsWith,
			FilterOperator.StartsWith
		].forEach(function (sFilterOperator) {
			oMetaModel.checkFilter(new Filter("path", sFilterOperator, "bar"));
		});
		oMetaModel.checkFilter(new Filter("path", FilterOperator.BT, "bar", "foo"));
		oMetaModel.checkFilter(new Filter("path", FilterOperator.NB, "bar", "foo"));

		// code under test - unsupported filters
		assert.throws(function () {
			oMetaModel.checkFilter(new Filter({
				path : "path",
				operator : FilterOperator.Any
			}));
		}, /unsupported FilterOperator/, "ClientModel/ClientListBinding doesn't support \"Any\"");
		assert.throws(function () {
			oMetaModel.checkFilter(new Filter({
				path : "path",
				operator : FilterOperator.All,
				variable : "foo",
				condition : new Filter({
					path : "foo/bar",
					operator : FilterOperator.GT,
					value1 : 0
				})
			}));
		}, /unsupported FilterOperator/, "ClientModel/ClientListBinding doesn't support \"All\"");

		// code under test
		oMetaModel = new ODataMetaModel(oMetadataRequestor, sUrl, aAnnotationUris);

		assert.strictEqual(oMetaModel.aAnnotationUris, aAnnotationUris, "arrays are passed");

		// code under test
		oMetaModel = new ODataMetaModel(oMetadataRequestor, sUrl, sAnnotationUri);

		assert.deepEqual(oMetaModel.aAnnotationUris, [sAnnotationUri],
			"single annotation is wrapped");

		// code under test
		oMetaModel = new ODataMetaModel(null, null, null, oModel, undefined, "~sLanguage~");

		assert.strictEqual(oMetaModel.sLanguage, "~sLanguage~");
	});

	//*********************************************************************************************
	QUnit.test("destroy", function (assert) {
		const oMetaModel = new ODataMetaModel(this.oMetaModel.oRequestor, "/~/$metadata");
		const oSharedModel0 = {destroy : mustBeMocked};
		const oSharedModel1 = {destroy : mustBeMocked};

		assert.deepEqual(oMetaModel.mSharedModelByUrl, {}); // constructor test :)

		oMetaModel.mSharedModelByUrl.foo = oSharedModel0;
		oMetaModel.mSharedModelByUrl.bar = oSharedModel1;
		oMetaModel.oMetaModelForAnnotations = "~oMetaModelForAnnotations~";

		this.mock(oSharedModel0).expects("destroy").withExactArgs();
		this.mock(oSharedModel1).expects("destroy").withExactArgs();
		this.mock(MetaModel.prototype).expects("destroy").on(oMetaModel).withExactArgs();

		// code under test
		oMetaModel.destroy();

		assert.strictEqual(oMetaModel.oMetaModelForAnnotations, undefined);
		assert.strictEqual(oMetaModel.mSharedModelByUrl, undefined);
	});

	//*********************************************************************************************
	QUnit.test("forbidden", function (assert) {
		assert.throws(function () { //TODO implement
			this.oMetaModel.bindTree();
		}, new Error("Unsupported operation: v4.ODataMetaModel#bindTree"));

		assert.throws(function () {
			this.oMetaModel.getOriginalProperty();
		}, new Error("Unsupported operation: v4.ODataMetaModel#getOriginalProperty"));

		assert.throws(function () { //TODO implement
			this.oMetaModel.isList();
		}, new Error("Unsupported operation: v4.ODataMetaModel#isList"));

		assert.throws(function () {
			this.oMetaModel.refresh();
		}, new Error("Unsupported operation: v4.ODataMetaModel#refresh"));

		assert.throws(function () {
			this.oMetaModel.setLegacySyntax(); // argument does not matter!
		}, new Error("Unsupported operation: v4.ODataMetaModel#setLegacySyntax"));

		assert.throws(function () {
			this.oMetaModel.setDefaultBindingMode(BindingMode.TwoWay);
		});
	});

	//*********************************************************************************************
	[
		undefined,
		["/my/annotation.xml"],
		["/my/annotation.xml", "/another/annotation.xml"]
	].forEach(function (aAnnotationURI) {
		var title = "fetchEntityContainer - " + JSON.stringify(aAnnotationURI);

		QUnit.test(title, function (assert) {
			var oRequestorMock = this.mock(this.oMetaModel.oRequestor),
				aReadResults,
				mRootScope = {$Annotations : {}},
				oSyncPromise,
				that = this;

			function expectReads(bPrefetch) {
				oRequestorMock.expects("read")
					.withExactArgs(that.oMetaModel.sUrl, false, bPrefetch)
					.resolves(mRootScope);
				aReadResults = [];
				(aAnnotationURI || []).forEach(function (sAnnotationUrl) {
					var oAnnotationResult = {};

					aReadResults.push(oAnnotationResult);
					oRequestorMock.expects("read")
						.withExactArgs(sAnnotationUrl, true, bPrefetch)
						.resolves(oAnnotationResult);
				});
			}

			this.oMetaModel.aAnnotationUris = aAnnotationURI;
			this.oMetaModelMock.expects("_mergeAnnotations").never();
			this.oMetaModelMock.expects("_changeAnnotations").never();
			expectReads(true);

			// code under test
			assert.strictEqual(this.oMetaModel.fetchEntityContainer(true), null);

			// bPrefetch => no caching
			expectReads(true);

			// code under test
			assert.strictEqual(this.oMetaModel.fetchEntityContainer(true), null);

			// now test [bPrefetch=false]
			expectReads();
			this.oMetaModelMock.expects("_mergeAnnotations")
				.withExactArgs(sinon.match.same(mRootScope), aReadResults);
			this.mock(this.oModel).expects("_requestAnnotationChanges").withExactArgs()
				.resolves("~aAnnotationChanges~");
			this.oMetaModelMock.expects("_changeAnnotations")
				.withExactArgs(sinon.match.same(mRootScope))
				.callsFake(function () {
					assert.strictEqual(that.oMetaModel.aAnnotationChanges, "~aAnnotationChanges~");
					assert.strictEqual(oSyncPromise.isPending(), false);
				});

			// code under test
			oSyncPromise = this.oMetaModel.fetchEntityContainer();

			// pending
			assert.strictEqual(oSyncPromise.isPending(), true);
			// already caching
			assert.strictEqual(this.oMetaModel.fetchEntityContainer(), oSyncPromise);
			assert.strictEqual(this.oMetaModel.fetchEntityContainer(true), oSyncPromise,
				"now bPrefetch makes no difference");

			return oSyncPromise.then(function (mRootScope0) {
				assert.strictEqual(mRootScope0, mRootScope);
				// still caching
				assert.strictEqual(that.oMetaModel.fetchEntityContainer(), oSyncPromise);
			});
		});
	});
	//TODO later support "$Extends" : "<13.1.2 EntityContainer Extends>"

	//*********************************************************************************************
	QUnit.test("fetchEntityContainer: _mergeAnnotations fails", function (assert) {
		var oError = new Error();

		this.mock(this.oMetaModel.oRequestor).expects("read")
			.withExactArgs(this.oMetaModel.sUrl, false, undefined)
			.resolves({});
		this.mock(this.oModel).expects("_requestAnnotationChanges").withExactArgs().resolves();
		this.oMetaModelMock.expects("_mergeAnnotations").throws(oError);

		return this.oMetaModel.fetchEntityContainer().then(function () {
			assert.ok(false, "unexpected success");
		}, function (oError0) {
			assert.strictEqual(oError0, oError);
		});
	});

	//*********************************************************************************************
	QUnit.test("getMetaContext", function (assert) {
		var oMetaContext;

		this.mock(_Helper).expects("getMetaPath")
			.withExactArgs("/Foo($uid=id-1-23)/bar")
			.returns("/Foo/bar");

		// code under test
		oMetaContext = this.oMetaModel.getMetaContext("/Foo($uid=id-1-23)/bar");

		assert.strictEqual(oMetaContext.getModel(), this.oMetaModel);
		assert.strictEqual(oMetaContext.getPath(), "/Foo/bar");
	});

	//*********************************************************************************************
	QUnit.test("getMetaPath", function (assert) {
		var sMetaPath = {},
			sPath = {};

		this.mock(_Helper).expects("getMetaPath")
			.withExactArgs(sinon.match.same(sPath)).returns(sMetaPath);

		assert.strictEqual(this.oMetaModel.getMetaPath(sPath), sMetaPath);
	});

	//*********************************************************************************************
	forEach({
		// absolute path
		"/" : "/",
		"/foo/bar|/" : "/", // context is ignored
		// relative path
		"" : undefined, // w/o context --> important for MetaModel#createBindingContext etc.
		"|foo/bar" : undefined, // w/o context
		"/|" : "/",
		"/|foo/bar" : "/foo/bar",
		"/foo|bar" : "/foo/bar",
		"/foo/bar|" : "/foo/bar",
		"/foo/|bar" : "/foo/bar",
		// trailing slash is preserved
		"/foo/bar/" : "/foo/bar/",
		"/foo|bar/" : "/foo/bar/",
		// relative path that starts with a dot
		"/foo/bar|./" : "/foo/bar/",
		"/foo|./bar/" : "/foo/bar/",
		"/foo/|./bar/" : "/foo/bar/",
		"/foo/|.//bar/" : "/foo//bar/",
		// annotations
		"/foo|@bar" : "/foo@bar",
		"/foo/|@bar" : "/foo/@bar",
		"/foo|./@bar" : "/foo/@bar",
		"/foo/|./@bar" : "/foo/@bar",
		// technical properties
		"/foo|$kind" : "/foo/$kind",
		"/foo/|$kind" : "/foo/$kind",
		"/foo|./$kind" : "/foo/$kind",
		"/foo/|./$kind" : "/foo/$kind"
	}, function (_sPath, sResolvedPath, sContextPath, sMetaPath) {
		QUnit.test("resolve: " + sContextPath + " > " + sMetaPath, function (assert) {
			var oContext = sContextPath && this.oMetaModel.getContext(sContextPath);

			assert.strictEqual(this.oMetaModel.resolve(sMetaPath, oContext), sResolvedPath);
		});
	});
	//TODO make sure that Context objects are only created for absolute paths?!

	//*********************************************************************************************
	[".bar", ".@bar", ".$kind"].forEach(function (sPath) {
		QUnit.test("resolve: unsupported relative path " + sPath, function (assert) {
			var oContext = this.oMetaModel.getContext("/foo");

			assert.raises(function () {
				this.oMetaModel.resolve(sPath, oContext);
			}, new Error("Unsupported relative path: " + sPath));
		});
	});

	//*********************************************************************************************
	QUnit.test("resolve: undefined", function (assert) {
		assert.strictEqual(
			this.oMetaModel.resolve(undefined, this.oMetaModel.getContext("/")),
			"/");
	});

	//*********************************************************************************************
	//TODO better map meta model path to pure JSON path (look up inside JsonModel)?
	// what about @sapui.name then, which requires a literal as expected result?
	// --> we could distinguish "/<path>" from "<literal>"
	forEach({
		// "JSON" drill-down ----------------------------------------------------------------------
		"/$EntityContainer" : "tea_busi.DefaultContainer",
		"/tea_busi./$kind" : "Schema",
		"/tea_busi.DefaultContainer/$kind" : "EntityContainer",
		// trailing slash: object vs. name --------------------------------------------------------
		"/" : oContainerData,
		"/$EntityContainer/" : oContainerData,
		"/T€AMS/" : oTeamData,
		"/T€AMS/$Type/" : oTeamData,
		// scope lookup ("17.3 QualifiedName") ----------------------------------------------------
		"/$EntityContainer/$kind" : "EntityContainer",
		"/$EntityContainer/T€AMS/$Type" : "tea_busi.TEAM",
		"/$EntityContainer/T€AMS/$Type/Team_Id" : oTeamData.Team_Id,
		// "17.3 QualifiedName", e.g. type cast ---------------------------------------------------
		"/tea_busi." : mScope["tea_busi."], // access to schema
		"/tea_busi.DefaultContainer/EMPLOYEES/tea_busi.Worker/AGE" : oWorkerData.AGE,
		// implicit $Type insertion ---------------------------------------------------------------
		"/T€AMS/Team_Id" : oTeamData.Team_Id,
		"/T€AMS/TEAM_2_EMPLOYEES" : oTeamData.TEAM_2_EMPLOYEES,
		"/T€AMS/TEAM_2_EMPLOYEES/AGE" : oWorkerData.AGE,
		// scope lookup, then implicit $Type insertion!
		"/$$Term/AGE" : oWorkerData.AGE,
		// "17.2 SimpleIdentifier": lookup inside current schema child ----------------------------
		"/T€AMS" : oContainerData["T€AMS"],
		"/T€AMS/$NavigationPropertyBinding/TEAM_2_EMPLOYEES/" : oWorkerData,
		"/T€AMS/$NavigationPropertyBinding/TEAM_2_EMPLOYEES/$Type" : "tea_busi.Worker",
		"/T€AMS/$NavigationPropertyBinding/TEAM_2_EMPLOYEES/AGE" : oWorkerData.AGE,
		// URI encoding for slashes inside key - - - - - - - - - - - - - - - - - - - - - - - - - -
		"/TEAMS/$NavigationPropertyBinding/TEAM_2_CONTAINED_S%2FS_2_EMPLOYEE/AGE" : oWorkerData.AGE,
		"/TEAMS/$NavigationPropertyBinding/TEAM_2_CONTAINED_S%2FS_2_C%2FC_2_S%2FS_2_EMPLOYEE/AGE"
			: oWorkerData.AGE,
		"/TEAMS/TEAM_2_MANAGER/$ReferentialConstraint/Address%2FCountry" : "WorkAddress/Country",
		"/TEAMS/TEAM_2_MANAGER/$ReferentialConstraint/Address%2FCountry@Common.Label"
			: "Common Country",
		// operations -----------------------------------------------------------------------------
		"/OverloadedAction" : oContainerData["OverloadedAction"],
		"/OverloadedAction/$Action" : "name.space.OverloadedAction",
		"/ChangeManagerOfTeam/" : oTeamData,
		//TODO mScope[mScope["..."][0].$ReturnType.$Type] is where the next OData simple identifier
		//     would live in case of entity/complex type, but we would like to avoid warnings for
		//     primitive types - how to tell the difference?
		// "/GetEmployeeMaxAge/" : "Edm.Int16",
		"/GetEmployeeMaxAge/$Function/0/$ReturnType"
			: mScope["tea_busi.FuGetEmployeeMaxAge"][0].$ReturnType,
		// Note: "value" is a symbolic name for the whole return type iff it is primitive
		"/GetEmployeeMaxAge/value" : mScope["tea_busi.FuGetEmployeeMaxAge"][0].$ReturnType,
		"/GetEmployeeMaxAge/$ReturnType" : mScope["tea_busi.FuGetEmployeeMaxAge"][0].$ReturnType,
		"/GetEmployeeMaxAge/@$ui5.overload/0/$ReturnType"
			: mScope["tea_busi.FuGetEmployeeMaxAge"][0].$ReturnType,
		"/GetEmployeeMaxAge/value/$Type" : "Edm.Int16", // path may continue!
		"/tea_busi.FuGetEmployeeMaxAge/value"
			: mScope["tea_busi.FuGetEmployeeMaxAge"][0].$ReturnType,
		"/name.space.DerivedPrimitiveFunction/value"
			//TODO merge facets of return type and type definition?!
			: mScope["name.space.DerivedPrimitiveFunction"][0].$ReturnType,
		"/ChangeManagerOfTeam/value" : oTeamData.value,
		"/ChangeManagerOfTeam/$kind" : "ActionImport",
		"/ChangeManagerOfTeam/$Action/0/$Parameter/0/$Name" : "TEAM",
		"/ChangeManagerOfTeam/@$ui5.overload/0/$Parameter/0/$Name" : "TEAM",
		"/ChangeManagerOfTeam/$Parameter/TEAM/$Name" : "TEAM",
		"/OverloadedFunctionImport/$Parameter/C/$Type" : "Edm.String",
		// action overloads -----------------------------------------------------------------------
		"/OverloadedAction/@$ui5.overload" : sinon.match.array.deepEquals([aOverloadedAction[2]]),
		"/OverloadedAction/@$ui5.overload/0" : aOverloadedAction[2],
		// Note: trailing slash does not make a difference in "JSON" drill-down
		"/OverloadedAction/@$ui5.overload/0/$ReturnType" : aOverloadedAction[2].$ReturnType,
		"/OverloadedAction/@$ui5.overload/0/$ReturnType/" : aOverloadedAction[2].$ReturnType,
		"/OverloadedAction/@$ui5.overload/0/$ReturnType/$Type" : "tea_busi.ComplexType_Salary",
		"/OverloadedAction/" : mScope["tea_busi.ComplexType_Salary"],
		"/name.space.OverloadedAction" : aOverloadedAction,
		"/T€AMS/NotFound/name.space.OverloadedAction" : aOverloadedAction,
		"/name.space.OverloadedAction/1" : aOverloadedAction[1],
		"/OverloadedAction/$Action/1" : aOverloadedAction[1],
		"/OverloadedAction/@$ui5.overload/AMOUNT" : mScope["tea_busi.ComplexType_Salary"].AMOUNT,
		"/OverloadedAction/AMOUNT" : mScope["tea_busi.ComplexType_Salary"].AMOUNT,
		"/T€AMS/name.space.OverloadedAction/Team_Id" : oTeamData.Team_Id,
		"/EMPLOYEES/EMPLOYEE_2_TEAM/name.space.OverloadedAction/Team_Id" : oTeamData.Team_Id,
		"/T€AMS/name.space.OverloadedAction/@$ui5.overload"
			: sinon.match.array.deepEquals([aOverloadedAction[1]]),
		"/name.space.OverloadedAction/@$ui5.overload" : aOverloadedAction,
		// only "Action" and "Function" is expected as $kind, but others are not filtered out!
		"/name.space.BrokenOverloads"
			: sinon.match.array.deepEquals(mScope["name.space.BrokenOverloads"]),
		"/T€AMS/name.space.OverloadedAction/_it@Common.Label"
			: mScope.$Annotations["name.space.OverloadedAction/_it"]["@Common.Label"],
		"/T€AMS/name.space.OverloadedAction/_it" : aOverloadedAction[1].$Parameter[0],
		"/T€AMS/name.space.OverloadedAction/parameter1" : aOverloadedAction[1].$Parameter[1],
		"/T€AMS/name.space.OverloadedAction/parameter2" : aOverloadedAction[1].$Parameter[2],
		"/T€AMS/name.space.OverloadedAction/$Parameter/parameter2"
			: aOverloadedAction[1].$Parameter[2],
		// @see _AnnotationHelperExpression.path - - - - - - - - - - - - - - - - - - - - - - - - - -
		"/T€AMS/name.space.OverloadedAction/@$ui5.overload/0/$Parameter/1/$Name/$"
			: aOverloadedAction[1].$Parameter[1],
		"/OverloadedAction/parameter0" : aOverloadedAction[2].$Parameter[0],
		"/OverloadedAction/@$ui5.overload/0/$Parameter/0/$Name/$"
			: aOverloadedAction[2].$Parameter[0],
		// parameters take precedence, empty segment disambiguates - - - - - - - - - - - - - - - - -
		"/T€AMS/tea_busi.NewAction/Name" : oTeamData.Name, // "Name" is not a parameter
		"/T€AMS/tea_busi.NewAction/_it" : mScope["tea_busi.NewAction"][1].$Parameter[0],
		"/T€AMS/tea_busi.NewAction/Team_Id" : mScope["tea_busi.NewAction"][1].$Parameter[1],
		"/T€AMS/tea_busi.NewAction/@$ui5.overload/0/$ReturnType/$Type/Team_Id" : oTeamData.Team_Id,
		"/T€AMS/tea_busi.NewAction//Team_Id" : oTeamData.Team_Id,
		"/T€AMS/tea_busi.NewAction/$ReturnType/Team_Id" : oTeamData.Team_Id,
		// function overloads ---------------------------------------------------------------------
		"/OverloadedFunctionImport/@$ui5.overload"
			: sinon.match.array.deepEquals([aOverloadedBoundFunction[2]]),
		"/OverloadedFunctionImport/@$ui5.overload/0" : aOverloadedBoundFunction[2],
		"/OverloadedFunctionImport/" : mScope["tea_busi.ComplexType_Salary"],
		//TODO this is the only case where we filter overloads twice - still it could be avoided!
		"/OverloadedFunctionImport/@$ui5.overload/AMOUNT"
			: mScope["tea_busi.ComplexType_Salary"].AMOUNT,
		"/OverloadedFunctionImport/AMOUNT" : mScope["tea_busi.ComplexType_Salary"].AMOUNT,
		"/T€AMS/name.space.OverloadedBoundFunction/Team_Id" : oTeamData.Team_Id,
		"/EMPLOYEES/EMPLOYEE_2_TEAM/name.space.OverloadedBoundFunction/Team_Id" : oTeamData.Team_Id,
		"/EMPLOYEES/name.space.OverloadedBoundFunction/_it"
			: aOverloadedBoundFunction[0].$Parameter[0],
		"/T€AMS/name.space.OverloadedBoundFunction/@$ui5.overload"
			: sinon.match.array.deepEquals([aOverloadedBoundFunction[1]]),
		"/T€AMS/name.space.OverloadedBoundFunction/_it@Common.Label"
			: mScope.$Annotations["name.space.OverloadedBoundFunction/_it"]["@Common.Label"],
		"/T€AMS/name.space.OverloadedBoundFunction/B" : aOverloadedBoundFunction[1].$Parameter[1],
		"/T€AMS/name.space.OverloadedBoundFunction/$Parameter/B"
			: aOverloadedBoundFunction[1].$Parameter[1],
		// @see _AnnotationHelperExpression.path - - - - - - - - - - - - - - - - - - - - - - - - - -
		"/T€AMS/name.space.OverloadedBoundFunction/@$ui5.overload/0/$Parameter/1/$Name/$"
			: aOverloadedBoundFunction[1].$Parameter[1],
		"/OverloadedFunctionImport/C" : aOverloadedBoundFunction[2].$Parameter[0],
		"/OverloadedFunctionImport/@$ui5.overload/0/$Parameter/0/$Name/$"
			: aOverloadedBoundFunction[2].$Parameter[0],
		// annotations ----------------------------------------------------------------------------
		"/@DefaultContainer"
			: mScope.$Annotations["tea_busi.DefaultContainer"]["@DefaultContainer"],
		"/tea_busi.DefaultContainer@DefaultContainer"
			: mScope.$Annotations["tea_busi.DefaultContainer"]["@DefaultContainer"],
		"/tea_busi.DefaultContainer/@DefaultContainer" // w/o $Type, slash makes no difference!
			: mScope.$Annotations["tea_busi.DefaultContainer"]["@DefaultContainer"],
		"/$EntityContainer@DefaultContainer" // we could change this
			: mScope.$Annotations["tea_busi.DefaultContainer"]["@DefaultContainer"],
		"/$EntityContainer/@DefaultContainer" // w/o $Type, slash makes no difference!
			: mScope.$Annotations["tea_busi.DefaultContainer"]["@DefaultContainer"],
		"/OverloadedAction@Common.Label"
			: mScope.$Annotations["tea_busi.DefaultContainer/OverloadedAction"]["@Common.Label"],
		"/OverloadedAction/@Common.Label" // annotation at import's return type
			: mScope.$Annotations["tea_busi.ComplexType_Salary"]["@Common.Label"],
		"/T€AMS/$Type/@UI.LineItem" : oTeamLineItem,
		"/T€AMS/@UI.LineItem" : oTeamLineItem,
		"/T€AMS/@UI.LineItem/0/Label" : oTeamLineItem[0].Label,
		"/T€AMS/@UI.LineItem/0/@UI.Importance" : oTeamLineItem[0]["@UI.Importance"],
		"/T€AMS@T€AMS"
			: mScope.$Annotations["tea_busi.DefaultContainer/T€AMS"]["@T€AMS"],
		"/T€AMS/@Common.Text"
			: mScope.$Annotations["tea_busi.TEAM"]["@Common.Text"],
		"/T€AMS/@Common.Text@UI.TextArrangement"
			: mScope.$Annotations["tea_busi.TEAM"]["@Common.Text@UI.TextArrangement"],
		"/T€AMS/Team_Id@Common.Text"
			: mScope.$Annotations["tea_busi.TEAM/Team_Id"]["@Common.Text"],
		"/T€AMS/Team_Id@Common.Text@UI.TextArrangement"
			: mScope.$Annotations["tea_busi.TEAM/Team_Id"]["@Common.Text@UI.TextArrangement"],
		"/tea_busi./@Schema" : mScope["tea_busi."]["@Schema"],
		// Note: enums have no $Type, slash makes no difference
		"/name.space.EnumType@Common.Label" : "EnumType label",
		"/name.space.EnumType/@Common.Label" : "EnumType label",
		"/name.space.EnumType/A@Common.Label" : "Label of A",
		"/name.space.EnumType/A/@Common.Label" : "Label of A",
		"/name.space.EnumType/B@Common.Label" : "Label of B",
		"/name.space.EnumType/B/@Common.Label" : "Label of B",
		"/name.space.EnumType64/Z@Common.Label" : "Label of Z",
		"/name.space.EnumType64/Z/@Common.Label" : "Label of Z",
		"/name.space.EnumType64/Z@Common.Text/$Path/" : "Label of Z",
		// annotations at parameters across all overloads - - - - - - - - - - - - - - - - - - - - -
		"/name.space.OverloadedAction/_it@Common.Label"
			: mScope.$Annotations["name.space.OverloadedAction/_it"]["@Common.Label"],
		"/name.space.OverloadedFunction/A@Common.Label"
			: mScope.$Annotations["name.space.OverloadedFunction/A"]["@Common.Label"],
		"/name.space.OverloadedFunction/B@Common.Label"
			: mScope.$Annotations["name.space.OverloadedFunction/B"]["@Common.Label"],
		"/name.space.OverloadedFunction/B@Common.Text/$Path" : "A/Road_2_Nowhere",
		"/name.space.OverloadedFunction/B@Common.Text@UI.TextArrangement"
			: mScope.$Annotations["name.space.OverloadedFunction/B"]
				["@Common.Text@UI.TextArrangement"],
		"/tea_busi.NewAction/Team_Id@" : mScope.$Annotations["tea_busi.NewAction/Team_Id"],
		"/T€AMS/tea_busi.NewAction/Team_Id@Common.ValueListWithFixedValues" : true,
		// annotations at parameters of specific overload - - - - - - - - - - - - - - - - - - - - -
		"/ChangeManagerOfTeam/ManagerID@Common.Label" : "New Manager ID",
		"/OverloadedAction/parameter0@Common.Label" : "Zero",
		"/T€AMS/name.space.OverloadedAction/parameter1@Common.Label" : "My 1st label",
		"/T€AMS/name.space.OverloadedAction/parameter1@" // strictEqual!
			: mScope.$Annotations["name.space.OverloadedAction(tea_busi.TEAM)/parameter1"],
		"/T€AMS/tea_busi.NewAction/Team_Id@Common.Label" : "New Team ID",
		"/T€AMS/tea_busi.NewAction/Team_Id@" : sinon.match(function (oActual) {
			QUnit.assert.deepEqual(oActual, {
				// merged result from mScope.$Annotations["..."]:
				// - "tea_busi.NewAction/Team_Id"
				// - "tea_busi.NewAction(Collection(tea_busi.TEAM))/Team_Id"
				"@Common.Label" : "New Team ID",
				"@Common.Text" : {
					$AnnotationPath : "_it/Name@Common.Label"
					// Note: "$Path" : "_it/Name" must not appear here! PUT semantics, not PATCH
				},
				"@Common.ValueListWithFixedValues" : true
			});
		}),
		// annotations at operations across all overloads - - - - - - - - - - - - - - - - - - - - -
		"/name.space.OverloadedFunction@Common.Label"
			: mScope.$Annotations["name.space.OverloadedFunction"]["@Common.Label"],
		"/name.space.OverloadedFunction@" : mScope.$Annotations["name.space.OverloadedFunction"],
		"/T€AMS/tea_busi.NewAction@Common.QuickInfo" : "Hello, world!",
		"/tea_busi.NewAction@Core.OperationAvailable"
			: mScope.$Annotations["tea_busi.NewAction"]["@Core.OperationAvailable"],
		// annotations at specific operation overload - - - - - - - - - - - - - - - - - - - - - - -
		"/T€AMS/name.space.OverloadedAction@Core.OperationAvailable"
			: mScope.$Annotations["name.space.OverloadedAction(tea_busi.TEAM)"]
				["@Core.OperationAvailable"],
		"/T€AMS/name.space.OverloadedAction@" // strictEqual!
			: mScope.$Annotations["name.space.OverloadedAction(tea_busi.TEAM)"],
		"/T€AMS/tea_busi.NewAction@Common.Label" : "Create New Team",
		"/T€AMS/tea_busi.NewAction/@$ui5.overload@Common.Label" : "Create New Team", // "explicit"
		"/T€AMS/tea_busi.NewAction@" : sinon.match(function (oActual) {
			QUnit.assert.deepEqual(oActual, {
				// merged result from mScope.$Annotations["..."]:
				// - "tea_busi.NewAction"
				// - "tea_busi.NewAction(Collection(tea_busi.TEAM))"
				"@Common.Label" : "Create New Team",
				"@Common.QuickInfo" : "Hello, world!",
				"@Core.OperationAvailable" : {
					$Path : "_it/Name"
					// Note: "$PropertyPath" : "n/a" must not appear here! PUT semantics, not PATCH
				}
			});
		}),
		"/OverloadedAction/@$ui5.overload@Core.OperationAvailable" // at unbound overload
			: mScope.$Annotations["name.space.OverloadedAction()"]["@Core.OperationAvailable"],
		"/OverloadedAction/@$ui5.overload@Core.OperationAvailable#2" : false,
		// Note: no slash before "@Core.OperationAvailable", else annotation targets return type
		"/T€AMS@Session.StickySessionSupported/NewAction@Core.OperationAvailable"
			: mScope.$Annotations["tea_busi.NewAction(Collection(tea_busi.TEAM))"]
				["@Core.OperationAvailable"],
		"/T€AMS/@Session.StickySessionSupported#EntityType/NewAction@Core.OperationAvailable"
			: mScope.$Annotations["tea_busi.NewAction(Collection(tea_busi.TEAM))"]
				["@Core.OperationAvailable"],
		// Note: annotation at "NewAction" property itself is preferred, if it exists:
		"/T€AMS@Session.StickySessionSupported/NewAction@Common.Label" : "New Team",
		// annotations at $ReturnType of specific overload or across all overloads (ODATA-1178) - -
		"/ChangeManagerOfTeam/$ReturnType@Common.Label" : "Hail to the Chief",
		// Note: there are two overloads with (Collection of) Worker, avoid these!
		"/EMPLOYEES/EMPLOYEE_2_EQUIPM€NTS/tea_busi.NewAction/$ReturnType@Common.Label"
			: mScope.$Annotations["tea_busi.NewAction/$ReturnType"]["@Common.Label"],
		"/T€AMS/tea_busi.NewAction/$ReturnType@Common.Label" : mScope.$Annotations
			["tea_busi.NewAction(Collection(tea_busi.TEAM))/$ReturnType"]["@Common.Label"],
		// annotations at properties of return type - - - - - - - - - - - - - - - - - - - - - - - -
		"/T€AMS/tea_busi.NewAction/Name@" : mScope.$Annotations["tea_busi.TEAM/Name"],
		"/T€AMS/tea_busi.NewAction//Team_Id@" : mScope.$Annotations["tea_busi.TEAM/Team_Id"],
		// inline annotations - - - - - - - - - - - - - - - - - - - - - - - - - - - - - - - - - - -
		"/T€AMS/TEAM_2_EMPLOYEES/$OnDelete@Common.Label" : "None of my business",
		"/T€AMS/TEAM_2_MANAGER/$ReferentialConstraint/foo@Common.Label" : "Just a Gigolo",
		"/T€AMS/@UI.LineItem/0/Label@Common.Label" : "Team ID's Label",
		"/T€AMS/@UI.Badge@Common.Label" : "Best Badge Ever!", // annotation of annotation
		"/T€AMS/@UI.Badge/@Common.Label" : "Label inside", // annotation of record
		// "@" to access to all annotations, e.g. for iteration - - - - - - - - - - - - - - - - - -
		"/T€AMS@" : mScope.$Annotations["tea_busi.DefaultContainer/T€AMS"],
		"/T€AMS/@" : mScope.$Annotations["tea_busi.TEAM"],
		"/T€AMS/Team_Id@" : mScope.$Annotations["tea_busi.TEAM/Team_Id"],
		"/name.space.OverloadedAction/_it@"
			: mScope.$Annotations["name.space.OverloadedAction/_it"],
		// "14.5.12 Expression edm:Path" - - - - - - - - - - - - - - - - - - - - - - - - - - - - - -
		// Note: see integration test "{field>Value/$Path@com.sap.vocabularies.Common.v1.Label}"
		"/T€AMS/@UI.LineItem/0/Value/$Path@Common.Text"
			: mScope.$Annotations["tea_busi.TEAM/Team_Id"]["@Common.Text"],
		"/T€AMS/@UI.LineItem/0/Value/$Path/@Common.Label"
			: mScope.$Annotations["name.space.Id"]["@Common.Label"],
		"/EMPLOYEES/@UI.LineItem/0/Value/$Path@Common.Text"
			: mScope.$Annotations["tea_busi.TEAM/Team_Id"]["@Common.Text"],
		"/OverloadedAction/@$ui5.overload@Core.OperationAvailable#1/$Path/$"
			: aOverloadedAction[2].$ReturnType,
		// "14.5.2 Expression edm:AnnotationPath"
		"/EMPLOYEES/@UI.Facets/0/Target/$AnnotationPath/"
			: mScope.$Annotations["tea_busi.Worker"]["@UI.LineItem"],
		"/EMPLOYEES/@UI.Facets/1/Target/$AnnotationPath/"
			: mScope.$Annotations["tea_busi.Worker/EMPLOYEE_2_TEAM"]["@Common.Label"],
		"/EMPLOYEES/@UI.Facets/2/Target/$AnnotationPath/"
			: mScope.$Annotations["tea_busi.TEAM"]["@UI.LineItem"],
		"/EMPLOYEES/@UI.Facets/3/Target/$AnnotationPath/"
			: mScope.$Annotations["tea_busi.TEAM"]["@UI.LineItem"],
		"/Me@Singleton/Age/$Path/$" : oWorkerData.AGE,
		"/Me@Singleton/Empty/$Path/$" : oContainerData.Me,
		"/Me@Singleton/Empty/$Path/$Type" : "tea_busi.Worker",
		"/Me@Singleton/Empty/$Path/$Type/$" : oWorkerData,
		// Note: checks that oEntitySetOrSingleton is reset (no matter whether path is empty or not)
		"/Me@Singleton/Empty/$Path/@Type/Empty/$Path/$" : oWorkerData,
		"/Me@Singleton/EMPLOYEE_2_TEAM/$Path/@Type/Empty/$Path/$" : oTeamData,
		"/T€AMS@Capabilities.DeleteRestrictions/Deletable/$Path/$"
			: mScope["tea_busi.MANAGER"].TEAM_ID,
		"/T€AMS@Capabilities.DeleteRestrictions/Empty/$Path/$" : oContainerData["T€AMS"],
		// @sapui.name ----------------------------------------------------------------------------
		"/@sapui.name" : "tea_busi.DefaultContainer",
		"/tea_busi.DefaultContainer@sapui.name" : "tea_busi.DefaultContainer",
		"/tea_busi.DefaultContainer/@sapui.name" : "tea_busi.DefaultContainer", // no $Type here!
		"/$EntityContainer/@sapui.name" : "tea_busi.DefaultContainer",
		"/T€AMS@sapui.name" : "T€AMS",
		"/T€AMS/@sapui.name" : "tea_busi.TEAM",
		"/T€AMS/Team_Id@sapui.name" : "Team_Id",
		"/T€AMS/TEAM_2_EMPLOYEES@sapui.name" : "TEAM_2_EMPLOYEES",
		"/T€AMS/$NavigationPropertyBinding/TEAM_2_EMPLOYEES@sapui.name" : "EMPLOYEES", // no slash
		"/T€AMS/$NavigationPropertyBinding/TEAM_2_EMPLOYEES/@sapui.name" : "tea_busi.Worker",
		"/T€AMS/$NavigationPropertyBinding/TEAM_2_EMPLOYEES/AGE@sapui.name" : "AGE",
		"/T€AMS@T€AMS@sapui.name" : "@T€AMS",
		"/T€AMS@/@T€AMS@sapui.name" : "@T€AMS",
		"/T€AMS@T€AMS/@sapui.name" : "@T€AMS", // no $Type inside @T€AMS, / makes no difference!
		"/T€AMS@/@T€AMS/@sapui.name" : "@T€AMS", // dito
		"/T€AMS/@UI.LineItem/0/@UI.Importance/@sapui.name" : "@UI.Importance", // in "JSON" mode
		"/T€AMS/Team_Id@/@Common.Label@sapui.name" : "@Common.Label", // avoid indirection here!
		"/T€AMS/name.space.OverloadedAction/$Parameter/parameter1@Common.Label@sapui.name"
			: "@Common.Label",
		"/T€AMS/tea_busi.NewAction/@sapui.name" : "tea_busi.TEAM", // due to $ReturnType insertion
		"/T€AMS/tea_busi.NewAction/Name@sapui.name" : "Name", // property at return type
		"/T€AMS/tea_busi.NewAction//Name@sapui.name" : "Name", // property at return type
		"/T€AMS/tea_busi.NewAction/Team_Id@sapui.name" : "Team_Id", // parameter
		"/T€AMS/tea_busi.NewAction/Team_Id/@sapui.name" : "name.space.Id", // due to $Type insertion
		"/name.space.OverloadedAction@sapui.name" : "name.space.OverloadedAction",
		"/name.space.OverloadedAction/_it@sapui.name" : "_it",
		"/TEAMS/$NavigationPropertyBinding/TEAM_2_CONTAINED_S%2FS_2_EMPLOYEE@sapui.name"
			: "EMPLOYEES",
		"/TEAMS/$NavigationPropertyBinding/TEAM_2_CONTAINED_S%2FS_2_EMPLOYEE/@sapui.name"
			: "tea_busi.Worker", // slash makes a difference!
		// .../$ ----------------------------------------------------------------------------------
		"/$" : mScope, // @see #fetchData, but no clone
		// "/$@sapui.name" --> "Unsupported path before @sapui.name"
		"/T€AMS/$" : oContainerData["T€AMS"], // no $Type insertion here!
		"/T€AMS/$@sapui.name" : "T€AMS",
		"/T€AMS/@UI.LineItem/0/Value/$Path/" : mScope["name.space.Id"], // due to $Type insertion
		"/T€AMS/@UI.LineItem/0/Value/$Path/@sapui.name" : "name.space.Id",
		"/T€AMS/@UI.LineItem/0/Value/$Path/$" : oTeamData.Team_Id, // no $Type insertion here!
		"/T€AMS/@UI.LineItem/0/Value/$Path/$@sapui.name" : "Team_Id",
		"/T€AMS/TEAM_2_EMPLOYEES@Common.MinOccurs" : 1,
		"/T€AMS/@UI.LineItem/0/Target/$NavigationPropertyPath@Common.MinOccurs" : 1, // OK
		// "/T€AMS/@UI.LineItem/0/Target/$NavigationPropertyPath/$@Common.MinOccurs" : undefined
		"/T€AMS/name.space.OverloadedAction@Core.OperationAvailable/$Path/$" : oTeamData.Name,
		"/T€AMS/name.space.OverloadedAction/parameter1@Core.OperationAvailable/$Path/$"
			: mScope["tea_busi.ContainedS"].Id,
		"/T€AMS/name.space.OverloadedAction/_it/@Common.Text/$Path/$" : oTeamData.Name,
		// @$ui5.target ---------------------------------------------------------------------------
		"/@$ui5.target" : "tea_busi.DefaultContainer",
		"/T€AMS@$ui5.target" : "tea_busi.DefaultContainer/T€AMS",
		"/T€AMS/@$ui5.target" : "tea_busi.TEAM",
		"/T€AMS/Team_Id@$ui5.target" : "tea_busi.TEAM/Team_Id",
		"/T€AMS/TEAM_2_EMPLOYEES@$ui5.target" : "tea_busi.TEAM/TEAM_2_EMPLOYEES", // not needed(?)
		"/T€AMS/TEAM_2_EMPLOYEES/@$ui5.target" : "tea_busi.Worker",
		"/T€AMS/TEAM_2_EMPLOYEES/AGE@$ui5.target" : "tea_busi.Worker/AGE"
	}, function (sPath, vResult) {
		QUnit.test("fetchObject: " + sPath, function (assert) {
			var oSyncPromise;

			this.oMetaModelMock.expects("fetchEntityContainer")
				.returns(SyncPromise.resolve(mScope));

			// code under test
			oSyncPromise = this.oMetaModel.fetchObject(sPath);

			assert.strictEqual(oSyncPromise.isFulfilled(), true);
			if (vResult && typeof vResult === "object" && "test" in vResult) {
				assert.notStrictEqual(oSyncPromise.getResult(), undefined);
				// Sinon.JS matcher
				vResult.test(oSyncPromise.getResult());
			} else {
				assert.strictEqual(oSyncPromise.getResult(), vResult);
			}
			// self-guard to avoid that a complex right-hand side evaluates to undefined
			assert.notStrictEqual(vResult, undefined, "use this test for defined results only!");
		});
	});
	//TODO special cases where inline and external targeting annotations need to be merged!
	//TODO support also external targeting from a different schema!
	//TODO MySchema.MyFunction/MyParameter --> requires search in array?!
	//TODO $count?
	//TODO "For annotations targeting a property of an entity type or complex type, the path
	// expression is evaluated starting at the outermost entity type or complex type named in the
	// Target of the enclosing edm:Annotations element, i.e. an empty path resolves to the
	// outermost type, and the first segment of a non-empty path MUST be a property or navigation
	// property of the outermost type, a type cast, or a term cast." --> consequences for us?

	//*********************************************************************************************
	[
		// "JSON" drill-down ----------------------------------------------------------------------
		"/$missing",
		"/tea_busi.DefaultContainer/$missing",
		"/tea_busi.DefaultContainer/missing", // "17.2 SimpleIdentifier" treated like any property
		"/tea_busi.FuGetEmployeeMaxAge/0/tea_busi.FuGetEmployeeMaxAge", // "0" switches to JSON
		"/tea_busi.TEAM/$Key/this.is.missing",
		"/tea_busi.Worker/missing", // entity container (see above) treated like any schema child
		"/OverloadedAction/@$ui5.overload/0/@Core.OperationAvailable", // no external targeting here
		"/ChangeManagerOfTeam/$Action/0/$ReturnType/@Common.Label", // no external targeting here
		// scope lookup ("17.3 QualifiedName") ----------------------------------------------------
		"/$EntityContainer/$missing",
		"/$EntityContainer/missing",
		// implicit $Type insertion ---------------------------------------------------------------
		"/T€AMS/$Key", // avoid $Type insertion for following $ segments
		"/T€AMS/missing",
		"/T€AMS/$missing",
		// annotations ----------------------------------------------------------------------------
		"/tea_busi.Worker@missing",
		"/tea_busi.Worker/@missing",
		"/tea_busi.Worker/@missing/foo",
		"/tea_busi.AcChangeManagerOfTeam/0/$ReturnType/@missing/foo",
		"/tea_busi.Worker/@Common.Text/$If/2/$Path",
		"/EMPLOYEES/name.space.OverloadedAction@missing", // no annotations for operation overload
		// "@" to access to all annotations, e.g. for iteration
		"/tea_busi.Worker/@/@missing",
		// operations -----------------------------------------------------------------------------
		"/VoidAction/",
		// .../$ (only computed annotations make sense) -------------------------------------------
		"/$@Common.MinOccurs",
		"/T€AMS/@UI.LineItem/0/Target/$NavigationPropertyPath/$@Common.MinOccurs"
	].forEach(function (sPath) {
		QUnit.test("fetchObject: " + sPath + " --> undefined", function (assert) {
			var oSyncPromise;

			this.oMetaModelMock.expects("fetchEntityContainer")
				.returns(SyncPromise.resolve(mScope));
			this.oLogMock.expects("isLoggable").never();
			this.oLogMock.expects("debug").never();

			// code under test
			oSyncPromise = this.oMetaModel.fetchObject(sPath);

			assert.strictEqual(oSyncPromise.isFulfilled(), true);
			assert.strictEqual(oSyncPromise.getResult(), undefined);
		});
	});

	//*********************************************************************************************
	QUnit.test("fetchObject: Invalid relative path w/o context", function (assert) {
		var sMetaPath = "some/relative/path",
			oSyncPromise;

		this.oLogMock.expects("error").withExactArgs("Invalid relative path w/o context", sMetaPath,
			sODataMetaModel);

		// code under test
		oSyncPromise = this.oMetaModel.fetchObject(sMetaPath, null);

		assert.strictEqual(oSyncPromise.isFulfilled(), true);
		assert.strictEqual(oSyncPromise.getResult(), null);
	});

	//*********************************************************************************************
	["/empty.Container/@", "/EMPLOYEES/AGE@"].forEach(function (sPath) {
		QUnit.test("fetchObject returns {} (anonymous empty object): " + sPath, function (assert) {
			var oSyncPromise;

			this.oMetaModelMock.expects("fetchEntityContainer")
				.returns(SyncPromise.resolve(mScope));

			// code under test
			oSyncPromise = this.oMetaModel.fetchObject(sPath);

			assert.strictEqual(oSyncPromise.isFulfilled(), true);
			assert.deepEqual(oSyncPromise.getResult(), {}); // strictEqual would not work!
		});
	});

	//*********************************************************************************************
	QUnit.test("fetchObject with empty $Annotations", function (assert) {
		var oSyncPromise;

		this.oMetaModelMock.expects("fetchEntityContainer")
			.returns(SyncPromise.resolve(mMostlyEmptyScope));

		// code under test
		oSyncPromise = this.oMetaModel.fetchObject("/@DefaultContainer");

		assert.strictEqual(oSyncPromise.isFulfilled(), true);
		assert.strictEqual(oSyncPromise.getResult(), undefined);
	});
	//TODO if no annotations exist for an external target, avoid {} internally unless "@" is used?

	//*********************************************************************************************
	[false, true].forEach(function (bWarn) {
		forEach({
			"/$$Loop/" : "Invalid recursion at /$$Loop",

			// Invalid segment (warning) ----------------------------------------------------------
			"//$Foo" : "Invalid empty segment",

			// entrance forbidden!
			"/tea_busi./$Annotations" : "Invalid segment: $Annotations",

			// Unknown ... ------------------------------------------------------------------------
			"/not.Found" : "Unknown qualified name not.Found",

			// no "at /.../undefined"!
			"/Me/not.Found" : "Unknown qualified name not.Found",

			"/not.Found@missing" : "Unknown qualified name not.Found",
			"/." : "Unknown child . of tea_busi.DefaultContainer",
			"/Foo" : "Unknown child Foo of tea_busi.DefaultContainer",

			"/$EntityContainer/$kind/" : "Unknown child EntityContainer"
				+ " of tea_busi.DefaultContainer at /$EntityContainer/$kind",

			"/name.space.VoidAction@Core.OperationAvailable/$Path/$" : "Unknown child $ReturnType"
				+ " of name.space.VoidAction"
				+ " at /name.space.VoidAction@Core.OperationAvailable/$Path",

			// implicit $Action, $Function, $Type insertion
			"/name.space.BadContainer/DanglingActionImport/" : "Unknown qualified name not.Found"
				+ " at /name.space.BadContainer/DanglingActionImport/$Action",

			"/name.space.BadContainer/DanglingFunctionImport/" :
				"Unknown qualified name not.Found"
				+ " at /name.space.BadContainer/DanglingFunctionImport/$Function",

			"/name.space.Broken/" :
				"Unknown qualified name not.Found at /name.space.Broken/$Type",

			"/name.space.BrokenFunction/" : "Unknown qualified name not.Found"
				+ " at /name.space.BrokenFunction/0/$ReturnType/$Type",

			//TODO align with "/GetEmployeeMaxAge/" : "Edm.Int16"
			"/GetEmployeeMaxAge/@sapui.name" : "Unknown qualified name Edm.Int16"
				+ " at /tea_busi.FuGetEmployeeMaxAge/0/$ReturnType/$Type",

			"/GetEmployeeMaxAge/value/@sapui.name" : "Unknown qualified name Edm.Int16"
				+ " at /tea_busi.FuGetEmployeeMaxAge/0/$ReturnType/$Type",

			// implicit scope lookup
			"/name.space.Broken/$Type/" :
				"Unknown qualified name not.Found at /name.space.Broken/$Type",

			"/tea_busi.DefaultContainer/$kind/@sapui.name" : "Unknown child EntityContainer"
				+ " of tea_busi.DefaultContainer at /tea_busi.DefaultContainer/$kind",

			"/tea_busi.NewAction@Core.OperationAvailable/$PropertyPath/$" : "Unknown child n"
				+ " of tea_busi.NewAction"
				+ " at /tea_busi.NewAction@Core.OperationAvailable/$PropertyPath",

			// Unsupported path before @sapui.name ------------------------------------------------
			"/$EntityContainer@sapui.name" : "Unsupported path before @sapui.name",

			"/tea_busi.FuGetEmployeeMaxAge/0@sapui.name" : "Unsupported path before @sapui.name",
			"/tea_busi.TEAM/$Key/not.Found/@sapui.name" : "Unsupported path before @sapui.name",
			"/GetEmployeeMaxAge/value@sapui.name" : "Unsupported path before @sapui.name",
			"/$@sapui.name" : "Unsupported path before @sapui.name",

			// Unsupported path after @sapui.name -------------------------------------------------
			"/@sapui.name/foo" : "Unsupported path after @sapui.name",

			"/$EntityContainer/T€AMS/@sapui.name/foo" : "Unsupported path after @sapui.name",

			// Unsupported path before @$ui5.target -----------------------------------------------
			"/$@$ui5.target" : "Unsupported path before @$ui5.target",

			"/OverloadedAction/@$ui5.overload/0/@$ui5.target" // no external targeting here
				: "Unsupported path before @$ui5.target",

			"/ChangeManagerOfTeam/$Action/0/$ReturnType/@$ui5.target" // no external targeting here
				: "Unsupported path before @$ui5.target",

			// Unsupported path after @$ui5.target -------------------------------------------------
			"/T€AMS/@$ui5.target/foo" : "Unsupported path after @$ui5.target",

			// Unsupported path after @@... -------------------------------------------------------
			"/EMPLOYEES/@UI.Facets/1/Target/$AnnotationPath@@this.is.ignored/foo"
				: "Unsupported path after @@this.is.ignored",

			"/EMPLOYEES/@UI.Facets/1/Target/$AnnotationPath/@@this.is.ignored@foo"
				: "Unsupported path after @@this.is.ignored",

			"/EMPLOYEES/@UI.Facets/1/Target/$AnnotationPath@@this.is.ignored@sapui.name"
				: "Unsupported path after @@this.is.ignored",

			"/@@AH.invalid" : "AH.invalid is not a function but: undefined",
			"/@@AH" : "AH is not a function but: " + AnnotationHelper,

			"/@@requestCodeList" // requestCodeList is @private!
				: "requestCodeList is not a function but: undefined",

			"/@@.requestCurrencyCodes" // "." looks in given scope only!
				: ".requestCurrencyCodes is not a function but: undefined",

			"/@@.requestUnitsOfMeasure" // "." looks in given scope only!
				: ".requestUnitsOfMeasure is not a function but: undefined",

			// Unsupported overloads --------------------------------------------------------------
			"/name.space.EmptyOverloads/" : "Expected a single overload, but found 0",

			"/name.space.OverloadedAction/" : "Expected a single overload, but found 4",
			"/name.space.OverloadedAction/_it" : "Expected a single overload, but found 4",
			"/name.space.OverloadedFunction/" : "Expected a single overload, but found 2",

			// wrong binding parameter
			"/ServiceGroups/name.space.OverloadedAction/parameter1@Common.Label"
				: "Expected a single overload, but found 0",

			// Collection(Worker) or Worker?
			"/EMPLOYEES/tea_busi.NewAction/_it@Common.Label"
				: "Expected a single overload, but found 2",

			// wrong binding parameter
			"/ServiceGroups/name.space.OverloadedAction@Core.OperationAvailable"
				: "Expected a single overload, but found 0",

			// Collection(Worker) or Worker?
			"/EMPLOYEES/tea_busi.NewAction@Common.Label"
				: "Expected a single overload, but found 2",

			// Unsupported path after $ -----------------------------------------------------------
			// in "JSON" mode
			"/T€AMS/@UI.LineItem/0/$/Value" : "Unsupported path after $",

			// in OData mode
			"/T€AMS/$/$Type" : "Unsupported path after $",

			// not a split segment
			"/T€AMS/$/@@this.is.invalid" : "Unsupported path after $"
		}, function (sPath, sWarning) {
			QUnit.test("fetchObject fails: " + sPath + ", warn = " + bWarn, function (assert) {
				var oSyncPromise;

				this.oMetaModelMock.expects("fetchEntityContainer")
					.returns(SyncPromise.resolve(mScope));
				this.oLogMock.expects("isLoggable")
					.withExactArgs(Log.Level.WARNING, sODataMetaModel).returns(bWarn);
				this.oLogMock.expects("warning").exactly(bWarn ? 1 : 0)
					.withExactArgs(sWarning, sPath, sODataMetaModel);

				// code under test
				oSyncPromise = this.oMetaModel.fetchObject(sPath, null,
					{scope : {AH : AnnotationHelper}});

				assert.strictEqual(oSyncPromise.isFulfilled(), true);
				assert.strictEqual(oSyncPromise.getResult(), undefined);
			});
		});
	});

	//*********************************************************************************************
	[false, true].forEach(function (bDebug) {
		forEach({
			// Invalid segment (debug) ------------------------------------------------------------
			"/$Foo/@bar" : "Invalid segment: @bar",
			"/$Foo/$Bar" : "Invalid segment: $Bar",
			"/$Foo/$Bar/$Baz" : "Invalid segment: $Bar",
			"/$EntityContainer/T€AMS/Team_Id/$MaxLength/." : "Invalid segment: .",
			"/$EntityContainer/T€AMS/Team_Id/$Nullable/." : "Invalid segment: .",
			"/$EntityContainer/T€AMS/Team_Id/NotFound/Invalid" : "Invalid segment: Invalid",
			"/T€AMS/@Common.Text/$Path/$Foo/$Bar" : "Invalid segment: $Bar",
			"/name.space.VoidAction/$ReturnType@Common.Label" : "Invalid segment: $ReturnType"
		}, function (sPath, sMessage) {
			QUnit.test("fetchObject fails: " + sPath + ", debug = " + bDebug, function (assert) {
				var oSyncPromise;

				this.oMetaModelMock.expects("fetchEntityContainer")
					.returns(SyncPromise.resolve(mScope));
				this.oLogMock.expects("isLoggable")
					.withExactArgs(Log.Level.DEBUG, sODataMetaModel).returns(bDebug);
				this.oLogMock.expects("debug").exactly(bDebug ? 1 : 0)
					.withExactArgs(sMessage, sPath, sODataMetaModel);

				// code under test
				oSyncPromise = this.oMetaModel.fetchObject(sPath);

				assert.strictEqual(oSyncPromise.isFulfilled(), true);
				assert.strictEqual(oSyncPromise.getResult(), undefined);
			});
		});
	});

	//*********************************************************************************************
	[{
		sPath : "/EMPLOYEES/@UI.Facets/1/Target/$AnnotationPath",
		sSchemaChildName : "tea_busi.Worker"
	}, {
		sPath : "/EMPLOYEES/@UI.Facets/1/Target/$AnnotationPath/",
		sSchemaChildName : "tea_busi.Worker"
	}, {
		sPath : "/EMPLOYEES",
		sSchemaChildName : "tea_busi.DefaultContainer"
	}, {
		sPath : "/T€AMS/@UI.LineItem/0/Value/$Path/$",
		sSchemaChildName : "tea_busi.TEAM" // "Team_Id" is not part of this
	}].forEach(function (oFixture) {
		[
			"@@AH.isMultiple"
		].forEach((sFunction) => {
		QUnit.test("fetchObject: " + oFixture.sPath + "@@...isMultiple", function (assert) {
			var oContext,
				oInput,
				fnIsMultiple = this.mock(AnnotationHelper).expects("isMultiple"),
				oResult = {},
				oSyncPromise;

			this.oMetaModelMock.expects("fetchEntityContainer").atLeast(1) // see oInput
				.returns(SyncPromise.resolve(mScope));
			oInput = this.oMetaModel.getObject(oFixture.sPath);
			fnIsMultiple
				.withExactArgs(oInput, sinon.match({
					context : sinon.match.object,
					schemaChildName : oFixture.sSchemaChildName
				})).returns(oResult);

			// code under test
			oSyncPromise = this.oMetaModel.fetchObject(oFixture.sPath + sFunction, undefined,
				{scope : {AH : AnnotationHelper}});

			assert.strictEqual(oSyncPromise.isFulfilled(), true);
			assert.strictEqual(oSyncPromise.getResult(), oResult);
			oContext = fnIsMultiple.args[0][1].context;
			assert.ok(oContext instanceof BaseContext);
			assert.strictEqual(oContext.getModel(), this.oMetaModel);
			assert.strictEqual(oContext.getPath(), oFixture.sPath);
			assert.strictEqual(oContext.getObject(), oInput);
		});
		});
	});

	["requestCurrencyCodes", "requestUnitsOfMeasure"].forEach(function (sName) {
		//*****************************************************************************************
		QUnit.test("fetchObject: @@" + sName, function (assert) {
			var oResult = {};

			this.oMetaModelMock.expects("fetchEntityContainer")
				.returns(SyncPromise.resolve(mScope));
			this.oMetaModelMock.expects(sName).on(this.oMetaModel).resolves(oResult);

			// code under test
			return this.oMetaModel.fetchObject("/T€AMS/@@" + sName)
				.then(function (oResult0) {
					assert.strictEqual(oResult0, oResult);
				});
		});

		//*****************************************************************************************
		QUnit.test("fetchObject: @@" + sName + " from given scope wins", function (assert) {
			var oResult = {},
				oScope = {};

			oScope[sName] = function () {};
			this.oMetaModelMock.expects("fetchEntityContainer")
				.returns(SyncPromise.resolve(mScope));
			this.mock(oScope).expects(sName).resolves(oResult);

			// code under test
			return this.oMetaModel.fetchObject("/T€AMS/@@" + sName, null, {scope : oScope})
				.then(function (oResult0) {
					assert.strictEqual(oResult0, oResult);
				});
		});
	});

	//*********************************************************************************************
	["foo.bar.AnnotationHelper", "AH"].forEach(function (sModulePath) {
		const sTitle = "fetchObject: computed annotation returns promise, module path=" + sModulePath;
		QUnit.test(sTitle, function (assert) {
			var oResult = {},
				oScope = {
					foo : {bar : {AnnotationHelper : AnnotationHelper}},
					AH : AnnotationHelper
				};

			this.oMetaModelMock.expects("fetchEntityContainer").returns(SyncPromise.resolve(mScope));
			this.mock(AnnotationHelper).expects("isMultiple").resolves(oResult);

			// code under test
			return this.oMetaModel.fetchObject("/EMPLOYEES/@UI.Facets/1/Target/$AnnotationPath"
					+ "@@" + sModulePath + ".isMultiple", undefined, {scope : oScope})
				.then(function (oResult0) {
					assert.strictEqual(oResult0, oResult);
				});
		});
	});

	//*********************************************************************************************
	["@@computedAnnotation", "@@.computedAnnotation"].forEach(function (sSuffix) {
		var mPathPrefix2Overload = {
				"/T€AMS/name.space.OverloadedAction@Core.OperationAvailable" : aOverloadedAction[1],
				"/T€AMS/name.space.OverloadedAction/_it@Common.Label" : aOverloadedAction[1],
				"/T€AMS/name.space.OverloadedAction/parameter1@Common.Text" : aOverloadedAction[1],
				"/T€AMS/name.space.OverloadedAction/parameter1@Common.Text/" : aOverloadedAction[1]
//TODO check if "/T€AMS/name.space.OverloadedAction/parameter1" : aOverloadedAction[1] should also
// be expected for parameters and not only for annotations
			},
			mPathPrefix2SchemaChildName = {
				"/EMPLOYEES/@UI.Facets/1/Target/$AnnotationPath" : "tea_busi.Worker",
				"/OverloadedAction/@$ui5.overload" : "name.space.OverloadedAction",
				"/T€AMS/@UI.LineItem/0/Value/$Path@Common.Label" : "tea_busi.TEAM",
				"/T€AMS/@UI.LineItem/0/Value/$Path/@Common.Label" : "name.space.Id",
				"/T€AMS/name.space.OverloadedAction" : "name.space.OverloadedAction",
				"/T€AMS/name.space.OverloadedAction/@$ui5.overload" : "name.space.OverloadedAction",
				"/T€AMS/name.space.OverloadedAction@Core.OperationAvailable"
					: "name.space.OverloadedAction",
				"/T€AMS/name.space.OverloadedAction/_it@Common.Label"
					: "name.space.OverloadedAction",
				// Note: because @Common.Label has a string value, a slash must not be appended!
				"/T€AMS/name.space.OverloadedAction/parameter1@Common.Text"
					: "name.space.OverloadedAction",
				"/T€AMS/name.space.OverloadedAction/parameter1@Common.Text/"
					: "name.space.OverloadedAction",
				"/T€AMS/name.space.OverloadedAction/parameter1" : "name.space.OverloadedAction"
			};

		Object.keys(mPathPrefix2SchemaChildName).forEach(function (sPathPrefix) {
			var sPath = sPathPrefix + sSuffix,
				sSchemaChildName = mPathPrefix2SchemaChildName[sPathPrefix];

			QUnit.test("fetchObject: " + sPath, function (assert) {
				var $$valueAsPromise = {/*false, true*/},
					fnComputedAnnotation,
					oContext,
					oInput,
					oObject,
					oResult = {},
					oScope = {
						computedAnnotation : function () {}
					},
					oSyncPromise;

				this.oMetaModelMock.expects("fetchEntityContainer").atLeast(1) // see oInput
					.returns(SyncPromise.resolve(mScope));
				oInput = this.oMetaModel.getObject(sPathPrefix);
				// self-guard to avoid that a complex path evaluates to undefined
				assert.notStrictEqual(oInput, undefined, "use this test for defined results only!");
				fnComputedAnnotation = this.mock(oScope).expects("computedAnnotation");
				fnComputedAnnotation
					.withExactArgs(oInput, sinon.match({
						$$valueAsPromise : sinon.match.same($$valueAsPromise),
						context : sinon.match.object,
						overload : sinon.match.same(mPathPrefix2Overload[sPathPrefix]),
						schemaChildName : sSchemaChildName
					})).returns(oResult);

				// code under test
				oSyncPromise = this.oMetaModel.fetchObject(sPath, null, {
					$$valueAsPromise : $$valueAsPromise,
					scope : oScope
				});

				assert.strictEqual(oSyncPromise.isFulfilled(), true);
				assert.strictEqual(oSyncPromise.getResult(), oResult);
				oContext = fnComputedAnnotation.args[0][1].context;
				assert.ok(oContext instanceof BaseContext);
				assert.strictEqual(oContext.getModel(), this.oMetaModel);
				assert.strictEqual(oContext.getPath(), sPathPrefix);
				oObject = oContext.getObject();
				if (Array.isArray(oInput)) { // operation overloads
					assert.deepEqual(oObject, oInput);
					assert.strictEqual(oObject[0], oInput[0]);
				} else {
					assert.strictEqual(oObject, oInput);
				}
			});
		});
	});

	//*********************************************************************************************
	[false, true].forEach(function (bWarn) {
		QUnit.test("fetchObject: ...@@... throws, bWarn = " + bWarn, function (assert) {
			var oError = new Error("This call failed intentionally"),
				sPath = "/@@AH.isMultiple",
				oSyncPromise;

			this.oMetaModelMock.expects("fetchEntityContainer")
				.returns(SyncPromise.resolve(mScope));
			this.mock(AnnotationHelper).expects("isMultiple")
				.throws(oError);
			this.oLogMock.expects("isLoggable")
				.withExactArgs(Log.Level.WARNING, sODataMetaModel).returns(bWarn);
			this.oLogMock.expects("warning").exactly(bWarn ? 1 : 0)
				.withExactArgs("Error calling AH.isMultiple: " + oError, sPath, sODataMetaModel);

			// code under test
			oSyncPromise = this.oMetaModel.fetchObject(sPath, undefined,
				{scope : {AH : AnnotationHelper}});

			assert.strictEqual(oSyncPromise.isFulfilled(), true);
			assert.strictEqual(oSyncPromise.getResult(), undefined);
		});
	});

	//*********************************************************************************************
	["", "/"].forEach(function (sSeparator, i) {
		QUnit.test("AnnotationHelper.format and operation overloads, " + i, function (assert) {
			var sPath = "/T€AMS/name.space.OverloadedAction@Core.OperationAvailable"
					+ sSeparator, // optional
				oSyncPromise;

			this.oMetaModelMock.expects("fetchEntityContainer").atLeast(1)
				.returns(SyncPromise.resolve(mScope));
			this.mock(AnnotationHelper).expects("format")
				.withExactArgs({$Path : "_it/Name"}, sinon.match({
					$$valueAsPromise : undefined,
					context : sinon.match({
						oModel : this.oMetaModel,
						sPath : sPath
					}),
					overload : sinon.match.same(aOverloadedAction[1]),
					schemaChildName : "name.space.OverloadedAction"
				})).callThrough(); // this is an integrative test

			// code under test
			oSyncPromise = this.oMetaModel.fetchObject(sPath + "@@AH.format", undefined,
				{scope : {AH : AnnotationHelper}});

			assert.strictEqual(oSyncPromise.isFulfilled(), true);
			assert.strictEqual(oSyncPromise.getResult(), "{path:'Name'" // Note: "_it/" removed!
				+ ",type:'sap.ui.model.odata.type.String'"
				+ ",constraints:{'maxLength':40,'nullable':false}"
				+ ",formatOptions:{'parseKeepsEmptyString':true}}");
		});
	});

	//*********************************************************************************************
	QUnit.test("AnnotationHelper.format and parameters of operation overloads", function (assert) {
		var sPath = "/T€AMS/name.space.OverloadedAction/@$ui5.overload/0/$Parameter/1",
			oSyncPromise;

		this.oMetaModelMock.expects("fetchEntityContainer").atLeast(1)
			.returns(SyncPromise.resolve(mScope));
		this.mock(AnnotationHelper).expects("format")
			.withExactArgs({$Name : "parameter1", $Type : "Edm.String"}, sinon.match({
				$$valueAsPromise : undefined,
				context : sinon.match({
					oModel : this.oMetaModel,
					sPath : sPath
				}),
				// Note: overload is currently not needed in case path contains $Parameter
				//overload : sinon.match.same(aOverloadedAction[1]),
				schemaChildName : "name.space.OverloadedAction"
			})).callThrough(); // this is an integrative test

		// code under test
		oSyncPromise = this.oMetaModel.fetchObject(sPath + "@@AH.format", undefined,
			{scope : {AH : AnnotationHelper}});

		assert.strictEqual(oSyncPromise.isFulfilled(), true);
		assert.strictEqual(oSyncPromise.getResult(), "{path:'parameter1'"
			+ ",type:'sap.ui.model.odata.type.String'"
			+ ",formatOptions:{'parseKeepsEmptyString':true}}");
	});

	//*********************************************************************************************
	QUnit.test("@@computedAnnotation with arguments", function (assert) {
		var aArguments = [],
			oScope = {
				computedAnnotation : function () {}
			},
			oSyncPromise;

		this.oMetaModelMock.expects("fetchEntityContainer").atLeast(1)
			.returns(SyncPromise.resolve(mScope));
		// Note: we check that $( and $) are replaced globally, but otherwise treat "parseJS" as a
		// blackbox known to be able to parse JSON (and more) --> see integration test
		this.mock(JSTokenizer).expects("parseJS").withExactArgs("[ 'abc}def{...}{xyz' ]")
			.returns(aArguments);
		this.mock(oScope).expects("computedAnnotation")
			.withExactArgs(sinon.match.same(oTeamData), sinon.match({
				$$valueAsPromise : undefined,
				arguments : sinon.match.same(aArguments),
				context : sinon.match({
					oModel : this.oMetaModel,
					sPath : "/T€AMS/"
				}),
				overload : undefined,
				schemaChildName : "tea_busi.TEAM"
			})).returns("~");

		// code under test
		oSyncPromise = this.oMetaModel.fetchObject(
			"/T€AMS/@@computedAnnotation( 'abc$)def$(...$)$(xyz' )", null, {scope : oScope});

		assert.strictEqual(oSyncPromise.isFulfilled(), true);
		assert.strictEqual(oSyncPromise.getResult(), "~");
	});

	//*********************************************************************************************
	[false, true].forEach(function (bWarn) {
		QUnit.test("@@computedAnnotation with invalid arguments, bWarn = " + bWarn, function (assert) {
			var oError = {
					at : 2,
					message : "Unexpected 'u'",
					name : "SyntaxError",
					text : "[undefined]"
				},
				sPath = "/T€AMS/@@computedAnnotation(undefined)",
				oSyncPromise;

			this.oMetaModelMock.expects("fetchEntityContainer").atLeast(1)
				.returns(SyncPromise.resolve(mScope));
			this.mock(JSTokenizer).expects("parseJS").withExactArgs("[undefined]")
				.throws(oError);
			this.oLogMock.expects("isLoggable")
				.withExactArgs(Log.Level.WARNING, sODataMetaModel).returns(bWarn);
			this.oLogMock.expects("warning").exactly(bWarn ? 1 : 0)
				.withExactArgs("Unexpected 'u': u<--ndefined", sPath, sODataMetaModel);

			// code under test
			oSyncPromise = this.oMetaModel.fetchObject(sPath);

			assert.strictEqual(oSyncPromise.isFulfilled(), true);
			assert.strictEqual(oSyncPromise.getResult(), undefined);
		});
	});

	//*********************************************************************************************
	[false, true].forEach(function (bWarn) {
		QUnit.test("@@computedAnnotation with wrong ), bWarn = " + bWarn, function (assert) {
			var sPath = "/T€AMS/@@computedAnnotation() ",
				oSyncPromise;

			this.oMetaModelMock.expects("fetchEntityContainer").atLeast(1)
				.returns(SyncPromise.resolve(mScope));
			this.mock(JSTokenizer).expects("parseJS").never();
			this.oLogMock.expects("isLoggable")
				.withExactArgs(Log.Level.WARNING, sODataMetaModel).returns(bWarn);
			this.oLogMock.expects("warning").exactly(bWarn ? 1 : 0)
				.withExactArgs("Expected ')' instead of ' '", sPath, sODataMetaModel);

			// code under test
			oSyncPromise = this.oMetaModel.fetchObject(sPath);

			assert.strictEqual(oSyncPromise.isFulfilled(), true);
			assert.strictEqual(oSyncPromise.getResult(), undefined);
		});
	});

	//*********************************************************************************************
	[false, true].forEach(function (bDebug) {
		QUnit.test("fetchObject: cross-service reference, bDebug = " + bDebug, function (assert) {
			var mClonedProductScope = clone(mProductScope),
				aPromises = [],
				oRequestorMock = this.mock(this.oMetaModel.oRequestor),
				that = this;

			/*
			 * Expect the given debug message with the given path.
			 */
			function expectDebug(sMessage, sPath) {
				that.expectDebug(bDebug, sMessage, sPath);
			}

			/*
			 * Code under test: ODataMetaModel#fetchObject with the given path should yield the
			 * given expected result.
			 */
			function codeUnderTest(sPath, vExpectedResult) {
				aPromises.push(that.oMetaModel.fetchObject(sPath).then(function (vResult) {
					assert.strictEqual(vResult, vExpectedResult);
				}));
			}

			const mClonedScope = this.expectFetchEntityContainer(mXServiceScope);
			oRequestorMock.expects("read")
				.withExactArgs("/a/default/iwbep/tea_busi_product/0001/$metadata")
				.resolves(mClonedProductScope);
			oRequestorMock.expects("read")
				.withExactArgs("/a/default/iwbep/tea_busi_supplier/0001/$metadata")
				.resolves(mSupplierScope);
			oRequestorMock.expects("read")
				.withExactArgs("/empty/$metadata")
				.resolves(mMostlyEmptyScope);
			this.oMetaModelMock.expects("_changeAnnotations")
				.withExactArgs(sinon.match.same(mClonedScope));

			expectDebug("Namespace tea_busi_product.v0001. found in $Include"
				+ " of /a/default/iwbep/tea_busi_product/0001/$metadata"
				+ " at /tea_busi.v0001.EQUIPMENT/EQUIPMENT_2_PRODUCT/$Type",
				"/EQUIPM€NTS/EQUIPMENT_2_PRODUCT/Name");
			expectDebug("Reading /a/default/iwbep/tea_busi_product/0001/$metadata"
				+ " at /tea_busi.v0001.EQUIPMENT/EQUIPMENT_2_PRODUCT/$Type",
				"/EQUIPM€NTS/EQUIPMENT_2_PRODUCT/Name");
			expectDebug("Waiting for tea_busi_product.v0001."
				+ " at /tea_busi.v0001.EQUIPMENT/EQUIPMENT_2_PRODUCT/$Type",
				"/EQUIPM€NTS/EQUIPMENT_2_PRODUCT/Name");
			codeUnderTest("/EQUIPM€NTS/EQUIPMENT_2_PRODUCT/Name",
				mClonedProductScope["tea_busi_product.v0001.Product"].Name);

			expectDebug("Waiting for tea_busi_product.v0001."
				+ " at /tea_busi.v0001.EQUIPMENT/EQUIPMENT_2_PRODUCT/$Type",
				"/EQUIPM€NTS/EQUIPMENT_2_PRODUCT/PRODUCT_2_CATEGORY/CategoryName");
			codeUnderTest("/EQUIPM€NTS/EQUIPMENT_2_PRODUCT/PRODUCT_2_CATEGORY/CategoryName",
				mClonedProductScope["tea_busi_product.v0001.Category"].CategoryName);

			expectDebug("Waiting for tea_busi_product.v0001.",
				"/tea_busi_product.v0001.Category/CategoryName");
			codeUnderTest("/tea_busi_product.v0001.Category/CategoryName",
				mClonedProductScope["tea_busi_product.v0001.Category"].CategoryName);

			expectDebug("Waiting for tea_busi_product.v0001.",
				"/tea_busi_product.v0001.Category/CategoryName@Common.Label");
			codeUnderTest("/tea_busi_product.v0001.Category/CategoryName@Common.Label",
				"CategoryName from tea_busi_product.v0001.");

			expectDebug("Waiting for tea_busi_product.v0001."
				+ " at /tea_busi.v0001.EQUIPMENT/EQUIPMENT_2_PRODUCT/$Type",
				"/EQUIPM€NTS/EQUIPMENT_2_PRODUCT/PRODUCT_2_SUPPLIER/Supplier_Name");
			codeUnderTest("/EQUIPM€NTS/EQUIPMENT_2_PRODUCT/PRODUCT_2_SUPPLIER/Supplier_Name",
				mSupplierScope["tea_busi_supplier.v0001.Supplier"].Supplier_Name);

			expectDebug("Namespace empty. found in $Include of /empty/$metadata",
				"/empty.DefaultContainer");
			expectDebug("Reading /empty/$metadata", "/empty.DefaultContainer");
			expectDebug("Waiting for empty.",
				"/empty.DefaultContainer");
			codeUnderTest("/empty.DefaultContainer", mMostlyEmptyScope["empty.DefaultContainer"]);

			// Note: these are logged asynchronously!
			expectDebug("Including tea_busi_product.v0001."
				+ " from /a/default/iwbep/tea_busi_product/0001/$metadata"
				+ " at /tea_busi.v0001.EQUIPMENT/EQUIPMENT_2_PRODUCT/$Type",
				"/EQUIPM€NTS/EQUIPMENT_2_PRODUCT/Name");
			expectDebug("Including empty. from /empty/$metadata",
				"/empty.DefaultContainer");
			expectDebug("Namespace tea_busi_supplier.v0001. found in $Include"
				+ " of /a/default/iwbep/tea_busi_supplier/0001/$metadata"
				+ " at /tea_busi_product.v0001.Product/PRODUCT_2_SUPPLIER/$Type",
				"/EQUIPM€NTS/EQUIPMENT_2_PRODUCT/PRODUCT_2_SUPPLIER/Supplier_Name");
			expectDebug("Reading /a/default/iwbep/tea_busi_supplier/0001/$metadata"
				+ " at /tea_busi_product.v0001.Product/PRODUCT_2_SUPPLIER/$Type",
				"/EQUIPM€NTS/EQUIPMENT_2_PRODUCT/PRODUCT_2_SUPPLIER/Supplier_Name");
			expectDebug("Waiting for tea_busi_supplier.v0001."
				+ " at /tea_busi_product.v0001.Product/PRODUCT_2_SUPPLIER/$Type",
				"/EQUIPM€NTS/EQUIPMENT_2_PRODUCT/PRODUCT_2_SUPPLIER/Supplier_Name");
			expectDebug("Including tea_busi_supplier.v0001."
				+ " from /a/default/iwbep/tea_busi_supplier/0001/$metadata"
				+ " at /tea_busi_product.v0001.Product/PRODUCT_2_SUPPLIER/$Type",
				"/EQUIPM€NTS/EQUIPMENT_2_PRODUCT/PRODUCT_2_SUPPLIER/Supplier_Name");

			return Promise.all(aPromises);
		});
	});
	//TODO Decision: It is an error if a namespace is referenced multiple times with different URIs.
	//     This should be checked even when load-on-demand is used.
	//     (It should not even be included multiple times with the same URI!)
	//TODO Check that no namespace is included which is already present!
	//TODO API to load "transitive closure"
	//TODO support for sync. XML Templating

	//*********************************************************************************************
	[false, true].forEach(function (bWarn) {
		var sTitle = "fetchObject: missing cross-service reference, bWarn = " + bWarn;

		QUnit.test(sTitle, function (assert) {
			var sPath = "/not.found",
				oSyncPromise;

			this.expectFetchEntityContainer(mMostlyEmptyScope);
			this.oLogMock.expects("isLoggable")
				.withExactArgs(Log.Level.WARNING, sODataMetaModel).returns(bWarn);
			this.oLogMock.expects("warning").exactly(bWarn ? 1 : 0)
				.withExactArgs("Unknown qualified name not.found", sPath, sODataMetaModel);

			// code under test
			oSyncPromise = this.oMetaModel.fetchObject(sPath);

			assert.strictEqual(oSyncPromise.isFulfilled(), true);
			assert.strictEqual(oSyncPromise.getResult(), undefined);
		});
	});

	//*********************************************************************************************
	[false, true].forEach(function (bWarn) {
		var sTitle = "fetchObject: referenced metadata does not contain included schema, bWarn = "
			+ bWarn;

		QUnit.test(sTitle, function (assert) {
			var sSchemaName = "I.still.haven't.found.what.I'm.looking.for.",
				sQualifiedName = sSchemaName + "Child",
				sPath = "/" + sQualifiedName;

			this.expectFetchEntityContainer(mXServiceScope);
			this.mock(this.oMetaModel.oRequestor).expects("read")
				.withExactArgs("/empty/$metadata")
				.resolves(mMostlyEmptyScope);
			this.allowWarnings(bWarn);
			this.oLogMock.expects("warning").exactly(bWarn ? 1 : 0)
				.withExactArgs("/empty/$metadata does not contain " + sSchemaName, sPath,
					sODataMetaModel);
			this.oLogMock.expects("warning").exactly(bWarn ? 1 : 0)
				.withExactArgs("Unknown qualified name " + sQualifiedName, sPath, sODataMetaModel);

			// code under test
			return this.oMetaModel.fetchObject(sPath).then(function (vResult) {
				assert.strictEqual(vResult, undefined);
			});
		});
	});

	//*********************************************************************************************
	[false, true].forEach(function (bWarn) {
		var sTitle = "fetchObject: cross-service reference, respect $Include; bWarn = " + bWarn;

		QUnit.test(sTitle, function (assert) {
			var mScope0 = {
					$Version : "4.0",
					$Reference : {
						"../../../../default/iwbep/tea_busi_product/0001/$metadata" : {
							$Include : [
								"not.found.",
								"tea_busi_product.v0001.",
								"tea_busi_supplier.v0001."
							]
						}
					}
				},
				mReferencedScope = {
					$Version : "4.0",
					"must.not.be.included." : {
						$kind : "Schema"
					},
					"tea_busi_product.v0001." : {
						$kind : "Schema"
					},
					"tea_busi_supplier.v0001." : {
						$kind : "Schema"
					}
				},
				oRequestorMock = this.mock(this.oMetaModel.oRequestor),
				that = this;

			this.expectFetchEntityContainer(mScope0);

			{
				const oSyncPromise
					// code under test (do not fetch schema)
					= this.oMetaModel.fetchObject("/tea_busi_product.v0001.@$ui5.target");

				assert.strictEqual(oSyncPromise.isFulfilled(), true);
				assert.strictEqual(oSyncPromise.getResult(), undefined);
			}

			oRequestorMock.expects("read")
				.withExactArgs("/a/default/iwbep/tea_busi_product/0001/$metadata")
				.resolves(mReferencedScope);
			this.allowWarnings(bWarn);

			// code under test
			return this.oMetaModel.fetchObject("/tea_busi_product.v0001.").then(function (vResult) {
				var oSyncPromise;

				assert.strictEqual(vResult, mReferencedScope["tea_busi_product.v0001."]);

				assert.ok(that.oMetaModel.mSchema2MetadataUrl["tea_busi_product.v0001."]
					["/a/default/iwbep/tea_busi_product/0001/$metadata"],
					"document marked as read");

				that.oLogMock.expects("warning").exactly(bWarn ? 1 : 0)
					.withExactArgs("Unknown qualified name must.not.be.included.",
						"/must.not.be.included.", sODataMetaModel);
				assert.strictEqual(that.oMetaModel.getObject("/must.not.be.included."),
					undefined,
					"must not include schemata which are not mentioned in edmx:Include");

				assert.strictEqual(that.oMetaModel.getObject("/tea_busi_supplier.v0001."),
					mReferencedScope["tea_busi_supplier.v0001."]);

				// now check that "not.found." does not invoke another read(),
				// does finish synchronously and logs a warning
				that.oLogMock.expects("warning").exactly(bWarn ? 1 : 0)
					.withExactArgs("/a/default/iwbep/tea_busi_product/0001/$metadata"
						+ " does not contain not.found.",
						"/not.found.", sODataMetaModel);
				that.oLogMock.expects("warning").exactly(bWarn ? 1 : 0)
					.withExactArgs("Unknown qualified name not.found.",
						"/not.found.", sODataMetaModel);

				// code under test
				oSyncPromise = that.oMetaModel.fetchObject("/not.found.");

				assert.strictEqual(oSyncPromise.isFulfilled(), true);
				assert.strictEqual(oSyncPromise.getResult(), undefined);
			});
		});
	});

	//*********************************************************************************************
	QUnit.test("fetchObject: cross-service reference - validation failure", function (assert) {
		var oError = new Error(),
			mReferencedScope = {},
			sUrl = "/a/default/iwbep/tea_busi_product/0001/$metadata";

		this.expectFetchEntityContainer(mXServiceScope);
		this.mock(this.oMetaModel.oRequestor).expects("read").withExactArgs(sUrl)
			.resolves(mReferencedScope);
		this.oMetaModelMock.expects("validate")
			.withExactArgs(sUrl, mReferencedScope)
			.throws(oError);

		return this.oMetaModel.fetchObject("/tea_busi_product.v0001.Product").then(function () {
				assert.ok(false);
			}, function (oError0) {
				assert.strictEqual(oError0, oError);
			});
	});

	//*********************************************************************************************
	QUnit.test("fetchObject: cross-service reference - document loaded from different URI",
			function (assert) {
		var sMessage = "A schema cannot span more than one document: schema is referenced by"
				+ " following URLs: /a/default/iwbep/tea_busi_product/0001/$metadata,"
				+ " /second/reference",
			sSchema = "tea_busi_product.v0001.";

		this.expectFetchEntityContainer(mXServiceScope);
		this.mock(this.oModel).expects("reportError")
			.withExactArgs(sMessage, sODataMetaModel, sinon.match({
				message : sSchema + ": " + sMessage,
				name : "Error"
			}));
		// simulate 2 references for a schema
		this.oMetaModel.mSchema2MetadataUrl["tea_busi_product.v0001."]["/second/reference"] = false;

		// code under test
		return this.oMetaModel.fetchObject("/tea_busi_product.v0001.Product").then(function () {
				assert.ok(false);
			}, function (oError0) {
				assert.strictEqual(oError0.message, sSchema + ": " + sMessage);
			});
	});

	//*********************************************************************************************
	QUnit.test("fetchObject: cross-service reference - duplicate include", function (assert) {
		var oRequestorMock = this.mock(this.oMetaModel.oRequestor),
			// root service includes both A and B, A also includes B
			mScope0 = {
				$Version : "4.0",
				$Reference : {
					"/A/$metadata" : {
						$Include : [
							"A."
						]
					},
					"/B/$metadata" : {
						$Include : [
							"B."
						]
					}
				}
			},
			mScopeA = {
				$Version : "4.0",
				$Reference : {
					"/B/$metadata" : {
						$Include : [
							"B.",
							"B.B." // includes additional namespace from already read document
						]
					}
				},
				"A." : {
					$kind : "Schema"
				}
			},
			mScopeB = {
				$Version : "4.0",
				"B." : {
					$kind : "Schema"
				},
				"B.B." : {
					$kind : "Schema"
				}
			},
			that = this;

		this.expectFetchEntityContainer(mScope0);
		oRequestorMock.expects("read").withExactArgs("/A/$metadata")
			.resolves(mScopeA);
		oRequestorMock.expects("read").withExactArgs("/B/$metadata")
			.resolves(mScopeB);

		return this.oMetaModel.fetchObject("/B.")
			.then(function (vResult) {
				assert.strictEqual(vResult, mScopeB["B."]);

				// code under test - we must not overwrite our "$ui5.read" promise!
				return that.oMetaModel.fetchObject("/A.")
					.then(function (vResult0) {
						assert.strictEqual(vResult0, mScopeA["A."]);

						// Note: must not invoke read() again!
						return that.oMetaModel.fetchObject("/B.B.")
							.then(function (vResult1) {
								assert.strictEqual(vResult1, mScopeB["B.B."]);
							});
					});
			});
	});
	//TODO Implement consistency checks that the same namespace is always included from the same
	//     reference URI, no matter which referencing document.

	//*********************************************************************************************
	[undefined, false, true].forEach(function (bSupportReferences) {
		var sTitle = "fetchObject: cross-service reference - supportReferences: "
				+ bSupportReferences;

		QUnit.test(sTitle, function (assert) {
			var mClonedProductScope = clone(mProductScope),
				oModel = new ODataModel({ // code under test
					serviceUrl : "/a/b/c/d/e/",
					supportReferences : bSupportReferences
				}),
				sPath = "/tea_busi_product.v0001.Product",
				sUrl = "/a/default/iwbep/tea_busi_product/0001/$metadata";

			this.oMetaModel = oModel.getMetaModel();
			this.oMetaModelMock = this.mock(this.oMetaModel);
			bSupportReferences = bSupportReferences !== false; // default is true!
			assert.strictEqual(this.oMetaModel.bSupportReferences, bSupportReferences);

			this.expectFetchEntityContainer(mXServiceScope);
			this.mock(this.oMetaModel.oRequestor).expects("read")
				.exactly(bSupportReferences ? 1 : 0)
				.withExactArgs(sUrl)
				.resolves(mClonedProductScope);
			this.allowWarnings(true);
			this.oLogMock.expects("warning").exactly(bSupportReferences ? 0 : 1)
				.withExactArgs("Unknown qualified name " + sPath.slice(1), sPath, sODataMetaModel);

			// code under test
			return this.oMetaModel.fetchObject(sPath).then(function (vResult) {
				assert.strictEqual(vResult, bSupportReferences
					? mClonedProductScope["tea_busi_product.v0001.Product"]
					: undefined);
			});
		});
	});

	//*********************************************************************************************
	QUnit.test("getObject, requestObject", function (assert) {
		return TestUtils.checkGetAndRequest(this, this.oMetaModel, assert, "fetchObject",
			["sPath", {/*oContext*/}]);
	});

	//*********************************************************************************************
	[{
		$Type : "Edm.Boolean"
	}, {
		$Type : "Edm.Byte"
	}, {
		$Type : "Edm.Date"
	}, {
		$Type : "Edm.DateTimeOffset"
	}, {
		$Precision : 7,
		$Type : "Edm.DateTimeOffset",
		__constraints : {precision : 7}
	}, {
		$Type : "Edm.Decimal"
	}, {
		$Precision : 20,
		$Scale : 5,
		$Type : "Edm.Decimal",
		__constraints : {maximum : "100.00", maximumExclusive : true, minimum : "0.00",
			precision : 20, scale : 5}
	}, {
		$Precision : 20,
		$Scale : "variable",
		$Type : "Edm.Decimal",
		__constraints : {precision : 20, scale : "variable"}
	}, {
		$Type : "Edm.Double"
	}, {
		$Type : "Edm.Guid"
	}, {
		$Type : "Edm.Int16"
	}, {
		$Type : "Edm.Int32"
	}, {
		$Type : "Edm.Int64"
	}, {
		$Type : "Edm.SByte"
	}, {
		$Type : "Edm.Single"
	}, {
		$Type : "Edm.Stream"
	}, {
		$Type : "Edm.String"
	}, {
		$MaxLength : 255,
		$Type : "Edm.String",
		__constraints : {maxLength : 255}
	}, {
		$Type : "Edm.String",
		__constraints : {isDigitSequence : true}
	}, {
		$Type : "Edm.TimeOfDay"
	}, {
		$Precision : 3,
		$Type : "Edm.TimeOfDay",
		__constraints : {precision : 3}
	}].forEach(function (oProperty0) {
		// Note: take care not to modify oProperty0, clone it first!
		[false, true].forEach(function (bNullable) {
			// Note: JSON.parse(JSON.stringify(...)) cannot clone Infinity!
			var oProperty = _Helper.merge({}, oProperty0),
				oConstraints = oProperty.__constraints;

			delete oProperty.__constraints;
			if (!bNullable) {
				oProperty.$Nullable = false;
				oConstraints ??= {};
				oConstraints.nullable = false;
			}

			QUnit.test("fetchUI5Type: " + JSON.stringify(oProperty0), function (assert) {
				var sPath = "/EMPLOYEES/0/ENTRYDATE",
					that = this;

				this.expects4FetchUI5Type(sPath, oProperty, oConstraints);

				// code under test
				return this.oMetaModel.fetchUI5Type(sPath).then(function (oType) {
					var sExpectedTypeName = "sap.ui.model.odata.type."
							+ oProperty.$Type.slice(4)/*cut off "Edm."*/,
						oTypeKeepsEmptyString;

					assert.strictEqual(oType.getName(), sExpectedTypeName);
					if (oConstraints && oConstraints.scale === "variable") {
						// the type converts "variable" to Infinity
						oConstraints.scale = Infinity;
					}
					assert.deepEqual(oType.oConstraints, oConstraints);

					if (oProperty.$Type === "Edm.String") {
						that.expects4FetchUI5Type(sPath, oProperty, oConstraints);

						// code under test
						oTypeKeepsEmptyString
							= that.oMetaModel.getUI5Type(sPath, {parseKeepsEmptyString : true});

						assert.strictEqual(oTypeKeepsEmptyString.parseValue(""),
							!bNullable && oConstraints && oConstraints.isDigitSequence ? "0" : "");

						that.expects4FetchUI5Type(sPath, oProperty);

						// code under test
						assert.strictEqual(that.oMetaModel.getUI5Type(sPath, {}), oType,
							"cached, even w/ empty mFormatOptions");
					}

					that.expects4FetchUI5Type(sPath, oProperty);

					// code under test
					assert.strictEqual(that.oMetaModel.getUI5Type(sPath), oType, "cached");
				});
			});
		});
	});
	//TODO later: support for facet DefaultValue?

	//*********************************************************************************************
	[{
		style : "short"
	}, {
		parseKeepsEmptyString : true,
		style : "short"
	}].forEach(function (mFormatOptions) {
		var sFormatOptions = JSON.stringify(mFormatOptions),
			sTitle = "fetchUI5Type: ignore only parseKeepsEmptyString w/ " + sFormatOptions;

		QUnit.test(sTitle, function (assert) {
			var sPath = "/EMPLOYEES('0')/ENTRYDATE";

			this.expects4FetchUI5Type(sPath, {$Type : "Edm.Date"});

			// code under test
			return this.oMetaModel.fetchUI5Type(sPath, mFormatOptions)
				.then(function (oType) {
					assert.strictEqual(JSON.stringify(mFormatOptions), sFormatOptions, "unchanged");
					assert.strictEqual(oType.getName(), "sap.ui.model.odata.type.Date");
					assert.deepEqual(oType.oFormatOptions, {style : "short"});
					if (!("parseKeepsEmptyString" in mFormatOptions)) {
						assert.strictEqual(oType.oFormatOptions, mFormatOptions, "no clone");
					}
				});
		});
	});

	//*********************************************************************************************
	[{}, {parseKeepsEmptyString : true}].forEach(function (mFormatOptions) {
		var sFormatOptions = JSON.stringify(mFormatOptions),
			sTitle = "fetchUI5Type: caching w/ mFormatOptions = " + sFormatOptions;

		QUnit.test(sTitle, function (assert) {
			var sPath = "/EMPLOYEES('0')/ENTRYDATE",
				oProperty = {$Type : "Edm.Date"},
				that = this;

			this.expects4FetchUI5Type(sPath, oProperty);
			this.mock(Object).expects("assign").never(); // no clone needed

			// code under test
			return this.oMetaModel.fetchUI5Type(sPath, mFormatOptions)
				.then(function (oType) {
					assert.strictEqual(JSON.stringify(mFormatOptions), sFormatOptions, "unchanged");
					assert.strictEqual(oType.getName(), "sap.ui.model.odata.type.Date");
					assert.strictEqual(oType.oFormatOptions, undefined);

					that.expects4FetchUI5Type(sPath, oProperty);

					assert.strictEqual(
						that.oMetaModel.getUI5Type(sPath, mFormatOptions), // code under test
						oType, "cached");
				});
		});
	});

	//*********************************************************************************************
	["bar", "$bar", "@$ui5.node.bar", "@$ui5.node.parent"].forEach((sLastSegment) => {
		QUnit.test("fetchUI5Type: fetchObject fails for " + sLastSegment, function (assert) {
			var oError = new Error(),
				oMetaContext = {},
				sPath = "/Foo/" + sLastSegment,
				oPromise = SyncPromise.resolve(Promise.reject(oError)),
				fnReporter = sinon.spy();

			this.oMetaModelMock.expects("getMetaContext")
				.withExactArgs(sPath).returns(oMetaContext);
			this.oMetaModelMock.expects("fetchObject")
				.withExactArgs(undefined, sinon.match.same(oMetaContext))
				.returns(oPromise);
			this.mock(this.oModel).expects("getReporter").withExactArgs().returns(fnReporter);
			this.oLogMock.expects("warning")
				.withExactArgs("No metadata for path '" + sPath
					+ "', using sap.ui.model.odata.type.Raw", undefined, sODataMetaModel);

			// code under test
			return this.oMetaModel.fetchUI5Type(sPath).then(function (oType) {
				assert.strictEqual(oType.getName(), "sap.ui.model.odata.type.Raw");
				sinon.assert.calledOnceWithExactly(fnReporter, sinon.match.same(oError));
			});
		});
	});

	//*********************************************************************************************
	["$count", "@$ui5.node.groupLevelCount", "@$ui5.node.level"].forEach((sInt64Name) => {
		QUnit.test("fetchUI5Type: " + sInt64Name, function (assert) {
			var sPath = "/some/meta/path/" + sInt64Name,
				oType;

			this.oMetaModelMock.expects("getMetaContext").never();
			this.oMetaModelMock.expects("fetchObject").never();

			// code under test
			oType = this.oMetaModel.fetchUI5Type(sPath).getResult();

			assert.strictEqual(oType.getName(), "sap.ui.model.odata.type.Int64");
			assert.strictEqual(this.oMetaModel.getUI5Type(sPath), oType, "cached");
		});
	});

	//*********************************************************************************************
	[
		"@$ui5.context.is", "@$ui5.context.isFoo", "@$ui5.node.is", "@$ui5.node.isBar"
	].forEach((sBooleanName) => {
		QUnit.test("fetchUI5Type: " + sBooleanName, function (assert) {
			var sPath = "/some/meta/path/" + sBooleanName,
				oType;

			this.oMetaModelMock.expects("getMetaContext").never();
			this.oMetaModelMock.expects("fetchObject").never();

			// code under test
			oType = this.oMetaModel.fetchUI5Type(sPath).getResult();

			assert.strictEqual(oType.getName(), "sap.ui.model.odata.type.Boolean");
			assert.strictEqual(this.oMetaModel.getUI5Type(sPath), oType, "cached");
		});
	});

	//*********************************************************************************************
	QUnit.test("fetchUI5Type: collection", function (assert) {
		var sPath = "/EMPLOYEES/0/foo",
			that = this;

		this.oMetaModelMock.expects("fetchObject").thrice()
			.withExactArgs(undefined, this.oMetaModel.getMetaContext(sPath))
			.returns(SyncPromise.resolve({
				$isCollection : true,
				$Nullable : false, // must not be turned into a constraint for Raw!
				$Type : "Edm.String"
			}));
		this.oLogMock.expects("warning").withExactArgs(
			"Unsupported collection type, using sap.ui.model.odata.type.Raw",
			sPath, sODataMetaModel);

		return Promise.all([
			// code under test
			this.oMetaModel.fetchUI5Type(sPath).then(function (oType) {
				assert.strictEqual(oType.getName(), "sap.ui.model.odata.type.Raw");
				assert.strictEqual(that.oMetaModel.getUI5Type(sPath), oType, "cached");
			}),
			// code under test
			this.oMetaModel.fetchUI5Type(sPath).then(function (oType) {
				assert.strictEqual(oType.getName(), "sap.ui.model.odata.type.Raw");
			})
		]);
	});

	//*********************************************************************************************
	//TODO make Edm.Duration work with OData V4
	["acme.Type", "Edm.Duration", "Edm.GeographyPoint"].forEach(function (sQualifiedName) {
		QUnit.test("fetchUI5Type: unsupported type " + sQualifiedName, function (assert) {
			var sPath = "/EMPLOYEES/0/foo",
				that = this;

			this.oMetaModelMock.expects("fetchObject").twice()
				.withExactArgs(undefined, this.oMetaModel.getMetaContext(sPath))
				.returns(SyncPromise.resolve({
					$Nullable : false, // must not be turned into a constraint for Raw!
					$Type : sQualifiedName
				}));
			this.oLogMock.expects("warning").withExactArgs(
				"Unsupported type '" + sQualifiedName + "', using sap.ui.model.odata.type.Raw",
				sPath, sODataMetaModel);

			// code under test
			return this.oMetaModel.fetchUI5Type(sPath).then(function (oType) {
				assert.strictEqual(oType.getName(), "sap.ui.model.odata.type.Raw");
				assert.strictEqual(that.oMetaModel.getUI5Type(sPath), oType, "cached");
			});
		});
	});

	//*********************************************************************************************
	QUnit.test("fetchUI5Type: invalid path", function (assert) {
		var sPath = "/EMPLOYEES/0/invalid",
			that = this;

		this.oMetaModelMock.expects("fetchObject").twice()
			.withExactArgs(undefined, this.oMetaModel.getMetaContext(sPath))
			.returns(SyncPromise.resolve(/*no property metadata for path*/));
		this.oLogMock.expects("warning").twice().withExactArgs(
			"No metadata for path '" + sPath + "', using sap.ui.model.odata.type.Raw",
			undefined, sODataMetaModel);

		// code under test
		return this.oMetaModel.fetchUI5Type(sPath).then(function (oType) {
			assert.strictEqual(oType.getName(), "sap.ui.model.odata.type.Raw");

			// code under test
			assert.strictEqual(that.oMetaModel.getUI5Type(sPath), oType, "Type is cached");
		});
	});

	//*********************************************************************************************
	[{
		oProperty : {$Nullable : false, $Type : "Edm.Boolean"},
		oResult : {nullable : false}
	}, {
		oProperty : {$Nullable : true, $Type : "Edm.Boolean"},
		oResult : undefined
	}, {
		oProperty : {$Type : "Edm.Boolean"},
		oResult : undefined
	}, {
		oProperty : {$Type : "Edm.Byte"},
		oResult : undefined
	}, {
		oProperty : {$Type : "Edm.Date"},
		oResult : undefined
	}, {
		oProperty : {$Precision : 7, $Type : "Edm.DateTimeOffset"},
		oResult : {precision : 7, V4 : true}
	}, {
		oProperty : {$Nullable : false, $Precision : 7, $Type : "Edm.DateTimeOffset"},
		oResult : {nullable : false, precision : 7, V4 : true}
	}, {
		oProperty : {$Nullable : false, $Type : "Edm.DateTimeOffset"},
		oResult : {nullable : false, V4 : true}
	}, {
		mGetObjectResults : {
			"/foo@Org.OData.Validation.V1.Minimum/$Decimal" : "0.00",
			"/foo@Org.OData.Validation.V1.Minimum@Org.OData.Validation.V1.Exclusive" : undefined,
			"/foo@Org.OData.Validation.V1.Maximum/$Decimal" : undefined,
			"/foo@Org.OData.Validation.V1.Maximum@Org.OData.Validation.V1.Exclusive" : undefined
		},
		oProperty : {
			$Scale : "variable",
			$Type : "Edm.Decimal"
		},
		oResult : {minimum : "0.00", scale : "variable"}
	}, {
		mGetObjectResults : {
			"/foo@Org.OData.Validation.V1.Minimum/$Decimal" : "0.50",
			"/foo@Org.OData.Validation.V1.Minimum@Org.OData.Validation.V1.Exclusive" : true,
			"/foo@Org.OData.Validation.V1.Maximum/$Decimal" : "100.00",
			"/foo@Org.OData.Validation.V1.Maximum@Org.OData.Validation.V1.Exclusive" : true
		},
		oProperty : {
			$Precision : 2,
			$Scale : 20,
			$Type : "Edm.Decimal"
		},
		oResult : {
			minimum : "0.50",
			minimumExclusive : true,
			maximum : "100.00",
			maximumExclusive : true,
			precision : 2,
			scale : 20
		}
	}, {
		oProperty : {$Type : "Edm.Double"},
		oResult : undefined
	}, {
		oProperty : {$Type : "Edm.Guid"},
		oResult : undefined
	}, {
		oProperty : {$Type : "Edm.Int16"},
		oResult : undefined
	}, {
		oProperty : {$Type : "Edm.Int32"},
		oResult : undefined
	}, {
		oProperty : {$Type : "Edm.Int64"},
		oResult : undefined
	}, {
		oProperty : {$Type : "Edm.SByte"},
		oResult : undefined
	}, {
		oProperty : {$Type : "Edm.Single"},
		oResult : undefined
	}, {
		oProperty : {$Type : "Edm.Stream"},
		oResult : undefined
	}, {
		mGetObjectResults : {
			"/foo@com.sap.vocabularies.Common.v1.IsDigitSequence" : undefined
		},
		oProperty : {$Type : "Edm.String"},
		oResult : undefined
	}, {
		mGetObjectResults : {
			"/foo@com.sap.vocabularies.Common.v1.IsDigitSequence" : undefined
		},
		oProperty : {$Nullable : false, $MaxLength : 23, $Type : "Edm.String"},
		oResult : {nullable : false, maxLength : 23}
	}, {
		mGetObjectResults : {
			"/foo@com.sap.vocabularies.Common.v1.IsDigitSequence" : true
		},
		oProperty : {
			$MaxLength : 23,
			$Type : "Edm.String"
		},
		oResult : {isDigitSequence : true, maxLength : 23}
	}, {
		oProperty : {$Precision : 23, $Type : "Edm.TimeOfDay"},
		oResult : {precision : 23}
	}, { // unsupported type
		oProperty : {$Nullable : false, $Type : "acme.Type"},
		oResult : undefined
	}, { // not yet supported
		oProperty : {$Nullable : false, $Type : "Edm.Duration"},
		oResult : undefined
	}, { // not yet supported
		oProperty : {$Nullable : false, $Type : "Edm.GeographyPoint"},
		oResult : undefined
	}].forEach(function (oFixture) {
		QUnit.test("getConstraints: " + JSON.stringify(oFixture.oProperty), function (assert) {
			var sMetaContextPath = "/foo",
				that = this;

			if (oFixture.mGetObjectResults) {
				Object.keys(oFixture.mGetObjectResults).forEach(function (sConstraintPath) {
					that.oMetaModelMock.expects("getObject")
						.withExactArgs(sConstraintPath)
						.returns(oFixture.mGetObjectResults[sConstraintPath]);
				});
			}

			assert.deepEqual(this.oMetaModel.getConstraints(oFixture.oProperty, sMetaContextPath),
				oFixture.oResult);
		});
	});

	//*********************************************************************************************
	QUnit.test("getUI5Type, requestUI5Type", function (assert) {
		return TestUtils.checkGetAndRequest(this, this.oMetaModel, assert, "fetchUI5Type",
			["sPath"], true);
	});

	//*********************************************************************************************
	[{ // simple entity from a set
		dataPath : "/TEAMS/0",
		canonicalUrl : "/TEAMS(~1)",
		requests : [{
			entityType : "tea_busi.TEAM",
			predicate : "(~1)"
		}]
	}, { // simple entity by key predicate
		dataPath : "/TEAMS('4%3D2')",
		canonicalUrl : "/TEAMS('4%3D2')",
		requests : []
	}, { // simple singleton
		dataPath : "/Me",
		canonicalUrl : "/Me",
		requests : []
	}, { // navigation to root entity
		dataPath : "/TEAMS/0/TEAM_2_EMPLOYEES/1",
		canonicalUrl : "/EMPLOYEES(~1)",
		requests : [{
			entityType : "tea_busi.Worker",
			predicate : "(~1)"
		}]
	}, { // navigation to root entity
		dataPath : "/TEAMS('42')/TEAM_2_EMPLOYEES/1",
		canonicalUrl : "/EMPLOYEES(~1)",
		requests : [{
			entityType : "tea_busi.Worker",
			predicate : "(~1)"
		}]
	}, { // navigation to root entity with key predicate
		dataPath : "/TEAMS('42')/TEAM_2_EMPLOYEES('23')",
		canonicalUrl : "/EMPLOYEES('23')",
		requests : []
	}, { // multiple navigation to root entity
		dataPath : "/TEAMS/0/TEAM_2_EMPLOYEES/1/EMPLOYEE_2_TEAM",
		canonicalUrl : "/T%E2%82%ACAMS(~1)",
		requests : [{
			entityType : "tea_busi.TEAM",
			predicate : "(~1)"
		}]
	}, { // navigation from entity set to single contained entity
		dataPath : "/TEAMS/0/TEAM_2_CONTAINED_S",
		canonicalUrl : "/TEAMS(~1)/TEAM_2_CONTAINED_S",
		requests : [{
			entityType : "tea_busi.TEAM",
			path : "/TEAMS/0",
			predicate : "(~1)"
		}]
	}, { // navigation from singleton to single contained entity
		dataPath : "/Me/EMPLOYEE_2_CONTAINED_S",
		canonicalUrl : "/Me/EMPLOYEE_2_CONTAINED_S",
		requests : []
	}, { // navigation to contained entity within a collection
		dataPath : "/TEAMS/0/TEAM_2_CONTAINED_C/1",
		canonicalUrl : "/TEAMS(~1)/TEAM_2_CONTAINED_C(~2)",
		requests : [{
			entityType : "tea_busi.TEAM",
			path : "/TEAMS/0",
			predicate : "(~1)"
		}, {
			entityType : "tea_busi.ContainedC",
			path : "/TEAMS/0/TEAM_2_CONTAINED_C/1",
			predicate : "(~2)"
		}]
	}, { // navigation to contained entity with a key predicate
		dataPath : "/TEAMS('42')/TEAM_2_CONTAINED_C('foo')",
		canonicalUrl : "/TEAMS('42')/TEAM_2_CONTAINED_C('foo')",
		requests : []
	}, { // navigation from contained entity to contained entity
		dataPath : "/TEAMS/0/TEAM_2_CONTAINED_S/S_2_C/1",
		canonicalUrl : "/TEAMS(~1)/TEAM_2_CONTAINED_S/S_2_C(~2)",
		requests : [{
			entityType : "tea_busi.TEAM",
			path : "/TEAMS/0",
			predicate : "(~1)"
		}, {
			entityType : "tea_busi.ContainedC",
			path : "/TEAMS/0/TEAM_2_CONTAINED_S/S_2_C/1",
			predicate : "(~2)"
		}]
	}, { // navigation from contained to root entity
		// must be appended nevertheless since we only have a type, but no set
		dataPath : "/TEAMS/0/TEAM_2_CONTAINED_C/5/C_2_EMPLOYEE",
		canonicalUrl : "/TEAMS(~1)/TEAM_2_CONTAINED_C(~2)/C_2_EMPLOYEE",
		requests : [{
			entityType : "tea_busi.TEAM",
			path : "/TEAMS/0",
			predicate : "(~1)"
		}, {
			entityType : "tea_busi.ContainedC",
			path : "/TEAMS/0/TEAM_2_CONTAINED_C/5",
			predicate : "(~2)"
		}]
	}, { // navigation from entity w/ key predicate to contained to root entity
		dataPath : "/TEAMS('42')/TEAM_2_CONTAINED_C/5/C_2_EMPLOYEE",
		canonicalUrl : "/TEAMS('42')/TEAM_2_CONTAINED_C(~1)/C_2_EMPLOYEE",
		requests : [{
			entityType : "tea_busi.ContainedC",
			path : "/TEAMS('42')/TEAM_2_CONTAINED_C/5",
			predicate : "(~1)"
		}]
	}, { // decode entity set initially, encode it finally
		dataPath : "/T%E2%82%ACAMS/0",
		canonicalUrl : "/T%E2%82%ACAMS(~1)",
		requests : [{
			entityType : "tea_busi.TEAM",
			predicate : "(~1)"
		}]
	}, { // decode navigation property, encode entity set when building sCandidate
		dataPath : "/EMPLOYEES('7')/EMPLOYEE_2_EQUIPM%E2%82%ACNTS(42)",
		canonicalUrl : "/EQUIPM%E2%82%ACNTS(42)",
		requests : []
	}].forEach(function (oFixture) {
		QUnit.test("fetchCanonicalPath: " + oFixture.dataPath, function (assert) {
			var oContext = Context.create(this.oModel, undefined, oFixture.dataPath),
				oContextMock = this.mock(oContext),
				oPromise;

			this.mock(_Helper).expects("getMetaPath").withExactArgs(oFixture.dataPath)
				.returns("metapath");
			this.oMetaModelMock.expects("fetchObject").withExactArgs("metapath")
				.returns(SyncPromise.resolve());
			this.oMetaModelMock.expects("fetchEntityContainer")
				.returns(SyncPromise.resolve(mScope));
			oFixture.requests.forEach(function (oRequest) {
				var oEntityInstance = {"@$ui5._" : {predicate : oRequest.predicate}};

				oContextMock.expects("fetchValue")
					.withExactArgs(oRequest.path || oFixture.dataPath)
					.returns(SyncPromise.resolve(oEntityInstance));
			});

			// code under test
			oPromise = this.oMetaModel.fetchCanonicalPath(oContext);

			assert.ok(!oPromise.isRejected());
			return oPromise.then(function (sCanonicalUrl) {
				assert.strictEqual(sCanonicalUrl, oFixture.canonicalUrl);
			});
		});
	});

	//*********************************************************************************************
	[{ // simple singleton
		path : "/Me|ID",
		editUrl : "Me"
	}, { // simple entity by key predicate
		path : "/TEAMS('42')|Name",
		editUrl : "TEAMS('42')"
	}, { // simple entity from a set
		path : "/TEAMS/0|Name",
		fetchPredicates : {
			"/TEAMS/0" : "tea_busi.TEAM"
		},
		editUrl : "TEAMS(~0)"
	}, { // simple entity from a set, complex property
		path : "/EMPLOYEES/0|SAL%C3%83RY/CURRENCY",
		fetchPredicates : {
			"/EMPLOYEES/0" : "tea_busi.Worker"
		},
		editUrl : "EMPLOYEES(~0)"
	}, { // navigation to root entity
		path : "/TEAMS/0/TEAM_2_EMPLOYEES/1|ID",
		fetchPredicates : {
			"/TEAMS/0/TEAM_2_EMPLOYEES/1" : "tea_busi.Worker"
		},
		editUrl : "EMPLOYEES(~0)"
	}, { // navigation to root entity
		path : "/TEAMS('42')/TEAM_2_EMPLOYEES/1|ID",
		fetchPredicates : {
			"/TEAMS('42')/TEAM_2_EMPLOYEES/1" : "tea_busi.Worker"
		},
		editUrl : "EMPLOYEES(~0)"
	}, { // navigation to root entity with key predicate
		path : "/TEAMS('42')/TEAM_2_EMPLOYEES('23')|ID",
		editUrl : "EMPLOYEES('23')"
	}, { // multiple navigation to root entity
		path : "/TEAMS/0/TEAM_2_EMPLOYEES/1/EMPLOYEE_2_TEAM|Name",
		fetchPredicates : {
			"/TEAMS/0/TEAM_2_EMPLOYEES/1/EMPLOYEE_2_TEAM" : "tea_busi.TEAM"
		},
		editUrl : "T%E2%82%ACAMS(~0)"
	}, { // navigation from entity set to single contained entity
		path : "/TEAMS/0/TEAM_2_CONTAINED_S|Id",
		fetchPredicates : {
			"/TEAMS/0" : "tea_busi.TEAM"
		},
		editUrl : "TEAMS(~0)/TEAM_2_CONTAINED_S"
	}, { // navigation from singleton to single contained entity
		path : "/Me/EMPLOYEE_2_CONTAINED_S|Id",
		editUrl : "Me/EMPLOYEE_2_CONTAINED_S"
	}, { // navigation to contained entity within a collection
		path : "/TEAMS/0/TEAM_2_CONTAINED_C/1|Id",
		fetchPredicates : {
			"/TEAMS/0" : "tea_busi.TEAM",
			"/TEAMS/0/TEAM_2_CONTAINED_C/1" : "tea_busi.ContainedC"
		},
		editUrl : "TEAMS(~0)/TEAM_2_CONTAINED_C(~1)"
	}, { // navigation to contained entity with a key predicate
		path : "/TEAMS('42')/TEAM_2_CONTAINED_C('foo')|Id",
		editUrl : "TEAMS('42')/TEAM_2_CONTAINED_C('foo')"
	}, { // navigation from contained entity to contained entity
		path : "/TEAMS/0/TEAM_2_CONTAINED_S/S_2_C/1|Id",
		fetchPredicates : {
			"/TEAMS/0" : "tea_busi.TEAM",
			"/TEAMS/0/TEAM_2_CONTAINED_S/S_2_C/1" : "tea_busi.ContainedC"
		},
		editUrl : "TEAMS(~0)/TEAM_2_CONTAINED_S/S_2_C(~1)"
	}, { // navigation from contained to root entity, resolved via navigation property binding path
		path : "/TEAMS/0/TEAM_2_CONTAINED_S/S_2_EMPLOYEE|ID",
		fetchPredicates : {
			"/TEAMS/0/TEAM_2_CONTAINED_S/S_2_EMPLOYEE" : "tea_busi.Worker"
		},
		editUrl : "EMPLOYEES(~0)"
	}, { // navigation from entity w/ key predicate to contained to root entity
		path : "/TEAMS('42')/TEAM_2_CONTAINED_C/5/C_2_EMPLOYEE|ID",
		fetchPredicates : {
			"/TEAMS('42')/TEAM_2_CONTAINED_C/5" : "tea_busi.ContainedC"
		},
		editUrl : "TEAMS('42')/TEAM_2_CONTAINED_C(~0)/C_2_EMPLOYEE"
	}, { // decode entity set initially, encode it finally
		path : "/T%E2%82%ACAMS/0|Name",
		fetchPredicates : {
			"/T%E2%82%ACAMS/0" : "tea_busi.TEAM"
		},
		editUrl : "T%E2%82%ACAMS(~0)"
	}, { // decode navigation property, encode entity set
		path : "/EMPLOYEES('7')/EMPLOYEE_2_EQUIPM%E2%82%ACNTS(42)|ID",
		editUrl : "EQUIPM%E2%82%ACNTS(42)"
	}, { // entity set w/o navigation property bindings
		path : "/ServiceGroups('42')/DefaultSystem|SystemAlias",
		editUrl : "ServiceGroups('42')/DefaultSystem"
	}, { // transient predicate at entity set
		path : "/TEAMS($uid=id-1-23)|TEAM_2_MANAGER/ID",
		editUrl : undefined
	}, { // transient predicate at navigation property
		path : "/TEAMS('1')/TEAM_2_EMPLOYEES($uid=id-1-23)|EMPLOYEE_2_CONTAINED_S/Id",
		editUrl : undefined
	}, { // transient predicate at transient navigation property
		path : "/TEAMS($uid=id-1-42)/TEAM_2_EMPLOYEES($uid=id-1-23)|EMPLOYEE_2_CONTAINED_S/Id",
		editUrl : undefined
	}, { // instance annotation
		path : "/TEAMS/0|Name@my.annotation",
		fetchPredicates : {
			"/TEAMS/0" : "tea_busi.TEAM"
		},
		editUrl : "TEAMS(~0)"
	}, { // complex instance annotation
		path : "/TEAMS/0|Name@complex/property",
		fetchPredicates : {
			"/TEAMS/0" : "tea_busi.TEAM"
		},
		editUrl : "TEAMS(~0)"
	}, { // annotated instance annotation
		path : "/TEAMS/0|Name@my.annotation@annotation",
		fetchPredicates : {
			"/TEAMS/0" : "tea_busi.TEAM"
		},
		editUrl : "TEAMS(~0)"
	}, { // client-side annotation
		path : "/TEAMS('42')|@$ui5.context.isSelected",
		editUrl : "TEAMS('42')"
	}, { // upsert (entity still missing)
		path : "/EMPLOYEES('42')/EMPLOYEE_2_TEAM|Name",
		fetchPredicates : {
			"/EMPLOYEES('42')/EMPLOYEE_2_TEAM" : null
		},
		editUrl : "EMPLOYEES('42')/EMPLOYEE_2_TEAM"
	}, { // upsert (entity being updated)
		path : "/EMPLOYEES('42')/EMPLOYEE_2_TEAM|Name",
		fetchPredicates : {
			"/EMPLOYEES('42')/EMPLOYEE_2_TEAM" : {
				"@$ui5._" : {upsert : true}
			}
		},
		editUrl : "EMPLOYEES('42')/EMPLOYEE_2_TEAM"
	}].forEach(function (oFixture) {
		QUnit.test("fetchUpdateData: " + oFixture.path, function (assert) {
			var i = oFixture.path.indexOf("|"),
				sContextPath = oFixture.path.slice(0, i),
				sPropertyPath = oFixture.path.slice(i + 1),
				oContext = Context.create(this.oModel, undefined, sContextPath),
				oContextMock = this.mock(oContext),
				sMetaPath = oFixture.path.replace("|", "/"),
				oPromise,
				that = this;

			if (sMetaPath.endsWith("/")) {
				sMetaPath = sMetaPath.slice(0, -1);
			}
			this.mock(_Helper).expects("getMetaPath")
				.withExactArgs(sMetaPath).returns("~");
			oContextMock.expects("fetchValue").never();
			this.oMetaModelMock.expects("fetchObject").withExactArgs("~")
				.returns(SyncPromise.resolve(Promise.resolve()).then(function () {
					that.oMetaModelMock.expects("fetchEntityContainer")
						.returns(SyncPromise.resolve(mScope));
					Object.keys(oFixture.fetchPredicates || {}).forEach(function (sPath, j) {
						const vResult = oFixture.fetchPredicates[sPath];
						const oEntityInstance = typeof vResult === "string"
							? {"@$ui5._" : {predicate : "(~" + j + ")"}}
							: vResult;

						// Note: the entity instance is delivered asynchronously
						oContextMock.expects("fetchValue")
							.withExactArgs(sPath)
							.returns(SyncPromise.resolve(Promise.resolve(oEntityInstance)));
					});
				}));

			// code under test
			oPromise = this.oMetaModel.fetchUpdateData(sPropertyPath, oContext, false);

			assert.ok(!oPromise.isRejected());
			return oPromise.then(function (oResult) {
				assert.strictEqual(oResult.editUrl, oFixture.editUrl);
				assert.strictEqual(oResult.entityPath, sContextPath);
				assert.strictEqual(oResult.propertyPath, sPropertyPath);
			});
		});
	});
	//TODO support collection properties (-> path containing index not leading to predicate)
	//TODO prefer instance annotation at payload for "odata.editLink"?!
	//TODO target URLs like
	// "com.sap.gateway.default.iwbep.tea_busi_product.v0001.Container/Products(...)"?
	//TODO type casts, operations?

	//*********************************************************************************************
	QUnit.test("fetchUpdateData: bNoEditUrl", function (assert) {
		var oContext = Context.create(this.oModel, undefined, "/TEAMS('42')");

		this.oMetaModelMock.expects("fetchEntityContainer").twice()
			.returns(SyncPromise.resolve(mScope));
		this.mock(oContext).expects("fetchValue").never();

		return this.oMetaModel
			// code under test
			.fetchUpdateData("/TEAMS('42')/TEAM_2_MANAGER/TEAM_ID", oContext, true)
			.then(function (oResult) {
				assert.deepEqual(oResult, {
					editUrl : undefined,
					entityPath : "/TEAMS('42')/TEAM_2_MANAGER",
					propertyPath : "TEAM_ID"
				});
			});
	});

	//*********************************************************************************************
	QUnit.test("fetchUpdateData: fetchObject fails", function (assert) {
		var oModel = this.oModel,
			oContext = {
				getModel : function () { return oModel; }
			},
			oExpectedError = new Error(),
			sPath = "some/invalid/path/to/a/property";

		this.mock(oModel).expects("resolve")
			.withExactArgs(sPath, sinon.match.same(oContext))
			.returns("~1");
		this.mock(_Helper).expects("getMetaPath").withExactArgs("~1").returns("~2");
		this.oMetaModelMock.expects("fetchObject").withExactArgs("~2")
			.returns(Promise.reject(oExpectedError));

		// code under test
		return this.oMetaModel.fetchUpdateData(sPath, oContext).then(function () {
			assert.ok(false);
		}, function (oError) {
			assert.strictEqual(oError, oExpectedError);
		});
	});

	//*********************************************************************************************
	[undefined, false, true].forEach((bNoEditUrl) => {
		[{
			dataPath : "/Foo/Bar",
			message : "Not an entity set: Foo",
			warning : "Unknown child Foo of tea_busi.DefaultContainer"
		}, {
			dataPath : "/TEAMS/0/Foo/Bar",
			message : "Not a (navigation) property: Foo"
		}, {
			dataPath : "/TEAMS/0/TEAM_2_CONTAINED_S",
			instance : undefined,
			message : "No instance to calculate key predicate at /TEAMS/0",
			needsEditUrl : true
		}, {
			dataPath : "/TEAMS/0/TEAM_2_CONTAINED_S",
			instance : null,
			message : "No instance to calculate key predicate at /TEAMS/0"
		}, {
			dataPath : "/TEAMS/0/TEAM_2_CONTAINED_S",
			instance : {"$@ui5._" : {upsert : true}},
			message : "No key predicate known at /TEAMS/0",
			needsEditUrl : true
		}, {
			dataPath : "/TEAMS/0/TEAM_2_CONTAINED_S",
			instance : new Error("failed to load team"),
			message : "failed to load team at /TEAMS/0",
			needsEditUrl : true
		}, {
			dataPath : "/EMPLOYEES('1')/EMPLOYEE_2_TEAM",
			instance : undefined,
			message : "No instance to calculate key predicate at /EMPLOYEES('1')/EMPLOYEE_2_TEAM",
			needsEditUrl : true
		}, {
			dataPath : "/EMPLOYEES('1')/EMPLOYEE_2_TEAM",
			instance : null, // still, no upsert!
			message : "No instance to calculate key predicate at /EMPLOYEES('1')/EMPLOYEE_2_TEAM"
		}, {
			dataPath : "/TEAMS/0/Foo@$ui5.something",
			message : "Read-only path must not be updated"
		}].forEach(function (oFixture) {
			const sTitle = "fetchUpdateData: bNoEditUrl=" + bNoEditUrl + "; " + oFixture.message;
			if (bNoEditUrl !== undefined && oFixture.instance === null) {
				return; // upsert would not lead to error
			}
			if (bNoEditUrl && oFixture.needsEditUrl) {
				return;
			}

			QUnit.test(sTitle, function (assert) {
				var oContext = Context.create(this.oModel, undefined, oFixture.dataPath),
					oPromise;

				this.oMetaModelMock.expects("fetchEntityContainer").atLeast(1)
					.returns(SyncPromise.resolve(mScope));
				if ("instance" in oFixture) {
					this.mock(oContext).expects("fetchValue")
						.returns(oFixture.instance instanceof Error
							? SyncPromise.reject(oFixture.instance)
							: SyncPromise.resolve(oFixture.instance));
				}
				if (oFixture.warning) {
					this.oLogMock.expects("isLoggable")
						.withExactArgs(Log.Level.WARNING, sODataMetaModel)
						.returns(true);
					this.oLogMock.expects("warning")
						.withExactArgs(oFixture.warning, oFixture.dataPath, sODataMetaModel);
				}
				this.mock(this.oModel).expects("reportError")
					.exactly(typeof bNoEditUrl === "boolean" ? 1 : 0)
					.withExactArgs(oFixture.message, sODataMetaModel, sinon.match({
						message : oFixture.dataPath + ": " + oFixture.message,
						name : "Error"
					}));

				oPromise = this.oMetaModel.fetchUpdateData("", oContext, bNoEditUrl);
				assert.ok(oPromise.isRejected());
				assert.strictEqual(oPromise.getResult().message,
					oFixture.dataPath + ": " + oFixture.message);
				oPromise.caught(); // avoid "Uncaught (in promise)"
			});
		});
	});

	//*********************************************************************************************
	QUnit.test("fetchCanonicalPath: success", function (assert) {
		var oContext = {};

		this.oMetaModelMock.expects("fetchUpdateData")
			.withExactArgs("", sinon.match.same(oContext))
			.returns(SyncPromise.resolve(Promise.resolve({
				editUrl : "edit('URL')",
				propertyPath : ""
			})));

		// code under test
		return this.oMetaModel.fetchCanonicalPath(oContext).then(function (oCanonicalPath) {
			assert.strictEqual(oCanonicalPath, "/edit('URL')");
		});
	});

	//*********************************************************************************************
	QUnit.test("fetchCanonicalPath: not an entity", function (assert) {
		var oContext = {
				getPath : function () { return "/TEAMS('4711')/Name"; }
			};

		this.oMetaModelMock.expects("fetchUpdateData")
			.withExactArgs("", sinon.match.same(oContext))
			.returns(SyncPromise.resolve(Promise.resolve({
				editUrl : "TEAMS('4711')",
				entityPath : "/TEAMS('4711')",
				propertyPath : "Name"
			})));

		// code under test
		return this.oMetaModel.fetchCanonicalPath(oContext).then(function () {
			assert.ok(false);
		}, function (oError) {
			assert.strictEqual(oError.message, "Context " + oContext.getPath()
				+ " does not point to an entity. It should be " + "/TEAMS('4711')");
		});
	});

	//*********************************************************************************************
	QUnit.test("fetchCanonicalPath: fetchUpdateData fails", function (assert) {
		var oContext = {},
			oExpectedError = new Error();

		this.oMetaModelMock.expects("fetchUpdateData")
			.withExactArgs("", sinon.match.same(oContext))
			.returns(SyncPromise.resolve(Promise.reject(oExpectedError)));

		// code under test
		return this.oMetaModel.fetchCanonicalPath(oContext).then(function () {
			assert.ok(false);
		}, function (oError) {
			assert.strictEqual(oError, oExpectedError);
		});
	});

	//*********************************************************************************************
	QUnit.test("fetchCanonicalPath: transient entity", function (assert) {
		var oContext = Context.create(this.oModel, undefined, "/T€AMS/-1/EMPLOYEES", -1);

		this.oMetaModelMock.expects("fetchUpdateData")
			.returns(SyncPromise.resolve({
				editUrl : undefined,
				entityPath : "/T€AMS/-1/EMPLOYEES",
				propertyPath : ""
			}));

		// code under test
		return this.oMetaModel.fetchCanonicalPath(oContext).then(function () {
			assert.ok(false);
		}, function (oError) {
			assert.strictEqual(oError.message,
				"/T€AMS/-1/EMPLOYEES: No canonical path for transient entity");
		});
	});

	//*********************************************************************************************
	QUnit.test("getProperty = getObject", function (assert) {
		assert.strictEqual(this.oMetaModel.getProperty, this.oMetaModel.getObject);
	});

	//*********************************************************************************************
	QUnit.test("bindProperty", function (assert) {
		var oBinding,
			oContext = {},
			mParameters = {},
			sPath = "foo";

		// code under test
		oBinding = this.oMetaModel.bindProperty(sPath, oContext, mParameters);

		assert.ok(oBinding instanceof PropertyBinding);
		assert.ok(oBinding.hasOwnProperty("vValue"));
		assert.strictEqual(oBinding.getContext(), oContext);
		assert.strictEqual(oBinding.getModel(), this.oMetaModel);
		assert.strictEqual(oBinding.getPath(), sPath);
		assert.strictEqual(oBinding.mParameters, mParameters, "mParameters available internally");
		assert.strictEqual(oBinding.getValue(), undefined);

		// code under test: must not call getProperty() again!
		assert.strictEqual(oBinding.getExternalValue(), undefined);

		// code under test
		assert.throws(function () {
			oBinding.setExternalValue("foo");
		}, /Unsupported operation: ODataMetaPropertyBinding#setValue/);
	});

	//*********************************************************************************************
	[undefined, {}, {$$valueAsPromise : false}].forEach(function (mParameters, i) {
		QUnit.test("ODataMetaPropertyBinding#checkUpdate: " + i, function (assert) {
			var oBinding,
				oContext = {},
				sPath = "foo",
				oValue = {},
				oPromise = SyncPromise.resolve(Promise.resolve(oValue));

			oBinding = this.oMetaModel.bindProperty(sPath, oContext, mParameters);

			this.oMetaModelMock.expects("fetchObject")
				.withExactArgs(sPath, sinon.match.same(oContext), sinon.match.same(mParameters))
				.returns(oPromise);
			this.mock(oBinding).expects("_fireChange")
				.withExactArgs({reason : ChangeReason.Change});

			// code under test
			oBinding.checkUpdate();

			assert.strictEqual(oBinding.getValue(), undefined);
			oPromise.then(function () {
				assert.strictEqual(oBinding.getValue(), oValue);
			});

			return oPromise;
		});
	});

	//*********************************************************************************************
	QUnit.test("ODataMetaPropertyBinding#checkUpdate: $$valueAsPromise=true, sync",
			function (assert) {
		var oBinding,
			oContext = {},
			mParameters = {$$valueAsPromise : true},
			sPath = "foo",
			oValue = {},
			oPromise = SyncPromise.resolve(oValue);

		oBinding = this.oMetaModel.bindProperty(sPath, oContext, mParameters);

		this.mock(SyncPromise.prototype).expects("unwrap").never();
		this.oMetaModelMock.expects("fetchObject")
			.withExactArgs(sPath, sinon.match.same(oContext), sinon.match.same(mParameters))
			.returns(oPromise);
		this.mock(oBinding).expects("_fireChange").withExactArgs({reason : ChangeReason.Change});

		// code under test
		oBinding.checkUpdate();

		assert.strictEqual(oBinding.getValue(), oValue, "Value sync");

		return oPromise;
	});

	//*********************************************************************************************
	QUnit.test("ODataMetaPropertyBinding#checkUpdate: no event", function () {
		var oBinding,
			oContext = {},
			mParameters = {},
			sPath = "foo",
			oValue = {},
			oPromise = SyncPromise.resolve(Promise.resolve(oValue));

		oBinding = this.oMetaModel.bindProperty(sPath, oContext, mParameters);
		oBinding.vValue = oValue;

		this.oMetaModelMock.expects("fetchObject")
			.withExactArgs(sPath, sinon.match.same(oContext), sinon.match.same(mParameters))
			.returns(oPromise);
		this.mock(oBinding).expects("_fireChange").never();

		// code under test
		oBinding.checkUpdate();

		return oPromise;
	});

	//*********************************************************************************************
	QUnit.test("ODataMetaPropertyBinding#checkUpdate: bForceUpdate, sChangeReason", function () {
		var oBinding,
			oContext = {},
			mParameters = {},
			sPath = "foo",
			oValue = {},
			oPromise = SyncPromise.resolve(Promise.resolve(oValue));

		oBinding = this.oMetaModel.bindProperty(sPath, oContext, mParameters);
		oBinding.vValue = oValue;

		this.oMetaModelMock.expects("fetchObject")
			.withExactArgs(sPath, sinon.match.same(oContext), sinon.match.same(mParameters))
			.returns(oPromise);
		this.mock(oBinding).expects("_fireChange").withExactArgs({reason : "Foo"});

		// code under test
		oBinding.checkUpdate(true, "Foo");

		return oPromise;
	});

	//*********************************************************************************************
	QUnit.test("ODataMetaPropertyBinding#checkUpdate: $$valueAsPromise = true", function (assert) {
		var oBinding,
			oContext = {},
			mParameters = {
				$$valueAsPromise : true
			},
			sPath = "foo",
			oValue = {},
			oPromise,
			oSyncPromise = SyncPromise.resolve(Promise.resolve(oValue));

		oBinding = this.oMetaModel.bindProperty(sPath, oContext, mParameters);

		this.oMetaModelMock.expects("fetchObject")
			.withExactArgs(sPath, sinon.match.same(oContext), sinon.match.same(mParameters))
			.returns(oSyncPromise);
		this.mock(oBinding).expects("_fireChange")
			.withExactArgs({reason : ChangeReason.Change})
			.twice()
			.onFirstCall().callsFake(function () {
				oPromise = oBinding.getValue();
				assert.ok(oPromise instanceof Promise, "Value is a Promise");
			})
			.onSecondCall().callsFake(function () {
				assert.strictEqual(oBinding.getValue(), oValue, "Value resolved");
			});

		// code under test - calls oBinding.checkUpdate(true)
		oBinding.initialize();

		assert.strictEqual(oBinding.getValue(), oPromise, "Value is the pending Promise");
		return oPromise.then(function (oResult) {
			assert.strictEqual(oResult, oValue);
			assert.strictEqual(oBinding.getValue(), oValue);
		});
	});

	//*********************************************************************************************
	QUnit.test("ODataMetaPropertyBinding#checkUpdate: promise rejected", function (assert) {
		var oBinding,
			oContext = {},
			oError = new Error("This call intentionally failed"),
			sPath = "foo",
			oSyncPromise = SyncPromise.reject(oError);

		oBinding = this.oMetaModel.bindProperty(sPath, oContext);

		this.oMetaModelMock.expects("fetchObject")
			.withExactArgs(sPath, sinon.match.same(oContext), undefined)
			.returns(oSyncPromise);
		this.mock(oBinding).expects("_fireChange").never();

		assert.throws(function () {
			// code under test - calls oBinding.checkUpdate(true)
			oBinding.initialize();
		}, oError);
	});

	//*********************************************************************************************
	QUnit.test("ODataMetaPropertyBinding#setContext", function (assert) {
		var oBinding,
			oBindingMock,
			oContext = {};

		oBinding = this.oMetaModel.bindProperty("Foo", oContext);
		oBindingMock = this.mock(oBinding);

		oBindingMock.expects("checkUpdate").never();

		// code under test
		oBinding.setContext(oContext);

		oBindingMock.expects("checkUpdate").withExactArgs(false, ChangeReason.Context);

		// code under test
		oBinding.setContext(undefined);
		assert.strictEqual(oBinding.getContext(), undefined);

		oBinding = this.oMetaModel.bindProperty("/Foo");
		this.mock(oBinding).expects("checkUpdate").never();

		// code under test
		oBinding.setContext(oContext);
	});

	//*********************************************************************************************
	["ENTRYDATE", "/EMPLOYEES/ENTRYDATE"].forEach(function (sPath) {
		QUnit.test("bindContext: " + sPath, function (assert) {
			var bAbsolutePath = sPath[0] === "/",
				oBinding,
				oBoundContext,
				iChangeCount = 0,
				oContext = this.oMetaModel.getMetaContext("/EMPLOYEES"),
				oContextCopy = this.oMetaModel.getMetaContext("/EMPLOYEES"),
				oNewContext = this.oMetaModel.getMetaContext("/T€AMS");

			// without context
			oBinding = this.oMetaModel.bindContext(sPath, null);

			assert.ok(oBinding instanceof ContextBinding);
			assert.strictEqual(oBinding.getModel(), this.oMetaModel);
			assert.strictEqual(oBinding.getPath(), sPath);
			assert.strictEqual(oBinding.getContext(), null);

			assert.strictEqual(oBinding.isInitial(), true);
			assert.strictEqual(oBinding.getBoundContext(), null);

			// with context
			oBinding = this.oMetaModel.bindContext(sPath, oContextCopy);

			assert.ok(oBinding instanceof ContextBinding);
			assert.strictEqual(oBinding.getModel(), this.oMetaModel);
			assert.strictEqual(oBinding.getPath(), sPath);
			assert.strictEqual(oBinding.getContext(), oContextCopy);

			assert.strictEqual(oBinding.isInitial(), true);
			assert.strictEqual(oBinding.getBoundContext(), null);

			// setContext **********
			oBinding.attachChange(function (oEvent) {
				assert.strictEqual(oEvent.getId(), "change");
				iChangeCount += 1;
			});

			// code under test
			oBinding.setContext(oContext);

			assert.strictEqual(iChangeCount, 0, "still initial");
			assert.strictEqual(oBinding.isInitial(), true);
			assert.strictEqual(oBinding.getBoundContext(), null);
			assert.strictEqual(oBinding.getContext(), oContext);

			// code under test
			oBinding.initialize();

			assert.strictEqual(iChangeCount, 1, "ManagedObject relies on 'change' event!");
			assert.strictEqual(oBinding.isInitial(), false);
			oBoundContext = oBinding.getBoundContext();
			assert.strictEqual(oBoundContext.getModel(), this.oMetaModel);
			assert.strictEqual(oBoundContext.getPath(),
				bAbsolutePath ? sPath : oContext.getPath() + "/" + sPath);

			// code under test - same context
			oBinding.setContext(oContext);

			assert.strictEqual(iChangeCount, 1, "context unchanged");
			assert.strictEqual(oBinding.getBoundContext(), oBoundContext);

			// code under test
			oBinding.setContext(oContextCopy);

			assert.strictEqual(iChangeCount, 1, "context unchanged");
			assert.strictEqual(oBinding.getBoundContext(), oBoundContext);

			// code under test
			// Note: checks equality on resolved path, not simply object identity of context!
			oBinding.setContext(oNewContext);

			if (bAbsolutePath) {
				assert.strictEqual(iChangeCount, 1, "context unchanged");
				assert.strictEqual(oBinding.getBoundContext(), oBoundContext);
			} else {
				assert.strictEqual(iChangeCount, 2, "context changed");
				oBoundContext = oBinding.getBoundContext();
				assert.strictEqual(oBoundContext.getModel(), this.oMetaModel);
				assert.strictEqual(oBoundContext.getPath(), oNewContext.getPath() + "/" + sPath);
			}

			// code under test
			oBinding.setContext(null);

			if (bAbsolutePath) {
				assert.strictEqual(iChangeCount, 1, "context unchanged");
				assert.strictEqual(oBinding.getBoundContext(), oBoundContext);
			} else {
				assert.strictEqual(iChangeCount, 3, "context changed");
				assert.strictEqual(oBinding.isInitial(), false);
				assert.strictEqual(oBinding.getBoundContext(), null);
			}
		});
	});

	//*********************************************************************************************
	QUnit.test("bindList", function (assert) {
		var oBinding,
			oContext = this.oMetaModel.getContext("/EMPLOYEES"),
			aFilters = [],
			sPath = "@",
			aSorters = [];

		// avoid request to back end during initialization
		this.oMetaModelMock.expects("fetchObject").returns(SyncPromise.resolve());

		// code under test
		oBinding = this.oMetaModel.bindList(sPath, oContext, aSorters, aFilters);

		assert.ok(oBinding instanceof ClientListBinding);
		assert.strictEqual(oBinding.getModel(), this.oMetaModel);
		assert.strictEqual(oBinding.getPath(), sPath);
		assert.strictEqual(oBinding.getContext(), oContext);
		assert.strictEqual(oBinding.aSorters, aSorters);
		assert.strictEqual(oBinding.aApplicationFilters, aFilters);
	});

	//*********************************************************************************************
	QUnit.test("ODataMetaListBinding#setContexts", function (assert) {
		var oBinding,
			oBindingMock,
			oContext = this.oMetaModel.getContext("/EMPLOYEES"),
			aContexts = [],
			sPath = "path";

		// avoid request to back end during initialization
		this.oMetaModelMock.expects("fetchObject").returns(SyncPromise.resolve());

		oBinding = this.oMetaModel.bindList(sPath, oContext);
		oBindingMock = this.mock(oBinding);

		oBindingMock.expects("updateIndices").withExactArgs();
		oBindingMock.expects("applyFilter").withExactArgs();
		oBindingMock.expects("applySort").withExactArgs();
		oBindingMock.expects("_getLength").withExactArgs().returns(42);

		// code under test
		oBinding.setContexts(aContexts);

		assert.strictEqual(oBinding.oList, aContexts);
		assert.strictEqual(oBinding.iLength, 42);
	});

	//*********************************************************************************************
	QUnit.test("ODataMetaListBinding#update (sync)", function () {
		var oBinding,
			oBindingMock,
			oContext = this.oMetaModel.getContext("/EMPLOYEES"),
			aContexts = [{}],
			sPath = "path";

		// avoid request to back end during initialization
		this.oMetaModelMock.expects("fetchObject").returns(SyncPromise.resolve());

		oBinding = this.oMetaModel.bindList(sPath, oContext);
		oBindingMock = this.mock(oBinding);

		oBindingMock.expects("fetchContexts").withExactArgs()
			.returns(SyncPromise.resolve(aContexts));
		oBindingMock.expects("setContexts").withExactArgs(sinon.match.same(aContexts));
		oBindingMock.expects("_fireChange").never();

		// code under test
		oBinding.update();
	});

	//*********************************************************************************************
	QUnit.test("ODataMetaListBinding#update (async)", function (assert) {
		var done = assert.async(),
			oBinding,
			oBindingMock,
			oContext = this.oMetaModel.getContext("/EMPLOYEES"),
			aContexts = [{}],
			sPath = "path",
			oFetchPromise = SyncPromise.resolve(Promise.resolve()).then(function () {
				// This is expected to happen after the promise is resolved
				oBindingMock.expects("setContexts").withExactArgs(sinon.match.same(aContexts))
					.callThrough();
				oBindingMock.expects("_fireChange").withExactArgs({reason : ChangeReason.Change})
					.callThrough();

				return aContexts;
			}),
			aResult;

		// avoid request to back end during initialization
		this.oMetaModelMock.expects("fetchObject").returns(SyncPromise.resolve());

		oBinding = this.oMetaModel.bindList(sPath, oContext);
		oBindingMock = this.mock(oBinding);

		oBindingMock.expects("fetchContexts").withExactArgs().returns(oFetchPromise);
		oBindingMock.expects("setContexts").withExactArgs(sinon.match(function (aContexts0) {
			return aContexts0.length === 0 && aContexts0.dataRequested === true;
		})).callThrough();
		oBindingMock.expects("_fireChange").never(); // initially

		// code under test
		oBinding.update();

		aResult = oBinding.getContexts();
		assert.strictEqual(aResult.length, 0);
		assert.strictEqual(aResult.dataRequested, true);

		oBinding.attachEventOnce("change", function () {
			aResult = oBinding.getContexts();
			assert.strictEqual(aResult.length, 1);
			assert.strictEqual(aResult[0], aContexts[0]);
			assert.notOk("dataRequested" in aResult);
			done();
		});
	});

	//*********************************************************************************************
	QUnit.test("ODataMetaListBinding#checkUpdate", function () {
		var oBinding,
			oBindingMock,
			oContext = this.oMetaModel.getContext("/"),
			sPath = "";

		// avoid request to back end during initialization
		this.oMetaModelMock.expects("fetchObject").returns(SyncPromise.resolve());

		oBinding = this.oMetaModel.bindList(sPath, oContext);
		oBindingMock = this.mock(oBinding);

		this.mock(oBinding).expects("update").thrice().callsFake(function () {
			this.oList = [{/*a context*/}];
		});

		oBindingMock.expects("_fireChange").withExactArgs({reason : ChangeReason.Change});

		// code under test
		oBinding.checkUpdate();

		// code under test: The second call must call update, but not fire an event
		oBinding.checkUpdate();

		oBindingMock.expects("_fireChange").withExactArgs({reason : ChangeReason.Change});

		// code under test: Must fire a change event
		oBinding.checkUpdate(true);
	});

	//*********************************************************************************************
	QUnit.test("ODataMetaListBinding#getContexts, getCurrentContexts", function (assert) {
		var oBinding,
			oMetaModel = this.oMetaModel, // instead of "that = this"
			oContext = oMetaModel.getMetaContext("/EMPLOYEES"),
			sPath = "";

		function assertContextPaths(aContexts, aPaths) {
			assert.notOk("diff" in aContexts, "extended change detection is ignored");
			assert.deepEqual(aContexts.map(function (oContext0) {
				assert.strictEqual(oContext0.getModel(), oMetaModel);
				return oContext0.getPath().replace("/EMPLOYEES/", "");
			}), aPaths);
			assert.deepEqual(oBinding.getCurrentContexts(), aContexts);
		}

		this.oMetaModelMock.expects("fetchEntityContainer").atLeast(1)
			.returns(SyncPromise.resolve(mScope));
		oBinding = oMetaModel.bindList(sPath, oContext);

		// code under test: should be ignored
		oBinding.enableExtendedChangeDetection();

		assertContextPaths(oBinding.getContexts(0, 2), ["ID", "AGE"]);
		assertContextPaths(oBinding.getContexts(1, 2), ["AGE", "EMPLOYEE_2_CONTAINED_S"]);
		assertContextPaths(oBinding.getContexts(), ["ID", "AGE", "EMPLOYEE_2_CONTAINED_S",
			"EMPLOYEE_2_EQUIPM€NTS", "EMPLOYEE_2_TEAM", "SALÃRY"]);
		assertContextPaths(oBinding.getContexts(0, 10), ["ID", "AGE", "EMPLOYEE_2_CONTAINED_S",
			"EMPLOYEE_2_EQUIPM€NTS", "EMPLOYEE_2_TEAM", "SALÃRY"]);
		assertContextPaths(oBinding.getContexts(4, 10), ["EMPLOYEE_2_TEAM", "SALÃRY"]);

		oBinding.attachEvent("sort", function () {
			assert.ok(false, "unexpected sort event");
		});

		oBinding.sort(new Sorter("@sapui.name"));
		assertContextPaths(oBinding.getContexts(), ["AGE", "EMPLOYEE_2_CONTAINED_S",
			"EMPLOYEE_2_EQUIPM€NTS", "EMPLOYEE_2_TEAM", "ID", "SALÃRY"]);

		oBinding.attachEvent("filter", function () {
			assert.ok(false, "unexpected filter event");
		});

		oBinding.filter(new Filter("$kind", "EQ", "Property"));
		assertContextPaths(oBinding.getContexts(), ["AGE", "ID", "SALÃRY"]);
	});

	//*********************************************************************************************
	[{
		contextPath : undefined,
		metaPath : "@",
		result : []
	}, {
		// <template:repeat list="{entitySet>}" ...>
		// Iterate all OData path segments, i.e. (navigation) properties.
		// Implicit $Type insertion happens here!
		//TODO support for $BaseType
		contextPath : "/EMPLOYEES",
		metaPath : "",
		result : [
			"/EMPLOYEES/ID",
			"/EMPLOYEES/AGE",
			"/EMPLOYEES/EMPLOYEE_2_CONTAINED_S",
			"/EMPLOYEES/EMPLOYEE_2_EQUIPM€NTS",
			"/EMPLOYEES/EMPLOYEE_2_TEAM",
			"/EMPLOYEES/SALÃRY"
		]
	}, {
		// <template:repeat list="{meta>EMPLOYEES/}" ...>
		// same as before, but with non-empty path and a trailing slash
		contextPath : "/",
		metaPath : "EMPLOYEES/",
		result : [
			"/EMPLOYEES/ID",
			"/EMPLOYEES/AGE",
			"/EMPLOYEES/EMPLOYEE_2_CONTAINED_S",
			"/EMPLOYEES/EMPLOYEE_2_EQUIPM€NTS",
			"/EMPLOYEES/EMPLOYEE_2_TEAM",
			"/EMPLOYEES/SALÃRY"
		]
	}, {
		// <template:repeat list="{meta>/}" ...>
		// Iterate all OData path segments, i.e. entity sets and imports.
		// Implicit scope lookup happens here!
		metaPath : "/",
		result : [
			"/ChangeManagerOfTeam",
			"/EMPLOYEES",
			"/EQUIPM€NTS",
			"/GetEmployeeMaxAge",
			"/MANAGERS",
			"/Me",
			"/OverloadedAction",
			"/OverloadedFunctionImport",
			"/ServiceGroups",
			"/TEAMS",
			"/T€AMS",
			"/VoidAction"
		]
	}, {
		// <template:repeat list="{property>@}" ...>
		// Iterate all external targeting annotations.
		contextPath : "/T€AMS/Team_Id",
		metaPath : "@",
		result : [
			"/T€AMS/Team_Id@Common.Label",
			"/T€AMS/Team_Id@Common.Text",
			"/T€AMS/Team_Id@Common.Text@UI.TextArrangement"
		]
	}, {
		// <template:repeat list="{property>@}" ...>
		// Iterate all external targeting annotations.
		contextPath : "/EMPLOYEES/AGE",
		metaPath : "@",
		result : []
	}, {
		// <template:repeat list="{field>./@}" ...>
		// Iterate all inline annotations.
		contextPath : "/T€AMS/$Type/@UI.LineItem/0",
		metaPath : "./@",
		result : [
			"/T€AMS/$Type/@UI.LineItem/0/@UI.Importance"
		]
	}, {
		// <template:repeat list="{at>}" ...>
		// Iterate all inline annotations (edge case with empty relative path).
		contextPath : "/T€AMS/$Type/@UI.LineItem/0/@",
		metaPath : "",
		result : [
			"/T€AMS/$Type/@UI.LineItem/0/@UI.Importance"
		]
	}, {
		contextPath : undefined,
		metaPath : "/Unknown",
		result : [],
		warning : ["Unknown child Unknown of tea_busi.DefaultContainer", "/Unknown/"]
	}, {
		// <template:repeat list="{operation>@}" ...>
		// Iterate all annotations for an operation overload, specific ones and "across all"
		contextPath : "/T€AMS/tea_busi.NewAction",
		metaPath : "@",
		result : [
			"/T€AMS/tea_busi.NewAction@Common.Label",
			"/T€AMS/tea_busi.NewAction@Common.QuickInfo",
			"/T€AMS/tea_busi.NewAction@Core.OperationAvailable"
		]
	}, {
		// <template:repeat list="{operation>@}" ...>
		// Iterate all annotations for an operation overload, specific ones and "across all"
		contextPath : "/T€AMS/tea_busi.NewAction/@$ui5.overload", // "explicit" syntax
		metaPath : "@",
		result : [
			"/T€AMS/tea_busi.NewAction/@$ui5.overload@Common.Label",
			"/T€AMS/tea_busi.NewAction/@$ui5.overload@Common.QuickInfo",
			"/T€AMS/tea_busi.NewAction/@$ui5.overload@Core.OperationAvailable"
			]
	}].forEach(function (oFixture) {
		var sPath = oFixture.contextPath
			? oFixture.contextPath + "|"/*make cut more visible*/ + oFixture.metaPath
			: oFixture.metaPath;

		QUnit.test("ODataMetaListBinding#fetchContexts (sync): " + sPath, function (assert) {
			var oBinding,
				oMetaModel = this.oMetaModel, // instead of "that = this"
				oContext = oFixture.contextPath && oMetaModel.getContext(oFixture.contextPath);

			if (oFixture.warning) {
				// Note that _getContexts is called twice in this test: once from bindList via the
				// constructor, once directly from the test
				this.oLogMock.expects("isLoggable").twice()
					.withExactArgs(Log.Level.WARNING, sODataMetaModel)
					.returns(true);
				this.oLogMock.expects("warning").twice()
					.withExactArgs(oFixture.warning[0], oFixture.warning[1], sODataMetaModel);
			}
			this.oMetaModelMock.expects("fetchEntityContainer").atLeast(0)
				.returns(SyncPromise.resolve(mScope));
			oBinding = this.oMetaModel.bindList(oFixture.metaPath, oContext);

			// code under test
			assert.deepEqual(oBinding.fetchContexts().getResult().map(function (oContext0) {
				assert.strictEqual(oContext0.getModel(), oMetaModel);
				return oContext0.getPath();
			}), oFixture.result);
		});
	});

	//*********************************************************************************************
	QUnit.test("ODataMetaListBinding#fetchContexts (async)", function (assert) {
		var oBinding,
			oMetaModel = this.oMetaModel,
			sPath = "/foo";

		// Note that fetchObject is called twice in this test: once from bindList via the
		// constructor, once from fetchContexts
		this.oMetaModelMock.expects("fetchObject").twice()
			.withExactArgs(sPath + "/")
			.returns(SyncPromise.resolve(Promise.resolve({bar : "", baz : ""})));
		oBinding = this.oMetaModel.bindList(sPath);

		return oBinding.fetchContexts().then(function (oResult) {
			assert.deepEqual(oResult.map(function (oContext) {
				assert.strictEqual(oContext.getModel(), oMetaModel);
				return oContext.getPath();
			}), ["/foo/bar", "/foo/baz"]);
		});
	});
	//TODO iterate mix of inline and external targeting annotations
	//TODO iterate annotations like "foo@..." for our special cases, e.g. annotations of annotation

	//*********************************************************************************************
	QUnit.test("events", function (assert) {
		assert.throws(function () {
			this.oMetaModel.attachParseError();
		}, new Error("Unsupported event 'parseError': v4.ODataMetaModel#attachEvent"));

		assert.throws(function () {
			this.oMetaModel.attachRequestCompleted();
		}, new Error("Unsupported event 'requestCompleted': v4.ODataMetaModel#attachEvent"));

		assert.throws(function () {
			this.oMetaModel.attachRequestFailed();
		}, new Error("Unsupported event 'requestFailed': v4.ODataMetaModel#attachEvent"));

		assert.throws(function () {
			this.oMetaModel.attachRequestSent();
		}, new Error("Unsupported event 'requestSent': v4.ODataMetaModel#attachEvent"));

		this.mock(MetaModel.prototype).expects("attachEvent").on(this.oMetaModel)
			.withExactArgs("messageChange", "~oData~", "~fnFunction~", "~oListener~");

		// code under test
		this.oMetaModel.attachEvent("messageChange", "~oData~", "~fnFunction~", "~oListener~");
	});

	//*********************************************************************************************
	QUnit.test("validate: mSchema2MetadataUrl", function (assert) {
		var mScope0 = {
				$Version : "4.0",
				$Reference : {
					"/A/$metadata" : {
						$Include : [
							"A.", "A.A."
						]
					},
					"/B/$metadata" : {
						$Include : [
							"B.", "B.B."
						]
					},
					"/C/$metadata" : {
						$Include : ["C."]
					},
					"../../../../default/iwbep/tea_busi_product/0001/$metadata" : {
						$Include : [
							"tea_busi_product."
						]
					}
				}
			},
			sUrl = "/~/$metadata";

		assert.deepEqual(this.oMetaModel.mSchema2MetadataUrl, {});

		// simulate a previous reference to a schema with the _same_ reference URI --> allowed!
		this.oMetaModel.mSchema2MetadataUrl["A."] = {"/A/$metadata" : false};
		// simulate a previous reference to a schema with the _different_ reference URI
		// --> allowed as long as the document is not yet read (and will never be read)
		this.oMetaModel.mSchema2MetadataUrl["B.B."] = {"/B/V2/$metadata" : false};
		// simulate a previous reference to a schema with the _same_ reference URI, already loaded
		this.oMetaModel.mSchema2MetadataUrl["C."] = {"/C/$metadata" : true};

		// code under test
		assert.strictEqual(this.oMetaModel.validate(sUrl, mScope0), mScope0);

		assert.deepEqual(this.oMetaModel.mSchema2MetadataUrl, {
			"A." : {"/A/$metadata" : false},
			"A.A." : {"/A/$metadata" : false},
			"B." : {"/B/$metadata" : false},
			"B.B." : {
				"/B/$metadata" : false,
				"/B/V2/$metadata" : false
			},
			"C." : {"/C/$metadata" : true},
			"tea_busi_product." : {"/a/default/iwbep/tea_busi_product/0001/$metadata" : false}
		});
	});

	//*********************************************************************************************
	QUnit.test("getETags", function (assert) {
		var sETag = 'W/"..."',
			mETags,
			that = this;

		function codeUnderTest(sUrl, mScope0) {
			// code under test
			assert.strictEqual(that.oMetaModel.validate(sUrl, mScope0), mScope0);

			assert.notOk("$ETag" in mScope0);
			assert.notOk("$LastModified" in mScope0);
		}

		// code under test (together with c'tor)
		assert.deepEqual(this.oMetaModel.getETags(), {}, "initial value");

		codeUnderTest("/~/A", {
			$Version : "4.0",
			$LastModified : "Fri, 07 Apr 2017 11:21:50 GMT"
		});
		codeUnderTest("/~/B", {
			$Version : "4.0",
			$LastModified : "Tue, 18 Apr 2017 14:40:29 GMT"
		});
		codeUnderTest("/~/C", {
			$Version : "4.0"
		});
		codeUnderTest("/~/D", {
			$Version : "4.0",
			$ETag : sETag
		});

		// code under test
		mETags = this.oMetaModel.getETags();

		assert.deepEqual(mETags, {
			// no need to use UI5Date.getInstance as only the timestamp is relevant
			"/~/A" : new Date(Date.UTC(2017, 3, 7, 11, 21, 50)),
			// no need to use UI5Date.getInstance as only the timestamp is relevant
			"/~/B" : new Date(Date.UTC(2017, 3, 18, 14, 40, 29)),
			"/~/C" : null,
			"/~/D" : sETag // wins over null!
		});
	});

	//*********************************************************************************************
	[{
		message : "Unsupported IncludeAnnotations",
		scope : {
			$Version : "4.0",
			$Reference : {
				"/A/$metadata" : {
					$Include : [
						"A."
					]
				},
				"/B/$metadata" : {
					$IncludeAnnotations : [{
						$TermNamespace : "com.sap.vocabularies.Common.v1"
					}]
				}
			}
		}
	}, {
		message : "A schema cannot span more than one document: tea_busi."
			+ " - is both included and defined",
		scope : {
			$Version : "4.0",
			$Reference : {
				"/B/$metadata" : {
					$Include : [
						"foo.", "tea_busi."
					]
				}
			},
			"tea_busi." : {
				$kind : "Schema"
			}
		}
	}, {
		message : "A schema cannot span more than one document: existing."
			+ " - expected reference URI /B/v1/$metadata but instead saw /B/v2/$metadata",
		scope : {
			$Version : "4.0",
			$Reference : {
				"/A/$metadata" : {
					$Include : [
						"foo.", "bar."
					]
				},
				"/B/v2/$metadata" : {
					$Include : [
						"baz.", "existing."
					]
				}
			}
		}
	}].forEach(function (oFixture) {
		[false, true].forEach(function (bSupportReferences) {
			var sMessage = oFixture.message,
				sTitle = "validate: " + sMessage + ", supportReferences: " + bSupportReferences;

			QUnit.test(sTitle, function (assert) {
				var oError,
					sUrl = "/~/$metadata",
					that = this;

				function codeUnderTest() {
					var oResult = that.oMetaModel.validate(sUrl, oFixture.scope);

					assert.strictEqual(oResult, oFixture.scope);
				}

				this.oMetaModel.bSupportReferences = bSupportReferences;
				// simulate a schema that has been loaded or referenced before
				this.oMetaModel.mSchema2MetadataUrl = {
					// simulate schema that is already read
					"existing." : {"/B/v1/$metadata" : true}
				};
				if (bSupportReferences) {
					oError = new Error(sUrl + ": " + sMessage);
					this.mock(this.oMetaModel.oModel).expects("reportError")
						.withExactArgs(sMessage, sODataMetaModel, sinon.match({
								message : oError.message,
								name : "Error"
							}
						));
				}

				if (bSupportReferences) {
					assert.throws(codeUnderTest, oError);
				} else {
					codeUnderTest();
				}
			});
		});
	});

	//*********************************************************************************************
	[false, true].forEach(function (bAnnotationFiles) {
		QUnit.test("_mergeAnnotations: bAnnotationFiles=" + bAnnotationFiles, function (assert) {
			const mScope0 = {
				"A." : {
					$kind : "Schema",
					$Annotations : {}
				},
				"A.Container" : {
					$kind : "EntityContainer"
				},
				"B." : {
					$kind : "Schema",
					$Annotations : {}
				},
				"B.B" : {}
			};
			const mAnnotationScope1 = {
				$Version : "4.0",
				"foo." : {
					$kind : "Schema",
					$Annotations : {}
				},
				"foo.Container" : {
					$kind : "EntityContainer"
				}
			};
			const mAnnotationScope2 = {
				$Version : "4.0",
				"bar." : {
					$kind : "Schema",
					$Annotations : {}
				}
			};

			this.oMetaModel.aAnnotationUris = ["/URI/1", "/URI/2"];

			const aMergeExpectations = [];
			this.oMetaModelMock.expects("validate")
				.withExactArgs(this.oMetaModel.sUrl, mScope0);
			aMergeExpectations.push(this.oMetaModelMock.expects("_doMergeAnnotations")
				.withExactArgs(sinon.match.same(mScope0["A."]), {}));
			aMergeExpectations.push(this.oMetaModelMock.expects("_doMergeAnnotations")
				.withExactArgs(sinon.match.same(mScope0["B."]), sinon.match.object));
			if (bAnnotationFiles) {
				this.oMetaModelMock.expects("validate")
					.withExactArgs("/URI/1", sinon.match.same(mAnnotationScope1));
				this.oMetaModelMock.expects("validate")
					.withExactArgs("/URI/2", sinon.match.same(mAnnotationScope2));
				aMergeExpectations.push(this.oMetaModelMock.expects("_doMergeAnnotations")
					.withExactArgs(sinon.match.same(mAnnotationScope1["foo."]), sinon.match.object,
						true));
				aMergeExpectations.push(this.oMetaModelMock.expects("_doMergeAnnotations")
					.withExactArgs(sinon.match.same(mAnnotationScope2["bar."]), sinon.match.object,
						true));
			}
			assert.deepEqual(this.oMetaModel.mSchema2MetadataUrl, {});

			// code under test
			this.oMetaModel._mergeAnnotations(mScope0,
				bAnnotationFiles ? [mAnnotationScope1, mAnnotationScope2] : []);

			aMergeExpectations.forEach(function (oMergeExpectation) {
				assert.strictEqual(oMergeExpectation.args[0][1], mScope0.$Annotations);
			});
			sinon.assert.callOrder(...aMergeExpectations);
			assert.deepEqual(this.oMetaModel.mSchema2MetadataUrl, bAnnotationFiles ? {
				"A." : {"/a/b/c/d/e/$metadata" : false},
				"B." : {"/a/b/c/d/e/$metadata" : false},
				"bar." : {"/URI/2" : false},
				"foo." : {"/URI/1" : false}
			} : {
				"A." : {"/a/b/c/d/e/$metadata" : false},
				"B." : {"/a/b/c/d/e/$metadata" : false}
			});
		});
	});

	//*********************************************************************************************
	QUnit.test("_mergeAnnotations: validation failure for $metadata", function (assert) {
		var oError = new Error(),
			mScope0 = {};

		this.oMetaModelMock.expects("validate")
			.withExactArgs(this.oMetaModel.sUrl, mScope0)
			.throws(oError);

		assert.throws(function () {
			// code under test
			this.oMetaModel._mergeAnnotations(mScope0, []);
		}, oError);
	});

	//*********************************************************************************************
	QUnit.test("_mergeAnnotations: validation failure in annotation file", function (assert) {
		var oError = new Error(),
			mScope0 = {},
			mAnnotationScope1 = {},
			mAnnotationScope2 = {};

		this.oMetaModel.aAnnotationUris = ["n/a", "/my/annotation.xml"];
		this.oMetaModelMock.expects("validate")
			.withExactArgs(this.oMetaModel.sUrl, mScope0);
		this.oMetaModelMock.expects("validate")
			.withExactArgs("n/a", mAnnotationScope1);
		this.oMetaModelMock.expects("validate")
			.withExactArgs("/my/annotation.xml", mAnnotationScope2)
			.throws(oError);

		assert.throws(function () {
			// code under test
			this.oMetaModel._mergeAnnotations(mScope0, [mAnnotationScope1, mAnnotationScope2]);
		}, oError);
	});

	//*********************************************************************************************
	QUnit.test("_mergeAnnotations: with annotation files (legacy)", function (assert) {
		var sNamespace = "com.sap.gateway.default.iwbep.tea_busi.v0001.",
			sWorker = sNamespace + "Worker/",
			sBasicSalaryCurr = sWorker + "SALARY/BASIC_SALARY_CURR",
			sBasicSalaryCurr2 = "another.schema.2.SALARY/BASIC_SALARY_CURR",
			sBonusCurr = sWorker + "SALARY/BONUS_CURR",
			sCommonLabel = "@com.sap.vocabularies.Common.v1.Label",
			sCommonQuickInfo = "@com.sap.vocabularies.Common.v1.QuickInfo",
			sCommonText = "@com.sap.vocabularies.Common.v1.Text",
			sBaseUrl = window.location.pathname.split(/\/(?:test-|)resources\//)[0]
				+ "/test-resources/sap/ui/core/qunit/odata/v4/data/",
			oMetadata = getDataAsJson("metadata.json"),
			oExpectedResult = clone(oMetadata),
			oAnnotation = getDataAsJson("legacy_annotations.json"),
			oAnnotationCopy = clone(oAnnotation);

		function getDataAsJson(sFileName) {
			var oXHR = new XMLHttpRequest();

			oXHR.open("GET", sBaseUrl + sFileName, /*async*/false);
			oXHR.send();

			return JSON.parse(oXHR.response);
		}

		// the examples are unrealistic and only need to work in 'legacy mode'
		this.oMetaModel.bSupportReferences = false;
		this.oMetaModel.aAnnotationUris = ["n/a"];
		this.oMetaModelMock.expects("validate")
			.withExactArgs(this.oMetaModel.sUrl, oMetadata);
		this.oMetaModelMock.expects("validate")
			.withExactArgs("n/a", oAnnotation);

		oExpectedResult.$Annotations = oMetadata[sNamespace].$Annotations;
		delete oExpectedResult[sNamespace].$Annotations;
		// all entries with $kind are merged
		oExpectedResult["my.schema.2.FuGetEmployeeMaxAge"]
			= oAnnotationCopy["my.schema.2.FuGetEmployeeMaxAge"];
		oExpectedResult["my.schema.2.Entity"]
			= oAnnotationCopy["my.schema.2.Entity"];
		oExpectedResult["my.schema.2.DefaultContainer"]
			= oAnnotationCopy["my.schema.2.DefaultContainer"];
		oExpectedResult["my.schema.2."]
			= oAnnotationCopy["my.schema.2."];
		oExpectedResult["another.schema.2."]
			= oAnnotationCopy["another.schema.2."];
		// update annotations
		oExpectedResult.$Annotations[sBasicSalaryCurr][sCommonLabel]
			= oAnnotationCopy["my.schema.2."].$Annotations[sBasicSalaryCurr][sCommonLabel];
		oExpectedResult.$Annotations[sBasicSalaryCurr][sCommonQuickInfo]
			= oAnnotationCopy["my.schema.2."].$Annotations[sBasicSalaryCurr][sCommonQuickInfo];
		oExpectedResult.$Annotations[sBonusCurr][sCommonText]
			= oAnnotationCopy["my.schema.2."].$Annotations[sBonusCurr][sCommonText];
		oExpectedResult.$Annotations[sBasicSalaryCurr2]
			= oAnnotationCopy["another.schema.2."].$Annotations[sBasicSalaryCurr2];
		delete oExpectedResult["my.schema.2."].$Annotations;
		delete oExpectedResult["another.schema.2."].$Annotations;

		// code under test
		this.oMetaModel._mergeAnnotations(oMetadata, [oAnnotation]);

		assert.deepEqual(oMetadata, oExpectedResult, "merged metadata as expected");
	});

	//*********************************************************************************************
	// TODO This test is only kept for the last c.u.t. which tests #_getOrFetchSchema. It should
	//      be removed once #_getOrFetchSchema is tested in a more appropriate way.
	QUnit.test("_mergeAnnotations: with annotation files", function (assert) {
		var mScope0 = {
				$EntityContainer : "tea_busi.DefaultContainer",
				$Reference : {
					"../../../../default/iwbep/tea_busi_foo/0001/$metadata" : {
						$Include : [
							"tea_busi_foo.v0001."
						]
					}
				},
				$Version : "4.0",
				"tea_busi." : {
					$kind : "Schema",
					$Annotations : {
						"tea_busi.DefaultContainer" : {
							"@A" : "from $metadata",
							"@B" : "from $metadata",
							"@C" : "from $metadata"
						},
						"tea_busi.TEAM" : {
							"@D" : ["from $metadata"],
							"@E" : ["from $metadata"],
							"@F" : ["from $metadata"]
						}
					}
				},
				"tea_busi.DefaultContainer" : {
					$kind : "EntityContainer"
				},
				"tea_busi.EQUIPMENT" : {
					$kind : "EntityType"
				},
				"tea_busi.TEAM" : {
					$kind : "EntityType"
				},
				"tea_busi.Worker" : {
					$kind : "EntityType"
				}
			},
			mScope1 = {
				$Version : "4.0",
				"tea_busi_foo.v0001." : {
					$kind : "Schema",
					$Annotations : {
						"tea_busi_foo.v0001.Product/Name" : {
							"@Common.Label" : "from $metadata"
						}
					}
				},
				"tea_busi_foo.v0001.Product" : {
					$kind : "EntityType",
					Name : {
						$kind : "Property",
						$Type : "Edm.String"
					}
				}
			},
			mAnnotationScope1 = {
				$Version : "4.0",
				"foo." : {
					$kind : "Schema",
					$Annotations : {
						"tea_busi.DefaultContainer" : {
							"@B" : "from annotation #1",
							"@C" : "from annotation #1"
						},
						"tea_busi.TEAM" : {
							"@E" : ["from annotation #1"],
							"@F" : ["from annotation #1"]
						},
						"tea_busi.Worker" : {
							"@From.Annotation" : {
								$Type : "some.Record",
								Label : "from annotation #1"
							},
							"@From.Annotation1" : "from annotation #1"
						}
					}
				}
			},
			mAnnotationScope2 = {
				$Version : "4.0",
				"bar." : {
					$kind : "Schema",
					$Annotations : {
						"tea_busi.DefaultContainer" : {
							"@C" : "from annotation #2"
						},
						"tea_busi.EQUIPMENT" : {
							"@From.Annotation2" : "from annotation #2"
						},
						"tea_busi.TEAM" : {
							"@F" : ["from annotation #2"]
						},
						"tea_busi.Worker" : {
							"@From.Annotation" : {
								$Type : "some.Record",
								Value : "from annotation #2"
							}
						},
						"tea_busi_foo.v0001.Product/Name" : {
							"@Common.Label" : "from annotation #2"
						}
					}
				}
			},
			mExpectedScope = {
				$Annotations : {
					"tea_busi.DefaultContainer" : {
						"@A" : "from $metadata",
						"@B" : "from annotation #1",
						"@C" : "from annotation #2"
					},
					"tea_busi.EQUIPMENT" : {
						"@From.Annotation2" : "from annotation #2"
					},
					"tea_busi.TEAM" : { // Note: no aggregation of array elements here!
						"@D" : ["from $metadata"],
						"@E" : ["from annotation #1"],
						"@F" : ["from annotation #2"]
					},
					"tea_busi.Worker" : {
						"@From.Annotation" : {
							$Type : "some.Record",
							// Note: no "Label" here!
							Value : "from annotation #2"
						},
						"@From.Annotation1" : "from annotation #1"
					},
					"tea_busi_foo.v0001.Product/Name" : {
						"@Common.Label" : "from annotation #2"
					}
				},
				$EntityContainer : "tea_busi.DefaultContainer",
				$Reference : {
					"../../../../default/iwbep/tea_busi_foo/0001/$metadata" : {
						$Include : [
							"tea_busi_foo.v0001."
						]
					}
				},
				$Version : "4.0",
				"bar." : {
					$kind : "Schema"
				},
				"foo." : {
					$kind : "Schema"
				},
				"tea_busi." : {
					$kind : "Schema"
				},
				"tea_busi.DefaultContainer" : {
					$kind : "EntityContainer"
				},
				"tea_busi.EQUIPMENT" : {
					$kind : "EntityType"
				},
				"tea_busi.TEAM" : {
					$kind : "EntityType"
				},
				"tea_busi.Worker" : {
					$kind : "EntityType"
				}
			};

		this.oMetaModel.aAnnotationUris = ["/URI/1", "/URI/2"];
		this.oMetaModelMock.expects("validate")
			.withExactArgs(this.oMetaModel.sUrl, mScope0);
		this.oMetaModelMock.expects("validate")
			.withExactArgs("/URI/1", mAnnotationScope1);
		this.oMetaModelMock.expects("validate")
			.withExactArgs("/URI/2", mAnnotationScope2);
		assert.deepEqual(this.oMetaModel.mSchema2MetadataUrl, {});

		// code under test
		this.oMetaModel._mergeAnnotations(mScope0, [mAnnotationScope1, mAnnotationScope2]);

		assert.deepEqual(mScope0, mExpectedScope);
		assert.strictEqual(mScope0["tea_busi."].$Annotations, undefined);
		assert.strictEqual(mAnnotationScope1["foo."].$Annotations, undefined);
		assert.strictEqual(mAnnotationScope2["bar."].$Annotations, undefined);
		assert.deepEqual(this.oMetaModel.mSchema2MetadataUrl, {
			"bar." : {"/URI/2" : false},
			"foo." : {"/URI/1" : false},
			"tea_busi." : {"/a/b/c/d/e/$metadata" : false}
		});

		// prepare to load "cross-service reference"
		// simulate #validate of mScope0
		this.oMetaModel.mSchema2MetadataUrl["tea_busi_foo.v0001."]
			= {"/a/default/iwbep/tea_busi_foo/0001/$metadata" : false};
		this.oMetaModelMock.expects("fetchEntityContainer").atLeast(1)
			.returns(SyncPromise.resolve(mScope0));
		this.mock(this.oMetaModel.oRequestor).expects("read")
			.withExactArgs("/a/default/iwbep/tea_busi_foo/0001/$metadata")
			.resolves(mScope1);
		this.oMetaModelMock.expects("validate")
			.withExactArgs("/a/default/iwbep/tea_busi_foo/0001/$metadata", mScope1)
			.returns(mScope1);

		// code under test
		return this.oMetaModel.fetchObject("/tea_busi_foo.v0001.Product/Name@Common.Label")
			.then(function (sLabel) {
				assert.strictEqual(sLabel, "from annotation #2", "not overwritten by $metadata");
			});
	});

	//*********************************************************************************************
	QUnit.test("_mergeAnnotations - error (legacy)", function (assert) {
		var oAnnotation1 = {
				"tea_busi.NewType1" : {
					$kind : "EntityType"
				}
			},
			oAnnotation2 = {
				"tea_busi.NewType2" : {
					$kind : "EntityType"
				},
				"tea_busi.ExistingType" : {
					$kind : "EntityType"
				}
			},
			sMessage = "A schema cannot span more than one document: tea_busi.ExistingType",
			oError = new Error("/my/annotation.xml: " + sMessage),
			oMetadata = {
				"tea_busi.ExistingType" : {
					$kind : "EntityType"
				}
			};

		this.oMetaModel.aAnnotationUris = ["n/a", "/my/annotation.xml"];
		// legacy behavior: $Version is not checked, tea_busi.NewType2 is allowed
		this.oMetaModel.bSupportReferences = false;
		this.oMetaModelMock.expects("validate")
			.withExactArgs(this.oMetaModel.sUrl, oMetadata);
		this.oMetaModelMock.expects("validate")
			.withExactArgs("n/a", oAnnotation1);
		this.oMetaModelMock.expects("validate")
			.withExactArgs("/my/annotation.xml", oAnnotation2);
		this.mock(this.oMetaModel.oModel).expects("reportError")
			.withExactArgs(sMessage, sODataMetaModel, sinon.match({
				message : oError.message,
				name : "Error"
			}));

		assert.throws(function () {
			// code under test
			this.oMetaModel._mergeAnnotations(oMetadata, [oAnnotation1, oAnnotation2]);
		}, oError);
	});

	//*********************************************************************************************
	QUnit.test("_mergeAnnotations - a schema cannot span more than one document",
		function (assert) {
			var oAnnotation = {
					$Version : "4.0",
					"tea_busi." : {
						$kind : "Schema"
					}
				},
				sMessage = "A schema cannot span more than one document: tea_busi.",
				oError = new Error("/my/annotation.xml: " + sMessage),
				oMetadata = {
					$Version : "4.0",
					"tea_busi." : {
						$kind : "Schema"
					}
				};

			this.oMetaModel.aAnnotationUris = ["n/a", "/my/annotation.xml"];
			this.mock(this.oMetaModel).expects("_doMergeAnnotations")
				.withExactArgs(sinon.match.same(oMetadata["tea_busi."]), {});
			this.mock(this.oMetaModel.oModel).expects("reportError")
				.withExactArgs(sMessage, sODataMetaModel, sinon.match({
						message : oError.message,
						name : "Error"
					}
				));

			assert.throws(function () {
				// code under test
				this.oMetaModel._mergeAnnotations(oMetadata, [{$Version : "4.0"}, oAnnotation]);
			}, new Error("/my/annotation.xml: " + sMessage));
		}
	);

	//*********************************************************************************************
	QUnit.test("_doMergeAnnotations: no changes", function (assert) {
		const oSchema = {
			$Annotations : {
				target1 : {
					"@foo" : "n/a"
				}
			}
		};
		const mAnnotations = {
			target1 : {
				"@foo" : "old"

			}
		};

		// code under test
		assert.strictEqual(this.oMetaModel._doMergeAnnotations(oSchema, mAnnotations), false);

		assert.deepEqual(oSchema, {});
		assert.deepEqual(mAnnotations, {
			target1 : {
				"@foo" : "old"
			}
		});
	});

	//*********************************************************************************************
	[false, true].forEach(function (bPrivileged) {
		QUnit.test("_doMergeAnnotations: changes, bPrivileged=" + bPrivileged, function (assert) {
			const oSchema = {
				$Annotations : {
					target1 : {
						"@foo" : {new : true},
						"@bar" : "new"
					},
					target2 : {
						"@array" : ["new"],
						"@baz" : "new",
						"@boolean" : true
					},
					target3 : {
						"@qux" : "new"
					}
				}
			};
			const mAnnotations = {
				target1 : {
					"@foo" : {old : true} // Note: no aggregation of properties here!
				},
				target2 : {
					"@array" : ["old"], // Note: no aggregation of array elements here!
					"@baz" : "old",
					"@boolean" : false
				}
			};

			// code under test
			assert.strictEqual(
				this.oMetaModel._doMergeAnnotations(oSchema, mAnnotations, bPrivileged),
				true);

			assert.deepEqual(oSchema, {});
			assert.deepEqual(mAnnotations, {
				target1 : {
					"@foo" : bPrivileged ? {new : true} : {old : true},
					"@bar" : "new"
				},
				target2 : {
					"@array" : bPrivileged ? ["new"] : ["old"],
					"@baz" : bPrivileged ? "new" : "old",
					"@boolean" : bPrivileged
				},
				target3 : {
					"@qux" : "new"
				}
			});
		});
	});

	//*********************************************************************************************
	[false, true].forEach(function (bMetaModelForAnnotations) {
		[false, true].forEach(function (bAnnotationsChanges) {
			const sTitle = "_changeAnnotations: bMetaModelForAnnotations=" + bMetaModelForAnnotations
				+ "bAnnotationsChanges=" + bAnnotationsChanges;

		QUnit.test(sTitle, function (assert) {
			const mScope0 = {
				"foo." : {
					$kind : "Schema"
				},
				"foo.Container" : {
					$kind : "EntityContainer"
				},
				"bar." : {
					$kind : "Schema"
				},
				"bar.Container" : {
					$kind : "EntityContainer"
				},
				$Annotations : {}
			};
			const oMetaModelForAnnotations = {
				_getAnnotationsForSchema : mustBeMocked
			};
			const oMetaModelForAnnotationsMock = this.mock(oMetaModelForAnnotations);

			if (bAnnotationsChanges) {
				this.oMetaModel.aAnnotationChanges = [
					{
						path : "/first/part@second/part",
						value : "foo"
					}, {
						path : "/first/part@other/part",
						value : "bar"
					}, {
						path : "/not/yet/available@n/a",
						value : "n/a"
					}, {
						path : "/no/target@n/a",
						value : "n/a"
					}
				];
			}
			if (bMetaModelForAnnotations) {
				this.oMetaModel.oMetaModelForAnnotations = oMetaModelForAnnotations;
			}
			oMetaModelForAnnotationsMock.expects("_getAnnotationsForSchema")
				.exactly(bMetaModelForAnnotations ? 1 : 0)
				.withExactArgs("foo.")
				.returns("~foo~annotations~");
			const oFooAnnotationsExpectation = this.oMetaModelMock.expects("_doMergeAnnotations")
				.exactly(bMetaModelForAnnotations ? 1 : 0)
				.withExactArgs({$Annotations : "~foo~annotations~"},
					sinon.match.same(mScope0.$Annotations), true);
			oMetaModelForAnnotationsMock.expects("_getAnnotationsForSchema")
				.exactly(bMetaModelForAnnotations ? 1 : 0)
				.withExactArgs("bar.")
				.returns("~bar~annotations~");
			const oBarAnnotationsExpectation = this.oMetaModelMock.expects("_doMergeAnnotations")
				.exactly(bMetaModelForAnnotations ? 1 : 0)
				.withExactArgs({$Annotations : "~bar~annotations~"},
					sinon.match.same(mScope0.$Annotations), true);
			const oGetObject1Expectation = this.oMetaModelMock.expects("getObject")
				.exactly(bAnnotationsChanges ? 2 : 0)
				.withExactArgs("/first/part@$ui5.target")
				.returns("~target~");
			const oGetObject2Expectation = this.oMetaModelMock.expects("getObject")
				.exactly(bAnnotationsChanges ? 1 : 0)
				.withExactArgs("/not/yet/available@$ui5.target")
				.returns(undefined);
			const oGetObject3Expectation = this.oMetaModelMock.expects("getObject")
				.exactly(bAnnotationsChanges ? 1 : 0)
				.withExactArgs("/no/target@$ui5.target")
				.returns(undefined);

			// code under test
			this.oMetaModel._changeAnnotations(mScope0);

			assert.deepEqual(mScope0.$Annotations, bAnnotationsChanges
				? {
						"~target~" : {
							"@second/part" : "foo",
							"@other/part" : "bar"
						}
					}
				: {}
			);
			if (bMetaModelForAnnotations && bAnnotationsChanges) {
				sinon.assert.callOrder(oFooAnnotationsExpectation, oBarAnnotationsExpectation,
					oGetObject1Expectation, oGetObject2Expectation, oGetObject3Expectation);
			}
		});
		});
	});

	//*********************************************************************************************
	QUnit.test("getAbsoluteServiceUrl", function (assert) {
		var oModel = new ODataModel({serviceUrl : "/Foo/DataService/"}),
			oMetaModel = oModel.getMetaModel();

		// code under test
		assert.strictEqual(oMetaModel.getAbsoluteServiceUrl("../ValueListService/$metadata"),
			"/Foo/ValueListService/");

		// code under test
		assert.strictEqual(oMetaModel.getAbsoluteServiceUrl("/Foo/ValueListService/$metadata"),
			"/Foo/ValueListService/");

		// code under test
		assert.strictEqual(oMetaModel.getAbsoluteServiceUrl("$metadata"),
			"/Foo/DataService/");

		// code under test
		assert.strictEqual(oMetaModel.getAbsoluteServiceUrl(
				"$metadata?sap-context-token=XYZ&sap-client=123&sap-language=ABC"),
			"/Foo/DataService/?sap-context-token=XYZ&sap-client=123&sap-language=ABC");
	});

	//*********************************************************************************************
	QUnit.test("getAbsoluteServiceUrl: relative data service URL", function (assert) {
		var sRelativePath = "../../../DataService/",
			sAbsolutePath
				= new URI(sRelativePath).absoluteTo(document.baseURI).pathname().toString(),
			oModel = new ODataModel({serviceUrl : sRelativePath});

		// code under test
		assert.strictEqual(oModel.getMetaModel()
				.getAbsoluteServiceUrl("../ValueListService/$metadata"),
			new URI("../ValueListService/").absoluteTo(sAbsolutePath).toString());
	});

	//*********************************************************************************************
	[true, false].forEach(function (bAutoExpandSelect) {
		[false, true].forEach(function (bHasMetaModelForAnnotations) {
			[false, true].forEach(function (bCopyAnnotations) {
				[false, true].forEach(function (bDestroyed) {
					const sTitle = "getOrCreateSharedModel, bAutoExpandSelect=" + bAutoExpandSelect
						+ ", bHasMetaModelForAnnotations=" + bHasMetaModelForAnnotations
						+ ", bCopyAnnotations=" + bCopyAnnotations
						+ ", bDestroyed=" + bDestroyed;

					if (bCopyAnnotations && bDestroyed) {
						return;
					}

		QUnit.test(sTitle, function (assert) {
			var mHeaders = {"Accept-Language" : "ab-CD", "X-CSRF-Token" : "xyz"},
				oModel = new ODataModel({serviceUrl : "/Foo/DataService/"}),
				oMetaModel = oModel.getMetaModel(),
				oMetaModelMock = this.mock(oMetaModel),
				oSharedModel;

			if (bDestroyed) { // (meta) model might be destroyed while #requestCodeList in progress
				oMetaModel.destroy();
			} else {
				oMetaModel.mSharedModelByUrl.foo = "~bar~";
			}
			oMetaModel.oMetaModelForAnnotations = bHasMetaModelForAnnotations
				? "~oMetaModelForAnnotations~"
				: null;
			oMetaModel.sLanguage = "~sLanguage~";
			oMetaModelMock.expects("getAbsoluteServiceUrl")
				.withExactArgs("../ValueListService/$metadata")
				.returns("/Foo/ValueListService/");
			this.mock(oModel).expects("getHttpHeaders").withExactArgs().returns(mHeaders);
			// observe metadataUrlParams being passed along
			// Note: "ab-CD" is derived from Localization.getLanguageTag here, not from mHeaders!
			this.mock(_MetadataRequestor).expects("create")
				.withExactArgs({"Accept-Language" : "ab-CD"}, "4.0", undefined,
					{"sap-language" : "~sLanguage~"}, undefined, sinon.match.func);
			const oCopyAnnotationsExpectation
				= this.mock(ODataMetaModel.prototype).expects("_copyAnnotations")
					.exactly(bCopyAnnotations ? 1 : 0)
					.withExactArgs(bHasMetaModelForAnnotations
						? "~oMetaModelForAnnotations~"
						: sinon.match.same(oMetaModel));
			const oExpectation = this.mock(ODataModel.prototype).expects("setRetryAfterHandler")
				.withExactArgs(sinon.match.func);

			// code under test
			oSharedModel = oMetaModel.getOrCreateSharedModel("../ValueListService/$metadata",
				bCopyAnnotations, bAutoExpandSelect);

			assert.ok(oSharedModel instanceof ODataModel);
			assert.deepEqual(oSharedModel.mHeaders, mHeaders);
			assert.strictEqual(oSharedModel.sServiceUrl, "/Foo/ValueListService/");
			assert.strictEqual(oSharedModel.bSharedRequests, true);
			assert.strictEqual(oSharedModel.sOperationMode, OperationMode.Server);
			assert.strictEqual(oSharedModel.getGroupId(), bCopyAnnotations ? "$auto" : "$direct");
			assert.strictEqual(oSharedModel.bAutoExpandSelect, !!bAutoExpandSelect);
			if (bCopyAnnotations) {
				assert.ok(oCopyAnnotationsExpectation.calledOn(oSharedModel.getMetaModel()));
			}
			assert.ok(oExpectation.calledOn(oSharedModel));
			assert.deepEqual(oMetaModel.mSharedModelByUrl, bDestroyed ? undefined : {
				foo : "~bar~",
				[`${bAutoExpandSelect}/Foo/ValueListService/`] : oSharedModel
			});

			if (!bDestroyed) {
				oMetaModelMock.expects("getAbsoluteServiceUrl")
					.withExactArgs("/Foo/ValueListService/$metadata")
					.returns("/Foo/ValueListService/");

				// code under test
				assert.strictEqual(oMetaModel.getOrCreateSharedModel("/Foo/ValueListService/$metadata",
						bCopyAnnotations, bAutoExpandSelect),
					oSharedModel);
			}

			this.mock(oModel).expects("getOrCreateRetryAfterPromise").withExactArgs("~oError~")
				.returns("~oPromise~");

			// code under test
			assert.strictEqual(oExpectation.args[0][0]("~oError~"), "~oPromise~");
		});
				});
			});
		});
	});

	//*********************************************************************************************
	QUnit.test("getOrCreateSharedModel, bAutoExpandSelect defaults to false", function (assert) {
		var oModel = new ODataModel({serviceUrl : "/Foo1/DataService/"}),
			oMetaModel = oModel.getMetaModel(),
			oMetaModelMock = this.mock(oMetaModel),
			oSharedModel;

		oModel.oRequestor.mHeaders["X-CSRF-Token"] = "xyz";
		oMetaModelMock.expects("getAbsoluteServiceUrl").twice()
			.withExactArgs("../ValueListService/$metadata")
			.returns("/Foo1/ValueListService/");
		// observe metadataUrlParams NOT being passed along
		this.mock(_MetadataRequestor).expects("create")
			.withExactArgs({"Accept-Language" : "ab-CD"}, "4.0", undefined, {}, undefined,
				sinon.match.func);
		const oExpectation = this.mock(ODataModel.prototype).expects("setRetryAfterHandler")
			.withExactArgs(sinon.match.func);

		// code under test
		oSharedModel = oMetaModel.getOrCreateSharedModel("../ValueListService/$metadata",
			undefined, undefined);

		assert.ok(oExpectation.calledOn(oSharedModel));
		assert.deepEqual(oMetaModel.mSharedModelByUrl, {
			"false/Foo1/ValueListService/" : oSharedModel
		});

		assert.strictEqual(
			// code under test
			oMetaModel.getOrCreateSharedModel("../ValueListService/$metadata", undefined, false),
			oSharedModel);

		this.mock(oModel).expects("getOrCreateRetryAfterPromise").withExactArgs("~oError~")
			.returns("~oPromise~");

		// code under test
		assert.strictEqual(oExpectation.args[0][0]("~oError~"), "~oPromise~");
	});

	//*********************************************************************************************
	QUnit.test("getOrCreateSharedModel: relative data service URL", function (assert) {
		var oModel = new ODataModel({serviceUrl : "/Foo/DataService/"}),
			oSharedModel;

		this.mock(oModel.getMetaModel()).expects("getAbsoluteServiceUrl")
			.withExactArgs("../ValueListService/$metadata")
			.returns("/absolute/path/");
		const oExpectation = this.mock(ODataModel.prototype).expects("setRetryAfterHandler")
			.withExactArgs(sinon.match.func);

		// code under test
		oSharedModel = oModel.getMetaModel()
			.getOrCreateSharedModel("../ValueListService/$metadata");

		assert.strictEqual(oSharedModel.sServiceUrl, "/absolute/path/");
		assert.strictEqual(oSharedModel.getGroupId(), "$direct");
		assert.ok(oExpectation.calledOn(oSharedModel));

		this.mock(oModel).expects("getOrCreateRetryAfterPromise").withExactArgs("~oError~")
			.returns("~oPromise~");

		// code under test
		assert.strictEqual(oExpectation.args[0][0]("~oError~"), "~oPromise~");
	});

	//*********************************************************************************************
	QUnit.test("fetchValueListType: unknown property", function (assert) {
		var oContext = {},
			sPath = "/Products('HT-1000')/Foo";

		this.oMetaModelMock.expects("getMetaContext").withExactArgs(sPath).returns(oContext);
		this.oMetaModelMock.expects("fetchObject")
			.withExactArgs(undefined, sinon.match.same(oContext))
			.resolves();

		// code under test
		return this.oMetaModel.fetchValueListType(sPath).then(function () {
			assert.ok(false);
		}, function (oError) {
			assert.ok(oError.message, "No metadata for " + sPath);
		});
	});

	//*********************************************************************************************
	[{
		mAnnotations : {
			"@some.other.Annotation" : true
		},
		sValueListType : ValueListType.None
	}, {
		mAnnotations : {
			"@com.sap.vocabularies.Common.v1.ValueListReferences" : [],
			"@com.sap.vocabularies.Common.v1.ValueListWithFixedValues" : true
		},
		sValueListType : ValueListType.Fixed
	}, {
		mAnnotations : {
			"@com.sap.vocabularies.Common.v1.ValueList" : {},
			"@com.sap.vocabularies.Common.v1.ValueListWithFixedValues" : true
		},
		sValueListType : ValueListType.Fixed
	}, {
		mAnnotations : {
			"@com.sap.vocabularies.Common.v1.ValueListMapping" : {},
			"@com.sap.vocabularies.Common.v1.ValueListWithFixedValues" : true
		},
		sValueListType : ValueListType.Fixed
	}, {
		mAnnotations : {
			"@com.sap.vocabularies.Common.v1.ValueListReferences" : []
		},
		sValueListType : ValueListType.Standard
	}, {
		mAnnotations : {
			"@com.sap.vocabularies.Common.v1.ValueListReferences#foo" : [],
			"@com.sap.vocabularies.Common.v1.ValueListWithFixedValues" : false
		},
		sValueListType : ValueListType.Standard
	}, {
		mAnnotations : {
			"@com.sap.vocabularies.Common.v1.ValueList#foo" : {},
			"@com.sap.vocabularies.Common.v1.ValueListWithFixedValues" : false
		},
		sValueListType : ValueListType.Standard
	}, {
		mAnnotations : {
			"@com.sap.vocabularies.Common.v1.ValueListMapping#foo" : {},
			"@com.sap.vocabularies.Common.v1.ValueListWithFixedValues" : false
		},
		sValueListType : ValueListType.Standard
	}, {
		mAnnotations : {
			"@com.sap.vocabularies.Common.v1.ValueList#foo" : {
				SearchSupported : false
			}
		},
		sValueListType : ValueListType.Fixed
	}, {
		mAnnotations : {
			"@com.sap.vocabularies.Common.v1.ValueList#foo" : {
				SearchSupported : true
			}
		},
		sValueListType : ValueListType.Standard
	}, {
		mAnnotations : {
			"@com.sap.vocabularies.Common.v1.ValueList#foo" : {}
		},
		sValueListType : ValueListType.Standard
	}].forEach(function (oFixture) {
		QUnit.test("fetchValueListType: " + JSON.stringify(oFixture.mAnnotations),
				function (assert) {
			var oContext = {},
				sPropertyPath = "/ProductList('HT-1000')/Status";

			this.oMetaModelMock.expects("getMetaContext")
				.withExactArgs(sPropertyPath).returns(oContext);
			this.oMetaModelMock.expects("fetchObject")
				.withExactArgs(undefined, sinon.match.same(oContext))
				.returns(SyncPromise.resolve({}));
			this.oMetaModelMock.expects("getObject")
				.withExactArgs("@", sinon.match.same(oContext))
				.returns(oFixture.mAnnotations);

			// code under test
			this.oMetaModel.fetchValueListType(sPropertyPath).then(function (sValueListType) {
				assert.strictEqual(sValueListType, oFixture.sValueListType);
			});
		});
	});

	//*********************************************************************************************
	QUnit.test("getValueListType, requestValueListType", function (assert) {
		return TestUtils.checkGetAndRequest(this, this.oMetaModel, assert, "fetchValueListType",
			["sPath"], true);
	});

	//*********************************************************************************************
<<<<<<< HEAD
	["ValueList", "ValueListMapping"].forEach(function (sValueList) {
		QUnit.test("fetchValueListMappings: " + sValueList + ", property", function (assert) {
			var oAnnotations = {},
				oDefaultMapping = {CollectionPath : "default"},
				oFooMapping = {CollectionPath : "foo"},
				oProperty = {},
				oValueListMetadata = {
					$Annotations : {
						"zui5_epm_sample.Product/Category" : oAnnotations,
						"some.other.Target" : {}
					}
				},
				oValueListModel = {
					getMetaModel : function () {
						return {
							fetchEntityContainer : function () {
								return Promise.resolve(oValueListMetadata);
							}
						};
					}
				};
=======
	QUnit.test("isAddressViaNavigationPath", function (assert) {
		this.oMetaModelMock.expects("getObject")
			.withExactArgs("/@com.sap.vocabularies.Common.v1.AddressViaNavigationPath")
			.returns("~result~");

		// code under test
		assert.strictEqual(this.oMetaModel.isAddressViaNavigationPath(), "~result~");
	});

	//*********************************************************************************************
["ValueList", "ValueListMapping"].forEach(function (sValueList) {
	QUnit.test("fetchValueListMappings: " + sValueList + ", property", function (assert) {
		var oAnnotations = {},
			oDefaultMapping = {CollectionPath : "default"},
			oFooMapping = {CollectionPath : "foo"},
			oProperty = {},
			oValueListMetadata = {
				$Annotations : {
					"zui5_epm_sample.Product/Category" : oAnnotations,
					"some.other.Target" : {}
				}
			},
			oValueListModel = {
				getMetaModel : function () {
					return {
						fetchEntityContainer : function () {
							return Promise.resolve(oValueListMetadata);
						}
					};
				}
			};
>>>>>>> 8e4ec004

			oAnnotations["@com.sap.vocabularies.Common.v1." + sValueList] = oDefaultMapping;
			oAnnotations["@com.sap.vocabularies.Common.v1." + sValueList + "#foo"] = oFooMapping;
			this.oMetaModelMock.expects("getObject").withExactArgs("/zui5_epm_sample.Product/Category")
				.returns(oProperty);

			// code under test
			return this.oMetaModel.fetchValueListMappings(oValueListModel, "zui5_epm_sample.Product",
				oProperty
			).then(function (oValueListMappings) {
				assert.deepEqual(oValueListMappings, {
					"" : oDefaultMapping,
					foo : oFooMapping
				});
			});
		});
	});

	//*********************************************************************************************
	["ValueList", "ValueListMapping"].forEach(function (sValueList) {
		[false, true].forEach(function (b401) {
			var sTitle = "fetchValueListMappings: " + sValueList + ", parameter, 4.01=" + b401;

		QUnit.test(sTitle, function (assert) {
			var oAnnotations = {},
				oDefaultMapping = {CollectionPath : "default"},
				oFooMapping = {CollectionPath : "foo"},
				sTarget = b401 ? "name.space.Action()/Category" : "name.space.Action/Category",
				oValueListMetadata = {
					$Annotations : {
						"name.space.Action(name.space.DoNotUse)/Category" : {},
						"some.other.Target" : {}
					}
				},
				oValueListModel = {
					getMetaModel : function () {
						return {
							fetchEntityContainer : function () {
								return Promise.resolve(oValueListMetadata);
							}
						};
					}
				};

			oAnnotations["@com.sap.vocabularies.Common.v1." + sValueList] = oDefaultMapping;
			oAnnotations["@com.sap.vocabularies.Common.v1." + sValueList + "#foo"] = oFooMapping;
			oValueListMetadata.$Annotations[sTarget] = oAnnotations;
			this.oMetaModelMock.expects("getObject").never();

			// code under test
			return this.oMetaModel.fetchValueListMappings(oValueListModel, "name.space.Action",
				{$Name : "Category"}, [{/*$IsBound : false*/}]
			).then(function (oValueListMappings) {
				assert.deepEqual(oValueListMappings, {
					"" : oDefaultMapping,
					foo : oFooMapping
				});
			});
		});
		});
	});

	//*********************************************************************************************
	["ValueList", "ValueListMapping"].forEach(function (sValueList) {
		[{
			sIndividualOverloadTarget : "name.space.Action()/Category",
			oOverload : {/*$IsBound : false*/}
		}, {
			sIndividualOverloadTarget : "name.space.Action(name.space.Entity)/Category",
			oOverload : {
				$IsBound : true,
				$Parameter : [{
					$Type : "name.space.Entity"
				}]
			}
		}, {
			sIndividualOverloadTarget : "name.space.Action(Collection(name.space.Entity))/Category",
			oOverload : {
				$IsBound : true,
				$Parameter : [{
					$isCollection : true,
					$Type : "name.space.Entity"
				}]
			}
		}].forEach(function (oFixture) {
			var sTitle = "fetchValueListMappings: " + sValueList + ", 4.0 and 4.01, "
					+ oFixture.sIndividualOverloadTarget;

		QUnit.test(sTitle, function (assert) {
			var oAnnotations4 = {},
				oAnnotations401 = {},
				oBarMapping = {CollectionPath : "bar"},
				oDefaultMapping = {CollectionPath : "default"},
				oFooMapping = {CollectionPath : "foo"},
				oValueListMetadata = {
					$Annotations : {
						"name.space.Action/Category" : oAnnotations4,
						"name.space.Action(name.space.DoNotUse)/Category" : {},
						"some.other.Target" : {}
					}
				},
				sValueListMetadata,
				oValueListModel = {
					getMetaModel : function () {
						return {
							fetchEntityContainer : function () {
								return Promise.resolve(oValueListMetadata);
							}
						};
					}
				};

			oAnnotations4["@com.sap.vocabularies.Common.v1." + sValueList] = {ignore : true};
			oAnnotations4["@com.sap.vocabularies.Common.v1." + sValueList + "#foo"] = oFooMapping;
			oAnnotations401["@com.sap.vocabularies.Common.v1." + sValueList] = oDefaultMapping;
			oAnnotations401["@com.sap.vocabularies.Common.v1." + sValueList + "#bar"] = oBarMapping;
			oValueListMetadata.$Annotations[oFixture.sIndividualOverloadTarget] = oAnnotations401;
			sValueListMetadata = JSON.stringify(oValueListMetadata);
			this.oMetaModelMock.expects("getObject").never();

			// code under test
			return this.oMetaModel.fetchValueListMappings(oValueListModel, "name.space.Action",
				{$Name : "Category"}, [oFixture.oOverload]
			).then(function (oValueListMappings) {
				assert.deepEqual(oValueListMappings, {
					"" : oDefaultMapping,
					bar : oBarMapping,
					foo : oFooMapping
				});
				assert.strictEqual(JSON.stringify(oValueListMetadata), sValueListMetadata);
			});
		});
		});
	});

	//*********************************************************************************************
	[[], [{}, {}]].forEach(function (aOverloads) {
		var sTitle = "fetchValueListMappings: not a single overload, but " + aOverloads.length;

		QUnit.test(sTitle, function (assert) {
			var oValueListModel = {
					getMetaModel : function () {
						return {
							fetchEntityContainer : function () {
								return Promise.resolve({});
							}
						};
					}
				};

			this.oMetaModelMock.expects("getObject").never();

			// code under test
			return this.oMetaModel.fetchValueListMappings(oValueListModel, "name.space.Action",
				{$Name : "Category"}, aOverloads
			).then(function () {
				assert.ok(false);
			}, function (oError) {
				assert.strictEqual(oError.message,
					"Expected a single overload, but found " + aOverloads.length);
			});
		});
	});

	//*********************************************************************************************
	[{
		annotations : {
			"zui5_epm_sample.Product/CurrencyCode/type.cast" : true
		},
		error : "Unexpected annotation target 'zui5_epm_sample.Product/CurrencyCode/type.cast' "
			+ "with namespace of data service in /Foo/ValueListService"
	}, {
		annotations : {
			"zui5_epm_sample.Product/Category" : {
				"@some.other.Term" : true
			}
		},
		error : "Unexpected annotation 'some.other.Term' for target "
			+ "'zui5_epm_sample.Product/Category' with namespace of data service "
			+ "in /Foo/ValueListService"
	}, {
		annotations : {},
		error : "No annotation 'com.sap.vocabularies.Common.v1.ValueList' "
			+ "in /Foo/ValueListService"
	}, {
		annotations : {
			"zui5_epm_sample.Product/Category" : {
				"@com.sap.vocabularies.Common.v1.ValueList" : {
					CollectionRoot : "/bar/$metadata"
				}
			}
		},
		error : "Property 'CollectionRoot' is not allowed in annotation "
			+ "'com.sap.vocabularies.Common.v1.ValueList' for target "
			+ "'zui5_epm_sample.Product/Category' in /Foo/ValueListService"
	}, {
		annotations : {
			"zui5_epm_sample.Product/Category" : {
				"@com.sap.vocabularies.Common.v1.ValueList" : {
					SearchSupported : false
				}
			}
		},
		error : "Property 'SearchSupported' is not allowed in annotation "
			+ "'com.sap.vocabularies.Common.v1.ValueList' for target "
			+ "'zui5_epm_sample.Product/Category' in /Foo/ValueListService"
	}].forEach(function (oFixture) {
		QUnit.test("fetchValueListMappings: " + oFixture.error, function (assert) {
			var oModel = new ODataModel({serviceUrl : "/Foo/DataService/"}),
				oMetaModel = oModel.getMetaModel(),
				oMetaModelMock = this.mock(oMetaModel),
				oProperty = {},
				oValueListMetadata = {
					$Annotations : oFixture.annotations
				},
				oValueListModel = {
					getMetaModel : function () {
						return {
							fetchEntityContainer : function () {
								return Promise.resolve(oValueListMetadata);
							}
						};
					},
					sServiceUrl : "/Foo/ValueListService"
				},
				sTarget = Object.keys(oFixture.annotations)[0];

			oMetaModelMock.expects("getObject").atLeast(0)
				.withExactArgs("/" + sTarget)
				.returns(sTarget === "zui5_epm_sample.Product/Category" ? oProperty : undefined);

			// code under test
			return oMetaModel
				.fetchValueListMappings(oValueListModel, "zui5_epm_sample.Product", oProperty)
				.then(function () {
					assert.ok(false);
				}, function (oError) {
					assert.strictEqual(oError.message, oFixture.error);
				});
		});
	});

	//*********************************************************************************************
	["ValueList", "ValueListMapping"].forEach(function (sValueList) {
		QUnit.test("fetchValueListMappings: " + sValueList + ", value list model is data model",
				function (assert) {
			var oAnnotations = {
					"@com.sap.vocabularies.Common.v1.Label" : "Country"
				},
				oModel = new ODataModel({serviceUrl : "/Foo/DataService/"}),
				oMetaModelMock = this.mock(oModel.getMetaModel()),
				oMapping = {
					CollectionPath : "VH_CountrySet",
					Parameters : [{p1 : "foo"}]
				},
				oProperty = {
					$kind : "Property"
				},
				oMetadata = {
					$EntityContainer : "value_list.Container",
					"value_list.VH_BusinessPartner" : {
						$kind : "Entity",
						Country : oProperty
					},
					$Annotations : {
						// value list on value list
						"value_list.VH_BusinessPartner/Country" : oAnnotations,
						"value_list.VH_BusinessPartner/Foo" : {/* some other field w/ value list*/}
					}
				};

			oAnnotations["@com.sap.vocabularies.Common.v1." + sValueList] = oMapping;
			oMetaModelMock.expects("fetchEntityContainer").atLeast(1)
				.returns(SyncPromise.resolve(oMetadata));

			// code under test
			return oModel.getMetaModel()
				.fetchValueListMappings(oModel, "value_list.VH_BusinessPartner", oProperty)
				.then(function (oValueListMappings) {
					assert.deepEqual(oValueListMappings, {
						"" : oMapping
					});
				});
		});
	});

	//*********************************************************************************************
	[{
		sPropertyPath : "/EMPLOYEES/unknown",
		sExpectedError : "No metadata"
	}, {
		sPropertyPath : "/EMPLOYEES/AGE",
		sExpectedError : "No annotation 'com.sap.vocabularies.Common.v1.ValueListReferences'"
	}].forEach(function (oFixture) {
		QUnit.test("requestValueListInfo: " + oFixture.sExpectedError, function (assert) {
			var oModel = new ODataModel({serviceUrl : "/~/"});

			this.mock(oModel.getMetaModel()).expects("fetchEntityContainer").atLeast(1)
				.returns(SyncPromise.resolve(mScope));

			// code under test
			return oModel.getMetaModel().requestValueListInfo(oFixture.sPropertyPath)
				.then(function () {
					assert.ok(false);
				}, function (oError) {
					assert.strictEqual(oError.message,
						oFixture.sExpectedError + " for " + oFixture.sPropertyPath);
				});
		});
	});

	//*********************************************************************************************
	[false, true].forEach(function (bFixed) {
		[false, true].forEach(function (bError) {
			// with bFixed, the error case is an empty result after filtering by relevant qualifiers,
			// else it's a duplicate qualifier
			var bDuplicate = !bFixed && bError,
				sTitle = "requestValueListInfo: error=" + bError
					+ "; ValueListWithFixedValues=" + bFixed;

			QUnit.test(sTitle, function (assert) {
				var oContext = {
						getBinding : function () {}
					},
					sMappingUrl1 = "../ValueListService1/$metadata",
					sMappingUrl2 = "../ValueListService2/$metadata",
					sMappingUrlBar = "../ValueListServiceBar/$metadata",
					oModel = new ODataModel({serviceUrl : "/Foo/DataService/"}),
					oMetaModelMock = this.mock(oModel.getMetaModel()),
					oProperty = {
						$kind : "Property"
					},
					sPropertyPath = "/ProductList('HT-1000')/Category",
					aValueListRelevantQualifiers = [],
					oMetadata = {
						$EntityContainer : "zui5_epm_sample.Container",
						"zui5_epm_sample.Product" : {
							$kind : "Entity",
							Category : oProperty
						},
						$Annotations : {
							"zui5_epm_sample.Product/Category" : {
								"@com.sap.vocabularies.Common.v1.ValueListReferences" :
									[sMappingUrl1, sMappingUrl2],
								"@com.sap.vocabularies.Common.v1.ValueListReferences#bar" :
									[sMappingUrlBar],
								"@com.sap.vocabularies.Common.v1.ValueListReferences#bar@an.Annotation"
									: true,
								"@com.sap.vocabularies.Common.v1.ValueListRelevantQualifiers"
									: aValueListRelevantQualifiers,
								"@some.other.Annotation" : true
							}
						},
						"zui5_epm_sample.Container" : {
							ProductList : {
								$kind : "EntitySet",
								$Type : "zui5_epm_sample.Product"
							}
						}
					},
					mValueListByRelevantQualifiers = {
						qualifier : {
							$model : "~model~",
							CollectionPath : "/Collection"
						}
					},
					oValueListMappings1 = {
						"" : {CollectionPath : ""}
					},
					oValueListMappings2 = {
						foo : {CollectionPath : "foo"}
					},
					oValueListMappingsBar = {},
					oValueListModel1 = {sServiceUrl : sMappingUrl1},
					oValueListModel2 = {sServiceUrl : sMappingUrl2},
					oValueListModelBar = {sServiceUrl : sMappingUrlBar};

				if (bFixed) {
					oMetadata.$Annotations["zui5_epm_sample.Product/Category"]
						["@com.sap.vocabularies.Common.v1.ValueListWithFixedValues"] = true;
					if (bError) { // simulate empty result after filtering by relevant qualifiers
						delete mValueListByRelevantQualifiers.qualifier;
					}
				}
				oValueListMappingsBar[bDuplicate ? "" : "bar"] = {CollectionPath : "bar"};
				oMetaModelMock.expects("fetchEntityContainer").atLeast(1)
					.returns(SyncPromise.resolve(oMetadata));
				oMetaModelMock.expects("getOrCreateSharedModel")
					.withExactArgs(sMappingUrl1, true, undefined)
					.returns(oValueListModel1);
				oMetaModelMock.expects("fetchValueListMappings")
					.withExactArgs(sinon.match.same(oValueListModel1), "zui5_epm_sample.Product",
						sinon.match.same(oProperty), undefined)
					.resolves(oValueListMappings1);
				oMetaModelMock.expects("getOrCreateSharedModel")
					.withExactArgs(sMappingUrl2, true, undefined)
					.returns(oValueListModel2);
				oMetaModelMock.expects("fetchValueListMappings")
					.withExactArgs(sinon.match.same(oValueListModel2), "zui5_epm_sample.Product",
						sinon.match.same(oProperty), undefined)
					.resolves(oValueListMappings2);
				oMetaModelMock.expects("getOrCreateSharedModel")
					.withExactArgs(sMappingUrlBar, true, undefined)
					.returns(oValueListModelBar);
				oMetaModelMock.expects("fetchValueListMappings")
					.withExactArgs(sinon.match.same(oValueListModelBar), "zui5_epm_sample.Product",
						sinon.match.same(oProperty), undefined)
					.returns(SyncPromise.resolve(oValueListMappingsBar));
				oMetaModelMock.expects("filterValueListRelevantQualifiers").exactly(bDuplicate ? 0 : 1)
					.withExactArgs({
							"" : {
								$model : oValueListModel1,
								CollectionPath : ""
							},
							foo : {
								$model : oValueListModel2,
								CollectionPath : "foo"
							},
							bar : {
								$model : oValueListModelBar,
								CollectionPath : "bar"
							}
						}, sinon.match.same(aValueListRelevantQualifiers),
						"/ProductList/Category"
							+ "@com.sap.vocabularies.Common.v1.ValueListRelevantQualifiers",
						sinon.match.same(oContext))
					.resolves(mValueListByRelevantQualifiers);

				// code under test
				return oModel.getMetaModel()
					.requestValueListInfo(sPropertyPath, undefined, oContext)
					.then(function (oResult) {
						assert.ok(!bError);
						if (bFixed) {
							assert.deepEqual(oResult, {
								"" : {
									$model : "~model~",
									$qualifier : "qualifier",
									CollectionPath : "/Collection"
								}
							});
						} else {
							assert.strictEqual(oResult, mValueListByRelevantQualifiers);
						}
					}, function (oError) {
						assert.ok(bError);
						assert.strictEqual(oError.message, bFixed
							? "Annotation 'com.sap.vocabularies.Common.v1.ValueListWithFixedValues'"
								+ " but not exactly one 'com.sap.vocabularies.Common.v1.ValueList'"
								+ " for property " + sPropertyPath
							: "Annotations 'com.sap.vocabularies.Common.v1.ValueList' with "
								+ "identical qualifier '' for property " + sPropertyPath
								+ " in " + sMappingUrl1 + " and " + sMappingUrlBar);
					});
			});
		});
	});

	//*********************************************************************************************
	[
		"/ProductList('HT-1000')/name.space.Action/Category",
		"/ProductList('HT-1000')/name.space.Action/$Parameter/Category"
	].forEach(function (sPropertyPath) {
		QUnit.test("requestValueListInfo: bound action parameter " + sPropertyPath, function (assert) {
			var sMappingUrl = "../ValueListService/$metadata",
				oModel = new ODataModel({serviceUrl : "/Foo/DataService/"}),
				oMetadata = {
					$Annotations : {
						"name.space.Action/Category" : {
							"@com.sap.vocabularies.Common.v1.ValueListReferences" : [sMappingUrl]
						}
					},
					$EntityContainer : "zui5_epm_sample.Container",
					"name.space.Action" : [{
						$kind : "Action",
						$IsBound : true,
						$Parameter : [{
							$Name : "_it",
							$Type : "zui5_epm_sample.Product"
						}, {
							$Name : "Category"
						}],
						$ReturnType : {
							$Type : "some.other.Type"
						}
					}],
					"zui5_epm_sample.Product" : {
						$kind : "Entity"
					},
					"zui5_epm_sample.Container" : {
						ProductList : {
							$kind : "EntitySet",
							$Type : "zui5_epm_sample.Product"
						}
					}
				},
				oMetaModelMock = this.mock(oModel.getMetaModel()),
				oValueListMappings = {"" : {CollectionPath : ""}},
				oValueListModel = {sServiceUrl : sMappingUrl};

			oMetaModelMock.expects("fetchEntityContainer").atLeast(1)
				.returns(SyncPromise.resolve(oMetadata));
			oMetaModelMock.expects("getOrCreateSharedModel")
				.withExactArgs(sMappingUrl, true, undefined)
				.returns(oValueListModel);
			oMetaModelMock.expects("fetchValueListMappings").withExactArgs(
					sinon.match.same(oValueListModel), "name.space.Action",
					sinon.match.same(oMetadata["name.space.Action"][0].$Parameter[1]),
					oMetadata["name.space.Action"])
				.resolves(oValueListMappings);
			oMetaModelMock.expects("filterValueListRelevantQualifiers").never();

			// code under test
			return oModel.getMetaModel()
				.requestValueListInfo(sPropertyPath, undefined, {/*not V4 context*/})
				.then(function (oResult) {
					assert.deepEqual(oResult, {
						"" : {
							$model : oValueListModel,
							CollectionPath : ""
						}
					});
				});
		});
	});

	//*********************************************************************************************
	//TODO Unknown qualified name some.other.Type at /name.space.Action/0/$ReturnType/$Type,
	//     /ActionImport/@sapui.name
	// --> need to identify action import before we Promise.all([this.requestObject()])
	QUnit.skip("requestValueListInfo: action import parameter", function (assert) {
		var sMappingUrl = "../ValueListService/$metadata",
			oModel = new ODataModel({serviceUrl : "/Foo/DataService/"}),
			oMetadata = {
				$Annotations : {
					"name.space.Action/Category" : {
						"@com.sap.vocabularies.Common.v1.ValueListReferences" : [sMappingUrl]
					}
				},
				$EntityContainer : "zui5_epm_sample.Container",
				"name.space.Action" : [{
					$kind : "Action",
					$Parameter : [{
						$Name : "Category"
					}],
					$ReturnType : {
						$Type : "some.other.Type"
					}
				}],
				"zui5_epm_sample.Container" : {
					ActionImport : {
						$kind : "ActionImport",
						$Action : "name.space.Action"
					}
				}
			},
			oMetaModelMock = this.mock(oModel.getMetaModel()),
			oValueListMappings = {"" : {CollectionPath : ""}},
			oValueListModel = {sServiceUrl : sMappingUrl};

		oMetaModelMock.expects("fetchEntityContainer").atLeast(1)
			.returns(SyncPromise.resolve(oMetadata));
		oMetaModelMock.expects("getOrCreateSharedModel")
			.withExactArgs(sMappingUrl, true, undefined)
			.returns(oValueListModel);
		oMetaModelMock.expects("fetchValueListMappings").withExactArgs(
				sinon.match.same(oValueListModel), "name.space.Action",
				sinon.match.same(oMetadata["name.space.Action"][0].$Parameter[0]),
				oMetadata["name.space.Action"])
			.resolves(oValueListMappings);

		// code under test
		return oModel.getMetaModel().requestValueListInfo("/ActionImport/Category")
			.then(function (oResult) {
				assert.deepEqual(oResult, {
					"" : {
						$model : oValueListModel,
						CollectionPath : ""
					}
				});
			});
	});

	//*********************************************************************************************
	["ValueList", "ValueListMapping"].forEach(function (sValueList) {
		QUnit.test("requestValueListInfo: " + sValueList + ", same model w/o reference",
				function (assert) {
			var oAnnotations = {},
				oContext = {
					getBinding : function () {}
				},
				oProperty = {
					$kind : "Property"
				},
				oValueListMappingFoo = {CollectionPath : "foo"},
				oMetadata = {
					$EntityContainer : "value_list.Container",
					"value_list.Container" : {
						$kind : "EntityContainer",
						VH_BusinessPartnerSet : {
							$kind : "EntitySet",
							$Type : "value_list.VH_BusinessPartner"
						}
					},
					"value_list.VH_BusinessPartner" : {
						$kind : "Entity",
						Country : oProperty
					},
					$Annotations : {
						"value_list.VH_BusinessPartner/Country" : oAnnotations
					}
				},
				oModel = new ODataModel({serviceUrl : "/Foo/ValueListService/"}),
				oMetaModelMock = this.mock(oModel.getMetaModel()),
				sPropertyPath = "/VH_BusinessPartnerSet('0100000000')/Country";

			oAnnotations["@com.sap.vocabularies.Common.v1." + sValueList + "#foo"]
				= oValueListMappingFoo;
			oAnnotations["@com.sap.vocabularies.Common.v1." + sValueList + "#bar"]
				= {CollectionPath : "bar"};
			oMetaModelMock.expects("fetchEntityContainer").atLeast(1)
				.returns(SyncPromise.resolve(oMetadata));
			oMetaModelMock.expects("filterValueListRelevantQualifiers").never();

			// code under test
			return oModel.getMetaModel()
				.requestValueListInfo(sPropertyPath, undefined, oContext)
				.then(function (oResult) {
					assert.strictEqual(oResult.foo.$model, oModel);
					assert.strictEqual(oResult.bar.$model, oModel);
					assert.notOk("$model" in oValueListMappingFoo);
					delete oResult.foo.$model;
					delete oResult.bar.$model;
					assert.deepEqual(oResult, {
						foo : {CollectionPath : "foo"},
						bar : {CollectionPath : "bar"}
					});
				});
		});
	});

	//*********************************************************************************************
	["ValueList", "ValueListMapping"].forEach(function (sValueList) {
		[false, true].forEach(function (bDuplicate) {
			var sTitle = "requestValueListInfo: " + sValueList + ", fixed values: duplicate="
					+ bDuplicate;

			QUnit.test(sTitle, function (assert) {
				var oAnnotations = {
						"@com.sap.vocabularies.Common.v1.ValueListWithFixedValues" : true
					},
					oMetadata = {
						$EntityContainer : "value_list.Container",
						"value_list.Container" : {
							$kind : "EntityContainer",
							VH_BusinessPartnerSet : {
								$kind : "EntitySet",
								$Type : "value_list.VH_BusinessPartner"
							}
						},
						"value_list.VH_BusinessPartner" : {
							$kind : "Entity",
							Country : {}
						},
						$Annotations : {
							"value_list.VH_BusinessPartner/Country" : oAnnotations
						}
					},
					oModel = new ODataModel({serviceUrl : "/Foo/ValueListService/"}),
					oMetaModel = oModel.getMetaModel(),
					sPropertyPath = "/VH_BusinessPartnerSet('42')/Country";

				oAnnotations["@com.sap.vocabularies.Common.v1." + sValueList + "#foo"] = {
						CollectionPath : "foo",
						SearchSupported : true // BCP: 2280012068
					};
				if (bDuplicate) {
					oAnnotations["@com.sap.vocabularies.Common.v1." + sValueList + "#bar"] = {};
				}
				this.mock(oMetaModel).expects("fetchEntityContainer").atLeast(1)
					.returns(SyncPromise.resolve(oMetadata));

				assert.strictEqual(oMetaModel.getValueListType(sPropertyPath), ValueListType.Fixed);

				// code under test
				return oMetaModel.requestValueListInfo(sPropertyPath).then(function (oResult) {
					assert.notOk(bDuplicate);
					assert.strictEqual(oResult[""].$model, oModel);
					delete oResult[""].$model;
					assert.deepEqual(oResult, {
						"" : { // for fixed values, actual qualifier is ignored here
							$qualifier : "foo",
							CollectionPath : "foo"
						}
					});
				}, function (oError) {
					assert.ok(bDuplicate);
					assert.strictEqual(oError.message, "Annotation "
						+ "'com.sap.vocabularies.Common.v1.ValueListWithFixedValues' but not "
						+ "exactly one 'com.sap.vocabularies.Common.v1.ValueList' for property "
						+ sPropertyPath);
				});
			});
		});
	});

	//*********************************************************************************************
	QUnit.test("requestValueListInfo: property in cross-service reference", function (assert) {
		var sMappingUrl = "../ValueListService/$metadata",
			oModel = new ODataModel({serviceUrl : "/Foo/DataService/"}),
			oMetaModelMock = this.mock(oModel.getMetaModel()),
			oProperty = {
				$kind : "Property"
			},
			oMetadata = {
				$Version : "4.0",
				$Reference : {
					"/Foo/EpmSample/$metadata" : {
						$Include : ["zui5_epm_sample."]
					}
				},
				$EntityContainer : "base.Container",
				"base.Container" : {
					BusinessPartnerList : {
						$kind : "EntitySet",
						$Type : "base.BusinessPartner"
					}
				},
				"base.BusinessPartner" : {
					$kind : "EntityType",
					BP_2_PRODUCT : {
						$kind : "NavigationProperty",
						$Type : "zui5_epm_sample.Product"
					}
				}
			},
			oMetadataProduct = {
				$Version : "4.0",
				"zui5_epm_sample.Product" : {
					$kind : "Entity",
					Category : oProperty
				},
				"zui5_epm_sample." : {
					$kind : "Schema",
					$Annotations : {
						"zui5_epm_sample.Product/Category" : {
							"@com.sap.vocabularies.Common.v1.ValueListReferences" : [sMappingUrl]
						}
					}
				}
			},
			sPropertyPath = "/BusinessPartnerList('0100000000')/BP_2_PRODUCT('HT-1000')/Category",
			oRequestorMock = this.mock(oModel.oMetaModel.oRequestor),
			oValueListMappings = {
				"" : {CollectionPath : ""}
			},
			oValueListModel = {sServiceUrl : sMappingUrl};

		oRequestorMock.expects("read").withExactArgs("/Foo/DataService/$metadata", false, undefined)
			.resolves(oMetadata);
		oRequestorMock.expects("read").withExactArgs("/Foo/EpmSample/$metadata")
			.resolves(oMetadataProduct);
		oMetaModelMock.expects("getOrCreateSharedModel")
			.withExactArgs(sMappingUrl, true, true)
			.returns(oValueListModel);
		oMetaModelMock.expects("fetchValueListMappings")
			.withExactArgs(sinon.match.same(oValueListModel), "zui5_epm_sample.Product",
				sinon.match.same(oProperty), undefined)
			.resolves(oValueListMappings);

		// code under test
		return oModel.getMetaModel().requestValueListInfo(sPropertyPath, true)
			.then(function (oResult) {
				assert.deepEqual(oResult, {
					"" : {
						$model : oValueListModel,
						CollectionPath : ""
					}
				});
			});
	});

	//*********************************************************************************************
	["ValueList", "ValueListMapping"].forEach(function (sValueList) {
		QUnit.test("requestValueListInfo: " + sValueList
				+ ", same qualifier in reference and local", function (assert) {
			var sMappingUrl = "../ValueListService/$metadata",
				oAnnotations = {
					"@com.sap.vocabularies.Common.v1.ValueListReferences" : [sMappingUrl]
				},
				oProperty = {
					$kind : "Property"
				},
				oMetadata = {
					$EntityContainer : "zui5_epm_sample.Container",
					"zui5_epm_sample.Container" : {
						$kind : "EntityContainer",
						ProductList : {
							$kind : "EntitySet",
							$Type : "zui5_epm_sample.Product"
						}
					},
					"zui5_epm_sample.Product" : {
						$kind : "Entity",
						Category : oProperty
					},
					$Annotations : {
						"zui5_epm_sample.Product/Category" : oAnnotations
					}
				},
				oModel = new ODataModel({serviceUrl : "/Foo/ValueListService/"}),
				oMetaModelMock = this.mock(oModel.getMetaModel()),
				sPropertyPath = "/ProductList('HT-1000')/Category",
				oValueListModel = {};

			oAnnotations["@com.sap.vocabularies.Common.v1." + sValueList + "#foo"] = {};
			oMetaModelMock.expects("fetchEntityContainer").atLeast(1)
				.returns(SyncPromise.resolve(oMetadata));
			oMetaModelMock.expects("getOrCreateSharedModel")
				.withExactArgs(sMappingUrl, true, undefined)
				.returns(oValueListModel);
			oMetaModelMock.expects("fetchValueListMappings")
				.withExactArgs(sinon.match.same(oValueListModel), "zui5_epm_sample.Product",
					sinon.match.same(oProperty), undefined)
				.resolves({foo : {}});

			// code under test
			return oModel.getMetaModel().requestValueListInfo(sPropertyPath).then(function () {
				assert.ok(false);
			}, function (oError) {
				assert.strictEqual(oError.message,
					"Annotations 'com.sap.vocabularies.Common.v1.ValueList' with identical "
					+ "qualifier 'foo' for property " + sPropertyPath + " in " + sMappingUrl
					+ " and " + oModel.sServiceUrl + "$metadata");
			});
		});
	});

	//*********************************************************************************************
	QUnit.test("requestValueListInfo: ValueList with CollectionRoot in data service",
			function (assert) {
		var sMappingUrl = "../ValueListService/$metadata",
			oModel = new ODataModel({serviceUrl : "/Foo/DataService/"}),
			oMetaModelMock = this.mock(oModel.getMetaModel()),
			oProperty = {
				$kind : "Property"
			},
			sPropertyPath = "/ProductList('HT-1000')/Category",
			oMetadata = {
				$EntityContainer : "zui5_epm_sample.Container",
				"zui5_epm_sample.Product" : {
					$kind : "Entity",
					Category : oProperty
				},
				$Annotations : {
					"zui5_epm_sample.Product/Category" : {
						"@com.sap.vocabularies.Common.v1.ValueList#foo" : {
							CollectionPath : "VH_CategorySet",
							CollectionRoot : sMappingUrl,
							SearchSupported : true
						}
					}
				},
				"zui5_epm_sample.Container" : {
					ProductList : {
						$kind : "EntitySet",
						$Type : "zui5_epm_sample.Product"
					}
				}
			},
			oValueListModel = {id : "ValueListModel"}; // for deepEqual

		oMetaModelMock.expects("fetchEntityContainer").atLeast(1)
			.returns(SyncPromise.resolve(oMetadata));
		oMetaModelMock.expects("getOrCreateSharedModel")
			.withExactArgs(sMappingUrl, true, undefined)
			.returns(oValueListModel);

		// code under test
		return oModel.getMetaModel().requestValueListInfo(sPropertyPath).then(function (oResult) {
			assert.deepEqual(oResult, {
				foo : {
					$model : oValueListModel,
					CollectionPath : "VH_CategorySet"
				}
			});
			assert.strictEqual(oMetadata.$Annotations["zui5_epm_sample.Product/Category"]
				["@com.sap.vocabularies.Common.v1.ValueList#foo"].CollectionRoot,
				sMappingUrl);
		});
	});

	//*********************************************************************************************
	[false, true].forEach(function (bOverride) {
		QUnit.test("requestValueListInfo: ValueList with CollectionRoot, same qualifier, "
				+ (bOverride ? "override" : "collision"), function (assert) {
			var sCollectionRoot = "", // unrealistic, but enforces "CollectionRoot" in ...
				oProperty = {
					$kind : "Property"
				},
				sValueListService = "../ValueListService/$metadata",
				oMetadata = {
					$EntityContainer : "zui5_epm_sample.Container",
					"zui5_epm_sample.Product" : {
						$kind : "Entity",
						Category : oProperty
					},
					"zui5_epm_sample.Container" : {
						ProductList : {
							$kind : "EntitySet",
							$Type : "zui5_epm_sample.Product"
						}
					},
					$Annotations : {
						"zui5_epm_sample.Product/Category" : {
							"@com.sap.vocabularies.Common.v1.ValueList#bar" : {
								CollectionPath : "foo",
								CollectionRoot : sCollectionRoot,
								Label : "from data service"
							},
							"@com.sap.vocabularies.Common.v1.ValueListReferences" :
								[sValueListService],
							"@com.sap.vocabularies.Common.v1.ValueListWithFixedValues" : true
						}
					}
				},
				oModel = new ODataModel({serviceUrl : "/Foo/DataService/"}),
				oMetaModelMock = this.mock(oModel.getMetaModel()),
				sPropertyPath = "/ProductList('HT-1000')/Category",
				oValueListModel = {id : "ValueListModel"}, // for deepEqual
				oValueListModel2 = bOverride ? oValueListModel : {},
				oValueListMapping = {
					$model : oValueListModel,
					CollectionPath : "foo",
					Label : "from value list service"
				};

			oMetaModelMock.expects("fetchEntityContainer").atLeast(1)
				.returns(SyncPromise.resolve(oMetadata));
			oMetaModelMock.expects("getOrCreateSharedModel")
				.withExactArgs(sValueListService, true, true)
				.returns(oValueListModel);
			oMetaModelMock.expects("getOrCreateSharedModel")
				.withExactArgs(sCollectionRoot, true, true)
				.returns(oValueListModel2);
			oMetaModelMock.expects("fetchValueListMappings")
				.withExactArgs(sinon.match.same(oValueListModel), "zui5_epm_sample.Product",
					sinon.match.same(oProperty), undefined)
				.resolves({bar : oValueListMapping});

			// code under test
			return oModel.getMetaModel().requestValueListInfo(sPropertyPath, true)
				.then(function (oResult) {
					assert.strictEqual(bOverride, true);
					assert.deepEqual(oResult, {
						"" : {
							$model : oValueListModel,
							$qualifier : "bar",
							CollectionPath : "foo",
							Label : "from data service"
						}
					});
				}, function (oError) {
					assert.strictEqual(bOverride, false);
					assert.strictEqual(oError.message,
						"Annotations 'com.sap.vocabularies.Common.v1.ValueList' with "
							+ "identical qualifier 'bar' for property " + sPropertyPath
							+ " in " + sValueListService + " and /Foo/DataService/$metadata");
				});
		});
	});

	//*********************************************************************************************
	QUnit.test("requestValueListInfo: two ValueListReferences stay in order", function (assert) {
		var oProperty = {
				$kind : "Property"
			},
			sValueListService1 = "../FirstValueListService/$metadata",
			sValueListService2 = "../SecondValueListService/$metadata",
			oMetadata = {
				$EntityContainer : "zui5_epm_sample.Container",
				"zui5_epm_sample.Product" : {
					$kind : "Entity",
					Category : oProperty
				},
				"zui5_epm_sample.Container" : {
					ProductList : {
						$kind : "EntitySet",
						$Type : "zui5_epm_sample.Product"
					}
				},
				$Annotations : {
					"zui5_epm_sample.Product/Category" : {
						"@com.sap.vocabularies.Common.v1.ValueListReferences" :
							[sValueListService1, sValueListService2]
					}
				}
			},
			oModel = new ODataModel({serviceUrl : "/Foo/DataService/"}),
			oMetaModelMock = this.mock(oModel.getMetaModel()),
			sPropertyPath = "/ProductList('HT-1000')/Category",
			fnResolve1,
			fnResolve2,
			oResultPromise,
			oValueListModel1 = {id : "FirstValueListModel"}, // for deepEqual
			oValueListModel2 = {id : "SecondValueListModel"},
			oValueListMapping1 = {
				$model : oValueListModel1,
				CollectionPath : "foo",
				Label : "from first value list service"
			},
			oValueListMapping2 = {
				$model : oValueListModel2,
				CollectionPath : "bar",
				Label : "from second value list service"
			};

		oMetaModelMock.expects("fetchEntityContainer").atLeast(1)
			.returns(SyncPromise.resolve(oMetadata));
		oMetaModelMock.expects("getOrCreateSharedModel")
			.withExactArgs(sValueListService1, true, true)
			.returns(oValueListModel1);
		oMetaModelMock.expects("getOrCreateSharedModel")
			.withExactArgs(sValueListService2, true, true)
			.returns(oValueListModel2);
		oMetaModelMock.expects("fetchValueListMappings")
			.withExactArgs(sinon.match.same(oValueListModel1), "zui5_epm_sample.Product",
				sinon.match.same(oProperty), undefined)
			.returns(new Promise(function (resolve) { fnResolve1 = resolve; }));
		oMetaModelMock.expects("fetchValueListMappings")
			.withExactArgs(sinon.match.same(oValueListModel2), "zui5_epm_sample.Product",
				sinon.match.same(oProperty), undefined)
			.returns(new Promise(function (resolve) { fnResolve2 = resolve; }));

		// code under test
		oResultPromise = oModel.getMetaModel().requestValueListInfo(sPropertyPath, true)
			.then(function (oResult) {
				assert.deepEqual(Object.keys(oResult), ["foo", "bar"]);
				assert.deepEqual(oResult, {
					foo : {
						$model : oValueListModel1,
						CollectionPath : "foo",
						Label : "from first value list service"
					},
					bar : {
						$model : oValueListModel2,
						CollectionPath : "bar",
						Label : "from second value list service"
					}
				});
			});

		fnResolve2({bar : oValueListMapping2});
		// make sure the first fetchValueListMapping call is resolved only after the second
		setTimeout(fnResolve1, 0, {foo : oValueListMapping1});
		return oResultPromise;
	});

	//*********************************************************************************************
	QUnit.test("fetchData", function (assert) {
		var oMetaData = {
				"some.schema." : {
					$kind : "Schema"
				}
			};

		this.oMetaModelMock.expects("fetchEntityContainer")
			.withExactArgs()
			.resolves(oMetaData);

		// code under test
		return this.oMetaModel.fetchData().then(function (oResult) {
			assert.deepEqual(oResult, oMetaData);

			delete oResult["some.schema."].$kind;
			assert.strictEqual(oMetaData["some.schema."].$kind, "Schema", "original is unchanged");
		});
	});

	//*********************************************************************************************
	QUnit.test("getData, requestData", function (assert) {
		return TestUtils.checkGetAndRequest(this, this.oMetaModel, assert, "fetchData");
	});

	//*********************************************************************************************
	[false, true].forEach(function (bDestroyAlreadyCalled) {
		[false, true].forEach(function (bEmptyResponse) {
			[false, true].forEach(function (bHasStandardCode) {
				[0, false, true].forEach(function (bHasAlternateKey) {
					var sTitle = "requestCodeList, empty response: " + bEmptyResponse
						+ ", with alternate key: " + bHasAlternateKey
						+ ", with standard code: " + bHasStandardCode
						+ "; #destroy already called: " + bDestroyAlreadyCalled;

					QUnit.test(sTitle, function (assert) {
						var oCodeListBinding = {
								destroy : mustBeMocked,
								requestContexts : mustBeMocked
							},
							oCodeListMetaModel = {
								getObject : mustBeMocked,
								requestObject : mustBeMocked
							},
							oCodeListMetaModelMock = this.mock(oCodeListMetaModel),
							oCodeListModel = {
								bindList : mustBeMocked,
								destroy : mustBeMocked,
								getMetaModel : mustBeMocked,
								sServiceUrl : "/foo/bar/default/iwbep/common/0001/"
							},
							aData = [],
							aSelect = [
								bHasAlternateKey
									? "ExternalCode"
									: "UnitCode", "DecimalPlaces", "MyText"
							],
							sUrl = "../../../../default/iwbep/common/0001/$metadata",
							that = this;

						/*
						 * Returns mock context instances for the given data rows, properly set up with
						 * expectations.
						 *
						 * @param {object[]} aData - some data rows
						 * @returns {object[]} mock context instances
						 */
						function mock(aData0) {
							return aData0.map(function (oData) {
								var oContext = {getProperty : mustBeMocked},
									oContextMock = that.mock(oContext);

								Object.keys(oData).forEach(function (sKey) {
									oContextMock.expects("getProperty").withExactArgs(sKey)
										.returns(oData[sKey]);
								});

								return oContext;
							});
						}

						if (!bEmptyResponse) {
							aData = bHasAlternateKey
								? [{
										DecimalPlaces : 0, ExternalCode : "ONE", MyText : "One"
									}, {
										DecimalPlaces : 2, ExternalCode : "%", MyText : "Percentage"
									}, {
										DecimalPlaces : 3, ExternalCode : "%O", MyText : "Per mille"
									}, {
										DecimalPlaces : null, ExternalCode : "*", MyText : "ignore!"
									}]
								: [{
										DecimalPlaces : 0, UnitCode : "ONE", MyText : "One"
									}, {
										DecimalPlaces : 2, UnitCode : "%", MyText : "Percentage"
									}, {
										DecimalPlaces : 3, UnitCode : "%O", MyText : "Per mille"
									}, {
										DecimalPlaces : null, UnitCode : "*", MyText : "ignore!"
									}];
							if (bHasStandardCode) { // not realistic!
								aData[0].ISOCode = "ENO";
								aData[1].ISOCode = "P/C";
								aData[2].ISOCode = "P/M";
								aData[3].ISOCode = "n/a";
							}
						}
						if (bHasStandardCode) {
							aSelect.push("ISOCode");
						}
						if (bDestroyAlreadyCalled) {
							this.oMetaModel.destroy();
						}
						this.oMetaModel.sLanguage = "~sLanguage~";
						this.oMetaModelMock.expects("fetchEntityContainer").twice()
							.returns(SyncPromise.resolve(mScope));
						this.oMetaModelMock.expects("requestObject").twice()
							.withExactArgs("/@com.sap.vocabularies.CodeList.v1.T€RM")
							.resolves({
								CollectionPath : "UnitsOfMeasure",
								Url : sUrl
							});
						this.mock(_Helper).expects("setLanguage").twice()
							.withExactArgs(sUrl, "~sLanguage~").returns("~sUrl w/ sLanguage~");
						this.oMetaModelMock.expects("getAbsoluteServiceUrl").twice()
							.withExactArgs("~sUrl w/ sLanguage~").returns("/absolute/path/");
						this.oMetaModelMock.expects("getOrCreateSharedModel")
							.withExactArgs("/absolute/path/")
							.returns(oCodeListModel);
						this.mock(oCodeListModel).expects("getMetaModel").withExactArgs()
							.returns(oCodeListMetaModel);
						oCodeListMetaModelMock.expects("requestObject")
							.withExactArgs("/UnitsOfMeasure/")
							.resolves({
								// $kind : "EntityType",
								$Key : bHasAlternateKey === 0
									? [{MyAlias : "UnitCode"}] // special case: alias is given
									: ["UnitCode"]
							});
						oCodeListMetaModelMock.expects("getObject")
							.withExactArgs("/UnitsOfMeasure/@Org.OData.Core.V1.AlternateKeys")
							.returns(bHasAlternateKey ? [{
								Key : [{
									// Alias : "ExternalCode",
									Name : {$PropertyPath : "ExternalCode"}
								}]
							}] : undefined);
						oCodeListMetaModelMock.expects("getObject")
							.withExactArgs("/UnitsOfMeasure/UnitCode"
								+ "@com.sap.vocabularies.Common.v1.UnitSpecificScale/$Path")
							.returns("DecimalPlaces");
						oCodeListMetaModelMock.expects("getObject")
							.withExactArgs("/UnitsOfMeasure/UnitCode"
								+ "@com.sap.vocabularies.Common.v1.Text/$Path")
							.returns("MyText");
						oCodeListMetaModelMock.expects("getObject")
							.withExactArgs("/UnitsOfMeasure/UnitCode"
								+ "@com.sap.vocabularies.CodeList.v1.StandardCode/$Path")
							.returns(bHasStandardCode ? "ISOCode" : undefined);
						this.mock(oCodeListModel).expects("bindList")
							.withExactArgs("/UnitsOfMeasure", null, null, null, {$select : aSelect})
							.returns(oCodeListBinding);
						let oDestroyBindingExpectation;
						let oDestroyModelExpectation;
						this.mock(oCodeListBinding).expects("requestContexts")
							.withExactArgs(0, Infinity)
							.callsFake(() => {
								oDestroyBindingExpectation = this.mock(oCodeListBinding)
									.expects("destroy").withExactArgs();
								oDestroyModelExpectation = this.mock(oCodeListModel).expects("destroy")
									.exactly(bDestroyAlreadyCalled ? 1 : 0).withExactArgs();
								return Promise.resolve(mock(aData));
							});
						const oErrorExpectation = this.oLogMock.expects("error")
							.exactly(bEmptyResponse ? 1 : 0)
							.withExactArgs("Customizing empty for ",
								"/foo/bar/default/iwbep/common/0001/UnitsOfMeasure", sODataMetaModel);
						this.oLogMock.expects("error")
							.exactly(bEmptyResponse ? 0 : 1)
							.withExactArgs("Ignoring customizing w/o unit-specific scale for code *"
								+ " from UnitsOfMeasure", sUrl, sODataMetaModel);

						return Promise.all([
							// code under test
							this.oMetaModel.requestCodeList("T€RM", mScope[mScope.$EntityContainer]),
							// code under test - must not request customizing again
							this.oMetaModel.requestCodeList("T€RM")
						]).then(function (aResults) {
							var oExpectedCodeList = {};

							if (bDestroyAlreadyCalled) {
								sinon.assert.callOrder(oDestroyBindingExpectation,
									oDestroyModelExpectation);
							}
							if (bEmptyResponse) { // #destroy called last
								sinon.assert.callOrder(oErrorExpectation, oDestroyBindingExpectation);
							} else {
								oExpectedCodeList = bHasStandardCode ? {
									ONE : {StandardCode : "ENO", Text : "One", UnitSpecificScale : 0},
									"%" : {StandardCode : "P/C", Text : "Percentage",
										UnitSpecificScale : 2},
									"%O" : {StandardCode : "P/M", Text : "Per mille",
										UnitSpecificScale : 3}
								} : {
									ONE : {Text : "One", UnitSpecificScale : 0},
									"%" : {Text : "Percentage", UnitSpecificScale : 2},
									"%O" : {Text : "Per mille", UnitSpecificScale : 3}
								};
							}
							assert.deepEqual(aResults[0], oExpectedCodeList);
							assert.strictEqual(aResults[1], aResults[0]);
						});
					});
				});
			});
		});
	});

	//*********************************************************************************************
	QUnit.test("requestCodeList, no code list", function (assert) {
		this.oMetaModelMock.expects("fetchEntityContainer").returns(SyncPromise.resolve(mScope));
		this.oMetaModelMock.expects("requestObject")
			.withExactArgs("/@com.sap.vocabularies.CodeList.v1.T€RM")
			.resolves();

		// code under test
		return this.oMetaModel.requestCodeList("T€RM")
			.then(function (mUnits) {
				assert.strictEqual(mUnits, null); // Note: null, not undefined!
			});
	});

	//*********************************************************************************************
	[{
		aAlternateKeys : [{
			Key : [{
				// Alias : "ExternalCode",
				Name : {$PropertyPath : "ExternalCode"}
			}]
		}, {}, {}],
		sErrorMessage : "Single alternative expected: "
			+ "/UnitsOfMeasure/@Org.OData.Core.V1.AlternateKeys"
	}, {
		aAlternateKeys : [],
		sErrorMessage : "Single alternative expected: "
			+ "/UnitsOfMeasure/@Org.OData.Core.V1.AlternateKeys"
	}, {
		aAlternateKeys : [{
			Key : [{
				// Alias : "ExternalCode",
				Name : {$PropertyPath : "ExternalCode"}
			}, {
				// Alias : "foo",
				Name : {$PropertyPath : "foo"}
			}]
		}],
		sErrorMessage : "Single key expected: "
			+ "/UnitsOfMeasure/@Org.OData.Core.V1.AlternateKeys/0/Key"
	}, {
		aAlternateKeys : [{
			Key : []
		}],
		sErrorMessage : "Single key expected: "
			+ "/UnitsOfMeasure/@Org.OData.Core.V1.AlternateKeys/0/Key"
	}].forEach(function (oFixture, i) {
		QUnit.test("requestCodeList, alternate key error case #" + i, function (assert) {
			var oCodeListMetaModel = {
					getObject : function () {},
					requestObject : function () {}
				},
				oCodeListMetaModelMock = this.mock(oCodeListMetaModel),
				oCodeListModel = {
					bindList : function () {},
					getMetaModel : function () {}
				},
				sUrl = "../../../../default/iwbep/common/0001/$metadata",
				that = this;

			this.oMetaModelMock.expects("fetchEntityContainer").twice()
				.returns(SyncPromise.resolve(mScope));
			this.oMetaModelMock.expects("requestObject").twice()
				.withExactArgs("/@com.sap.vocabularies.CodeList.v1.T€RM")
				.resolves({
					CollectionPath : "UnitsOfMeasure",
					Url : sUrl
				});
			this.mock(_Helper).expects("setLanguage").twice().withExactArgs(sUrl, undefined)
				.returns(sUrl);
			this.oMetaModelMock.expects("getAbsoluteServiceUrl").twice()
				.withExactArgs(sUrl).returns("/absolute/path/");
			this.oMetaModelMock.expects("getOrCreateSharedModel").withExactArgs("/absolute/path/")
				.returns(oCodeListModel);
			this.mock(oCodeListModel).expects("getMetaModel").withExactArgs()
				.returns(oCodeListMetaModel);
			oCodeListMetaModelMock.expects("requestObject")
				.withExactArgs("/UnitsOfMeasure/")
				.resolves({
					// $kind : "EntityType",
					$Key : ["UnitCode"]
				});
			oCodeListMetaModelMock.expects("getObject")
				.withExactArgs("/UnitsOfMeasure/@Org.OData.Core.V1.AlternateKeys")
				.returns(oFixture.aAlternateKeys);

			// code under test
			return this.oMetaModel.requestCodeList("T€RM")
				.then(function () {
					assert.ok(false);
				}, function (oError) {
					assert.strictEqual(oError.message, oFixture.sErrorMessage);

					// code under test
					return that.oMetaModel.requestCodeList("T€RM")
						.then(function () {
							assert.ok(false);
						}, function (oError1) {
							assert.strictEqual(oError1, oError);
						});
				});
		});
	});

	//*********************************************************************************************
	[["UnitCode", "InternalCode"], [], undefined].forEach(function (aKeys) {
		QUnit.test("requestCodeList, not a single key: " + aKeys, function (assert) {
			var oCodeListMetaModel = {
					getObject : function () {},
					requestObject : function () {}
				},
				oCodeListMetaModelMock = this.mock(oCodeListMetaModel),
				oCodeListModel = {
					bindList : function () {},
					getMetaModel : function () {}
				},
				sUrl = "../../../../default/iwbep/common/0001/$metadata",
				that = this;

			this.oMetaModelMock.expects("fetchEntityContainer").twice()
				.returns(SyncPromise.resolve(mScope));
			this.oMetaModelMock.expects("requestObject").twice()
				.withExactArgs("/@com.sap.vocabularies.CodeList.v1.T€RM")
				.resolves({
					CollectionPath : "UnitsOfMeasure",
					Url : sUrl
				});
			this.mock(_Helper).expects("setLanguage").twice().withExactArgs(sUrl, undefined)
				.returns(sUrl);
			this.oMetaModelMock.expects("getAbsoluteServiceUrl").twice()
				.withExactArgs(sUrl).returns("/absolute/path/");
			this.oMetaModelMock.expects("getOrCreateSharedModel").withExactArgs("/absolute/path/")
				.returns(oCodeListModel);
			this.mock(oCodeListModel).expects("getMetaModel").withExactArgs()
				.returns(oCodeListMetaModel);
			oCodeListMetaModelMock.expects("requestObject")
				.withExactArgs("/UnitsOfMeasure/")
				.resolves({
					// $kind : "EntityType",
					$Key : aKeys
				});

			// code under test
			return this.oMetaModel.requestCodeList("T€RM")
				.then(function () {
					assert.ok(false);
				}, function (oError0) {
					assert.strictEqual(oError0.message, "Single key expected: /UnitsOfMeasure/");

					// code under test
					return that.oMetaModel.requestCodeList("T€RM")
						.then(function () {
							assert.ok(false);
						}, function (oError1) {
							assert.strictEqual(oError1, oError0);
						});
				});
		});
	});

	//*********************************************************************************************
	QUnit.test("requestCodeList: foreign context", function (assert) {
		var oMetaModel = new ODataMetaModel(this.oMetaModel.oRequestor, "/~/$metadata"),
			oContext = oMetaModel.createBindingContext("/"),
			that = this;

		this.oMetaModelMock.expects("fetchEntityContainer").returns(SyncPromise.resolve(mScope));

		assert.throws(function () {
			// code under test
			that.oMetaModel.requestCodeList("T€RM", null, {context : oContext});
		}, new Error("Unsupported context: /"));
	});

	//*********************************************************************************************
	QUnit.test("requestCodeList: context does not point to raw value", function (assert) {
		var oContext = this.oMetaModel.createBindingContext("/empty.Container"),
			that = this;

		this.oMetaModelMock.expects("fetchEntityContainer").returns(SyncPromise.resolve(mScope));

		assert.throws(function () {
			// code under test
			that.oMetaModel.requestCodeList("T€RM", null, {context : oContext});
		}, new Error("Unsupported context: /empty.Container"));
	});

	//*********************************************************************************************
	[null, {$kind : "EntityContainer"}].forEach(function (vRawValue) {
		QUnit.test("requestCodeList: unsupported raw value " + vRawValue, function (assert) {
			var oContext = this.oMetaModel.createBindingContext("/"),
				that = this;

			this.oMetaModelMock.expects("fetchEntityContainer")
				.returns(SyncPromise.resolve(mScope));

			assert.throws(function () {
				// code under test
				that.oMetaModel.requestCodeList("T€RM", vRawValue, {context : oContext});
			}, new Error("Unsupported raw value: " + vRawValue));
		});
	});

	//*********************************************************************************************
	QUnit.test("requestCodeList: 1st requestObject fails", function (assert) {
		var oError = new Error("Could not load metadata");

		this.oMetaModelMock.expects("fetchEntityContainer").returns(SyncPromise.resolve(mScope));
		this.oMetaModelMock.expects("requestObject")
			.withExactArgs("/@com.sap.vocabularies.CodeList.v1.T€RM")
			.rejects(oError);

		// code under test
		return this.oMetaModel.requestCodeList("T€RM", undefined, {/*context : oContext*/})
			.then(function () {
				assert.ok(false);
			}, function (oError0) {
				assert.strictEqual(oError0, oError);
			});
	});

	//*********************************************************************************************
	QUnit.test("requestCodeList: 2nd requestObject fails", function (assert) {
		var oCodeListMetaModel = {
				getObject : function () {},
				requestObject : function () {}
			},
			oCodeListModel = {
				bindList : function () {},
				getMetaModel : function () {}
			},
			// Note: we might need to follow an <Edmx:Reference> to the entity type
			oError = new Error("A schema cannot span more than one document: ..."),
			sUrl = "../../../../default/iwbep/common/0001/$metadata";

		this.oMetaModelMock.expects("fetchEntityContainer").returns(SyncPromise.resolve(mScope));
		this.oMetaModelMock.expects("requestObject")
			.withExactArgs("/@com.sap.vocabularies.CodeList.v1.T€RM")
			.resolves({
				CollectionPath : "UnitsOfMeasure",
				Url : sUrl
			});
		this.mock(_Helper).expects("setLanguage").withExactArgs(sUrl, undefined).returns(sUrl);
		this.oMetaModelMock.expects("getAbsoluteServiceUrl")
			.withExactArgs(sUrl).returns("/absolute/path/");
		this.oMetaModelMock.expects("getOrCreateSharedModel").withExactArgs("/absolute/path/")
			.returns(oCodeListModel);
		this.mock(oCodeListModel).expects("getMetaModel").withExactArgs()
			.returns(oCodeListMetaModel);
		this.mock(oCodeListMetaModel).expects("requestObject").withExactArgs("/UnitsOfMeasure/")
			.rejects(oError);

		// code under test
		return this.oMetaModel.requestCodeList("T€RM")
			.then(function () {
				assert.ok(false);
			}, function (oError0) {
				assert.strictEqual(oError0, oError);
			});
	});

	//*********************************************************************************************
	[false, true].forEach((bUrlFirst) => {
		const sTitle = "requestCodeList, caching based on Url and CollectionPath, bUrlFirst="
			+ bUrlFirst;

		QUnit.test(sTitle, function (assert) {
			this.oMetaModelMock.expects("fetchEntityContainer").exactly(4)
				.returns(SyncPromise.resolve(mScope));
			this.oMetaModelMock.expects("requestObject")
				.withExactArgs("/@com.sap.vocabularies.CodeList.v1.A")
				.resolves({
					CollectionPath : "Units/Of/Measure",
					Url : "/some/Url/" // no ".../$metadata" to simplify mock of #getAbsoluteServiceUrl
				});
			this.oMetaModelMock.expects("requestObject")
				.withExactArgs("/@com.sap.vocabularies.CodeList.v1.B")
				.resolves({
					CollectionPath : "Units/Of/Measure",
					Url : "/yet/another/Url/" // different
				});
			this.oMetaModelMock.expects("requestObject")
				.withExactArgs("/@com.sap.vocabularies.CodeList.v1.C")
				.resolves({
					CollectionPath : "Currencies", // different
					Url : "/some/Url/"
				});
			const sUrlD = bUrlFirst ? "/some/Url/Units/Of/" : "/Measure/some/Url/";
			const sCollectionPathD = bUrlFirst ? "Measure" : "Units/Of";
			this.oMetaModelMock.expects("requestObject")
				.withExactArgs("/@com.sap.vocabularies.CodeList.v1.D")
				.resolves({ // same concatenation as A
					CollectionPath : sCollectionPathD,
					Url : sUrlD
				});
			this.mock(_Helper).expects("setLanguage").exactly(4).returnsArg(0); // keep Url unchanged
			this.oMetaModelMock.expects("getAbsoluteServiceUrl").exactly(4).returnsArg(0); // dito
			const oCodeListMetaModelA = {
				requestObject : function () {}
			};
			const oCodeListModelA = {
				getMetaModel : function () {
					return oCodeListMetaModelA;
				}
			};
			this.oMetaModelMock.expects("getOrCreateSharedModel")
				.withExactArgs("/some/Url/").returns(oCodeListModelA);
			const oCodeListMetaModelB = {
				requestObject : function () {}
			};
			const oCodeListModelB = {
				getMetaModel : function () {
					return oCodeListMetaModelB;
				}
			};
			this.oMetaModelMock.expects("getOrCreateSharedModel")
				.withExactArgs("/yet/another/Url/").returns(oCodeListModelB);
			this.oMetaModelMock.expects("getOrCreateSharedModel")
				.withExactArgs("/some/Url/").returns(oCodeListModelA); // C and A: same Url
			const oCodeListMetaModelD = {
				requestObject : function () {}
			};
			const oCodeListModelD = {
				getMetaModel : function () {
					return oCodeListMetaModelD;
				}
			};
			this.oMetaModelMock.expects("getOrCreateSharedModel")
				.withExactArgs(sUrlD).returns(oCodeListModelD);
			const oCodeListMetaModelAMock = this.mock(oCodeListMetaModelA);
			oCodeListMetaModelAMock.expects("requestObject").withExactArgs("/Units/Of/Measure/")
				.rejects("~oErrorA~"); // just to stop further processing
			this.mock(oCodeListMetaModelB).expects("requestObject").withExactArgs("/Units/Of/Measure/")
				.rejects("~oErrorB~"); // just to stop further processing
			oCodeListMetaModelAMock.expects("requestObject").withExactArgs("/Currencies/")
				.rejects("~oErrorC~"); // just to stop further processing
			this.mock(oCodeListMetaModelD).expects("requestObject")
				.withExactArgs("/" + sCollectionPathD + "/")
				.rejects("~oErrorD~"); // just to stop further processing

			return Promise.all([
				// code under test
				this.oMetaModel.requestCodeList("A").then(function () {
					assert.ok(false);
				}, function (oError) {
					assert.strictEqual(oError.name, "~oErrorA~");
				}),
				this.oMetaModel.requestCodeList("B").then(function () {
					assert.ok(false);
				}, function (oError) {
					assert.strictEqual(oError.name, "~oErrorB~");
				}),
				this.oMetaModel.requestCodeList("C").then(function () {
					assert.ok(false);
				}, function (oError) {
					assert.strictEqual(oError.name, "~oErrorC~");
				}),
				this.oMetaModel.requestCodeList("D").then(function () {
					assert.ok(false);
				}, function (oError) {
					assert.strictEqual(oError.name, "~oErrorD~");
				})
			]);
		});
	});

	//*********************************************************************************************
	QUnit.test("requestCodeList, change handler fails", function (assert) {
		var oCodeListBinding = {
				destroy : function () {},
				requestContexts : function () {}
			},
			oCodeListMetaModel = {
				getObject : function () {},
				requestObject : function () {}
			},
			oCodeListMetaModelMock = this.mock(oCodeListMetaModel),
			oCodeListModel = {
				bindList : function () {},
				getMetaModel : function () { return oCodeListMetaModel; }
			},
			oError = new Error("Accessed value is not primitive: ..."),
			sUrl = "../../../../default/iwbep/common/0001/$metadata";

		this.oMetaModelMock.expects("fetchEntityContainer").returns(SyncPromise.resolve(mScope));
		this.oMetaModelMock.expects("requestObject")
			.withExactArgs("/@com.sap.vocabularies.CodeList.v1.T€RM")
			.resolves({
				CollectionPath : "UnitsOfMeasure",
				Url : sUrl
			});
		this.mock(_Helper).expects("setLanguage").withExactArgs(sUrl, undefined).returns(sUrl);
		this.oMetaModelMock.expects("getAbsoluteServiceUrl")
			.withExactArgs(sUrl).returns("/absolute/path/");
		this.oMetaModelMock.expects("getOrCreateSharedModel").withExactArgs("/absolute/path/")
			.returns(oCodeListModel);
		oCodeListMetaModelMock.expects("requestObject")
			.withExactArgs("/UnitsOfMeasure/")
			.resolves({
				// $kind : "EntityType",
				$Key : ["UnitCode"]
			});
		oCodeListMetaModelMock.expects("getObject")
			.withExactArgs("/UnitsOfMeasure/@Org.OData.Core.V1.AlternateKeys")
			.returns(undefined);
		oCodeListMetaModelMock.expects("getObject")
			.withExactArgs(
				"/UnitsOfMeasure/UnitCode@com.sap.vocabularies.Common.v1.UnitSpecificScale/$Path")
			.returns("DecimalPlaces");
		oCodeListMetaModelMock.expects("getObject")
			.withExactArgs("/UnitsOfMeasure/UnitCode@com.sap.vocabularies.Common.v1.Text/$Path")
			.returns("MyText");
		oCodeListMetaModelMock.expects("getObject").withExactArgs("/UnitsOfMeasure/UnitCode"
				+ "@com.sap.vocabularies.CodeList.v1.StandardCode/$Path")
			.returns(undefined);
		this.mock(oCodeListModel).expects("bindList")
			.withExactArgs("/UnitsOfMeasure", null, null, null, {
				$select : ["UnitCode", "DecimalPlaces", "MyText"]
			}).returns(oCodeListBinding);
		this.mock(oCodeListBinding).expects("destroy").withExactArgs();
		this.mock(oCodeListBinding).expects("requestContexts")
			.withExactArgs(0, Infinity)
			.resolves([{
				getProperty : function () { throw oError; }
			}]);

		// code under test
		return this.oMetaModel.requestCodeList("T€RM")
			.then(function () {
				assert.ok(false);
			}, function (oError0) {
				assert.strictEqual(oError0, oError);
			});
	});

	//*********************************************************************************************
	QUnit.test("requestCodeList, data request fails", function (assert) {
		var oCodeListBinding = {
				destroy : function () {},
				requestContexts : function () {}
			},
			oCodeListMetaModel = {
				getObject : function () {},
				requestObject : function () {}
			},
			oCodeListMetaModelMock = this.mock(oCodeListMetaModel),
			oCodeListModel = {
				bindList : function () {},
				getMetaModel : function () { return oCodeListMetaModel; }
			},
			oError = new Error("500 Internal Server Error"),
			sUrl = "../../../../default/iwbep/common/0001/$metadata";

		this.oMetaModelMock.expects("fetchEntityContainer").returns(SyncPromise.resolve(mScope));
		this.oMetaModelMock.expects("requestObject")
			.withExactArgs("/@com.sap.vocabularies.CodeList.v1.T€RM")
			.resolves({
				CollectionPath : "UnitsOfMeasure",
				Url : sUrl
			});
		this.mock(_Helper).expects("setLanguage").withExactArgs(sUrl, undefined).returns(sUrl);
		this.oMetaModelMock.expects("getAbsoluteServiceUrl")
			.withExactArgs(sUrl).returns("/absolute/path/");
		this.oMetaModelMock.expects("getOrCreateSharedModel").withExactArgs("/absolute/path/")
			.returns(oCodeListModel);
		oCodeListMetaModelMock.expects("requestObject")
			.withExactArgs("/UnitsOfMeasure/")
			.resolves({
				// $kind : "EntityType",
				$Key : ["UnitCode"]
			});
		oCodeListMetaModelMock.expects("getObject")
			.withExactArgs("/UnitsOfMeasure/@Org.OData.Core.V1.AlternateKeys")
			.returns(undefined);
		oCodeListMetaModelMock.expects("getObject")
			.withExactArgs(
				"/UnitsOfMeasure/UnitCode@com.sap.vocabularies.Common.v1.UnitSpecificScale/$Path")
			.returns("DecimalPlaces");
		oCodeListMetaModelMock.expects("getObject")
			.withExactArgs("/UnitsOfMeasure/UnitCode@com.sap.vocabularies.Common.v1.Text/$Path")
			.returns("MyText");
		oCodeListMetaModelMock.expects("getObject").withExactArgs("/UnitsOfMeasure/UnitCode"
				+ "@com.sap.vocabularies.CodeList.v1.StandardCode/$Path")
			.returns(undefined);
		this.mock(oCodeListModel).expects("bindList")
			.withExactArgs("/UnitsOfMeasure", null, null, null, {
				$select : ["UnitCode", "DecimalPlaces", "MyText"]
			}).returns(oCodeListBinding);
		this.mock(oCodeListBinding).expects("destroy").withExactArgs();
		this.mock(oCodeListBinding).expects("requestContexts")
			.withExactArgs(0, Infinity)
			.rejects(oError);

		// code under test
		return this.oMetaModel.requestCodeList("T€RM")
			.then(function () {
				assert.ok(false);
			}, function (oError0) {
				assert.strictEqual(oError0, oError);
			});
	});

	//*********************************************************************************************
	QUnit.test("requestCurrencyCodes", function (assert) {
		var oDetails = {},
			oPromise = {},
			vRawValue = {};

		this.oMetaModelMock.expects("requestCodeList").withExactArgs("CurrencyCodes",
				sinon.match.same(vRawValue), sinon.match.same(oDetails))
			.returns(oPromise);

		// code under test
		assert.strictEqual(this.oMetaModel.requestCurrencyCodes(vRawValue, oDetails), oPromise);
	});

	//*********************************************************************************************
	QUnit.test("requestUnitsOfMeasure", function (assert) {
		var oDetails = {},
			oPromise = {},
			vRawValue = {};

		this.oMetaModelMock.expects("requestCodeList").withExactArgs("UnitsOfMeasure",
				sinon.match.same(vRawValue), sinon.match.same(oDetails))
			.returns(oPromise);

		// code under test
		assert.strictEqual(this.oMetaModel.requestUnitsOfMeasure(vRawValue, oDetails), oPromise);
	});

	//*********************************************************************************************
	QUnit.test("getReducedPath", function (assert) {
		this.oMetaModelMock.expects("getAllPathReductions")
			.withExactArgs("/path", "/base", true, true)
			.returns("/reduced/path");

		assert.strictEqual(
			// code under test
			this.oMetaModel.getReducedPath("/path", "/base"),
			"/reduced/path"
		);
	});

	//*********************************************************************************************
	// Tests that each key is reduced to the corresponding value. The root path is the part of the
	// key until the "|".
	forEach({
		"/As(1)|AValue" : [],
		"/As(1)|#reduce.path.Action" : [],
		"/As(1)|AtoB/BValue" : [],
		"/As(1)|AtoB/BtoA" : ["/As(1)"],
		"/As(1)|AtoB/BtoA/AValue" : ["/As(1)/AValue"],
		"/As(1)|AtoC/CtoA/AValue" : [], // potential backlink has no $Partner
		"/As(1)|AtoDs(42)/DtoA/AValue" : ["/As(1)/AValue"], // using predicate
		"/As(1)|AtoDs/42/DtoA/AValue" : ["/As(1)/AValue"], // using index
		// no predicate, no index (does not matter where it leads, it's going back anyway)
		"/As(1)|AtoDs/DtoA/AValue" : ["/As(1)/AValue"],
		"/As(1)|AtoDs(42)/DtoA/AtoC/CValue" : ["/As(1)/AtoC/CValue"],
		"/Ds(1)|DtoA/AtoDs(42)/DValue" : [], // backlink via collection
		"/Ds(1)|DtoCs/42" : [], // no partner, ends with index
		"/Ds(1)|DtoA/AtoDs/42/DValue" : [], // backlink via collection w/ index
		"/As(1)|AtoDs(42)/DtoBs(7)/BtoD/DValue" : ["/As(1)/AtoDs(42)/DValue"], // following a collection
		"/As(1)/AtoB|BtoA/AValue" : [], // reduced path not shorter than base
		// multiple nested reduction
		"/As(1)|AtoB/BtoC/CtoB/BtoA/AValue" : ["/As(1)/AtoB/BtoA/AValue", "/As(1)/AValue"],
		// multiple non-nested reductions
		"/As(1)|AtoB/BtoA/AtoDs(11)/DtoA/AValue" :
			["/As(1)/AtoDs(11)/DtoA/AValue", "/As(1)/AtoB/BtoA/AValue", "/As(1)/AValue"],
		// multiple pairs w/ index
		"/As(1)|AtoDs/-2/DtoBs(7)/BtoD/DtoA/AValue" :
			["/As(1)/AtoDs/-2/DtoA/AValue", "/As(1)/AValue"],
		// avoid duplicates (1:1 navigation)
		"/As(1)|AtoB/BtoA/AtoB/BtoA/AValue" : ["/As(1)/AtoB/BtoA/AValue", "/As(1)/AValue"],
		// avoid duplicates (1:* navigation)
		"/As(1)|AtoDs(2)/DtoA/AtoDs(2)/DtoA/AValue" : ["/As(1)/AtoDs(2)/DtoA/AValue", "/As(1)/AValue"],
		"/As(1)|AtoDs(42)/DtoA/AValue@Common.Label" : ["/As(1)/AValue@Common.Label"],
		"/As(1)|AtoDs(42)/DtoA/@Common.Label" : ["/As(1)/@Common.Label"], // annotation at type A
		"/As(1)|AtoDs(42)/DtoA@Common.Label" : [], // annotation at navigation property DtoA
		// UI5 runtime annotation at type A
		"/As(1)|AtoDs(42)/DtoA/@$ui5._/predicate" : ["/As(1)/@$ui5._/predicate"],
		// property of binding parameter at 1st overloaded bound action
		"/As(1)|reduce.path.Action(...)/$Parameter/_it/Value" : ["/As(1)/Value"],
		// property of binding parameter at 2nd overloaded bound action
		"/Ds(1)|reduce.path.Action(...)/$Parameter/Value/Value" : ["/Ds(1)/Value"],
		// path reduction within the operation parameter
		"/As(1)|reduce.path.Action(...)/$Parameter/_it/AtoB/BtoA/Value" :
			["/As(1)/AtoB/BtoA/Value", "/As(1)/reduce.path.Action(...)/$Parameter/_it/Value",
				"/As(1)/Value"],
		// path reduction before the operation
		"/As(1)|AtoB/BtoA/reduce.path.Action(...)/$Parameter/_it/Value" :
			["/As(1)/reduce.path.Action(...)/$Parameter/_it/Value", "/As(1)/AtoB/BtoA/Value",
				"/As(1)/Value"],
		// nested path reduction incl. an operation parameter
		"/As(1)|AtoB/reduce.path.Action(...)/$Parameter/_it/BtoA/Property" :
			["/As(1)/AtoB/BtoA/Property", "/As(1)/Property"],
		// property of binding parameter at 2nd overloaded bound action, without "$Parameter"
		"/Ds(1)|reduce.path.Action(...)/Value/Value" : [],
		// property of other parameter at bound action
		"/As(1)|reduce.path.Action(...)/$Parameter/foo" : [],
		// operation import
		"/FunctionImport(...)|$Parameter/foo" : []
	}, function (sPath, aReducedPaths, sRootPath) {
		QUnit.test("getAllPathReductions: " + sPath, function (assert) {
			aReducedPaths = [sPath].concat(aReducedPaths);
			this.oMetaModelMock.expects("fetchEntityContainer").atLeast(0)
				.returns(SyncPromise.resolve(mReducedPathScope));

			assert.deepEqual(this.oMetaModel.getAllPathReductions(sPath, sRootPath),
				aReducedPaths, "collection");

			assert.deepEqual(this.oMetaModel.getAllPathReductions(sPath, sRootPath, true),
				aReducedPaths.pop(), "single");
		});
	});

	//*********************************************************************************************
	// Tests that each key is reduced to the corresponding value iff bNoReduceBeforeCollection is
	// false.
	forEach({
		"/As(1)|AtoB/BtoA/AtoDs(42)/DValue" : "/As(1)/AtoDs(42)/DValue",
		"/As(1)|AtoB/BtoA/AtoDs" : "/As(1)/AtoDs"
	}, function (sPath, sReducedPath, sRootPath) {
		QUnit.test("getAllPathReductions: (collections) " + sPath, function (assert) {
			this.oMetaModelMock.expects("fetchEntityContainer").atLeast(0)
				.returns(SyncPromise.resolve(mReducedPathScope));

			assert.deepEqual(
				this.oMetaModel.getAllPathReductions(sPath, sRootPath, true, true),
				sPath
			);

			assert.deepEqual(
				this.oMetaModel.getAllPathReductions(sPath, sRootPath, true),
				sReducedPath
			);
		});
	});

	//*********************************************************************************************
	QUnit.test("getAllPathReductions: binding parameter is collection", function (assert) {
		this.oMetaModelMock.expects("fetchEntityContainer").atLeast(0)
			.returns(SyncPromise.resolve(mReducedPathScope));

		// expect no reduction, the binding parameter is invalid
		assert.deepEqual(
			this.oMetaModel.getAllPathReductions(
				"/Ds(1)/DtoBs/reduce.path.Action/$Parameter/_it/Value", "/Ds(1)", true, true),
			"/Ds(1)/DtoBs/reduce.path.Action/$Parameter/_it/Value"
		);
	});

	//*********************************************************************************************
	QUnit.test("getAllPathReductions: !bSingle, bNoReduceBeforeCollection", function (assert) {
		this.oMetaModelMock.expects("fetchEntityContainer").atLeast(0)
			.returns(SyncPromise.resolve(mReducedPathScope));

		assert.deepEqual(
			this.oMetaModel.getAllPathReductions(
				"/As(1)/AtoB/BtoA/AtoDs(42)/DtoBs(23)/BtoD/DValue", "/As(1)", false, true),
			[
				"/As(1)/AtoB/BtoA/AtoDs(42)/DtoBs(23)/BtoD/DValue",
				"/As(1)/AtoB/BtoA/AtoDs(42)/DValue"
			]
		);
	});

	//*********************************************************************************************
	QUnit.test("getAllPathReductions: invalid binding parameter", function (assert) {
		this.oMetaModelMock.expects("fetchEntityContainer").atLeast(0)
			.returns(SyncPromise.resolve(mReducedPathScope));
		this.oLogMock.expects("isLoggable")
			.withExactArgs(Log.Level.WARNING, sODataMetaModel).returns(true);
		this.oLogMock.expects("warning").withExactArgs("Expected a single overload, but found 0",
			"/As/AtoC/reduce.path.Action/$Parameter/_it", sODataMetaModel);

		// checks that it runs through without an error
		assert.deepEqual(
			this.oMetaModel.getAllPathReductions(
				"/As(1)/AtoC/reduce.path.Action(...)/$Parameter/_it", "/As(1)", true, true),
			"/As(1)/AtoC/reduce.path.Action(...)/$Parameter/_it");
	});

	//*********************************************************************************************
	QUnit.test("getAllPathReductions: multiple overloads", function (assert) {
		this.oMetaModelMock.expects("fetchEntityContainer").atLeast(0)
			.returns(SyncPromise.resolve(mReducedPathScope));
		this.oLogMock.expects("isLoggable")
					.withExactArgs(Log.Level.WARNING, sODataMetaModel).returns(true);
		this.oLogMock.expects("warning").withExactArgs("Expected a single overload, but found 2",
			"/Ds/reduce.path.Function/$Parameter/_it", sODataMetaModel);

		// checks that it runs through without an error
		assert.deepEqual(
			this.oMetaModel.getAllPathReductions("/Ds(1)/reduce.path.Function(...)/$Parameter/_it",
				"/Ds(1)"),
			["/Ds(1)/reduce.path.Function(...)/$Parameter/_it"]);
	});

	//*********************************************************************************************
	// 0: no addt'l Nav.Prop. // 1: no $Partner // 2: addt'l Nav.Prop. w/ $Partner
	[0, 1, 2].forEach((i) => {
		let oOverload;

		function setup(oTestContext, oContext) {
			oTestContext.mock(oContext).expects("getPath").withExactArgs().returns("~path~");
			oTestContext.mock(_Helper).expects("getMetaPath").withExactArgs("~path~")
				.returns(i > 0 ? "/meta" : "/meta/path");
			oTestContext.oMetaModelMock.expects("getObject").exactly(i > 0 ? 1 : 0)
				.withExactArgs("/meta/path/$Partner").returns(i > 1 ? "~Partner~" : undefined);
			if (i > 1) {
				oOverload = {
					$IsBound : true,
					$Parameter : [{$Name : "~Partner~"}]
				};
			}
		}

		//* * * * * * * * * * * * * * * * * * * * * * * * * * * * * * * * * * * * * * * * * * * * * * *
		QUnit.test("requestValue4Annotation: no edm:Path #" + i, function (assert) {
			var oContext = {
					getModel : function () { return null; },
					getPath : mustBeMocked
				},
				oMetaContext = {},
				vRawValue = {};

			setup(this, oContext);
			this.oMetaModelMock.expects("createBindingContext").withExactArgs("/meta/path/value")
				.returns(oMetaContext);
			this.mock(AnnotationHelper).expects("value")
				.withExactArgs(sinon.match.same(vRawValue), {
					context : sinon.match.same(oMetaContext),
					overload : oOverload
				})
				.returns("foo");

			// code under test
			return this.oMetaModel.requestValue4Annotation(vRawValue, "/meta/path/value", oContext)
				.then(function (sValue) {
					assert.strictEqual(sValue, "foo");
				});
		});

		//* * * * * * * * * * * * * * * * * * * * * * * * * * * * * * * * * * * * * * * * * * * * * * *
		QUnit.test("requestValue4Annotation: composite binding #" + i, function (assert) {
			var oModel = new Model(),
				oContext = Context.create(oModel, null, "/Entity(1)"),
				oBarBinding = new PropertyBinding(oModel, "bar", oContext),
				oFooBinding = new PropertyBinding(oModel, "foo", oContext),
				oMetaContext = {},
				oModelMock = this.mock(oModel),
				vRawValue = {};

			oBarBinding.getValue = function () {};
			oBarBinding.requestValue = function () {};
			oFooBinding.getValue = function () {};
			oFooBinding.requestValue = function () {};
			oModel.bindProperty = function () {};

			setup(this, oContext);
			this.oMetaModelMock.expects("createBindingContext").withExactArgs("/meta/path/value")
				.returns(oMetaContext);
			this.mock(AnnotationHelper).expects("value")
				.withExactArgs(sinon.match.same(vRawValue), {
					context : sinon.match.same(oMetaContext),
					overload : oOverload
				})
				.returns("{foo} {bar}"); // sync behavior only with a sap.ui.model.CompositeBinding
			oModelMock.expects("bindProperty")
				.withExactArgs("foo", sinon.match.same(oContext), undefined)
				.returns(oFooBinding);
			oModelMock.expects("bindProperty")
				.withExactArgs("bar", sinon.match.same(oContext), undefined)
				.returns(oBarBinding);
			// Note: getValue called by CompositeBinding, no need to _fireChange
			this.mock(oFooBinding).expects("getValue").withExactArgs().atLeast(1).returns("foo-value");
			this.mock(oBarBinding).expects("getValue").withExactArgs().atLeast(1).returns("bar-value");
			this.mock(oFooBinding).expects("requestValue").withExactArgs().resolves();
			this.mock(oBarBinding).expects("requestValue").withExactArgs().resolves();

			// code under test
			return this.oMetaModel.requestValue4Annotation(vRawValue, "/meta/path/value", oContext)
				.then(function (sValue) {
					assert.strictEqual(sValue, "foo-value bar-value");
				});
		});

		//* * * * * * * * * * * * * * * * * * * * * * * * * * * * * * * * * * * * * * * * * * * * * * *
		QUnit.test("requestValue4Annotation: async #" + i, function (assert) {
			var oModel = new Model(),
				oContext = Context.create(oModel, null, "/Entity(1)"),
				oFooBinding = new PropertyBinding(oModel, "foo", oContext),
				oMetaContext = {},
				oModelMock = this.mock(oModel),
				vRawValue = {},
				that = this;

			oFooBinding.getValue = function () {};
			oFooBinding.requestValue = function () {};
			oModel.bindProperty = function () {};

			setup(this, oContext);
			this.oMetaModelMock.expects("createBindingContext").withExactArgs("/meta/path/value")
				.returns(oMetaContext);
			this.mock(AnnotationHelper).expects("value")
				.withExactArgs(sinon.match.same(vRawValue), {
					context : sinon.match.same(oMetaContext),
					overload : oOverload
				})
				.returns("{foo}");
			oModelMock.expects("bindProperty")
				.withExactArgs("foo", sinon.match.same(oContext), undefined)
				.returns(oFooBinding);
			this.mock(oFooBinding).expects("requestValue").withExactArgs()
				.callsFake(function () {
					that.mock(oFooBinding).expects("getValue").withExactArgs().returns("foo-value");
					oFooBinding._fireChange(); // inform control that then calls getValue
					return Promise.resolve();
				});

			// code under test
			return this.oMetaModel.requestValue4Annotation(vRawValue, "/meta/path/value", oContext)
				.then(function (sValue) {
					assert.strictEqual(sValue, "foo-value");
				});
		});
	});// end of forEach

	//*********************************************************************************************
	QUnit.test("filterValueListRelevantQualifiers", function (assert) {
		var oContext = {
				getModel : function () { return null; }
			},
			sMetaPath = "/some/meta/path"
				+ "@com.sap.vocabularies.Common.v1.ValueListRelevantQualifiers",
			aRawRelevantQualifiers = [],
			mValueListByQualifier = {
				in : {
					$model : {}
				},
				maybe : {
					$model : {}
				}
			},
			sJSON = JSON.stringify(mValueListByQualifier);

		this.oMetaModelMock.expects("requestValue4Annotation")
			.withExactArgs(sinon.match.same(aRawRelevantQualifiers), sMetaPath,
				sinon.match.same(oContext))
			.resolves(["in", "N/A"]);

		return this.oMetaModel.filterValueListRelevantQualifiers(mValueListByQualifier,
				aRawRelevantQualifiers, sMetaPath, oContext)
			.then(function (mFilteredValueListInfo) {
				assert.deepEqual(Object.keys(mFilteredValueListInfo), ["in"]);
				assert.strictEqual(mFilteredValueListInfo.in, mValueListByQualifier.in);
				assert.strictEqual(JSON.stringify(mValueListByQualifier), sJSON);
			});
	});

	//*********************************************************************************************
	[{
		mAnnotations : {},
		sExpectedPath : undefined,
		sPathInEntity : "Quantity"
	}, {
		mAnnotations : undefined,
		sExpectedPath : undefined,
		sPathInEntity : "@$ui5.foo"
	}, {
		mAnnotations : {
			"@Org.OData.Measures.V1.Unit" : {$Path : "QuantityUnit"}
		},
		sExpectedPath : "QuantityUnit",
		sPathInEntity : "Quantity"
	}, {
		mAnnotations : {
			"@Org.OData.Measures.V1.ISOCurrency" : {$Path : "CurrencyCode"}
		},
		sExpectedPath : "CurrencyCode",
		sPathInEntity : "GrossAmount"
	}, {
		// Note: this annotation is found only via target "xyz.ProductInfo/WeightMeasure", not via
		// "/SalesOrderList/SO_2_SOITEM/ProductInfo/WeightMeasure"
		mAnnotations : {
			"@Org.OData.Measures.V1.Unit" : {$Path : "WeightUnit"} // relative to ProductInfo!
		},
		sExpectedPath : "WeightUnit",
		sPathInEntity : "ProductInfo/WeightMeasure"
	}].forEach(function (oFixture, i) {
		QUnit.test("getUnitOrCurrencyPath, " + i, function (assert) {
			var oModel = new ODataModel({serviceUrl : sSampleServiceUrl}),
				oMetaModel = oModel.getMetaModel(),
				sPropertyPath = "/SalesOrderList('42')/SO_2_SOITEM('10')/" + oFixture.sPathInEntity,
				oMetaContext = {};

			this.mock(oMetaModel).expects("getMetaContext").withExactArgs(sPropertyPath)
				.returns(oMetaContext);
			this.mock(oMetaModel).expects("getObject")
				.withExactArgs("@", sinon.match.same(oMetaContext))
				.returns(oFixture.mAnnotations);

			// code under test
			assert.strictEqual(oMetaModel.getUnitOrCurrencyPath(sPropertyPath),
				oFixture.sExpectedPath);
		});
	});

	//*********************************************************************************************
	QUnit.test("_copyAnnotations", function (assert) {
		// code under test
		this.oMetaModel._copyAnnotations("~oMetaModelForAnnotations~");

		assert.strictEqual(this.oMetaModel.oMetaModelForAnnotations, "~oMetaModelForAnnotations~");
	});

	//*********************************************************************************************
	QUnit.test("_copyAnnotations: annotation files", function (assert) {
		const oModel = new ODataModel({
			serviceUrl : sSampleServiceUrl,
			annotationURI : "~sAnnotationUri~"
		});

		assert.throws(function () {
			// code under test
			oModel.getMetaModel()._copyAnnotations();
		}, new Error("Must not copy annotations when there are local annotation files"));
	});

	//*********************************************************************************************
	QUnit.test("_getAnnotationsForSchema", function (assert) {
		this.oMetaModelMock.expects("fetchEntityContainer").withExactArgs()
			.returns(SyncPromise.resolve({
				$Annotations : {
					"A.B.C" : {"@foo" : "A.B.C"},
					"B.A" : {"@foo" : "B.A"},
					"B.C" : {"@foo" : "B.C"},
					"C.A" : {"@foo" : "C.A"}
				}
			}));

		// code under test
		assert.deepEqual(this.oMetaModel._getAnnotationsForSchema("B."), {
			"B.A" : {"@foo" : "B.A"},
			"B.C" : {"@foo" : "B.C"}
		});
	});
});
//TODO getContext vs. createBindingContext; map of "singletons" vs. memory leak<|MERGE_RESOLUTION|>--- conflicted
+++ resolved
@@ -5784,7 +5784,16 @@
 	});
 
 	//*********************************************************************************************
-<<<<<<< HEAD
+	QUnit.test("isAddressViaNavigationPath", function (assert) {
+		this.oMetaModelMock.expects("getObject")
+			.withExactArgs("/@com.sap.vocabularies.Common.v1.AddressViaNavigationPath")
+			.returns("~result~");
+
+		// code under test
+		assert.strictEqual(this.oMetaModel.isAddressViaNavigationPath(), "~result~");
+	});
+
+	//*********************************************************************************************
 	["ValueList", "ValueListMapping"].forEach(function (sValueList) {
 		QUnit.test("fetchValueListMappings: " + sValueList + ", property", function (assert) {
 			var oAnnotations = {},
@@ -5806,39 +5815,6 @@
 						};
 					}
 				};
-=======
-	QUnit.test("isAddressViaNavigationPath", function (assert) {
-		this.oMetaModelMock.expects("getObject")
-			.withExactArgs("/@com.sap.vocabularies.Common.v1.AddressViaNavigationPath")
-			.returns("~result~");
-
-		// code under test
-		assert.strictEqual(this.oMetaModel.isAddressViaNavigationPath(), "~result~");
-	});
-
-	//*********************************************************************************************
-["ValueList", "ValueListMapping"].forEach(function (sValueList) {
-	QUnit.test("fetchValueListMappings: " + sValueList + ", property", function (assert) {
-		var oAnnotations = {},
-			oDefaultMapping = {CollectionPath : "default"},
-			oFooMapping = {CollectionPath : "foo"},
-			oProperty = {},
-			oValueListMetadata = {
-				$Annotations : {
-					"zui5_epm_sample.Product/Category" : oAnnotations,
-					"some.other.Target" : {}
-				}
-			},
-			oValueListModel = {
-				getMetaModel : function () {
-					return {
-						fetchEntityContainer : function () {
-							return Promise.resolve(oValueListMetadata);
-						}
-					};
-				}
-			};
->>>>>>> 8e4ec004
 
 			oAnnotations["@com.sap.vocabularies.Common.v1." + sValueList] = oDefaultMapping;
 			oAnnotations["@com.sap.vocabularies.Common.v1." + sValueList + "#foo"] = oFooMapping;
