/*!
 * ${copyright}
 */
sap.ui.define([
	"sap/base/Log",
	"sap/base/i18n/Localization",
	"sap/base/util/JSTokenizer",
	"sap/base/util/uid",
	"sap/ui/base/SyncPromise",
	"sap/ui/model/BindingMode",
	"sap/ui/model/ChangeReason",
	"sap/ui/model/ClientListBinding",
	"sap/ui/model/Context",
	"sap/ui/model/ContextBinding",
	"sap/ui/model/Filter",
	"sap/ui/model/FilterOperator",
	"sap/ui/model/MetaModel",
	"sap/ui/model/Model",
	"sap/ui/model/PropertyBinding",
	"sap/ui/model/Sorter",
	"sap/ui/model/odata/OperationMode",
	"sap/ui/model/odata/v4/AnnotationHelper",
	"sap/ui/model/odata/v4/Context",
	"sap/ui/model/odata/v4/ODataMetaModel",
	"sap/ui/model/odata/v4/ODataModel",
	"sap/ui/model/odata/v4/ValueListType",
	"sap/ui/model/odata/v4/lib/_Helper",
	"sap/ui/model/odata/v4/lib/_MetadataRequestor",
	"sap/ui/test/TestUtils",
	"sap/ui/thirdparty/URI"
], function (Log, Localization, JSTokenizer, uid, SyncPromise, BindingMode, ChangeReason,
		ClientListBinding, BaseContext, ContextBinding, Filter, FilterOperator, MetaModel, Model,
		PropertyBinding, Sorter, OperationMode, AnnotationHelper, Context, ODataMetaModel,
		ODataModel, ValueListType, _Helper, _MetadataRequestor, TestUtils, URI) {
	"use strict";

	// Common := com.sap.vocabularies.Common.v1
	// tea_busi := com.sap.gateway.default.iwbep.tea_busi.v0001
	// tea_busi_product.v0001 := com.sap.gateway.default.iwbep.tea_busi_product.v0001
	// tea_busi_supplier.v0001 := com.sap.gateway.default.iwbep.tea_busi_supplier.v0001
	// UI := com.sap.vocabularies.UI.v1
	var mMostlyEmptyScope = {
			$Annotations : {}, // simulate ODataMetaModel#_mergeAnnotations
			$EntityContainer : "empty.DefaultContainer",
			$Version : "4.0",
			"empty." : {
				$kind : "Schema"
			},
			"empty.DefaultContainer" : {
				$kind : "EntityContainer"
			}
		},
		sODataMetaModel = "sap.ui.model.odata.v4.ODataMetaModel",
		mProductScope = {
			$EntityContainer : "tea_busi_product.v0001.DefaultContainer",
			$Reference : {
				"../../../../default/iwbep/tea_busi_supplier/0001/$metadata" : {
					$Include : [
						"tea_busi_supplier.v0001."
					]
				}
			},
			$Version : "4.0",
			"tea_busi_product.v0001." : {
				$kind : "Schema",
				$Annotations : { // Note: simulate result of _MetadataRequestor#read
					"tea_busi_product.v0001.Category/CategoryName" : {
						"@Common.Label" : "CategoryName from tea_busi_product.v0001."
					}
				}
			},
			"tea_busi_product.v0001.Category" : {
				$kind : "EntityType",
				CategoryName : {
					$kind : "Property",
					$Type : "Edm.String"
				}
			},
			"tea_busi_product.v0001.DefaultContainer" : {
				$kind : "EntityContainer"
			},
			"tea_busi_product.v0001.Product" : {
				$kind : "EntityType",
				Name : {
					$kind : "Property",
					$Type : "Edm.String"
				},
				PRODUCT_2_CATEGORY : {
					$kind : "NavigationProperty",
					$Type : "tea_busi_product.v0001.Category"
				},
				PRODUCT_2_SUPPLIER : {
					$kind : "NavigationProperty",
					$Type : "tea_busi_supplier.v0001.Supplier"
				}
			}
		},
		sSampleServiceUrl = "/sap/opu/odata4/sap/zui5_testv4/default/sap/zui5_epm_sample/0002/",
		mScope = {
			$Annotations : {
				"name.space.EnumType" : {
					"@Common.Label" : "EnumType label"
				},
				"name.space.EnumType/A" : {
					"@Common.Label" : "Label of A"
				},
				"name.space.EnumType/B" : {
					"@Common.Label" : "Label of B"
				},
				"name.space.EnumType64/Z" : {
					"@Common.Label" : "Label of Z",
					"@Common.Text" : {
						$Path : "Z@Common.Label" // CSDL does not specify this case
					}
				},
				"name.space.Id" : {
					"@Common.Label" : "ID"
				},
				"name.space.OverloadedAction/_it" : {
					"@Common.Label" : "_it's own label"
				},
				"name.space.OverloadedAction()" : {
					"@Core.OperationAvailable" : {
						$Path : "parameter0/-1" // Note: parameter0 is a collection
					},
					"@Core.OperationAvailable#1" : {
						$Path : "$ReturnType"
					},
					"@Core.OperationAvailable#2" : false
				},
				"name.space.OverloadedAction()/parameter0" : {
					"@Common.Label" : "Zero"
				},
				"name.space.OverloadedAction(tea_busi.TEAM)" : {
					"@Core.OperationAvailable" : {
						$Path : "_it/Name"
					}
				},
				"name.space.OverloadedAction(tea_busi.TEAM)/parameter1" : {
					"@Common.Label" : "My 1st label",
					"@Common.Text" : {
						$Path : "_it/Name"
					},
					"@Core.OperationAvailable" : {
						$Path : "_it/TEAM_2_CONTAINED_S/Id"
					}
				},
				"name.space.OverloadedBoundFunction/_it" : {
					"@Common.Label" : "_it's own label"
				},
				"name.space.OverloadedFunction" : {
					"@Common.Label" : "OverloadedFunction's label across all overloads"
				},
				"name.space.OverloadedFunction/A" : {
					"@Common.Label" : "A's own label"
				},
				"name.space.OverloadedFunction/B" : {
					"@Common.Label" : "B's own label",
					"@Common.Text" : {
						$Path : "A/Road_2_Nowhere"
					},
					"@Common.Text@UI.TextArrangement" : {
						$EnumMember : "UI.TextArrangementType/TextLast"
					}
				},
				"name.space.VoidAction" : {
					"@Core.OperationAvailable" : {
						$Path : "$ReturnType"
					}
				},
				"name.space.VoidAction/$ReturnType" : {
					"@Common.Label" : "invalid annotation, there is no return type!"
				},
				"tea_busi.AcChangeManagerOfTeam()/ManagerID" : {
					"@Common.Label" : "New Manager ID"
				},
				"tea_busi.AcChangeManagerOfTeam()/$ReturnType" : {
					"@Common.Label" : "Hail to the Chief"
				},
				"tea_busi.ComplexType_Salary" : {
					"@Common.Label" : "Salary"
				},
				"tea_busi.DefaultContainer" : {
					"@DefaultContainer" : {}
				},
				"tea_busi.DefaultContainer/Me" : {
					"@Singleton" : {
						Age : {
							$Path : "AGE"
						},
						EMPLOYEE_2_TEAM : {
							$Path : "EMPLOYEE_2_TEAM"
						},
						Empty : {
							$Path : "" // "an empty path resolves to the entity set or singleton"
						}
					}
				},
				"tea_busi.DefaultContainer/OverloadedAction" : {
					"@Common.Label" : "OverloadAction import's label"
				},
				"tea_busi.DefaultContainer/T€AMS" : {
					"@Capabilities.DeleteRestrictions" : {
						Deletable : {
							// in real life, path would point to Edm.Boolean, but never mind
							$Path : "TEAM_2_MANAGER/TEAM_ID"
						},
						Empty : {
							$Path : "" // "an empty path resolves to the entity set or singleton"
						}
					},
					"@Session.StickySessionSupported" : {
						NewAction : "tea_busi.NewAction",
						"NewAction@Common.Label" : "New Team"
					},
					"@T€AMS" : {}
				},
				"tea_busi.NewAction" : {
					"@Common.Label" : "n/a",
					"@Common.QuickInfo" : "Hello, world!",
					"@Core.OperationAvailable" : {
						$PropertyPath : "n/a"
					}
				},
				"tea_busi.NewAction/Team_Id" : {
					"@Common.Label" : "n/a",
					"@Common.Text" : {
						$Path : "_it/Name"
					},
					"@Common.ValueListWithFixedValues" : true
				},
				"tea_busi.NewAction/$ReturnType" : {
					"@Common.Label" : "Return type's label across all overloads"
				},
				"tea_busi.NewAction(Collection(tea_busi.TEAM))" : {
					"@Common.Label" : "Create New Team",
					"@Core.OperationAvailable" : {
						$Path : "_it/Name"
					}
				},
				"tea_busi.NewAction(Collection(tea_busi.TEAM))/Team_Id" : {
					"@Common.Label" : "New Team ID",
					"@Common.Text" : {
						$AnnotationPath : "_it/Name@Common.Label"
					}
				},
				"tea_busi.NewAction(Collection(tea_busi.TEAM))/$ReturnType" : {
					"@Common.Label" : "Return type's label for individual overload"
				},
				"tea_busi.NewAction(tea_busi.Worker)" : {
					// Note: this is required to make "/EMPLOYEES/tea_busi.NewAction@Common.Label"
					// fail as expected instead of finding this value
					"@Common.Label" : "Create New Employee"
				},
				"tea_busi.TEAM" : {
					"@Common.Text" : {
						$Path : "Name"
					},
					"@Common.Text@UI.TextArrangement" : {
						$EnumMember : "UI.TextArrangementType/TextLast"
					},
					"@Session.StickySessionSupported#EntityType" : {
						NewAction : "tea_busi.NewAction"
					},
					"@Type" : {
						Empty : {
							$Path : "" // "an empty path resolves to the type"
						}
					},
					"@UI.Badge" : {
						"@Common.Label" : "Label inside",
						$Type : "UI.BadgeType",
						HeadLine : {
							$Type : "UI.DataField",
							Value : {
								$Path : "Name"
							}
						},
						Title : {
							$Type : "UI.DataField",
							Value : {
								$Path : "Team_Id"
							}
						}
					},
					"@UI.Badge@Common.Label" : "Best Badge Ever!",
					"@UI.LineItem" : [{
						"@UI.Importance" : {
							$EnumMember : "UI.ImportanceType/High"
						},
						$Type : "UI.DataFieldWithNavigationPath",
						Label : "Team ID",
						"Label@Common.Label" : "Team ID's Label",
						Target : {
							$NavigationPropertyPath : "TEAM_2_EMPLOYEES"
						},
						Value : {
							$Path : "Team_Id"
						}
					}]
				},
				"tea_busi.TEAM/Name" : {
					"@Common.Label" : "Team Name"
				},
				"tea_busi.TEAM/TEAM_2_EMPLOYEES" : {
					"@Common.MinOccurs" : 1
				},
				"tea_busi.TEAM/Team_Id" : {
					"@Common.Label" : "Team ID",
					"@Common.Text" : {
						$Path : "Name"
					},
					"@Common.Text@UI.TextArrangement" : {
						$EnumMember : "UI.TextArrangementType/TextLast"
					}
				},
				"tea_busi.Worker" : {
					"@Common.Text" : {
						$If : [true, {
							$Path : "Name"
						}] // "else" is missing!
					},
					"@Type" : {
						Empty : {
							$Path : "" // "an empty path resolves to the type"
						}
					},
					"@UI.Facets" : [{
						$Type : "UI.ReferenceFacet",
						Target : {
							// term cast
							$AnnotationPath : "@UI.LineItem"
						}
					}, {
						$Type : "UI.ReferenceFacet",
						Target : {
							// term cast at navigation property itself
							$AnnotationPath : "EMPLOYEE_2_TEAM@Common.Label"
						}
					}, {
						$Type : "UI.ReferenceFacet",
						Target : {
							// navigation property and term cast
							$AnnotationPath : "EMPLOYEE_2_TEAM/@UI.LineItem"
						}
					}, {
						$Type : "UI.ReferenceFacet",
						Target : {
							// type cast, navigation properties and term cast (at its type)
							$AnnotationPath :
								"tea_busi.TEAM/TEAM_2_EMPLOYEES/EMPLOYEE_2_TEAM/@UI.LineItem"
						}
					}],
					"@UI.LineItem" : [{
						$Type : "UI.DataField",
						Label : "Team ID",
						Value : {
							$Path : "EMPLOYEE_2_TEAM/Team_Id"
						}
					}]
				},
				"tea_busi.Worker/EMPLOYEE_2_TEAM" : {
					"@Common.Label" : "Employee's Team"
				}
			},
			$EntityContainer : "tea_busi.DefaultContainer",
			"empty." : {
				$kind : "Schema"
			},
			"name.space." : {
				$kind : "Schema"
			},
			"tea_busi." : {
				$kind : "Schema",
				"@Schema" : {}
			},
			"empty.Container" : {
				$kind : "EntityContainer"
			},
			"name.space.BadContainer" : {
				$kind : "EntityContainer",
				DanglingActionImport : {
					$kind : "ActionImport",
					$Action : "not.Found"
				},
				DanglingFunctionImport : {
					$kind : "FunctionImport",
					$Function : "not.Found"
				}
			},
			"name.space.Broken" : {
				$kind : "Term",
				$Type : "not.Found"
			},
			"name.space.BrokenFunction" : [{
				$kind : "Function",
				$ReturnType : {
					$Type : "not.Found"
				}
			}],
			"name.space.BrokenOverloads" : [{
				$kind : "Operation"
			}],
			"name.space.DerivedPrimitiveFunction" : [{
				$kind : "Function",
				$ReturnType : {
					$Type : "name.space.Id"
				}
			}],
			"name.space.EmptyOverloads" : [],
			"name.space.EnumType" : {
				$kind : "EnumType",
				A : 0,
				B : 1
			},
			"name.space.EnumType64" : {
				$kind : "EnumType",
				$UnderlyingType : "Edm.Int64",
				Z : "0"
			},
			"name.space.Id" : {
				$kind : "TypeDefinition",
				$UnderlyingType : "Edm.String",
				$MaxLength : 10
			},
			"name.space.Term" : { // only case with a qualified name and a $Type
				$kind : "Term",
				$Type : "tea_busi.Worker"
			},
			"name.space.OverloadedAction" : [{
				$kind : "Action",
				$IsBound : true,
				$Parameter : [{
					$Name : "_it",
					$Type : "tea_busi.EQUIPMENT"
				}],
				$ReturnType : {
					$Type : "tea_busi.EQUIPMENT"
				}
			}, {
				$kind : "Action",
				$IsBound : true,
				$Parameter : [{
					$Name : "_it",
					$Type : "tea_busi.TEAM"
				}, {
					$Name : "parameter1",
					$Type : "Edm.String"
				}, {
					$Name : "parameter2",
					$Type : "Edm.Decimal"
				}],
				$ReturnType : {
					$Type : "tea_busi.TEAM"
				}
			}, { // "An unbound action MAY have the same name as a bound action."
				$kind : "Action",
				$Parameter : [{
					$isCollection : true,
					$Name : "parameter0",
					$Type : "Edm.String"
				}],
				$ReturnType : {
					$Type : "tea_busi.ComplexType_Salary"
				}
			}, {
				$kind : "Action",
				$IsBound : true,
				$Parameter : [{
					$Name : "_it",
					$Type : "tea_busi.Worker"
				}],
				$ReturnType : {
					$Type : "tea_busi.Worker"
				}
			}],
			"name.space.OverloadedBoundFunction" : [{
				$kind : "Function",
				$IsBound : true,
				$Parameter : [{
					$Name : "_it",
					$Type : "tea_busi.Worker"
				}, {
					$Name : "A",
					$Type : "Edm.Boolean"
				}],
				$ReturnType : {
					$Type : "tea_busi.Worker"
				}
			}, {
				$kind : "Function",
				$IsBound : true,
				$Parameter : [{
					$Name : "_it",
					$Type : "tea_busi.TEAM"
				}, {
					$Name : "B",
					$Type : "Edm.Date"
				}],
				$ReturnType : {
					$Type : "tea_busi.TEAM"
				}
			}, {
				$kind : "Function",
				$Parameter : [{
					$Name : "C",
					$Type : "Edm.String"
				}],
				$ReturnType : {
					$Type : "tea_busi.ComplexType_Salary"
				}
			}],
			"name.space.OverloadedFunction" : [{
				$kind : "Function",
				$Parameter : [{
					$Name : "A",
					$Type : "Edm.String"
				}],
				$ReturnType : {
					$Type : "Edm.String"
				}
			}, {
				$kind : "Function",
				$Parameter : [{
					$Name : "B",
					$Type : "Edm.String"
				}],
				$ReturnType : {
					$Type : "Edm.String"
				}
			}],
			"name.space.VoidAction" : [{
				$kind : "Action"
			}],
			"tea_busi.AcChangeManagerOfTeam" : [{
				$kind : "Action",
				$Parameter : [{
					$Name : "TEAM",
					$Type : "tea_busi.TEAM"
				}, {
					$Name : "ManagerID",
					$Type : "Edm.String"
				}],
				$ReturnType : {
					$Type : "tea_busi.TEAM"
				}
			}],
			"tea_busi.ComplexType_Salary" : {
				$kind : "ComplexType",
				AMOUNT : {
					$kind : "Property",
					$Type : "Edm.Decimal"
				},
				CURRENCY : {
					$kind : "Property",
					$Type : "Edm.String"
				}
			},
			"tea_busi.ContainedC" : {
				$kind : "EntityType",
				$Key : ["Id"],
				Id : {
					$kind : "Property",
					$Type : "Edm.String"
				},
				C_2_EMPLOYEE : {
					$kind : "NavigationProperty",
					$Type : "tea_busi.Worker"
				},
				C_2_S : {
					$ContainsTarget : true,
					$kind : "NavigationProperty",
					$Type : "tea_busi.ContainedS"
				}
			},
			"tea_busi.ContainedS" : {
				$kind : "EntityType",
				$Key : ["Id"],
				Id : {
					$kind : "Property",
					$Type : "Edm.String"
				},
				S_2_C : {
					$ContainsTarget : true,
					$kind : "NavigationProperty",
					$isCollection : true,
					$Type : "tea_busi.ContainedC"
				},
				S_2_EMPLOYEE : {
					$kind : "NavigationProperty",
					$Type : "tea_busi.Worker"
				}
			},
			"tea_busi.DefaultContainer" : {
				$kind : "EntityContainer",
				ChangeManagerOfTeam : {
					$kind : "ActionImport",
					$Action : "tea_busi.AcChangeManagerOfTeam"
				},
				EMPLOYEES : {
					$kind : "EntitySet",
					$NavigationPropertyBinding : {
						"EMPLOYEE_2_EQUIPM€NTS" : "EQUIPM€NTS",
						EMPLOYEE_2_TEAM : "T€AMS"
					},
					$Type : "tea_busi.Worker"
				},
				"EQUIPM€NTS" : {
					$kind : "EntitySet",
					$Type : "tea_busi.EQUIPMENT"
				},
				// Note: our JsDoc uses similar examples: GetOldestAge and GetOldestWorker
				GetEmployeeMaxAge : {
					$kind : "FunctionImport",
					$Function : "tea_busi.FuGetEmployeeMaxAge"
				},
				MANAGERS : {
					$kind : "EntitySet",
					$Type : "tea_busi.MANAGER"
				},
				Me : {
					$kind : "Singleton",
					$NavigationPropertyBinding : {
						EMPLOYEE_2_TEAM : "T€AMS",
						"EMPLOYEE_2_EQUIPM€NTS" : "EQUIPM€NTS"
					},
					$Type : "tea_busi.Worker"
				},
				OverloadedAction : {
					$kind : "ActionImport",
					$Action : "name.space.OverloadedAction"
				},
				OverloadedFunctionImport : {
					$kind : "FunctionImport",
					$Function : "name.space.OverloadedBoundFunction"
				},
				ServiceGroups : {
					$kind : "EntitySet",
					$Type : "tea_busi.ServiceGroup"
				},
				TEAMS : {
					$kind : "EntitySet",
					$NavigationPropertyBinding : {
						"TEAM_2_CONTAINED_S/S_2_EMPLOYEE" : "EMPLOYEES",
						"TEAM_2_CONTAINED_S/S_2_C/C_2_S/S_2_EMPLOYEE" : "EMPLOYEES",
						TEAM_2_EMPLOYEES : "EMPLOYEES",
						TEAM_2_MANAGER : "MANAGERS"
					},
					$Type : "tea_busi.TEAM"
				},
				"T€AMS" : {
					$kind : "EntitySet",
					$NavigationPropertyBinding : {
						TEAM_2_EMPLOYEES : "EMPLOYEES"
					},
					$Type : "tea_busi.TEAM"
				},
				VoidAction : {
					$kind : "ActionImport",
					$Action : "name.space.VoidAction"
				}
			},
			"tea_busi.EQUIPMENT" : {
				$kind : "EntityType",
				$Key : ["ID"],
				ID : {
					$kind : "Property",
					$Type : "Edm.Int32",
					$Nullable : false
				}
			},
			"tea_busi.FuGetEmployeeMaxAge" : [{
				$kind : "Function",
				$ReturnType : {
					$Type : "Edm.Int16"
				}
			}],
			"tea_busi.MANAGER" : {
				$kind : "EntityType",
				$Key : ["ID"],
				ID : {
					$kind : "Property",
					$Type : "Edm.String",
					$Nullable : false,
					$MaxLength : 4
				},
				TEAM_ID : {
					$kind : "Property",
					$Type : "Edm.String",
					$Nullable : false,
					$MaxLength : 10
				}
			},
			// "NewAction" is overloaded by collection of type, returning instance of type
			//TODO There can be one overload with "$isCollection" : true and another w/o, for the
			// same binding parameter $Type! How to tell these apart?
			"tea_busi.NewAction" : [{
				$kind : "Action",
				$IsBound : true,
				$Parameter : [{
					$isCollection : true,
					$Name : "_it",
					$Type : "tea_busi.EQUIPMENT"
				}],
				$ReturnType : {
					$Type : "tea_busi.EQUIPMENT"
				}
			}, {
				$kind : "Action",
				$IsBound : true,
				$Parameter : [{
					$isCollection : true,
					$Name : "_it",
					$Type : "tea_busi.TEAM"
				}, {
					$Name : "Team_Id",
					$Type : "name.space.Id"
				}],
				$ReturnType : {
					$Type : "tea_busi.TEAM"
				}
			}, {
				$kind : "Action",
				$IsBound : true,
				$Parameter : [{
					//"$isCollection" : false,
					$Name : "_it",
					$Type : "tea_busi.Worker"
				}],
				$ReturnType : {
					$Type : "tea_busi.Worker"
				}
			}, {
				$kind : "Action",
				$IsBound : true,
				$Parameter : [{
					$isCollection : true,
					$Name : "_it",
					$Type : "tea_busi.Worker"
				}],
				$ReturnType : {
					$Type : "tea_busi.Worker"
				}
			}],
			"tea_busi.ServiceGroup" : {
				$kind : "EntityType",
				DefaultSystem : {
					$ContainsTarget : true,
					$kind : "NavigationProperty",
					$Type : "tea_busi.System"
				}
			},
			"tea_busi.System" : {
				$kind : "EntityType",
				SystemAlias : {
					$kind : "Property",
					$Type : "Edm.String"
				}
			},
			"tea_busi.TEAM" : {
				$kind : "EntityType",
				$Key : ["Team_Id"],
				Team_Id : {
					$kind : "Property",
					$Type : "name.space.Id",
					$Nullable : false,
					$MaxLength : 10
				},
				Name : {
					$kind : "Property",
					$Type : "Edm.String",
					$Nullable : false,
					$MaxLength : 40
				},
				TEAM_2_MANAGER : {
					$kind : "NavigationProperty",
					$ReferentialConstraint : {
						foo : "bar",
						"foo@Common.Label" : "Just a Gigolo",
						"Address/Country" : "WorkAddress/Country",
						"Address/Country@Common.Label" : "Common Country"
					},
					$Type : "tea_busi.MANAGER"
				},
				TEAM_2_EMPLOYEES : {
					$kind : "NavigationProperty",
					$isCollection : true,
					$OnDelete : "None",
					"$OnDelete@Common.Label" : "None of my business",
					$Type : "tea_busi.Worker"
				},
				TEAM_2_CONTAINED_S : {
					$ContainsTarget : true,
					$kind : "NavigationProperty",
					$Type : "tea_busi.ContainedS"
				},
				TEAM_2_CONTAINED_C : {
					$ContainsTarget : true,
					$kind : "NavigationProperty",
					$isCollection : true,
					$Type : "tea_busi.ContainedC"
				},
				// Note: "value" is a symbolic name for an operation's return type iff it is
				// primitive
				value : {
					$kind : "Property",
					$Type : "Edm.String"
				}
			},
			"tea_busi.Worker" : {
				$kind : "EntityType",
				$Key : ["ID"],
				ID : {
					$kind : "Property",
					$Type : "Edm.String",
					$Nullable : false,
					$MaxLength : 4
				},
				AGE : {
					$kind : "Property",
					$Type : "Edm.Int16",
					$Nullable : false
				},
				EMPLOYEE_2_CONTAINED_S : {
					$ContainsTarget : true,
					$kind : "NavigationProperty",
					$Type : "tea_busi.ContainedS"
				},
				"EMPLOYEE_2_EQUIPM€NTS" : {
					$kind : "NavigationProperty",
					$isCollection : true,
					$Type : "tea_busi.EQUIPMENT",
					$Nullable : false
				},
				EMPLOYEE_2_TEAM : {
					$kind : "NavigationProperty",
					$Type : "tea_busi.TEAM",
					$Nullable : false
				},
				SALÃRY : {
					$kind : "Property",
					$Type : "tea_busi.ComplexType_Salary"
				}
			},
			$$Loop : "$$Loop/", // some endless loop
			$$Term : "name.space.Term" // replacement for any reference to the term
		},
		oContainerData = mScope["tea_busi.DefaultContainer"],
		aOverloadedAction = mScope["name.space.OverloadedAction"],
		aOverloadedBoundFunction = mScope["name.space.OverloadedBoundFunction"],
		mReducedPathScope = {
			$Annotations : {},
			$EntityContainer : "reduce.path.DefaultContainer",
			"reduce.path." : {
				$kind : "Schema"
			},
			"reduce.path.A" : {
				$kind : "EntityType",
				AValue : {
					$kind : "Property",
					$Type : "Edm.String"
				},
				AtoB : {
					$kind : "NavigationProperty",
					$Partner : "BtoA",
					$Type : "reduce.path.B"
				},
				AtoC : {
					$kind : "NavigationProperty",
					$Partner : "CtoA",
					$Type : "reduce.path.C"
				},
				AtoDs : {
					$isCollection : true,
					$kind : "NavigationProperty",
					$Partner : "DtoA",
					$Type : "reduce.path.D"
				}
			},
			"reduce.path.B" : {
				$kind : "EntityType",
				BValue : {
					$kind : "Property",
					$Type : "Edm.String"
				},
				BtoA : {
					$kind : "NavigationProperty",
					$Partner : "AtoB",
					$Type : "reduce.path.A"
				},
				BtoC : {
					$kind : "NavigationProperty",
					$Partner : "CtoB",
					$Type : "reduce.path.C"
				},
				BtoD : {
					$kind : "NavigationProperty",
					$Partner : "DtoBs",
					$Type : "reduce.path.D"
				}
			},
			"reduce.path.C" : {
				$kind : "EntityType",
				CValue : {
					$kind : "Property",
					$Type : "Edm.String"
				},
				CtoA : {
					$kind : "NavigationProperty",
					// no $Partner (could be in a derived type)
					$Type : "reduce.path.A"
				},
				CtoB : {
					$kind : "NavigationProperty",
					$Partner : "BtoC",
					$Type : "reduce.path.B"
				}
			},
			"reduce.path.D" : {
				$kind : "EntityType",
				DValue : {
					$kind : "Property",
					$Type : "Edm.String"
				},
				DtoA : {
					$kind : "NavigationProperty",
					$Partner : "AtoDs",
					$Type : "reduce.path.A"
				},
				DtoBs : {
					$isCollection : true,
					$kind : "NavigationProperty",
					$Partner : "BtoD",
					$Type : "reduce.path.B"
				},
				DtoCs : {
					$isCollection : true,
					$kind : "NavigationProperty",
					$Type : "reduce.path.C"
				}
			},
			"reduce.path.Action" : [{
				$kind : "Action",
				$IsBound : true,
				$Parameter : [{
					$Name : "_it",
					$Type : "reduce.path.A"
				}, {
					$Name : "foo",
					$Type : "Edm.String"
				}]
			}, {
				$kind : "Action",
				$IsBound : true,
				$Parameter : [{
					$Name : "Value",
					$Type : "reduce.path.D"
				}]
			}, {
				$kind : "Action",
				$IsBound : true,
				$Parameter : [{
					$isCollection : true,
					$Name : "_it",
					$Type : "reduce.path.B"
				}]
			}],
			"reduce.path.Function" : [{
				$kind : "Function",
				$Parameter : [{
					$Name : "foo",
					$Type : "reduce.path.A"
				}]
			}, {
				$kind : "Function",
				$IsBound : true,
				$Parameter : [{
					$Name : "_it",
					$Type : "reduce.path.D"
				}]
			}, {
				$kind : "Function",
				$IsBound : true,
				$Parameter : [{
					$Name : "_it",
					$Type : "reduce.path.D"
				}, {
					$Name : "Value",
					$Type : "Edm.Int"
				}]
			}],
			"reduce.path.DefaultContainer" : {
				$kind : "EntityContainer",
				As : {
					$kind : "EntitySet",
					$Type : "reduce.path.A"
				},
				Ds : {
					$kind : "EntitySet",
					$Type : "reduce.path.D"
				},
				FunctionImport : {
					$kind : "FunctionImport",
					$Function : "reduce.path.Function"
				}
			}
		},
		mSupplierScope = {
			$Version : "4.0",
			"tea_busi_supplier.v0001." : {
				$kind : "Schema"
			},
			"tea_busi_supplier.v0001.Supplier" : {
				$kind : "EntityType",
				Supplier_Name : {
					$kind : "Property",
					$Type : "Edm.String"
				}
			}
		},
		oTeamData = mScope["tea_busi.TEAM"],
		oTeamLineItem = mScope.$Annotations["tea_busi.TEAM"]["@UI.LineItem"],
		oWorkerData = mScope["tea_busi.Worker"],
		mXServiceScope = {
			$Version : "4.0",
			$Annotations : {}, // simulate ODataMetaModel#_mergeAnnotations
			$EntityContainer : "tea_busi.v0001.DefaultContainer",
			$Reference : {
				// Note: Do not reference tea_busi_supplier directly from here! We want to test the
				// special case that it is only indirectly referenced.
				"../../../../default/iwbep/tea_busi_foo/0001/$metadata" : {
					$Include : [
						"tea_busi_foo.v0001."
					]
				},
				"../../../../default/iwbep/tea_busi_product/0001/$metadata" : {
					$Include : [
						"ignore.me.",
						"tea_busi_product.v0001."
					]
				},
				"/empty/$metadata" : {
					$Include : [
						"empty.",
						"I.still.haven't.found.what.I'm.looking.for."
					]
				}
			},
			"tea_busi.v0001." : {
				$kind : "Schema"
			},
			"tea_busi.v0001.DefaultContainer" : {
				$kind : "EntityContainer",
				"EQUIPM€NTS" : {
					$kind : "EntitySet",
					$Type : "tea_busi.v0001.EQUIPMENT"
				}
			},
			"tea_busi.v0001.EQUIPMENT" : {
				$kind : "EntityType",
				EQUIPMENT_2_PRODUCT : {
					$kind : "NavigationProperty",
					$Type : "tea_busi_product.v0001.Product"
				}
			}
		},
		aAllScopes = [
			mMostlyEmptyScope,
			mProductScope,
			mReducedPathScope,
			mScope,
			mSupplierScope,
			mXServiceScope
		];

	/**
	 * Returns a clone, that is a deep copy, of the given object.
	 *
	 * @param {object} o
	 *   any serializable object
	 * @returns {object}
	 *   a deep copy of <code>o</code>
	 */
	function clone(o) {
		return JSON.parse(JSON.stringify(o));
	}

	/**
	 * Runs the given test for each name/value pair in the given fixture. The name is interpreted
	 * as a path "[<sContextPath>'|']<sMetaPath>" and cut accordingly. The test is called with
	 * an almost resolved sPath (just '|' replaced by '/').
	 *
	 * @param {object} mFixture
	 *   map<string, any>
	 * @param {function} fnTest
	 *   function (string sPath, any vResult, string sContextPath, string sMetaPath)
	 */
	function forEach(mFixture, fnTest) {
		var sContextPath, sMetaPath, sPath, vValue, i;

		for (sPath in mFixture) {
			i = sPath.indexOf("|");
			sContextPath = "";
			sMetaPath = sPath.slice(i + 1);
			vValue = mFixture[sPath];

			if (i >= 0) {
				sContextPath = sPath.slice(0, i);
				sPath = sContextPath + "/" + sMetaPath;
			}

			fnTest(sPath, vValue, sContextPath, sMetaPath);
		}
	}

	function mustBeMocked() { throw new Error("Must be mocked"); }

	//*********************************************************************************************
	QUnit.module("sap.ui.model.odata.v4.ODataMetaModel", {
		// remember copy to ensure test isolation
		mOriginalScopes : clone(aAllScopes),

		afterEach : function (assert) {
			assert.deepEqual(aAllScopes, this.mOriginalScopes, "metadata unchanged");
		},

		/*
		 * Allow warnings if told to; always suppress debug messages.
		 */
		allowWarnings : function (bWarn) {
			this.mock(Log).expects("isLoggable").atLeast(1)
				.withExactArgs(sinon.match.number, sODataMetaModel)
				.callsFake(function (iLogLevel) {
					switch (iLogLevel) {
						case Log.Level.DEBUG:
							return false;

						case Log.Level.WARNING:
							return bWarn;

						default:
							return true;
					}
				});
		},

		beforeEach : function () {
			var oMetadataRequestor = {
					read : function () { throw new Error(); }
				},
				sUrl = "/a/b/c/d/e/$metadata";

			this.oLogMock = this.mock(Log);
			this.oLogMock.expects("warning").never();
			this.oLogMock.expects("error").never();
			this.mock(Localization).expects("getLanguageTag").atLeast(0).returns("ab-CD");

			this.oModel = {
				getReporter : function () {},
				reportError : function (_sLogMessage, _sReportingClassName, oError) {
					throw oError;
				},
				_requestAnnotationChanges : mustBeMocked,
				resolve : ODataModel.prototype.resolve
			};
			this.oMetaModel = new ODataMetaModel(oMetadataRequestor, sUrl, undefined, this.oModel);
			this.oMetaModelMock = this.mock(this.oMetaModel);
		},

		/*
		 * Expect the given debug message with the given path, but only if debug level is on.
		 */
		expectDebug : function (bDebug, sMessage, sPath) {
			this.oLogMock.expects("isLoggable")
				.withExactArgs(Log.Level.DEBUG, sODataMetaModel).returns(bDebug);
			this.oLogMock.expects("debug").exactly(bDebug ? 1 : 0)
				.withExactArgs(sMessage, sPath, sODataMetaModel);
		},

		/*
		 * Expects "fetchEntityContainer" to be called at least once on the current meta model,
		 * returning a clone of the given scope.
		 *
		 * @param {object} mScope0
		 * @returns {object} the cloned mScope0
		 */
		expectFetchEntityContainer : function (mScope0) {
			mScope0 = clone(mScope0);
			this.oMetaModel.validate("n/a", mScope0); // fill mSchema2MetadataUrl!
			this.oMetaModelMock.expects("fetchEntityContainer").atLeast(1)
				.returns(SyncPromise.resolve(mScope0));
			return mScope0;
		},

		/**
		 * Expectations suitable for #fetchUI5Type.
		 *
		 * @param {string} sPath - An absolute path to an OData property within the OData data model
		 * @param {object} oProperty - Simulated result of #fetchObject
		 * @param {object} [oConstraints={}] - Simulated result of #getConstraints
		 */
		expects4FetchUI5Type : function (sPath, oProperty, oConstraints) {
			var oMetaContext = {
					getPath : function () {}
				},
				sMetaPath = "/some/meta/path";

			this.oMetaModelMock.expects("getMetaContext").withExactArgs(sPath)
				.returns(oMetaContext);
			this.oMetaModelMock.expects("fetchObject")
				.withExactArgs(undefined, sinon.match.same(oMetaContext))
				.returns(SyncPromise.resolve(oProperty));
			// Note: these calls are optional
			this.mock(oMetaContext).expects("getPath").atLeast(0).withExactArgs()
				.returns(sMetaPath);
			this.oMetaModelMock.expects("getConstraints").atLeast(0)
				.withExactArgs(sinon.match.same(oProperty), sMetaPath)
				.returns(oConstraints || {});
		}
	});

	//*********************************************************************************************
	QUnit.test("basics", function (assert) {
		var sAnnotationUri = "my/annotation.xml",
			aAnnotationUris = [sAnnotationUri, "uri2.xml"],
			oModel = {},
			oMetadataRequestor = this.oMetaModel.oRequestor,
			sUrl = "/~/$metadata",
			oMetaModel;

		// code under test
		assert.strictEqual(ODataMetaModel.prototype.$$valueAsPromise, true);

		// code under test
		oMetaModel = new ODataMetaModel(oMetadataRequestor, sUrl);

		assert.ok(oMetaModel instanceof MetaModel);
		assert.strictEqual(oMetaModel.aAnnotationUris, undefined);
		assert.ok(oMetaModel.hasOwnProperty("aAnnotationUris"), "own property aAnnotationUris");
		assert.strictEqual(oMetaModel.oMetaModelForAnnotations, null);
		assert.strictEqual(oMetaModel.oRequestor, oMetadataRequestor);
		assert.strictEqual(oMetaModel.sUrl, sUrl);
		assert.strictEqual(oMetaModel.getDefaultBindingMode(), BindingMode.OneTime);
		assert.strictEqual(oMetaModel.toString(),
			"sap.ui.model.odata.v4.ODataMetaModel: /~/$metadata");

		// code under test
		oMetaModel.setDefaultBindingMode(BindingMode.OneWay);
		assert.strictEqual(oMetaModel.getDefaultBindingMode(), BindingMode.OneWay);

		// code under test - supported filters
		[
			FilterOperator.Contains, FilterOperator.EndsWith, FilterOperator.EQ, FilterOperator.GE,
			FilterOperator.GT, FilterOperator.LE, FilterOperator.LT, FilterOperator.NE,
			FilterOperator.NotContains, FilterOperator.NotEndsWith, FilterOperator.NotStartsWith,
			FilterOperator.StartsWith
		].forEach(function (sFilterOperator) {
			oMetaModel.checkFilter(new Filter("path", sFilterOperator, "bar"));
		});
		oMetaModel.checkFilter(new Filter("path", FilterOperator.BT, "bar", "foo"));
		oMetaModel.checkFilter(new Filter("path", FilterOperator.NB, "bar", "foo"));

		// code under test - unsupported filters
		assert.throws(function () {
			oMetaModel.checkFilter(new Filter({
				path : "path",
				operator : FilterOperator.Any
			}));
		}, /unsupported FilterOperator/, "ClientModel/ClientListBinding doesn't support \"Any\"");
		assert.throws(function () {
			oMetaModel.checkFilter(new Filter({
				path : "path",
				operator : FilterOperator.All,
				variable : "foo",
				condition : new Filter({
					path : "foo/bar",
					operator : FilterOperator.GT,
					value1 : 0
				})
			}));
		}, /unsupported FilterOperator/, "ClientModel/ClientListBinding doesn't support \"All\"");

		// code under test
		oMetaModel = new ODataMetaModel(oMetadataRequestor, sUrl, aAnnotationUris);

		assert.strictEqual(oMetaModel.aAnnotationUris, aAnnotationUris, "arrays are passed");

		// code under test
		oMetaModel = new ODataMetaModel(oMetadataRequestor, sUrl, sAnnotationUri);

		assert.deepEqual(oMetaModel.aAnnotationUris, [sAnnotationUri],
			"single annotation is wrapped");

		// code under test
		oMetaModel = new ODataMetaModel(null, null, null, oModel, undefined, "~sLanguage~");

		assert.strictEqual(oMetaModel.sLanguage, "~sLanguage~");
	});

	//*********************************************************************************************
	QUnit.test("destroy", function (assert) {
		this.oMetaModel.oMetaModelForAnnotations = "~metaModelForAnnotations~";

		this.mock(MetaModel.prototype).expects("destroy").on(this.oMetaModel).withExactArgs();

		// code under test
		this.oMetaModel.destroy();

		assert.strictEqual(this.oMetaModel.oMetaModelForAnnotations, undefined);
	});

	//*********************************************************************************************
	QUnit.test("forbidden", function (assert) {
		assert.throws(function () { //TODO implement
			this.oMetaModel.bindTree();
		}, new Error("Unsupported operation: v4.ODataMetaModel#bindTree"));

		assert.throws(function () {
			this.oMetaModel.getOriginalProperty();
		}, new Error("Unsupported operation: v4.ODataMetaModel#getOriginalProperty"));

		assert.throws(function () { //TODO implement
			this.oMetaModel.isList();
		}, new Error("Unsupported operation: v4.ODataMetaModel#isList"));

		assert.throws(function () {
			this.oMetaModel.refresh();
		}, new Error("Unsupported operation: v4.ODataMetaModel#refresh"));

		assert.throws(function () {
			this.oMetaModel.setLegacySyntax(); // argument does not matter!
		}, new Error("Unsupported operation: v4.ODataMetaModel#setLegacySyntax"));

		assert.throws(function () {
			this.oMetaModel.setDefaultBindingMode(BindingMode.TwoWay);
		});
	});

	//*********************************************************************************************
	[
		undefined,
		["/my/annotation.xml"],
		["/my/annotation.xml", "/another/annotation.xml"]
	].forEach(function (aAnnotationURI) {
		var title = "fetchEntityContainer - " + JSON.stringify(aAnnotationURI);

		QUnit.test(title, function (assert) {
			var oRequestorMock = this.mock(this.oMetaModel.oRequestor),
				aReadResults,
				mRootScope = {$Annotations : {}},
				oSyncPromise,
				that = this;

			function expectReads(bPrefetch) {
				oRequestorMock.expects("read")
					.withExactArgs(that.oMetaModel.sUrl, false, bPrefetch)
					.resolves(mRootScope);
				aReadResults = [];
				(aAnnotationURI || []).forEach(function (sAnnotationUrl) {
					var oAnnotationResult = {};

					aReadResults.push(oAnnotationResult);
					oRequestorMock.expects("read")
						.withExactArgs(sAnnotationUrl, true, bPrefetch)
						.resolves(oAnnotationResult);
				});
			}

			this.oMetaModel.aAnnotationUris = aAnnotationURI;
			this.oMetaModelMock.expects("_mergeAnnotations").never();
			this.oMetaModelMock.expects("_changeAnnotations").never();
			expectReads(true);

			// code under test
			assert.strictEqual(this.oMetaModel.fetchEntityContainer(true), null);

			// bPrefetch => no caching
			expectReads(true);

			// code under test
			assert.strictEqual(this.oMetaModel.fetchEntityContainer(true), null);

			// now test [bPrefetch=false]
			expectReads();
			this.oMetaModelMock.expects("_mergeAnnotations")
				.withExactArgs(sinon.match.same(mRootScope), aReadResults);
			this.mock(this.oModel).expects("_requestAnnotationChanges").withExactArgs()
				.resolves("~aAnnotationChanges~");
			this.oMetaModelMock.expects("_changeAnnotations")
				.withExactArgs(sinon.match.same(mRootScope))
				.callsFake(function () {
					assert.strictEqual(that.oMetaModel.aAnnotationChanges, "~aAnnotationChanges~");
					assert.strictEqual(oSyncPromise.isPending(), false);
				});

			// code under test
			oSyncPromise = this.oMetaModel.fetchEntityContainer();

			// pending
			assert.strictEqual(oSyncPromise.isPending(), true);
			// already caching
			assert.strictEqual(this.oMetaModel.fetchEntityContainer(), oSyncPromise);
			assert.strictEqual(this.oMetaModel.fetchEntityContainer(true), oSyncPromise,
				"now bPrefetch makes no difference");

			return oSyncPromise.then(function (mRootScope0) {
				assert.strictEqual(mRootScope0, mRootScope);
				// still caching
				assert.strictEqual(that.oMetaModel.fetchEntityContainer(), oSyncPromise);
			});
		});
	});
	//TODO later support "$Extends" : "<13.1.2 EntityContainer Extends>"

	//*********************************************************************************************
	QUnit.test("fetchEntityContainer: _mergeAnnotations fails", function (assert) {
		var oError = new Error();

		this.mock(this.oMetaModel.oRequestor).expects("read")
			.withExactArgs(this.oMetaModel.sUrl, false, undefined)
			.resolves({});
		this.mock(this.oModel).expects("_requestAnnotationChanges").withExactArgs().resolves();
		this.oMetaModelMock.expects("_mergeAnnotations").throws(oError);

		return this.oMetaModel.fetchEntityContainer().then(function () {
			assert.ok(false, "unexpected success");
		}, function (oError0) {
			assert.strictEqual(oError0, oError);
		});
	});

	//*********************************************************************************************
	QUnit.test("getMetaContext", function (assert) {
		var oMetaContext;

		this.mock(_Helper).expects("getMetaPath")
			.withExactArgs("/Foo($uid=id-1-23)/bar")
			.returns("/Foo/bar");

		// code under test
		oMetaContext = this.oMetaModel.getMetaContext("/Foo($uid=id-1-23)/bar");

		assert.strictEqual(oMetaContext.getModel(), this.oMetaModel);
		assert.strictEqual(oMetaContext.getPath(), "/Foo/bar");
	});

	//*********************************************************************************************
	QUnit.test("getMetaPath", function (assert) {
		var sMetaPath = {},
			sPath = {};

		this.mock(_Helper).expects("getMetaPath")
			.withExactArgs(sinon.match.same(sPath)).returns(sMetaPath);

		assert.strictEqual(this.oMetaModel.getMetaPath(sPath), sMetaPath);
	});

	//*********************************************************************************************
	forEach({
		// absolute path
		"/" : "/",
		"/foo/bar|/" : "/", // context is ignored
		// relative path
		"" : undefined, // w/o context --> important for MetaModel#createBindingContext etc.
		"|foo/bar" : undefined, // w/o context
		"/|" : "/",
		"/|foo/bar" : "/foo/bar",
		"/foo|bar" : "/foo/bar",
		"/foo/bar|" : "/foo/bar",
		"/foo/|bar" : "/foo/bar",
		// trailing slash is preserved
		"/foo/bar/" : "/foo/bar/",
		"/foo|bar/" : "/foo/bar/",
		// relative path that starts with a dot
		"/foo/bar|./" : "/foo/bar/",
		"/foo|./bar/" : "/foo/bar/",
		"/foo/|./bar/" : "/foo/bar/",
		"/foo/|.//bar/" : "/foo//bar/",
		// annotations
		"/foo|@bar" : "/foo@bar",
		"/foo/|@bar" : "/foo/@bar",
		"/foo|./@bar" : "/foo/@bar",
		"/foo/|./@bar" : "/foo/@bar",
		// technical properties
		"/foo|$kind" : "/foo/$kind",
		"/foo/|$kind" : "/foo/$kind",
		"/foo|./$kind" : "/foo/$kind",
		"/foo/|./$kind" : "/foo/$kind"
	}, function (_sPath, sResolvedPath, sContextPath, sMetaPath) {
		QUnit.test("resolve: " + sContextPath + " > " + sMetaPath, function (assert) {
			var oContext = sContextPath && this.oMetaModel.getContext(sContextPath);

			assert.strictEqual(this.oMetaModel.resolve(sMetaPath, oContext), sResolvedPath);
		});
	});
	//TODO make sure that Context objects are only created for absolute paths?!

	//*********************************************************************************************
	[".bar", ".@bar", ".$kind"].forEach(function (sPath) {
		QUnit.test("resolve: unsupported relative path " + sPath, function (assert) {
			var oContext = this.oMetaModel.getContext("/foo");

			assert.raises(function () {
				this.oMetaModel.resolve(sPath, oContext);
			}, new Error("Unsupported relative path: " + sPath));
		});
	});

	//*********************************************************************************************
	QUnit.test("resolve: undefined", function (assert) {
		assert.strictEqual(
			this.oMetaModel.resolve(undefined, this.oMetaModel.getContext("/")),
			"/");
	});

	//*********************************************************************************************
	//TODO better map meta model path to pure JSON path (look up inside JsonModel)?
	// what about @sapui.name then, which requires a literal as expected result?
	// --> we could distinguish "/<path>" from "<literal>"
	forEach({
		// "JSON" drill-down ----------------------------------------------------------------------
		"/$EntityContainer" : "tea_busi.DefaultContainer",
		"/tea_busi./$kind" : "Schema",
		"/tea_busi.DefaultContainer/$kind" : "EntityContainer",
		// trailing slash: object vs. name --------------------------------------------------------
		"/" : oContainerData,
		"/$EntityContainer/" : oContainerData,
		"/T€AMS/" : oTeamData,
		"/T€AMS/$Type/" : oTeamData,
		// scope lookup ("17.3 QualifiedName") ----------------------------------------------------
		"/$EntityContainer/$kind" : "EntityContainer",
		"/$EntityContainer/T€AMS/$Type" : "tea_busi.TEAM",
		"/$EntityContainer/T€AMS/$Type/Team_Id" : oTeamData.Team_Id,
		// "17.3 QualifiedName", e.g. type cast ---------------------------------------------------
		"/tea_busi." : mScope["tea_busi."], // access to schema
		"/tea_busi.DefaultContainer/EMPLOYEES/tea_busi.Worker/AGE" : oWorkerData.AGE,
		// implicit $Type insertion ---------------------------------------------------------------
		"/T€AMS/Team_Id" : oTeamData.Team_Id,
		"/T€AMS/TEAM_2_EMPLOYEES" : oTeamData.TEAM_2_EMPLOYEES,
		"/T€AMS/TEAM_2_EMPLOYEES/AGE" : oWorkerData.AGE,
		// scope lookup, then implicit $Type insertion!
		"/$$Term/AGE" : oWorkerData.AGE,
		// "17.2 SimpleIdentifier": lookup inside current schema child ----------------------------
		"/T€AMS" : oContainerData["T€AMS"],
		"/T€AMS/$NavigationPropertyBinding/TEAM_2_EMPLOYEES/" : oWorkerData,
		"/T€AMS/$NavigationPropertyBinding/TEAM_2_EMPLOYEES/$Type" : "tea_busi.Worker",
		"/T€AMS/$NavigationPropertyBinding/TEAM_2_EMPLOYEES/AGE" : oWorkerData.AGE,
		// URI encoding for slashes inside key - - - - - - - - - - - - - - - - - - - - - - - - - -
		"/TEAMS/$NavigationPropertyBinding/TEAM_2_CONTAINED_S%2FS_2_EMPLOYEE/AGE" : oWorkerData.AGE,
		"/TEAMS/$NavigationPropertyBinding/TEAM_2_CONTAINED_S%2FS_2_C%2FC_2_S%2FS_2_EMPLOYEE/AGE"
			: oWorkerData.AGE,
		"/TEAMS/TEAM_2_MANAGER/$ReferentialConstraint/Address%2FCountry" : "WorkAddress/Country",
		"/TEAMS/TEAM_2_MANAGER/$ReferentialConstraint/Address%2FCountry@Common.Label"
			: "Common Country",
		// operations -----------------------------------------------------------------------------
		"/OverloadedAction" : oContainerData["OverloadedAction"],
		"/OverloadedAction/$Action" : "name.space.OverloadedAction",
		"/ChangeManagerOfTeam/" : oTeamData,
		//TODO mScope[mScope["..."][0].$ReturnType.$Type] is where the next OData simple identifier
		//     would live in case of entity/complex type, but we would like to avoid warnings for
		//     primitive types - how to tell the difference?
		// "/GetEmployeeMaxAge/" : "Edm.Int16",
		"/GetEmployeeMaxAge/$Function/0/$ReturnType"
			: mScope["tea_busi.FuGetEmployeeMaxAge"][0].$ReturnType,
		// Note: "value" is a symbolic name for the whole return type iff it is primitive
		"/GetEmployeeMaxAge/value" : mScope["tea_busi.FuGetEmployeeMaxAge"][0].$ReturnType,
		"/GetEmployeeMaxAge/$ReturnType" : mScope["tea_busi.FuGetEmployeeMaxAge"][0].$ReturnType,
		"/GetEmployeeMaxAge/@$ui5.overload/0/$ReturnType"
			: mScope["tea_busi.FuGetEmployeeMaxAge"][0].$ReturnType,
		"/GetEmployeeMaxAge/value/$Type" : "Edm.Int16", // path may continue!
		"/tea_busi.FuGetEmployeeMaxAge/value"
			: mScope["tea_busi.FuGetEmployeeMaxAge"][0].$ReturnType,
		"/name.space.DerivedPrimitiveFunction/value"
			//TODO merge facets of return type and type definition?!
			: mScope["name.space.DerivedPrimitiveFunction"][0].$ReturnType,
		"/ChangeManagerOfTeam/value" : oTeamData.value,
		"/ChangeManagerOfTeam/$kind" : "ActionImport",
		"/ChangeManagerOfTeam/$Action/0/$Parameter/0/$Name" : "TEAM",
		"/ChangeManagerOfTeam/@$ui5.overload/0/$Parameter/0/$Name" : "TEAM",
		"/ChangeManagerOfTeam/$Parameter/TEAM/$Name" : "TEAM",
		"/OverloadedFunctionImport/$Parameter/C/$Type" : "Edm.String",
		// action overloads -----------------------------------------------------------------------
		"/OverloadedAction/@$ui5.overload" : sinon.match.array.deepEquals([aOverloadedAction[2]]),
		"/OverloadedAction/@$ui5.overload/0" : aOverloadedAction[2],
		// Note: trailing slash does not make a difference in "JSON" drill-down
		"/OverloadedAction/@$ui5.overload/0/$ReturnType" : aOverloadedAction[2].$ReturnType,
		"/OverloadedAction/@$ui5.overload/0/$ReturnType/" : aOverloadedAction[2].$ReturnType,
		"/OverloadedAction/@$ui5.overload/0/$ReturnType/$Type" : "tea_busi.ComplexType_Salary",
		"/OverloadedAction/" : mScope["tea_busi.ComplexType_Salary"],
		"/name.space.OverloadedAction" : aOverloadedAction,
		"/T€AMS/NotFound/name.space.OverloadedAction" : aOverloadedAction,
		"/name.space.OverloadedAction/1" : aOverloadedAction[1],
		"/OverloadedAction/$Action/1" : aOverloadedAction[1],
		"/OverloadedAction/@$ui5.overload/AMOUNT" : mScope["tea_busi.ComplexType_Salary"].AMOUNT,
		"/OverloadedAction/AMOUNT" : mScope["tea_busi.ComplexType_Salary"].AMOUNT,
		"/T€AMS/name.space.OverloadedAction/Team_Id" : oTeamData.Team_Id,
		"/EMPLOYEES/EMPLOYEE_2_TEAM/name.space.OverloadedAction/Team_Id" : oTeamData.Team_Id,
		"/T€AMS/name.space.OverloadedAction/@$ui5.overload"
			: sinon.match.array.deepEquals([aOverloadedAction[1]]),
		"/name.space.OverloadedAction/@$ui5.overload" : aOverloadedAction,
		// only "Action" and "Function" is expected as $kind, but others are not filtered out!
		"/name.space.BrokenOverloads"
			: sinon.match.array.deepEquals(mScope["name.space.BrokenOverloads"]),
		"/T€AMS/name.space.OverloadedAction/_it@Common.Label"
			: mScope.$Annotations["name.space.OverloadedAction/_it"]["@Common.Label"],
		"/T€AMS/name.space.OverloadedAction/_it" : aOverloadedAction[1].$Parameter[0],
		"/T€AMS/name.space.OverloadedAction/parameter1" : aOverloadedAction[1].$Parameter[1],
		"/T€AMS/name.space.OverloadedAction/parameter2" : aOverloadedAction[1].$Parameter[2],
		"/T€AMS/name.space.OverloadedAction/$Parameter/parameter2"
			: aOverloadedAction[1].$Parameter[2],
		// @see _AnnotationHelperExpression.path - - - - - - - - - - - - - - - - - - - - - - - - - -
		"/T€AMS/name.space.OverloadedAction/@$ui5.overload/0/$Parameter/1/$Name/$"
			: aOverloadedAction[1].$Parameter[1],
		"/OverloadedAction/parameter0" : aOverloadedAction[2].$Parameter[0],
		"/OverloadedAction/@$ui5.overload/0/$Parameter/0/$Name/$"
			: aOverloadedAction[2].$Parameter[0],
		// parameters take precedence, empty segment disambiguates - - - - - - - - - - - - - - - - -
		"/T€AMS/tea_busi.NewAction/Name" : oTeamData.Name, // "Name" is not a parameter
		"/T€AMS/tea_busi.NewAction/_it" : mScope["tea_busi.NewAction"][1].$Parameter[0],
		"/T€AMS/tea_busi.NewAction/Team_Id" : mScope["tea_busi.NewAction"][1].$Parameter[1],
		"/T€AMS/tea_busi.NewAction/@$ui5.overload/0/$ReturnType/$Type/Team_Id" : oTeamData.Team_Id,
		"/T€AMS/tea_busi.NewAction//Team_Id" : oTeamData.Team_Id,
		"/T€AMS/tea_busi.NewAction/$ReturnType/Team_Id" : oTeamData.Team_Id,
		// function overloads ---------------------------------------------------------------------
		"/OverloadedFunctionImport/@$ui5.overload"
			: sinon.match.array.deepEquals([aOverloadedBoundFunction[2]]),
		"/OverloadedFunctionImport/@$ui5.overload/0" : aOverloadedBoundFunction[2],
		"/OverloadedFunctionImport/" : mScope["tea_busi.ComplexType_Salary"],
		//TODO this is the only case where we filter overloads twice - still it could be avoided!
		"/OverloadedFunctionImport/@$ui5.overload/AMOUNT"
			: mScope["tea_busi.ComplexType_Salary"].AMOUNT,
		"/OverloadedFunctionImport/AMOUNT" : mScope["tea_busi.ComplexType_Salary"].AMOUNT,
		"/T€AMS/name.space.OverloadedBoundFunction/Team_Id" : oTeamData.Team_Id,
		"/EMPLOYEES/EMPLOYEE_2_TEAM/name.space.OverloadedBoundFunction/Team_Id" : oTeamData.Team_Id,
		"/EMPLOYEES/name.space.OverloadedBoundFunction/_it"
			: aOverloadedBoundFunction[0].$Parameter[0],
		"/T€AMS/name.space.OverloadedBoundFunction/@$ui5.overload"
			: sinon.match.array.deepEquals([aOverloadedBoundFunction[1]]),
		"/T€AMS/name.space.OverloadedBoundFunction/_it@Common.Label"
			: mScope.$Annotations["name.space.OverloadedBoundFunction/_it"]["@Common.Label"],
		"/T€AMS/name.space.OverloadedBoundFunction/B" : aOverloadedBoundFunction[1].$Parameter[1],
		"/T€AMS/name.space.OverloadedBoundFunction/$Parameter/B"
			: aOverloadedBoundFunction[1].$Parameter[1],
		// @see _AnnotationHelperExpression.path - - - - - - - - - - - - - - - - - - - - - - - - - -
		"/T€AMS/name.space.OverloadedBoundFunction/@$ui5.overload/0/$Parameter/1/$Name/$"
			: aOverloadedBoundFunction[1].$Parameter[1],
		"/OverloadedFunctionImport/C" : aOverloadedBoundFunction[2].$Parameter[0],
		"/OverloadedFunctionImport/@$ui5.overload/0/$Parameter/0/$Name/$"
			: aOverloadedBoundFunction[2].$Parameter[0],
		// annotations ----------------------------------------------------------------------------
		"/@DefaultContainer"
			: mScope.$Annotations["tea_busi.DefaultContainer"]["@DefaultContainer"],
		"/tea_busi.DefaultContainer@DefaultContainer"
			: mScope.$Annotations["tea_busi.DefaultContainer"]["@DefaultContainer"],
		"/tea_busi.DefaultContainer/@DefaultContainer" // w/o $Type, slash makes no difference!
			: mScope.$Annotations["tea_busi.DefaultContainer"]["@DefaultContainer"],
		"/$EntityContainer@DefaultContainer" // we could change this
			: mScope.$Annotations["tea_busi.DefaultContainer"]["@DefaultContainer"],
		"/$EntityContainer/@DefaultContainer" // w/o $Type, slash makes no difference!
			: mScope.$Annotations["tea_busi.DefaultContainer"]["@DefaultContainer"],
		"/OverloadedAction@Common.Label"
			: mScope.$Annotations["tea_busi.DefaultContainer/OverloadedAction"]["@Common.Label"],
		"/OverloadedAction/@Common.Label" // annotation at import's return type
			: mScope.$Annotations["tea_busi.ComplexType_Salary"]["@Common.Label"],
		"/T€AMS/$Type/@UI.LineItem" : oTeamLineItem,
		"/T€AMS/@UI.LineItem" : oTeamLineItem,
		"/T€AMS/@UI.LineItem/0/Label" : oTeamLineItem[0].Label,
		"/T€AMS/@UI.LineItem/0/@UI.Importance" : oTeamLineItem[0]["@UI.Importance"],
		"/T€AMS@T€AMS"
			: mScope.$Annotations["tea_busi.DefaultContainer/T€AMS"]["@T€AMS"],
		"/T€AMS/@Common.Text"
			: mScope.$Annotations["tea_busi.TEAM"]["@Common.Text"],
		"/T€AMS/@Common.Text@UI.TextArrangement"
			: mScope.$Annotations["tea_busi.TEAM"]["@Common.Text@UI.TextArrangement"],
		"/T€AMS/Team_Id@Common.Text"
			: mScope.$Annotations["tea_busi.TEAM/Team_Id"]["@Common.Text"],
		"/T€AMS/Team_Id@Common.Text@UI.TextArrangement"
			: mScope.$Annotations["tea_busi.TEAM/Team_Id"]["@Common.Text@UI.TextArrangement"],
		"/tea_busi./@Schema" : mScope["tea_busi."]["@Schema"],
		// Note: enums have no $Type, slash makes no difference
		"/name.space.EnumType@Common.Label" : "EnumType label",
		"/name.space.EnumType/@Common.Label" : "EnumType label",
		"/name.space.EnumType/A@Common.Label" : "Label of A",
		"/name.space.EnumType/A/@Common.Label" : "Label of A",
		"/name.space.EnumType/B@Common.Label" : "Label of B",
		"/name.space.EnumType/B/@Common.Label" : "Label of B",
		"/name.space.EnumType64/Z@Common.Label" : "Label of Z",
		"/name.space.EnumType64/Z/@Common.Label" : "Label of Z",
		"/name.space.EnumType64/Z@Common.Text/$Path/" : "Label of Z",
		// annotations at parameters across all overloads - - - - - - - - - - - - - - - - - - - - -
		"/name.space.OverloadedAction/_it@Common.Label"
			: mScope.$Annotations["name.space.OverloadedAction/_it"]["@Common.Label"],
		"/name.space.OverloadedFunction/A@Common.Label"
			: mScope.$Annotations["name.space.OverloadedFunction/A"]["@Common.Label"],
		"/name.space.OverloadedFunction/B@Common.Label"
			: mScope.$Annotations["name.space.OverloadedFunction/B"]["@Common.Label"],
		"/name.space.OverloadedFunction/B@Common.Text/$Path" : "A/Road_2_Nowhere",
		"/name.space.OverloadedFunction/B@Common.Text@UI.TextArrangement"
			: mScope.$Annotations["name.space.OverloadedFunction/B"]
				["@Common.Text@UI.TextArrangement"],
		"/tea_busi.NewAction/Team_Id@" : mScope.$Annotations["tea_busi.NewAction/Team_Id"],
		"/T€AMS/tea_busi.NewAction/Team_Id@Common.ValueListWithFixedValues" : true,
		// annotations at parameters of specific overload - - - - - - - - - - - - - - - - - - - - -
		"/ChangeManagerOfTeam/ManagerID@Common.Label" : "New Manager ID",
		"/OverloadedAction/parameter0@Common.Label" : "Zero",
		"/T€AMS/name.space.OverloadedAction/parameter1@Common.Label" : "My 1st label",
		"/T€AMS/name.space.OverloadedAction/parameter1@" // strictEqual!
			: mScope.$Annotations["name.space.OverloadedAction(tea_busi.TEAM)/parameter1"],
		"/T€AMS/tea_busi.NewAction/Team_Id@Common.Label" : "New Team ID",
		"/T€AMS/tea_busi.NewAction/Team_Id@" : sinon.match(function (oActual) {
			QUnit.assert.deepEqual(oActual, {
				// merged result from mScope.$Annotations["..."]:
				// - "tea_busi.NewAction/Team_Id"
				// - "tea_busi.NewAction(Collection(tea_busi.TEAM))/Team_Id"
				"@Common.Label" : "New Team ID",
				"@Common.Text" : {
					$AnnotationPath : "_it/Name@Common.Label"
					// Note: "$Path" : "_it/Name" must not appear here! PUT semantics, not PATCH
				},
				"@Common.ValueListWithFixedValues" : true
			});
		}),
		// annotations at operations across all overloads - - - - - - - - - - - - - - - - - - - - -
		"/name.space.OverloadedFunction@Common.Label"
			: mScope.$Annotations["name.space.OverloadedFunction"]["@Common.Label"],
		"/name.space.OverloadedFunction@" : mScope.$Annotations["name.space.OverloadedFunction"],
		"/T€AMS/tea_busi.NewAction@Common.QuickInfo" : "Hello, world!",
		"/tea_busi.NewAction@Core.OperationAvailable"
			: mScope.$Annotations["tea_busi.NewAction"]["@Core.OperationAvailable"],
		// annotations at specific operation overload - - - - - - - - - - - - - - - - - - - - - - -
		"/T€AMS/name.space.OverloadedAction@Core.OperationAvailable"
			: mScope.$Annotations["name.space.OverloadedAction(tea_busi.TEAM)"]
				["@Core.OperationAvailable"],
		"/T€AMS/name.space.OverloadedAction@" // strictEqual!
			: mScope.$Annotations["name.space.OverloadedAction(tea_busi.TEAM)"],
		"/T€AMS/tea_busi.NewAction@Common.Label" : "Create New Team",
		"/T€AMS/tea_busi.NewAction/@$ui5.overload@Common.Label" : "Create New Team", // "explicit"
		"/T€AMS/tea_busi.NewAction@" : sinon.match(function (oActual) {
			QUnit.assert.deepEqual(oActual, {
				// merged result from mScope.$Annotations["..."]:
				// - "tea_busi.NewAction"
				// - "tea_busi.NewAction(Collection(tea_busi.TEAM))"
				"@Common.Label" : "Create New Team",
				"@Common.QuickInfo" : "Hello, world!",
				"@Core.OperationAvailable" : {
					$Path : "_it/Name"
					// Note: "$PropertyPath" : "n/a" must not appear here! PUT semantics, not PATCH
				}
			});
		}),
		"/OverloadedAction/@$ui5.overload@Core.OperationAvailable" // at unbound overload
			: mScope.$Annotations["name.space.OverloadedAction()"]["@Core.OperationAvailable"],
		"/OverloadedAction/@$ui5.overload@Core.OperationAvailable#2" : false,
		// Note: no slash before "@Core.OperationAvailable", else annotation targets return type
		"/T€AMS@Session.StickySessionSupported/NewAction@Core.OperationAvailable"
			: mScope.$Annotations["tea_busi.NewAction(Collection(tea_busi.TEAM))"]
				["@Core.OperationAvailable"],
		"/T€AMS/@Session.StickySessionSupported#EntityType/NewAction@Core.OperationAvailable"
			: mScope.$Annotations["tea_busi.NewAction(Collection(tea_busi.TEAM))"]
				["@Core.OperationAvailable"],
		// Note: annotation at "NewAction" property itself is preferred, if it exists:
		"/T€AMS@Session.StickySessionSupported/NewAction@Common.Label" : "New Team",
		// annotations at $ReturnType of specific overload or across all overloads (ODATA-1178) - -
		"/ChangeManagerOfTeam/$ReturnType@Common.Label" : "Hail to the Chief",
		// Note: there are two overloads with (Collection of) Worker, avoid these!
		"/EMPLOYEES/EMPLOYEE_2_EQUIPM€NTS/tea_busi.NewAction/$ReturnType@Common.Label"
			: mScope.$Annotations["tea_busi.NewAction/$ReturnType"]["@Common.Label"],
		"/T€AMS/tea_busi.NewAction/$ReturnType@Common.Label" : mScope.$Annotations
			["tea_busi.NewAction(Collection(tea_busi.TEAM))/$ReturnType"]["@Common.Label"],
		// annotations at properties of return type - - - - - - - - - - - - - - - - - - - - - - - -
		"/T€AMS/tea_busi.NewAction/Name@" : mScope.$Annotations["tea_busi.TEAM/Name"],
		"/T€AMS/tea_busi.NewAction//Team_Id@" : mScope.$Annotations["tea_busi.TEAM/Team_Id"],
		// inline annotations - - - - - - - - - - - - - - - - - - - - - - - - - - - - - - - - - - -
		"/T€AMS/TEAM_2_EMPLOYEES/$OnDelete@Common.Label" : "None of my business",
		"/T€AMS/TEAM_2_MANAGER/$ReferentialConstraint/foo@Common.Label" : "Just a Gigolo",
		"/T€AMS/@UI.LineItem/0/Label@Common.Label" : "Team ID's Label",
		"/T€AMS/@UI.Badge@Common.Label" : "Best Badge Ever!", // annotation of annotation
		"/T€AMS/@UI.Badge/@Common.Label" : "Label inside", // annotation of record
		// "@" to access to all annotations, e.g. for iteration - - - - - - - - - - - - - - - - - -
		"/T€AMS@" : mScope.$Annotations["tea_busi.DefaultContainer/T€AMS"],
		"/T€AMS/@" : mScope.$Annotations["tea_busi.TEAM"],
		"/T€AMS/Team_Id@" : mScope.$Annotations["tea_busi.TEAM/Team_Id"],
		"/name.space.OverloadedAction/_it@"
			: mScope.$Annotations["name.space.OverloadedAction/_it"],
		// "14.5.12 Expression edm:Path" - - - - - - - - - - - - - - - - - - - - - - - - - - - - - -
		// Note: see integration test "{field>Value/$Path@com.sap.vocabularies.Common.v1.Label}"
		"/T€AMS/@UI.LineItem/0/Value/$Path@Common.Text"
			: mScope.$Annotations["tea_busi.TEAM/Team_Id"]["@Common.Text"],
		"/T€AMS/@UI.LineItem/0/Value/$Path/@Common.Label"
			: mScope.$Annotations["name.space.Id"]["@Common.Label"],
		"/EMPLOYEES/@UI.LineItem/0/Value/$Path@Common.Text"
			: mScope.$Annotations["tea_busi.TEAM/Team_Id"]["@Common.Text"],
		"/OverloadedAction/@$ui5.overload@Core.OperationAvailable#1/$Path/$"
			: aOverloadedAction[2].$ReturnType,
		// "14.5.2 Expression edm:AnnotationPath"
		"/EMPLOYEES/@UI.Facets/0/Target/$AnnotationPath/"
			: mScope.$Annotations["tea_busi.Worker"]["@UI.LineItem"],
		"/EMPLOYEES/@UI.Facets/1/Target/$AnnotationPath/"
			: mScope.$Annotations["tea_busi.Worker/EMPLOYEE_2_TEAM"]["@Common.Label"],
		"/EMPLOYEES/@UI.Facets/2/Target/$AnnotationPath/"
			: mScope.$Annotations["tea_busi.TEAM"]["@UI.LineItem"],
		"/EMPLOYEES/@UI.Facets/3/Target/$AnnotationPath/"
			: mScope.$Annotations["tea_busi.TEAM"]["@UI.LineItem"],
		"/Me@Singleton/Age/$Path/$" : oWorkerData.AGE,
		"/Me@Singleton/Empty/$Path/$" : oContainerData.Me,
		"/Me@Singleton/Empty/$Path/$Type" : "tea_busi.Worker",
		"/Me@Singleton/Empty/$Path/$Type/$" : oWorkerData,
		// Note: checks that oEntitySetOrSingleton is reset (no matter whether path is empty or not)
		"/Me@Singleton/Empty/$Path/@Type/Empty/$Path/$" : oWorkerData,
		"/Me@Singleton/EMPLOYEE_2_TEAM/$Path/@Type/Empty/$Path/$" : oTeamData,
		"/T€AMS@Capabilities.DeleteRestrictions/Deletable/$Path/$"
			: mScope["tea_busi.MANAGER"].TEAM_ID,
		"/T€AMS@Capabilities.DeleteRestrictions/Empty/$Path/$" : oContainerData["T€AMS"],
		// @sapui.name ----------------------------------------------------------------------------
		"/@sapui.name" : "tea_busi.DefaultContainer",
		"/tea_busi.DefaultContainer@sapui.name" : "tea_busi.DefaultContainer",
		"/tea_busi.DefaultContainer/@sapui.name" : "tea_busi.DefaultContainer", // no $Type here!
		"/$EntityContainer/@sapui.name" : "tea_busi.DefaultContainer",
		"/T€AMS@sapui.name" : "T€AMS",
		"/T€AMS/@sapui.name" : "tea_busi.TEAM",
		"/T€AMS/Team_Id@sapui.name" : "Team_Id",
		"/T€AMS/TEAM_2_EMPLOYEES@sapui.name" : "TEAM_2_EMPLOYEES",
		"/T€AMS/$NavigationPropertyBinding/TEAM_2_EMPLOYEES@sapui.name" : "EMPLOYEES", // no slash
		"/T€AMS/$NavigationPropertyBinding/TEAM_2_EMPLOYEES/@sapui.name" : "tea_busi.Worker",
		"/T€AMS/$NavigationPropertyBinding/TEAM_2_EMPLOYEES/AGE@sapui.name" : "AGE",
		"/T€AMS@T€AMS@sapui.name" : "@T€AMS",
		"/T€AMS@/@T€AMS@sapui.name" : "@T€AMS",
		"/T€AMS@T€AMS/@sapui.name" : "@T€AMS", // no $Type inside @T€AMS, / makes no difference!
		"/T€AMS@/@T€AMS/@sapui.name" : "@T€AMS", // dito
		"/T€AMS/@UI.LineItem/0/@UI.Importance/@sapui.name" : "@UI.Importance", // in "JSON" mode
		"/T€AMS/Team_Id@/@Common.Label@sapui.name" : "@Common.Label", // avoid indirection here!
		"/T€AMS/name.space.OverloadedAction/$Parameter/parameter1@Common.Label@sapui.name"
			: "@Common.Label",
		"/T€AMS/tea_busi.NewAction/@sapui.name" : "tea_busi.TEAM", // due to $ReturnType insertion
		"/T€AMS/tea_busi.NewAction/Name@sapui.name" : "Name", // property at return type
		"/T€AMS/tea_busi.NewAction//Name@sapui.name" : "Name", // property at return type
		"/T€AMS/tea_busi.NewAction/Team_Id@sapui.name" : "Team_Id", // parameter
		"/T€AMS/tea_busi.NewAction/Team_Id/@sapui.name" : "name.space.Id", // due to $Type insertion
		"/name.space.OverloadedAction@sapui.name" : "name.space.OverloadedAction",
		"/name.space.OverloadedAction/_it@sapui.name" : "_it",
		"/TEAMS/$NavigationPropertyBinding/TEAM_2_CONTAINED_S%2FS_2_EMPLOYEE@sapui.name"
			: "EMPLOYEES",
		"/TEAMS/$NavigationPropertyBinding/TEAM_2_CONTAINED_S%2FS_2_EMPLOYEE/@sapui.name"
			: "tea_busi.Worker", // slash makes a difference!
		// .../$ ----------------------------------------------------------------------------------
		"/$" : mScope, // @see #fetchData, but no clone
		// "/$@sapui.name" --> "Unsupported path before @sapui.name"
		"/T€AMS/$" : oContainerData["T€AMS"], // no $Type insertion here!
		"/T€AMS/$@sapui.name" : "T€AMS",
		"/T€AMS/@UI.LineItem/0/Value/$Path/" : mScope["name.space.Id"], // due to $Type insertion
		"/T€AMS/@UI.LineItem/0/Value/$Path/@sapui.name" : "name.space.Id",
		"/T€AMS/@UI.LineItem/0/Value/$Path/$" : oTeamData.Team_Id, // no $Type insertion here!
		"/T€AMS/@UI.LineItem/0/Value/$Path/$@sapui.name" : "Team_Id",
		"/T€AMS/TEAM_2_EMPLOYEES@Common.MinOccurs" : 1,
		"/T€AMS/@UI.LineItem/0/Target/$NavigationPropertyPath@Common.MinOccurs" : 1, // OK
		// "/T€AMS/@UI.LineItem/0/Target/$NavigationPropertyPath/$@Common.MinOccurs" : undefined
		"/T€AMS/name.space.OverloadedAction@Core.OperationAvailable/$Path/$" : oTeamData.Name,
		"/T€AMS/name.space.OverloadedAction/parameter1@Core.OperationAvailable/$Path/$"
			: mScope["tea_busi.ContainedS"].Id,
		"/T€AMS/name.space.OverloadedAction/_it/@Common.Text/$Path/$" : oTeamData.Name,
		// @$ui5.target ---------------------------------------------------------------------------
		"/@$ui5.target" : "tea_busi.DefaultContainer",
		"/T€AMS@$ui5.target" : "tea_busi.DefaultContainer/T€AMS",
		"/T€AMS/@$ui5.target" : "tea_busi.TEAM",
		"/T€AMS/Team_Id@$ui5.target" : "tea_busi.TEAM/Team_Id",
		"/T€AMS/TEAM_2_EMPLOYEES@$ui5.target" : "tea_busi.TEAM/TEAM_2_EMPLOYEES", // not needed(?)
		"/T€AMS/TEAM_2_EMPLOYEES/@$ui5.target" : "tea_busi.Worker",
		"/T€AMS/TEAM_2_EMPLOYEES/AGE@$ui5.target" : "tea_busi.Worker/AGE"
	}, function (sPath, vResult) {
		QUnit.test("fetchObject: " + sPath, function (assert) {
			var oSyncPromise;

			this.oMetaModelMock.expects("fetchEntityContainer")
				.returns(SyncPromise.resolve(mScope));

			// code under test
			oSyncPromise = this.oMetaModel.fetchObject(sPath);

			assert.strictEqual(oSyncPromise.isFulfilled(), true);
			if (vResult && typeof vResult === "object" && "test" in vResult) {
				assert.notStrictEqual(oSyncPromise.getResult(), undefined);
				// Sinon.JS matcher
				vResult.test(oSyncPromise.getResult());
			} else {
				assert.strictEqual(oSyncPromise.getResult(), vResult);
			}
			// self-guard to avoid that a complex right-hand side evaluates to undefined
			assert.notStrictEqual(vResult, undefined, "use this test for defined results only!");
		});
	});
	//TODO special cases where inline and external targeting annotations need to be merged!
	//TODO support also external targeting from a different schema!
	//TODO MySchema.MyFunction/MyParameter --> requires search in array?!
	//TODO $count?
	//TODO "For annotations targeting a property of an entity type or complex type, the path
	// expression is evaluated starting at the outermost entity type or complex type named in the
	// Target of the enclosing edm:Annotations element, i.e. an empty path resolves to the
	// outermost type, and the first segment of a non-empty path MUST be a property or navigation
	// property of the outermost type, a type cast, or a term cast." --> consequences for us?

	//*********************************************************************************************
	[
		// "JSON" drill-down ----------------------------------------------------------------------
		"/$missing",
		"/tea_busi.DefaultContainer/$missing",
		"/tea_busi.DefaultContainer/missing", // "17.2 SimpleIdentifier" treated like any property
		"/tea_busi.FuGetEmployeeMaxAge/0/tea_busi.FuGetEmployeeMaxAge", // "0" switches to JSON
		"/tea_busi.TEAM/$Key/this.is.missing",
		"/tea_busi.Worker/missing", // entity container (see above) treated like any schema child
		"/OverloadedAction/@$ui5.overload/0/@Core.OperationAvailable", // no external targeting here
		"/ChangeManagerOfTeam/$Action/0/$ReturnType/@Common.Label", // no external targeting here
		// scope lookup ("17.3 QualifiedName") ----------------------------------------------------
		"/$EntityContainer/$missing",
		"/$EntityContainer/missing",
		// implicit $Type insertion ---------------------------------------------------------------
		"/T€AMS/$Key", // avoid $Type insertion for following $ segments
		"/T€AMS/missing",
		"/T€AMS/$missing",
		// annotations ----------------------------------------------------------------------------
		"/tea_busi.Worker@missing",
		"/tea_busi.Worker/@missing",
		"/tea_busi.Worker/@missing/foo",
		"/tea_busi.AcChangeManagerOfTeam/0/$ReturnType/@missing/foo",
		"/tea_busi.Worker/@Common.Text/$If/2/$Path",
		"/EMPLOYEES/name.space.OverloadedAction@missing", // no annotations for operation overload
		// "@" to access to all annotations, e.g. for iteration
		"/tea_busi.Worker/@/@missing",
		// operations -----------------------------------------------------------------------------
		"/VoidAction/",
		// .../$ (only computed annotations make sense) -------------------------------------------
		"/$@Common.MinOccurs",
		"/T€AMS/@UI.LineItem/0/Target/$NavigationPropertyPath/$@Common.MinOccurs"
	].forEach(function (sPath) {
		QUnit.test("fetchObject: " + sPath + " --> undefined", function (assert) {
			var oSyncPromise;

			this.oMetaModelMock.expects("fetchEntityContainer")
				.returns(SyncPromise.resolve(mScope));
			this.oLogMock.expects("isLoggable").never();
			this.oLogMock.expects("debug").never();

			// code under test
			oSyncPromise = this.oMetaModel.fetchObject(sPath);

			assert.strictEqual(oSyncPromise.isFulfilled(), true);
			assert.strictEqual(oSyncPromise.getResult(), undefined);
		});
	});

	//*********************************************************************************************
	QUnit.test("fetchObject: Invalid relative path w/o context", function (assert) {
		var sMetaPath = "some/relative/path",
			oSyncPromise;

		this.oLogMock.expects("error").withExactArgs("Invalid relative path w/o context", sMetaPath,
			sODataMetaModel);

		// code under test
		oSyncPromise = this.oMetaModel.fetchObject(sMetaPath, null);

		assert.strictEqual(oSyncPromise.isFulfilled(), true);
		assert.strictEqual(oSyncPromise.getResult(), null);
	});

	//*********************************************************************************************
	["/empty.Container/@", "/EMPLOYEES/AGE@"].forEach(function (sPath) {
		QUnit.test("fetchObject returns {} (anonymous empty object): " + sPath, function (assert) {
			var oSyncPromise;

			this.oMetaModelMock.expects("fetchEntityContainer")
				.returns(SyncPromise.resolve(mScope));

			// code under test
			oSyncPromise = this.oMetaModel.fetchObject(sPath);

			assert.strictEqual(oSyncPromise.isFulfilled(), true);
			assert.deepEqual(oSyncPromise.getResult(), {}); // strictEqual would not work!
		});
	});

	//*********************************************************************************************
	QUnit.test("fetchObject with empty $Annotations", function (assert) {
		var oSyncPromise;

		this.oMetaModelMock.expects("fetchEntityContainer")
			.returns(SyncPromise.resolve(mMostlyEmptyScope));

		// code under test
		oSyncPromise = this.oMetaModel.fetchObject("/@DefaultContainer");

		assert.strictEqual(oSyncPromise.isFulfilled(), true);
		assert.strictEqual(oSyncPromise.getResult(), undefined);
	});
	//TODO if no annotations exist for an external target, avoid {} internally unless "@" is used?

	//*********************************************************************************************
	[false, true].forEach(function (bWarn) {
		forEach({
			"/$$Loop/" : "Invalid recursion at /$$Loop",

			// Invalid segment (warning) ----------------------------------------------------------
			"//$Foo" : "Invalid empty segment",

			// entrance forbidden!
			"/tea_busi./$Annotations" : "Invalid segment: $Annotations",

			// Unknown ... ------------------------------------------------------------------------
			"/not.Found" : "Unknown qualified name not.Found",

			// no "at /.../undefined"!
			"/Me/not.Found" : "Unknown qualified name not.Found",

			"/not.Found@missing" : "Unknown qualified name not.Found",
			"/." : "Unknown child . of tea_busi.DefaultContainer",
			"/Foo" : "Unknown child Foo of tea_busi.DefaultContainer",

			"/$EntityContainer/$kind/" : "Unknown child EntityContainer"
				+ " of tea_busi.DefaultContainer at /$EntityContainer/$kind",

			"/name.space.VoidAction@Core.OperationAvailable/$Path/$" : "Unknown child $ReturnType"
				+ " of name.space.VoidAction"
				+ " at /name.space.VoidAction@Core.OperationAvailable/$Path",

			// implicit $Action, $Function, $Type insertion
			"/name.space.BadContainer/DanglingActionImport/" : "Unknown qualified name not.Found"
				+ " at /name.space.BadContainer/DanglingActionImport/$Action",

			"/name.space.BadContainer/DanglingFunctionImport/" :
				"Unknown qualified name not.Found"
				+ " at /name.space.BadContainer/DanglingFunctionImport/$Function",

			"/name.space.Broken/" :
				"Unknown qualified name not.Found at /name.space.Broken/$Type",

			"/name.space.BrokenFunction/" : "Unknown qualified name not.Found"
				+ " at /name.space.BrokenFunction/0/$ReturnType/$Type",

			//TODO align with "/GetEmployeeMaxAge/" : "Edm.Int16"
			"/GetEmployeeMaxAge/@sapui.name" : "Unknown qualified name Edm.Int16"
				+ " at /tea_busi.FuGetEmployeeMaxAge/0/$ReturnType/$Type",

			"/GetEmployeeMaxAge/value/@sapui.name" : "Unknown qualified name Edm.Int16"
				+ " at /tea_busi.FuGetEmployeeMaxAge/0/$ReturnType/$Type",

			// implicit scope lookup
			"/name.space.Broken/$Type/" :
				"Unknown qualified name not.Found at /name.space.Broken/$Type",

			"/tea_busi.DefaultContainer/$kind/@sapui.name" : "Unknown child EntityContainer"
				+ " of tea_busi.DefaultContainer at /tea_busi.DefaultContainer/$kind",

			"/tea_busi.NewAction@Core.OperationAvailable/$PropertyPath/$" : "Unknown child n"
				+ " of tea_busi.NewAction"
				+ " at /tea_busi.NewAction@Core.OperationAvailable/$PropertyPath",

			// Unsupported path before @sapui.name ------------------------------------------------
			"/$EntityContainer@sapui.name" : "Unsupported path before @sapui.name",

			"/tea_busi.FuGetEmployeeMaxAge/0@sapui.name" : "Unsupported path before @sapui.name",
			"/tea_busi.TEAM/$Key/not.Found/@sapui.name" : "Unsupported path before @sapui.name",
			"/GetEmployeeMaxAge/value@sapui.name" : "Unsupported path before @sapui.name",
			"/$@sapui.name" : "Unsupported path before @sapui.name",

			// Unsupported path after @sapui.name -------------------------------------------------
			"/@sapui.name/foo" : "Unsupported path after @sapui.name",

			"/$EntityContainer/T€AMS/@sapui.name/foo" : "Unsupported path after @sapui.name",

			// Unsupported path before @$ui5.target -----------------------------------------------
			"/$@$ui5.target" : "Unsupported path before @$ui5.target",

			"/OverloadedAction/@$ui5.overload/0/@$ui5.target" // no external targeting here
				: "Unsupported path before @$ui5.target",

			"/ChangeManagerOfTeam/$Action/0/$ReturnType/@$ui5.target" // no external targeting here
				: "Unsupported path before @$ui5.target",

			// Unsupported path after @$ui5.target -------------------------------------------------
			"/T€AMS/@$ui5.target/foo" : "Unsupported path after @$ui5.target",

			// Unsupported path after @@... -------------------------------------------------------
			"/EMPLOYEES/@UI.Facets/1/Target/$AnnotationPath@@this.is.ignored/foo"
				: "Unsupported path after @@this.is.ignored",

			"/EMPLOYEES/@UI.Facets/1/Target/$AnnotationPath/@@this.is.ignored@foo"
				: "Unsupported path after @@this.is.ignored",

			"/EMPLOYEES/@UI.Facets/1/Target/$AnnotationPath@@this.is.ignored@sapui.name"
				: "Unsupported path after @@this.is.ignored",

			"/@@AH.invalid" : "AH.invalid is not a function but: undefined",
			"/@@AH" : "AH is not a function but: " + AnnotationHelper,

			"/@@requestCodeList" // requestCodeList is @private!
				: "requestCodeList is not a function but: undefined",

			"/@@.requestCurrencyCodes" // "." looks in given scope only!
				: ".requestCurrencyCodes is not a function but: undefined",

			"/@@.requestUnitsOfMeasure" // "." looks in given scope only!
				: ".requestUnitsOfMeasure is not a function but: undefined",

			// Unsupported overloads --------------------------------------------------------------
			"/name.space.EmptyOverloads/" : "Expected a single overload, but found 0",

			"/name.space.OverloadedAction/" : "Expected a single overload, but found 4",
			"/name.space.OverloadedAction/_it" : "Expected a single overload, but found 4",
			"/name.space.OverloadedFunction/" : "Expected a single overload, but found 2",

			// wrong binding parameter
			"/ServiceGroups/name.space.OverloadedAction/parameter1@Common.Label"
				: "Expected a single overload, but found 0",

			// Collection(Worker) or Worker?
			"/EMPLOYEES/tea_busi.NewAction/_it@Common.Label"
				: "Expected a single overload, but found 2",

			// wrong binding parameter
			"/ServiceGroups/name.space.OverloadedAction@Core.OperationAvailable"
				: "Expected a single overload, but found 0",

			// Collection(Worker) or Worker?
			"/EMPLOYEES/tea_busi.NewAction@Common.Label"
				: "Expected a single overload, but found 2",

			// Unsupported path after $ -----------------------------------------------------------
			// in "JSON" mode
			"/T€AMS/@UI.LineItem/0/$/Value" : "Unsupported path after $",

			// in OData mode
			"/T€AMS/$/$Type" : "Unsupported path after $",

			// not a split segment
			"/T€AMS/$/@@this.is.invalid" : "Unsupported path after $"
		}, function (sPath, sWarning) {
			QUnit.test("fetchObject fails: " + sPath + ", warn = " + bWarn, function (assert) {
				var oSyncPromise;

				this.oMetaModelMock.expects("fetchEntityContainer")
					.returns(SyncPromise.resolve(mScope));
				this.oLogMock.expects("isLoggable")
					.withExactArgs(Log.Level.WARNING, sODataMetaModel).returns(bWarn);
				this.oLogMock.expects("warning").exactly(bWarn ? 1 : 0)
					.withExactArgs(sWarning, sPath, sODataMetaModel);

				// code under test
				oSyncPromise = this.oMetaModel.fetchObject(sPath, null,
					{scope : {AH : AnnotationHelper}});

				assert.strictEqual(oSyncPromise.isFulfilled(), true);
				assert.strictEqual(oSyncPromise.getResult(), undefined);
			});
		});
	});

	//*********************************************************************************************
	[false, true].forEach(function (bDebug) {
		forEach({
			// Invalid segment (debug) ------------------------------------------------------------
			"/$Foo/@bar" : "Invalid segment: @bar",
			"/$Foo/$Bar" : "Invalid segment: $Bar",
			"/$Foo/$Bar/$Baz" : "Invalid segment: $Bar",
			"/$EntityContainer/T€AMS/Team_Id/$MaxLength/." : "Invalid segment: .",
			"/$EntityContainer/T€AMS/Team_Id/$Nullable/." : "Invalid segment: .",
			"/$EntityContainer/T€AMS/Team_Id/NotFound/Invalid" : "Invalid segment: Invalid",
			"/T€AMS/@Common.Text/$Path/$Foo/$Bar" : "Invalid segment: $Bar",
			"/name.space.VoidAction/$ReturnType@Common.Label" : "Invalid segment: $ReturnType"
		}, function (sPath, sMessage) {
			QUnit.test("fetchObject fails: " + sPath + ", debug = " + bDebug, function (assert) {
				var oSyncPromise;

				this.oMetaModelMock.expects("fetchEntityContainer")
					.returns(SyncPromise.resolve(mScope));
				this.oLogMock.expects("isLoggable")
					.withExactArgs(Log.Level.DEBUG, sODataMetaModel).returns(bDebug);
				this.oLogMock.expects("debug").exactly(bDebug ? 1 : 0)
					.withExactArgs(sMessage, sPath, sODataMetaModel);

				// code under test
				oSyncPromise = this.oMetaModel.fetchObject(sPath);

				assert.strictEqual(oSyncPromise.isFulfilled(), true);
				assert.strictEqual(oSyncPromise.getResult(), undefined);
			});
		});
	});

	//*********************************************************************************************
	[{
		sPath : "/EMPLOYEES/@UI.Facets/1/Target/$AnnotationPath",
		sSchemaChildName : "tea_busi.Worker"
	}, {
		sPath : "/EMPLOYEES/@UI.Facets/1/Target/$AnnotationPath/",
		sSchemaChildName : "tea_busi.Worker"
	}, {
		sPath : "/EMPLOYEES",
		sSchemaChildName : "tea_busi.DefaultContainer"
	}, {
		sPath : "/T€AMS/@UI.LineItem/0/Value/$Path/$",
		sSchemaChildName : "tea_busi.TEAM" // "Team_Id" is not part of this
	}].forEach(function (oFixture) {
		[
			"@@AH.isMultiple"
		].forEach((sFunction) => {
		QUnit.test("fetchObject: " + oFixture.sPath + "@@...isMultiple", function (assert) {
			var oContext,
				oInput,
				fnIsMultiple = this.mock(AnnotationHelper).expects("isMultiple"),
				oResult = {},
				oSyncPromise;

			this.oMetaModelMock.expects("fetchEntityContainer").atLeast(1) // see oInput
				.returns(SyncPromise.resolve(mScope));
			oInput = this.oMetaModel.getObject(oFixture.sPath);
			fnIsMultiple
				.withExactArgs(oInput, sinon.match({
					context : sinon.match.object,
					schemaChildName : oFixture.sSchemaChildName
				})).returns(oResult);

			// code under test
			oSyncPromise = this.oMetaModel.fetchObject(oFixture.sPath + sFunction, undefined,
				{scope : {AH : AnnotationHelper}});

			assert.strictEqual(oSyncPromise.isFulfilled(), true);
			assert.strictEqual(oSyncPromise.getResult(), oResult);
			oContext = fnIsMultiple.args[0][1].context;
			assert.ok(oContext instanceof BaseContext);
			assert.strictEqual(oContext.getModel(), this.oMetaModel);
			assert.strictEqual(oContext.getPath(), oFixture.sPath);
			assert.strictEqual(oContext.getObject(), oInput);
		});
		});
	});

	["requestCurrencyCodes", "requestUnitsOfMeasure"].forEach(function (sName) {
		//*****************************************************************************************
		QUnit.test("fetchObject: @@" + sName, function (assert) {
			var oResult = {};

			this.oMetaModelMock.expects("fetchEntityContainer")
				.returns(SyncPromise.resolve(mScope));
			this.oMetaModelMock.expects(sName).on(this.oMetaModel).resolves(oResult);

			// code under test
			return this.oMetaModel.fetchObject("/T€AMS/@@" + sName)
				.then(function (oResult0) {
					assert.strictEqual(oResult0, oResult);
				});
		});

		//*****************************************************************************************
		QUnit.test("fetchObject: @@" + sName + " from given scope wins", function (assert) {
			var oResult = {},
				oScope = {};

			oScope[sName] = function () {};
			this.oMetaModelMock.expects("fetchEntityContainer")
				.returns(SyncPromise.resolve(mScope));
			this.mock(oScope).expects(sName).resolves(oResult);

			// code under test
			return this.oMetaModel.fetchObject("/T€AMS/@@" + sName, null, {scope : oScope})
				.then(function (oResult0) {
					assert.strictEqual(oResult0, oResult);
				});
		});
	});

	//*********************************************************************************************
	["foo.bar.AnnotationHelper", "AH"].forEach(function (sModulePath) {
		const sTitle = "fetchObject: computed annotation returns promise, module path=" + sModulePath;
		QUnit.test(sTitle, function (assert) {
			var oResult = {},
				oScope = {
					foo : {bar : {AnnotationHelper : AnnotationHelper}},
					AH : AnnotationHelper
				};

			this.oMetaModelMock.expects("fetchEntityContainer").returns(SyncPromise.resolve(mScope));
			this.mock(AnnotationHelper).expects("isMultiple").resolves(oResult);

			// code under test
			return this.oMetaModel.fetchObject("/EMPLOYEES/@UI.Facets/1/Target/$AnnotationPath"
					+ "@@" + sModulePath + ".isMultiple", undefined, {scope : oScope})
				.then(function (oResult0) {
					assert.strictEqual(oResult0, oResult);
				});
		});
	});

	//*********************************************************************************************
	["@@computedAnnotation", "@@.computedAnnotation"].forEach(function (sSuffix) {
		var mPathPrefix2Overload = {
				"/T€AMS/name.space.OverloadedAction@Core.OperationAvailable" : aOverloadedAction[1],
				"/T€AMS/name.space.OverloadedAction/_it@Common.Label" : aOverloadedAction[1],
				"/T€AMS/name.space.OverloadedAction/parameter1@Common.Text" : aOverloadedAction[1],
				"/T€AMS/name.space.OverloadedAction/parameter1@Common.Text/" : aOverloadedAction[1]
//TODO check if "/T€AMS/name.space.OverloadedAction/parameter1" : aOverloadedAction[1] should also
// be expected for parameters and not only for annotations
			},
			mPathPrefix2SchemaChildName = {
				"/EMPLOYEES/@UI.Facets/1/Target/$AnnotationPath" : "tea_busi.Worker",
				"/OverloadedAction/@$ui5.overload" : "name.space.OverloadedAction",
				"/T€AMS/@UI.LineItem/0/Value/$Path@Common.Label" : "tea_busi.TEAM",
				"/T€AMS/@UI.LineItem/0/Value/$Path/@Common.Label" : "name.space.Id",
				"/T€AMS/name.space.OverloadedAction" : "name.space.OverloadedAction",
				"/T€AMS/name.space.OverloadedAction/@$ui5.overload" : "name.space.OverloadedAction",
				"/T€AMS/name.space.OverloadedAction@Core.OperationAvailable"
					: "name.space.OverloadedAction",
				"/T€AMS/name.space.OverloadedAction/_it@Common.Label"
					: "name.space.OverloadedAction",
				// Note: because @Common.Label has a string value, a slash must not be appended!
				"/T€AMS/name.space.OverloadedAction/parameter1@Common.Text"
					: "name.space.OverloadedAction",
				"/T€AMS/name.space.OverloadedAction/parameter1@Common.Text/"
					: "name.space.OverloadedAction",
				"/T€AMS/name.space.OverloadedAction/parameter1" : "name.space.OverloadedAction"
			};

		Object.keys(mPathPrefix2SchemaChildName).forEach(function (sPathPrefix) {
			var sPath = sPathPrefix + sSuffix,
				sSchemaChildName = mPathPrefix2SchemaChildName[sPathPrefix];

			QUnit.test("fetchObject: " + sPath, function (assert) {
				var $$valueAsPromise = {/*false, true*/},
					fnComputedAnnotation,
					oContext,
					oInput,
					oObject,
					oResult = {},
					oScope = {
						computedAnnotation : function () {}
					},
					oSyncPromise;

				this.oMetaModelMock.expects("fetchEntityContainer").atLeast(1) // see oInput
					.returns(SyncPromise.resolve(mScope));
				oInput = this.oMetaModel.getObject(sPathPrefix);
				// self-guard to avoid that a complex path evaluates to undefined
				assert.notStrictEqual(oInput, undefined, "use this test for defined results only!");
				fnComputedAnnotation = this.mock(oScope).expects("computedAnnotation");
				fnComputedAnnotation
					.withExactArgs(oInput, sinon.match({
						$$valueAsPromise : sinon.match.same($$valueAsPromise),
						context : sinon.match.object,
						overload : sinon.match.same(mPathPrefix2Overload[sPathPrefix]),
						schemaChildName : sSchemaChildName
					})).returns(oResult);

				// code under test
				oSyncPromise = this.oMetaModel.fetchObject(sPath, null, {
					$$valueAsPromise : $$valueAsPromise,
					scope : oScope
				});

				assert.strictEqual(oSyncPromise.isFulfilled(), true);
				assert.strictEqual(oSyncPromise.getResult(), oResult);
				oContext = fnComputedAnnotation.args[0][1].context;
				assert.ok(oContext instanceof BaseContext);
				assert.strictEqual(oContext.getModel(), this.oMetaModel);
				assert.strictEqual(oContext.getPath(), sPathPrefix);
				oObject = oContext.getObject();
				if (Array.isArray(oInput)) { // operation overloads
					assert.deepEqual(oObject, oInput);
					assert.strictEqual(oObject[0], oInput[0]);
				} else {
					assert.strictEqual(oObject, oInput);
				}
			});
		});
	});

	//*********************************************************************************************
	[false, true].forEach(function (bWarn) {
		QUnit.test("fetchObject: ...@@... throws, bWarn = " + bWarn, function (assert) {
			var oError = new Error("This call failed intentionally"),
				sPath = "/@@AH.isMultiple",
				oSyncPromise;

			this.oMetaModelMock.expects("fetchEntityContainer")
				.returns(SyncPromise.resolve(mScope));
			this.mock(AnnotationHelper).expects("isMultiple")
				.throws(oError);
			this.oLogMock.expects("isLoggable")
				.withExactArgs(Log.Level.WARNING, sODataMetaModel).returns(bWarn);
			this.oLogMock.expects("warning").exactly(bWarn ? 1 : 0)
				.withExactArgs("Error calling AH.isMultiple: " + oError, sPath, sODataMetaModel);

			// code under test
			oSyncPromise = this.oMetaModel.fetchObject(sPath, undefined,
				{scope : {AH : AnnotationHelper}});

			assert.strictEqual(oSyncPromise.isFulfilled(), true);
			assert.strictEqual(oSyncPromise.getResult(), undefined);
		});
	});

	//*********************************************************************************************
	["", "/"].forEach(function (sSeparator, i) {
		QUnit.test("AnnotationHelper.format and operation overloads, " + i, function (assert) {
			var sPath = "/T€AMS/name.space.OverloadedAction@Core.OperationAvailable"
					+ sSeparator, // optional
				oSyncPromise;

			this.oMetaModelMock.expects("fetchEntityContainer").atLeast(1)
				.returns(SyncPromise.resolve(mScope));
			this.mock(AnnotationHelper).expects("format")
				.withExactArgs({$Path : "_it/Name"}, sinon.match({
					$$valueAsPromise : undefined,
					context : sinon.match({
						oModel : this.oMetaModel,
						sPath : sPath
					}),
					overload : sinon.match.same(aOverloadedAction[1]),
					schemaChildName : "name.space.OverloadedAction"
				})).callThrough(); // this is an integrative test

			// code under test
			oSyncPromise = this.oMetaModel.fetchObject(sPath + "@@AH.format", undefined,
				{scope : {AH : AnnotationHelper}});

			assert.strictEqual(oSyncPromise.isFulfilled(), true);
			assert.strictEqual(oSyncPromise.getResult(), "{path:'Name'" // Note: "_it/" removed!
				+ ",type:'sap.ui.model.odata.type.String'"
				+ ",constraints:{'maxLength':40,'nullable':false}"
				+ ",formatOptions:{'parseKeepsEmptyString':true}}");
		});
	});

	//*********************************************************************************************
	QUnit.test("AnnotationHelper.format and parameters of operation overloads", function (assert) {
		var sPath = "/T€AMS/name.space.OverloadedAction/@$ui5.overload/0/$Parameter/1",
			oSyncPromise;

		this.oMetaModelMock.expects("fetchEntityContainer").atLeast(1)
			.returns(SyncPromise.resolve(mScope));
		this.mock(AnnotationHelper).expects("format")
			.withExactArgs({$Name : "parameter1", $Type : "Edm.String"}, sinon.match({
				$$valueAsPromise : undefined,
				context : sinon.match({
					oModel : this.oMetaModel,
					sPath : sPath
				}),
				// Note: overload is currently not needed in case path contains $Parameter
				//overload : sinon.match.same(aOverloadedAction[1]),
				schemaChildName : "name.space.OverloadedAction"
			})).callThrough(); // this is an integrative test

		// code under test
		oSyncPromise = this.oMetaModel.fetchObject(sPath + "@@AH.format", undefined,
			{scope : {AH : AnnotationHelper}});

		assert.strictEqual(oSyncPromise.isFulfilled(), true);
		assert.strictEqual(oSyncPromise.getResult(), "{path:'parameter1'"
			+ ",type:'sap.ui.model.odata.type.String'"
			+ ",formatOptions:{'parseKeepsEmptyString':true}}");
	});

	//*********************************************************************************************
	QUnit.test("@@computedAnnotation with arguments", function (assert) {
		var aArguments = [],
			oScope = {
				computedAnnotation : function () {}
			},
			oSyncPromise;

		this.oMetaModelMock.expects("fetchEntityContainer").atLeast(1)
			.returns(SyncPromise.resolve(mScope));
		// Note: we check that $( and $) are replaced globally, but otherwise treat "parseJS" as a
		// blackbox known to be able to parse JSON (and more) --> see integration test
		this.mock(JSTokenizer).expects("parseJS").withExactArgs("[ 'abc}def{...}{xyz' ]")
			.returns(aArguments);
		this.mock(oScope).expects("computedAnnotation")
			.withExactArgs(sinon.match.same(oTeamData), sinon.match({
				$$valueAsPromise : undefined,
				arguments : sinon.match.same(aArguments),
				context : sinon.match({
					oModel : this.oMetaModel,
					sPath : "/T€AMS/"
				}),
				overload : undefined,
				schemaChildName : "tea_busi.TEAM"
			})).returns("~");

		// code under test
		oSyncPromise = this.oMetaModel.fetchObject(
			"/T€AMS/@@computedAnnotation( 'abc$)def$(...$)$(xyz' )", null, {scope : oScope});

		assert.strictEqual(oSyncPromise.isFulfilled(), true);
		assert.strictEqual(oSyncPromise.getResult(), "~");
	});

	//*********************************************************************************************
	[false, true].forEach(function (bWarn) {
		QUnit.test("@@computedAnnotation with invalid arguments, bWarn = " + bWarn, function (assert) {
			var oError = {
					at : 2,
					message : "Unexpected 'u'",
					name : "SyntaxError",
					text : "[undefined]"
				},
				sPath = "/T€AMS/@@computedAnnotation(undefined)",
				oSyncPromise;

			this.oMetaModelMock.expects("fetchEntityContainer").atLeast(1)
				.returns(SyncPromise.resolve(mScope));
			this.mock(JSTokenizer).expects("parseJS").withExactArgs("[undefined]")
				.throws(oError);
			this.oLogMock.expects("isLoggable")
				.withExactArgs(Log.Level.WARNING, sODataMetaModel).returns(bWarn);
			this.oLogMock.expects("warning").exactly(bWarn ? 1 : 0)
				.withExactArgs("Unexpected 'u': u<--ndefined", sPath, sODataMetaModel);

			// code under test
			oSyncPromise = this.oMetaModel.fetchObject(sPath);

			assert.strictEqual(oSyncPromise.isFulfilled(), true);
			assert.strictEqual(oSyncPromise.getResult(), undefined);
		});
	});

	//*********************************************************************************************
	[false, true].forEach(function (bWarn) {
		QUnit.test("@@computedAnnotation with wrong ), bWarn = " + bWarn, function (assert) {
			var sPath = "/T€AMS/@@computedAnnotation() ",
				oSyncPromise;

			this.oMetaModelMock.expects("fetchEntityContainer").atLeast(1)
				.returns(SyncPromise.resolve(mScope));
			this.mock(JSTokenizer).expects("parseJS").never();
			this.oLogMock.expects("isLoggable")
				.withExactArgs(Log.Level.WARNING, sODataMetaModel).returns(bWarn);
			this.oLogMock.expects("warning").exactly(bWarn ? 1 : 0)
				.withExactArgs("Expected ')' instead of ' '", sPath, sODataMetaModel);

			// code under test
			oSyncPromise = this.oMetaModel.fetchObject(sPath);

			assert.strictEqual(oSyncPromise.isFulfilled(), true);
			assert.strictEqual(oSyncPromise.getResult(), undefined);
		});
	});

	//*********************************************************************************************
	[false, true].forEach(function (bDebug) {
		QUnit.test("fetchObject: cross-service reference, bDebug = " + bDebug, function (assert) {
			var mClonedProductScope = clone(mProductScope),
				aPromises = [],
				oRequestorMock = this.mock(this.oMetaModel.oRequestor),
				that = this;

			/*
			 * Expect the given debug message with the given path.
			 */
			function expectDebug(sMessage, sPath) {
				that.expectDebug(bDebug, sMessage, sPath);
			}

			/*
			 * Code under test: ODataMetaModel#fetchObject with the given path should yield the
			 * given expected result.
			 */
			function codeUnderTest(sPath, vExpectedResult) {
				aPromises.push(that.oMetaModel.fetchObject(sPath).then(function (vResult) {
					assert.strictEqual(vResult, vExpectedResult);
				}));
			}

			const mClonedScope = this.expectFetchEntityContainer(mXServiceScope);
			oRequestorMock.expects("read")
				.withExactArgs("/a/default/iwbep/tea_busi_product/0001/$metadata")
				.resolves(mClonedProductScope);
			oRequestorMock.expects("read")
				.withExactArgs("/a/default/iwbep/tea_busi_supplier/0001/$metadata")
				.resolves(mSupplierScope);
			oRequestorMock.expects("read")
				.withExactArgs("/empty/$metadata")
				.resolves(mMostlyEmptyScope);
			this.oMetaModelMock.expects("_changeAnnotations")
				.withExactArgs(sinon.match.same(mClonedScope));

			expectDebug("Namespace tea_busi_product.v0001. found in $Include"
				+ " of /a/default/iwbep/tea_busi_product/0001/$metadata"
				+ " at /tea_busi.v0001.EQUIPMENT/EQUIPMENT_2_PRODUCT/$Type",
				"/EQUIPM€NTS/EQUIPMENT_2_PRODUCT/Name");
			expectDebug("Reading /a/default/iwbep/tea_busi_product/0001/$metadata"
				+ " at /tea_busi.v0001.EQUIPMENT/EQUIPMENT_2_PRODUCT/$Type",
				"/EQUIPM€NTS/EQUIPMENT_2_PRODUCT/Name");
			expectDebug("Waiting for tea_busi_product.v0001."
				+ " at /tea_busi.v0001.EQUIPMENT/EQUIPMENT_2_PRODUCT/$Type",
				"/EQUIPM€NTS/EQUIPMENT_2_PRODUCT/Name");
			codeUnderTest("/EQUIPM€NTS/EQUIPMENT_2_PRODUCT/Name",
				mClonedProductScope["tea_busi_product.v0001.Product"].Name);

			expectDebug("Waiting for tea_busi_product.v0001."
				+ " at /tea_busi.v0001.EQUIPMENT/EQUIPMENT_2_PRODUCT/$Type",
				"/EQUIPM€NTS/EQUIPMENT_2_PRODUCT/PRODUCT_2_CATEGORY/CategoryName");
			codeUnderTest("/EQUIPM€NTS/EQUIPMENT_2_PRODUCT/PRODUCT_2_CATEGORY/CategoryName",
				mClonedProductScope["tea_busi_product.v0001.Category"].CategoryName);

			expectDebug("Waiting for tea_busi_product.v0001.",
				"/tea_busi_product.v0001.Category/CategoryName");
			codeUnderTest("/tea_busi_product.v0001.Category/CategoryName",
				mClonedProductScope["tea_busi_product.v0001.Category"].CategoryName);

			expectDebug("Waiting for tea_busi_product.v0001.",
				"/tea_busi_product.v0001.Category/CategoryName@Common.Label");
			codeUnderTest("/tea_busi_product.v0001.Category/CategoryName@Common.Label",
				"CategoryName from tea_busi_product.v0001.");

			expectDebug("Waiting for tea_busi_product.v0001."
				+ " at /tea_busi.v0001.EQUIPMENT/EQUIPMENT_2_PRODUCT/$Type",
				"/EQUIPM€NTS/EQUIPMENT_2_PRODUCT/PRODUCT_2_SUPPLIER/Supplier_Name");
			codeUnderTest("/EQUIPM€NTS/EQUIPMENT_2_PRODUCT/PRODUCT_2_SUPPLIER/Supplier_Name",
				mSupplierScope["tea_busi_supplier.v0001.Supplier"].Supplier_Name);

			expectDebug("Namespace empty. found in $Include of /empty/$metadata",
				"/empty.DefaultContainer");
			expectDebug("Reading /empty/$metadata", "/empty.DefaultContainer");
			expectDebug("Waiting for empty.",
				"/empty.DefaultContainer");
			codeUnderTest("/empty.DefaultContainer", mMostlyEmptyScope["empty.DefaultContainer"]);

			// Note: these are logged asynchronously!
			expectDebug("Including tea_busi_product.v0001."
				+ " from /a/default/iwbep/tea_busi_product/0001/$metadata"
				+ " at /tea_busi.v0001.EQUIPMENT/EQUIPMENT_2_PRODUCT/$Type",
				"/EQUIPM€NTS/EQUIPMENT_2_PRODUCT/Name");
			expectDebug("Including empty. from /empty/$metadata",
				"/empty.DefaultContainer");
			expectDebug("Namespace tea_busi_supplier.v0001. found in $Include"
				+ " of /a/default/iwbep/tea_busi_supplier/0001/$metadata"
				+ " at /tea_busi_product.v0001.Product/PRODUCT_2_SUPPLIER/$Type",
				"/EQUIPM€NTS/EQUIPMENT_2_PRODUCT/PRODUCT_2_SUPPLIER/Supplier_Name");
			expectDebug("Reading /a/default/iwbep/tea_busi_supplier/0001/$metadata"
				+ " at /tea_busi_product.v0001.Product/PRODUCT_2_SUPPLIER/$Type",
				"/EQUIPM€NTS/EQUIPMENT_2_PRODUCT/PRODUCT_2_SUPPLIER/Supplier_Name");
			expectDebug("Waiting for tea_busi_supplier.v0001."
				+ " at /tea_busi_product.v0001.Product/PRODUCT_2_SUPPLIER/$Type",
				"/EQUIPM€NTS/EQUIPMENT_2_PRODUCT/PRODUCT_2_SUPPLIER/Supplier_Name");
			expectDebug("Including tea_busi_supplier.v0001."
				+ " from /a/default/iwbep/tea_busi_supplier/0001/$metadata"
				+ " at /tea_busi_product.v0001.Product/PRODUCT_2_SUPPLIER/$Type",
				"/EQUIPM€NTS/EQUIPMENT_2_PRODUCT/PRODUCT_2_SUPPLIER/Supplier_Name");

			return Promise.all(aPromises);
		});
	});
	//TODO Decision: It is an error if a namespace is referenced multiple times with different URIs.
	//     This should be checked even when load-on-demand is used.
	//     (It should not even be included multiple times with the same URI!)
	//TODO Check that no namespace is included which is already present!
	//TODO API to load "transitive closure"
	//TODO support for sync. XML Templating

	//*********************************************************************************************
	[false, true].forEach(function (bWarn) {
		var sTitle = "fetchObject: missing cross-service reference, bWarn = " + bWarn;

		QUnit.test(sTitle, function (assert) {
			var sPath = "/not.found",
				oSyncPromise;

			this.expectFetchEntityContainer(mMostlyEmptyScope);
			this.oLogMock.expects("isLoggable")
				.withExactArgs(Log.Level.WARNING, sODataMetaModel).returns(bWarn);
			this.oLogMock.expects("warning").exactly(bWarn ? 1 : 0)
				.withExactArgs("Unknown qualified name not.found", sPath, sODataMetaModel);

			// code under test
			oSyncPromise = this.oMetaModel.fetchObject(sPath);

			assert.strictEqual(oSyncPromise.isFulfilled(), true);
			assert.strictEqual(oSyncPromise.getResult(), undefined);
		});
	});

	//*********************************************************************************************
	[false, true].forEach(function (bWarn) {
		var sTitle = "fetchObject: referenced metadata does not contain included schema, bWarn = "
			+ bWarn;

		QUnit.test(sTitle, function (assert) {
			var sSchemaName = "I.still.haven't.found.what.I'm.looking.for.",
				sQualifiedName = sSchemaName + "Child",
				sPath = "/" + sQualifiedName;

			this.expectFetchEntityContainer(mXServiceScope);
			this.mock(this.oMetaModel.oRequestor).expects("read")
				.withExactArgs("/empty/$metadata")
				.resolves(mMostlyEmptyScope);
			this.allowWarnings(bWarn);
			this.oLogMock.expects("warning").exactly(bWarn ? 1 : 0)
				.withExactArgs("/empty/$metadata does not contain " + sSchemaName, sPath,
					sODataMetaModel);
			this.oLogMock.expects("warning").exactly(bWarn ? 1 : 0)
				.withExactArgs("Unknown qualified name " + sQualifiedName, sPath, sODataMetaModel);

			// code under test
			return this.oMetaModel.fetchObject(sPath).then(function (vResult) {
				assert.strictEqual(vResult, undefined);
			});
		});
	});

	//*********************************************************************************************
	[false, true].forEach(function (bWarn) {
		var sTitle = "fetchObject: cross-service reference, respect $Include; bWarn = " + bWarn;

		QUnit.test(sTitle, function (assert) {
			var mScope0 = {
					$Version : "4.0",
					$Reference : {
						"../../../../default/iwbep/tea_busi_product/0001/$metadata" : {
							$Include : [
								"not.found.",
								"tea_busi_product.v0001.",
								"tea_busi_supplier.v0001."
							]
						}
					}
				},
				mReferencedScope = {
					$Version : "4.0",
					"must.not.be.included." : {
						$kind : "Schema"
					},
					"tea_busi_product.v0001." : {
						$kind : "Schema"
					},
					"tea_busi_supplier.v0001." : {
						$kind : "Schema"
					}
				},
				oRequestorMock = this.mock(this.oMetaModel.oRequestor),
				that = this;

			this.expectFetchEntityContainer(mScope0);

			{
				const oSyncPromise
					// code under test (do not fetch schema)
					= this.oMetaModel.fetchObject("/tea_busi_product.v0001.@$ui5.target");

				assert.strictEqual(oSyncPromise.isFulfilled(), true);
				assert.strictEqual(oSyncPromise.getResult(), undefined);
			}

			oRequestorMock.expects("read")
				.withExactArgs("/a/default/iwbep/tea_busi_product/0001/$metadata")
				.resolves(mReferencedScope);
			this.allowWarnings(bWarn);

			// code under test
			return this.oMetaModel.fetchObject("/tea_busi_product.v0001.").then(function (vResult) {
				var oSyncPromise;

				assert.strictEqual(vResult, mReferencedScope["tea_busi_product.v0001."]);

				assert.ok(that.oMetaModel.mSchema2MetadataUrl["tea_busi_product.v0001."]
					["/a/default/iwbep/tea_busi_product/0001/$metadata"],
					"document marked as read");

				that.oLogMock.expects("warning").exactly(bWarn ? 1 : 0)
					.withExactArgs("Unknown qualified name must.not.be.included.",
						"/must.not.be.included.", sODataMetaModel);
				assert.strictEqual(that.oMetaModel.getObject("/must.not.be.included."),
					undefined,
					"must not include schemata which are not mentioned in edmx:Include");

				assert.strictEqual(that.oMetaModel.getObject("/tea_busi_supplier.v0001."),
					mReferencedScope["tea_busi_supplier.v0001."]);

				// now check that "not.found." does not invoke another read(),
				// does finish synchronously and logs a warning
				that.oLogMock.expects("warning").exactly(bWarn ? 1 : 0)
					.withExactArgs("/a/default/iwbep/tea_busi_product/0001/$metadata"
						+ " does not contain not.found.",
						"/not.found.", sODataMetaModel);
				that.oLogMock.expects("warning").exactly(bWarn ? 1 : 0)
					.withExactArgs("Unknown qualified name not.found.",
						"/not.found.", sODataMetaModel);

				// code under test
				oSyncPromise = that.oMetaModel.fetchObject("/not.found.");

				assert.strictEqual(oSyncPromise.isFulfilled(), true);
				assert.strictEqual(oSyncPromise.getResult(), undefined);
			});
		});
	});

	//*********************************************************************************************
	QUnit.test("fetchObject: cross-service reference - validation failure", function (assert) {
		var oError = new Error(),
			mReferencedScope = {},
			sUrl = "/a/default/iwbep/tea_busi_product/0001/$metadata";

		this.expectFetchEntityContainer(mXServiceScope);
		this.mock(this.oMetaModel.oRequestor).expects("read").withExactArgs(sUrl)
			.resolves(mReferencedScope);
		this.oMetaModelMock.expects("validate")
			.withExactArgs(sUrl, mReferencedScope)
			.throws(oError);

		return this.oMetaModel.fetchObject("/tea_busi_product.v0001.Product").then(function () {
				assert.ok(false);
			}, function (oError0) {
				assert.strictEqual(oError0, oError);
			});
	});

	//*********************************************************************************************
	QUnit.test("fetchObject: cross-service reference - document loaded from different URI",
			function (assert) {
		var sMessage = "A schema cannot span more than one document: schema is referenced by"
				+ " following URLs: /a/default/iwbep/tea_busi_product/0001/$metadata,"
				+ " /second/reference",
			sSchema = "tea_busi_product.v0001.";

		this.expectFetchEntityContainer(mXServiceScope);
		this.mock(this.oModel).expects("reportError")
			.withExactArgs(sMessage, sODataMetaModel, sinon.match({
				message : sSchema + ": " + sMessage,
				name : "Error"
			}));
		// simulate 2 references for a schema
		this.oMetaModel.mSchema2MetadataUrl["tea_busi_product.v0001."]["/second/reference"] = false;

		// code under test
		return this.oMetaModel.fetchObject("/tea_busi_product.v0001.Product").then(function () {
				assert.ok(false);
			}, function (oError0) {
				assert.strictEqual(oError0.message, sSchema + ": " + sMessage);
			});
	});

	//*********************************************************************************************
	QUnit.test("fetchObject: cross-service reference - duplicate include", function (assert) {
		var oRequestorMock = this.mock(this.oMetaModel.oRequestor),
			// root service includes both A and B, A also includes B
			mScope0 = {
				$Version : "4.0",
				$Reference : {
					"/A/$metadata" : {
						$Include : [
							"A."
						]
					},
					"/B/$metadata" : {
						$Include : [
							"B."
						]
					}
				}
			},
			mScopeA = {
				$Version : "4.0",
				$Reference : {
					"/B/$metadata" : {
						$Include : [
							"B.",
							"B.B." // includes additional namespace from already read document
						]
					}
				},
				"A." : {
					$kind : "Schema"
				}
			},
			mScopeB = {
				$Version : "4.0",
				"B." : {
					$kind : "Schema"
				},
				"B.B." : {
					$kind : "Schema"
				}
			},
			that = this;

		this.expectFetchEntityContainer(mScope0);
		oRequestorMock.expects("read").withExactArgs("/A/$metadata")
			.resolves(mScopeA);
		oRequestorMock.expects("read").withExactArgs("/B/$metadata")
			.resolves(mScopeB);

		return this.oMetaModel.fetchObject("/B.")
			.then(function (vResult) {
				assert.strictEqual(vResult, mScopeB["B."]);

				// code under test - we must not overwrite our "$ui5.read" promise!
				return that.oMetaModel.fetchObject("/A.")
					.then(function (vResult0) {
						assert.strictEqual(vResult0, mScopeA["A."]);

						// Note: must not invoke read() again!
						return that.oMetaModel.fetchObject("/B.B.")
							.then(function (vResult1) {
								assert.strictEqual(vResult1, mScopeB["B.B."]);
							});
					});
			});
	});
	//TODO Implement consistency checks that the same namespace is always included from the same
	//     reference URI, no matter which referencing document.

	//*********************************************************************************************
	[undefined, false, true].forEach(function (bSupportReferences) {
		var sTitle = "fetchObject: cross-service reference - supportReferences: "
				+ bSupportReferences;

		QUnit.test(sTitle, function (assert) {
			var mClonedProductScope = clone(mProductScope),
				oModel = new ODataModel({ // code under test
					serviceUrl : "/a/b/c/d/e/",
					supportReferences : bSupportReferences
				}),
				sPath = "/tea_busi_product.v0001.Product",
				sUrl = "/a/default/iwbep/tea_busi_product/0001/$metadata";

			this.oMetaModel = oModel.getMetaModel();
			this.oMetaModelMock = this.mock(this.oMetaModel);
			bSupportReferences = bSupportReferences !== false; // default is true!
			assert.strictEqual(this.oMetaModel.bSupportReferences, bSupportReferences);

			this.expectFetchEntityContainer(mXServiceScope);
			this.mock(this.oMetaModel.oRequestor).expects("read")
				.exactly(bSupportReferences ? 1 : 0)
				.withExactArgs(sUrl)
				.resolves(mClonedProductScope);
			this.allowWarnings(true);
			this.oLogMock.expects("warning").exactly(bSupportReferences ? 0 : 1)
				.withExactArgs("Unknown qualified name " + sPath.slice(1), sPath, sODataMetaModel);

			// code under test
			return this.oMetaModel.fetchObject(sPath).then(function (vResult) {
				assert.strictEqual(vResult, bSupportReferences
					? mClonedProductScope["tea_busi_product.v0001.Product"]
					: undefined);
			});
		});
	});

	//*********************************************************************************************
	QUnit.test("getObject, requestObject", function (assert) {
		return TestUtils.checkGetAndRequest(this, this.oMetaModel, assert, "fetchObject",
			["sPath", {/*oContext*/}]);
	});

	//*********************************************************************************************
	[{
		$Type : "Edm.Boolean"
	}, {
		$Type : "Edm.Byte"
	}, {
		$Type : "Edm.Date"
	}, {
		$Type : "Edm.DateTimeOffset"
	}, {
		$Precision : 7,
		$Type : "Edm.DateTimeOffset",
		__constraints : {precision : 7}
	}, {
		$Type : "Edm.Decimal"
	}, {
		$Precision : 20,
		$Scale : 5,
		$Type : "Edm.Decimal",
		__constraints : {maximum : "100.00", maximumExclusive : true, minimum : "0.00",
			precision : 20, scale : 5}
	}, {
		$Precision : 20,
		$Scale : "variable",
		$Type : "Edm.Decimal",
		__constraints : {precision : 20, scale : "variable"}
	}, {
		$Type : "Edm.Double"
	}, {
		$Type : "Edm.Guid"
	}, {
		$Type : "Edm.Int16"
	}, {
		$Type : "Edm.Int32"
	}, {
		$Type : "Edm.Int64"
	}, {
		$Type : "Edm.SByte"
	}, {
		$Type : "Edm.Single"
	}, {
		$Type : "Edm.Stream"
	}, {
		$Type : "Edm.String"
	}, {
		$MaxLength : 255,
		$Type : "Edm.String",
		__constraints : {maxLength : 255}
	}, {
		$Type : "Edm.String",
		__constraints : {isDigitSequence : true}
	}, {
		$Type : "Edm.TimeOfDay"
	}, {
		$Precision : 3,
		$Type : "Edm.TimeOfDay",
		__constraints : {precision : 3}
	}].forEach(function (oProperty0) {
		// Note: take care not to modify oProperty0, clone it first!
		[false, true].forEach(function (bNullable) {
			// Note: JSON.parse(JSON.stringify(...)) cannot clone Infinity!
			var oProperty = _Helper.merge({}, oProperty0),
				oConstraints = oProperty.__constraints;

			delete oProperty.__constraints;
			if (!bNullable) {
				oProperty.$Nullable = false;
				oConstraints ??= {};
				oConstraints.nullable = false;
			}

			QUnit.test("fetchUI5Type: " + JSON.stringify(oProperty0), function (assert) {
				var sPath = "/EMPLOYEES/0/ENTRYDATE",
					that = this;

				this.expects4FetchUI5Type(sPath, oProperty, oConstraints);

				// code under test
				return this.oMetaModel.fetchUI5Type(sPath).then(function (oType) {
					var sExpectedTypeName = "sap.ui.model.odata.type."
							+ oProperty.$Type.slice(4)/*cut off "Edm."*/,
						oTypeKeepsEmptyString;

					assert.strictEqual(oType.getName(), sExpectedTypeName);
					if (oConstraints && oConstraints.scale === "variable") {
						// the type converts "variable" to Infinity
						oConstraints.scale = Infinity;
					}
					assert.deepEqual(oType.oConstraints, oConstraints);

					if (oProperty.$Type === "Edm.String") {
						that.expects4FetchUI5Type(sPath, oProperty, oConstraints);

						// code under test
						oTypeKeepsEmptyString
							= that.oMetaModel.getUI5Type(sPath, {parseKeepsEmptyString : true});

						assert.strictEqual(oTypeKeepsEmptyString.parseValue(""),
							!bNullable && oConstraints && oConstraints.isDigitSequence ? "0" : "");

						that.expects4FetchUI5Type(sPath, oProperty);

						// code under test
						assert.strictEqual(that.oMetaModel.getUI5Type(sPath, {}), oType,
							"cached, even w/ empty mFormatOptions");
					}

					that.expects4FetchUI5Type(sPath, oProperty);

					// code under test
					assert.strictEqual(that.oMetaModel.getUI5Type(sPath), oType, "cached");
				});
			});
		});
	});
	//TODO later: support for facet DefaultValue?

	//*********************************************************************************************
	[{
		style : "short"
	}, {
		parseKeepsEmptyString : true,
		style : "short"
	}].forEach(function (mFormatOptions) {
		var sFormatOptions = JSON.stringify(mFormatOptions),
			sTitle = "fetchUI5Type: ignore only parseKeepsEmptyString w/ " + sFormatOptions;

		QUnit.test(sTitle, function (assert) {
			var sPath = "/EMPLOYEES('0')/ENTRYDATE";

			this.expects4FetchUI5Type(sPath, {$Type : "Edm.Date"});

			// code under test
			return this.oMetaModel.fetchUI5Type(sPath, mFormatOptions)
				.then(function (oType) {
					assert.strictEqual(JSON.stringify(mFormatOptions), sFormatOptions, "unchanged");
					assert.strictEqual(oType.getName(), "sap.ui.model.odata.type.Date");
					assert.deepEqual(oType.oFormatOptions, {style : "short"});
					if (!("parseKeepsEmptyString" in mFormatOptions)) {
						assert.strictEqual(oType.oFormatOptions, mFormatOptions, "no clone");
					}
				});
		});
	});

	//*********************************************************************************************
	[{}, {parseKeepsEmptyString : true}].forEach(function (mFormatOptions) {
		var sFormatOptions = JSON.stringify(mFormatOptions),
			sTitle = "fetchUI5Type: caching w/ mFormatOptions = " + sFormatOptions;

		QUnit.test(sTitle, function (assert) {
			var sPath = "/EMPLOYEES('0')/ENTRYDATE",
				oProperty = {$Type : "Edm.Date"},
				that = this;

			this.expects4FetchUI5Type(sPath, oProperty);
			this.mock(Object).expects("assign").never(); // no clone needed

			// code under test
			return this.oMetaModel.fetchUI5Type(sPath, mFormatOptions)
				.then(function (oType) {
					assert.strictEqual(JSON.stringify(mFormatOptions), sFormatOptions, "unchanged");
					assert.strictEqual(oType.getName(), "sap.ui.model.odata.type.Date");
					assert.strictEqual(oType.oFormatOptions, undefined);

					that.expects4FetchUI5Type(sPath, oProperty);

					assert.strictEqual(
						that.oMetaModel.getUI5Type(sPath, mFormatOptions), // code under test
						oType, "cached");
				});
		});
	});

	//*********************************************************************************************
	["bar", "$bar", "@$ui5.node.bar", "@$ui5.node.parent"].forEach((sLastSegment) => {
		QUnit.test("fetchUI5Type: fetchObject fails for " + sLastSegment, function (assert) {
			var oError = new Error(),
				oMetaContext = {},
				sPath = "/Foo/" + sLastSegment,
				oPromise = SyncPromise.resolve(Promise.reject(oError)),
				fnReporter = sinon.spy();

			this.oMetaModelMock.expects("getMetaContext")
				.withExactArgs(sPath).returns(oMetaContext);
			this.oMetaModelMock.expects("fetchObject")
				.withExactArgs(undefined, sinon.match.same(oMetaContext))
				.returns(oPromise);
			this.mock(this.oModel).expects("getReporter").withExactArgs().returns(fnReporter);
			this.oLogMock.expects("warning")
				.withExactArgs("No metadata for path '" + sPath
					+ "', using sap.ui.model.odata.type.Raw", undefined, sODataMetaModel);

			// code under test
			return this.oMetaModel.fetchUI5Type(sPath).then(function (oType) {
				assert.strictEqual(oType.getName(), "sap.ui.model.odata.type.Raw");
				sinon.assert.calledOnceWithExactly(fnReporter, sinon.match.same(oError));
			});
		});
	});

	//*********************************************************************************************
	["$count", "@$ui5.node.groupLevelCount", "@$ui5.node.level"].forEach((sInt64Name) => {
		QUnit.test("fetchUI5Type: " + sInt64Name, function (assert) {
			var sPath = "/some/meta/path/" + sInt64Name,
				oType;

			this.oMetaModelMock.expects("getMetaContext").never();
			this.oMetaModelMock.expects("fetchObject").never();

			// code under test
			oType = this.oMetaModel.fetchUI5Type(sPath).getResult();

			assert.strictEqual(oType.getName(), "sap.ui.model.odata.type.Int64");
			assert.strictEqual(this.oMetaModel.getUI5Type(sPath), oType, "cached");
		});
	});

	//*********************************************************************************************
	[
		"@$ui5.context.is", "@$ui5.context.isFoo", "@$ui5.node.is", "@$ui5.node.isBar"
	].forEach((sBooleanName) => {
		QUnit.test("fetchUI5Type: " + sBooleanName, function (assert) {
			var sPath = "/some/meta/path/" + sBooleanName,
				oType;

			this.oMetaModelMock.expects("getMetaContext").never();
			this.oMetaModelMock.expects("fetchObject").never();

			// code under test
			oType = this.oMetaModel.fetchUI5Type(sPath).getResult();

			assert.strictEqual(oType.getName(), "sap.ui.model.odata.type.Boolean");
			assert.strictEqual(this.oMetaModel.getUI5Type(sPath), oType, "cached");
		});
	});

	//*********************************************************************************************
	QUnit.test("fetchUI5Type: collection", function (assert) {
		var sPath = "/EMPLOYEES/0/foo",
			that = this;

		this.oMetaModelMock.expects("fetchObject").thrice()
			.withExactArgs(undefined, this.oMetaModel.getMetaContext(sPath))
			.returns(SyncPromise.resolve({
				$isCollection : true,
				$Nullable : false, // must not be turned into a constraint for Raw!
				$Type : "Edm.String"
			}));
		this.oLogMock.expects("warning").withExactArgs(
			"Unsupported collection type, using sap.ui.model.odata.type.Raw",
			sPath, sODataMetaModel);

		return Promise.all([
			// code under test
			this.oMetaModel.fetchUI5Type(sPath).then(function (oType) {
				assert.strictEqual(oType.getName(), "sap.ui.model.odata.type.Raw");
				assert.strictEqual(that.oMetaModel.getUI5Type(sPath), oType, "cached");
			}),
			// code under test
			this.oMetaModel.fetchUI5Type(sPath).then(function (oType) {
				assert.strictEqual(oType.getName(), "sap.ui.model.odata.type.Raw");
			})
		]);
	});

	//*********************************************************************************************
	//TODO make Edm.Duration work with OData V4
	["acme.Type", "Edm.Duration", "Edm.GeographyPoint"].forEach(function (sQualifiedName) {
		QUnit.test("fetchUI5Type: unsupported type " + sQualifiedName, function (assert) {
			var sPath = "/EMPLOYEES/0/foo",
				that = this;

			this.oMetaModelMock.expects("fetchObject").twice()
				.withExactArgs(undefined, this.oMetaModel.getMetaContext(sPath))
				.returns(SyncPromise.resolve({
					$Nullable : false, // must not be turned into a constraint for Raw!
					$Type : sQualifiedName
				}));
			this.oLogMock.expects("warning").withExactArgs(
				"Unsupported type '" + sQualifiedName + "', using sap.ui.model.odata.type.Raw",
				sPath, sODataMetaModel);

			// code under test
			return this.oMetaModel.fetchUI5Type(sPath).then(function (oType) {
				assert.strictEqual(oType.getName(), "sap.ui.model.odata.type.Raw");
				assert.strictEqual(that.oMetaModel.getUI5Type(sPath), oType, "cached");
			});
		});
	});

	//*********************************************************************************************
	QUnit.test("fetchUI5Type: invalid path", function (assert) {
		var sPath = "/EMPLOYEES/0/invalid",
			that = this;

		this.oMetaModelMock.expects("fetchObject").twice()
			.withExactArgs(undefined, this.oMetaModel.getMetaContext(sPath))
			.returns(SyncPromise.resolve(/*no property metadata for path*/));
		this.oLogMock.expects("warning").twice().withExactArgs(
			"No metadata for path '" + sPath + "', using sap.ui.model.odata.type.Raw",
			undefined, sODataMetaModel);

		// code under test
		return this.oMetaModel.fetchUI5Type(sPath).then(function (oType) {
			assert.strictEqual(oType.getName(), "sap.ui.model.odata.type.Raw");

			// code under test
			assert.strictEqual(that.oMetaModel.getUI5Type(sPath), oType, "Type is cached");
		});
	});

	//*********************************************************************************************
	[{
		oProperty : {$Nullable : false, $Type : "Edm.Boolean"},
		oResult : {nullable : false}
	}, {
		oProperty : {$Nullable : true, $Type : "Edm.Boolean"},
		oResult : undefined
	}, {
		oProperty : {$Type : "Edm.Boolean"},
		oResult : undefined
	}, {
		oProperty : {$Type : "Edm.Byte"},
		oResult : undefined
	}, {
		oProperty : {$Type : "Edm.Date"},
		oResult : undefined
	}, {
		oProperty : {$Precision : 7, $Type : "Edm.DateTimeOffset"},
		oResult : {precision : 7, V4 : true}
	}, {
		oProperty : {$Nullable : false, $Precision : 7, $Type : "Edm.DateTimeOffset"},
		oResult : {nullable : false, precision : 7, V4 : true}
	}, {
		oProperty : {$Nullable : false, $Type : "Edm.DateTimeOffset"},
		oResult : {nullable : false, V4 : true}
	}, {
		mGetObjectResults : {
			"/foo@Org.OData.Validation.V1.Minimum/$Decimal" : "0.00",
			"/foo@Org.OData.Validation.V1.Minimum@Org.OData.Validation.V1.Exclusive" : undefined,
			"/foo@Org.OData.Validation.V1.Maximum/$Decimal" : undefined,
			"/foo@Org.OData.Validation.V1.Maximum@Org.OData.Validation.V1.Exclusive" : undefined
		},
		oProperty : {
			$Scale : "variable",
			$Type : "Edm.Decimal"
		},
		oResult : {minimum : "0.00", scale : "variable"}
	}, {
		mGetObjectResults : {
			"/foo@Org.OData.Validation.V1.Minimum/$Decimal" : "0.50",
			"/foo@Org.OData.Validation.V1.Minimum@Org.OData.Validation.V1.Exclusive" : true,
			"/foo@Org.OData.Validation.V1.Maximum/$Decimal" : "100.00",
			"/foo@Org.OData.Validation.V1.Maximum@Org.OData.Validation.V1.Exclusive" : true
		},
		oProperty : {
			$Precision : 2,
			$Scale : 20,
			$Type : "Edm.Decimal"
		},
		oResult : {
			minimum : "0.50",
			minimumExclusive : true,
			maximum : "100.00",
			maximumExclusive : true,
			precision : 2,
			scale : 20
		}
	}, {
		oProperty : {$Type : "Edm.Double"},
		oResult : undefined
	}, {
		oProperty : {$Type : "Edm.Guid"},
		oResult : undefined
	}, {
		oProperty : {$Type : "Edm.Int16"},
		oResult : undefined
	}, {
		oProperty : {$Type : "Edm.Int32"},
		oResult : undefined
	}, {
		oProperty : {$Type : "Edm.Int64"},
		oResult : undefined
	}, {
		oProperty : {$Type : "Edm.SByte"},
		oResult : undefined
	}, {
		oProperty : {$Type : "Edm.Single"},
		oResult : undefined
	}, {
		oProperty : {$Type : "Edm.Stream"},
		oResult : undefined
	}, {
		mGetObjectResults : {
			"/foo@com.sap.vocabularies.Common.v1.IsDigitSequence" : undefined
		},
		oProperty : {$Type : "Edm.String"},
		oResult : undefined
	}, {
		mGetObjectResults : {
			"/foo@com.sap.vocabularies.Common.v1.IsDigitSequence" : undefined
		},
		oProperty : {$Nullable : false, $MaxLength : 23, $Type : "Edm.String"},
		oResult : {nullable : false, maxLength : 23}
	}, {
		mGetObjectResults : {
			"/foo@com.sap.vocabularies.Common.v1.IsDigitSequence" : true
		},
		oProperty : {
			$MaxLength : 23,
			$Type : "Edm.String"
		},
		oResult : {isDigitSequence : true, maxLength : 23}
	}, {
		oProperty : {$Precision : 23, $Type : "Edm.TimeOfDay"},
		oResult : {precision : 23}
	}, { // unsupported type
		oProperty : {$Nullable : false, $Type : "acme.Type"},
		oResult : undefined
	}, { // not yet supported
		oProperty : {$Nullable : false, $Type : "Edm.Duration"},
		oResult : undefined
	}, { // not yet supported
		oProperty : {$Nullable : false, $Type : "Edm.GeographyPoint"},
		oResult : undefined
	}].forEach(function (oFixture) {
		QUnit.test("getConstraints: " + JSON.stringify(oFixture.oProperty), function (assert) {
			var sMetaContextPath = "/foo",
				that = this;

			if (oFixture.mGetObjectResults) {
				Object.keys(oFixture.mGetObjectResults).forEach(function (sConstraintPath) {
					that.oMetaModelMock.expects("getObject")
						.withExactArgs(sConstraintPath)
						.returns(oFixture.mGetObjectResults[sConstraintPath]);
				});
			}

			assert.deepEqual(this.oMetaModel.getConstraints(oFixture.oProperty, sMetaContextPath),
				oFixture.oResult);
		});
	});

	//*********************************************************************************************
	QUnit.test("getUI5Type, requestUI5Type", function (assert) {
		return TestUtils.checkGetAndRequest(this, this.oMetaModel, assert, "fetchUI5Type",
			["sPath"], true);
	});

	//*********************************************************************************************
	[{ // simple entity from a set
		dataPath : "/TEAMS/0",
		canonicalUrl : "/TEAMS(~1)",
		requests : [{
			entityType : "tea_busi.TEAM",
			predicate : "(~1)"
		}]
	}, { // simple entity by key predicate
		dataPath : "/TEAMS('4%3D2')",
		canonicalUrl : "/TEAMS('4%3D2')",
		requests : []
	}, { // simple singleton
		dataPath : "/Me",
		canonicalUrl : "/Me",
		requests : []
	}, { // navigation to root entity
		dataPath : "/TEAMS/0/TEAM_2_EMPLOYEES/1",
		canonicalUrl : "/EMPLOYEES(~1)",
		requests : [{
			entityType : "tea_busi.Worker",
			predicate : "(~1)"
		}]
	}, { // navigation to root entity
		dataPath : "/TEAMS('42')/TEAM_2_EMPLOYEES/1",
		canonicalUrl : "/EMPLOYEES(~1)",
		requests : [{
			entityType : "tea_busi.Worker",
			predicate : "(~1)"
		}]
	}, { // navigation to root entity with key predicate
		dataPath : "/TEAMS('42')/TEAM_2_EMPLOYEES('23')",
		canonicalUrl : "/EMPLOYEES('23')",
		requests : []
	}, { // multiple navigation to root entity
		dataPath : "/TEAMS/0/TEAM_2_EMPLOYEES/1/EMPLOYEE_2_TEAM",
		canonicalUrl : "/T%E2%82%ACAMS(~1)",
		requests : [{
			entityType : "tea_busi.TEAM",
			predicate : "(~1)"
		}]
	}, { // navigation from entity set to single contained entity
		dataPath : "/TEAMS/0/TEAM_2_CONTAINED_S",
		canonicalUrl : "/TEAMS(~1)/TEAM_2_CONTAINED_S",
		requests : [{
			entityType : "tea_busi.TEAM",
			path : "/TEAMS/0",
			predicate : "(~1)"
		}]
	}, { // navigation from singleton to single contained entity
		dataPath : "/Me/EMPLOYEE_2_CONTAINED_S",
		canonicalUrl : "/Me/EMPLOYEE_2_CONTAINED_S",
		requests : []
	}, { // navigation to contained entity within a collection
		dataPath : "/TEAMS/0/TEAM_2_CONTAINED_C/1",
		canonicalUrl : "/TEAMS(~1)/TEAM_2_CONTAINED_C(~2)",
		requests : [{
			entityType : "tea_busi.TEAM",
			path : "/TEAMS/0",
			predicate : "(~1)"
		}, {
			entityType : "tea_busi.ContainedC",
			path : "/TEAMS/0/TEAM_2_CONTAINED_C/1",
			predicate : "(~2)"
		}]
	}, { // navigation to contained entity with a key predicate
		dataPath : "/TEAMS('42')/TEAM_2_CONTAINED_C('foo')",
		canonicalUrl : "/TEAMS('42')/TEAM_2_CONTAINED_C('foo')",
		requests : []
	}, { // navigation from contained entity to contained entity
		dataPath : "/TEAMS/0/TEAM_2_CONTAINED_S/S_2_C/1",
		canonicalUrl : "/TEAMS(~1)/TEAM_2_CONTAINED_S/S_2_C(~2)",
		requests : [{
			entityType : "tea_busi.TEAM",
			path : "/TEAMS/0",
			predicate : "(~1)"
		}, {
			entityType : "tea_busi.ContainedC",
			path : "/TEAMS/0/TEAM_2_CONTAINED_S/S_2_C/1",
			predicate : "(~2)"
		}]
	}, { // navigation from contained to root entity
		// must be appended nevertheless since we only have a type, but no set
		dataPath : "/TEAMS/0/TEAM_2_CONTAINED_C/5/C_2_EMPLOYEE",
		canonicalUrl : "/TEAMS(~1)/TEAM_2_CONTAINED_C(~2)/C_2_EMPLOYEE",
		requests : [{
			entityType : "tea_busi.TEAM",
			path : "/TEAMS/0",
			predicate : "(~1)"
		}, {
			entityType : "tea_busi.ContainedC",
			path : "/TEAMS/0/TEAM_2_CONTAINED_C/5",
			predicate : "(~2)"
		}]
	}, { // navigation from entity w/ key predicate to contained to root entity
		dataPath : "/TEAMS('42')/TEAM_2_CONTAINED_C/5/C_2_EMPLOYEE",
		canonicalUrl : "/TEAMS('42')/TEAM_2_CONTAINED_C(~1)/C_2_EMPLOYEE",
		requests : [{
			entityType : "tea_busi.ContainedC",
			path : "/TEAMS('42')/TEAM_2_CONTAINED_C/5",
			predicate : "(~1)"
		}]
	}, { // decode entity set initially, encode it finally
		dataPath : "/T%E2%82%ACAMS/0",
		canonicalUrl : "/T%E2%82%ACAMS(~1)",
		requests : [{
			entityType : "tea_busi.TEAM",
			predicate : "(~1)"
		}]
	}, { // decode navigation property, encode entity set when building sCandidate
		dataPath : "/EMPLOYEES('7')/EMPLOYEE_2_EQUIPM%E2%82%ACNTS(42)",
		canonicalUrl : "/EQUIPM%E2%82%ACNTS(42)",
		requests : []
	}].forEach(function (oFixture) {
		QUnit.test("fetchCanonicalPath: " + oFixture.dataPath, function (assert) {
			var oContext = Context.create(this.oModel, undefined, oFixture.dataPath),
				oContextMock = this.mock(oContext),
				oPromise;

			this.mock(_Helper).expects("getMetaPath").withExactArgs(oFixture.dataPath)
				.returns("metapath");
			this.oMetaModelMock.expects("fetchObject").withExactArgs("metapath")
				.returns(SyncPromise.resolve());
			this.oMetaModelMock.expects("fetchEntityContainer")
				.returns(SyncPromise.resolve(mScope));
			oFixture.requests.forEach(function (oRequest) {
				var oEntityInstance = {"@$ui5._" : {predicate : oRequest.predicate}};

				oContextMock.expects("fetchValue")
					.withExactArgs(oRequest.path || oFixture.dataPath)
					.returns(SyncPromise.resolve(oEntityInstance));
			});

			// code under test
			oPromise = this.oMetaModel.fetchCanonicalPath(oContext);

			assert.ok(!oPromise.isRejected());
			return oPromise.then(function (sCanonicalUrl) {
				assert.strictEqual(sCanonicalUrl, oFixture.canonicalUrl);
			});
		});
	});

	//*********************************************************************************************
	[{ // simple singleton
		path : "/Me|ID",
		editUrl : "Me"
	}, { // simple entity by key predicate
		path : "/TEAMS('42')|Name",
		editUrl : "TEAMS('42')"
	}, { // simple entity from a set
		path : "/TEAMS/0|Name",
		fetchPredicates : {
			"/TEAMS/0" : "tea_busi.TEAM"
		},
		editUrl : "TEAMS(~0)"
	}, { // simple entity from a set, complex property
		path : "/EMPLOYEES/0|SAL%C3%83RY/CURRENCY",
		fetchPredicates : {
			"/EMPLOYEES/0" : "tea_busi.Worker"
		},
		editUrl : "EMPLOYEES(~0)"
	}, { // navigation to root entity
		path : "/TEAMS/0/TEAM_2_EMPLOYEES/1|ID",
		fetchPredicates : {
			"/TEAMS/0/TEAM_2_EMPLOYEES/1" : "tea_busi.Worker"
		},
		editUrl : "EMPLOYEES(~0)"
	}, { // navigation to root entity
		path : "/TEAMS('42')/TEAM_2_EMPLOYEES/1|ID",
		fetchPredicates : {
			"/TEAMS('42')/TEAM_2_EMPLOYEES/1" : "tea_busi.Worker"
		},
		editUrl : "EMPLOYEES(~0)"
	}, { // navigation to root entity with key predicate
		path : "/TEAMS('42')/TEAM_2_EMPLOYEES('23')|ID",
		editUrl : "EMPLOYEES('23')"
	}, { // multiple navigation to root entity
		path : "/TEAMS/0/TEAM_2_EMPLOYEES/1/EMPLOYEE_2_TEAM|Name",
		fetchPredicates : {
			"/TEAMS/0/TEAM_2_EMPLOYEES/1/EMPLOYEE_2_TEAM" : "tea_busi.TEAM"
		},
		editUrl : "T%E2%82%ACAMS(~0)"
	}, { // navigation from entity set to single contained entity
		path : "/TEAMS/0/TEAM_2_CONTAINED_S|Id",
		fetchPredicates : {
			"/TEAMS/0" : "tea_busi.TEAM"
		},
		editUrl : "TEAMS(~0)/TEAM_2_CONTAINED_S"
	}, { // navigation from singleton to single contained entity
		path : "/Me/EMPLOYEE_2_CONTAINED_S|Id",
		editUrl : "Me/EMPLOYEE_2_CONTAINED_S"
	}, { // navigation to contained entity within a collection
		path : "/TEAMS/0/TEAM_2_CONTAINED_C/1|Id",
		fetchPredicates : {
			"/TEAMS/0" : "tea_busi.TEAM",
			"/TEAMS/0/TEAM_2_CONTAINED_C/1" : "tea_busi.ContainedC"
		},
		editUrl : "TEAMS(~0)/TEAM_2_CONTAINED_C(~1)"
	}, { // navigation to contained entity with a key predicate
		path : "/TEAMS('42')/TEAM_2_CONTAINED_C('foo')|Id",
		editUrl : "TEAMS('42')/TEAM_2_CONTAINED_C('foo')"
	}, { // navigation from contained entity to contained entity
		path : "/TEAMS/0/TEAM_2_CONTAINED_S/S_2_C/1|Id",
		fetchPredicates : {
			"/TEAMS/0" : "tea_busi.TEAM",
			"/TEAMS/0/TEAM_2_CONTAINED_S/S_2_C/1" : "tea_busi.ContainedC"
		},
		editUrl : "TEAMS(~0)/TEAM_2_CONTAINED_S/S_2_C(~1)"
	}, { // navigation from contained to root entity, resolved via navigation property binding path
		path : "/TEAMS/0/TEAM_2_CONTAINED_S/S_2_EMPLOYEE|ID",
		fetchPredicates : {
			"/TEAMS/0/TEAM_2_CONTAINED_S/S_2_EMPLOYEE" : "tea_busi.Worker"
		},
		editUrl : "EMPLOYEES(~0)"
	}, { // navigation from entity w/ key predicate to contained to root entity
		path : "/TEAMS('42')/TEAM_2_CONTAINED_C/5/C_2_EMPLOYEE|ID",
		fetchPredicates : {
			"/TEAMS('42')/TEAM_2_CONTAINED_C/5" : "tea_busi.ContainedC"
		},
		editUrl : "TEAMS('42')/TEAM_2_CONTAINED_C(~0)/C_2_EMPLOYEE"
	}, { // decode entity set initially, encode it finally
		path : "/T%E2%82%ACAMS/0|Name",
		fetchPredicates : {
			"/T%E2%82%ACAMS/0" : "tea_busi.TEAM"
		},
		editUrl : "T%E2%82%ACAMS(~0)"
	}, { // decode navigation property, encode entity set
		path : "/EMPLOYEES('7')/EMPLOYEE_2_EQUIPM%E2%82%ACNTS(42)|ID",
		editUrl : "EQUIPM%E2%82%ACNTS(42)"
	}, { // entity set w/o navigation property bindings
		path : "/ServiceGroups('42')/DefaultSystem|SystemAlias",
		editUrl : "ServiceGroups('42')/DefaultSystem"
	}, { // transient predicate at entity set
		path : "/TEAMS($uid=id-1-23)|TEAM_2_MANAGER/ID",
		editUrl : undefined
	}, { // transient predicate at navigation property
		path : "/TEAMS('1')/TEAM_2_EMPLOYEES($uid=id-1-23)|EMPLOYEE_2_CONTAINED_S/Id",
		editUrl : undefined
	}, { // transient predicate at transient navigation property
		path : "/TEAMS($uid=id-1-42)/TEAM_2_EMPLOYEES($uid=id-1-23)|EMPLOYEE_2_CONTAINED_S/Id",
		editUrl : undefined
	}, { // instance annotation
		path : "/TEAMS/0|Name@my.annotation",
		fetchPredicates : {
			"/TEAMS/0" : "tea_busi.TEAM"
		},
		editUrl : "TEAMS(~0)"
	}, { // complex instance annotation
		path : "/TEAMS/0|Name@complex/property",
		fetchPredicates : {
			"/TEAMS/0" : "tea_busi.TEAM"
		},
		editUrl : "TEAMS(~0)"
	}, { // annotated instance annotation
		path : "/TEAMS/0|Name@my.annotation@annotation",
		fetchPredicates : {
			"/TEAMS/0" : "tea_busi.TEAM"
		},
		editUrl : "TEAMS(~0)"
	}, { // client-side annotation
		path : "/TEAMS('42')|@$ui5.context.isSelected",
		editUrl : "TEAMS('42')"
	}].forEach(function (oFixture) {
		QUnit.test("fetchUpdateData: " + oFixture.path, function (assert) {
			var i = oFixture.path.indexOf("|"),
				sContextPath = oFixture.path.slice(0, i),
				sPropertyPath = oFixture.path.slice(i + 1),
				oContext = Context.create(this.oModel, undefined, sContextPath),
				oContextMock = this.mock(oContext),
				sMetaPath = oFixture.path.replace("|", "/"),
				oPromise,
				that = this;

			if (sMetaPath.endsWith("/")) {
				sMetaPath = sMetaPath.slice(0, -1);
			}
			this.mock(_Helper).expects("getMetaPath")
				.withExactArgs(sMetaPath).returns("~");
			this.oMetaModelMock.expects("fetchObject").withExactArgs("~")
				.returns(SyncPromise.resolve(Promise.resolve()).then(function () {
					that.oMetaModelMock.expects("fetchEntityContainer")
						.returns(SyncPromise.resolve(mScope));
					Object.keys(oFixture.fetchPredicates || {}).forEach(function (sPath, j) {
						var oEntityInstance = {"@$ui5._" : {predicate : "(~" + j + ")"}};

						// Note: the entity instance is delivered asynchronously
						oContextMock.expects("fetchValue")
							.withExactArgs(sPath)
							.returns(SyncPromise.resolve(Promise.resolve(oEntityInstance)));
					});
				}));

			// code under test
			oPromise = this.oMetaModel.fetchUpdateData(sPropertyPath, oContext);

			assert.ok(!oPromise.isRejected());
			return oPromise.then(function (oResult) {
				assert.strictEqual(oResult.editUrl, oFixture.editUrl);
				assert.strictEqual(oResult.entityPath, sContextPath);
				assert.strictEqual(oResult.propertyPath, sPropertyPath);
			});
		});
	});
	//TODO support collection properties (-> path containing index not leading to predicate)
	//TODO prefer instance annotation at payload for "odata.editLink"?!
	//TODO target URLs like
	// "com.sap.gateway.default.iwbep.tea_busi_product.v0001.Container/Products(...)"?
	//TODO type casts, operations?

	//*********************************************************************************************
	QUnit.test("fetchUpdateData: bNoEditUrl", function (assert) {
		var oContext = Context.create(this.oModel, undefined, "/TEAMS('42')");

		this.oMetaModelMock.expects("fetchEntityContainer").twice()
			.returns(SyncPromise.resolve(mScope));
		this.mock(oContext).expects("fetchValue").never();

		return this.oMetaModel
			// code under test
			.fetchUpdateData("/TEAMS('42')/TEAM_2_MANAGER/TEAM_ID", oContext, true)
			.then(function (oResult) {
				assert.deepEqual(oResult, {
					editUrl : undefined,
					entityPath : "/TEAMS('42')/TEAM_2_MANAGER",
					propertyPath : "TEAM_ID"
				});
			});
	});

	//*********************************************************************************************
	QUnit.test("fetchUpdateData: fetchObject fails", function (assert) {
		var oModel = this.oModel,
			oContext = {
				getModel : function () { return oModel; }
			},
			oExpectedError = new Error(),
			sPath = "some/invalid/path/to/a/property";

		this.mock(oModel).expects("resolve")
			.withExactArgs(sPath, sinon.match.same(oContext))
			.returns("~1");
		this.mock(_Helper).expects("getMetaPath").withExactArgs("~1").returns("~2");
		this.oMetaModelMock.expects("fetchObject").withExactArgs("~2")
			.returns(Promise.reject(oExpectedError));

		// code under test
		return this.oMetaModel.fetchUpdateData(sPath, oContext).then(function () {
			assert.ok(false);
		}, function (oError) {
			assert.strictEqual(oError, oExpectedError);
		});
	});

	//*********************************************************************************************
	[{
		dataPath : "/Foo/Bar",
		message : "Not an entity set: Foo",
		warning : "Unknown child Foo of tea_busi.DefaultContainer"
	}, {
		dataPath : "/TEAMS/0/Foo/Bar",
		message : "Not a (navigation) property: Foo"
	}, {
		dataPath : "/TEAMS/0/TEAM_2_CONTAINED_S",
		instance : undefined,
		message : "No instance to calculate key predicate at /TEAMS/0"
	}, {
		dataPath : "/TEAMS/0/TEAM_2_CONTAINED_S",
		instance : {},
		message : "No key predicate known at /TEAMS/0"
	}, {
		dataPath : "/TEAMS/0/TEAM_2_CONTAINED_S",
		instance : new Error("failed to load team"),
		message : "failed to load team at /TEAMS/0"
	}, {
		dataPath : "/TEAMS/0/Foo@$ui5.something",
		message : "Read-only path must not be updated"
	}].forEach(function (oFixture) {
		QUnit.test("fetchUpdateData: " + oFixture.message, function (assert) {
			var oContext = Context.create(this.oModel, undefined, oFixture.dataPath),
				oPromise;

			this.oMetaModelMock.expects("fetchEntityContainer").atLeast(1)
				.returns(SyncPromise.resolve(mScope));
			if ("instance" in oFixture) {
				this.mock(oContext).expects("fetchValue")
					.returns(oFixture.instance instanceof Error
						? SyncPromise.reject(oFixture.instance)
						: SyncPromise.resolve(oFixture.instance));
			}
			if (oFixture.warning) {
				this.oLogMock.expects("isLoggable")
					.withExactArgs(Log.Level.WARNING, sODataMetaModel)
					.returns(true);
				this.oLogMock.expects("warning")
					.withExactArgs(oFixture.warning, oFixture.dataPath, sODataMetaModel);
			}
			this.mock(this.oModel).expects("reportError")
				.withExactArgs(oFixture.message, sODataMetaModel, sinon.match({
					message : oFixture.dataPath + ": " + oFixture.message,
					name : "Error"
				}));

			oPromise = this.oMetaModel.fetchUpdateData("", oContext);
			assert.ok(oPromise.isRejected());
			assert.strictEqual(oPromise.getResult().message,
				oFixture.dataPath + ": " + oFixture.message);
			oPromise.caught(); // avoid "Uncaught (in promise)"
		});
	});

	//*********************************************************************************************
	QUnit.test("fetchCanonicalPath: success", function (assert) {
		var oContext = {};

		this.oMetaModelMock.expects("fetchUpdateData")
			.withExactArgs("", sinon.match.same(oContext))
			.returns(SyncPromise.resolve(Promise.resolve({
				editUrl : "edit('URL')",
				propertyPath : ""
			})));

		// code under test
		return this.oMetaModel.fetchCanonicalPath(oContext).then(function (oCanonicalPath) {
			assert.strictEqual(oCanonicalPath, "/edit('URL')");
		});
	});

	//*********************************************************************************************
	QUnit.test("fetchCanonicalPath: not an entity", function (assert) {
		var oContext = {
				getPath : function () { return "/TEAMS('4711')/Name"; }
			};

		this.oMetaModelMock.expects("fetchUpdateData")
			.withExactArgs("", sinon.match.same(oContext))
			.returns(SyncPromise.resolve(Promise.resolve({
				editUrl : "TEAMS('4711')",
				entityPath : "/TEAMS('4711')",
				propertyPath : "Name"
			})));

		// code under test
		return this.oMetaModel.fetchCanonicalPath(oContext).then(function () {
			assert.ok(false);
		}, function (oError) {
			assert.strictEqual(oError.message, "Context " + oContext.getPath()
				+ " does not point to an entity. It should be " + "/TEAMS('4711')");
		});
	});

	//*********************************************************************************************
	QUnit.test("fetchCanonicalPath: fetchUpdateData fails", function (assert) {
		var oContext = {},
			oExpectedError = new Error();

		this.oMetaModelMock.expects("fetchUpdateData")
			.withExactArgs("", sinon.match.same(oContext))
			.returns(SyncPromise.resolve(Promise.reject(oExpectedError)));

		// code under test
		return this.oMetaModel.fetchCanonicalPath(oContext).then(function () {
			assert.ok(false);
		}, function (oError) {
			assert.strictEqual(oError, oExpectedError);
		});
	});

	//*********************************************************************************************
	QUnit.test("fetchCanonicalPath: transient entity", function (assert) {
		var oContext = Context.create(this.oModel, undefined, "/T€AMS/-1/EMPLOYEES", -1);

		this.oMetaModelMock.expects("fetchUpdateData")
			.returns(SyncPromise.resolve({
				editUrl : undefined,
				entityPath : "/T€AMS/-1/EMPLOYEES",
				propertyPath : ""
			}));

		// code under test
		return this.oMetaModel.fetchCanonicalPath(oContext).then(function () {
			assert.ok(false);
		}, function (oError) {
			assert.strictEqual(oError.message,
				"/T€AMS/-1/EMPLOYEES: No canonical path for transient entity");
		});
	});

	//*********************************************************************************************
	QUnit.test("getProperty = getObject", function (assert) {
		assert.strictEqual(this.oMetaModel.getProperty, this.oMetaModel.getObject);
	});

	//*********************************************************************************************
	QUnit.test("bindProperty", function (assert) {
		var oBinding,
			oContext = {},
			mParameters = {},
			sPath = "foo";

		// code under test
		oBinding = this.oMetaModel.bindProperty(sPath, oContext, mParameters);

		assert.ok(oBinding instanceof PropertyBinding);
		assert.ok(oBinding.hasOwnProperty("vValue"));
		assert.strictEqual(oBinding.getContext(), oContext);
		assert.strictEqual(oBinding.getModel(), this.oMetaModel);
		assert.strictEqual(oBinding.getPath(), sPath);
		assert.strictEqual(oBinding.mParameters, mParameters, "mParameters available internally");
		assert.strictEqual(oBinding.getValue(), undefined);

		// code under test: must not call getProperty() again!
		assert.strictEqual(oBinding.getExternalValue(), undefined);

		// code under test
		assert.throws(function () {
			oBinding.setExternalValue("foo");
		}, /Unsupported operation: ODataMetaPropertyBinding#setValue/);
	});

	//*********************************************************************************************
	[undefined, {}, {$$valueAsPromise : false}].forEach(function (mParameters, i) {
		QUnit.test("ODataMetaPropertyBinding#checkUpdate: " + i, function (assert) {
			var oBinding,
				oContext = {},
				sPath = "foo",
				oValue = {},
				oPromise = SyncPromise.resolve(Promise.resolve(oValue));

			oBinding = this.oMetaModel.bindProperty(sPath, oContext, mParameters);

			this.oMetaModelMock.expects("fetchObject")
				.withExactArgs(sPath, sinon.match.same(oContext), sinon.match.same(mParameters))
				.returns(oPromise);
			this.mock(oBinding).expects("_fireChange")
				.withExactArgs({reason : ChangeReason.Change});

			// code under test
			oBinding.checkUpdate();

			assert.strictEqual(oBinding.getValue(), undefined);
			oPromise.then(function () {
				assert.strictEqual(oBinding.getValue(), oValue);
			});

			return oPromise;
		});
	});

	//*********************************************************************************************
	QUnit.test("ODataMetaPropertyBinding#checkUpdate: $$valueAsPromise=true, sync",
			function (assert) {
		var oBinding,
			oContext = {},
			mParameters = {$$valueAsPromise : true},
			sPath = "foo",
			oValue = {},
			oPromise = SyncPromise.resolve(oValue);

		oBinding = this.oMetaModel.bindProperty(sPath, oContext, mParameters);

		this.mock(SyncPromise.prototype).expects("unwrap").never();
		this.oMetaModelMock.expects("fetchObject")
			.withExactArgs(sPath, sinon.match.same(oContext), sinon.match.same(mParameters))
			.returns(oPromise);
		this.mock(oBinding).expects("_fireChange").withExactArgs({reason : ChangeReason.Change});

		// code under test
		oBinding.checkUpdate();

		assert.strictEqual(oBinding.getValue(), oValue, "Value sync");

		return oPromise;
	});

	//*********************************************************************************************
	QUnit.test("ODataMetaPropertyBinding#checkUpdate: no event", function () {
		var oBinding,
			oContext = {},
			mParameters = {},
			sPath = "foo",
			oValue = {},
			oPromise = SyncPromise.resolve(Promise.resolve(oValue));

		oBinding = this.oMetaModel.bindProperty(sPath, oContext, mParameters);
		oBinding.vValue = oValue;

		this.oMetaModelMock.expects("fetchObject")
			.withExactArgs(sPath, sinon.match.same(oContext), sinon.match.same(mParameters))
			.returns(oPromise);
		this.mock(oBinding).expects("_fireChange").never();

		// code under test
		oBinding.checkUpdate();

		return oPromise;
	});

	//*********************************************************************************************
	QUnit.test("ODataMetaPropertyBinding#checkUpdate: bForceUpdate, sChangeReason", function () {
		var oBinding,
			oContext = {},
			mParameters = {},
			sPath = "foo",
			oValue = {},
			oPromise = SyncPromise.resolve(Promise.resolve(oValue));

		oBinding = this.oMetaModel.bindProperty(sPath, oContext, mParameters);
		oBinding.vValue = oValue;

		this.oMetaModelMock.expects("fetchObject")
			.withExactArgs(sPath, sinon.match.same(oContext), sinon.match.same(mParameters))
			.returns(oPromise);
		this.mock(oBinding).expects("_fireChange").withExactArgs({reason : "Foo"});

		// code under test
		oBinding.checkUpdate(true, "Foo");

		return oPromise;
	});

	//*********************************************************************************************
	QUnit.test("ODataMetaPropertyBinding#checkUpdate: $$valueAsPromise = true", function (assert) {
		var oBinding,
			oContext = {},
			mParameters = {
				$$valueAsPromise : true
			},
			sPath = "foo",
			oValue = {},
			oPromise,
			oSyncPromise = SyncPromise.resolve(Promise.resolve(oValue));

		oBinding = this.oMetaModel.bindProperty(sPath, oContext, mParameters);

		this.oMetaModelMock.expects("fetchObject")
			.withExactArgs(sPath, sinon.match.same(oContext), sinon.match.same(mParameters))
			.returns(oSyncPromise);
		this.mock(oBinding).expects("_fireChange")
			.withExactArgs({reason : ChangeReason.Change})
			.twice()
			.onFirstCall().callsFake(function () {
				oPromise = oBinding.getValue();
				assert.ok(oPromise instanceof Promise, "Value is a Promise");
			})
			.onSecondCall().callsFake(function () {
				assert.strictEqual(oBinding.getValue(), oValue, "Value resolved");
			});

		// code under test - calls oBinding.checkUpdate(true)
		oBinding.initialize();

		assert.strictEqual(oBinding.getValue(), oPromise, "Value is the pending Promise");
		return oPromise.then(function (oResult) {
			assert.strictEqual(oResult, oValue);
			assert.strictEqual(oBinding.getValue(), oValue);
		});
	});

	//*********************************************************************************************
	QUnit.test("ODataMetaPropertyBinding#checkUpdate: promise rejected", function (assert) {
		var oBinding,
			oContext = {},
			oError = new Error("This call intentionally failed"),
			sPath = "foo",
			oSyncPromise = SyncPromise.reject(oError);

		oBinding = this.oMetaModel.bindProperty(sPath, oContext);

		this.oMetaModelMock.expects("fetchObject")
			.withExactArgs(sPath, sinon.match.same(oContext), undefined)
			.returns(oSyncPromise);
		this.mock(oBinding).expects("_fireChange").never();

		assert.throws(function () {
			// code under test - calls oBinding.checkUpdate(true)
			oBinding.initialize();
		}, oError);
	});

	//*********************************************************************************************
	QUnit.test("ODataMetaPropertyBinding#setContext", function (assert) {
		var oBinding,
			oBindingMock,
			oContext = {};

		oBinding = this.oMetaModel.bindProperty("Foo", oContext);
		oBindingMock = this.mock(oBinding);

		oBindingMock.expects("checkUpdate").never();

		// code under test
		oBinding.setContext(oContext);

		oBindingMock.expects("checkUpdate").withExactArgs(false, ChangeReason.Context);

		// code under test
		oBinding.setContext(undefined);
		assert.strictEqual(oBinding.getContext(), undefined);

		oBinding = this.oMetaModel.bindProperty("/Foo");
		this.mock(oBinding).expects("checkUpdate").never();

		// code under test
		oBinding.setContext(oContext);
	});

	//*********************************************************************************************
	["ENTRYDATE", "/EMPLOYEES/ENTRYDATE"].forEach(function (sPath) {
		QUnit.test("bindContext: " + sPath, function (assert) {
			var bAbsolutePath = sPath[0] === "/",
				oBinding,
				oBoundContext,
				iChangeCount = 0,
				oContext = this.oMetaModel.getMetaContext("/EMPLOYEES"),
				oContextCopy = this.oMetaModel.getMetaContext("/EMPLOYEES"),
				oNewContext = this.oMetaModel.getMetaContext("/T€AMS");

			// without context
			oBinding = this.oMetaModel.bindContext(sPath, null);

			assert.ok(oBinding instanceof ContextBinding);
			assert.strictEqual(oBinding.getModel(), this.oMetaModel);
			assert.strictEqual(oBinding.getPath(), sPath);
			assert.strictEqual(oBinding.getContext(), null);

			assert.strictEqual(oBinding.isInitial(), true);
			assert.strictEqual(oBinding.getBoundContext(), null);

			// with context
			oBinding = this.oMetaModel.bindContext(sPath, oContextCopy);

			assert.ok(oBinding instanceof ContextBinding);
			assert.strictEqual(oBinding.getModel(), this.oMetaModel);
			assert.strictEqual(oBinding.getPath(), sPath);
			assert.strictEqual(oBinding.getContext(), oContextCopy);

			assert.strictEqual(oBinding.isInitial(), true);
			assert.strictEqual(oBinding.getBoundContext(), null);

			// setContext **********
			oBinding.attachChange(function (oEvent) {
				assert.strictEqual(oEvent.getId(), "change");
				iChangeCount += 1;
			});

			// code under test
			oBinding.setContext(oContext);

			assert.strictEqual(iChangeCount, 0, "still initial");
			assert.strictEqual(oBinding.isInitial(), true);
			assert.strictEqual(oBinding.getBoundContext(), null);
			assert.strictEqual(oBinding.getContext(), oContext);

			// code under test
			oBinding.initialize();

			assert.strictEqual(iChangeCount, 1, "ManagedObject relies on 'change' event!");
			assert.strictEqual(oBinding.isInitial(), false);
			oBoundContext = oBinding.getBoundContext();
			assert.strictEqual(oBoundContext.getModel(), this.oMetaModel);
			assert.strictEqual(oBoundContext.getPath(),
				bAbsolutePath ? sPath : oContext.getPath() + "/" + sPath);

			// code under test - same context
			oBinding.setContext(oContext);

			assert.strictEqual(iChangeCount, 1, "context unchanged");
			assert.strictEqual(oBinding.getBoundContext(), oBoundContext);

			// code under test
			oBinding.setContext(oContextCopy);

			assert.strictEqual(iChangeCount, 1, "context unchanged");
			assert.strictEqual(oBinding.getBoundContext(), oBoundContext);

			// code under test
			// Note: checks equality on resolved path, not simply object identity of context!
			oBinding.setContext(oNewContext);

			if (bAbsolutePath) {
				assert.strictEqual(iChangeCount, 1, "context unchanged");
				assert.strictEqual(oBinding.getBoundContext(), oBoundContext);
			} else {
				assert.strictEqual(iChangeCount, 2, "context changed");
				oBoundContext = oBinding.getBoundContext();
				assert.strictEqual(oBoundContext.getModel(), this.oMetaModel);
				assert.strictEqual(oBoundContext.getPath(), oNewContext.getPath() + "/" + sPath);
			}

			// code under test
			oBinding.setContext(null);

			if (bAbsolutePath) {
				assert.strictEqual(iChangeCount, 1, "context unchanged");
				assert.strictEqual(oBinding.getBoundContext(), oBoundContext);
			} else {
				assert.strictEqual(iChangeCount, 3, "context changed");
				assert.strictEqual(oBinding.isInitial(), false);
				assert.strictEqual(oBinding.getBoundContext(), null);
			}
		});
	});

	//*********************************************************************************************
	QUnit.test("bindList", function (assert) {
		var oBinding,
			oContext = this.oMetaModel.getContext("/EMPLOYEES"),
			aFilters = [],
			sPath = "@",
			aSorters = [];

		// avoid request to back end during initialization
		this.oMetaModelMock.expects("fetchObject").returns(SyncPromise.resolve());

		// code under test
		oBinding = this.oMetaModel.bindList(sPath, oContext, aSorters, aFilters);

		assert.ok(oBinding instanceof ClientListBinding);
		assert.strictEqual(oBinding.getModel(), this.oMetaModel);
		assert.strictEqual(oBinding.getPath(), sPath);
		assert.strictEqual(oBinding.getContext(), oContext);
		assert.strictEqual(oBinding.aSorters, aSorters);
		assert.strictEqual(oBinding.aApplicationFilters, aFilters);
	});

	//*********************************************************************************************
	QUnit.test("ODataMetaListBinding#setContexts", function (assert) {
		var oBinding,
			oBindingMock,
			oContext = this.oMetaModel.getContext("/EMPLOYEES"),
			aContexts = [],
			sPath = "path";

		// avoid request to back end during initialization
		this.oMetaModelMock.expects("fetchObject").returns(SyncPromise.resolve());

		oBinding = this.oMetaModel.bindList(sPath, oContext);
		oBindingMock = this.mock(oBinding);

		oBindingMock.expects("updateIndices").withExactArgs();
		oBindingMock.expects("applyFilter").withExactArgs();
		oBindingMock.expects("applySort").withExactArgs();
		oBindingMock.expects("_getLength").withExactArgs().returns(42);

		// code under test
		oBinding.setContexts(aContexts);

		assert.strictEqual(oBinding.oList, aContexts);
		assert.strictEqual(oBinding.iLength, 42);
	});

	//*********************************************************************************************
	QUnit.test("ODataMetaListBinding#update (sync)", function () {
		var oBinding,
			oBindingMock,
			oContext = this.oMetaModel.getContext("/EMPLOYEES"),
			aContexts = [{}],
			sPath = "path";

		// avoid request to back end during initialization
		this.oMetaModelMock.expects("fetchObject").returns(SyncPromise.resolve());

		oBinding = this.oMetaModel.bindList(sPath, oContext);
		oBindingMock = this.mock(oBinding);

		oBindingMock.expects("fetchContexts").withExactArgs()
			.returns(SyncPromise.resolve(aContexts));
		oBindingMock.expects("setContexts").withExactArgs(sinon.match.same(aContexts));
		oBindingMock.expects("_fireChange").never();

		// code under test
		oBinding.update();
	});

	//*********************************************************************************************
	QUnit.test("ODataMetaListBinding#update (async)", function (assert) {
		var done = assert.async(),
			oBinding,
			oBindingMock,
			oContext = this.oMetaModel.getContext("/EMPLOYEES"),
			aContexts = [{}],
			sPath = "path",
			oFetchPromise = SyncPromise.resolve(Promise.resolve()).then(function () {
				// This is expected to happen after the promise is resolved
				oBindingMock.expects("setContexts").withExactArgs(sinon.match.same(aContexts))
					.callThrough();
				oBindingMock.expects("_fireChange").withExactArgs({reason : ChangeReason.Change})
					.callThrough();

				return aContexts;
			}),
			aResult;

		// avoid request to back end during initialization
		this.oMetaModelMock.expects("fetchObject").returns(SyncPromise.resolve());

		oBinding = this.oMetaModel.bindList(sPath, oContext);
		oBindingMock = this.mock(oBinding);

		oBindingMock.expects("fetchContexts").withExactArgs().returns(oFetchPromise);
		oBindingMock.expects("setContexts").withExactArgs(sinon.match(function (aContexts0) {
			return aContexts0.length === 0 && aContexts0.dataRequested === true;
		})).callThrough();
		oBindingMock.expects("_fireChange").never(); // initially

		// code under test
		oBinding.update();

		aResult = oBinding.getContexts();
		assert.strictEqual(aResult.length, 0);
		assert.strictEqual(aResult.dataRequested, true);

		oBinding.attachEventOnce("change", function () {
			aResult = oBinding.getContexts();
			assert.strictEqual(aResult.length, 1);
			assert.strictEqual(aResult[0], aContexts[0]);
			assert.notOk("dataRequested" in aResult);
			done();
		});
	});

	//*********************************************************************************************
	QUnit.test("ODataMetaListBinding#checkUpdate", function () {
		var oBinding,
			oBindingMock,
			oContext = this.oMetaModel.getContext("/"),
			sPath = "";

		// avoid request to back end during initialization
		this.oMetaModelMock.expects("fetchObject").returns(SyncPromise.resolve());

		oBinding = this.oMetaModel.bindList(sPath, oContext);
		oBindingMock = this.mock(oBinding);

		this.mock(oBinding).expects("update").thrice().callsFake(function () {
			this.oList = [{/*a context*/}];
		});

		oBindingMock.expects("_fireChange").withExactArgs({reason : ChangeReason.Change});

		// code under test
		oBinding.checkUpdate();

		// code under test: The second call must call update, but not fire an event
		oBinding.checkUpdate();

		oBindingMock.expects("_fireChange").withExactArgs({reason : ChangeReason.Change});

		// code under test: Must fire a change event
		oBinding.checkUpdate(true);
	});

	//*********************************************************************************************
	QUnit.test("ODataMetaListBinding#getContexts, getCurrentContexts", function (assert) {
		var oBinding,
			oMetaModel = this.oMetaModel, // instead of "that = this"
			oContext = oMetaModel.getMetaContext("/EMPLOYEES"),
			sPath = "";

		function assertContextPaths(aContexts, aPaths) {
			assert.notOk("diff" in aContexts, "extended change detection is ignored");
			assert.deepEqual(aContexts.map(function (oContext0) {
				assert.strictEqual(oContext0.getModel(), oMetaModel);
				return oContext0.getPath().replace("/EMPLOYEES/", "");
			}), aPaths);
			assert.deepEqual(oBinding.getCurrentContexts(), aContexts);
		}

		this.oMetaModelMock.expects("fetchEntityContainer").atLeast(1)
			.returns(SyncPromise.resolve(mScope));
		oBinding = oMetaModel.bindList(sPath, oContext);

		// code under test: should be ignored
		oBinding.enableExtendedChangeDetection();

		assertContextPaths(oBinding.getContexts(0, 2), ["ID", "AGE"]);
		assertContextPaths(oBinding.getContexts(1, 2), ["AGE", "EMPLOYEE_2_CONTAINED_S"]);
		assertContextPaths(oBinding.getContexts(), ["ID", "AGE", "EMPLOYEE_2_CONTAINED_S",
			"EMPLOYEE_2_EQUIPM€NTS", "EMPLOYEE_2_TEAM", "SALÃRY"]);
		assertContextPaths(oBinding.getContexts(0, 10), ["ID", "AGE", "EMPLOYEE_2_CONTAINED_S",
			"EMPLOYEE_2_EQUIPM€NTS", "EMPLOYEE_2_TEAM", "SALÃRY"]);
		assertContextPaths(oBinding.getContexts(4, 10), ["EMPLOYEE_2_TEAM", "SALÃRY"]);

		oBinding.attachEvent("sort", function () {
			assert.ok(false, "unexpected sort event");
		});

		oBinding.sort(new Sorter("@sapui.name"));
		assertContextPaths(oBinding.getContexts(), ["AGE", "EMPLOYEE_2_CONTAINED_S",
			"EMPLOYEE_2_EQUIPM€NTS", "EMPLOYEE_2_TEAM", "ID", "SALÃRY"]);

		oBinding.attachEvent("filter", function () {
			assert.ok(false, "unexpected filter event");
		});

		oBinding.filter(new Filter("$kind", "EQ", "Property"));
		assertContextPaths(oBinding.getContexts(), ["AGE", "ID", "SALÃRY"]);
	});

	//*********************************************************************************************
	[{
		contextPath : undefined,
		metaPath : "@",
		result : []
	}, {
		// <template:repeat list="{entitySet>}" ...>
		// Iterate all OData path segments, i.e. (navigation) properties.
		// Implicit $Type insertion happens here!
		//TODO support for $BaseType
		contextPath : "/EMPLOYEES",
		metaPath : "",
		result : [
			"/EMPLOYEES/ID",
			"/EMPLOYEES/AGE",
			"/EMPLOYEES/EMPLOYEE_2_CONTAINED_S",
			"/EMPLOYEES/EMPLOYEE_2_EQUIPM€NTS",
			"/EMPLOYEES/EMPLOYEE_2_TEAM",
			"/EMPLOYEES/SALÃRY"
		]
	}, {
		// <template:repeat list="{meta>EMPLOYEES/}" ...>
		// same as before, but with non-empty path and a trailing slash
		contextPath : "/",
		metaPath : "EMPLOYEES/",
		result : [
			"/EMPLOYEES/ID",
			"/EMPLOYEES/AGE",
			"/EMPLOYEES/EMPLOYEE_2_CONTAINED_S",
			"/EMPLOYEES/EMPLOYEE_2_EQUIPM€NTS",
			"/EMPLOYEES/EMPLOYEE_2_TEAM",
			"/EMPLOYEES/SALÃRY"
		]
	}, {
		// <template:repeat list="{meta>/}" ...>
		// Iterate all OData path segments, i.e. entity sets and imports.
		// Implicit scope lookup happens here!
		metaPath : "/",
		result : [
			"/ChangeManagerOfTeam",
			"/EMPLOYEES",
			"/EQUIPM€NTS",
			"/GetEmployeeMaxAge",
			"/MANAGERS",
			"/Me",
			"/OverloadedAction",
			"/OverloadedFunctionImport",
			"/ServiceGroups",
			"/TEAMS",
			"/T€AMS",
			"/VoidAction"
		]
	}, {
		// <template:repeat list="{property>@}" ...>
		// Iterate all external targeting annotations.
		contextPath : "/T€AMS/Team_Id",
		metaPath : "@",
		result : [
			"/T€AMS/Team_Id@Common.Label",
			"/T€AMS/Team_Id@Common.Text",
			"/T€AMS/Team_Id@Common.Text@UI.TextArrangement"
		]
	}, {
		// <template:repeat list="{property>@}" ...>
		// Iterate all external targeting annotations.
		contextPath : "/EMPLOYEES/AGE",
		metaPath : "@",
		result : []
	}, {
		// <template:repeat list="{field>./@}" ...>
		// Iterate all inline annotations.
		contextPath : "/T€AMS/$Type/@UI.LineItem/0",
		metaPath : "./@",
		result : [
			"/T€AMS/$Type/@UI.LineItem/0/@UI.Importance"
		]
	}, {
		// <template:repeat list="{at>}" ...>
		// Iterate all inline annotations (edge case with empty relative path).
		contextPath : "/T€AMS/$Type/@UI.LineItem/0/@",
		metaPath : "",
		result : [
			"/T€AMS/$Type/@UI.LineItem/0/@UI.Importance"
		]
	}, {
		contextPath : undefined,
		metaPath : "/Unknown",
		result : [],
		warning : ["Unknown child Unknown of tea_busi.DefaultContainer", "/Unknown/"]
	}, {
		// <template:repeat list="{operation>@}" ...>
		// Iterate all annotations for an operation overload, specific ones and "across all"
		contextPath : "/T€AMS/tea_busi.NewAction",
		metaPath : "@",
		result : [
			"/T€AMS/tea_busi.NewAction@Common.Label",
			"/T€AMS/tea_busi.NewAction@Common.QuickInfo",
			"/T€AMS/tea_busi.NewAction@Core.OperationAvailable"
		]
	}, {
		// <template:repeat list="{operation>@}" ...>
		// Iterate all annotations for an operation overload, specific ones and "across all"
		contextPath : "/T€AMS/tea_busi.NewAction/@$ui5.overload", // "explicit" syntax
		metaPath : "@",
		result : [
			"/T€AMS/tea_busi.NewAction/@$ui5.overload@Common.Label",
			"/T€AMS/tea_busi.NewAction/@$ui5.overload@Common.QuickInfo",
			"/T€AMS/tea_busi.NewAction/@$ui5.overload@Core.OperationAvailable"
			]
	}].forEach(function (oFixture) {
		var sPath = oFixture.contextPath
			? oFixture.contextPath + "|"/*make cut more visible*/ + oFixture.metaPath
			: oFixture.metaPath;

		QUnit.test("ODataMetaListBinding#fetchContexts (sync): " + sPath, function (assert) {
			var oBinding,
				oMetaModel = this.oMetaModel, // instead of "that = this"
				oContext = oFixture.contextPath && oMetaModel.getContext(oFixture.contextPath);

			if (oFixture.warning) {
				// Note that _getContexts is called twice in this test: once from bindList via the
				// constructor, once directly from the test
				this.oLogMock.expects("isLoggable").twice()
					.withExactArgs(Log.Level.WARNING, sODataMetaModel)
					.returns(true);
				this.oLogMock.expects("warning").twice()
					.withExactArgs(oFixture.warning[0], oFixture.warning[1], sODataMetaModel);
			}
			this.oMetaModelMock.expects("fetchEntityContainer").atLeast(0)
				.returns(SyncPromise.resolve(mScope));
			oBinding = this.oMetaModel.bindList(oFixture.metaPath, oContext);

			// code under test
			assert.deepEqual(oBinding.fetchContexts().getResult().map(function (oContext0) {
				assert.strictEqual(oContext0.getModel(), oMetaModel);
				return oContext0.getPath();
			}), oFixture.result);
		});
	});

	//*********************************************************************************************
	QUnit.test("ODataMetaListBinding#fetchContexts (async)", function (assert) {
		var oBinding,
			oMetaModel = this.oMetaModel,
			sPath = "/foo";

		// Note that fetchObject is called twice in this test: once from bindList via the
		// constructor, once from fetchContexts
		this.oMetaModelMock.expects("fetchObject").twice()
			.withExactArgs(sPath + "/")
			.returns(SyncPromise.resolve(Promise.resolve({bar : "", baz : ""})));
		oBinding = this.oMetaModel.bindList(sPath);

		return oBinding.fetchContexts().then(function (oResult) {
			assert.deepEqual(oResult.map(function (oContext) {
				assert.strictEqual(oContext.getModel(), oMetaModel);
				return oContext.getPath();
			}), ["/foo/bar", "/foo/baz"]);
		});
	});
	//TODO iterate mix of inline and external targeting annotations
	//TODO iterate annotations like "foo@..." for our special cases, e.g. annotations of annotation

	//*********************************************************************************************
	QUnit.test("events", function (assert) {
		assert.throws(function () {
			this.oMetaModel.attachParseError();
		}, new Error("Unsupported event 'parseError': v4.ODataMetaModel#attachEvent"));

		assert.throws(function () {
			this.oMetaModel.attachRequestCompleted();
		}, new Error("Unsupported event 'requestCompleted': v4.ODataMetaModel#attachEvent"));

		assert.throws(function () {
			this.oMetaModel.attachRequestFailed();
		}, new Error("Unsupported event 'requestFailed': v4.ODataMetaModel#attachEvent"));

		assert.throws(function () {
			this.oMetaModel.attachRequestSent();
		}, new Error("Unsupported event 'requestSent': v4.ODataMetaModel#attachEvent"));

		this.mock(MetaModel.prototype).expects("attachEvent").on(this.oMetaModel)
			.withExactArgs("messageChange", "~oData~", "~fnFunction~", "~oListener~");

		// code under test
		this.oMetaModel.attachEvent("messageChange", "~oData~", "~fnFunction~", "~oListener~");
	});

	//*********************************************************************************************
	QUnit.test("validate: mSchema2MetadataUrl", function (assert) {
		var mScope0 = {
				$Version : "4.0",
				$Reference : {
					"/A/$metadata" : {
						$Include : [
							"A.", "A.A."
						]
					},
					"/B/$metadata" : {
						$Include : [
							"B.", "B.B."
						]
					},
					"/C/$metadata" : {
						$Include : ["C."]
					},
					"../../../../default/iwbep/tea_busi_product/0001/$metadata" : {
						$Include : [
							"tea_busi_product."
						]
					}
				}
			},
			sUrl = "/~/$metadata";

		assert.deepEqual(this.oMetaModel.mSchema2MetadataUrl, {});

		// simulate a previous reference to a schema with the _same_ reference URI --> allowed!
		this.oMetaModel.mSchema2MetadataUrl["A."] = {"/A/$metadata" : false};
		// simulate a previous reference to a schema with the _different_ reference URI
		// --> allowed as long as the document is not yet read (and will never be read)
		this.oMetaModel.mSchema2MetadataUrl["B.B."] = {"/B/V2/$metadata" : false};
		// simulate a previous reference to a schema with the _same_ reference URI, already loaded
		this.oMetaModel.mSchema2MetadataUrl["C."] = {"/C/$metadata" : true};

		// code under test
		assert.strictEqual(this.oMetaModel.validate(sUrl, mScope0), mScope0);

		assert.deepEqual(this.oMetaModel.mSchema2MetadataUrl, {
			"A." : {"/A/$metadata" : false},
			"A.A." : {"/A/$metadata" : false},
			"B." : {"/B/$metadata" : false},
			"B.B." : {
				"/B/$metadata" : false,
				"/B/V2/$metadata" : false
			},
			"C." : {"/C/$metadata" : true},
			"tea_busi_product." : {"/a/default/iwbep/tea_busi_product/0001/$metadata" : false}
		});
	});

	//*********************************************************************************************
	QUnit.test("getETags", function (assert) {
		var sETag = 'W/"..."',
			mETags,
			that = this;

		function codeUnderTest(sUrl, mScope0) {
			// code under test
			assert.strictEqual(that.oMetaModel.validate(sUrl, mScope0), mScope0);

			assert.notOk("$ETag" in mScope0);
			assert.notOk("$LastModified" in mScope0);
		}

		// code under test (together with c'tor)
		assert.deepEqual(this.oMetaModel.getETags(), {}, "initial value");

		codeUnderTest("/~/A", {
			$Version : "4.0",
			$LastModified : "Fri, 07 Apr 2017 11:21:50 GMT"
		});
		codeUnderTest("/~/B", {
			$Version : "4.0",
			$LastModified : "Tue, 18 Apr 2017 14:40:29 GMT"
		});
		codeUnderTest("/~/C", {
			$Version : "4.0"
		});
		codeUnderTest("/~/D", {
			$Version : "4.0",
			$ETag : sETag
		});

		// code under test
		mETags = this.oMetaModel.getETags();

		assert.deepEqual(mETags, {
			// no need to use UI5Date.getInstance as only the timestamp is relevant
			"/~/A" : new Date(Date.UTC(2017, 3, 7, 11, 21, 50)),
			// no need to use UI5Date.getInstance as only the timestamp is relevant
			"/~/B" : new Date(Date.UTC(2017, 3, 18, 14, 40, 29)),
			"/~/C" : null,
			"/~/D" : sETag // wins over null!
		});
	});

	//*********************************************************************************************
	[{
		message : "Unsupported IncludeAnnotations",
		scope : {
			$Version : "4.0",
			$Reference : {
				"/A/$metadata" : {
					$Include : [
						"A."
					]
				},
				"/B/$metadata" : {
					$IncludeAnnotations : [{
						$TermNamespace : "com.sap.vocabularies.Common.v1"
					}]
				}
			}
		}
	}, {
		message : "A schema cannot span more than one document: tea_busi."
			+ " - is both included and defined",
		scope : {
			$Version : "4.0",
			$Reference : {
				"/B/$metadata" : {
					$Include : [
						"foo.", "tea_busi."
					]
				}
			},
			"tea_busi." : {
				$kind : "Schema"
			}
		}
	}, {
		message : "A schema cannot span more than one document: existing."
			+ " - expected reference URI /B/v1/$metadata but instead saw /B/v2/$metadata",
		scope : {
			$Version : "4.0",
			$Reference : {
				"/A/$metadata" : {
					$Include : [
						"foo.", "bar."
					]
				},
				"/B/v2/$metadata" : {
					$Include : [
						"baz.", "existing."
					]
				}
			}
		}
	}].forEach(function (oFixture) {
		[false, true].forEach(function (bSupportReferences) {
			var sMessage = oFixture.message,
				sTitle = "validate: " + sMessage + ", supportReferences: " + bSupportReferences;

			QUnit.test(sTitle, function (assert) {
				var oError,
					sUrl = "/~/$metadata",
					that = this;

				function codeUnderTest() {
					var oResult = that.oMetaModel.validate(sUrl, oFixture.scope);

					assert.strictEqual(oResult, oFixture.scope);
				}

				this.oMetaModel.bSupportReferences = bSupportReferences;
				// simulate a schema that has been loaded or referenced before
				this.oMetaModel.mSchema2MetadataUrl = {
					// simulate schema that is already read
					"existing." : {"/B/v1/$metadata" : true}
				};
				if (bSupportReferences) {
					oError = new Error(sUrl + ": " + sMessage);
					this.mock(this.oMetaModel.oModel).expects("reportError")
						.withExactArgs(sMessage, sODataMetaModel, sinon.match({
								message : oError.message,
								name : "Error"
							}
						));
				}

				if (bSupportReferences) {
					assert.throws(codeUnderTest, oError);
				} else {
					codeUnderTest();
				}
			});
		});
	});

	//*********************************************************************************************
	[false, true].forEach(function (bAnnotationFiles) {
		QUnit.test("_mergeAnnotations: bAnnotationFiles=" + bAnnotationFiles, function (assert) {
			const mScope0 = {
				"A." : {
					$kind : "Schema",
					$Annotations : {}
				},
				"A.Container" : {
					$kind : "EntityContainer"
				},
				"B." : {
					$kind : "Schema",
					$Annotations : {}
				},
				"B.B" : {}
			};
			const mAnnotationScope1 = {
				$Version : "4.0",
				"foo." : {
					$kind : "Schema",
					$Annotations : {}
				},
				"foo.Container" : {
					$kind : "EntityContainer"
				}
			};
			const mAnnotationScope2 = {
				$Version : "4.0",
				"bar." : {
					$kind : "Schema",
					$Annotations : {}
				}
			};

			this.oMetaModel.aAnnotationUris = ["/URI/1", "/URI/2"];

			const aMergeExpectations = [];
			this.oMetaModelMock.expects("validate")
				.withExactArgs(this.oMetaModel.sUrl, mScope0);
			aMergeExpectations.push(this.oMetaModelMock.expects("_doMergeAnnotations")
				.withExactArgs(sinon.match.same(mScope0["A."]), {}));
			aMergeExpectations.push(this.oMetaModelMock.expects("_doMergeAnnotations")
				.withExactArgs(sinon.match.same(mScope0["B."]), sinon.match.object));
			if (bAnnotationFiles) {
				this.oMetaModelMock.expects("validate")
					.withExactArgs("/URI/1", sinon.match.same(mAnnotationScope1));
				this.oMetaModelMock.expects("validate")
					.withExactArgs("/URI/2", sinon.match.same(mAnnotationScope2));
				aMergeExpectations.push(this.oMetaModelMock.expects("_doMergeAnnotations")
					.withExactArgs(sinon.match.same(mAnnotationScope1["foo."]), sinon.match.object,
						true));
				aMergeExpectations.push(this.oMetaModelMock.expects("_doMergeAnnotations")
					.withExactArgs(sinon.match.same(mAnnotationScope2["bar."]), sinon.match.object,
						true));
			}
			assert.deepEqual(this.oMetaModel.mSchema2MetadataUrl, {});

			// code under test
			this.oMetaModel._mergeAnnotations(mScope0,
				bAnnotationFiles ? [mAnnotationScope1, mAnnotationScope2] : []);

			aMergeExpectations.forEach(function (oMergeExpectation) {
				assert.strictEqual(oMergeExpectation.args[0][1], mScope0.$Annotations);
			});
			sinon.assert.callOrder(...aMergeExpectations);
			assert.deepEqual(this.oMetaModel.mSchema2MetadataUrl, bAnnotationFiles ? {
				"A." : {"/a/b/c/d/e/$metadata" : false},
				"B." : {"/a/b/c/d/e/$metadata" : false},
				"bar." : {"/URI/2" : false},
				"foo." : {"/URI/1" : false}
			} : {
				"A." : {"/a/b/c/d/e/$metadata" : false},
				"B." : {"/a/b/c/d/e/$metadata" : false}
			});
		});
	});

	//*********************************************************************************************
	QUnit.test("_mergeAnnotations: validation failure for $metadata", function (assert) {
		var oError = new Error(),
			mScope0 = {};

		this.oMetaModelMock.expects("validate")
			.withExactArgs(this.oMetaModel.sUrl, mScope0)
			.throws(oError);

		assert.throws(function () {
			// code under test
			this.oMetaModel._mergeAnnotations(mScope0, []);
		}, oError);
	});

	//*********************************************************************************************
	QUnit.test("_mergeAnnotations: validation failure in annotation file", function (assert) {
		var oError = new Error(),
			mScope0 = {},
			mAnnotationScope1 = {},
			mAnnotationScope2 = {};

		this.oMetaModel.aAnnotationUris = ["n/a", "/my/annotation.xml"];
		this.oMetaModelMock.expects("validate")
			.withExactArgs(this.oMetaModel.sUrl, mScope0);
		this.oMetaModelMock.expects("validate")
			.withExactArgs("n/a", mAnnotationScope1);
		this.oMetaModelMock.expects("validate")
			.withExactArgs("/my/annotation.xml", mAnnotationScope2)
			.throws(oError);

		assert.throws(function () {
			// code under test
			this.oMetaModel._mergeAnnotations(mScope0, [mAnnotationScope1, mAnnotationScope2]);
		}, oError);
	});

	//*********************************************************************************************
	QUnit.test("_mergeAnnotations: with annotation files (legacy)", function (assert) {
		var sNamespace = "com.sap.gateway.default.iwbep.tea_busi.v0001.",
			sWorker = sNamespace + "Worker/",
			sBasicSalaryCurr = sWorker + "SALARY/BASIC_SALARY_CURR",
			sBasicSalaryCurr2 = "another.schema.2.SALARY/BASIC_SALARY_CURR",
			sBonusCurr = sWorker + "SALARY/BONUS_CURR",
			sCommonLabel = "@com.sap.vocabularies.Common.v1.Label",
			sCommonQuickInfo = "@com.sap.vocabularies.Common.v1.QuickInfo",
			sCommonText = "@com.sap.vocabularies.Common.v1.Text",
			sBaseUrl = window.location.pathname.split(/\/(?:test-|)resources\//)[0]
				+ "/test-resources/sap/ui/core/qunit/odata/v4/data/",
			oMetadata = getDataAsJson("metadata.json"),
			oExpectedResult = clone(oMetadata),
			oAnnotation = getDataAsJson("legacy_annotations.json"),
			oAnnotationCopy = clone(oAnnotation);

		function getDataAsJson(sFileName) {
			var oXHR = new XMLHttpRequest();

			oXHR.open("GET", sBaseUrl + sFileName, /*async*/false);
			oXHR.send();

			return JSON.parse(oXHR.response);
		}

		// the examples are unrealistic and only need to work in 'legacy mode'
		this.oMetaModel.bSupportReferences = false;
		this.oMetaModel.aAnnotationUris = ["n/a"];
		this.oMetaModelMock.expects("validate")
			.withExactArgs(this.oMetaModel.sUrl, oMetadata);
		this.oMetaModelMock.expects("validate")
			.withExactArgs("n/a", oAnnotation);

		oExpectedResult.$Annotations = oMetadata[sNamespace].$Annotations;
		delete oExpectedResult[sNamespace].$Annotations;
		// all entries with $kind are merged
		oExpectedResult["my.schema.2.FuGetEmployeeMaxAge"]
			= oAnnotationCopy["my.schema.2.FuGetEmployeeMaxAge"];
		oExpectedResult["my.schema.2.Entity"]
			= oAnnotationCopy["my.schema.2.Entity"];
		oExpectedResult["my.schema.2.DefaultContainer"]
			= oAnnotationCopy["my.schema.2.DefaultContainer"];
		oExpectedResult["my.schema.2."]
			= oAnnotationCopy["my.schema.2."];
		oExpectedResult["another.schema.2."]
			= oAnnotationCopy["another.schema.2."];
		// update annotations
		oExpectedResult.$Annotations[sBasicSalaryCurr][sCommonLabel]
			= oAnnotationCopy["my.schema.2."].$Annotations[sBasicSalaryCurr][sCommonLabel];
		oExpectedResult.$Annotations[sBasicSalaryCurr][sCommonQuickInfo]
			= oAnnotationCopy["my.schema.2."].$Annotations[sBasicSalaryCurr][sCommonQuickInfo];
		oExpectedResult.$Annotations[sBonusCurr][sCommonText]
			= oAnnotationCopy["my.schema.2."].$Annotations[sBonusCurr][sCommonText];
		oExpectedResult.$Annotations[sBasicSalaryCurr2]
			= oAnnotationCopy["another.schema.2."].$Annotations[sBasicSalaryCurr2];
		delete oExpectedResult["my.schema.2."].$Annotations;
		delete oExpectedResult["another.schema.2."].$Annotations;

		// code under test
		this.oMetaModel._mergeAnnotations(oMetadata, [oAnnotation]);

		assert.deepEqual(oMetadata, oExpectedResult, "merged metadata as expected");
	});

	//*********************************************************************************************
	// TODO This test is only kept for the last c.u.t. which tests #_getOrFetchSchema. It should
	//      be removed once #_getOrFetchSchema is tested in a more appropriate way.
	QUnit.test("_mergeAnnotations: with annotation files", function (assert) {
		var mScope0 = {
				$EntityContainer : "tea_busi.DefaultContainer",
				$Reference : {
					"../../../../default/iwbep/tea_busi_foo/0001/$metadata" : {
						$Include : [
							"tea_busi_foo.v0001."
						]
					}
				},
				$Version : "4.0",
				"tea_busi." : {
					$kind : "Schema",
					$Annotations : {
						"tea_busi.DefaultContainer" : {
							"@A" : "from $metadata",
							"@B" : "from $metadata",
							"@C" : "from $metadata"
						},
						"tea_busi.TEAM" : {
							"@D" : ["from $metadata"],
							"@E" : ["from $metadata"],
							"@F" : ["from $metadata"]
						}
					}
				},
				"tea_busi.DefaultContainer" : {
					$kind : "EntityContainer"
				},
				"tea_busi.EQUIPMENT" : {
					$kind : "EntityType"
				},
				"tea_busi.TEAM" : {
					$kind : "EntityType"
				},
				"tea_busi.Worker" : {
					$kind : "EntityType"
				}
			},
			mScope1 = {
				$Version : "4.0",
				"tea_busi_foo.v0001." : {
					$kind : "Schema",
					$Annotations : {
						"tea_busi_foo.v0001.Product/Name" : {
							"@Common.Label" : "from $metadata"
						}
					}
				},
				"tea_busi_foo.v0001.Product" : {
					$kind : "EntityType",
					Name : {
						$kind : "Property",
						$Type : "Edm.String"
					}
				}
			},
			mAnnotationScope1 = {
				$Version : "4.0",
				"foo." : {
					$kind : "Schema",
					$Annotations : {
						"tea_busi.DefaultContainer" : {
							"@B" : "from annotation #1",
							"@C" : "from annotation #1"
						},
						"tea_busi.TEAM" : {
							"@E" : ["from annotation #1"],
							"@F" : ["from annotation #1"]
						},
						"tea_busi.Worker" : {
							"@From.Annotation" : {
								$Type : "some.Record",
								Label : "from annotation #1"
							},
							"@From.Annotation1" : "from annotation #1"
						}
					}
				}
			},
			mAnnotationScope2 = {
				$Version : "4.0",
				"bar." : {
					$kind : "Schema",
					$Annotations : {
						"tea_busi.DefaultContainer" : {
							"@C" : "from annotation #2"
						},
						"tea_busi.EQUIPMENT" : {
							"@From.Annotation2" : "from annotation #2"
						},
						"tea_busi.TEAM" : {
							"@F" : ["from annotation #2"]
						},
						"tea_busi.Worker" : {
							"@From.Annotation" : {
								$Type : "some.Record",
								Value : "from annotation #2"
							}
						},
						"tea_busi_foo.v0001.Product/Name" : {
							"@Common.Label" : "from annotation #2"
						}
					}
				}
			},
			mExpectedScope = {
				$Annotations : {
					"tea_busi.DefaultContainer" : {
						"@A" : "from $metadata",
						"@B" : "from annotation #1",
						"@C" : "from annotation #2"
					},
					"tea_busi.EQUIPMENT" : {
						"@From.Annotation2" : "from annotation #2"
					},
					"tea_busi.TEAM" : { // Note: no aggregation of array elements here!
						"@D" : ["from $metadata"],
						"@E" : ["from annotation #1"],
						"@F" : ["from annotation #2"]
					},
					"tea_busi.Worker" : {
						"@From.Annotation" : {
							$Type : "some.Record",
							// Note: no "Label" here!
							Value : "from annotation #2"
						},
						"@From.Annotation1" : "from annotation #1"
					},
					"tea_busi_foo.v0001.Product/Name" : {
						"@Common.Label" : "from annotation #2"
					}
				},
				$EntityContainer : "tea_busi.DefaultContainer",
				$Reference : {
					"../../../../default/iwbep/tea_busi_foo/0001/$metadata" : {
						$Include : [
							"tea_busi_foo.v0001."
						]
					}
				},
				$Version : "4.0",
				"bar." : {
					$kind : "Schema"
				},
				"foo." : {
					$kind : "Schema"
				},
				"tea_busi." : {
					$kind : "Schema"
				},
				"tea_busi.DefaultContainer" : {
					$kind : "EntityContainer"
				},
				"tea_busi.EQUIPMENT" : {
					$kind : "EntityType"
				},
				"tea_busi.TEAM" : {
					$kind : "EntityType"
				},
				"tea_busi.Worker" : {
					$kind : "EntityType"
				}
			};

		this.oMetaModel.aAnnotationUris = ["/URI/1", "/URI/2"];
		this.oMetaModelMock.expects("validate")
			.withExactArgs(this.oMetaModel.sUrl, mScope0);
		this.oMetaModelMock.expects("validate")
			.withExactArgs("/URI/1", mAnnotationScope1);
		this.oMetaModelMock.expects("validate")
			.withExactArgs("/URI/2", mAnnotationScope2);
		assert.deepEqual(this.oMetaModel.mSchema2MetadataUrl, {});

		// code under test
		this.oMetaModel._mergeAnnotations(mScope0, [mAnnotationScope1, mAnnotationScope2]);

		assert.deepEqual(mScope0, mExpectedScope);
		assert.strictEqual(mScope0["tea_busi."].$Annotations, undefined);
		assert.strictEqual(mAnnotationScope1["foo."].$Annotations, undefined);
		assert.strictEqual(mAnnotationScope2["bar."].$Annotations, undefined);
		assert.deepEqual(this.oMetaModel.mSchema2MetadataUrl, {
			"bar." : {"/URI/2" : false},
			"foo." : {"/URI/1" : false},
			"tea_busi." : {"/a/b/c/d/e/$metadata" : false}
		});

		// prepare to load "cross-service reference"
		// simulate #validate of mScope0
		this.oMetaModel.mSchema2MetadataUrl["tea_busi_foo.v0001."]
			= {"/a/default/iwbep/tea_busi_foo/0001/$metadata" : false};
		this.oMetaModelMock.expects("fetchEntityContainer").atLeast(1)
			.returns(SyncPromise.resolve(mScope0));
		this.mock(this.oMetaModel.oRequestor).expects("read")
			.withExactArgs("/a/default/iwbep/tea_busi_foo/0001/$metadata")
			.resolves(mScope1);
		this.oMetaModelMock.expects("validate")
			.withExactArgs("/a/default/iwbep/tea_busi_foo/0001/$metadata", mScope1)
			.returns(mScope1);

		// code under test
		return this.oMetaModel.fetchObject("/tea_busi_foo.v0001.Product/Name@Common.Label")
			.then(function (sLabel) {
				assert.strictEqual(sLabel, "from annotation #2", "not overwritten by $metadata");
			});
	});

	//*********************************************************************************************
	QUnit.test("_mergeAnnotations - error (legacy)", function (assert) {
		var oAnnotation1 = {
				"tea_busi.NewType1" : {
					$kind : "EntityType"
				}
			},
			oAnnotation2 = {
				"tea_busi.NewType2" : {
					$kind : "EntityType"
				},
				"tea_busi.ExistingType" : {
					$kind : "EntityType"
				}
			},
			sMessage = "A schema cannot span more than one document: tea_busi.ExistingType",
			oError = new Error("/my/annotation.xml: " + sMessage),
			oMetadata = {
				"tea_busi.ExistingType" : {
					$kind : "EntityType"
				}
			};

		this.oMetaModel.aAnnotationUris = ["n/a", "/my/annotation.xml"];
		// legacy behavior: $Version is not checked, tea_busi.NewType2 is allowed
		this.oMetaModel.bSupportReferences = false;
		this.oMetaModelMock.expects("validate")
			.withExactArgs(this.oMetaModel.sUrl, oMetadata);
		this.oMetaModelMock.expects("validate")
			.withExactArgs("n/a", oAnnotation1);
		this.oMetaModelMock.expects("validate")
			.withExactArgs("/my/annotation.xml", oAnnotation2);
		this.mock(this.oMetaModel.oModel).expects("reportError")
			.withExactArgs(sMessage, sODataMetaModel, sinon.match({
				message : oError.message,
				name : "Error"
			}));

		assert.throws(function () {
			// code under test
			this.oMetaModel._mergeAnnotations(oMetadata, [oAnnotation1, oAnnotation2]);
		}, oError);
	});

	//*********************************************************************************************
	QUnit.test("_mergeAnnotations - a schema cannot span more than one document",
		function (assert) {
			var oAnnotation = {
					$Version : "4.0",
					"tea_busi." : {
						$kind : "Schema"
					}
				},
				sMessage = "A schema cannot span more than one document: tea_busi.",
				oError = new Error("/my/annotation.xml: " + sMessage),
				oMetadata = {
					$Version : "4.0",
					"tea_busi." : {
						$kind : "Schema"
					}
				};

			this.oMetaModel.aAnnotationUris = ["n/a", "/my/annotation.xml"];
			this.mock(this.oMetaModel).expects("_doMergeAnnotations")
				.withExactArgs(sinon.match.same(oMetadata["tea_busi."]), {});
			this.mock(this.oMetaModel.oModel).expects("reportError")
				.withExactArgs(sMessage, sODataMetaModel, sinon.match({
						message : oError.message,
						name : "Error"
					}
				));

			assert.throws(function () {
				// code under test
				this.oMetaModel._mergeAnnotations(oMetadata, [{$Version : "4.0"}, oAnnotation]);
			}, new Error("/my/annotation.xml: " + sMessage));
		}
	);

	//*********************************************************************************************
	QUnit.test("_doMergeAnnotations: no changes", function (assert) {
		const oSchema = {
			$Annotations : {
				target1 : {
					"@foo" : "n/a"
				}
			}
		};
		const mAnnotations = {
			target1 : {
				"@foo" : "old"

			}
		};

		// code under test
		assert.strictEqual(this.oMetaModel._doMergeAnnotations(oSchema, mAnnotations), false);

		assert.deepEqual(oSchema, {});
		assert.deepEqual(mAnnotations, {
			target1 : {
				"@foo" : "old"
			}
		});
	});

	//*********************************************************************************************
	[false, true].forEach(function (bPrivileged) {
		QUnit.test("_doMergeAnnotations: changes, bPrivileged=" + bPrivileged, function (assert) {
			const oSchema = {
				$Annotations : {
					target1 : {
						"@foo" : {new : true},
						"@bar" : "new"
					},
					target2 : {
						"@array" : ["new"],
						"@baz" : "new",
						"@boolean" : true
					},
					target3 : {
						"@qux" : "new"
					}
				}
			};
			const mAnnotations = {
				target1 : {
					"@foo" : {old : true} // Note: no aggregation of properties here!
				},
				target2 : {
					"@array" : ["old"], // Note: no aggregation of array elements here!
					"@baz" : "old",
					"@boolean" : false
				}
			};

			// code under test
			assert.strictEqual(
				this.oMetaModel._doMergeAnnotations(oSchema, mAnnotations, bPrivileged),
				true);

			assert.deepEqual(oSchema, {});
			assert.deepEqual(mAnnotations, {
				target1 : {
					"@foo" : bPrivileged ? {new : true} : {old : true},
					"@bar" : "new"
				},
				target2 : {
					"@array" : bPrivileged ? ["new"] : ["old"],
					"@baz" : bPrivileged ? "new" : "old",
					"@boolean" : bPrivileged
				},
				target3 : {
					"@qux" : "new"
				}
			});
		});
	});

	//*********************************************************************************************
	[false, true].forEach(function (bMetaModelForAnnotations) {
		[false, true].forEach(function (bAnnotationsChanges) {
			const sTitle = "_changeAnnotations: bMetaModelForAnnotations=" + bMetaModelForAnnotations
				+ "bAnnotationsChanges=" + bAnnotationsChanges;

		QUnit.test(sTitle, function (assert) {
			const mScope0 = {
				"foo." : {
					$kind : "Schema"
				},
				"foo.Container" : {
					$kind : "EntityContainer"
				},
				"bar." : {
					$kind : "Schema"
				},
				"bar.Container" : {
					$kind : "EntityContainer"
				},
				$Annotations : {}
			};
			const oMetaModelForAnnotations = {
				_getAnnotationsForSchema : mustBeMocked
			};
			const oMetaModelForAnnotationsMock = this.mock(oMetaModelForAnnotations);

			if (bAnnotationsChanges) {
				this.oMetaModel.aAnnotationChanges = [
					{
						path : "/first/part@second/part",
						value : "foo"
					}, {
						path : "/first/part@other/part",
						value : "bar"
					}, {
						path : "/not/yet/available@n/a",
						value : "n/a"
					}, {
						path : "/no/target@n/a",
						value : "n/a"
					}
				];
			}
			if (bMetaModelForAnnotations) {
				this.oMetaModel.oMetaModelForAnnotations = oMetaModelForAnnotations;
			}
			oMetaModelForAnnotationsMock.expects("_getAnnotationsForSchema")
				.exactly(bMetaModelForAnnotations ? 1 : 0)
				.withExactArgs("foo.")
				.returns("~foo~annotations~");
			const oFooAnnotationsExpectation = this.oMetaModelMock.expects("_doMergeAnnotations")
				.exactly(bMetaModelForAnnotations ? 1 : 0)
				.withExactArgs({$Annotations : "~foo~annotations~"},
					sinon.match.same(mScope0.$Annotations), true);
			oMetaModelForAnnotationsMock.expects("_getAnnotationsForSchema")
				.exactly(bMetaModelForAnnotations ? 1 : 0)
				.withExactArgs("bar.")
				.returns("~bar~annotations~");
			const oBarAnnotationsExpectation = this.oMetaModelMock.expects("_doMergeAnnotations")
				.exactly(bMetaModelForAnnotations ? 1 : 0)
				.withExactArgs({$Annotations : "~bar~annotations~"},
					sinon.match.same(mScope0.$Annotations), true);
			const oGetObject1Expectation = this.oMetaModelMock.expects("getObject")
				.exactly(bAnnotationsChanges ? 2 : 0)
				.withExactArgs("/first/part@$ui5.target")
				.returns("~target~");
			const oGetObject2Expectation = this.oMetaModelMock.expects("getObject")
				.exactly(bAnnotationsChanges ? 1 : 0)
				.withExactArgs("/not/yet/available@$ui5.target")
				.returns(undefined);
			const oGetObject3Expectation = this.oMetaModelMock.expects("getObject")
				.exactly(bAnnotationsChanges ? 1 : 0)
				.withExactArgs("/no/target@$ui5.target")
				.returns(undefined);

			// code under test
			this.oMetaModel._changeAnnotations(mScope0);

			assert.deepEqual(mScope0.$Annotations, bAnnotationsChanges
				? {
						"~target~" : {
							"@second/part" : "foo",
							"@other/part" : "bar"
						}
					}
				: {}
			);
			if (bMetaModelForAnnotations && bAnnotationsChanges) {
				sinon.assert.callOrder(oFooAnnotationsExpectation, oBarAnnotationsExpectation,
					oGetObject1Expectation, oGetObject2Expectation, oGetObject3Expectation);
			}
		});
		});
	});

	//*********************************************************************************************
	QUnit.test("getAbsoluteServiceUrl", function (assert) {
		var oModel = new ODataModel({serviceUrl : "/Foo/DataService/"}),
			oMetaModel = oModel.getMetaModel();

		// code under test
		assert.strictEqual(oMetaModel.getAbsoluteServiceUrl("../ValueListService/$metadata"),
			"/Foo/ValueListService/");

		// code under test
		assert.strictEqual(oMetaModel.getAbsoluteServiceUrl("/Foo/ValueListService/$metadata"),
			"/Foo/ValueListService/");

		// code under test
		assert.strictEqual(oMetaModel.getAbsoluteServiceUrl("$metadata"),
			"/Foo/DataService/");

		// code under test
		assert.strictEqual(oMetaModel.getAbsoluteServiceUrl(
				"$metadata?sap-context-token=XYZ&sap-client=123&sap-language=ABC"),
			"/Foo/DataService/?sap-context-token=XYZ&sap-client=123&sap-language=ABC");
	});

	//*********************************************************************************************
	QUnit.test("getAbsoluteServiceUrl: relative data service URL", function (assert) {
		var sRelativePath = "../../../DataService/",
			sAbsolutePath
				= new URI(sRelativePath).absoluteTo(document.baseURI).pathname().toString(),
			oModel = new ODataModel({serviceUrl : sRelativePath});

		// code under test
		assert.strictEqual(oModel.getMetaModel()
				.getAbsoluteServiceUrl("../ValueListService/$metadata"),
			new URI("../ValueListService/").absoluteTo(sAbsolutePath).toString());
	});

	//*********************************************************************************************
<<<<<<< HEAD
	[true, false].forEach(function (bAutoExpandSelect) {
		QUnit.test("getOrCreateSharedModel, bAutoExpandSelect=" + bAutoExpandSelect, function (assert) {
			var mHeaders = {"Accept-Language" : "ab-CD", "X-CSRF-Token" : "xyz"},
				oMapGetExpectation,
				oMapSetExpectation,
				oModel = new ODataModel({serviceUrl : "/Foo/DataService/"}),
				oMetaModel = oModel.getMetaModel(),
				oMetaModelMock = this.mock(oMetaModel),
				oSharedModel;
=======
[true, false].forEach(function (bAutoExpandSelect) {
	QUnit.test("getOrCreateSharedModel, bAutoExpandSelect=" + bAutoExpandSelect, function (assert) {
		var mHeaders = {"Accept-Language" : "ab-CD", "X-CSRF-Token" : "xyz"},
			oMapGetExpectation,
			oMapSetExpectation,
			oModel = new ODataModel({serviceUrl : "/Foo/DataService/"}),
			oMetaModel = oModel.getMetaModel(),
			oMetaModelMock = this.mock(oMetaModel),
			oSharedModel;

		oMetaModel.sLanguage = "~sLanguage~";
		oMetaModelMock.expects("getAbsoluteServiceUrl")
			.withExactArgs("../ValueListService/$metadata")
			.returns("/Foo/ValueListService/");
		oMetaModelMock.expects("getAbsoluteServiceUrl") // for second code under test
			.withExactArgs("/Foo/ValueListService/$metadata")
			.returns("/Foo/ValueListService/");
		oMapGetExpectation = this.mock(Map.prototype).expects("get").twice() //for both c.u.t
			.withExactArgs(bAutoExpandSelect + "/Foo/ValueListService/").callThrough();
		this.mock(oModel).expects("getHttpHeaders").withExactArgs().returns(mHeaders);
		oMapSetExpectation = this.mock(Map.prototype).expects("set")
			.withArgs(bAutoExpandSelect + "/Foo/ValueListService/").callThrough();
		// observe metadataUrlParams being passed along
		// Note: "ab-CD" is derived from Localization.getLanguageTag here, not from mHeaders!
		this.mock(_MetadataRequestor).expects("create")
			.withExactArgs({"Accept-Language" : "ab-CD"}, "4.0", undefined,
				{"sap-language" : "~sLanguage~"}, undefined, sinon.match.func);
		const oCopyAnnotationsExpectation
			= this.mock(ODataMetaModel.prototype).expects("_copyAnnotations")
				.withExactArgs(sinon.match.same(oMetaModel));
>>>>>>> 17757b11

			oMetaModel.sLanguage = "~sLanguage~";
			oMetaModelMock.expects("getAbsoluteServiceUrl")
				.withExactArgs("../ValueListService/$metadata")
				.returns("/Foo/ValueListService/");
			oMetaModelMock.expects("getAbsoluteServiceUrl") // for second code under test
				.withExactArgs("/Foo/ValueListService/$metadata")
				.returns("/Foo/ValueListService/");
			oMapGetExpectation = this.mock(Map.prototype).expects("get").twice() //for both c.u.t
				.withExactArgs(bAutoExpandSelect + "/Foo/ValueListService/").callThrough();
			this.mock(oModel).expects("getHttpHeaders").withExactArgs().returns(mHeaders);
			oMapSetExpectation = this.mock(Map.prototype).expects("set")
				.withArgs(bAutoExpandSelect + "/Foo/ValueListService/").callThrough();
			// observe metadataUrlParams being passed along
			// Note: "ab-CD" is derived from Localization.getLanguageTag here, not from mHeaders!
			this.mock(_MetadataRequestor).expects("create")
				.withExactArgs({"Accept-Language" : "ab-CD"}, "4.0", undefined,
					{"sap-language" : "~sLanguage~"}, undefined);
			const oCopyAnnotationsExpectation
				= this.mock(ODataMetaModel.prototype).expects("_copyAnnotations")
					.withExactArgs(sinon.match.same(oMetaModel));

			// code under test
			oSharedModel = oMetaModel.getOrCreateSharedModel("../ValueListService/$metadata",
				undefined, bAutoExpandSelect);

			assert.ok(oSharedModel instanceof ODataModel);
			assert.deepEqual(oSharedModel.mHeaders, mHeaders);
			assert.strictEqual(oSharedModel.sServiceUrl, "/Foo/ValueListService/");
			assert.strictEqual(oSharedModel.bSharedRequests, true);
			assert.strictEqual(oSharedModel.sOperationMode, OperationMode.Server);
			assert.strictEqual(oSharedModel.getGroupId(), "$auto");
			assert.strictEqual(oSharedModel.bAutoExpandSelect, !!bAutoExpandSelect);
			assert.ok(oCopyAnnotationsExpectation.calledOn(oSharedModel.getMetaModel()));

			// code under test
			assert.strictEqual(oMetaModel.getOrCreateSharedModel("/Foo/ValueListService/$metadata",
					undefined, bAutoExpandSelect),
				oSharedModel);

			assert.ok(oMapGetExpectation.alwaysCalledOn(oMapSetExpectation.thisValues[0]));
		});
	});

	//*********************************************************************************************
	QUnit.test("getOrCreateSharedModel, undefined and false are the same in cache",
			function (assert) {
		var oModel = new ODataModel({serviceUrl : "/Foo1/DataService/"}),
			oMetaModel = oModel.getMetaModel(),
			oMetaModelMock = this.mock(oMetaModel),
			oSharedModel;

		oModel.oRequestor.mHeaders["X-CSRF-Token"] = "xyz";
		oMetaModelMock.expects("getAbsoluteServiceUrl").twice()
			.withExactArgs("../ValueListService/$metadata")
			.returns("/Foo1/ValueListService/");
		this.mock(Map.prototype).expects("get").twice() //for both c.u.t
			.withExactArgs(false + "/Foo1/ValueListService/").callThrough();
		this.mock(Map.prototype).expects("set")
			.withArgs(false + "/Foo1/ValueListService/").callThrough();
		// observe metadataUrlParams NOT being passed along
		this.mock(_MetadataRequestor).expects("create")
			.withExactArgs({"Accept-Language" : "ab-CD"}, "4.0", undefined, {}, undefined,
				sinon.match.func);

		// code under test
		oSharedModel = oMetaModel.getOrCreateSharedModel("../ValueListService/$metadata",
			undefined, undefined);

		// code under test
		assert.strictEqual(
			oMetaModel.getOrCreateSharedModel("../ValueListService/$metadata", undefined, false),
			oSharedModel);
	});

	//*********************************************************************************************
	["$auto", "$direct"].forEach(function (sGroupId) {
		var sTitle = "getOrCreateSharedModel: relative data service URL: " + sGroupId;

		QUnit.test(sTitle, function (assert) {
			var sAbsolutePath = "/" + uid() + "/", // circumvent caching
				oModel = new ODataModel({serviceUrl : "/Foo/DataService/"}),
				oSharedModel;

			this.mock(oModel.getMetaModel()).expects("getAbsoluteServiceUrl")
				.withExactArgs("../ValueListService/$metadata")
				.returns(sAbsolutePath);

			// code under test
			oSharedModel = oModel.getMetaModel()
				.getOrCreateSharedModel("../ValueListService/$metadata", sGroupId);

			assert.strictEqual(oSharedModel.sServiceUrl, sAbsolutePath);
			assert.strictEqual(oSharedModel.getGroupId(), sGroupId);
		});
	});

	//*********************************************************************************************
	QUnit.test("fetchValueListType: unknown property", function (assert) {
		var oContext = {},
			sPath = "/Products('HT-1000')/Foo";

		this.oMetaModelMock.expects("getMetaContext").withExactArgs(sPath).returns(oContext);
		this.oMetaModelMock.expects("fetchObject")
			.withExactArgs(undefined, sinon.match.same(oContext))
			.resolves();

		// code under test
		return this.oMetaModel.fetchValueListType(sPath).then(function () {
			assert.ok(false);
		}, function (oError) {
			assert.ok(oError.message, "No metadata for " + sPath);
		});
	});

	//*********************************************************************************************
	[{
		mAnnotations : {
			"@some.other.Annotation" : true
		},
		sValueListType : ValueListType.None
	}, {
		mAnnotations : {
			"@com.sap.vocabularies.Common.v1.ValueListReferences" : [],
			"@com.sap.vocabularies.Common.v1.ValueListWithFixedValues" : true
		},
		sValueListType : ValueListType.Fixed
	}, {
		mAnnotations : {
			"@com.sap.vocabularies.Common.v1.ValueList" : {},
			"@com.sap.vocabularies.Common.v1.ValueListWithFixedValues" : true
		},
		sValueListType : ValueListType.Fixed
	}, {
		mAnnotations : {
			"@com.sap.vocabularies.Common.v1.ValueListMapping" : {},
			"@com.sap.vocabularies.Common.v1.ValueListWithFixedValues" : true
		},
		sValueListType : ValueListType.Fixed
	}, {
		mAnnotations : {
			"@com.sap.vocabularies.Common.v1.ValueListReferences" : []
		},
		sValueListType : ValueListType.Standard
	}, {
		mAnnotations : {
			"@com.sap.vocabularies.Common.v1.ValueListReferences#foo" : [],
			"@com.sap.vocabularies.Common.v1.ValueListWithFixedValues" : false
		},
		sValueListType : ValueListType.Standard
	}, {
		mAnnotations : {
			"@com.sap.vocabularies.Common.v1.ValueList#foo" : {},
			"@com.sap.vocabularies.Common.v1.ValueListWithFixedValues" : false
		},
		sValueListType : ValueListType.Standard
	}, {
		mAnnotations : {
			"@com.sap.vocabularies.Common.v1.ValueListMapping#foo" : {},
			"@com.sap.vocabularies.Common.v1.ValueListWithFixedValues" : false
		},
		sValueListType : ValueListType.Standard
	}, {
		mAnnotations : {
			"@com.sap.vocabularies.Common.v1.ValueList#foo" : {
				SearchSupported : false
			}
		},
		sValueListType : ValueListType.Fixed
	}, {
		mAnnotations : {
			"@com.sap.vocabularies.Common.v1.ValueList#foo" : {
				SearchSupported : true
			}
		},
		sValueListType : ValueListType.Standard
	}, {
		mAnnotations : {
			"@com.sap.vocabularies.Common.v1.ValueList#foo" : {}
		},
		sValueListType : ValueListType.Standard
	}].forEach(function (oFixture) {
		QUnit.test("fetchValueListType: " + JSON.stringify(oFixture.mAnnotations),
				function (assert) {
			var oContext = {},
				sPropertyPath = "/ProductList('HT-1000')/Status";

			this.oMetaModelMock.expects("getMetaContext")
				.withExactArgs(sPropertyPath).returns(oContext);
			this.oMetaModelMock.expects("fetchObject")
				.withExactArgs(undefined, sinon.match.same(oContext))
				.returns(SyncPromise.resolve({}));
			this.oMetaModelMock.expects("getObject")
				.withExactArgs("@", sinon.match.same(oContext))
				.returns(oFixture.mAnnotations);

			// code under test
			this.oMetaModel.fetchValueListType(sPropertyPath).then(function (sValueListType) {
				assert.strictEqual(sValueListType, oFixture.sValueListType);
			});
		});
	});

	//*********************************************************************************************
	QUnit.test("getValueListType, requestValueListType", function (assert) {
		return TestUtils.checkGetAndRequest(this, this.oMetaModel, assert, "fetchValueListType",
			["sPath"], true);
	});

	//*********************************************************************************************
	["ValueList", "ValueListMapping"].forEach(function (sValueList) {
		QUnit.test("fetchValueListMappings: " + sValueList + ", property", function (assert) {
			var oAnnotations = {},
				oDefaultMapping = {CollectionPath : "default"},
				oFooMapping = {CollectionPath : "foo"},
				oProperty = {},
				oValueListMetadata = {
					$Annotations : {
						"zui5_epm_sample.Product/Category" : oAnnotations,
						"some.other.Target" : {}
					}
				},
				oValueListModel = {
					getMetaModel : function () {
						return {
							fetchEntityContainer : function () {
								return Promise.resolve(oValueListMetadata);
							}
						};
					}
				};

			oAnnotations["@com.sap.vocabularies.Common.v1." + sValueList] = oDefaultMapping;
			oAnnotations["@com.sap.vocabularies.Common.v1." + sValueList + "#foo"] = oFooMapping;
			this.oMetaModelMock.expects("getObject").withExactArgs("/zui5_epm_sample.Product/Category")
				.returns(oProperty);

			// code under test
			return this.oMetaModel.fetchValueListMappings(oValueListModel, "zui5_epm_sample.Product",
				oProperty
			).then(function (oValueListMappings) {
				assert.deepEqual(oValueListMappings, {
					"" : oDefaultMapping,
					foo : oFooMapping
				});
			});
		});
	});

	//*********************************************************************************************
	["ValueList", "ValueListMapping"].forEach(function (sValueList) {
		[false, true].forEach(function (b401) {
			var sTitle = "fetchValueListMappings: " + sValueList + ", parameter, 4.01=" + b401;

		QUnit.test(sTitle, function (assert) {
			var oAnnotations = {},
				oDefaultMapping = {CollectionPath : "default"},
				oFooMapping = {CollectionPath : "foo"},
				sTarget = b401 ? "name.space.Action()/Category" : "name.space.Action/Category",
				oValueListMetadata = {
					$Annotations : {
						"name.space.Action(name.space.DoNotUse)/Category" : {},
						"some.other.Target" : {}
					}
				},
				oValueListModel = {
					getMetaModel : function () {
						return {
							fetchEntityContainer : function () {
								return Promise.resolve(oValueListMetadata);
							}
						};
					}
				};

			oAnnotations["@com.sap.vocabularies.Common.v1." + sValueList] = oDefaultMapping;
			oAnnotations["@com.sap.vocabularies.Common.v1." + sValueList + "#foo"] = oFooMapping;
			oValueListMetadata.$Annotations[sTarget] = oAnnotations;
			this.oMetaModelMock.expects("getObject").never();

			// code under test
			return this.oMetaModel.fetchValueListMappings(oValueListModel, "name.space.Action",
				{$Name : "Category"}, [{/*$IsBound : false*/}]
			).then(function (oValueListMappings) {
				assert.deepEqual(oValueListMappings, {
					"" : oDefaultMapping,
					foo : oFooMapping
				});
			});
		});
		});
	});

	//*********************************************************************************************
	["ValueList", "ValueListMapping"].forEach(function (sValueList) {
		[{
			sIndividualOverloadTarget : "name.space.Action()/Category",
			oOverload : {/*$IsBound : false*/}
		}, {
			sIndividualOverloadTarget : "name.space.Action(name.space.Entity)/Category",
			oOverload : {
				$IsBound : true,
				$Parameter : [{
					$Type : "name.space.Entity"
				}]
			}
		}, {
			sIndividualOverloadTarget : "name.space.Action(Collection(name.space.Entity))/Category",
			oOverload : {
				$IsBound : true,
				$Parameter : [{
					$isCollection : true,
					$Type : "name.space.Entity"
				}]
			}
		}].forEach(function (oFixture) {
			var sTitle = "fetchValueListMappings: " + sValueList + ", 4.0 and 4.01, "
					+ oFixture.sIndividualOverloadTarget;

		QUnit.test(sTitle, function (assert) {
			var oAnnotations4 = {},
				oAnnotations401 = {},
				oBarMapping = {CollectionPath : "bar"},
				oDefaultMapping = {CollectionPath : "default"},
				oFooMapping = {CollectionPath : "foo"},
				oValueListMetadata = {
					$Annotations : {
						"name.space.Action/Category" : oAnnotations4,
						"name.space.Action(name.space.DoNotUse)/Category" : {},
						"some.other.Target" : {}
					}
				},
				sValueListMetadata,
				oValueListModel = {
					getMetaModel : function () {
						return {
							fetchEntityContainer : function () {
								return Promise.resolve(oValueListMetadata);
							}
						};
					}
				};

			oAnnotations4["@com.sap.vocabularies.Common.v1." + sValueList] = {ignore : true};
			oAnnotations4["@com.sap.vocabularies.Common.v1." + sValueList + "#foo"] = oFooMapping;
			oAnnotations401["@com.sap.vocabularies.Common.v1." + sValueList] = oDefaultMapping;
			oAnnotations401["@com.sap.vocabularies.Common.v1." + sValueList + "#bar"] = oBarMapping;
			oValueListMetadata.$Annotations[oFixture.sIndividualOverloadTarget] = oAnnotations401;
			sValueListMetadata = JSON.stringify(oValueListMetadata);
			this.oMetaModelMock.expects("getObject").never();

			// code under test
			return this.oMetaModel.fetchValueListMappings(oValueListModel, "name.space.Action",
				{$Name : "Category"}, [oFixture.oOverload]
			).then(function (oValueListMappings) {
				assert.deepEqual(oValueListMappings, {
					"" : oDefaultMapping,
					bar : oBarMapping,
					foo : oFooMapping
				});
				assert.strictEqual(JSON.stringify(oValueListMetadata), sValueListMetadata);
			});
		});
		});
	});

	//*********************************************************************************************
	[[], [{}, {}]].forEach(function (aOverloads) {
		var sTitle = "fetchValueListMappings: not a single overload, but " + aOverloads.length;

		QUnit.test(sTitle, function (assert) {
			var oValueListModel = {
					getMetaModel : function () {
						return {
							fetchEntityContainer : function () {
								return Promise.resolve({});
							}
						};
					}
				};

			this.oMetaModelMock.expects("getObject").never();

			// code under test
			return this.oMetaModel.fetchValueListMappings(oValueListModel, "name.space.Action",
				{$Name : "Category"}, aOverloads
			).then(function () {
				assert.ok(false);
			}, function (oError) {
				assert.strictEqual(oError.message,
					"Expected a single overload, but found " + aOverloads.length);
			});
		});
	});

	//*********************************************************************************************
	[{
		annotations : {
			"zui5_epm_sample.Product/CurrencyCode/type.cast" : true
		},
		error : "Unexpected annotation target 'zui5_epm_sample.Product/CurrencyCode/type.cast' "
			+ "with namespace of data service in /Foo/ValueListService"
	}, {
		annotations : {
			"zui5_epm_sample.Product/Category" : {
				"@some.other.Term" : true
			}
		},
		error : "Unexpected annotation 'some.other.Term' for target "
			+ "'zui5_epm_sample.Product/Category' with namespace of data service "
			+ "in /Foo/ValueListService"
	}, {
		annotations : {},
		error : "No annotation 'com.sap.vocabularies.Common.v1.ValueList' "
			+ "in /Foo/ValueListService"
	}, {
		annotations : {
			"zui5_epm_sample.Product/Category" : {
				"@com.sap.vocabularies.Common.v1.ValueList" : {
					CollectionRoot : "/bar/$metadata"
				}
			}
		},
		error : "Property 'CollectionRoot' is not allowed in annotation "
			+ "'com.sap.vocabularies.Common.v1.ValueList' for target "
			+ "'zui5_epm_sample.Product/Category' in /Foo/ValueListService"
	}, {
		annotations : {
			"zui5_epm_sample.Product/Category" : {
				"@com.sap.vocabularies.Common.v1.ValueList" : {
					SearchSupported : false
				}
			}
		},
		error : "Property 'SearchSupported' is not allowed in annotation "
			+ "'com.sap.vocabularies.Common.v1.ValueList' for target "
			+ "'zui5_epm_sample.Product/Category' in /Foo/ValueListService"
	}].forEach(function (oFixture) {
		QUnit.test("fetchValueListMappings: " + oFixture.error, function (assert) {
			var oModel = new ODataModel({serviceUrl : "/Foo/DataService/"}),
				oMetaModel = oModel.getMetaModel(),
				oMetaModelMock = this.mock(oMetaModel),
				oProperty = {},
				oValueListMetadata = {
					$Annotations : oFixture.annotations
				},
				oValueListModel = {
					getMetaModel : function () {
						return {
							fetchEntityContainer : function () {
								return Promise.resolve(oValueListMetadata);
							}
						};
					},
					sServiceUrl : "/Foo/ValueListService"
				},
				sTarget = Object.keys(oFixture.annotations)[0];

			oMetaModelMock.expects("getObject").atLeast(0)
				.withExactArgs("/" + sTarget)
				.returns(sTarget === "zui5_epm_sample.Product/Category" ? oProperty : undefined);

			// code under test
			return oMetaModel
				.fetchValueListMappings(oValueListModel, "zui5_epm_sample.Product", oProperty)
				.then(function () {
					assert.ok(false);
				}, function (oError) {
					assert.strictEqual(oError.message, oFixture.error);
				});
		});
	});

	//*********************************************************************************************
	["ValueList", "ValueListMapping"].forEach(function (sValueList) {
		QUnit.test("fetchValueListMappings: " + sValueList + ", value list model is data model",
				function (assert) {
			var oAnnotations = {
					"@com.sap.vocabularies.Common.v1.Label" : "Country"
				},
				oModel = new ODataModel({serviceUrl : "/Foo/DataService/"}),
				oMetaModelMock = this.mock(oModel.getMetaModel()),
				oMapping = {
					CollectionPath : "VH_CountrySet",
					Parameters : [{p1 : "foo"}]
				},
				oProperty = {
					$kind : "Property"
				},
				oMetadata = {
					$EntityContainer : "value_list.Container",
					"value_list.VH_BusinessPartner" : {
						$kind : "Entity",
						Country : oProperty
					},
					$Annotations : {
						// value list on value list
						"value_list.VH_BusinessPartner/Country" : oAnnotations,
						"value_list.VH_BusinessPartner/Foo" : {/* some other field w/ value list*/}
					}
				};

			oAnnotations["@com.sap.vocabularies.Common.v1." + sValueList] = oMapping;
			oMetaModelMock.expects("fetchEntityContainer").atLeast(1)
				.returns(SyncPromise.resolve(oMetadata));

			// code under test
			return oModel.getMetaModel()
				.fetchValueListMappings(oModel, "value_list.VH_BusinessPartner", oProperty)
				.then(function (oValueListMappings) {
					assert.deepEqual(oValueListMappings, {
						"" : oMapping
					});
				});
		});
	});

	//*********************************************************************************************
	[{
		sPropertyPath : "/EMPLOYEES/unknown",
		sExpectedError : "No metadata"
	}, {
		sPropertyPath : "/EMPLOYEES/AGE",
		sExpectedError : "No annotation 'com.sap.vocabularies.Common.v1.ValueListReferences'"
	}].forEach(function (oFixture) {
		QUnit.test("requestValueListInfo: " + oFixture.sExpectedError, function (assert) {
			var oModel = new ODataModel({serviceUrl : "/~/"});

			this.mock(oModel.getMetaModel()).expects("fetchEntityContainer").atLeast(1)
				.returns(SyncPromise.resolve(mScope));

			// code under test
			return oModel.getMetaModel().requestValueListInfo(oFixture.sPropertyPath)
				.then(function () {
					assert.ok(false);
				}, function (oError) {
					assert.strictEqual(oError.message,
						oFixture.sExpectedError + " for " + oFixture.sPropertyPath);
				});
		});
	});

	//*********************************************************************************************
	[false, true].forEach(function (bFixed) {
		[false, true].forEach(function (bError) {
			// with bFixed, the error case is an empty result after filtering by relevant qualifiers,
			// else it's a duplicate qualifier
			var bDuplicate = !bFixed && bError,
				sTitle = "requestValueListInfo: error=" + bError
					+ "; ValueListWithFixedValues=" + bFixed;

			QUnit.test(sTitle, function (assert) {
				var oContext = {
						getBinding : function () {}
					},
					sMappingUrl1 = "../ValueListService1/$metadata",
					sMappingUrl2 = "../ValueListService2/$metadata",
					sMappingUrlBar = "../ValueListServiceBar/$metadata",
					oModel = new ODataModel({serviceUrl : "/Foo/DataService/"}),
					oMetaModelMock = this.mock(oModel.getMetaModel()),
					oProperty = {
						$kind : "Property"
					},
					sPropertyPath = "/ProductList('HT-1000')/Category",
					aValueListRelevantQualifiers = [],
					oMetadata = {
						$EntityContainer : "zui5_epm_sample.Container",
						"zui5_epm_sample.Product" : {
							$kind : "Entity",
							Category : oProperty
						},
						$Annotations : {
							"zui5_epm_sample.Product/Category" : {
								"@com.sap.vocabularies.Common.v1.ValueListReferences" :
									[sMappingUrl1, sMappingUrl2],
								"@com.sap.vocabularies.Common.v1.ValueListReferences#bar" :
									[sMappingUrlBar],
								"@com.sap.vocabularies.Common.v1.ValueListReferences#bar@an.Annotation"
									: true,
								"@com.sap.vocabularies.Common.v1.ValueListRelevantQualifiers"
									: aValueListRelevantQualifiers,
								"@some.other.Annotation" : true
							}
						},
						"zui5_epm_sample.Container" : {
							ProductList : {
								$kind : "EntitySet",
								$Type : "zui5_epm_sample.Product"
							}
						}
					},
					mValueListByRelevantQualifiers = {
						qualifier : {
							$model : "~model~",
							CollectionPath : "/Collection"
						}
					},
					oValueListMappings1 = {
						"" : {CollectionPath : ""}
					},
					oValueListMappings2 = {
						foo : {CollectionPath : "foo"}
					},
					oValueListMappingsBar = {},
					oValueListModel1 = {sServiceUrl : sMappingUrl1},
					oValueListModel2 = {sServiceUrl : sMappingUrl2},
					oValueListModelBar = {sServiceUrl : sMappingUrlBar};

				if (bFixed) {
					oMetadata.$Annotations["zui5_epm_sample.Product/Category"]
						["@com.sap.vocabularies.Common.v1.ValueListWithFixedValues"] = true;
					if (bError) { // simulate empty result after filtering by relevant qualifiers
						delete mValueListByRelevantQualifiers.qualifier;
					}
				}
				oValueListMappingsBar[bDuplicate ? "" : "bar"] = {CollectionPath : "bar"};
				oMetaModelMock.expects("fetchEntityContainer").atLeast(1)
					.returns(SyncPromise.resolve(oMetadata));
				oMetaModelMock.expects("getOrCreateSharedModel")
					.withExactArgs(sMappingUrl1, undefined, undefined)
					.returns(oValueListModel1);
				oMetaModelMock.expects("fetchValueListMappings")
					.withExactArgs(sinon.match.same(oValueListModel1), "zui5_epm_sample.Product",
						sinon.match.same(oProperty), undefined)
					.resolves(oValueListMappings1);
				oMetaModelMock.expects("getOrCreateSharedModel")
					.withExactArgs(sMappingUrl2, undefined, undefined)
					.returns(oValueListModel2);
				oMetaModelMock.expects("fetchValueListMappings")
					.withExactArgs(sinon.match.same(oValueListModel2), "zui5_epm_sample.Product",
						sinon.match.same(oProperty), undefined)
					.resolves(oValueListMappings2);
				oMetaModelMock.expects("getOrCreateSharedModel")
					.withExactArgs(sMappingUrlBar, undefined, undefined)
					.returns(oValueListModelBar);
				oMetaModelMock.expects("fetchValueListMappings")
					.withExactArgs(sinon.match.same(oValueListModelBar), "zui5_epm_sample.Product",
						sinon.match.same(oProperty), undefined)
					.returns(SyncPromise.resolve(oValueListMappingsBar));
				oMetaModelMock.expects("filterValueListRelevantQualifiers").exactly(bDuplicate ? 0 : 1)
					.withExactArgs({
							"" : {
								$model : oValueListModel1,
								CollectionPath : ""
							},
							foo : {
								$model : oValueListModel2,
								CollectionPath : "foo"
							},
							bar : {
								$model : oValueListModelBar,
								CollectionPath : "bar"
							}
						}, sinon.match.same(aValueListRelevantQualifiers),
						"/ProductList/Category"
							+ "@com.sap.vocabularies.Common.v1.ValueListRelevantQualifiers",
						sinon.match.same(oContext))
					.resolves(mValueListByRelevantQualifiers);

				// code under test
				return oModel.getMetaModel()
					.requestValueListInfo(sPropertyPath, undefined, oContext)
					.then(function (oResult) {
						assert.ok(!bError);
						if (bFixed) {
							assert.deepEqual(oResult, {
								"" : {
									$model : "~model~",
									$qualifier : "qualifier",
									CollectionPath : "/Collection"
								}
							});
						} else {
							assert.strictEqual(oResult, mValueListByRelevantQualifiers);
						}
					}, function (oError) {
						assert.ok(bError);
						assert.strictEqual(oError.message, bFixed
							? "Annotation 'com.sap.vocabularies.Common.v1.ValueListWithFixedValues'"
								+ " but not exactly one 'com.sap.vocabularies.Common.v1.ValueList'"
								+ " for property " + sPropertyPath
							: "Annotations 'com.sap.vocabularies.Common.v1.ValueList' with "
								+ "identical qualifier '' for property " + sPropertyPath
								+ " in " + sMappingUrl1 + " and " + sMappingUrlBar);
					});
			});
		});
	});

	//*********************************************************************************************
	[
		"/ProductList('HT-1000')/name.space.Action/Category",
		"/ProductList('HT-1000')/name.space.Action/$Parameter/Category"
	].forEach(function (sPropertyPath) {
		QUnit.test("requestValueListInfo: bound action parameter " + sPropertyPath, function (assert) {
			var sMappingUrl = "../ValueListService/$metadata",
				oModel = new ODataModel({serviceUrl : "/Foo/DataService/"}),
				oMetadata = {
					$Annotations : {
						"name.space.Action/Category" : {
							"@com.sap.vocabularies.Common.v1.ValueListReferences" : [sMappingUrl]
						}
					},
					$EntityContainer : "zui5_epm_sample.Container",
					"name.space.Action" : [{
						$kind : "Action",
						$IsBound : true,
						$Parameter : [{
							$Name : "_it",
							$Type : "zui5_epm_sample.Product"
						}, {
							$Name : "Category"
						}],
						$ReturnType : {
							$Type : "some.other.Type"
						}
					}],
					"zui5_epm_sample.Product" : {
						$kind : "Entity"
					},
					"zui5_epm_sample.Container" : {
						ProductList : {
							$kind : "EntitySet",
							$Type : "zui5_epm_sample.Product"
						}
					}
				},
				oMetaModelMock = this.mock(oModel.getMetaModel()),
				oValueListMappings = {"" : {CollectionPath : ""}},
				oValueListModel = {sServiceUrl : sMappingUrl};

			oMetaModelMock.expects("fetchEntityContainer").atLeast(1)
				.returns(SyncPromise.resolve(oMetadata));
			oMetaModelMock.expects("getOrCreateSharedModel")
				.withExactArgs(sMappingUrl, undefined, undefined)
				.returns(oValueListModel);
			oMetaModelMock.expects("fetchValueListMappings").withExactArgs(
					sinon.match.same(oValueListModel), "name.space.Action",
					sinon.match.same(oMetadata["name.space.Action"][0].$Parameter[1]),
					oMetadata["name.space.Action"])
				.resolves(oValueListMappings);
			oMetaModelMock.expects("filterValueListRelevantQualifiers").never();

			// code under test
			return oModel.getMetaModel()
				.requestValueListInfo(sPropertyPath, undefined, {/*not V4 context*/})
				.then(function (oResult) {
					assert.deepEqual(oResult, {
						"" : {
							$model : oValueListModel,
							CollectionPath : ""
						}
					});
				});
		});
	});

	//*********************************************************************************************
	//TODO Unknown qualified name some.other.Type at /name.space.Action/0/$ReturnType/$Type,
	//     /ActionImport/@sapui.name
	// --> need to identify action import before we Promise.all([this.requestObject()])
	QUnit.skip("requestValueListInfo: action import parameter", function (assert) {
		var sMappingUrl = "../ValueListService/$metadata",
			oModel = new ODataModel({serviceUrl : "/Foo/DataService/"}),
			oMetadata = {
				$Annotations : {
					"name.space.Action/Category" : {
						"@com.sap.vocabularies.Common.v1.ValueListReferences" : [sMappingUrl]
					}
				},
				$EntityContainer : "zui5_epm_sample.Container",
				"name.space.Action" : [{
					$kind : "Action",
					$Parameter : [{
						$Name : "Category"
					}],
					$ReturnType : {
						$Type : "some.other.Type"
					}
				}],
				"zui5_epm_sample.Container" : {
					ActionImport : {
						$kind : "ActionImport",
						$Action : "name.space.Action"
					}
				}
			},
			oMetaModelMock = this.mock(oModel.getMetaModel()),
			oValueListMappings = {"" : {CollectionPath : ""}},
			oValueListModel = {sServiceUrl : sMappingUrl};

		oMetaModelMock.expects("fetchEntityContainer").atLeast(1)
			.returns(SyncPromise.resolve(oMetadata));
		oMetaModelMock.expects("getOrCreateSharedModel").withExactArgs(sMappingUrl)
			.returns(oValueListModel);
		oMetaModelMock.expects("fetchValueListMappings").withExactArgs(
				sinon.match.same(oValueListModel), "name.space.Action",
				sinon.match.same(oMetadata["name.space.Action"][0].$Parameter[0]),
				oMetadata["name.space.Action"])
			.resolves(oValueListMappings);

		// code under test
		return oModel.getMetaModel().requestValueListInfo("/ActionImport/Category")
			.then(function (oResult) {
				assert.deepEqual(oResult, {
					"" : {
						$model : oValueListModel,
						CollectionPath : ""
					}
				});
			});
	});

	//*********************************************************************************************
	["ValueList", "ValueListMapping"].forEach(function (sValueList) {
		QUnit.test("requestValueListInfo: " + sValueList + ", same model w/o reference",
				function (assert) {
			var oAnnotations = {},
				oContext = {
					getBinding : function () {}
				},
				oProperty = {
					$kind : "Property"
				},
				oValueListMappingFoo = {CollectionPath : "foo"},
				oMetadata = {
					$EntityContainer : "value_list.Container",
					"value_list.Container" : {
						$kind : "EntityContainer",
						VH_BusinessPartnerSet : {
							$kind : "EntitySet",
							$Type : "value_list.VH_BusinessPartner"
						}
					},
					"value_list.VH_BusinessPartner" : {
						$kind : "Entity",
						Country : oProperty
					},
					$Annotations : {
						"value_list.VH_BusinessPartner/Country" : oAnnotations
					}
				},
				oModel = new ODataModel({serviceUrl : "/Foo/ValueListService/"}),
				oMetaModelMock = this.mock(oModel.getMetaModel()),
				sPropertyPath = "/VH_BusinessPartnerSet('0100000000')/Country";

			oAnnotations["@com.sap.vocabularies.Common.v1." + sValueList + "#foo"]
				= oValueListMappingFoo;
			oAnnotations["@com.sap.vocabularies.Common.v1." + sValueList + "#bar"]
				= {CollectionPath : "bar"};
			oMetaModelMock.expects("fetchEntityContainer").atLeast(1)
				.returns(SyncPromise.resolve(oMetadata));
			oMetaModelMock.expects("filterValueListRelevantQualifiers").never();

			// code under test
			return oModel.getMetaModel()
				.requestValueListInfo(sPropertyPath, undefined, oContext)
				.then(function (oResult) {
					assert.strictEqual(oResult.foo.$model, oModel);
					assert.strictEqual(oResult.bar.$model, oModel);
					assert.notOk("$model" in oValueListMappingFoo);
					delete oResult.foo.$model;
					delete oResult.bar.$model;
					assert.deepEqual(oResult, {
						foo : {CollectionPath : "foo"},
						bar : {CollectionPath : "bar"}
					});
				});
		});
	});

	//*********************************************************************************************
	["ValueList", "ValueListMapping"].forEach(function (sValueList) {
		[false, true].forEach(function (bDuplicate) {
			var sTitle = "requestValueListInfo: " + sValueList + ", fixed values: duplicate="
					+ bDuplicate;

			QUnit.test(sTitle, function (assert) {
				var oAnnotations = {
						"@com.sap.vocabularies.Common.v1.ValueListWithFixedValues" : true
					},
					oMetadata = {
						$EntityContainer : "value_list.Container",
						"value_list.Container" : {
							$kind : "EntityContainer",
							VH_BusinessPartnerSet : {
								$kind : "EntitySet",
								$Type : "value_list.VH_BusinessPartner"
							}
						},
						"value_list.VH_BusinessPartner" : {
							$kind : "Entity",
							Country : {}
						},
						$Annotations : {
							"value_list.VH_BusinessPartner/Country" : oAnnotations
						}
					},
					oModel = new ODataModel({serviceUrl : "/Foo/ValueListService/"}),
					oMetaModel = oModel.getMetaModel(),
					sPropertyPath = "/VH_BusinessPartnerSet('42')/Country";

				oAnnotations["@com.sap.vocabularies.Common.v1." + sValueList + "#foo"] = {
						CollectionPath : "foo",
						SearchSupported : true // BCP: 2280012068
					};
				if (bDuplicate) {
					oAnnotations["@com.sap.vocabularies.Common.v1." + sValueList + "#bar"] = {};
				}
				this.mock(oMetaModel).expects("fetchEntityContainer").atLeast(1)
					.returns(SyncPromise.resolve(oMetadata));

				assert.strictEqual(oMetaModel.getValueListType(sPropertyPath), ValueListType.Fixed);

				// code under test
				return oMetaModel.requestValueListInfo(sPropertyPath).then(function (oResult) {
					assert.notOk(bDuplicate);
					assert.strictEqual(oResult[""].$model, oModel);
					delete oResult[""].$model;
					assert.deepEqual(oResult, {
						"" : { // for fixed values, actual qualifier is ignored here
							$qualifier : "foo",
							CollectionPath : "foo"
						}
					});
				}, function (oError) {
					assert.ok(bDuplicate);
					assert.strictEqual(oError.message, "Annotation "
						+ "'com.sap.vocabularies.Common.v1.ValueListWithFixedValues' but not "
						+ "exactly one 'com.sap.vocabularies.Common.v1.ValueList' for property "
						+ sPropertyPath);
				});
			});
		});
	});

	//*********************************************************************************************
	QUnit.test("requestValueListInfo: property in cross-service reference", function (assert) {
		var sMappingUrl = "../ValueListService/$metadata",
			oModel = new ODataModel({serviceUrl : "/Foo/DataService/"}),
			oMetaModelMock = this.mock(oModel.getMetaModel()),
			oProperty = {
				$kind : "Property"
			},
			oMetadata = {
				$Version : "4.0",
				$Reference : {
					"/Foo/EpmSample/$metadata" : {
						$Include : ["zui5_epm_sample."]
					}
				},
				$EntityContainer : "base.Container",
				"base.Container" : {
					BusinessPartnerList : {
						$kind : "EntitySet",
						$Type : "base.BusinessPartner"
					}
				},
				"base.BusinessPartner" : {
					$kind : "EntityType",
					BP_2_PRODUCT : {
						$kind : "NavigationProperty",
						$Type : "zui5_epm_sample.Product"
					}
				}
			},
			oMetadataProduct = {
				$Version : "4.0",
				"zui5_epm_sample.Product" : {
					$kind : "Entity",
					Category : oProperty
				},
				"zui5_epm_sample." : {
					$kind : "Schema",
					$Annotations : {
						"zui5_epm_sample.Product/Category" : {
							"@com.sap.vocabularies.Common.v1.ValueListReferences" : [sMappingUrl]
						}
					}
				}
			},
			sPropertyPath = "/BusinessPartnerList('0100000000')/BP_2_PRODUCT('HT-1000')/Category",
			oRequestorMock = this.mock(oModel.oMetaModel.oRequestor),
			oValueListMappings = {
				"" : {CollectionPath : ""}
			},
			oValueListModel = {sServiceUrl : sMappingUrl};

		oRequestorMock.expects("read").withExactArgs("/Foo/DataService/$metadata", false, undefined)
			.resolves(oMetadata);
		oRequestorMock.expects("read").withExactArgs("/Foo/EpmSample/$metadata")
			.resolves(oMetadataProduct);
		oMetaModelMock.expects("getOrCreateSharedModel")
			.withExactArgs(sMappingUrl, undefined, true)
			.returns(oValueListModel);
		oMetaModelMock.expects("fetchValueListMappings")
			.withExactArgs(sinon.match.same(oValueListModel), "zui5_epm_sample.Product",
				sinon.match.same(oProperty), undefined)
			.resolves(oValueListMappings);

		// code under test
		return oModel.getMetaModel().requestValueListInfo(sPropertyPath, true)
			.then(function (oResult) {
				assert.deepEqual(oResult, {
					"" : {
						$model : oValueListModel,
						CollectionPath : ""
					}
				});
			});
	});

	//*********************************************************************************************
	["ValueList", "ValueListMapping"].forEach(function (sValueList) {
		QUnit.test("requestValueListInfo: " + sValueList
				+ ", same qualifier in reference and local", function (assert) {
			var sMappingUrl = "../ValueListService/$metadata",
				oAnnotations = {
					"@com.sap.vocabularies.Common.v1.ValueListReferences" : [sMappingUrl]
				},
				oProperty = {
					$kind : "Property"
				},
				oMetadata = {
					$EntityContainer : "zui5_epm_sample.Container",
					"zui5_epm_sample.Container" : {
						$kind : "EntityContainer",
						ProductList : {
							$kind : "EntitySet",
							$Type : "zui5_epm_sample.Product"
						}
					},
					"zui5_epm_sample.Product" : {
						$kind : "Entity",
						Category : oProperty
					},
					$Annotations : {
						"zui5_epm_sample.Product/Category" : oAnnotations
					}
				},
				oModel = new ODataModel({serviceUrl : "/Foo/ValueListService/"}),
				oMetaModelMock = this.mock(oModel.getMetaModel()),
				sPropertyPath = "/ProductList('HT-1000')/Category",
				oValueListModel = {};

			oAnnotations["@com.sap.vocabularies.Common.v1." + sValueList + "#foo"] = {};
			oMetaModelMock.expects("fetchEntityContainer").atLeast(1)
				.returns(SyncPromise.resolve(oMetadata));
			oMetaModelMock.expects("getOrCreateSharedModel")
				.withExactArgs(sMappingUrl, undefined, undefined)
				.returns(oValueListModel);
			oMetaModelMock.expects("fetchValueListMappings")
				.withExactArgs(sinon.match.same(oValueListModel), "zui5_epm_sample.Product",
					sinon.match.same(oProperty), undefined)
				.resolves({foo : {}});

			// code under test
			return oModel.getMetaModel().requestValueListInfo(sPropertyPath).then(function () {
				assert.ok(false);
			}, function (oError) {
				assert.strictEqual(oError.message,
					"Annotations 'com.sap.vocabularies.Common.v1.ValueList' with identical "
					+ "qualifier 'foo' for property " + sPropertyPath + " in " + sMappingUrl
					+ " and " + oModel.sServiceUrl + "$metadata");
			});
		});
	});

	//*********************************************************************************************
	QUnit.test("requestValueListInfo: ValueList with CollectionRoot in data service",
			function (assert) {
		var sMappingUrl = "../ValueListService/$metadata",
			oModel = new ODataModel({serviceUrl : "/Foo/DataService/"}),
			oMetaModelMock = this.mock(oModel.getMetaModel()),
			oProperty = {
				$kind : "Property"
			},
			sPropertyPath = "/ProductList('HT-1000')/Category",
			oMetadata = {
				$EntityContainer : "zui5_epm_sample.Container",
				"zui5_epm_sample.Product" : {
					$kind : "Entity",
					Category : oProperty
				},
				$Annotations : {
					"zui5_epm_sample.Product/Category" : {
						"@com.sap.vocabularies.Common.v1.ValueList#foo" : {
							CollectionPath : "VH_CategorySet",
							CollectionRoot : sMappingUrl,
							SearchSupported : true
						}
					}
				},
				"zui5_epm_sample.Container" : {
					ProductList : {
						$kind : "EntitySet",
						$Type : "zui5_epm_sample.Product"
					}
				}
			},
			oValueListModel = {id : "ValueListModel"}; // for deepEqual

		oMetaModelMock.expects("fetchEntityContainer").atLeast(1)
			.returns(SyncPromise.resolve(oMetadata));
		oMetaModelMock.expects("getOrCreateSharedModel")
			.withExactArgs(sMappingUrl, undefined, undefined)
			.returns(oValueListModel);

		// code under test
		return oModel.getMetaModel().requestValueListInfo(sPropertyPath).then(function (oResult) {
			assert.deepEqual(oResult, {
				foo : {
					$model : oValueListModel,
					CollectionPath : "VH_CategorySet"
				}
			});
			assert.strictEqual(oMetadata.$Annotations["zui5_epm_sample.Product/Category"]
				["@com.sap.vocabularies.Common.v1.ValueList#foo"].CollectionRoot,
				sMappingUrl);
		});
	});

	//*********************************************************************************************
	[false, true].forEach(function (bOverride) {
		QUnit.test("requestValueListInfo: ValueList with CollectionRoot, same qualifier, "
				+ (bOverride ? "override" : "collision"), function (assert) {
			var sCollectionRoot = "", // unrealistic, but enforces "CollectionRoot" in ...
				oProperty = {
					$kind : "Property"
				},
				sValueListService = "../ValueListService/$metadata",
				oMetadata = {
					$EntityContainer : "zui5_epm_sample.Container",
					"zui5_epm_sample.Product" : {
						$kind : "Entity",
						Category : oProperty
					},
					"zui5_epm_sample.Container" : {
						ProductList : {
							$kind : "EntitySet",
							$Type : "zui5_epm_sample.Product"
						}
					},
					$Annotations : {
						"zui5_epm_sample.Product/Category" : {
							"@com.sap.vocabularies.Common.v1.ValueList#bar" : {
								CollectionPath : "foo",
								CollectionRoot : sCollectionRoot,
								Label : "from data service"
							},
							"@com.sap.vocabularies.Common.v1.ValueListReferences" :
								[sValueListService],
							"@com.sap.vocabularies.Common.v1.ValueListWithFixedValues" : true
						}
					}
				},
				oModel = new ODataModel({serviceUrl : "/Foo/DataService/"}),
				oMetaModelMock = this.mock(oModel.getMetaModel()),
				sPropertyPath = "/ProductList('HT-1000')/Category",
				oValueListModel = {id : "ValueListModel"}, // for deepEqual
				oValueListModel2 = bOverride ? oValueListModel : {},
				oValueListMapping = {
					$model : oValueListModel,
					CollectionPath : "foo",
					Label : "from value list service"
				};

			oMetaModelMock.expects("fetchEntityContainer").atLeast(1)
				.returns(SyncPromise.resolve(oMetadata));
			oMetaModelMock.expects("getOrCreateSharedModel")
				.withExactArgs(sValueListService, undefined, true)
				.returns(oValueListModel);
			oMetaModelMock.expects("getOrCreateSharedModel")
				.withExactArgs(sCollectionRoot, undefined, true)
				.returns(oValueListModel2);
			oMetaModelMock.expects("fetchValueListMappings")
				.withExactArgs(sinon.match.same(oValueListModel), "zui5_epm_sample.Product",
					sinon.match.same(oProperty), undefined)
				.resolves({bar : oValueListMapping});

			// code under test
			return oModel.getMetaModel().requestValueListInfo(sPropertyPath, true)
				.then(function (oResult) {
					assert.strictEqual(bOverride, true);
					assert.deepEqual(oResult, {
						"" : {
							$model : oValueListModel,
							$qualifier : "bar",
							CollectionPath : "foo",
							Label : "from data service"
						}
					});
				}, function (oError) {
					assert.strictEqual(bOverride, false);
					assert.strictEqual(oError.message,
						"Annotations 'com.sap.vocabularies.Common.v1.ValueList' with "
							+ "identical qualifier 'bar' for property " + sPropertyPath
							+ " in " + sValueListService + " and /Foo/DataService/$metadata");
				});
		});
	});

	//*********************************************************************************************
	QUnit.test("requestValueListInfo: two ValueListReferences stay in order", function (assert) {
		var oProperty = {
				$kind : "Property"
			},
			sValueListService1 = "../FirstValueListService/$metadata",
			sValueListService2 = "../SecondValueListService/$metadata",
			oMetadata = {
				$EntityContainer : "zui5_epm_sample.Container",
				"zui5_epm_sample.Product" : {
					$kind : "Entity",
					Category : oProperty
				},
				"zui5_epm_sample.Container" : {
					ProductList : {
						$kind : "EntitySet",
						$Type : "zui5_epm_sample.Product"
					}
				},
				$Annotations : {
					"zui5_epm_sample.Product/Category" : {
						"@com.sap.vocabularies.Common.v1.ValueListReferences" :
							[sValueListService1, sValueListService2]
					}
				}
			},
			oModel = new ODataModel({serviceUrl : "/Foo/DataService/"}),
			oMetaModelMock = this.mock(oModel.getMetaModel()),
			sPropertyPath = "/ProductList('HT-1000')/Category",
			fnResolve1,
			fnResolve2,
			oResultPromise,
			oValueListModel1 = {id : "FirstValueListModel"}, // for deepEqual
			oValueListModel2 = {id : "SecondValueListModel"},
			oValueListMapping1 = {
				$model : oValueListModel1,
				CollectionPath : "foo",
				Label : "from first value list service"
			},
			oValueListMapping2 = {
				$model : oValueListModel2,
				CollectionPath : "bar",
				Label : "from second value list service"
			};

		oMetaModelMock.expects("fetchEntityContainer").atLeast(1)
			.returns(SyncPromise.resolve(oMetadata));
		oMetaModelMock.expects("getOrCreateSharedModel")
			.withExactArgs(sValueListService1, undefined, true)
			.returns(oValueListModel1);
		oMetaModelMock.expects("getOrCreateSharedModel")
			.withExactArgs(sValueListService2, undefined, true)
			.returns(oValueListModel2);
		oMetaModelMock.expects("fetchValueListMappings")
			.withExactArgs(sinon.match.same(oValueListModel1), "zui5_epm_sample.Product",
				sinon.match.same(oProperty), undefined)
			.returns(new Promise(function (resolve) { fnResolve1 = resolve; }));
		oMetaModelMock.expects("fetchValueListMappings")
			.withExactArgs(sinon.match.same(oValueListModel2), "zui5_epm_sample.Product",
				sinon.match.same(oProperty), undefined)
			.returns(new Promise(function (resolve) { fnResolve2 = resolve; }));

		// code under test
		oResultPromise = oModel.getMetaModel().requestValueListInfo(sPropertyPath, true)
			.then(function (oResult) {
				assert.deepEqual(Object.keys(oResult), ["foo", "bar"]);
				assert.deepEqual(oResult, {
					foo : {
						$model : oValueListModel1,
						CollectionPath : "foo",
						Label : "from first value list service"
					},
					bar : {
						$model : oValueListModel2,
						CollectionPath : "bar",
						Label : "from second value list service"
					}
				});
			});

		fnResolve2({bar : oValueListMapping2});
		// make sure the first fetchValueListMapping call is resolved only after the second
		setTimeout(fnResolve1, 0, {foo : oValueListMapping1});
		return oResultPromise;
	});

	//*********************************************************************************************
	QUnit.test("fetchData", function (assert) {
		var oMetaData = {
				"some.schema." : {
					$kind : "Schema"
				}
			};

		this.oMetaModelMock.expects("fetchEntityContainer")
			.withExactArgs()
			.resolves(oMetaData);

		// code under test
		return this.oMetaModel.fetchData().then(function (oResult) {
			assert.deepEqual(oResult, oMetaData);

			delete oResult["some.schema."].$kind;
			assert.strictEqual(oMetaData["some.schema."].$kind, "Schema", "original is unchanged");
		});
	});

	//*********************************************************************************************
	QUnit.test("getData, requestData", function (assert) {
		return TestUtils.checkGetAndRequest(this, this.oMetaModel, assert, "fetchData");
	});

	//*********************************************************************************************
	[false, true].forEach(function (bEmptyResponse) {
		[false, true].forEach(function (bHasStandardCode) {
			[0, false, true].forEach(function (bHasAlternateKey) {
				var sTitle = "requestCodeList, empty response: " + bEmptyResponse
					+ ", with alternate key: " + bHasAlternateKey
					+ ", with standard code: " + bHasStandardCode;

				QUnit.test(sTitle, function (assert) {
					var sAbsoluteServiceUrl = "/" + uid() + "/", // circumvent caching
						oCodeListBinding = {
							destroy : function () {},
							requestContexts : function () {}
						},
						oCodeListMetaModel = {
							getObject : function () {},
							requestObject : function () {}
						},
						oCodeListMetaModelMock = this.mock(oCodeListMetaModel),
						oCodeListModel = {
							bindList : function () {},
							getMetaModel : function () {},
							sServiceUrl : "/foo/bar/default/iwbep/common/0001/"
						},
						aData = [],
						oMapGetExpectation,
						oMapSetExpectation,
						aSelect = [
							bHasAlternateKey
								? "ExternalCode"
								: "UnitCode", "DecimalPlaces", "MyText"
						],
						sUrl = "../../../../default/iwbep/common/0001/$metadata",
						that = this;

					/*
					 * Returns mock context instances for the given data rows, properly set up with
					 * expectations.
					 *
					 * @param {object[]} aData - some data rows
					 * @returns {object[]} mock context instances
					 */
					function mock(aData0) {
						return aData0.map(function (oData) {
							var oContext = {getProperty : function () {}},
								oContextMock = that.mock(oContext);

							Object.keys(oData).forEach(function (sKey) {
								oContextMock.expects("getProperty").withExactArgs(sKey)
									.returns(oData[sKey]);
							});

							return oContext;
						});
					}

					if (!bEmptyResponse) {
						aData = bHasAlternateKey
							? [{
									DecimalPlaces : 0, ExternalCode : "ONE", MyText : "One"
								}, {
									DecimalPlaces : 2, ExternalCode : "%", MyText : "Percentage"
								}, {
									DecimalPlaces : 3, ExternalCode : "%O", MyText : "Per mille"
								}, {
									DecimalPlaces : null, ExternalCode : "*", MyText : "ignore!"
								}]
							: [{
									DecimalPlaces : 0, UnitCode : "ONE", MyText : "One"
								}, {
									DecimalPlaces : 2, UnitCode : "%", MyText : "Percentage"
								}, {
									DecimalPlaces : 3, UnitCode : "%O", MyText : "Per mille"
								}, {
									DecimalPlaces : null, UnitCode : "*", MyText : "ignore!"
								}];
						if (bHasStandardCode) { // not realistic!
							aData[0].ISOCode = "ENO";
							aData[1].ISOCode = "P/C";
							aData[2].ISOCode = "P/M";
							aData[3].ISOCode = "n/a";
						}
					}
					if (bHasStandardCode) {
						aSelect.push("ISOCode");
					}
					this.oMetaModel.sLanguage = "~sLanguage~";
					this.oMetaModelMock.expects("fetchEntityContainer").twice()
						.returns(SyncPromise.resolve(mScope));
					this.oMetaModelMock.expects("requestObject").twice()
						.withExactArgs("/@com.sap.vocabularies.CodeList.v1.T€RM")
						.resolves({
							CollectionPath : "UnitsOfMeasure",
							Url : sUrl
						});
					this.mock(_Helper).expects("setLanguage").twice()
						.withExactArgs(sUrl, "~sLanguage~").returns("~sUrl w/ sLanguage~");
					this.oMetaModelMock.expects("getAbsoluteServiceUrl").twice()
						.withExactArgs("~sUrl w/ sLanguage~").returns(sAbsoluteServiceUrl);
					oMapGetExpectation = this.mock(Map.prototype).expects("get").twice()
						.withExactArgs(sAbsoluteServiceUrl + "#UnitsOfMeasure").callThrough();
					oMapSetExpectation = this.mock(Map.prototype).expects("set")
						.withArgs(sAbsoluteServiceUrl + "#UnitsOfMeasure").callThrough();
					this.oMetaModelMock.expects("getOrCreateSharedModel")
						.withExactArgs("~sUrl w/ sLanguage~", "$direct")
						.returns(oCodeListModel);
					this.mock(oCodeListModel).expects("getMetaModel").withExactArgs()
						.returns(oCodeListMetaModel);
					oCodeListMetaModelMock.expects("requestObject")
						.withExactArgs("/UnitsOfMeasure/")
						.resolves({
							// $kind : "EntityType",
							$Key : bHasAlternateKey === 0
								? [{MyAlias : "UnitCode"}] // special case: alias is given
								: ["UnitCode"]
						});
					oCodeListMetaModelMock.expects("getObject")
						.withExactArgs("/UnitsOfMeasure/@Org.OData.Core.V1.AlternateKeys")
						.returns(bHasAlternateKey ? [{
							Key : [{
								// Alias : "ExternalCode",
								Name : {$PropertyPath : "ExternalCode"}
							}]
						}] : undefined);
					oCodeListMetaModelMock.expects("getObject")
						.withExactArgs("/UnitsOfMeasure/UnitCode"
							+ "@com.sap.vocabularies.Common.v1.UnitSpecificScale/$Path")
						.returns("DecimalPlaces");
					oCodeListMetaModelMock.expects("getObject")
						.withExactArgs("/UnitsOfMeasure/UnitCode"
							+ "@com.sap.vocabularies.Common.v1.Text/$Path")
						.returns("MyText");
					oCodeListMetaModelMock.expects("getObject")
						.withExactArgs("/UnitsOfMeasure/UnitCode"
							+ "@com.sap.vocabularies.CodeList.v1.StandardCode/$Path")
						.returns(bHasStandardCode ? "ISOCode" : undefined);
					this.mock(oCodeListModel).expects("bindList")
						.withExactArgs("/UnitsOfMeasure", null, null, null, {$select : aSelect})
						.returns(oCodeListBinding);
					this.mock(oCodeListBinding).expects("destroy").withExactArgs();
					this.mock(oCodeListBinding).expects("requestContexts")
						.withExactArgs(0, Infinity)
						.resolves(mock(aData));
					this.oLogMock.expects("error")
						.exactly(bEmptyResponse ? 1 : 0)
						.withExactArgs("Customizing empty for ",
							"/foo/bar/default/iwbep/common/0001/UnitsOfMeasure", sODataMetaModel);
					this.oLogMock.expects("error")
						.exactly(bEmptyResponse ? 0 : 1)
						.withExactArgs("Ignoring customizing w/o unit-specific scale for code *"
							+ " from UnitsOfMeasure", sUrl, sODataMetaModel);

					return Promise.all([
						// code under test
						this.oMetaModel.requestCodeList("T€RM", mScope[mScope.$EntityContainer]),
						// code under test - must not request customizing again
						this.oMetaModel.requestCodeList("T€RM")
					]).then(function (aResults) {
						var oExpectedCodeList = {};

						if (!bEmptyResponse) {
							oExpectedCodeList = bHasStandardCode ? {
								ONE : {StandardCode : "ENO", Text : "One", UnitSpecificScale : 0},
								"%" : {StandardCode : "P/C", Text : "Percentage",
									UnitSpecificScale : 2},
								"%O" : {StandardCode : "P/M", Text : "Per mille",
									UnitSpecificScale : 3}
							} : {
								ONE : {Text : "One", UnitSpecificScale : 0},
								"%" : {Text : "Percentage", UnitSpecificScale : 2},
								"%O" : {Text : "Per mille", UnitSpecificScale : 3}
							};
						}
						assert.deepEqual(aResults[0], oExpectedCodeList);
						assert.strictEqual(aResults[1], aResults[0]);
						assert.ok(oMapGetExpectation
							.alwaysCalledOn(oMapSetExpectation.thisValues[0]));
					});
				});
			});
		});
	});

	//*********************************************************************************************
	QUnit.test("requestCodeList, no code list", function (assert) {
		this.oMetaModelMock.expects("fetchEntityContainer").returns(SyncPromise.resolve(mScope));
		this.oMetaModelMock.expects("requestObject")
			.withExactArgs("/@com.sap.vocabularies.CodeList.v1.T€RM")
			.resolves();

		// code under test
		return this.oMetaModel.requestCodeList("T€RM")
			.then(function (mUnits) {
				assert.strictEqual(mUnits, null); // Note: null, not undefined!
			});
	});

	//*********************************************************************************************
	[{
		aAlternateKeys : [{
			Key : [{
				// Alias : "ExternalCode",
				Name : {$PropertyPath : "ExternalCode"}
			}]
		}, {}, {}],
		sErrorMessage : "Single alternative expected: "
			+ "/UnitsOfMeasure/@Org.OData.Core.V1.AlternateKeys"
	}, {
		aAlternateKeys : [],
		sErrorMessage : "Single alternative expected: "
			+ "/UnitsOfMeasure/@Org.OData.Core.V1.AlternateKeys"
	}, {
		aAlternateKeys : [{
			Key : [{
				// Alias : "ExternalCode",
				Name : {$PropertyPath : "ExternalCode"}
			}, {
				// Alias : "foo",
				Name : {$PropertyPath : "foo"}
			}]
		}],
		sErrorMessage : "Single key expected: "
			+ "/UnitsOfMeasure/@Org.OData.Core.V1.AlternateKeys/0/Key"
	}, {
		aAlternateKeys : [{
			Key : []
		}],
		sErrorMessage : "Single key expected: "
			+ "/UnitsOfMeasure/@Org.OData.Core.V1.AlternateKeys/0/Key"
	}].forEach(function (oFixture, i) {
		QUnit.test("requestCodeList, alternate key error case #" + i, function (assert) {
			var sAbsoluteServiceUrl = "/" + uid() + "/", // circumvent caching
				oCodeListMetaModel = {
					getObject : function () {},
					requestObject : function () {}
				},
				oCodeListMetaModelMock = this.mock(oCodeListMetaModel),
				oCodeListModel = {
					bindList : function () {},
					getMetaModel : function () {}
				},
				sUrl = "../../../../default/iwbep/common/0001/$metadata",
				that = this;

			this.oMetaModelMock.expects("fetchEntityContainer").twice()
				.returns(SyncPromise.resolve(mScope));
			this.oMetaModelMock.expects("requestObject").twice()
				.withExactArgs("/@com.sap.vocabularies.CodeList.v1.T€RM")
				.resolves({
					CollectionPath : "UnitsOfMeasure",
					Url : sUrl
				});
			this.mock(_Helper).expects("setLanguage").twice().withExactArgs(sUrl, undefined)
				.returns(sUrl);
			this.oMetaModelMock.expects("getAbsoluteServiceUrl").twice()
				.withExactArgs(sUrl).returns(sAbsoluteServiceUrl);
			this.mock(Map.prototype).expects("get").twice()
				.withExactArgs(sAbsoluteServiceUrl + "#UnitsOfMeasure").callThrough();
			this.mock(Map.prototype).expects("set")
				.withArgs(sAbsoluteServiceUrl + "#UnitsOfMeasure").callThrough();
			this.oMetaModelMock.expects("getOrCreateSharedModel")
				.withExactArgs(sUrl, "$direct")
				.returns(oCodeListModel);
			this.mock(oCodeListModel).expects("getMetaModel").withExactArgs()
				.returns(oCodeListMetaModel);
			oCodeListMetaModelMock.expects("requestObject")
				.withExactArgs("/UnitsOfMeasure/")
				.resolves({
					// $kind : "EntityType",
					$Key : ["UnitCode"]
				});
			oCodeListMetaModelMock.expects("getObject")
				.withExactArgs("/UnitsOfMeasure/@Org.OData.Core.V1.AlternateKeys")
				.returns(oFixture.aAlternateKeys);

			// code under test
			return this.oMetaModel.requestCodeList("T€RM")
				.then(function () {
					assert.ok(false);
				}, function (oError) {
					assert.strictEqual(oError.message, oFixture.sErrorMessage);

					// code under test
					return that.oMetaModel.requestCodeList("T€RM")
						.then(function () {
							assert.ok(false);
						}, function (oError1) {
							assert.strictEqual(oError1, oError);
						});
				});
		});
	});

	//*********************************************************************************************
	[["UnitCode", "InternalCode"], [], undefined].forEach(function (aKeys) {
		QUnit.test("requestCodeList, not a single key: " + aKeys, function (assert) {
			var sAbsoluteServiceUrl = "/" + uid() + "/", // circumvent caching
				oCodeListMetaModel = {
					getObject : function () {},
					requestObject : function () {}
				},
				oCodeListMetaModelMock = this.mock(oCodeListMetaModel),
				oCodeListModel = {
					bindList : function () {},
					getMetaModel : function () {}
				},
				sUrl = "../../../../default/iwbep/common/0001/$metadata",
				that = this;

			this.oMetaModelMock.expects("fetchEntityContainer").twice()
				.returns(SyncPromise.resolve(mScope));
			this.oMetaModelMock.expects("requestObject").twice()
				.withExactArgs("/@com.sap.vocabularies.CodeList.v1.T€RM")
				.resolves({
					CollectionPath : "UnitsOfMeasure",
					Url : sUrl
				});
			this.mock(_Helper).expects("setLanguage").twice().withExactArgs(sUrl, undefined)
				.returns(sUrl);
			this.oMetaModelMock.expects("getAbsoluteServiceUrl").twice()
				.withExactArgs(sUrl).returns(sAbsoluteServiceUrl);
			this.mock(Map.prototype).expects("get").twice()
				.withExactArgs(sAbsoluteServiceUrl + "#UnitsOfMeasure").callThrough();
			this.mock(Map.prototype).expects("set")
				.withArgs(sAbsoluteServiceUrl + "#UnitsOfMeasure").callThrough();
			this.oMetaModelMock.expects("getOrCreateSharedModel")
				.withExactArgs(sUrl, "$direct")
				.returns(oCodeListModel);
			this.mock(oCodeListModel).expects("getMetaModel").withExactArgs()
				.returns(oCodeListMetaModel);
			oCodeListMetaModelMock.expects("requestObject")
				.withExactArgs("/UnitsOfMeasure/")
				.resolves({
					// $kind : "EntityType",
					$Key : aKeys
				});

			// code under test
			return this.oMetaModel.requestCodeList("T€RM")
				.then(function () {
					assert.ok(false);
				}, function (oError0) {
					assert.strictEqual(oError0.message, "Single key expected: /UnitsOfMeasure/");

					// code under test
					return that.oMetaModel.requestCodeList("T€RM")
						.then(function () {
							assert.ok(false);
						}, function (oError1) {
							assert.strictEqual(oError1, oError0);
						});
				});
		});
	});

	//*********************************************************************************************
	QUnit.test("requestCodeList: foreign context", function (assert) {
		var oMetaModel = new ODataMetaModel(this.oMetaModel.oRequestor, "/~/$metadata"),
			oContext = oMetaModel.createBindingContext("/"),
			that = this;

		this.oMetaModelMock.expects("fetchEntityContainer").returns(SyncPromise.resolve(mScope));

		assert.throws(function () {
			// code under test
			that.oMetaModel.requestCodeList("T€RM", null, {context : oContext});
		}, new Error("Unsupported context: /"));
	});

	//*********************************************************************************************
	QUnit.test("requestCodeList: context does not point to raw value", function (assert) {
		var oContext = this.oMetaModel.createBindingContext("/empty.Container"),
			that = this;

		this.oMetaModelMock.expects("fetchEntityContainer").returns(SyncPromise.resolve(mScope));

		assert.throws(function () {
			// code under test
			that.oMetaModel.requestCodeList("T€RM", null, {context : oContext});
		}, new Error("Unsupported context: /empty.Container"));
	});

	//*********************************************************************************************
	[null, {$kind : "EntityContainer"}].forEach(function (vRawValue) {
		QUnit.test("requestCodeList: unsupported raw value " + vRawValue, function (assert) {
			var oContext = this.oMetaModel.createBindingContext("/"),
				that = this;

			this.oMetaModelMock.expects("fetchEntityContainer")
				.returns(SyncPromise.resolve(mScope));

			assert.throws(function () {
				// code under test
				that.oMetaModel.requestCodeList("T€RM", vRawValue, {context : oContext});
			}, new Error("Unsupported raw value: " + vRawValue));
		});
	});

	//*********************************************************************************************
	QUnit.test("requestCodeList: 1st requestObject fails", function (assert) {
		var oError = new Error("Could not load metadata");

		this.oMetaModelMock.expects("fetchEntityContainer").returns(SyncPromise.resolve(mScope));
		this.oMetaModelMock.expects("requestObject")
			.withExactArgs("/@com.sap.vocabularies.CodeList.v1.T€RM")
			.rejects(oError);

		// code under test
		return this.oMetaModel.requestCodeList("T€RM", undefined, {/*context : oContext*/})
			.then(function () {
				assert.ok(false);
			}, function (oError0) {
				assert.strictEqual(oError0, oError);
			});
	});

	//*********************************************************************************************
	QUnit.test("requestCodeList: 2nd requestObject fails", function (assert) {
		var sAbsoluteServiceUrl = "/" + uid() + "/", // circumvent caching
			oCodeListMetaModel = {
				getObject : function () {},
				requestObject : function () {}
			},
			oCodeListModel = {
				bindList : function () {},
				getMetaModel : function () {}
			},
			// Note: we might need to follow an <Edmx:Reference> to the entity type
			oError = new Error("A schema cannot span more than one document: ..."),
			sUrl = "../../../../default/iwbep/common/0001/$metadata";

		this.oMetaModelMock.expects("fetchEntityContainer").returns(SyncPromise.resolve(mScope));
		this.oMetaModelMock.expects("requestObject")
			.withExactArgs("/@com.sap.vocabularies.CodeList.v1.T€RM")
			.resolves({
				CollectionPath : "UnitsOfMeasure",
				Url : sUrl
			});
		this.mock(_Helper).expects("setLanguage").withExactArgs(sUrl, undefined).returns(sUrl);
		this.oMetaModelMock.expects("getAbsoluteServiceUrl")
			.withExactArgs(sUrl).returns(sAbsoluteServiceUrl);
		this.oMetaModelMock.expects("getOrCreateSharedModel").withExactArgs(sUrl, "$direct")
			.returns(oCodeListModel);
		this.mock(oCodeListModel).expects("getMetaModel").withExactArgs()
			.returns(oCodeListMetaModel);
		this.mock(oCodeListMetaModel).expects("requestObject").withExactArgs("/UnitsOfMeasure/")
			.rejects(oError);

		// code under test
		return this.oMetaModel.requestCodeList("T€RM")
			.then(function () {
				assert.ok(false);
			}, function (oError0) {
				assert.strictEqual(oError0, oError);
			});
	});

	//*********************************************************************************************
	QUnit.test("requestCodeList, change handler fails", function (assert) {
		var sAbsoluteServiceUrl = "/" + uid() + "/", // circumvent caching
			oCodeListBinding = {
				destroy : function () {},
				requestContexts : function () {}
			},
			oCodeListMetaModel = {
				getObject : function () {},
				requestObject : function () {}
			},
			oCodeListMetaModelMock = this.mock(oCodeListMetaModel),
			oCodeListModel = {
				bindList : function () {},
				getMetaModel : function () { return oCodeListMetaModel; }
			},
			oError = new Error("Accessed value is not primitive: ..."),
			sUrl = "../../../../default/iwbep/common/0001/$metadata";

		this.oMetaModelMock.expects("fetchEntityContainer").returns(SyncPromise.resolve(mScope));
		this.oMetaModelMock.expects("requestObject")
			.withExactArgs("/@com.sap.vocabularies.CodeList.v1.T€RM")
			.resolves({
				CollectionPath : "UnitsOfMeasure",
				Url : sUrl
			});
		this.mock(_Helper).expects("setLanguage").withExactArgs(sUrl, undefined).returns(sUrl);
		this.oMetaModelMock.expects("getAbsoluteServiceUrl")
			.withExactArgs(sUrl).returns(sAbsoluteServiceUrl);
		this.oMetaModelMock.expects("getOrCreateSharedModel")
			.withExactArgs(sUrl, "$direct")
			.returns(oCodeListModel);
		oCodeListMetaModelMock.expects("requestObject")
			.withExactArgs("/UnitsOfMeasure/")
			.resolves({
				// $kind : "EntityType",
				$Key : ["UnitCode"]
			});
		oCodeListMetaModelMock.expects("getObject")
			.withExactArgs("/UnitsOfMeasure/@Org.OData.Core.V1.AlternateKeys")
			.returns(undefined);
		oCodeListMetaModelMock.expects("getObject")
			.withExactArgs(
				"/UnitsOfMeasure/UnitCode@com.sap.vocabularies.Common.v1.UnitSpecificScale/$Path")
			.returns("DecimalPlaces");
		oCodeListMetaModelMock.expects("getObject")
			.withExactArgs("/UnitsOfMeasure/UnitCode@com.sap.vocabularies.Common.v1.Text/$Path")
			.returns("MyText");
		oCodeListMetaModelMock.expects("getObject").withExactArgs("/UnitsOfMeasure/UnitCode"
				+ "@com.sap.vocabularies.CodeList.v1.StandardCode/$Path")
			.returns(undefined);
		this.mock(oCodeListModel).expects("bindList")
			.withExactArgs("/UnitsOfMeasure", null, null, null, {
				$select : ["UnitCode", "DecimalPlaces", "MyText"]
			}).returns(oCodeListBinding);
		this.mock(oCodeListBinding).expects("destroy").withExactArgs();
		this.mock(oCodeListBinding).expects("requestContexts")
			.withExactArgs(0, Infinity)
			.resolves([{
				getProperty : function () { throw oError; }
			}]);

		// code under test
		return this.oMetaModel.requestCodeList("T€RM")
			.then(function () {
				assert.ok(false);
			}, function (oError0) {
				assert.strictEqual(oError0, oError);
			});
	});

	//*********************************************************************************************
	QUnit.test("requestCodeList, data request fails", function (assert) {
		var sAbsoluteServiceUrl = "/" + uid() + "/", // circumvent caching
			oCodeListBinding = {
				destroy : function () {},
				requestContexts : function () {}
			},
			oCodeListMetaModel = {
				getObject : function () {},
				requestObject : function () {}
			},
			oCodeListMetaModelMock = this.mock(oCodeListMetaModel),
			oCodeListModel = {
				bindList : function () {},
				getMetaModel : function () { return oCodeListMetaModel; }
			},
			oError = new Error("500 Internal Server Error"),
			sUrl = "../../../../default/iwbep/common/0001/$metadata";

		this.oMetaModelMock.expects("fetchEntityContainer").returns(SyncPromise.resolve(mScope));
		this.oMetaModelMock.expects("requestObject")
			.withExactArgs("/@com.sap.vocabularies.CodeList.v1.T€RM")
			.resolves({
				CollectionPath : "UnitsOfMeasure",
				Url : sUrl
			});
		this.mock(_Helper).expects("setLanguage").withExactArgs(sUrl, undefined).returns(sUrl);
		this.oMetaModelMock.expects("getAbsoluteServiceUrl")
			.withExactArgs(sUrl).returns(sAbsoluteServiceUrl);
		this.oMetaModelMock.expects("getOrCreateSharedModel")
			.withExactArgs(sUrl, "$direct")
			.returns(oCodeListModel);
		oCodeListMetaModelMock.expects("requestObject")
			.withExactArgs("/UnitsOfMeasure/")
			.resolves({
				// $kind : "EntityType",
				$Key : ["UnitCode"]
			});
		oCodeListMetaModelMock.expects("getObject")
			.withExactArgs("/UnitsOfMeasure/@Org.OData.Core.V1.AlternateKeys")
			.returns(undefined);
		oCodeListMetaModelMock.expects("getObject")
			.withExactArgs(
				"/UnitsOfMeasure/UnitCode@com.sap.vocabularies.Common.v1.UnitSpecificScale/$Path")
			.returns("DecimalPlaces");
		oCodeListMetaModelMock.expects("getObject")
			.withExactArgs("/UnitsOfMeasure/UnitCode@com.sap.vocabularies.Common.v1.Text/$Path")
			.returns("MyText");
		oCodeListMetaModelMock.expects("getObject").withExactArgs("/UnitsOfMeasure/UnitCode"
				+ "@com.sap.vocabularies.CodeList.v1.StandardCode/$Path")
			.returns(undefined);
		this.mock(oCodeListModel).expects("bindList")
			.withExactArgs("/UnitsOfMeasure", null, null, null, {
				$select : ["UnitCode", "DecimalPlaces", "MyText"]
			}).returns(oCodeListBinding);
		this.mock(oCodeListBinding).expects("destroy").withExactArgs();
		this.mock(oCodeListBinding).expects("requestContexts")
			.withExactArgs(0, Infinity)
			.rejects(oError);

		// code under test
		return this.oMetaModel.requestCodeList("T€RM")
			.then(function () {
				assert.ok(false);
			}, function (oError0) {
				assert.strictEqual(oError0, oError);
			});
	});

	//*********************************************************************************************
	QUnit.test("requestCurrencyCodes", function (assert) {
		var oDetails = {},
			oPromise = {},
			vRawValue = {};

		this.oMetaModelMock.expects("requestCodeList").withExactArgs("CurrencyCodes",
				sinon.match.same(vRawValue), sinon.match.same(oDetails))
			.returns(oPromise);

		// code under test
		assert.strictEqual(this.oMetaModel.requestCurrencyCodes(vRawValue, oDetails), oPromise);
	});

	//*********************************************************************************************
	QUnit.test("requestUnitsOfMeasure", function (assert) {
		var oDetails = {},
			oPromise = {},
			vRawValue = {};

		this.oMetaModelMock.expects("requestCodeList").withExactArgs("UnitsOfMeasure",
				sinon.match.same(vRawValue), sinon.match.same(oDetails))
			.returns(oPromise);

		// code under test
		assert.strictEqual(this.oMetaModel.requestUnitsOfMeasure(vRawValue, oDetails), oPromise);
	});

	//*********************************************************************************************
	QUnit.test("getReducedPath", function (assert) {
		this.oMetaModelMock.expects("getAllPathReductions")
			.withExactArgs("/path", "/base", true, true)
			.returns("/reduced/path");

		assert.strictEqual(
			// code under test
			this.oMetaModel.getReducedPath("/path", "/base"),
			"/reduced/path"
		);
	});

	//*********************************************************************************************
	// Tests that each key is reduced to the corresponding value. The root path is the part of the
	// key until the "|".
	forEach({
		"/As(1)|AValue" : [],
		"/As(1)|#reduce.path.Action" : [],
		"/As(1)|AtoB/BValue" : [],
		"/As(1)|AtoB/BtoA" : ["/As(1)"],
		"/As(1)|AtoB/BtoA/AValue" : ["/As(1)/AValue"],
		"/As(1)|AtoC/CtoA/AValue" : [], // potential backlink has no $Partner
		"/As(1)|AtoDs(42)/DtoA/AValue" : ["/As(1)/AValue"], // using predicate
		"/As(1)|AtoDs/42/DtoA/AValue" : ["/As(1)/AValue"], // using index
		// no predicate, no index (does not matter where it leads, it's going back anyway)
		"/As(1)|AtoDs/DtoA/AValue" : ["/As(1)/AValue"],
		"/As(1)|AtoDs(42)/DtoA/AtoC/CValue" : ["/As(1)/AtoC/CValue"],
		"/Ds(1)|DtoA/AtoDs(42)/DValue" : [], // backlink via collection
		"/Ds(1)|DtoCs/42" : [], // no partner, ends with index
		"/Ds(1)|DtoA/AtoDs/42/DValue" : [], // backlink via collection w/ index
		"/As(1)|AtoDs(42)/DtoBs(7)/BtoD/DValue" : ["/As(1)/AtoDs(42)/DValue"], // following a collection
		"/As(1)/AtoB|BtoA/AValue" : [], // reduced path not shorter than base
		// multiple nested reduction
		"/As(1)|AtoB/BtoC/CtoB/BtoA/AValue" : ["/As(1)/AtoB/BtoA/AValue", "/As(1)/AValue"],
		// multiple non-nested reductions
		"/As(1)|AtoB/BtoA/AtoDs(11)/DtoA/AValue" :
			["/As(1)/AtoDs(11)/DtoA/AValue", "/As(1)/AtoB/BtoA/AValue", "/As(1)/AValue"],
		// multiple pairs w/ index
		"/As(1)|AtoDs/-2/DtoBs(7)/BtoD/DtoA/AValue" :
			["/As(1)/AtoDs/-2/DtoA/AValue", "/As(1)/AValue"],
		// avoid duplicates (1:1 navigation)
		"/As(1)|AtoB/BtoA/AtoB/BtoA/AValue" : ["/As(1)/AtoB/BtoA/AValue", "/As(1)/AValue"],
		// avoid duplicates (1:* navigation)
		"/As(1)|AtoDs(2)/DtoA/AtoDs(2)/DtoA/AValue" : ["/As(1)/AtoDs(2)/DtoA/AValue", "/As(1)/AValue"],
		"/As(1)|AtoDs(42)/DtoA/AValue@Common.Label" : ["/As(1)/AValue@Common.Label"],
		"/As(1)|AtoDs(42)/DtoA/@Common.Label" : ["/As(1)/@Common.Label"], // annotation at type A
		"/As(1)|AtoDs(42)/DtoA@Common.Label" : [], // annotation at navigation property DtoA
		// UI5 runtime annotation at type A
		"/As(1)|AtoDs(42)/DtoA/@$ui5._/predicate" : ["/As(1)/@$ui5._/predicate"],
		// property of binding parameter at 1st overloaded bound action
		"/As(1)|reduce.path.Action(...)/$Parameter/_it/Value" : ["/As(1)/Value"],
		// property of binding parameter at 2nd overloaded bound action
		"/Ds(1)|reduce.path.Action(...)/$Parameter/Value/Value" : ["/Ds(1)/Value"],
		// path reduction within the operation parameter
		"/As(1)|reduce.path.Action(...)/$Parameter/_it/AtoB/BtoA/Value" :
			["/As(1)/AtoB/BtoA/Value", "/As(1)/reduce.path.Action(...)/$Parameter/_it/Value",
				"/As(1)/Value"],
		// path reduction before the operation
		"/As(1)|AtoB/BtoA/reduce.path.Action(...)/$Parameter/_it/Value" :
			["/As(1)/reduce.path.Action(...)/$Parameter/_it/Value", "/As(1)/AtoB/BtoA/Value",
				"/As(1)/Value"],
		// nested path reduction incl. an operation parameter
		"/As(1)|AtoB/reduce.path.Action(...)/$Parameter/_it/BtoA/Property" :
			["/As(1)/AtoB/BtoA/Property", "/As(1)/Property"],
		// property of binding parameter at 2nd overloaded bound action, without "$Parameter"
		"/Ds(1)|reduce.path.Action(...)/Value/Value" : [],
		// property of other parameter at bound action
		"/As(1)|reduce.path.Action(...)/$Parameter/foo" : [],
		// operation import
		"/FunctionImport(...)|$Parameter/foo" : []
	}, function (sPath, aReducedPaths, sRootPath) {
		QUnit.test("getAllPathReductions: " + sPath, function (assert) {
			aReducedPaths = [sPath].concat(aReducedPaths);
			this.oMetaModelMock.expects("fetchEntityContainer").atLeast(0)
				.returns(SyncPromise.resolve(mReducedPathScope));

			assert.deepEqual(this.oMetaModel.getAllPathReductions(sPath, sRootPath),
				aReducedPaths, "collection");

			assert.deepEqual(this.oMetaModel.getAllPathReductions(sPath, sRootPath, true),
				aReducedPaths.pop(), "single");
		});
	});

	//*********************************************************************************************
	// Tests that each key is reduced to the corresponding value iff bNoReduceBeforeCollection is
	// false.
	forEach({
		"/As(1)|AtoB/BtoA/AtoDs(42)/DValue" : "/As(1)/AtoDs(42)/DValue",
		"/As(1)|AtoB/BtoA/AtoDs" : "/As(1)/AtoDs"
	}, function (sPath, sReducedPath, sRootPath) {
		QUnit.test("getAllPathReductions: (collections) " + sPath, function (assert) {
			this.oMetaModelMock.expects("fetchEntityContainer").atLeast(0)
				.returns(SyncPromise.resolve(mReducedPathScope));

			assert.deepEqual(
				this.oMetaModel.getAllPathReductions(sPath, sRootPath, true, true),
				sPath
			);

			assert.deepEqual(
				this.oMetaModel.getAllPathReductions(sPath, sRootPath, true),
				sReducedPath
			);
		});
	});

	//*********************************************************************************************
	QUnit.test("getAllPathReductions: binding parameter is collection", function (assert) {
		this.oMetaModelMock.expects("fetchEntityContainer").atLeast(0)
			.returns(SyncPromise.resolve(mReducedPathScope));

		// expect no reduction, the binding parameter is invalid
		assert.deepEqual(
			this.oMetaModel.getAllPathReductions(
				"/Ds(1)/DtoBs/reduce.path.Action/$Parameter/_it/Value", "/Ds(1)", true, true),
			"/Ds(1)/DtoBs/reduce.path.Action/$Parameter/_it/Value"
		);
	});

	//*********************************************************************************************
	QUnit.test("getAllPathReductions: !bSingle, bNoReduceBeforeCollection", function (assert) {
		this.oMetaModelMock.expects("fetchEntityContainer").atLeast(0)
			.returns(SyncPromise.resolve(mReducedPathScope));

		assert.deepEqual(
			this.oMetaModel.getAllPathReductions(
				"/As(1)/AtoB/BtoA/AtoDs(42)/DtoBs(23)/BtoD/DValue", "/As(1)", false, true),
			[
				"/As(1)/AtoB/BtoA/AtoDs(42)/DtoBs(23)/BtoD/DValue",
				"/As(1)/AtoB/BtoA/AtoDs(42)/DValue"
			]
		);
	});

	//*********************************************************************************************
	QUnit.test("getAllPathReductions: invalid binding parameter", function (assert) {
		this.oMetaModelMock.expects("fetchEntityContainer").atLeast(0)
			.returns(SyncPromise.resolve(mReducedPathScope));
		this.oLogMock.expects("isLoggable")
			.withExactArgs(Log.Level.WARNING, sODataMetaModel).returns(true);
		this.oLogMock.expects("warning").withExactArgs("Expected a single overload, but found 0",
			"/As/AtoC/reduce.path.Action/$Parameter/_it", sODataMetaModel);

		// checks that it runs through without an error
		assert.deepEqual(
			this.oMetaModel.getAllPathReductions(
				"/As(1)/AtoC/reduce.path.Action(...)/$Parameter/_it", "/As(1)", true, true),
			"/As(1)/AtoC/reduce.path.Action(...)/$Parameter/_it");
	});

	//*********************************************************************************************
	QUnit.test("getAllPathReductions: multiple overloads", function (assert) {
		this.oMetaModelMock.expects("fetchEntityContainer").atLeast(0)
			.returns(SyncPromise.resolve(mReducedPathScope));
		this.oLogMock.expects("isLoggable")
					.withExactArgs(Log.Level.WARNING, sODataMetaModel).returns(true);
		this.oLogMock.expects("warning").withExactArgs("Expected a single overload, but found 2",
			"/Ds/reduce.path.Function/$Parameter/_it", sODataMetaModel);

		// checks that it runs through without an error
		assert.deepEqual(
			this.oMetaModel.getAllPathReductions("/Ds(1)/reduce.path.Function(...)/$Parameter/_it",
				"/Ds(1)"),
			["/Ds(1)/reduce.path.Function(...)/$Parameter/_it"]);
	});

	//*********************************************************************************************
	// 0: no addt'l Nav.Prop. // 1: no $Partner // 2: addt'l Nav.Prop. w/ $Partner
	[0, 1, 2].forEach((i) => {
		let oOverload;

		function setup(oTestContext, oContext) {
			oTestContext.mock(oContext).expects("getPath").withExactArgs().returns("~path~");
			oTestContext.mock(_Helper).expects("getMetaPath").withExactArgs("~path~")
				.returns(i > 0 ? "/meta" : "/meta/path");
			oTestContext.oMetaModelMock.expects("getObject").exactly(i > 0 ? 1 : 0)
				.withExactArgs("/meta/path/$Partner").returns(i > 1 ? "~Partner~" : undefined);
			if (i > 1) {
				oOverload = {
					$IsBound : true,
					$Parameter : [{$Name : "~Partner~"}]
				};
			}
		}

		//* * * * * * * * * * * * * * * * * * * * * * * * * * * * * * * * * * * * * * * * * * * * * * *
		QUnit.test("requestValue4Annotation: no edm:Path #" + i, function (assert) {
			var oContext = {
					getModel : function () { return null; },
					getPath : mustBeMocked
				},
				oMetaContext = {},
				vRawValue = {};

			setup(this, oContext);
			this.oMetaModelMock.expects("createBindingContext").withExactArgs("/meta/path/value")
				.returns(oMetaContext);
			this.mock(AnnotationHelper).expects("value")
				.withExactArgs(sinon.match.same(vRawValue), {
					context : sinon.match.same(oMetaContext),
					overload : oOverload
				})
				.returns("foo");

			// code under test
			return this.oMetaModel.requestValue4Annotation(vRawValue, "/meta/path/value", oContext)
				.then(function (sValue) {
					assert.strictEqual(sValue, "foo");
				});
		});

		//* * * * * * * * * * * * * * * * * * * * * * * * * * * * * * * * * * * * * * * * * * * * * * *
		QUnit.test("requestValue4Annotation: composite binding #" + i, function (assert) {
			var oModel = new Model(),
				oContext = Context.create(oModel, null, "/Entity(1)"),
				oBarBinding = new PropertyBinding(oModel, "bar", oContext),
				oFooBinding = new PropertyBinding(oModel, "foo", oContext),
				oMetaContext = {},
				oModelMock = this.mock(oModel),
				vRawValue = {};

			oBarBinding.getValue = function () {};
			oBarBinding.requestValue = function () {};
			oFooBinding.getValue = function () {};
			oFooBinding.requestValue = function () {};
			oModel.bindProperty = function () {};

			setup(this, oContext);
			this.oMetaModelMock.expects("createBindingContext").withExactArgs("/meta/path/value")
				.returns(oMetaContext);
			this.mock(AnnotationHelper).expects("value")
				.withExactArgs(sinon.match.same(vRawValue), {
					context : sinon.match.same(oMetaContext),
					overload : oOverload
				})
				.returns("{foo} {bar}"); // sync behavior only with a sap.ui.model.CompositeBinding
			oModelMock.expects("bindProperty")
				.withExactArgs("foo", sinon.match.same(oContext), undefined)
				.returns(oFooBinding);
			oModelMock.expects("bindProperty")
				.withExactArgs("bar", sinon.match.same(oContext), undefined)
				.returns(oBarBinding);
			// Note: getValue called by CompositeBinding, no need to _fireChange
			this.mock(oFooBinding).expects("getValue").withExactArgs().atLeast(1).returns("foo-value");
			this.mock(oBarBinding).expects("getValue").withExactArgs().atLeast(1).returns("bar-value");
			this.mock(oFooBinding).expects("requestValue").withExactArgs().resolves();
			this.mock(oBarBinding).expects("requestValue").withExactArgs().resolves();

			// code under test
			return this.oMetaModel.requestValue4Annotation(vRawValue, "/meta/path/value", oContext)
				.then(function (sValue) {
					assert.strictEqual(sValue, "foo-value bar-value");
				});
		});

		//* * * * * * * * * * * * * * * * * * * * * * * * * * * * * * * * * * * * * * * * * * * * * * *
		QUnit.test("requestValue4Annotation: async #" + i, function (assert) {
			var oModel = new Model(),
				oContext = Context.create(oModel, null, "/Entity(1)"),
				oFooBinding = new PropertyBinding(oModel, "foo", oContext),
				oMetaContext = {},
				oModelMock = this.mock(oModel),
				vRawValue = {},
				that = this;

			oFooBinding.getValue = function () {};
			oFooBinding.requestValue = function () {};
			oModel.bindProperty = function () {};

			setup(this, oContext);
			this.oMetaModelMock.expects("createBindingContext").withExactArgs("/meta/path/value")
				.returns(oMetaContext);
			this.mock(AnnotationHelper).expects("value")
				.withExactArgs(sinon.match.same(vRawValue), {
					context : sinon.match.same(oMetaContext),
					overload : oOverload
				})
				.returns("{foo}");
			oModelMock.expects("bindProperty")
				.withExactArgs("foo", sinon.match.same(oContext), undefined)
				.returns(oFooBinding);
			this.mock(oFooBinding).expects("requestValue").withExactArgs()
				.callsFake(function () {
					that.mock(oFooBinding).expects("getValue").withExactArgs().returns("foo-value");
					oFooBinding._fireChange(); // inform control that then calls getValue
					return Promise.resolve();
				});

			// code under test
			return this.oMetaModel.requestValue4Annotation(vRawValue, "/meta/path/value", oContext)
				.then(function (sValue) {
					assert.strictEqual(sValue, "foo-value");
				});
		});
	});// end of forEach

	//*********************************************************************************************
	QUnit.test("filterValueListRelevantQualifiers", function (assert) {
		var oContext = {
				getModel : function () { return null; }
			},
			sMetaPath = "/some/meta/path"
				+ "@com.sap.vocabularies.Common.v1.ValueListRelevantQualifiers",
			aRawRelevantQualifiers = [],
			mValueListByQualifier = {
				in : {
					$model : {}
				},
				maybe : {
					$model : {}
				}
			},
			sJSON = JSON.stringify(mValueListByQualifier);

		this.oMetaModelMock.expects("requestValue4Annotation")
			.withExactArgs(sinon.match.same(aRawRelevantQualifiers), sMetaPath,
				sinon.match.same(oContext))
			.resolves(["in", "N/A"]);

		return this.oMetaModel.filterValueListRelevantQualifiers(mValueListByQualifier,
				aRawRelevantQualifiers, sMetaPath, oContext)
			.then(function (mFilteredValueListInfo) {
				assert.deepEqual(Object.keys(mFilteredValueListInfo), ["in"]);
				assert.strictEqual(mFilteredValueListInfo.in, mValueListByQualifier.in);
				assert.strictEqual(JSON.stringify(mValueListByQualifier), sJSON);
			});
	});

	//*********************************************************************************************
	[{
		mAnnotations : {},
		sExpectedPath : undefined,
		sPathInEntity : "Quantity"
	}, {
		mAnnotations : undefined,
		sExpectedPath : undefined,
		sPathInEntity : "@$ui5.foo"
	}, {
		mAnnotations : {
			"@Org.OData.Measures.V1.Unit" : {$Path : "QuantityUnit"}
		},
		sExpectedPath : "QuantityUnit",
		sPathInEntity : "Quantity"
	}, {
		mAnnotations : {
			"@Org.OData.Measures.V1.ISOCurrency" : {$Path : "CurrencyCode"}
		},
		sExpectedPath : "CurrencyCode",
		sPathInEntity : "GrossAmount"
	}, {
		// Note: this annotation is found only via target "xyz.ProductInfo/WeightMeasure", not via
		// "/SalesOrderList/SO_2_SOITEM/ProductInfo/WeightMeasure"
		mAnnotations : {
			"@Org.OData.Measures.V1.Unit" : {$Path : "WeightUnit"} // relative to ProductInfo!
		},
		sExpectedPath : "WeightUnit",
		sPathInEntity : "ProductInfo/WeightMeasure"
	}].forEach(function (oFixture, i) {
		QUnit.test("getUnitOrCurrencyPath, " + i, function (assert) {
			var oModel = new ODataModel({serviceUrl : sSampleServiceUrl}),
				oMetaModel = oModel.getMetaModel(),
				sPropertyPath = "/SalesOrderList('42')/SO_2_SOITEM('10')/" + oFixture.sPathInEntity,
				oMetaContext = {};

			this.mock(oMetaModel).expects("getMetaContext").withExactArgs(sPropertyPath)
				.returns(oMetaContext);
			this.mock(oMetaModel).expects("getObject")
				.withExactArgs("@", sinon.match.same(oMetaContext))
				.returns(oFixture.mAnnotations);

			// code under test
			assert.strictEqual(oMetaModel.getUnitOrCurrencyPath(sPropertyPath),
				oFixture.sExpectedPath);
		});
	});

	//*********************************************************************************************
	QUnit.test("_copyAnnotations", function (assert) {
		// code under test
		this.oMetaModel._copyAnnotations("~oMetaModelForAnnotations~");

		assert.strictEqual(this.oMetaModel.oMetaModelForAnnotations, "~oMetaModelForAnnotations~");
	});

	//*********************************************************************************************
	QUnit.test("_copyAnnotations: annotation files", function (assert) {
		const oModel = new ODataModel({
			serviceUrl : sSampleServiceUrl,
			annotationURI : "~sAnnotationUri~"
		});

		assert.throws(function () {
			// code under test
			oModel.getMetaModel()._copyAnnotations();
		}, new Error("Must not copy annotations when there are local annotation files"));
	});

	//*********************************************************************************************
	QUnit.test("_getAnnotationsForSchema", function (assert) {
		this.oMetaModelMock.expects("fetchEntityContainer").withExactArgs()
			.returns(SyncPromise.resolve({
				$Annotations : {
					"A.B.C" : {"@foo" : "A.B.C"},
					"B.A" : {"@foo" : "B.A"},
					"B.C" : {"@foo" : "B.C"},
					"C.A" : {"@foo" : "C.A"}
				}
			}));

		// code under test
		assert.deepEqual(this.oMetaModel._getAnnotationsForSchema("B."), {
			"B.A" : {"@foo" : "B.A"},
			"B.C" : {"@foo" : "B.C"}
		});
	});
});
//TODO getContext vs. createBindingContext; map of "singletons" vs. memory leak<|MERGE_RESOLUTION|>--- conflicted
+++ resolved
@@ -5461,7 +5461,6 @@
 	});
 
 	//*********************************************************************************************
-<<<<<<< HEAD
 	[true, false].forEach(function (bAutoExpandSelect) {
 		QUnit.test("getOrCreateSharedModel, bAutoExpandSelect=" + bAutoExpandSelect, function (assert) {
 			var mHeaders = {"Accept-Language" : "ab-CD", "X-CSRF-Token" : "xyz"},
@@ -5471,38 +5470,6 @@
 				oMetaModel = oModel.getMetaModel(),
 				oMetaModelMock = this.mock(oMetaModel),
 				oSharedModel;
-=======
-[true, false].forEach(function (bAutoExpandSelect) {
-	QUnit.test("getOrCreateSharedModel, bAutoExpandSelect=" + bAutoExpandSelect, function (assert) {
-		var mHeaders = {"Accept-Language" : "ab-CD", "X-CSRF-Token" : "xyz"},
-			oMapGetExpectation,
-			oMapSetExpectation,
-			oModel = new ODataModel({serviceUrl : "/Foo/DataService/"}),
-			oMetaModel = oModel.getMetaModel(),
-			oMetaModelMock = this.mock(oMetaModel),
-			oSharedModel;
-
-		oMetaModel.sLanguage = "~sLanguage~";
-		oMetaModelMock.expects("getAbsoluteServiceUrl")
-			.withExactArgs("../ValueListService/$metadata")
-			.returns("/Foo/ValueListService/");
-		oMetaModelMock.expects("getAbsoluteServiceUrl") // for second code under test
-			.withExactArgs("/Foo/ValueListService/$metadata")
-			.returns("/Foo/ValueListService/");
-		oMapGetExpectation = this.mock(Map.prototype).expects("get").twice() //for both c.u.t
-			.withExactArgs(bAutoExpandSelect + "/Foo/ValueListService/").callThrough();
-		this.mock(oModel).expects("getHttpHeaders").withExactArgs().returns(mHeaders);
-		oMapSetExpectation = this.mock(Map.prototype).expects("set")
-			.withArgs(bAutoExpandSelect + "/Foo/ValueListService/").callThrough();
-		// observe metadataUrlParams being passed along
-		// Note: "ab-CD" is derived from Localization.getLanguageTag here, not from mHeaders!
-		this.mock(_MetadataRequestor).expects("create")
-			.withExactArgs({"Accept-Language" : "ab-CD"}, "4.0", undefined,
-				{"sap-language" : "~sLanguage~"}, undefined, sinon.match.func);
-		const oCopyAnnotationsExpectation
-			= this.mock(ODataMetaModel.prototype).expects("_copyAnnotations")
-				.withExactArgs(sinon.match.same(oMetaModel));
->>>>>>> 17757b11
 
 			oMetaModel.sLanguage = "~sLanguage~";
 			oMetaModelMock.expects("getAbsoluteServiceUrl")
@@ -5520,7 +5487,7 @@
 			// Note: "ab-CD" is derived from Localization.getLanguageTag here, not from mHeaders!
 			this.mock(_MetadataRequestor).expects("create")
 				.withExactArgs({"Accept-Language" : "ab-CD"}, "4.0", undefined,
-					{"sap-language" : "~sLanguage~"}, undefined);
+					{"sap-language" : "~sLanguage~"}, undefined, sinon.match.func);
 			const oCopyAnnotationsExpectation
 				= this.mock(ODataMetaModel.prototype).expects("_copyAnnotations")
 					.withExactArgs(sinon.match.same(oMetaModel));
