/*!
 * ${copyright}
 */
sap.ui.define([
	"sap/base/Log",
	"sap/base/i18n/Localization",
	"sap/ui/base/SyncPromise",
	"sap/ui/core/Messaging",
	"sap/ui/core/Supportability",
	"sap/ui/core/date/UI5Date",
	"sap/ui/core/message/Message",
	"sap/ui/model/_Helper",
	"sap/ui/model/Context",
	"sap/ui/model/FilterProcessor",
	"sap/ui/model/Model",
	"sap/ui/model/odata/_ODataMetaModelUtils",
	"sap/ui/model/odata/CountMode",
	"sap/ui/model/odata/MessageScope",
	"sap/ui/model/odata/ODataMessageParser",
	"sap/ui/model/odata/ODataMetaModel",
	"sap/ui/model/odata/ODataPropertyBinding",
	"sap/ui/model/odata/ODataUtils",
	"sap/ui/model/odata/v2/_CreatedContextsCache",
	"sap/ui/model/odata/v2/Context",
	"sap/ui/model/odata/v2/ODataAnnotations",
	"sap/ui/model/odata/v2/ODataContextBinding",
	"sap/ui/model/odata/v2/ODataListBinding",
	"sap/ui/model/odata/v2/ODataModel",
	"sap/ui/model/odata/v2/ODataTreeBinding",
	"sap/ui/thirdparty/datajs"
], function(Log, Localization, SyncPromise, Messaging, Supportability, UI5Date, Message, _Helper, BaseContext, FilterProcessor, Model, _ODataMetaModelUtils, CountMode, MessageScope, ODataMessageParser, ODataMetaModel, ODataPropertyBinding, ODataUtils, _CreatedContextsCache, Context, ODataAnnotations, ODataContextBinding, ODataListBinding, ODataModel, ODataTreeBinding, OData) {
	/*global QUnit,sinon*/
	/*eslint camelcase: 0, max-nested-callbacks: 0, no-warning-comments: 0*/
	"use strict";

	var sClassName = "sap.ui.model.odata.v2.ODataModel",
		iCount = 1000,
		rTemporaryKey = /\('(id-[^']+)'\)$/;

	// Copied from ExpressionParser.performance.qunit
	function repeatedTest(assert, fnTest) {
		var i, iStart = Date.now(), iDuration;

		for (i = iCount; i; i -= 1) {
			fnTest();
		}
		iDuration = Date.now() - iStart;
		assert.ok(true, iCount + " iterations took " + iDuration + " ms, that is "
			+ iDuration / iCount + " ms per iteration");
	}

	//*********************************************************************************************
	QUnit.module("sap.ui.model.odata.v2.ODataModel (ODataModelNoFakeService)", {
		beforeEach : function () {
			this.oLogMock = this.mock(Log);
			this.oLogMock.expects("error").never();
			this.oLogMock.expects("warning").never();
		}
	});

	//*********************************************************************************************
	[{
		sExpectedRequestedWithHeader : "XMLHttpRequest",
		sServiceUrl : "/foo/bar"
	}, {
		sServiceUrl : "/foo/bar",
		oHeaderParameter : {
			"X-Requested-With" : "~X-Requested-With"
		}
	}, {
		sServiceUrl : "https://example.com/foo/bar"
	}, {
		oHeaderParameter : {
			"X-Requested-With" : "~X-Requested-With"
		},
		sServiceUrl : "https://example.com/foo/bar"
	}].forEach(function (oFixture, i) {
		var sTitle = "constructor: aSideEffectCleanUpFunctions, oCreatedContextsCache,"
			+ " codeListModelParameters and sMetadataUrl stored #" + i + ", sServiceUrl: "
			+ oFixture.sServiceUrl;
		QUnit.test(sTitle, function (assert) {
			var oDataModelMock = this.mock(ODataModel),
				oExpectedHeaders = {
					"Accept" : "application/json",
					"Accept-Language" : "~languageTag",
					"DataServiceVersion" : "2.0",
					"MaxDataServiceVersion" : "2.0",
					"sap-contextid-accept" : "header"
				},
				oMetadata = {
					oMetadata : {
						isLoaded : function () {},
						loaded : function () {}
					}
				},
				mParameters = {
					annotationURI : "~annotationURI",
					headers : oFixture.oHeaderParameter || {},
					serviceUrl : oFixture.sServiceUrl,
					skipMetadataAnnotationParsing : true,
					tokenHandling : false
				},
				oPromise = {
					then : function () {}
				};

			this.mock(ODataModel.prototype).expects("createCodeListModelParameters")
				.withExactArgs(sinon.match.same(mParameters))
				.returns("~codeListModelParameters");
			this.mock(ODataModel.prototype).expects("setDeferredGroups").withExactArgs(["changes"]);
			this.mock(ODataModel.prototype).expects("setChangeGroups")
				.withExactArgs({"*":{groupId: "changes"}});
			this.mock(ODataModel.prototype).expects("_createMetadataUrl")
				.withExactArgs("/$metadata")
				.returns("~metadataUrl");
			this.mock(ODataModel.prototype).expects("_getServerUrl").withExactArgs()
				.returns("~serverUrl");
			oDataModelMock.expects("_getSharedData").withExactArgs("server", "~serverUrl")
				.returns(undefined);
			oDataModelMock.expects("_getSharedData").withExactArgs("service", oFixture.sServiceUrl)
				.returns(undefined);
			oDataModelMock.expects("_getSharedData").withExactArgs("meta", "~metadataUrl")
				.returns(oMetadata);
			this.mock(ODataModel.prototype).expects("_getAnnotationCacheKey")
				.withExactArgs("~metadataUrl")
				.returns(undefined);
			// called in ODataModel#constructor and ODataAnnotations#constructor
			this.mock(oMetadata.oMetadata).expects("loaded").withExactArgs().twice().returns(oPromise);
			this.mock(oMetadata.oMetadata).expects("isLoaded").withExactArgs().returns(true);
			this.mock(ODataAnnotations.prototype).expects("addSource")
				.withExactArgs(["~annotationURI"]);
			this.mock(Localization).expects("getLanguageTag").withExactArgs().returns("~languageTag");
			if (oFixture.sExpectedRequestedWithHeader) {
				oExpectedHeaders["X-Requested-With"] = oFixture.sExpectedRequestedWithHeader;
			}

			// code under test
			var oModel = new ODataModel(mParameters);

			assert.strictEqual(oModel.mCodeListModelParams, "~codeListModelParameters");
			assert.strictEqual(oModel.sMetadataUrl, "~metadataUrl");
			assert.deepEqual(oModel.oHeaders, oExpectedHeaders);
			assert.deepEqual(oModel.mCustomHeaders, oFixture.oHeaderParameter || {});
			assert.ok(oModel.oCreatedContextsCache instanceof _CreatedContextsCache);
			assert.deepEqual(oModel.aSideEffectCleanUpFunctions, []);
			assert.ok(oModel.oTransitionMessagesOnlyGroups instanceof Set);
			assert.strictEqual(oModel.oTransitionMessagesOnlyGroups.size, 0);
			assert.strictEqual(oModel.fnRetryAfter, null);
			assert.strictEqual(oModel.oRetryAfterError, null);
			assert.strictEqual(oModel.pRetryAfter, null);
			assert.strictEqual(oModel.pAnnotationChanges, null);
		});
	});

	//*********************************************************************************************
	[{
		parameter : undefined, member : false
	}, {
		parameter : false, member : false
	}, {
		parameter : true, member : true
	}, {
		parameter : 42, member : true
	}].forEach(function (oFixture, i) {
		QUnit.test("constructor: bIgnoreAnnotationsFromMetadata, " + i, function (assert) {
			var oDataModelMock = this.mock(ODataModel),
				oMetadata = {
					oMetadata : {
						isLoaded : function () {},
						loaded : function () {}
					}
				},
				mParameters = {
					annotationURI : "~annotationURI",
					serviceUrl : "~serviceUrl",
					ignoreAnnotationsFromMetadata : oFixture.parameter,
					tokenHandling : false
				},
				oPromise = Promise.resolve("~metadata");

			this.mock(ODataModel.prototype).expects("createCodeListModelParameters")
				.withExactArgs(sinon.match.same(mParameters))
				.returns("~codeListModelParameters");
			this.mock(ODataModel.prototype).expects("setDeferredGroups").withExactArgs(["changes"]);
			this.mock(ODataModel.prototype).expects("setChangeGroups").withExactArgs({"*":{groupId: "changes"}});
			this.mock(ODataModel.prototype).expects("setHeaders").withExactArgs(undefined)
				.callThrough(/*initializes this.mCustomHeaders*/);
			this.mock(ODataModel.prototype).expects("_getServerUrl").withExactArgs().returns("~serverUrl");
			this.mock(ODataModel.prototype).expects("_createMetadataUrl")
				.withExactArgs("/$metadata")
				.returns("~metadataUrl");
			oDataModelMock.expects("_getSharedData").withExactArgs("server", "~serverUrl").returns({});
			oDataModelMock.expects("_getSharedData").withExactArgs("service", "~serviceUrl").returns({});
			oDataModelMock.expects("_getSharedData").withExactArgs("meta", "~metadataUrl").returns(oMetadata);
			this.mock(ODataModel.prototype).expects("_cacheSupported").withExactArgs("~metadataUrl").returns(false);
			this.mock(ODataModel.prototype).expects("_getAnnotationCacheKey")
				.withExactArgs("~metadataUrl")
				.returns(undefined);
			// called in ODataModel#constructor and ODataAnnotations#constructor
			this.mock(oMetadata.oMetadata).expects("loaded")
				.withExactArgs()
				.exactly(oFixture.parameter ? 2 : 3)
				.returns(oPromise);
			this.mock(oMetadata.oMetadata).expects("isLoaded").withExactArgs().returns(true);
			this.mock(ODataModel.prototype).expects("_initializeMetadata").withExactArgs();
			this.mock(ODataAnnotations.prototype).expects("addSource")
				.withExactArgs(oFixture.parameter
					? "~annotationURI"
					: [{type : "xml", data : sinon.match.instanceOf(Promise)}, "~annotationURI"]);
			this.mock(Localization).expects("getLanguageTag").withExactArgs().returns("~languageTag");

			// code under test
			var oModel = new ODataModel(mParameters);

			assert.strictEqual(oModel.bIgnoreAnnotationsFromMetadata, oFixture.member);

			return oPromise;
		});
	});

	//*********************************************************************************************
	[{
		parameter : undefined, // value for tokenHandling c'tor parameter
		member : true, // expected value for bTokenHandling member of model instance
		headerIsSet : true // whether the x-csrf-token request header is expected to be set
	}, {
		parameter : false,
		member : false,
		headerIsSet : false
	}, {
		parameter : "skipServerCache",
		member : true,
		headerIsSet : false
	}].forEach((oFixture) => {
		QUnit.test("constructor: tokenHandling=" + oFixture.parameter, function (assert) {
			const mParameters = {
					serviceUrl : "~serviceUrl",
					tokenHandling : oFixture.parameter
				};
			this.mock(ODataModel.prototype).expects("createCodeListModelParameters")
				.withExactArgs(sinon.match.same(mParameters))
				.returns("~codeListModelParameters");
			this.mock(ODataModel.prototype).expects("setDeferredGroups").withExactArgs(["changes"]);
			this.mock(ODataModel.prototype).expects("setChangeGroups").withExactArgs({"*":{groupId: "changes"}});
			this.mock(ODataModel.prototype).expects("setHeaders").withExactArgs(undefined)
				.callThrough(/*initializes this.mCustomHeaders*/);
			this.mock(ODataModel.prototype).expects("_getServerUrl")
				.exactly(oFixture.parameter === "skipServerCache" ? 0 : 1)
				.withExactArgs()
				.returns("~serverUrl");
			this.mock(ODataModel.prototype).expects("_createMetadataUrl")
				.withExactArgs("/$metadata")
				.returns("~metadataUrl");
			const oDataModelMock = this.mock(ODataModel);
			const oServerCache = {securityToken : "~token"};
			oDataModelMock.expects("_getSharedData")
				.exactly(oFixture.parameter === "skipServerCache" ? 0 : 1)
				.withExactArgs("server", "~serverUrl")
				.returns(oServerCache);
			oDataModelMock.expects("_getSharedData").withExactArgs("service", "~serviceUrl").returns({});
			const oMetadata = {
				oMetadata : {
					isLoaded : function () {},
					loaded : function () {}
				}
			};
			oDataModelMock.expects("_getSharedData").withExactArgs("meta", "~metadataUrl").returns(oMetadata);
			this.mock(ODataModel.prototype).expects("_cacheSupported").withExactArgs("~metadataUrl").returns(false);
			this.mock(ODataModel.prototype).expects("_getAnnotationCacheKey")
				.withExactArgs("~metadataUrl")
				.returns(undefined);
			// called in ODataModel#constructor and ODataAnnotations#constructor
			const oPromise = Promise.resolve("~metadata");
			this.mock(oMetadata.oMetadata).expects("loaded").withExactArgs().exactly(3).returns(oPromise);
			this.mock(oMetadata.oMetadata).expects("isLoaded").withExactArgs().returns(true);
			this.mock(ODataModel.prototype).expects("_initializeMetadata").withExactArgs();
			this.mock(ODataAnnotations.prototype).expects("addSource")
				.withExactArgs([{type : "xml", data : sinon.match.instanceOf(Promise)}]);
			this.mock(Localization).expects("getLanguageTag").withExactArgs().returns("~languageTag");

			// code under test
			const oModel = new ODataModel(mParameters);

			assert.strictEqual(oModel.bTokenHandling, oFixture.member);
			assert.deepEqual(oModel.oSharedServerData, oFixture.parameter === "skipServerCache" ? undefined : oServerCache);
			assert.strictEqual(oModel.oHeaders["x-csrf-token"], oFixture.headerIsSet ? "~token" : undefined);

			return oPromise;
		});
	});

	//*********************************************************************************************
	QUnit.test("getServiceUrl", function (assert) {
		this.mock(ODataModel.prototype).expects("createCodeListModelParameters").withExactArgs(undefined)
			.returns("~codeListModelParameters");
		this.mock(ODataModel.prototype).expects("setDeferredGroups").withExactArgs(["changes"]);
		this.mock(ODataModel.prototype).expects("setChangeGroups").withExactArgs({"*":{groupId: "changes"}});
		this.mock(Supportability).expects("isStatisticsEnabled").withExactArgs().returns(false);
		this.mock(ODataModel.prototype).expects("setHeaders").withExactArgs(undefined)
			.callThrough(/*initializes this.mCustomHeaders*/);
		this.mock(ODataModel.prototype).expects("_createMetadataUrl").withExactArgs("/$metadata")
			.returns("~metadataUrl");
		this.mock(ODataModel.prototype).expects("_getServerUrl").withExactArgs().returns("~serverUrl");
		const oDataModelMock = this.mock(ODataModel);
		oDataModelMock.expects("_getSharedData").withExactArgs("server", "~serverUrl").returns({});
		oDataModelMock.expects("_getSharedData").withExactArgs("service", "/foo/bar;o=SYS").returns({});
		const oMetadata = {oMetadata: {isLoaded() {}, loaded() {}}};
		oDataModelMock.expects("_getSharedData").withExactArgs("meta", "~metadataUrl").returns(oMetadata);
		this.mock(ODataModel.prototype).expects("_cacheSupported").withExactArgs("~metadataUrl").returns(false);
		this.mock(ODataModel.prototype).expects("_getAnnotationCacheKey").withExactArgs("~metadataUrl")
			.returns(undefined);
		// called in ODataMetadata#constructor and ODataAnnotations#constructor
		const oPromise = Promise.resolve("~metadata");
		this.mock(oMetadata.oMetadata).expects("loaded").withExactArgs().exactly(3).returns(oPromise);
		this.mock(oMetadata.oMetadata).expects("isLoaded").withExactArgs().returns(true);
		this.mock(ODataModel.prototype).expects("_initializeMetadata").withExactArgs();
		this.mock(ODataAnnotations.prototype).expects("addSource")
			.withExactArgs([{type : "xml", data : sinon.match.instanceOf(Promise)}]);
		this.mock(Localization).expects("getLanguageTag").withExactArgs().returns("~languageTag");
		const oModel = new ODataModel("/foo/bar;o=SYS/?sap-client=100");

		// code under test
		assert.strictEqual(oModel.getServiceUrl(), "/foo/bar;o=SYS");

		return oPromise;
	});

	//*********************************************************************************************
	[{
		sUrl : "$metadata",
		mAllParams : {"f oo" : "qux"}
	}, {
		sUrl : "$metadata?a%20b=c%20d&e+f=g+h&i j=k l&m?n=o?p&q/r=s/t&u",
		mAllParams : {"a b" : "c d", "e f" : "g h", "f oo": "qux", "i j" : "k l", "m?n" : "o?p", "q/r" : "s/t", "u" : ""}
	}, {
		sUrl : "/$metadata?f%20oo=b+ar#bar=baz",
		mAllParams : {"f oo" : "b ar"}
	}, {
		sUrl : "https://xyz.com/ServiceUrl/$metadata?foo=b+ar#bar=baz",
		mAllParams : {"foo" : "b ar", "f oo" : "qux"},
		sTargetUrl : "https://xyz.com/ServiceUrl/$metadata"
	}].forEach(({sUrl, mAllParams, sTargetUrl}, i) => {
		QUnit.test("_createMetadataUrl: " + i, function (assert) {
			const oModel = {
				mMetadataUrlParams : {"f oo" : "qux"},
				sServiceUrl : "/ServiceUrl",
				_addUrlParams : function () {}
			};

			this.mock(ODataUtils).expects("_createUrlParamsArray").withExactArgs(mAllParams).returns("~aMetadataUrlParams");
			this.mock(oModel).expects("_addUrlParams")
				.withExactArgs(sTargetUrl || "/ServiceUrl/$metadata", "~aMetadataUrlParams")
				.returns("~sUrl");

			// code under test
			assert.strictEqual(ODataModel.prototype._createMetadataUrl.call(oModel, sUrl), "~sUrl");

			assert.deepEqual(oModel.mMetadataUrlParams, {"f oo" : "qux"});
		});
	});

	//*********************************************************************************************
	QUnit.test("_read: updateAggregatedMessages and bSideEffects are passed to _createRequest",
			function (assert) {
		var bCanonicalRequest = "{boolean} bCanonicalRequest",
			oContext = "{sap.ui.model.odata.v2.Context} oContext",
			sDeepPath = "~deepPath",
			oEntityType = "{object} oEntityType",
			fnError = {/*function*/},
			oFilter = "{object} oFilter",
			sFilterParams = "~$filter",
			aFilters = "{sap.ui.model.Filter[]} aFilters",
			mGetHeaders = "{object} mGetHeaders",
			sGroupId = "~groupId",
			mHeaders = "{object} mHeaders",
			bIsCanonicalRequestNeeded = "{boolean} bIsCanonicalRequestNeeded",
			oModel = {
				_createRequest : function () {},
				_createRequestUrlWithNormalizedPath : function () {},
				_getHeaders : function () {},
				_getResourcePath : function () {},
				_isCanonicalRequestNeeded : function () {},
				_normalizePath : function () {},
				_pushToRequestQueue : function () {},
				resolveDeep : function () {},
				// members
				mDeferredGroups : {},
				bIncludeInCurrentBatch : true,
				oMetadata : {
					_getEntityTypeByPath : function () {}
				},
				mRequests : "{object} mRequests",
				bUseBatch : true
			},
			oModelMock = this.mock(oModel),
			oODataUtilsMock = this.mock(ODataUtils),
			sResourcePath = "~resourcePath/$count",
			aSorters = "{sap.ui.model.Sorter[]} aSorters",
			fnSuccess = "{function} fnSuccess",
			bUpdateAggregatedMessages = "{boolean} bUpdateAggregatedMessages",
			mUrlParams = "{object} mUrlParams",
			mParameters = {
				canonicalRequest : bCanonicalRequest,
				context : oContext,
				error : fnError,
				filters : aFilters,
				groupId : sGroupId,
				headers : mHeaders,
				sorters : aSorters,
				success : fnSuccess,
				updateAggregatedMessages : bUpdateAggregatedMessages,
				urlParameters : mUrlParams
			},
			sPath = "~path/$count",
			oRequest = {},
			sSorterParams = "~$orderby",
			sUrl = "~url",
			aUrlParams = [];

		oModelMock.expects("_isCanonicalRequestNeeded").withExactArgs(bCanonicalRequest)
			.returns(bIsCanonicalRequestNeeded);
		oODataUtilsMock.expects("_createUrlParamsArray").withExactArgs(mUrlParams)
			.returns(aUrlParams);
		oModelMock.expects("_getHeaders").withExactArgs(mHeaders, true)
			.returns(mGetHeaders);
		// inner function createReadRequest
		oModelMock.expects("resolveDeep").withExactArgs(sPath, oContext).returns(sDeepPath);
		oModelMock.expects("_getResourcePath")
			.withExactArgs(bIsCanonicalRequestNeeded, sDeepPath, sPath, oContext)
			.returns(sResourcePath);
		oODataUtilsMock.expects("createSortParams").withExactArgs(aSorters)
			.returns(sSorterParams);
		this.mock(oModel.oMetadata).expects("_getEntityTypeByPath")
			.withExactArgs(sResourcePath)
			.returns(oEntityType);
		this.mock(FilterProcessor).expects("groupFilters").withExactArgs(aFilters)
			.returns(oFilter);
		oODataUtilsMock.expects("createFilterParams")
			.withExactArgs(oFilter, sinon.match.same(oModel.oMetadata), oEntityType)
			.returns(sFilterParams);
		oModelMock.expects("_createRequestUrlWithNormalizedPath")
			.withExactArgs(sResourcePath,
				sinon.match.same(aUrlParams).and(sinon.match([sSorterParams, sFilterParams])),
				/*bUseBatch*/true)
				.returns(sUrl);
		oModelMock.expects("_createRequest")
			.withExactArgs(sUrl, sDeepPath, "GET", mGetHeaders, /*oData*/null, /*sETag*/undefined,
				/*bAsync*/undefined, bUpdateAggregatedMessages, "~bSideEffects", "~fnRequest")
			.returns(oRequest);
		oModelMock.expects("_pushToRequestQueue")
			.withExactArgs(oModel.mRequests, sGroupId, null, sinon.match.same(oRequest),
				fnSuccess, fnError, sinon.match.object, false);

		// code under test
		ODataModel.prototype._read.call(oModel, "~path/$count?foo='bar'", mParameters,
			"~bSideEffects", "~fnRequest");
	});

	//*********************************************************************************************
	QUnit.test("_getResourcePath: do not shorten", function (assert) {
		var oModel = {
				resolve : function () {}
			};

		this.mock(oModel).expects("resolve")
			.withExactArgs("~sPath", "~oContext")
			.returns("/~resourcePath");

		// code under test
		assert.strictEqual(ODataModel.prototype._getResourcePath.call(oModel, false, "~sDeepPath",
			"~sPath", "~oContext"), "/~resourcePath");
	});

	//*********************************************************************************************
	[true, false].forEach(function (bCanBeResolved) {
		QUnit.test("_getResourcePath: no navigation property; resolvable path: " + bCanBeResolved,
				function (assert) {
			var oMetadata = {
					_splitByLastNavigationProperty : function () {}
				},
				oModel = {
					oMetadata : oMetadata,
					resolve : function () {}
				};

			this.mock(oMetadata).expects("_splitByLastNavigationProperty")
				.withExactArgs("~sDeepPath")
				.returns({
					pathBeforeLastNavigationProperty : "/~before",
					lastNavigationProperty : "",
					addressable : true,
					pathAfterLastNavigationProperty : ""
				});
			this.mock(oModel).expects("resolve")
				.withExactArgs("/~before", undefined, true)
				.returns(bCanBeResolved ? "/~resourcePath" : undefined);

			// code under test
			assert.strictEqual(
				ODataModel.prototype._getResourcePath.call(oModel, true, "~sDeepPath", "~sPath",
					"~oContext"),
				bCanBeResolved ? "/~resourcePath" : "/~before");
		});
	});

	//*********************************************************************************************
	QUnit.test("_getResourcePath: navigation property with key predicate can be resolved",
			function (assert) {
		var oMetadata = {
				_splitByLastNavigationProperty : function () {}
			},
			oModel = {
				oMetadata : oMetadata,
				resolve : function () {}
			};

		this.mock(oMetadata).expects("_splitByLastNavigationProperty")
			.withExactArgs("~sDeepPath")
			.returns({
				pathBeforeLastNavigationProperty : "/~before",
				lastNavigationProperty : "/~navigationProperty(foo='bar')",
				addressable : true,
				pathAfterLastNavigationProperty : "/~after"
			});
		this.mock(oModel).expects("resolve")
			.withExactArgs("/~before/~navigationProperty(foo='bar')",
				undefined, true)
			.returns("/~resourcePath");

		// code under test
		assert.strictEqual(
			ODataModel.prototype._getResourcePath.call(oModel, true, "~sDeepPath", "~sPath",
				"~oContext"),
			"/~resourcePath/~after");
	});

	//*********************************************************************************************
	[{
		addressable : true,
		isResolvingWithNavigationPropertyCalled : true,
		navigationProperty : "/~navigationProperty(foo='bar')",
		resolvedBeforePath : "/~resourcePath",
		result : "/~resourcePath/~navigationProperty(foo='bar')/~after"
	}, {
		addressable : true,
		isResolvingWithNavigationPropertyCalled : false,
		navigationProperty : "/~navigationProperty",
		resolvedBeforePath : "/~resourcePath",
		result : "/~resourcePath/~navigationProperty/~after"
	}, {
		addressable : false,
		isResolvingWithNavigationPropertyCalled : false,
		navigationProperty : "/~navigationProperty(foo='bar')",
		resolvedBeforePath : "/~resourcePath",
		result : "/~resourcePath/~navigationProperty(foo='bar')/~after"
	}, {
		addressable : true,
		isResolvingWithNavigationPropertyCalled : true,
		navigationProperty : "/~navigationProperty(foo='bar')",
		resolvedBeforePath : null,
		result : "/~before/~navigationProperty(foo='bar')/~after"
	}, {
		addressable : true,
		isResolvingWithNavigationPropertyCalled : false,
		navigationProperty : "/~navigationProperty",
		resolvedBeforePath : null,
		result : "/~before/~navigationProperty/~after"
	}, {
		addressable : false,
		isResolvingWithNavigationPropertyCalled : false,
		navigationProperty : "/~navigationProperty(foo='bar')",
		resolvedBeforePath : null,
		result : "/~before/~navigationProperty(foo='bar')/~after"
	}].forEach(function (oFixture, i) {
		QUnit.test("_getResourcePath: with navigation property, path before navigation property"
			+ " is resolvable, #" + i, function (assert) {
			var oMetadata = {
					_splitByLastNavigationProperty : function () {}
				},
				oModel = {
					oMetadata : oMetadata,
					resolve : function () {}
				},
				oModelMock = this.mock(oModel);

			this.mock(oMetadata).expects("_splitByLastNavigationProperty")
				.withExactArgs("~sDeepPath")
				.returns({
					pathBeforeLastNavigationProperty : "/~before",
					lastNavigationProperty : oFixture.navigationProperty,
					addressable : oFixture.addressable,
					pathAfterLastNavigationProperty : "/~after"
				});
			oModelMock.expects("resolve")
				.withExactArgs("/~before/~navigationProperty(foo='bar')",
					undefined, true)
				.exactly(oFixture.isResolvingWithNavigationPropertyCalled ? 1 : 0)
				.returns(null);
			oModelMock.expects("resolve")
				.withExactArgs("/~before", undefined, true)
				.returns(oFixture.resolvedBeforePath);

			// code under test
			assert.strictEqual(
				ODataModel.prototype._getResourcePath.call(oModel, true, "~sDeepPath", "~sPath",
					"~oContext"),
				oFixture.result);
		});
	});

	//*********************************************************************************************
	[{
		bAsync : true,
		oData : "{object} oData",
		sETag : "~etag",
		mHeaders : {},
		sMessageScope : MessageScope.Request,
		sMethod : "GET",
		sUrl : "~url",
		oExpected : {
			bAsync : true,
			mHeaders : {},
			sMethod : "GET",
			bUpdateAggregatedMessages : false,
			bUseOData : true
		}
	}, {
		bAsync : undefined,
		mHeaders : {"Content-Type" : "~contenttype"},
		sMessageScope : MessageScope.BusinessObject,
		sMethod : "MERGE",
		sUrl : "~url",
		bUseBatch : true,
		bWithCredentials : "{boolean} bWithCredentials",
		oExpected : {
			bAsync : true,
			mHeaders : {
				"Content-Type" : "~contenttype",
				"sap-message-scope" : MessageScope.BusinessObject
			},
			sMethod : "MERGE",
			bUpdateAggregatedMessages : true,
			bUseCredentials : true,
			bUseGeneratedUID : true
		}
	}, {
		bAsync : undefined,
		mHeaders : {"Content-Type" : "~contenttype", "sap-messages" : "transientOnly"},
		sMessageScope : MessageScope.BusinessObject,
		sMethod : "MERGE",
		sUrl : "~url",
		bUseBatch : true,
		bWithCredentials : "{boolean} bWithCredentials",
		oExpected : {
			bAsync : true,
			mHeaders : {
				"Content-Type" : "~contenttype",
				"sap-messages" : "transientOnly"
			},
			sMethod : "MERGE",
			bUpdateAggregatedMessages : true,
			bUseCredentials : true,
			bUseGeneratedUID : true
		}
	}, {
		bAsync : undefined,
		mHeaders : {"Foo" : "bar"},
		bJSON : true,
		sMessageScope : MessageScope.BusinessObject,
		sMethod : "MERGE",
		sUrl : "~url",
		bWithCredentials : "{boolean} bWithCredentials",
		oExpected : {
			bAsync : true,
			mHeaders : {
				"Content-Type" : "application/json",
				"Foo" : "bar",
				"sap-message-scope" : MessageScope.BusinessObject,
				"x-http-method" : "MERGE"
			},
			sMethod : "POST",
			bUpdateAggregatedMessages : true,
			bUseCredentials : true
		}
	}, {
		bAsync : false,
		sETag : "~etag",
		mHeaders : {"Foo" :  "bar"},
		sMethod : "~method",
		sUrl : "~url/$count",
		oExpected : {
			bAsync : false,
			mHeaders : {
				"Accept" : "text/plain, */*;q=0.5",
				"Content-Type" : "application/atom+xml",
				"Foo" : "bar",
				"If-Match" : "~etag"
			},
			sMethod : "~method",
			bUpdateAggregatedMessages : false
		}
	}, {
		bAsync : false,
		sETag : "~etag",
		mHeaders : {"Foo" : "bar"},
		sMethod : "DELETE",
		sUrl : "~url",
		oExpected : {
			bAsync : false,
			mHeaders : {
				"Foo" : "bar",
				"If-Match" : "~etag"
			},
			sMethod : "DELETE",
			bUpdateAggregatedMessages : false
		}
	}].forEach(function (oFixture, i) {
		[true, false].forEach(function (bUpdateAggregatedMessages) {
			[true, false].forEach(function (bIsMessageScopeSupported) {
		var sTitle = "_createRequest: " + i
				+ ", bIsMessageScopeSupported: " + bIsMessageScopeSupported
				+ ", bUpdateAggregatedMessages: " + bUpdateAggregatedMessages;

		QUnit.test(sTitle, function (assert) {
			var mExpectedHeaders = oFixture.oExpected.mHeaders,
				oModel = {
					_createRequestID : function () {},
					// members
					bIsMessageScopeSupported : bIsMessageScopeSupported,
					bJSON : oFixture.bJSON,
					sMessageScope : oFixture.sMessageScope,
					sPassword : "~password",
					sServiceUrl : "~serviceUrl",
					bUseBatch : oFixture.bUseBatch,
					sUser : "~user",
					bWithCredentials : oFixture.bWithCredentials
				},
				oRequest,
				sRequestID = "~uid",
				oExpectedResult = {
					async : oFixture.oExpected.bAsync,
					deepPath : "~deepPath",
					headers : mExpectedHeaders,
					method : oFixture.oExpected.sMethod,
					password : "~password",
					requestID : sRequestID,
					requestUri : oFixture.sUrl,
					updateAggregatedMessages : bUpdateAggregatedMessages && bIsMessageScopeSupported
						? oFixture.oExpected.bUpdateAggregatedMessages
						: false,
					user : "~user"
				};

			if (!oFixture.mHeaders["sap-messages"]
					&& oFixture.sMessageScope === MessageScope.BusinessObject
					&& !bIsMessageScopeSupported) {
				this.oLogMock.expects("error")
					.withExactArgs("Message scope 'sap.ui.model.odata.MessageScope.BusinessObject' is"
						+ " not supported by the service: ~serviceUrl", undefined,
						"sap.ui.model.odata.v2.ODataModel");
			}
			this.mock(oModel).expects("_createRequestID").withExactArgs().returns(sRequestID);
			if (oFixture.oExpected.bUseOData) {
				oExpectedResult.data = oFixture.oData;
			}
			if (oFixture.oExpected.bUseCredentials) {
				oExpectedResult.withCredentials = oFixture.bWithCredentials;
			}

			// code under test
			oRequest = ODataModel.prototype._createRequest.call(oModel, oFixture.sUrl, "~deepPath",
				oFixture.sMethod, oFixture.mHeaders, oFixture.oData, oFixture.sETag, oFixture.bAsync,
				bUpdateAggregatedMessages);

			if (oFixture.oExpected.bUseGeneratedUID) {
				assert.ok(oRequest.headers["Content-ID"].startsWith("id-"));
				delete oRequest.headers["Content-ID"];
			}

			assert.deepEqual(oRequest, oExpectedResult);
		});
			});
		});
	});

	//*********************************************************************************************
	QUnit.test("_createRequest: truthy bSideEffects sets sideEffects property at request object",
			function (assert) {
		var oModel = {
				bUseBatch : true,
				_createRequestID : function () {}
			};

		this.mock(oModel).expects("_createRequestID").withExactArgs().returns("~uid");

		assert.deepEqual(
			// code under test
			ODataModel.prototype._createRequest.call(oModel, "~sUrl", "~deepPath", "GET",
				/*mHeaders*/{}, /*oData*/undefined, /*sETag*/undefined, /*bAsync*/false,
				/*bUpdateAggregatedMessages*/false, "~bTruthySideEffects", "~fnRequest"),
			{
				async : false,
				deepPath : "~deepPath",
				fnRequest : "~fnRequest",
				headers : {},
				method : "GET",
				password : undefined,
				requestID : "~uid",
				requestUri : "~sUrl",
				sideEffects : true,
				updateAggregatedMessages : false,
				user : undefined
			});
	});

	//*********************************************************************************************
	[{
		headers : {},
		method : "DELETE",
		useGeneratedUID : true
	}, {
		headers : {},
		method : "MERGE",
		useGeneratedUID : true
	}, {
		headers : {},
		method : "POST",
		useGeneratedUID : true
	}, {
		headers : {"Content-ID" : "id-1234-123"},
		method : "MERGE",
		useGeneratedUID : false
	}, {
		headers : {"Content-ID" : "foo"},
		method : "POST",
		useGeneratedUID : false
	}].forEach(function (oFixture) {
		QUnit.test("_createRequest: using ContentID; " + JSON.stringify(oFixture), function (assert) {
			var oModel = {
					bUseBatch : true,
					_createRequestID : function () {}
				},
				oRequest;

			this.mock(oModel).expects("_createRequestID").withExactArgs().returns("~requestID");

			// code under test
			oRequest = ODataModel.prototype._createRequest.call(oModel, "~sUrl", "~sDeepPath",
				oFixture.method, Object.assign({}, oFixture.headers));

			if (oFixture.useGeneratedUID) {
				assert.ok(oRequest.headers["Content-ID"].startsWith("id-"));
			} else {
				assert.strictEqual(oRequest.headers["Content-ID"], oFixture.headers["Content-ID"]);
			}
		});
	});

	//*********************************************************************************************
	[
		{method : "GET", useBatch : true},
		{method : "HEAD", useBatch : true},
		{method : "DELETE", useBatch : false},
		{method : "HEAD", useBatch : false},
		{method : "GET", useBatch : false},
		{method : "MERGE", useBatch : false},
		{method : "POST", useBatch : false}
	].forEach(function (oFixture) {
		QUnit.test("_createRequest: no ContentID; " + JSON.stringify(oFixture), function (assert) {
			var oModel = {
					bUseBatch : oFixture.useBatch,
					_createRequestID : function () {}
				},
				oRequest;

			this.mock(oModel).expects("_createRequestID").withExactArgs().returns("~requestID");

			// code under test
			oRequest = ODataModel.prototype._createRequest.call(oModel, "~sUrl", "~sDeepPath",
				oFixture.method, {/*mHeaders*/});

			assert.notOk("Content-ID" in oRequest.headers);
		});
	});

	//*********************************************************************************************
	[true, false].forEach(function (bBatch) {
		QUnit.test("_processAborted: calls _createAbortedError, batch = " + bBatch, function (assert) {
			var oEventInfo = {},
				oModel = {
					_createEventInfo : function () {},
					_decreaseDeferredRequestCount : function () {},
					decreaseLaundering : function () {},
					fireBatchRequestCompleted : function () {},
					fireRequestCompleted : function () {},
					getKey : function () {}
				},
				oModelMock = this.mock(oModel),
				oRequest = {data : "~data"};

			oModelMock.expects("getKey")
				.withExactArgs("~data")
				.exactly(bBatch ? 0 : 1)
				.returns("~sKey");
			oModelMock.expects("decreaseLaundering")
				.withExactArgs("/~sKey", "~data")
				.exactly(bBatch ? 0 : 1);
			oModelMock.expects("_decreaseDeferredRequestCount")
				.withExactArgs(sinon.match.same(oRequest))
				.exactly(bBatch ? 0 : 1);
			this.mock(ODataModel).expects("_createAbortedError").withExactArgs().returns("~oError");
			oModelMock.expects("_createEventInfo")
				.withExactArgs(sinon.match.same(oRequest), "~oError")
				.returns(oEventInfo);
			oModelMock.expects("fireBatchRequestCompleted")
				.withExactArgs(sinon.match.same(oEventInfo).and(sinon.match.has("success", false)))
				.exactly(bBatch ? 1 : 0);
			oModelMock.expects("fireRequestCompleted")
				.withExactArgs(sinon.match.same(oEventInfo).and(sinon.match.has("success", false)))
				.exactly(bBatch ? 0 : 1);

			// code under test
			ODataModel.prototype._processAborted.call(oModel, oRequest, {}, bBatch);
		});
	});

	//*********************************************************************************************
	QUnit.test("_processChange", function (assert) {
		var oContext = {hasSubContexts : function () {}},
			oData = {
				__metadata : {
					deepPath : "~deepPath",
					etag : "~changedETag"
				}
			},
			sETag = "~etag",
			mHeaders = {},
			sKey = "~key",
			oModel = {
				_createRequest : function () {},
				_createRequestUrl : function () {},
				_getEntity : function () {},
				_getHeaders : function () {},
				_getObject : function () {},
				_isTransitionMessagesOnly : function () {},
				_removeReferences : function () {},
				getContext : function () {},
				getETag : function () {},
				mChangedEntities : {
					"~key" : {__metadata : {deepPath : "~deepPath"}}
				},
				sDefaultUpdateMethod : "MERGE",
				oMetadata : {
					_getEntityTypeByPath : function () {},
					_getNavigationPropertyNames : function () {}
				},
				sServiceUrl : "~serviceUrl",
				bUseBatch : "~useBatch"
			},
			oPayload = "~payload",
			oRequest = {requestUri : "~requestUri"},
			oResult,
			sUrl = "~url";

		this.mock(oModel.oMetadata).expects("_getEntityTypeByPath")
			.withExactArgs(sKey)
			.returns("~oEntityType");
		this.mock(oModel).expects("_getObject").withExactArgs("/~key")
			.returns({/* content not relevant for this test */});
		this.mock(oModel).expects("_getEntity").withExactArgs(sKey)
			.returns({__metadata : {etag : "~internalETag"}});
		this.mock(oModel.oMetadata).expects("_getNavigationPropertyNames")
			.withExactArgs("~oEntityType")
			.returns([/* content not relevant for this test */]);
		// withExactArgs() for _removeReferences is not relevant for this test
		this.mock(oModel).expects("_removeReferences")
			.withExactArgs(sinon.match(function (oPayload0) {
				assert.strictEqual(oPayload0.__metadata.etag, "~internalETag");
				return true;
			}))
			.returns(oPayload);
		this.mock(oModel).expects("_getHeaders").withExactArgs().returns(mHeaders);
		this.mock(oModel).expects("_isTransitionMessagesOnly").withExactArgs("~sGroupId").returns(true);
		this.mock(oModel).expects("getETag").withExactArgs(oPayload).returns(sETag);
		this.mock(oModel).expects("getContext").withExactArgs("/" + sKey).returns(oContext);
		this.mock(oModel).expects("_createRequestUrl")
			.withExactArgs("/~key", null, undefined, "~useBatch")
			.returns(sUrl);
		this.mock(oContext).expects("hasSubContexts").withExactArgs().returns("~hasSubContexts");
		this.mock(oModel).expects("_createRequest")
			.withExactArgs(sUrl, "~deepPath", "MERGE",
				sinon.match.same(mHeaders).and(sinon.match.has("sap-messages", "transientOnly")),
				oPayload, sETag, undefined, true, "~hasSubContexts")
			.returns(oRequest);

		// code under test
		oResult = ODataModel.prototype._processChange.call(oModel, sKey, oData, "~sGroupId", undefined);

		assert.strictEqual(oResult, oRequest);
		assert.deepEqual(oResult, {requestUri : "~requestUri"});
	});

	//*********************************************************************************************
	QUnit.test("_processRequest: calls _createAbortedError on abort", function (assert) {
		var fnError = sinon.stub(),
			oModel = {
				oMetadata : {
					loaded : function () {}
				}
			},
			oRequestHandle;

		this.mock(oModel.oMetadata).expects("loaded")
			.withExactArgs()
			.returns({then : function () {/*not relevant*/}});

		// code under test
		oRequestHandle = ODataModel.prototype._processRequest.call(oModel, "~fnProcessRequest",
			fnError, false);

		assert.strictEqual(fnError.called, false);

		this.mock(ODataModel).expects("_createAbortedError").withExactArgs().returns("~oError");

		// code under test
		oRequestHandle.abort();

		assert.ok(fnError.calledOnceWithExactly("~oError"));
	});

	//*********************************************************************************************
	QUnit.test("_writePathCache", function (assert) {
		var oModel = {
				mPathCache : {}
			},
			_writePathCache = ODataModel.prototype._writePathCache;

		// code under test
		_writePathCache.call(oModel, "", "");

		assert.deepEqual(oModel.mPathCache, {});

		// code under test
		_writePathCache.call(oModel, "/Path", "");

		assert.deepEqual(oModel.mPathCache, {});

		// code under test
		_writePathCache.call(oModel, "", "/Canonical");

		assert.deepEqual(oModel.mPathCache, {});

		// code under test
		_writePathCache.call(oModel, "/Deep/Path", "/Canonical");

		assert.deepEqual(oModel.mPathCache, {"/Deep/Path" : {canonicalPath : "/Canonical"}});

		// code under test
		_writePathCache.call(oModel, "/Deep/Path", "/OtherCanonical");

		assert.deepEqual(oModel.mPathCache, {"/Deep/Path" : {canonicalPath : "/OtherCanonical"}});

		// code under test
		_writePathCache.call(oModel, "/Deep/Path2", "/Canonical2");

		assert.deepEqual(oModel.mPathCache, {
			"/Deep/Path" : {canonicalPath : "/OtherCanonical"},
			"/Deep/Path2" : {canonicalPath : "/Canonical2"}
		});

		// code under test
		_writePathCache.call(oModel, "/Canonical1", "/Canonical2");

		assert.deepEqual(oModel.mPathCache, {
			"/Deep/Path" : {canonicalPath : "/OtherCanonical"},
			"/Deep/Path2" : {canonicalPath : "/Canonical2"},
			"/Canonical1" : {canonicalPath : "/Canonical1"}
		});

		// code under test
		_writePathCache.call(oModel, "/FunctionImport", "/Canonical", /*bFunctionImport*/true);

		assert.deepEqual(oModel.mPathCache, {
			"/Deep/Path" : {canonicalPath : "/OtherCanonical"},
			"/Deep/Path2" : {canonicalPath : "/Canonical2"},
			"/Canonical1" : {canonicalPath : "/Canonical1"},
			"/FunctionImport" : {canonicalPath : "/Canonical"}
		});
	});

	//*********************************************************************************************
	QUnit.test("_writePathCache, bUpdateShortenedPaths", function (assert) {
		var oModel = {
				mPathCache : {
					"/Set(42)/toA" : {canonicalPath : "/A(1)"},
					"/Set(42)/toA/toB" : {canonicalPath : "/B(2)"},
					"/A(1)/toB" : {canonicalPath : "/B(2)"} // shortened path with two segments
				}
			};

		// code under test
		ODataModel.prototype._writePathCache.call(oModel, "/Set(42)/toA/toB", "/B(77)",
			/*bFunctionImport*/undefined, /*bUpdateShortenedPaths*/true);

		assert.deepEqual(oModel.mPathCache, {
			"/Set(42)/toA" : {canonicalPath : "/A(1)"},
			"/Set(42)/toA/toB" : {canonicalPath : "/B(77)"},
			"/A(1)/toB" : {canonicalPath : "/B(77)"}
		});

		// multiple shortened paths for the given deep path
		oModel.mPathCache = {
			"/Set(42)/toA" : {canonicalPath : "/A(1)"},
			"/Set(42)/toA/toB" : {canonicalPath : "/B(2)"},
			"/Set(42)/toA/toB/toC" : {canonicalPath : "/C(3)"},
			"/A(1)/toB/toC" : {canonicalPath : "/C(3)"}, // shortened path with three segments
			"/B(2)/toC" : {canonicalPath : "/C(3)"} // shortened path with two segments
		};

		// code under test
		ODataModel.prototype._writePathCache.call(oModel, "/Set(42)/toA/toB/toC", "/C(77)",
			/*bFunctionImport*/undefined, /*bUpdateShortenedPaths*/true);

		assert.deepEqual(oModel.mPathCache, {
			"/Set(42)/toA" : {canonicalPath : "/A(1)"},
			"/Set(42)/toA/toB" : {canonicalPath : "/B(2)"},
			"/Set(42)/toA/toB/toC" : {canonicalPath : "/C(77)"},
			"/A(1)/toB/toC" : {canonicalPath : "/C(77)"},
			"/B(2)/toC" : {canonicalPath : "/C(77)"}
		});

		// two shortened paths for the given deep path, but the cache key for one of them does not
		// exist in the path cache => do not write it
		oModel.mPathCache = {
			"/Set(42)/toA" : {canonicalPath : "/A(1)"},
			"/Set(42)/toA/toB" : {canonicalPath : "/B(2)"},
			"/Set(42)/toA/toB/toC" : {canonicalPath : "/C(3)"},
			"/A(1)/toB/toC" : {canonicalPath : "/C(3)"} // shortened path with three segments
			// "/B(2)/toC" : {canonicalPath : "/C(3)"} // shortened path with two segments
		};

		// code under test
		ODataModel.prototype._writePathCache.call(oModel, "/Set(42)/toA/toB/toC", "/C(77)",
			/*bFunctionImport*/undefined, /*bUpdateShortenedPaths*/true);

		assert.deepEqual(oModel.mPathCache, {
			"/Set(42)/toA" : {canonicalPath : "/A(1)"},
			"/Set(42)/toA/toB" : {canonicalPath : "/B(2)"},
			"/Set(42)/toA/toB/toC" : {canonicalPath : "/C(77)"},
			"/A(1)/toB/toC" : {canonicalPath : "/C(77)"}
		});

		// two shortened paths for the given deep path, but one does not exist in cache
		oModel.mPathCache = {
			"/Set(42)/toA" : {canonicalPath : "/A(1)"},
			// "/Set(42)/toA/toB" : {canonicalPath : "/B(2)"},
			"/Set(42)/toA/toB/toC" : {canonicalPath : "/C(3)"},
			"/A(1)/toB/toC" : {canonicalPath : "/C(3)"} // shortened path with three segments
			// "/B(2)/toC" : {canonicalPath : "/C(3)"} // shortened path with two segments
		};

		// code under test
		ODataModel.prototype._writePathCache.call(oModel, "/Set(42)/toA/toB/toC", "/C(77)",
			/*bFunctionImport*/undefined, /*bUpdateShortenedPaths*/true);

		assert.deepEqual(oModel.mPathCache, {
			"/Set(42)/toA" : {canonicalPath : "/A(1)"},
			"/Set(42)/toA/toB/toC" : {canonicalPath : "/C(77)"},
			"/A(1)/toB/toC" : {canonicalPath : "/C(77)"}
		});
	});

	//*********************************************************************************************
	[undefined, "/canonicalParent/toChild"].forEach(function (sPathFromCanonicalParent, i) {
		QUnit.test("_importData for function import, " + i, function (assert) {
			var mChangedEntities = {},
				oData = {},
				oModel = {
					_getEntity : function () {},
					_getKey : function () {},
					hasContext : function () {},
					resolveFromCache : function () {},
					_updateChangedEntity : function () {},
					_writePathCache : function () {}
				},
				oModelMock = this.mock(oModel);

			oModelMock.expects("_getKey").withExactArgs(sinon.match.same(oData)).returns("key");
			oModelMock.expects("_getEntity").withExactArgs("key").returns("entry");
			oModelMock.expects("hasContext").withExactArgs("/key").returns(false);
			oModelMock.expects("_updateChangedEntity").withExactArgs("key", "entry");
			oModelMock.expects("resolveFromCache").withExactArgs("sDeepPath").returns("/key");
			// test that bFunctionImport is propagated to _writePathCache
			oModelMock.expects("_writePathCache").withExactArgs("/key", "/key", "bFunctionImport");
			oModelMock.expects("_writePathCache").withExactArgs("sPath", "/key", "bFunctionImport");
			oModelMock.expects("_writePathCache").withExactArgs("sDeepPath", "/key", "bFunctionImport",
				/*bUpdateShortenedPaths*/true);
			if (sPathFromCanonicalParent) {
				oModelMock.expects("_writePathCache")
					.withExactArgs(sPathFromCanonicalParent, "/key", "bFunctionImport");
			}

			// the parameter oResponse is unused in this test as there is no array or navigation
			// properties in the data nor are there bindable response headers
			// the parameter sKey is unused in this test as it is always unset in non-recursive calls to
			// _importData

			// code under test
			ODataModel.prototype._importData.call(oModel, oData, mChangedEntities,
				/*oResponse*/ undefined, {/*oRequest*/}, "sPath", "sDeepPath", /*sKey*/ undefined,
				"bFunctionImport", sPathFromCanonicalParent);

			assert.ok(mChangedEntities["key"]);
		});
	});

	//*********************************************************************************************
	QUnit.test("_importData for data with 0..1 navigation properties", function (assert) {
		var mChangedEntities = {},
			oData = {
				n0 : {
					__metadata : {
						uri : "uri0"
					}
				}
			},
			oEntry = {},
			oModel = {
				_getEntity : function () {},
				_getKey : function () {},
				_importData : function () {}, // used by recursion
				_updateChangedEntity : function () {},
				_writePathCache : function () {},
				hasContext : function () {},
				resolveFromCache : function () {}
			},
			oModelMock = this.mock(oModel);

		oModelMock.expects("_getKey").withExactArgs(sinon.match.same(oData)).returns("key");
		oModelMock.expects("_getEntity").withExactArgs("key").returns(oEntry);
		// recursive call for importing navigation property data
		oModelMock.expects("_importData")
			.withExactArgs(sinon.match.same(oData.n0), sinon.match.same(mChangedEntities),
				"oResponse", /*oRequest*/undefined, "sPath/n0", "sDeepPath/n0", undefined, false,
				"/key/n0", "bSideEffects")
			.returns("oResult");
		oModelMock.expects("hasContext").withExactArgs("/key").returns(false);
		oModelMock.expects("_updateChangedEntity").withExactArgs("key", sinon.match.same(oEntry));
		oModelMock.expects("resolveFromCache").withExactArgs("sDeepPath").returns("/key");
		// test that bFunctionImport is propagated to _writePathCache
		oModelMock.expects("_writePathCache").withExactArgs("/key", "/key", "bFunctionImport");
		oModelMock.expects("_writePathCache").withExactArgs("sPath", "/key", "bFunctionImport");
		oModelMock.expects("_writePathCache").withExactArgs("sDeepPath", "/key", "bFunctionImport",
			/*bUpdateShortenedPaths*/true);

		// code under test
		ODataModel.prototype._importData.call(oModel, oData, mChangedEntities, "oResponse",
			{/*oRequest*/}, "sPath", "sDeepPath", /*sKey*/ undefined, "bFunctionImport", undefined,
			 "bSideEffects");

		assert.strictEqual(oEntry.n0.__ref, "oResult");

		assert.ok(mChangedEntities["key"]);
	});

	//*********************************************************************************************
	[true, false].forEach(function (bSideEffects) {
		var sTitle = "_importData: data with 0..n navigation property, bSideEffects=" + bSideEffects;

		QUnit.test(sTitle, function (assert) {
			var mChangedEntities = {},
				oData = {
					toN : {
						results : [/*not relevant*/]
					}
				},
				oEntry = {},
				oModel = {
					aSideEffectCleanUpFunctions : [],
					_getEntity : function () {},
					_getKey : function () {},
					_importData : function () {}, // used by recursion
					_updateChangedEntity : function () {},
					_writePathCache : function () {},
					hasContext : function () {},
					resolveFromCache : function () {}
				},
				aNavigationPropertyData = [],
				oModelMock = this.mock(oModel);

			oModelMock.expects("_getKey").withExactArgs(sinon.match.same(oData)).returns("key");
			oModelMock.expects("_getEntity").withExactArgs("key").returns(oEntry);
			// recursive call for importing navigation property data
			oModelMock.expects("_importData")
				.withExactArgs(sinon.match.same(oData.toN), sinon.match.same(mChangedEntities),
					"oResponse", /*oRequest*/undefined, "sPath/toN", "sDeepPath/toN", undefined, false,
					"/key/toN", bSideEffects)
				.returns(aNavigationPropertyData);
			oModelMock.expects("hasContext").withExactArgs("/key").returns(false);
			oModelMock.expects("_updateChangedEntity").withExactArgs("key", sinon.match.same(oEntry));
			oModelMock.expects("resolveFromCache").withExactArgs("sDeepPath").returns("/key");
			oModelMock.expects("_writePathCache").withExactArgs("/key", "/key", "bFunctionImport");
			oModelMock.expects("_writePathCache").withExactArgs("sPath", "/key", "bFunctionImport");
			oModelMock.expects("_writePathCache").withExactArgs("sDeepPath", "/key", "bFunctionImport",
				/*bUpdateShortenedPaths*/true);

			assert.strictEqual(
				// code under test
				ODataModel.prototype._importData.call(oModel, oData, mChangedEntities, "oResponse",
					{/*oRequest*/}, "sPath", "sDeepPath", /*sKey*/undefined, "bFunctionImport",
					undefined, bSideEffects),
				"key");

			assert.strictEqual(oEntry.toN.__list, aNavigationPropertyData);
			if (bSideEffects) {
				assert.strictEqual(aNavigationPropertyData.sideEffects, true);
				assert.deepEqual(oModel.aSideEffectCleanUpFunctions.length, 1);
				assert.strictEqual(typeof oModel.aSideEffectCleanUpFunctions[0], "function");
				oModel.aSideEffectCleanUpFunctions[0]();
				assert.notOk(oEntry.hasOwnProperty("toN"));
			} else {
				assert.strictEqual(aNavigationPropertyData.hasOwnProperty("sideEffects"), false);
				assert.deepEqual(oModel.aSideEffectCleanUpFunctions, []);
			}
			assert.ok(mChangedEntities["key"]);
		});
	});

	//*********************************************************************************************
	QUnit.test("_importData: collection; passes bSideEffects", function (assert) {
		var oEntity0 = {},
			oEntity1 = {},
			oData = {
				results : [oEntity0, oEntity1]
			},
			oModel = {
				_getKey : function () {},
				_importData : function () {} // used by recursion
			},
			oModelMock = this.mock(oModel);

		oModelMock.expects("_getKey").withExactArgs(sinon.match.same(oEntity0)).returns("key0");
		oModelMock.expects("_importData")
			.withExactArgs(sinon.match.same(oEntity0), "mChangedEntities", "oResponse",
				/*oRequest*/undefined, "/foo", "sDeepPath", "key0", /*bFunctionImport*/undefined,
				/*sPathFromCanonicalParent*/undefined, "bSideEffects")
			.returns("key0");
		oModelMock.expects("_getKey").withExactArgs(sinon.match.same(oEntity1)).returns("key1");
		oModelMock.expects("_importData")
			.withExactArgs(sinon.match.same(oEntity1), "mChangedEntities", "oResponse",
				/*oRequest*/undefined, "/foo", "sDeepPath", "key1", /*bFunctionImport*/undefined,
				/*sPathFromCanonicalParent*/undefined, "bSideEffects")
			.returns("key1");

		// code under test
		assert.deepEqual(
			ODataModel.prototype._importData.call(oModel, oData, "mChangedEntities", "oResponse",
				{/*oRequest*/}, "/foo/ToNNavigationProperty", "sDeepPath", "sKey",
				"bFunctionImport", "sPathFromCanonicalParent", "bSideEffects"),
			["key0", "key1"]);
	});

	//*********************************************************************************************
	QUnit.test("_importData: handling of preliminary contexts", function (assert) {
		var fnCallAfterUpdate,
			mChangedEntities = {},
			oContext = {
				isPreliminary : function () {},
				setPreliminary : function () {},
				setUpdated : function () {}
			},
			oContextMock = this.mock(oContext),
			oData = {},
			oModel = {
				_getEntity : function () {},
				_getKey : function () {},
				_updateChangedEntity : function () {},
				_writePathCache : function () {},
				callAfterUpdate : function () {},
				getContext : function () {},
				hasContext : function () {},
				resolveFromCache : function () {}
			},
			oModelMock = this.mock(oModel);

		oModelMock.expects("_getKey").withExactArgs(sinon.match.same(oData)).returns("key");
		oModelMock.expects("_getEntity").withExactArgs("key").returns("entry");
		oModelMock.expects("hasContext").withExactArgs("/key").returns(true);
		oModelMock.expects("getContext").withExactArgs("/key").returns(oContext);
		oContextMock.expects("isPreliminary").withExactArgs().returns(true);
		oContextMock.expects("setUpdated").withExactArgs(true);
		oModelMock.expects("callAfterUpdate").callsFake(function (fnCallAfterUpdate0) {
			fnCallAfterUpdate = fnCallAfterUpdate0;
		});
		oContextMock.expects("setPreliminary").withExactArgs(false);
		oModelMock.expects("getContext").withExactArgs("/key").returns(oContext);
		oModelMock.expects("_updateChangedEntity").withExactArgs("key", "entry");
		oModelMock.expects("resolveFromCache").withExactArgs("sDeepPath").returns("canonicalPath");
		oModelMock.expects("_writePathCache").withExactArgs("sPath", "/key", undefined);
		oModelMock.expects("_writePathCache").withExactArgs("sDeepPath", "/key", undefined, true);

		// code under test
		ODataModel.prototype._importData.call(oModel, oData, mChangedEntities,
			/*oResponse; not relevant*/ undefined, {/*oRequest*/}, "sPath", "sDeepPath");

		assert.strictEqual(mChangedEntities["key"], true);

		oContextMock.expects("setUpdated").withExactArgs(false);

		// code under test: simulate _processAfterUpdate
		fnCallAfterUpdate();
	});

	//*********************************************************************************************
	[
		{cleanupAfterCreateCalled : true, request : {created : true, key : "requestKey"}},
		{cleanupAfterCreateCalled : false, request : {key : "requestKey"}},
		{cleanupAfterCreateCalled : false, request : {created : true}}
	].forEach(function (oFixture, i) {
		QUnit.test("_importData: cleanup after create, #" + i, function (assert) {
			var mChangedEntities = {},
				oData = {},
				oModel = {
					_addEntity : function () {},
					_cleanupAfterCreate : function () {},
					_getEntity : function () {},
					_getKey : function () {},
					_updateChangedEntity : function () {},
					_writePathCache : function () {},
					hasContext : function () {},
					resolveFromCache : function () {}
				},
				oModelMock = this.mock(oModel),
				oRequest = oFixture.request;

			oModelMock.expects("_getKey").withExactArgs(sinon.match.same(oData)).returns("key");
			oModelMock.expects("_getEntity").withExactArgs("key").returns(undefined);
			oModelMock.expects("_addEntity").withExactArgs(sinon.match.same(oData)).returns("key");
			oModelMock.expects("hasContext").withExactArgs("/key").returns(false);
			oModelMock.expects("_cleanupAfterCreate")
				.withExactArgs(sinon.match.same(oRequest), "key")
				.exactly(oFixture.cleanupAfterCreateCalled ? 1 : 0);
			oModelMock.expects("_updateChangedEntity").withExactArgs("key", sinon.match.same(oData));
			oModelMock.expects("resolveFromCache").withExactArgs("sDeepPath").returns("canonicalPath");
			oModelMock.expects("_writePathCache").withExactArgs("sPath", "/key", undefined);
			oModelMock.expects("_writePathCache").withExactArgs("sDeepPath", "/key", undefined, true);

			// code under test
			ODataModel.prototype._importData.call(oModel, oData, mChangedEntities,
				/*oResponse; not relevant*/ undefined, oRequest, "sPath", "sDeepPath");

			assert.strictEqual(mChangedEntities["key"], true);
		});
	});

	//*********************************************************************************************
	QUnit.test("_importData: recursive call", function (assert) {
		var mChangedEntities = {},
			oData = {n0 : {}},
			oEntry = {},
			oModel = {
				_getEntity : function () {},
				_getKey : function () {},
				_updateChangedEntity : function () {},
				_writePathCache : function () {},
				hasContext : function () {},
				resolveFromCache : function () {}
			},
			oModelMock = this.mock(oModel);

		oModelMock.expects("_getKey").withExactArgs(sinon.match.same(oData.n0)).returns("n0key");
		oModelMock.expects("_getEntity").withExactArgs("n0key").returns(oEntry);
		oModelMock.expects("hasContext").withExactArgs("/n0key").returns(false);
		oModelMock.expects("_updateChangedEntity").withExactArgs("n0key", sinon.match.same(oEntry));
		oModelMock.expects("resolveFromCache").withExactArgs("sDeepPath/n0").returns("/n0key");
		oModelMock.expects("_writePathCache").withExactArgs("/n0key", "/n0key", false);
		oModelMock.expects("_writePathCache").withExactArgs("sPath/n0", "/n0key", false);
		oModelMock.expects("_writePathCache").withExactArgs("sDeepPath/n0", "/n0key", false, true);
		oModelMock.expects("_writePathCache").withExactArgs("/key/n0", "/n0key", false);

		// code under test
		ODataModel.prototype._importData.call(oModel, oData.n0, mChangedEntities, "oResponse",
			/*oRequest*/undefined, "sPath/n0", "sDeepPath/n0", /*sKey*/ undefined,
			/*bFunctionImport*/false, "/key/n0", "bSideEffects");

		assert.ok(mChangedEntities["n0key"]);
	});

	//*********************************************************************************************
	["requestKey", undefined].forEach(function (sRequestKey) {
		[
			{entityType : "entityType", isFunction : "isFunction"},
			undefined
		].forEach(function (oEntityType) {
			["POST", "GET"].forEach(function (sMethod) {
		var sTitle = "_processSuccess for function import: method=" + sMethod + ", key=" + sRequestKey
				+ ", " + (oEntityType ? "with" : "without") + " entity type";

		QUnit.test(sTitle, function (assert) {
			var mEntityTypes = {},
				aRequests = [],
				oModel = {
					mChangedEntities : {},
					_createEventInfo : function () {},
					_decreaseDeferredRequestCount : function () {},
					decreaseLaundering : function () {},
					fireRequestCompleted : function () {},
					getDeepPathForCanonicalPath : function () {},
					_getEntity : function () {},
					_importData : function () {},
					oMetadata : {
						_getEntityTypeByPath : function () {}
					},
					_normalizePath : function () {},
					_parseResponse : function () {},
					_removeEntity : function () {},
					sServiceUrl : "/service/",
					_updateETag : function () {}
				},
				oModelMock = this.mock(oModel),
				oRequest = {
					data : "requestData",
					deepPath : "deepPath",
					functionTarget : "functionTarget",
					functionMetadata : "functionMetadata",
					key : sRequestKey,
					method : sMethod,
					requestUri : "/service/path"
				},
				oResponse = {
					data : {
						_metadata : {}
					},
					_imported : false,
					statusCode : 200
				},
				bSuccess;

			if (sRequestKey) {
				oModel.mChangedEntities[sRequestKey] = "~functionParameterObject";
			}
			oModelMock.expects("_normalizePath").withExactArgs("/path").returns("normalizedPath");
			this.mock(oModel.oMetadata).expects("_getEntityTypeByPath").withExactArgs("normalizedPath")
				.returns(oEntityType);
			oModelMock.expects("_normalizePath")
				.withExactArgs("/path", undefined, /*bCanonical*/ !oEntityType)
				.returns("normalizedCannonicalPath");
			oModelMock.expects("decreaseLaundering")
				.withExactArgs("normalizedCannonicalPath","requestData");
			oModelMock.expects("_decreaseDeferredRequestCount")
				.withExactArgs(sinon.match.same(oRequest));
			oModelMock.expects("getDeepPathForCanonicalPath")
				.withExactArgs("functionTarget")
				.returns(undefined);
			// test that bFunctionImport is propagated to _importData
			if (sRequestKey) {
				oModelMock.expects("_importData").withExactArgs(oResponse.data,
				/*mLocalGetEntities*/ {}, sinon.match.same(oResponse), sinon.match.same(oRequest),
				/*sPath*/ undefined, /*sDeepPath*/ undefined, /*sKey*/ undefined,
				oEntityType && "isFunction", /*sPathFromCanonicalParent*/undefined,
				/*bSideEffects*/undefined);
			} else {
				oModelMock.expects("_importData").withExactArgs(oResponse.data,
				/*mLocalGetEntities*/ {}, sinon.match.same(oResponse), sinon.match.same(oRequest),
				"normalizedCannonicalPath", /*sDeepPath*/"functionTarget", /*sKey*/ undefined,
				oEntityType && "isFunction", /*sPathFromCanonicalParent*/undefined,
				/*bSideEffects*/undefined);
			}
			oModelMock.expects("_getEntity").withExactArgs(sRequestKey).returns({__metadata : {}});
			oModelMock.expects("_removeEntity").withExactArgs(sRequestKey).never();
			oModelMock.expects("_parseResponse")
				.withExactArgs(sinon.match.same(oResponse), sinon.match.same(oRequest),
				/*mLocalGetEntities*/ {}, /*mLocalChangeEntities*/ {});
			oModelMock.expects("_updateETag")
				.withExactArgs(sinon.match.same(oRequest), sinon.match.same(oResponse));
			oModelMock.expects("_createEventInfo")
				.withExactArgs(sinon.match.same(oRequest), sinon.match.same(oResponse),
					sinon.match.same(aRequests))
				.returns("oEventInfo");
			oModelMock.expects("fireRequestCompleted").withExactArgs("oEventInfo");

			// code under test
			bSuccess = ODataModel.prototype._processSuccess.call(oModel, oRequest, oResponse,
				/*fnSuccess*/ undefined, /*mGetEntities*/ {}, /*mChangeEntities*/ {}, mEntityTypes,
				/*bBatch*/ false, aRequests);

			assert.strictEqual(bSuccess, true);
			assert.deepEqual(mEntityTypes, oEntityType ? {entityType : true} : {});
			assert.strictEqual(oModel.mChangedEntities[sRequestKey], undefined);
			assert.strictEqual(oResponse.$reported, true);
		});
			});
		});
	});
	//TODO refactor ODataModel#mPathCache to a simple map path -> canonical path instead of map
	// path -> object with single property 'canonicalPath'

	//*********************************************************************************************
	[
		{$reported : undefined, callParseResponse : true},
		{$reported : false, callParseResponse : true},
		{$reported : true, callParseResponse : false}
	].forEach(function (oFixture, i) {
		var sTitle = "_processSuccess: don't report messages twice if they are already reported; passes"
				+ " sideEffects to _importData, #" + i;

		QUnit.test(sTitle, function (assert) {
			var oEntityType = {},
				mEntityTypes = {},
				oModel = {
					oMetadata : {
						_getEntityTypeByPath : function () {}
					},
					sServiceUrl : "/service/",
					_createEventInfo : function () {},
					_decreaseDeferredRequestCount : function () {},
					_getEntity : function () {},
					_importData : function () {},
					_normalizePath : function () {},
					_parseResponse : function () {},
					_updateETag : function () {},
					decreaseLaundering : function () {},
					fireRequestCompleted : function () {}
				},
				oModelMock = this.mock(oModel),
				oRequest = {
					data : "requestData",
					requestUri : "/service/path",
					sideEffects : "~sideEffects"
				},
				aRequests = [],
				oResponse = {
					$reported : oFixture.$reported,
					data : {},
					statusCode : 200
				};

			oModelMock.expects("_normalizePath").withExactArgs("/path").returns("normalizedPath");
			this.mock(oModel.oMetadata).expects("_getEntityTypeByPath")
				.withExactArgs("normalizedPath")
				.returns(oEntityType);
			oModelMock.expects("_normalizePath")
				.withExactArgs("/path", undefined, true)
				.returns("normalizedCanonicalPath");
			oModelMock.expects("decreaseLaundering")
				.withExactArgs("normalizedCanonicalPath","requestData");
			oModelMock.expects("_decreaseDeferredRequestCount")
				.withExactArgs(sinon.match.same(oRequest));
			oModelMock.expects("_importData")
				.withExactArgs(oResponse.data, /*mLocalGetEntities*/ {}, sinon.match.same(oResponse),
					sinon.match.same(oRequest), "normalizedCanonicalPath", /*sDeepPath*/undefined,
					/*sKey*/undefined, /*bFunctionImport*/undefined,
					/*sPathFromCanonicalParent*/undefined, "~sideEffects");
			oModelMock.expects("_getEntity").withExactArgs(undefined).returns(undefined);
			oModelMock.expects("_parseResponse")
				.withExactArgs(sinon.match.same(oResponse), sinon.match.same(oRequest),
					/*mLocalGetEntities*/ {}, /*mLocalChangeEntities*/ {})
				.exactly(oFixture.callParseResponse ? 1 : 0);
			oModelMock.expects("_updateETag")
				.withExactArgs(sinon.match.same(oRequest), sinon.match.same(oResponse));
			oModelMock.expects("_createEventInfo")
				.withExactArgs(sinon.match.same(oRequest), sinon.match.same(oResponse),
					sinon.match.same(aRequests))
				.returns("oEventInfo");
			oModelMock.expects("fireRequestCompleted").withExactArgs("oEventInfo");

			// code under test
			ODataModel.prototype._processSuccess.call(oModel, oRequest, oResponse,
				/*fnSuccess*/ undefined, /*mGetEntities*/ {}, /*mChangeEntities*/ {}, mEntityTypes,
				/*bBatch*/ false, aRequests);
		});
	});

	//*********************************************************************************************
	[204, "204", 205, "205"].forEach(function (vStatusCode, i){
		QUnit.test("_processSuccess: _updateChangedEntity is called correctly, #" + i, function (assert) {
			var mEntityTypes = {},
				oModel = {
					oMetadata : {
						_getEntityTypeByPath : function () {}
					},
					sServiceUrl : "/service/",
					_createEventInfo : function () {},
					_decreaseDeferredRequestCount : function () {},
					_getEntity : function () {},
					_normalizePath : function () {},
					_parseResponse : function () {},
					_updateChangedEntity : function () {},
					_updateETag : function () {},
					decreaseLaundering : function () {},
					fireRequestCompleted : function () {}
				},
				oModelMock = this.mock(oModel),
				oRequest = {
					data : "requestData",
					key : "key",
					requestUri : "/service/path"
				},
				oResponse = {statusCode : vStatusCode};

			oModelMock.expects("_normalizePath").withExactArgs("/path").returns("normalizedPath");
			this.mock(oModel.oMetadata).expects("_getEntityTypeByPath")
				.withExactArgs("normalizedPath")
				.returns({/*oEntityType*/});
			oModelMock.expects("_normalizePath")
				.withExactArgs("/path", undefined, true)
				.returns("/normalizedCanonicalPath");
			oModelMock.expects("decreaseLaundering")
				.withExactArgs("/normalizedCanonicalPath","requestData");
			oModelMock.expects("_decreaseDeferredRequestCount")
				.withExactArgs(sinon.match.same(oRequest));
			oModelMock.expects("_getEntity").withExactArgs("key").returns({__metadata : {}});
			oModelMock.expects("_updateChangedEntity")
				.withExactArgs("normalizedCanonicalPath", "requestData");
			oModelMock.expects("_parseResponse")
				.withExactArgs(sinon.match.same(oResponse), sinon.match.same(oRequest),
					/*mLocalGetEntities*/ {}, {normalizedCanonicalPath : sinon.match.same(oRequest)});
			oModelMock.expects("_updateETag")
				.withExactArgs(sinon.match.same(oRequest), sinon.match.same(oResponse));
			oModelMock.expects("_createEventInfo")
				.withExactArgs(sinon.match.same(oRequest), sinon.match.same(oResponse), "aRequests")
				.returns("oEventInfo");
			oModelMock.expects("fireRequestCompleted").withExactArgs("oEventInfo");

			// code under test
			ODataModel.prototype._processSuccess.call(oModel, oRequest, oResponse,
				/*fnSuccess*/ undefined, /*mGetEntities*/ {}, /*mChangeEntities*/ {}, mEntityTypes,
				/*bBatch*/ false, "aRequests");
		});
	});

	//*********************************************************************************************
	[{
		functionMetadata : false,
		headers : {location : "/service/new/function/target"},
		result : {
			// no changes: no functionMetadata given
			deepPath : "/deep/path",
			functionTarget : "/function/target"
		}
	}, {
		functionMetadata : true,
		headers : undefined,
		result : {
			// no headers given; no deepPath calculation; deepPath is set to initial functionTarget
			deepPath : "/function/target",
			functionTarget : "/function/target"
		}
	}, {
		functionMetadata : true,
		headers : {},
		result : {
			// no headers given; no deepPath calculation; deepPath is set to initial functionTarget
			deepPath : "/function/target",
			functionTarget : "/function/target"
		}
	}, {
		functionMetadata : true,
		headers : {location : "/service/new/function/target"},
		normalizeKey : {
			input : "/new/function/target",
			output : "/normalized/function/target"
		},
		result : {
			// functionTarget is updated by the new canonical path sliced out of locationHeader;
			// locationHeader and functionTarget do not match -> no deep path calculation; deepPath is
			// set to updated functionTarget
			deepPath : "/normalized/function/target",
			functionTarget : "/normalized/function/target"
		}
	}, {
		functionMetadata : true,
		headers : {location : "/http/service/new/function/target"},
		normalizeKey : {
			input : "/new/function/target",
			output : "/normalized/function/target"
		},
		result : {
			// functionTarget is updated by the new canonical path sliced out of locationHeader;
			// oModel.sServiceUrl is not a starting position of the locationHeader;
			// locationHeader and functionTarget do not match -> no deep path calculation; deepPath is
			// set to updated functionTarget
			deepPath : "/normalized/function/target",
			functionTarget : "/normalized/function/target"
		}
	}, {
		getDeepPathForCanonicalPath : {
			inputParam : "/function/target",
			result : undefined
		},
		functionMetadata : true,
		headers : {location : "/service/function/target"},
		normalizeKey : {
			input : "/function/target",
			output : "/function/target"
		},
		result : {
			// deepPath cannot be updated until getDeepPathForCanonicalPath returns a value; deepPath is
			// set to functionTarget which is updated by the calculated canonical path
			deepPath : "/function/target",
			functionTarget : "/function/target"
		}
	}, {
		getDeepPathForCanonicalPath : {
			inputParam : "/function/target",
			result : "/new/deep/path"
		},
		functionMetadata : true,
		headers : {location : "/service/function/target"},
		normalizeKey : {
			input : "/function/target",
			output : "/function/target"
		},
		result : {
			// deepPath and functionTarget are updated
			deepPath : "/new/deep/path",
			functionTarget : "/function/target"
		}
	}, {
		functionMetadata : true,
		headers : {location : "/otherservice/function/target"},
		result : {
			// locationHeader does not contain oModel.sServiceUrl; no canonical path and no deepPath can
			// be calculated; deepPath is set to initial functionTarget
			deepPath : "/function/target",
			functionTarget : "/function/target"
		}
	}, {
		adjustDeepPath : {
			inputDeepPath : "/function/target",
			mock : function () {}
		},
		functionMetadata : true,
		headers : undefined,
		result : {
			// deepPath is updated by calling adjustDeepPath; parameter mParameters.deepPath is taken
			// from oRequest.functionTarget; no prior calculation since headers are not given
			deepPath : "/correct/deep/path",
			functionTarget : "/function/target"
		}
	}, {
		adjustDeepPath : {
			inputDeepPath : "/different/function/target",
			mock : function () {}
		},
		contentID2KeyAndDeepPath : {},
		functionMetadata : true,
		headers : {location : "/service/different/function/target"},
		normalizeKey : {
			input : "/different/function/target",
			output : "/different/function/target"
		},
		result : {
			// deepPath is updated by calling adjustDeepPath; parameter mParameters.deepPath is taken
			// from sCanonicalPath (oRequest.functionTarget) which is sliced out of the headers location
			deepPath : "/correct/deep/path",
			functionTarget : "/different/function/target"
		}
	}, {
		adjustDeepPath : {
			inputDeepPath : "/new/deep/path",
			mock : function () {}
		},
		contentID : "~contentID",
		contentID2KeyAndDeepPath : {
			"~contentID" : {
				deepPath : "~oldDeepPath",
				key : "~key"
			}
		},
		getDeepPathForCanonicalPath : {
			inputParam : "/function/target",
			result : "/new/deep/path"
		},
		functionMetadata : true,
		headers : {location : "/service/function/target"},
		normalizeKey : {
			input : "/function/target",
			output : "/function/target"
		},
		result : {
			// deepPath is updated by calling adjustDeepPath; parameter mParameters.deepPath is taken
			// from sDeepPath which is calculated using getDeepPathForCanonicalPath
			deepPath : "/correct/deep/path",
			functionTarget : "/function/target"
		}
	}, {
		getDeepPathForCanonicalPath : {
			inputParam : "/function/target",
			result : "/new/deep/path"
		},
		functionMetadata : true,
		headers : {},
		result : {
			// In case no location header is provided, the deepPath has to be calculated based on the
			// function target
			deepPath : "/new/deep/path",
			functionTarget : "/function/target"
		}
	}].forEach(function (oFixture, i) {
		var sTitle = "_processSuccess for function import: update deepPath/functionTarget, " + i;

		QUnit.test(sTitle, function (assert) {
			var oModel = {
					oMetadata : {
						_getEntityTypeByPath : function () {}
					},
					sServiceUrl : "/service",
					_createEventInfo : function () {},
					_decreaseDeferredRequestCount : function () {},
					_getEntity : function () {},
					_normalizePath : function () {},
					_parseResponse : function () {},
					_updateETag : function () {},
					decreaseLaundering : function () {},
					fireRequestCompleted : function () {},
					getDeepPathForCanonicalPath : function () {}
				},
				oModelMock = this.mock(oModel),
				mParameters,
				oRequest = {
					adjustDeepPath : oFixture.adjustDeepPath && oFixture.adjustDeepPath.mock,
					contentID : oFixture.contentID,
					data : "requestData",
					deepPath : "/deep/path",
					functionMetadata : oFixture.functionMetadata,
					functionTarget : "/function/target",
					requestUri : "/service/path"
				},
				oResponse = {
					data : {
						_metadata : {}
					},
					headers : oFixture.headers,
					_imported : true
				};

			oModelMock.expects("_normalizePath").withExactArgs("/path").returns("normalizedPath0");
			this.mock(oModel.oMetadata).expects("_getEntityTypeByPath").withExactArgs("normalizedPath0")
				.returns("isFunction");
			oModelMock.expects("_normalizePath").withExactArgs("/path", undefined, true)
				.returns("normalizedPath1");
			oModelMock.expects("decreaseLaundering").withExactArgs("normalizedPath1", "requestData");
			oModelMock.expects("_decreaseDeferredRequestCount")
				.withExactArgs(sinon.match.same(oRequest));
			if (oFixture.normalizeKey) {
				this.mock(ODataUtils).expects("_normalizeKey")
					.withExactArgs(oFixture.normalizeKey.input)
					.returns(oFixture.normalizeKey.output);
			} else {
				this.mock(ODataUtils).expects("_normalizeKey").never();
			}
			if (oFixture.getDeepPathForCanonicalPath) {
				oModelMock.expects("getDeepPathForCanonicalPath")
					.withExactArgs(oFixture.getDeepPathForCanonicalPath.inputParam)
					.returns(oFixture.getDeepPathForCanonicalPath.result);
			}
			if (oFixture.adjustDeepPath) {
				this.mock(oRequest).expects("adjustDeepPath")
					.withExactArgs(sinon.match(function (mParameters0) {
						mParameters = mParameters0;
						return true;
					}))
					.returns("/correct/deep/path");
			}
			oModelMock.expects("_getEntity").withExactArgs(undefined).returns({__metadata : {}});
			oModelMock.expects("_parseResponse").withExactArgs(oResponse, oRequest, {}, {});
			oModelMock.expects("_updateETag").withExactArgs(oRequest, oResponse);
			oModelMock.expects("_createEventInfo").withExactArgs(oRequest, oResponse, "aRequests")
				.returns("oEventInfo");
			oModelMock.expects("fireRequestCompleted").withExactArgs("oEventInfo");

			// code under test
			ODataModel.prototype._processSuccess.call(oModel, oRequest, oResponse,
				/*fnSuccess*/ undefined, /*mGetEntities*/ {}, /*mChangeEntities*/ {},
				/*mEntityTypes*/ {}, /*bBatch*/ false, "aRequests", oFixture.contentID2KeyAndDeepPath);

			assert.strictEqual(oRequest.deepPath, oFixture.result.deepPath);
			assert.strictEqual(oRequest.functionTarget, oFixture.result.functionTarget);
			assert.strictEqual(oResponse.$reported, true);
			if (oFixture.adjustDeepPath) {
				assert.strictEqual(mParameters.deepPath, oFixture.adjustDeepPath.inputDeepPath);
				// $reported has been added after cloning the response
				assert.strictEqual(mParameters.response.$reported, undefined);
				mParameters.response.$reported = true;
				assert.deepEqual(mParameters.response, oResponse);
				assert.notStrictEqual(mParameters.response, oResponse);
				// mParameters.response is a deep copy
				mParameters.response.data.foo = "bar";
				assert.notDeepEqual(mParameters.response, oResponse);
			}
			if (oFixture.contentID) {
				assert.deepEqual(oFixture.contentID2KeyAndDeepPath, {
					"~contentID" : {
						deepPath : oFixture.result.deepPath,
						key : "~key"
					}
				});
			}
		});
	});

	//*********************************************************************************************
	QUnit.test("_processSuccess: for createEntry", function (assert) {
		var mEntityTypes = {},
			oModel = {
				oData : {},
				oMetadata : {
					_getEntityTypeByPath : function () {}
				},
				sServiceUrl : "/service",
				_createEventInfo : function () {},
				_decreaseDeferredRequestCount : function () {},
				_getEntity : function () {},
				_importData : function () {},
				_normalizePath : function () {},
				_parseResponse : function () {},
				_removeEntity : function () {},
				_updateETag : function () {},
				decreaseLaundering : function () {},
				fireRequestCompleted : function () {}
			},
			oModelMock = this.mock(oModel),
			oRequest = {
				created : true,
				data : "requestData",
				deepPath : "/entity(id-0-0)",
				key : "key('id-0-0')",
				method : "POST",
				requestUri : "/service/path",
				sideEffects : "~sideEffects"
			},
			oResponse = {
				data : {},
				statusCode : 201
			};

		oModelMock.expects("_normalizePath").withExactArgs("/path").returns("~sNormalizedPath");
		this.mock(oModel.oMetadata).expects("_getEntityTypeByPath")
			.withExactArgs("~sNormalizedPath")
			.returns({entityType : "FOO"});
		oModelMock.expects("_normalizePath").withExactArgs("/path", undefined, true)
			.returns("~sPath");
		oModelMock.expects("decreaseLaundering").withExactArgs("~sPath", "requestData");
		oModelMock.expects("_decreaseDeferredRequestCount")
			.withExactArgs(sinon.match.same(oRequest));
		oModelMock.expects("_importData")
			.withExactArgs({/*copy of oResponse.data*/},  {/*mLocalGetEntities*/},
				sinon.match.same(oResponse), sinon.match.same(oRequest), /*sPath*/undefined,
				/*sDeepPath*/undefined, /*sKey*/undefined, /*bIsFunction*/undefined,
				/*sPathFromCanonicalParent*/undefined, "~sideEffects");
		oModelMock.expects("_getEntity").withExactArgs("key('id-0-0')").returns({__metadata : {}});
		oModelMock.expects("_removeEntity").withExactArgs("key('id-0-0')");
		oModelMock.expects("_parseResponse")
			.withExactArgs(sinon.match.same(oResponse), sinon.match.same(oRequest), {}, {});
		oModelMock.expects("_updateETag")
			.withExactArgs(sinon.match.same(oRequest), sinon.match.same(oResponse));
		oModelMock.expects("_createEventInfo")
			.withExactArgs(sinon.match.same(oRequest), sinon.match.same(oResponse), "~aRequests")
			.returns("~oEventInfo");
		oModelMock.expects("fireRequestCompleted").withExactArgs("~oEventInfo");

		// code under test
		ODataModel.prototype._processSuccess.call(oModel, oRequest, oResponse,
			/*fnSuccess*/ undefined, /*mGetEntities*/ {}, /*mChangeEntities*/ {}, mEntityTypes,
			/*bBatch*/ false, "~aRequests");

		assert.strictEqual(oRequest.deepPath, "/entity(id-0-0)");
		assert.strictEqual(oResponse._imported, true);
		assert.strictEqual(oResponse.$reported, true);
		assert.strictEqual(mEntityTypes.FOO, true);
	});

	//*********************************************************************************************
	QUnit.test("removeInternalMetadata", function (assert) {
		var oEntityData,
			oModel = {},
			oModelPrototypeMock = this.mock(ODataModel.prototype),
			oResult;

		// code under test
		oResult = ODataModel.prototype.removeInternalMetadata.call(oModel);

		assert.deepEqual(oResult, {created : undefined, deepPath : undefined, invalid : undefined});

		oEntityData = {};

		// code under test
		oResult = ODataModel.prototype.removeInternalMetadata.call(oModel, oEntityData);

		assert.deepEqual(oEntityData, {});
		assert.deepEqual(oResult, {created : undefined, deepPath : undefined, invalid : undefined});

		oEntityData = {
			p : "p",
			__metadata : {
				uri : "uri",
				created : "created",
				deepPath : "deepPath",
				invalid : "invalid"
			}
		};

		// code under test
		oResult = ODataModel.prototype.removeInternalMetadata.call(oModel, oEntityData);

		assert.deepEqual(oEntityData, {p : "p", __metadata : {uri : "uri"}});
		assert.deepEqual(oResult, {
			created : "created",
			deepPath : "deepPath",
			invalid : "invalid"
		});

		oEntityData = {
			p : "p",
			__metadata : {
				uri : "uri",
				created : "created",
				deepPath : "deepPath",
				invalid : "invalid"
			},
			n : { // 0..1 navigation property
				p2 : "p2",
				__metadata : {
					uri : "uri2",
					created : "created2",
					deepPath : "deepPath2",
					invalid : "invalid2"
				}
			}
		};

		oModelPrototypeMock.expects("removeInternalMetadata") // the "code under test" call
			.withExactArgs(sinon.match.same(oEntityData))
			.callThrough();
		// recursive calls to removeInternalMetadata are only expected for non-scalar properties
		oModelPrototypeMock.expects("removeInternalMetadata")
			// do not use withExactArgs as this is called with index and array from forEach
			.withArgs(sinon.match.same(oEntityData.__metadata))
			.callThrough();
		oModelPrototypeMock.expects("removeInternalMetadata")
			.withArgs(sinon.match.same(oEntityData.n))
			.callThrough();
		oModelPrototypeMock.expects("removeInternalMetadata")
			.withArgs(sinon.match.same(oEntityData.n.__metadata))
			.callThrough();

		// code under test
		oResult = ODataModel.prototype.removeInternalMetadata.call(oModel, oEntityData);

		assert.deepEqual(oEntityData, {
			p : "p",
			__metadata : {uri : "uri"},
			n : {
				p2 : "p2",
				__metadata : {uri : "uri2"}
			}
		});
		assert.deepEqual(oResult, {
			created : "created",
			deepPath : "deepPath",
			invalid : "invalid"
		});

		oEntityData = {
			p : "p",
			__metadata : {
				uri : "uri",
				created : "created",
				deepPath : "deepPath",
				invalid : "invalid"
			},
			n : [{ // 0..n navigation property
					p2 : "p2",
					__metadata : {
						uri : "uri2",
						created : "created2",
						deepPath : "deepPath2",
						invalid : "invalid2"
					}
			}]
		};

		oModelPrototypeMock.expects("removeInternalMetadata") // the "code under test" call
			.withExactArgs(sinon.match.same(oEntityData))
			.callThrough();
		// recursive calls to removeInternalMetadata are only expected for non-scalar properties
		oModelPrototypeMock.expects("removeInternalMetadata")
			// do not use withExactArgs as this is called with index and array from forEach
			.withArgs(sinon.match.same(oEntityData.__metadata))
			.callThrough();
		oModelPrototypeMock.expects("removeInternalMetadata")
			.withArgs(sinon.match.same(oEntityData.n[0]))
			.callThrough();
		oModelPrototypeMock.expects("removeInternalMetadata")
			.withArgs(sinon.match.same(oEntityData.n[0].__metadata))
			.callThrough();

		// code under test
		oResult = ODataModel.prototype.removeInternalMetadata.call(oModel, oEntityData);

		assert.deepEqual(oEntityData, {
			p : "p",
			__metadata : {uri : "uri"},
			n : [{
				p2 : "p2",
				__metadata : {uri : "uri2"}
			}]
		});
		assert.deepEqual(oResult, {
			created : "created",
			deepPath : "deepPath",
			invalid : "invalid"
		});
	});

	//*********************************************************************************************
	QUnit.test("removeInternalMetadata, recursively", function (assert) {
		var oEntityData = {
				p : "p",
				n1 : { // 0..1 navigation property
					p1 : "p1",
					__metadata : {
						uri : "uri1",
						created : "created1",
						deepPath : "deepPath1",
						invalid : "invalid1"
					},
					x : {
						p4 : "p4",
						n3 : [{ // 0..n navigation property
							p3 : "p3",
							__metadata : {
								uri : "uri3",
								created : "created3",
								deepPath : "deepPath3",
								invalid : "invalid3"
							}
						}]
					}
				},
				n2 : [{ // 0..n navigation property
					p2 : "p2",
					__metadata : {
						uri : "uri2",
						created : "created2",
						deepPath : "deepPath2",
						invalid : "invalid2"
					}
				}]
			},
			oResult;

		// code under test
		oResult = ODataModel.prototype.removeInternalMetadata(oEntityData);

		assert.deepEqual(oEntityData, {
			p : "p",
			n1 : { // 0..1 navigation property
				p1 : "p1",
				__metadata : {
					uri : "uri1"
				},
				x : {
					p4 : "p4",
					n3 : [{ // 0..n navigation property
						p3 : "p3",
						__metadata : {
							uri : "uri3"
						}
					}]
				}
			},
			n2 : [{ // 0..n navigation property
				p2 : "p2",
				__metadata : {
					uri : "uri2"
				}
			}]
		});
		assert.deepEqual(oResult, {created : undefined, deepPath : undefined, invalid : undefined});
	});

	//*********************************************************************************************
	QUnit.test("_processRequestQueue: call #removeInternalMetadata, non-$batch", function (assert) {
		var oModel = {
				bUseBatch : false,
				checkDataState : function () {},
				getKey : function () {},
				increaseLaundering : function () {},
				mLaunderingState : "launderingState",
				removeInternalMetadata : function () {},
				_submitSingleRequest : function () {}
			},
			oModelMock = this.mock(oModel),
			mRequests = {
				undefined /*group id*/ : {
					changes : {
						undefined /*change set id*/ : [{
							parts : [{
								request : {}
							}],
							request : {
								data : "payload"
							}
						}]
					}
				}
			};

		oModelMock.expects("getKey").withExactArgs("payload").returns("path");
		oModelMock.expects("increaseLaundering").withExactArgs("/path", "payload").returns("path");
		oModelMock.expects("removeInternalMetadata").withExactArgs("payload");
		oModelMock.expects("_submitSingleRequest")
			.withExactArgs(sinon.match.same(mRequests[undefined].changes[undefined][0]));
		oModelMock.expects("checkDataState").withExactArgs("launderingState");

		// code under test
		ODataModel.prototype._processRequestQueue.call(oModel, mRequests
			/*, sGroupId, fnSuccess, fnError*/);
	});

	//*********************************************************************************************
	QUnit.test("getMessageScope/setMessageScope", function (assert) {
		var oModel = {};

		// code under test
		ODataModel.prototype.setMessageScope.call(oModel, MessageScope.RequestedObjects);

		// code under test
		assert.strictEqual(ODataModel.prototype.getMessageScope.call(oModel),
			MessageScope.RequestedObjects);

		// code under test
		ODataModel.prototype.setMessageScope.call(oModel, MessageScope.BusinessObject);

		// code under test
		assert.strictEqual(ODataModel.prototype.getMessageScope.call(oModel),
			MessageScope.BusinessObject);

		// code under test
		assert.throws(function () {
			ODataModel.prototype.setMessageScope.call(oModel, "Foo");
		}, new Error("Unsupported message scope: Foo"));
	});

	//*********************************************************************************************
	[{
		sFullTarget : "/foo", sPathPrefix : "", bResult : true
	}, {
		sFullTarget : "/foo", sPathPrefix : "/", bResult : true
	}, {
		sFullTarget : "/foo", sPathPrefix : "/f", bResult : false
	}, {
		sFullTarget : "/foo", sPathPrefix : "/foo", bResult : true
	}, {
		sFullTarget : "/foo(42)", sPathPrefix : "/foo", bResult : true
	}, {
		sFullTarget : "/foo/bar", sPathPrefix : "/foo", bResult : true
	}, {
		sFullTarget : "/foo", sPathPrefix : "/foo/bar", bResult : false
	}, {
		sFullTarget : "/foo", sPathPrefix : "/baz", bResult : false
	}].forEach(function (oFixture, i) {
		[false, true].forEach(function (bMulti) {
		QUnit.test("isMessageMatching, " + i + ", multi-target=" + bMulti, function (assert) {
			var vFullTarget = bMulti ? ["/xyz"].concat([oFixture.sFullTarget]) : oFixture.sFullTarget;

			// code under test
			assert.strictEqual(ODataModel.prototype.isMessageMatching
					.call({}, new Message({fullTarget : vFullTarget}), oFixture.sPathPrefix),
				 oFixture.bResult);
		});
		});
	});

	//*********************************************************************************************
	QUnit.test("filterMatchingMessages", function (assert) {
		var oMessage0 = "sap.ui.core.message.Message0",
			oMessage1 = "sap.ui.core.message.Message1",
			oMessage2 = "sap.ui.core.message.Message2",
			oModel = {
				mMessages : {
					"/foo" : []
				},
				isMessageMatching : function () {}
			},
			oModelMock = this.mock(oModel);

		oModelMock.expects("isMessageMatching").never();

		// code under test
		assert.deepEqual(ODataModel.prototype.filterMatchingMessages.call(oModel, "/foo", "/foo"),
			[]);

		oModel.mMessages = {
			"/foo" : [oMessage0, oMessage1, oMessage2]
		};
		oModelMock.expects("isMessageMatching").withExactArgs(oMessage0, "/").returns(true);
		oModelMock.expects("isMessageMatching").withExactArgs(oMessage1, "/").returns(false);
		oModelMock.expects("isMessageMatching").withExactArgs(oMessage2, "/").returns(true);

		// code under test
		assert.deepEqual(ODataModel.prototype.filterMatchingMessages.call(oModel, "/foo", "/"),
			[oMessage0, oMessage2]);

		oModelMock.expects("isMessageMatching").withExactArgs(oMessage0, "/baz").returns(false);
		oModelMock.expects("isMessageMatching").withExactArgs(oMessage1, "/baz").returns(false);
		oModelMock.expects("isMessageMatching").withExactArgs(oMessage2, "/baz").returns(false);

		// code under test
		assert.deepEqual(ODataModel.prototype.filterMatchingMessages.call(oModel, "/foo", "/baz"),
			[]);
	});

	//*********************************************************************************************
	QUnit.test("getMessages", function (assert) {
		var oContext = {sDeepPath : "deepPath"},
			aMessages = [],
			oModel = {
				getMessagesByPath : function () {}
			};

		this.mock(oModel).expects("getMessagesByPath").withExactArgs("deepPath", true)
			.returns(aMessages);
		this.mock(aMessages).expects("sort").withExactArgs(Message.compare).returns(aMessages);

		// code under test
		assert.strictEqual(ODataModel.prototype.getMessages.call(oModel, oContext), aMessages);
	});

	//*********************************************************************************************
	[
		{iMessageCount : 200, iRowCount : 100},
		{iMessageCount : 20, iRowCount : 30},
		{iMessageCount : 5, iRowCount : 20}
	].forEach(function (oFixture) {
		var sTitle = "getMessages: Performance Test - simulate " + oFixture.iMessageCount
				+ " messages for " + oFixture.iRowCount + " table rows";
		QUnit.skip(sTitle, function (assert) {
			var oContext = {
					sDeepPath : "deep(1)/path"
				},
				i,
				oModel = {
					filterMatchingMessages : ODataModel.prototype.filterMatchingMessages,
					getMessagesByPath : Model.prototype.getMessagesByPath,
					isMessageMatching : ODataModel.prototype.isMessageMatching,
					mMessages : {}
				},
				sPath;

			// prepare messages
			for (i = 0; i < oFixture.iMessageCount; i += 1) {
				sPath = "deep(" + i + ")/path";
				oModel.mMessages[sPath] = [{
					fullTarget : sPath
				}];
			}

			// code under test
			repeatedTest(assert, function () {
				for (i = 0; i < oFixture.iRowCount; i += 1) {
					ODataModel.prototype.getMessages.call(oModel, oContext);
				}
			});
		});
	});

	//*********************************************************************************************
	QUnit.test("createBindingContext calls #read with updateAggregatedMessages and calls"
			+ " callback with a V2 context", function (assert) {
		var fnCallBack = sinon.stub(),
			oModel = {
				createCustomParams : function () {},
				_getKey : function () {},
				_isCanonicalRequestNeeded : function () {},
				_isReloadNeeded : function () {},
				getContext : function () {},
				read : function () {},
				resolve : function () {},
				resolveDeep : function () {}
			},
			oModelMock = this.mock(oModel),
			oReadExpectation;

		oModelMock.expects("_isCanonicalRequestNeeded").withExactArgs(undefined)
			.returns("~bCanonical");
		oModelMock.expects("resolve").withExactArgs("~path/ToZ", "~context", "~bCanonical")
			.returns("~sResolvedPath");
		oModelMock.expects("resolveDeep").withExactArgs("~path/ToZ", "~context")
			.returns("~sDeepPath");
		oModelMock.expects("createCustomParams").withExactArgs(undefined).returns(undefined);
		oReadExpectation = oModelMock.expects("read").withExactArgs("~path/ToZ", {
			canonicalRequest : "~bCanonical",
			context : "~context",
			error : sinon.match.func,
			groupId : undefined,
			success : sinon.match.func,
			updateAggregatedMessages : true,
			urlParameters : []
		});

		// code under test - updateAggregatedMessages set to true
		ODataModel.prototype.createBindingContext.call(oModel, "~path/ToZ", "~context",
			/*mParameters*/undefined, fnCallBack, /*bReload*/true);

		oModelMock.expects("_getKey").withExactArgs("~oData").returns("~sKey");
		oModelMock.expects("getContext").withExactArgs("/~sKey", "~sDeepPath")
			.returns("~v2.Context");

		// code under test - call success handler with key data
		oReadExpectation.args[0][1].success("~oData");

		assert.ok(fnCallBack.calledOnceWithExactly("~v2.Context"));
		fnCallBack.resetHistory();

		oModelMock.expects("_getKey").withExactArgs("~oData").returns(undefined);
		oModelMock.expects("getContext").never();

		// code under test - call success handler without key data
		oReadExpectation.args[0][1].success("~oData");

		assert.ok(fnCallBack.calledOnceWithExactly(null));
		fnCallBack.resetHistory();

		// code under test - call error handler
		oReadExpectation.args[0][1].error({/*oError*/});

		assert.ok(fnCallBack.calledOnceWithExactly(null));
	});

	//*********************************************************************************************
	QUnit.test("createBindingContext: unresolved -> return null", function (assert) {
		var fnCallBack = sinon.stub(),
			oModel = {
				_isCanonicalRequestNeeded: function() {},
				resolve: function() {},
				resolveDeep: function() {}
			};

		this.mock(oModel).expects("_isCanonicalRequestNeeded").withExactArgs(undefined)
			.returns(false);
		this.mock(oModel).expects("resolve").withExactArgs("~sPath", undefined, false)
			.returns(undefined);
		this.mock(oModel).expects("resolveDeep").withExactArgs("~sPath", undefined)
			.returns("~sDeepPath");

		// code under test - path cannot be resolved
		assert.strictEqual(
			ODataModel.prototype.createBindingContext.call(oModel, "~sPath", /*oContext*/undefined,
				/*mParameters*/undefined, fnCallBack, /*bReload*/true),
			null);

		assert.ok(fnCallBack.calledOnceWithExactly(null));
	});

	//*********************************************************************************************
	QUnit.test("createBindingContext: resolved with createPreliminaryContext", function (assert) {
		var oModel = {
				_isCanonicalRequestNeeded: function() {},
				resolve: function() {},
				resolveDeep: function() {},
				getContext: function() {}
			},
			oModelMock = this.mock(oModel);

		oModelMock.expects("_isCanonicalRequestNeeded").withExactArgs(undefined)
			.returns(false);
		oModelMock.expects("resolve").exactly(2).withExactArgs("~sPath", undefined, false)
			.returns("/~sResolvedPath");
		oModelMock.expects("resolveDeep").withExactArgs("~sPath", undefined)
			.returns("~sDeepPath");
		oModelMock.expects("getContext").withExactArgs("/~sResolvedPath", "~sDeepPath")
			.returns("~v2.Context");

		// code under test - resolved with createPreliminaryContext set
		assert.strictEqual(
			ODataModel.prototype.createBindingContext.call(oModel, "~sPath", /*oContext*/undefined,
				/*mParameters*/{
					createPreliminaryContext: true
				}, /*fnCallBack*/undefined, /*bReload*/true),
				"~v2.Context");
	});

	//*********************************************************************************************
	["/~sCanonicalPath", undefined].forEach(function (sCanonicalPath) {
		var sTitle = "createBindingContext: resolved without reload; returns V2 Context with"
				+ " canonicalPath=" + sCanonicalPath;

		QUnit.test(sTitle, function (assert) {
			var fnCallBack = sinon.stub(),
				oExpectedContext = sCanonicalPath ? "~v2.Context" : null,
				oModel = {
					_isCanonicalRequestNeeded: function() {},
					resolve: function() {},
					resolveDeep: function() {},
					getContext: function() {}
				},
				oModelMock = this.mock(oModel);

			oModelMock.expects("_isCanonicalRequestNeeded").withExactArgs(undefined)
				.returns(/*bCanonical*/false);
			oModelMock.expects("resolve").withExactArgs("/~sPath", undefined, false)
				.returns("/~sResolvedPath");
			oModelMock.expects("resolveDeep").withExactArgs("/~sPath", undefined)
				.returns("~sDeepPath");
			oModelMock.expects("resolve").withExactArgs("/~sPath", undefined, true)
				.returns(sCanonicalPath);
			oModelMock.expects("getContext").withExactArgs("/~sCanonicalPath", "~sDeepPath")
				.exactly(sCanonicalPath ? 1 : 0)
				.returns("~v2.Context");

			// code under test - path cannot be resolved
			assert.strictEqual(
				ODataModel.prototype.createBindingContext.call(oModel, "/~sPath", /*oContext*/undefined,
					/*mParameters*/undefined, fnCallBack, /*bReload*/false),
				oExpectedContext);

			assert.ok(fnCallBack.calledOnceWithExactly(oExpectedContext));
		});
	});

	//*********************************************************************************************
	// BCP: 1970052240
	[false, true].forEach(function (bForceUpdate0, i) {
		[false, true].forEach(function (bForceUpdate1, j) {
			[{
				call0 : {"/path/A" : false, "/path/B" : true},
				call1 : {"/path/A" : true, "/path/C" : false},
				result : {"/path/A" : true, "/path/B" : true, "/path/C" : false}
			}, {
				call0 : {"/path/A" : false, "/path/B" : true},
				call1 : undefined,
				result : {"/path/A" : false, "/path/B" : true}
			}, {
				call0 : {"/path/A" : false, "/path/B" : true},
				call1 : {},
				result : {"/path/A" : false, "/path/B" : true}
			}].forEach(function (oChangedEntities, k) {
		QUnit.test("checkUpdate async (" + i + ", " + j + ", " + k + ")", function (assert) {
			var done = assert.async(),
				bForceUpdate2 = bForceUpdate0 || bForceUpdate1,
				oModel = {
					checkUpdate : function () {},
					mChangedEntities4checkUpdate : {},
					sUpdateTimer : null
				},
				sUpdateTimer;

			this.mock(oModel).expects("checkUpdate")
				.withExactArgs(bForceUpdate2, /*bAsync*/false, oChangedEntities.result)
				.callsFake(function () {
					done();
				});

			// code under test
			ODataModel.prototype.checkUpdate.call(oModel, bForceUpdate0, true, oChangedEntities.call0);

			sUpdateTimer = oModel.sUpdateTimer;
			assert.notStrictEqual(sUpdateTimer, null);

			// code under test
			ODataModel.prototype.checkUpdate.call(oModel, bForceUpdate1, true, oChangedEntities.call1);

			assert.strictEqual(oModel.sUpdateTimer, sUpdateTimer);
		});
			});
		});
	});

	//*********************************************************************************************
	// BCP: 1970052240
	[false, true].forEach(function (bForceUpdate, i) {
		QUnit.test("checkUpdate sync (" + i + ")", function (assert) {
			var oBinding = {
					checkUpdate : function () {}
				},
				mChangedEntities = "changedEntities",
				oModel = {
					checkUpdate : function () {},
					getBindings : function () {},
					_processAfterUpdate : function () {},
					// test data
					sUpdateTimer : "updateTimer",
					bForceUpdate : bForceUpdate,
					mChangedEntities4checkUpdate : "cumulatedChangedEntities"
				};

			this.mock(window).expects("clearTimeout").withExactArgs("updateTimer");
			this.mock(oModel).expects("getBindings").returns([oBinding]);
			this.mock(oBinding).expects("checkUpdate").withExactArgs(bForceUpdate, mChangedEntities);
			this.mock(oModel).expects("_processAfterUpdate").withExactArgs();

			// code under test
			ODataModel.prototype.checkUpdate.call(oModel, bForceUpdate, false, mChangedEntities);

			assert.deepEqual(oModel.mChangedEntities4checkUpdate, {});
			assert.strictEqual(oModel.bForceUpdate, undefined);
			assert.strictEqual(oModel.sUpdateTimer, null);
		});
	});

	//*********************************************************************************************
	// BCP: 2180036790
	QUnit.test("checkUpdate: truthy bForceUpdate of async wins over later sync", function (assert) {
		var oBinding = {
				checkUpdate : function () {}
			},
			oBindingMock = this.mock(oBinding),
			oModel = {
				_processAfterUpdate : function () {},
				getBindings : function () {},
				mChangedEntities4checkUpdate : {},
				sUpdateTimer : "updateTimer"
			},
			oModelMock = this.mock(oModel),
			oWindowMock = this.mock(window);

		oWindowMock.expects("clearTimeout").never();
		oModelMock.expects("getBindings").never();
		oBindingMock.expects("checkUpdate").never();
		oModelMock.expects("_processAfterUpdate").never();

		// code under test
		ODataModel.prototype.checkUpdate.call(oModel, true, true);

		oWindowMock.expects("clearTimeout").withExactArgs(oModel.sUpdateTimer).callThrough();
		oModelMock.expects("getBindings").withExactArgs().returns([oBinding]);
		oBindingMock.expects("checkUpdate").withExactArgs(true, undefined);
		oModelMock.expects("_processAfterUpdate").withExactArgs();

		// code under test
		ODataModel.prototype.checkUpdate.call(oModel);

		assert.strictEqual(oModel.bForceUpdate, undefined);
		assert.strictEqual(oModel.sUpdateTimer, null);
	});

	//*********************************************************************************************
	["expandAfterCreateFailed", "expandAfterFunctionCallFailed"].forEach(function (sExpandAfter) {
		QUnit.test("_createEventInfo: " + sExpandAfter, function (assert) {
			var oEventInfo,
				oResponseHeaders = {},
				oExpectedEventInfo = {
					ID : "~requestID",
					async : "~async",
					headers : "~requestHeader",
					method : "~method",
					response : {
						headers : oResponseHeaders,
						responseText : "~body",
						statusCode : 201,
						statusText : "~statusText"
					},
					success : true,
					url : "~requestUri"
				},
				oModel = {},
				oRequest = {
					async : "~async",
					headers : "~requestHeader",
					method : "~method",
					requestID : "~requestID",
					requestUri : "~requestUri"
				},
				oResponse = {
					response : {
						body : "~body",
						headers : oResponseHeaders,
						statusCode : 201,
						statusText : "~statusText"
					}
				};

			oResponse.response[sExpandAfter] = true;
			oExpectedEventInfo.response[sExpandAfter] = true;

			// code under test
			oEventInfo = ODataModel.prototype._createEventInfo.call(oModel, oRequest, oResponse);

			assert.deepEqual(oEventInfo, oExpectedEventInfo);
			assert.strictEqual(oEventInfo.response.headers, oResponseHeaders);
		});
	});

	//*********************************************************************************************
	QUnit.test("_processChange: restore expandRequest", function (assert) {
		var oContext = {hasSubContexts : function () {}},
			oData = {
				__metadata : {
					created : {
						contentID : "~contentID",
						expandRequest : "~expandRequest",
						key : "~createdKey"
					},
					deepPath : "~deepPath"
				}
			},
			oModel = {
				oMetadata : {
					_getEntityTypeByPath : function () {},
					_getNavigationPropertyNames : function () {}
				},
				_addSubEntitiesToPayload : function () {},
				_createRequest : function () {},
				_createRequestUrl : function () {},
				_getHeaders : function () {},
				_getObject : function () {},
				_isTransitionMessagesOnly : function () {},
				_removeReferences : function () {},
				getContext : function () {},
				getETag : function () {}
			},
			oRequest = {},
			oResult;

		this.mock(oModel.oMetadata).expects("_getEntityTypeByPath")
			.withExactArgs("~sKey")
			.returns("~oEntityType");
		this.mock(oModel).expects("_getObject").withExactArgs("/~sKey").returns({});
		this.mock(oModel.oMetadata).expects("_getNavigationPropertyNames")
			.withExactArgs("~oEntityType")
			.returns([]);
		this.mock(oModel).expects("_removeReferences")
			.withExactArgs({__metadata : {}})
			.returns("~oPayload");
		this.mock(oModel).expects("_getHeaders").withExactArgs(undefined).returns("~mHeaders");
		this.mock(oModel).expects("_isTransitionMessagesOnly").withExactArgs("~sGroupId").returns(false);
		this.mock(oModel).expects("getETag").withExactArgs("~oPayload").returns("~sETag");
		this.mock(oModel).expects("getContext").withExactArgs("/~sKey").returns(oContext);
		this.mock(oModel).expects("_createRequestUrl")
			.withExactArgs("/~createdKey", null, undefined, undefined)
			.returns("~sUrl");
		this.mock(oContext).expects("hasSubContexts").withExactArgs().returns("~hasSubContexts");
		this.mock(oModel).expects("_createRequest")
			.withExactArgs("~sUrl", "~deepPath", "POST", "~mHeaders", "~oPayload", "~sETag",
				undefined, true, "~hasSubContexts")
			.returns(oRequest);
		this.mock(oModel).expects("_addSubEntitiesToPayload")
			.withExactArgs(sinon.match.same(oContext), "~oPayload");

		// code under test
		oResult = ODataModel.prototype._processChange.call(oModel, "~sKey", oData, "~sGroupId", "POST");

		assert.deepEqual(oResult, {
			contentID : "~contentID",
			created : true,
			expandRequest : "~expandRequest"
		});
		assert.strictEqual(oResult, oRequest);
	});

	//*********************************************************************************************
	QUnit.test("_processChange: restore functionTarget for function imports", function (assert) {
		var oContext = {hasSubContexts : function () {}},
			oData = {
				__metadata : {
					created : {
						functionImport : true,
						functionMetadata : "~functionMetadata",
						key : "~createdKey"
					},
					deepPath : "~deepPath"
				}
			},
			oModel = {
				oMetadata : {
					_getCanonicalPathOfFunctionImport : function () {},
					_getEntityTypeByPath : function () {}
				},
				_createFunctionImportParameters : function () {},
				_createRequest : function () {},
				_createRequestUrl : function () {},
				_getHeaders : function () {},
				_getObject : function () {},
				_removeReferences : function () {},
				getContext : function () {},
				getETag : function () {}
			},
			oRequest = {},
			oResult;

		this.mock(oModel.oMetadata).expects("_getEntityTypeByPath").withExactArgs("~sKey")
			.returns("~oEntityType");
		this.mock(oModel).expects("_getObject").withExactArgs("/~sKey").returns({});
		this.mock(oModel).expects("_createFunctionImportParameters")
			.withExactArgs("~createdKey", "POST", oData).returns("~urlParameters");
		this.mock(oModel).expects("_removeReferences").withExactArgs(undefined).returns("~payload");
		this.mock(ODataUtils).expects("_createUrlParamsArray").withExactArgs("~urlParameters")
			.returns("~aUrlParams");
		this.mock(oModel).expects("_getHeaders").withExactArgs(undefined).returns("~mHeaders");
		this.mock(oModel).expects("getETag").withExactArgs("~payload").returns("~sETag");
		this.mock(oModel).expects("getContext").withExactArgs("/~sKey").returns(oContext);
		this.mock(oContext).expects("hasSubContexts").withExactArgs().returns("~hasSubContexts");
		this.mock(oModel).expects("_createRequestUrl")
			.withExactArgs("/~createdKey", null, "~aUrlParams", undefined).returns("~sUrl");
		this.mock(oModel).expects("_createRequest")
			.withExactArgs("~sUrl", "~deepPath", "POST", "~mHeaders", "~payload", "~sETag",
				undefined, true, "~hasSubContexts")
			.returns(oRequest);
		this.mock(oModel.oMetadata).expects("_getCanonicalPathOfFunctionImport")
			.withExactArgs("~functionMetadata", "~urlParameters")
			.returns("~functionTarget");

		// code under test
		oResult = ODataModel.prototype._processChange.call(oModel, "~sKey", oData, "~sGroupId", "POST");

		assert.deepEqual(oResult, {
				functionMetadata : "~functionMetadata",
				functionTarget : "~functionTarget"
			});
		assert.strictEqual(oResult, oRequest);
	});

	//*********************************************************************************************
	QUnit.test("_processChange: create, enhance payload for deep create", function (assert) {
		var oContext = {hasSubContexts : function () {}},
			oData = {
				__metadata : {
					created : {
						key : "~createdKey"
					},
					deepPath : "~deepPath"
				}
			},
			oModel = {
				oMetadata : {
					_getEntityTypeByPath : function () {},
					_getNavigationPropertyNames : function () {}
				},
				_addSubEntitiesToPayload : function () {},
				_createRequest : function () {},
				_createRequestUrl : function () {},
				_getHeaders : function () {},
				_getObject : function () {},
				_isTransitionMessagesOnly : function () {},
				_removeReferences : function () {},
				getContext : function () {},
				getETag : function () {}
			},
			oRequest = {},
			oResult;

		this.mock(oModel.oMetadata).expects("_getEntityTypeByPath").withExactArgs("~sKey")
			.returns("~oEntityType");
		this.mock(oModel).expects("_getObject").withExactArgs("/~sKey").returns({foo : 7});
		this.mock(oModel.oMetadata).expects("_getNavigationPropertyNames")
			.withExactArgs("~oEntityType")
			.returns([]);
		this.mock(oModel).expects("_removeReferences")
			.withExactArgs({__metadata : {}, foo : 7})
			.returns("~payload");
		this.mock(oModel).expects("_getHeaders").withExactArgs(undefined).returns("~mHeaders");
		this.mock(oModel).expects("_isTransitionMessagesOnly").withExactArgs("~sGroupId").returns(false);
		this.mock(oModel).expects("getETag").withExactArgs("~payload").returns("~sETag");
		this.mock(oModel).expects("getContext").withExactArgs("/~sKey").returns(oContext);
		this.mock(oModel).expects("_createRequestUrl")
			.withExactArgs("/~createdKey", null, undefined, undefined).returns("~sUrl");
		this.mock(oContext).expects("hasSubContexts").withExactArgs().returns("~hasSubContexts");
		this.mock(oModel).expects("_createRequest")
			.withExactArgs("~sUrl", "~deepPath", "POST", "~mHeaders", "~payload", "~sETag",
				undefined, true, "~hasSubContexts")
			.returns(oRequest);
		this.mock(oModel).expects("_addSubEntitiesToPayload")
			.withExactArgs(sinon.match.same(oContext), "~payload");

		// code under test
		oResult = ODataModel.prototype._processChange.call(oModel, "~sKey", oData, "~sGroupId", "POST");

		assert.deepEqual(oRequest, {created : true});
		assert.strictEqual(oResult, oRequest);
	});

	//*********************************************************************************************
	[false, true].forEach(function (bExpandRequest, i) {
		var sTitle = "_processRequestQueue: push expandRequest to queue, " + i + ", consider change headers";

		QUnit.test(sTitle, function (assert) {
			var oRequest = {
					data : "~data",
					expandRequest : bExpandRequest ? "~expandRequest" : undefined,
					headers : "~headers"
				},
				oChange = {
					parts : [{
						fnError : "~fnChangeError",
						request : {},
						requestHandle : "~changeRequestHandle",
						fnSuccess : "~fnChangeSuccess"
					}],
					request : oRequest
				},
				oModel = {
					mLaunderingState : "~mLaunderingState",
					bUseBatch : true,
					_collectChangedEntities : function () {},
					_createBatchRequest : function () {},
					_pushToRequestQueue : function () {},
					_submitBatchRequest : function () {},
					checkDataState : function () {},
					getKey : function () {},
					increaseLaundering : function () {},
					removeInternalMetadata : function () {}
				},
				oRequestGroup = {
					changes : {"~sChangeSetId" : [oChange]}
				},
				mRequests = {"~sGroupId" : oRequestGroup};

			this.mock(oModel).expects("_collectChangedEntities")
				.withExactArgs(sinon.match.same(oRequestGroup), {}, {});
			this.mock(_Helper).expects("extend").withExactArgs("~headers", "~changeHeaders");
			this.mock(oModel).expects("getKey").withExactArgs("~data").returns("~key");
			this.mock(oModel).expects("increaseLaundering").withExactArgs("/~key", "~data");
			this.mock(oModel).expects("removeInternalMetadata").withExactArgs("~data");
			this.mock(oModel).expects("_pushToRequestQueue")
				.withExactArgs(sinon.match.same(mRequests), "~sGroupId", undefined, "~expandRequest",
					"~fnChangeSuccess", "~fnChangeError", "~changeRequestHandle", false)
				.exactly(bExpandRequest ? 1 : 0);
			this.mock(oModel).expects("_createBatchRequest")
				.withExactArgs([{__changeRequests : [sinon.match.same(oRequest)]}])
				.returns("~oBatchRequest");
			this.mock(oModel).expects("_submitBatchRequest")
				.withExactArgs("~oBatchRequest", [[sinon.match.same(oChange)]], "~fnSuccess",
					"~fnError");
			this.mock(oModel).expects("checkDataState").withExactArgs("~mLaunderingState");

			// code under test
			ODataModel.prototype._processRequestQueue.call(oModel, mRequests, "~sGroupId", "~fnSuccess",
				"~fnError", "~changeHeaders");
		});
	});

	//*********************************************************************************************
	QUnit.test("createEntry: expand without bUseBatch leads to an error", function (assert) {
		var oModel = {bUseBatch : false};

		// code under test
		assert.throws(function () {
			ODataModel.prototype.createEntry.call(oModel, "~path", {expand : "ToNavigation"});
		}, new Error("The 'expand' parameter is only supported if batch mode is used"));
	});

	//*********************************************************************************************
	QUnit.test("createEntry: no created callback, before metadata is available", function (assert) {
		var oModel = {
				oMetadata : {
					isLoaded : function () {}
				}
			};

		this.mock(oModel.oMetadata).expects("isLoaded").withExactArgs().returns(false);
		this.oLogMock.expects("error")
			.withExactArgs("Tried to use createEntry without created-callback, before metadata is"
				+ " available!");

		// code under test
		assert.strictEqual(
			ODataModel.prototype.createEntry.call(oModel, "/~path"),
			undefined);
	});

	//*********************************************************************************************
	[undefined, "~expand"].forEach(function (sExpand) {
		[true, false].forEach(function (bWithCallbackHandlers) {
			(!sExpand
			? [ // successful creation without expand
				function (assert, oEventHandlersMock, fnAbort, fnError, fnSuccess, pCreate,
						fnExpectResetCreatePromise) {
					assert.ok(pCreate.isPending());

					fnExpectResetCreatePromise();
					oEventHandlersMock.expects("fnSuccess")
						.exactly(bWithCallbackHandlers ? 1 : 0)
						.withExactArgs("~oData", "~oCreateResponse");

					// code under test
					fnSuccess("~oData", "~oCreateResponse");

					assert.ok(pCreate.isFulfilled());

					return pCreate.then(function (oResult) {
						assert.strictEqual(oResult, undefined);
					});
				},
				// aborted creation without expand
				function (assert, oEventHandlersMock, fnAbort, fnError, fnSuccess, pCreate,
						fnExpectResetCreatePromise) {
					assert.ok(pCreate.isPending());

					// resetting the create promise is done only in success cases; do not call
					// fnExpectResetCreatePromise

					// code under test
					fnAbort("~oError");

					assert.ok(pCreate.isRejected());
					assert.strictEqual(pCreate.getResult(), "~oError");
					// don't catch to test avoiding "Uncaught (in promise)"
				}
			]
			: [
				// POST and GET succeed
				function (assert, oEventHandlersMock, fnAbort, fnError, fnSuccess, pCreate,
						fnExpectResetCreatePromise) {
					var oDataGET = {GET : true},
						oDataPOST = {POST : true},
						oResponseGET = "~oResponseGET",
						oResponsePOST = "~oResponsePOST";

					// code under test - POST request succeeds
					fnSuccess(oDataPOST, oResponsePOST);

					assert.ok(pCreate.isPending());

					fnExpectResetCreatePromise();
					oEventHandlersMock.expects("fnSuccess")
						.exactly(bWithCallbackHandlers ? 1 : 0)
						.withExactArgs({GET : true, POST : true}, oResponsePOST);

					// code under test - GET request succeeds
					fnSuccess(oDataGET, oResponseGET);

					assert.ok(pCreate.isFulfilled());

					return pCreate.then(function (oResult) {
						assert.strictEqual(oResult, undefined);
					});
				},
				// POST and GET fail; after retrying the creation both requests succeed
				function (assert, oEventHandlersMock, fnAbort, fnError, fnSuccess, pCreate,
						fnExpectResetCreatePromise) {
					var oDataGET = {GET : true},
						oDataPOST = {POST : true},
						oErrorGET = {},
						oErrorPOST = {},
						oResponseGET = "~oResponseGET",
						oResponsePOST = "~oResponsePOST";

					oEventHandlersMock.expects("fnError")
						.exactly(bWithCallbackHandlers ? 1 : 0)
						.withExactArgs(sinon.match.same(oErrorPOST));

					// code under test - POST request fails
					fnError(oErrorPOST);

					// code under test - GET request fails
					fnError(oErrorGET);

					assert.strictEqual(oErrorGET.expandAfterCreateFailed, true);

					// retry creation

					// code under test - POST request succeeds
					fnSuccess(oDataPOST, oResponsePOST);

					oEventHandlersMock.expects("fnSuccess")
						.exactly(bWithCallbackHandlers ? 1 : 0)
						.withExactArgs({GET : true, POST : true}, oResponsePOST);

					assert.ok(pCreate.isPending());

					fnExpectResetCreatePromise();

					// code under test - GET request succeeds
					fnSuccess(oDataGET, oResponseGET);

					assert.ok(pCreate.isFulfilled());

					return pCreate.then(function (oResult) {
						assert.strictEqual(oResult, undefined);
					});
				},
				// POST succeeds and GET fails
				function (assert, oEventHandlersMock, fnAbort, fnError, fnSuccess, pCreate,
						fnExpectResetCreatePromise) {
					var oDataPOST = "~oDataPOST",
						oErrorGET = {},
						oResponsePOST = {};

					// code under test - POST request succeeds
					fnSuccess(oDataPOST, oResponsePOST);

					assert.ok(pCreate.isPending());

					fnExpectResetCreatePromise();
					this.oLogMock.expects("error")
						.withExactArgs("Entity creation was successful but expansion of navigation"
							+ " properties failed",
							sinon.match.same(oErrorGET),
							sClassName);
					oEventHandlersMock.expects("fnSuccess")
						.exactly(bWithCallbackHandlers ? 1 : 0)
						.withExactArgs(oDataPOST,
							sinon.match.same(oResponsePOST)
								.and(sinon.match({expandAfterCreateFailed : true})));

					// code under test - GET request fails
					fnError(oErrorGET);

					assert.strictEqual(oErrorGET.expandAfterCreateFailed, true);
					assert.ok(pCreate.isFulfilled());

					return pCreate.then(function (oResult) {
						assert.strictEqual(oResult, undefined);
					});
				},
				// POST and GET fail; after retrying the creation both requests fail again
				function (assert, oEventHandlersMock, fnAbort, fnError, fnSuccess, pCreate,
						fnExpectResetCreatePromise) {
					var oErrorGET0 = {},
						oErrorGET1 = {},
						oErrorPOST0 = {},
						oErrorPOST1 = {};

					oEventHandlersMock.expects("fnError")
						.exactly(bWithCallbackHandlers ? 1 : 0)
						.withExactArgs(sinon.match.same(oErrorPOST0));

					// code under test - POST request fails
					fnError(oErrorPOST0);

					// code under test - GET request fails
					fnError(oErrorGET0);

					assert.strictEqual(oErrorGET0.expandAfterCreateFailed, true);

					// retry creation

					oEventHandlersMock.expects("fnError")
						.exactly(bWithCallbackHandlers ? 1 : 0)
						.withExactArgs(sinon.match.same(oErrorPOST1));

					// resetting the create promise is done only in success cases; do not call
					// fnExpectResetCreatePromise

					// code under test - POST request fails again
					fnError(oErrorPOST1);

					assert.strictEqual(oErrorPOST1.expandAfterCreateFailed, undefined);

					// code under test - GET request succeeds
					fnError(oErrorGET1);

					assert.strictEqual(oErrorGET1.expandAfterCreateFailed, true);
					assert.ok(pCreate.isPending());
				},
				// POST and GET fail; after retrying the creation POST succeeds and GET fails
				function (assert, oEventHandlersMock, fnAbort, fnError, fnSuccess, pCreate,
						fnExpectResetCreatePromise) {
					var oDataPOST = "~oDataPOST",
						oErrorGET0 = {},
						oErrorGET1 = {},
						oErrorPOST = {},
						oResponsePOST = {};

					oEventHandlersMock.expects("fnError")
						.exactly(bWithCallbackHandlers ? 1 : 0)
						.withExactArgs(sinon.match.same(oErrorPOST));

					// code under test - POST request fails
					fnError(oErrorPOST);

					// code under test - GET request fails
					fnError(oErrorGET0);

					assert.strictEqual(oErrorGET0.expandAfterCreateFailed, true);
					assert.ok(pCreate.isPending());

					// retry after failed POST

					// code under test - POST request succeeds
					fnSuccess(oDataPOST, oResponsePOST);

					fnExpectResetCreatePromise();
					this.oLogMock.expects("error")
						.withExactArgs("Entity creation was successful but expansion of navigation"
							+ " properties failed",
							sinon.match.same(oErrorGET1),
							sClassName);
					oEventHandlersMock.expects("fnSuccess")
						.exactly(bWithCallbackHandlers ? 1 : 0)
						.withExactArgs(oDataPOST,
							sinon.match.same(oResponsePOST)
								.and(sinon.match({expandAfterCreateFailed : true})));

					// code under test - GET request succeeds
					fnError(oErrorGET1);

					assert.strictEqual(oErrorGET1.expandAfterCreateFailed, true);
					assert.ok(pCreate.isFulfilled());

					return pCreate.then(function (oResult) {
						assert.strictEqual(oResult, undefined);
					});
				}
			]).forEach(function (fnTestEventHandlers, i) {
				[true, false].forEach(function (bFromODLBcreate) {
					[undefined, "~bInactive"].forEach(function (bInactive) {
			var sTitle = "createEntry: called with initial properties and considering referential constraints "
				+ (bFromODLBcreate ? "from ODataListBinding#create" : "directly")
				+ "; expand = " + sExpand + ", "
				+ (bWithCallbackHandlers ? "with" : "without") + " callback handlers, inactive = "
				+ bInactive + ", i = " + i;

		QUnit.test(sTitle, function (assert) {
			var fnAbort, fnAfterContextActivated, pCreate, oEntity, fnError, mHeaders, fnMetadataLoaded,
				oRequestHandle, oResult, fnSuccess, sUid,
				oCreatedContext = {
					fetchActivated : function () {},
					hasSubContexts : function () {},
					resetCreatedPromise : function () {}
				},
				oCreatedContextCache = {getCacheInfo : function () {}},
				oCreatedContextCacheMock = this.mock(oCreatedContextCache),
				oEntityMetadata = {entityType : "~entityType"},
				oEventHandlers = {
					fnError : function () {},
					fnSuccess : function () {}
				},
				oEventHandlersMock = this.mock(oEventHandlers),
				oExpandRequest = {},
				mHeadersInput = {input : true},
				oModel = {
					mChangedEntities : {},
					oCreatedContextsCache : oCreatedContextCache,
					mDeferredGroups : {},
					oMetadata : {
						_getEntitySetByType : function () {},
						_getEntityTypeByPath : function () {},
						_isCollection : function () {},
						isLoaded : function () {},
						loaded : function () {}
					},
					bRefreshAfterChange : false,
					mRequests : "~mRequests",
					sServiceUrl : "~sServiceUrl",
					bUseBatch : true,
					_addEntity : function () {},
					_createRequest : function () {},
					_createRequestUrlWithNormalizedPath : function () {},
					_getHeaders : function () {},
					_getRefreshAfterChange : function () {},
					_isCanonicalRequestNeeded : function () {},
					_isTransitionMessagesOnly : function () {},
					_normalizePath : function () {},
					_processRequestQueueAsync : function () {},
					_pushToRequestQueue : function () {},
					_resolveGroup : function () {},
					getContext : function () {},
					getForeignKeysFromReferentialConstraints() {},
					resolveDeep : function () {}
				},
				oMetadataMock = this.mock(oModel.oMetadata),
				oModelMock = this.mock(oModel),
				oRequest = {},
				that = this;

			oEventHandlersMock.expects("fnError").never();
			oEventHandlersMock.expects("fnSuccess").never();
			oCreatedContextCacheMock.expects("getCacheInfo").never();
			oModelMock.expects("_isCanonicalRequestNeeded")
				.withExactArgs("~canonicalRequest")
				.returns("~bCanonical");
			this.mock(ODataUtils).expects("_createUrlParamsArray")
				.withExactArgs("~urlParameters")
				.returns("~aUrlParams");
			oModelMock.expects("_normalizePath")
				.withExactArgs("~path", "~context", "~bCanonical")
				.returns("/~sNormalizedPath");
			oModelMock.expects("resolveDeep").withExactArgs("~path", "~context").returns("~sDeepPath");
			oMetadataMock.expects("_isCollection").withExactArgs("~sDeepPath").returns(true);
			oMetadataMock.expects("isLoaded").withExactArgs().returns(true);
			// function create()
			oModelMock.expects("_resolveGroup")
				.withExactArgs("/~sNormalizedPath")
				.returns({/*unused*/});
			oModelMock.expects("_getRefreshAfterChange")
				.withExactArgs("~refreshAfterChange", "~groupId")
				.returns("~bRefreshAfterChange");
			oModelMock.expects("_isTransitionMessagesOnly").withExactArgs("~groupId").returns(false);
			oMetadataMock.expects("_getEntityTypeByPath")
				.withExactArgs("/~sNormalizedPath")
				.returns(oEntityMetadata);
			oModelMock.expects("getForeignKeysFromReferentialConstraints")
				.withExactArgs("/~sNormalizedPath")
				.returns({Foo : "Baz", Qux: 42});
			oMetadataMock.expects("_getEntitySetByType")
				.withExactArgs(sinon.match.same(oEntityMetadata))
				.returns({name : "~entitySetName"});
			oModelMock.expects("_addEntity")
				.withExactArgs(sinon.match(function (oEntity0) {
					sUid = rTemporaryKey.exec(oEntity0.__metadata.deepPath)[1];
					fnAbort = oEntity0.__metadata.created.abort;
					fnError = oEntity0.__metadata.created.error;
					mHeaders = oEntity0.__metadata.created.headers;
					fnSuccess = oEntity0.__metadata.created.success;
					oEntity = {
						__metadata : {
							created : {
								abort : fnAbort,
								changeSetId : "~changeSetId",
								error : fnError,
								groupId : "~groupId",
								headers : mHeaders,
								key : "~sNormalizedPath",
								refreshAfterChange : "~bRefreshAfterChange",
								success : fnSuccess,
								urlParameters : "~urlParameters"
							},
							deepPath : "~sDeepPath('" + sUid + "')",
							type : "~entityType",
							uri : "~sServiceUrl/~entitySetName('" + sUid + "')"
						},
						Foo : "Bar",
						Qux : 42
					};
					assert.deepEqual(oEntity0, oEntity);
					assert.deepEqual(mHeaders,
						sExpand
							? Object.assign({}, mHeadersInput, {
								"Content-ID" : sUid,
								"sap-messages" : "transientOnly"
							})
							: mHeadersInput);
					assert.strictEqual(
						fnError === (bWithCallbackHandlers ? oEventHandlers.fnError : undefined),
						!sExpand);
					assert.ok(fnAbort instanceof Function);
					assert.ok(fnSuccess instanceof Function);

					return true;
				}))
				.returns("~sKey");
			oModelMock.expects("_createRequestUrlWithNormalizedPath")
				.withExactArgs("/~sNormalizedPath", "~aUrlParams", true)
				.returns("~sUrl");
			oModelMock.expects("_createRequest")
				.withExactArgs("~sUrl",
					sinon.match(function (sDeepPath0) {
						return sDeepPath0 === "~sDeepPath('" + sUid + "')";
					}),
					"POST",
					sinon.match(function (mHeaders0) {
						// not strict equal, as it is a clone of oEntity
						assert.deepEqual(mHeaders0, mHeaders);
						return true;
					}),
					sinon.match(function (oEntity0) {
						// not strict equal, as it is a clone of oEntity
						assert.deepEqual(oEntity0, oEntity);
						return true;
					}))
				.returns(oRequest);

			if (sExpand) {
				this.mock(ODataUtils).expects("_encodeURLParameters")
					.withExactArgs({$expand : sExpand, $select : sExpand})
					.returns("~expandselect");
				oModelMock.expects("_getHeaders").withExactArgs(undefined, true).returns("~GETheaders");
				oModelMock.expects("_createRequest")
					.withExactArgs(sinon.match(function (sUri) {
							return sUri === "$" + sUid + "?~expandselect";
						}), sinon.match(function (sDeepPath0) {
							return sDeepPath0 === "/$" + sUid;
						}), "GET", "~GETheaders", null, undefined, undefined, true)
					.returns(oExpandRequest);
			}
			oModelMock.expects("getContext")
				.withExactArgs("/~sKey",
					sinon.match(function (sDeepPath0) {
						return sDeepPath0 === "~sDeepPath('" + sUid + "')";
					}),
					sinon.match(function (pCreateParameter) {
						pCreate = pCreateParameter;
						assert.ok(pCreate instanceof SyncPromise);

						return true;
					}), bInactive, undefined)
				.returns(oCreatedContext);
			this.mock(oModel.oMetadata).expects("loaded").withExactArgs()
				.returns({then : function (fnFunc) {
					fnMetadataLoaded = fnFunc;
				}});

			// code under test
			oResult = ODataModel.prototype.createEntry.call(oModel, "~path", {
				canonicalRequest : "~canonicalRequest",
				changeSetId : "~changeSetId",
				context : "~context",
				error : bWithCallbackHandlers ? oEventHandlers.fnError : undefined,
				expand : sExpand,
				groupId : "~groupId",
				headers : mHeadersInput,
				inactive : bInactive,
				properties : {Foo : "Bar"},
				refreshAfterChange : "~refreshAfterChange",
				success : bWithCallbackHandlers ? oEventHandlers.fnSuccess : undefined,
				urlParameters : "~urlParameters"
			});

			if (sExpand) {
				oEntity.__metadata.created.expandRequest = oExpandRequest;
				oEntity.__metadata.created.contentID = sUid;
				assert.deepEqual(oExpandRequest, {contentID : sUid});
			}
			assert.deepEqual(oModel.mChangedEntities["~sKey"], bInactive ? undefined : oEntity);
			assert.strictEqual(oResult, oCreatedContext);
			assert.deepEqual(oRequest, sExpand
				? {
					contentID : sUid,
					created : true,
					expandRequest : oExpandRequest,
					key : "~sKey"
				}
				: {created : true, key : "~sKey"});

			// async functionality

			this.mock(oCreatedContext).expects("fetchActivated").withExactArgs()
				.returns({then : function (fnFunc) {
					fnAfterContextActivated = fnFunc;
				}});

			// code under test
			fnMetadataLoaded();

			oModelMock.expects("_pushToRequestQueue")
				.withExactArgs("~mRequests", "~groupId", "~changeSetId", sinon.match.same(oRequest),
					sinon.match(function (fnSuccess0) {
						return fnSuccess0 === fnSuccess;
					}),
					sinon.match(function (fnError0) {
						return fnError0 === fnError;
					}),
					sinon.match(function (oRequestHandle0) {
						oRequestHandle = oRequestHandle0;
						return true;
					}),
					"~bRefreshAfterChange");
			oModelMock.expects("_processRequestQueueAsync").withExactArgs("~mRequests");

			// code under test
			fnAfterContextActivated();

			// test abort handler
			assert.strictEqual(oRequest._aborted, undefined);
			if (sExpand) {
				assert.strictEqual(oRequest.expandRequest._aborted, undefined);
			}

			// code under test
			oRequestHandle.abort();

			assert.strictEqual(oRequest._aborted, true);
			if (sExpand) {
				assert.strictEqual(oRequest.expandRequest._aborted, true);
			}

			function fnExpectResetCreatePromise() {
				oCreatedContextCacheMock.expects("getCacheInfo")
					.withExactArgs(oCreatedContext)
					.returns(bFromODLBcreate ? {/*cache info*/} : undefined);
				that.mock(oCreatedContext).expects("resetCreatedPromise")
					.withExactArgs()
					.exactly(bFromODLBcreate ? 0 : 1);
				that.mock(oCreatedContext).expects("hasSubContexts").withExactArgs().returns(false);
			}
			return fnTestEventHandlers.call(this, assert, oEventHandlersMock, fnAbort, fnError,
				fnSuccess, pCreate, fnExpectResetCreatePromise);
		});
					});
				});
			});
		});
	});

	//*********************************************************************************************
	QUnit.test("createEntry: fallback to default groupId and changeSetId", function (assert) {
		var fnAfterContextActivated,
			oCreatedContext = {fetchActivated : function () {}},
			oEntityMetadata = {entityType : "~entityType"},
			fnMetadataLoaded,
			oModel = {
				mChangedEntities : {},
				mDeferredGroups : {},
				oMetadata : {
					_getEntitySetByType : function () {},
					_getEntityTypeByPath : function () {},
					_isCollection : function () {},
					isLoaded : function () {},
					loaded : function () {}
				},
				mRequests : "~mRequests",
				_addEntity : function () {},
				_createRequest : function () {},
				_createRequestUrlWithNormalizedPath : function () {},
				_getRefreshAfterChange : function () {},
				_isCanonicalRequestNeeded : function () {},
				_isTransitionMessagesOnly : function () {},
				_normalizePath : function () {},
				_processRequestQueueAsync : function () {},
				_pushToRequestQueue : function () {},
				_resolveGroup : function () {},
				getContext : function () {},
				getForeignKeysFromReferentialConstraints() {},
				resolveDeep : function () {}
			},
			oRequest = {};

		this.mock(oModel).expects("_isCanonicalRequestNeeded")
			.withExactArgs(undefined)
			.returns("~bCanonical");
		this.mock(oModel).expects("_normalizePath")
			.withExactArgs("/~path", undefined, "~bCanonical")
			.returns("/~sNormalizedPath");
		this.mock(oModel).expects("resolveDeep")
			.withExactArgs("/~path", undefined)
			.returns("~sDeepPath");
		this.mock(oModel.oMetadata).expects("_isCollection")
			.withExactArgs("~sDeepPath")
			.returns(false);
		this.mock(ODataUtils).expects("_createUrlParamsArray")
			.withExactArgs(undefined)
			.returns("~aUrlParams");
		this.mock(oModel.oMetadata).expects("isLoaded").withExactArgs().returns(true);
		// function create()
		this.mock(oModel).expects("_resolveGroup")
			.withExactArgs("/~sNormalizedPath")
			.returns({changeSetId : "~defaultChangeSetId", groupId : "~defaultGroupId"});
		this.mock(oModel).expects("_getRefreshAfterChange")
			.withExactArgs(undefined, "~defaultGroupId")
			.returns("~bRefreshAfterChange");
		this.mock(oModel).expects("_isTransitionMessagesOnly").withExactArgs("~defaultGroupId").returns(false);
		this.mock(oModel.oMetadata).expects("_getEntityTypeByPath")
			.withExactArgs("/~sNormalizedPath")
			.returns(oEntityMetadata);
		this.mock(oModel).expects("getForeignKeysFromReferentialConstraints")
			.withExactArgs("/~sNormalizedPath")
			.returns({});
		this.mock(oModel.oMetadata).expects("_getEntitySetByType")
			.withExactArgs(sinon.match.same(oEntityMetadata))
			.returns({name : "~entitySetName"});
		this.mock(oModel).expects("_addEntity").callsFake(function (oEntity0) {
				assert.strictEqual(oEntity0.__metadata.created.changeSetId, "~defaultChangeSetId");
				assert.strictEqual(oEntity0.__metadata.created.groupId, "~defaultGroupId");

				return "~sKey";
			});
		this.mock(oModel).expects("_createRequestUrlWithNormalizedPath")
			.withExactArgs("/~sNormalizedPath", "~aUrlParams", undefined)
			.returns("~sUrl");
		this.mock(oModel).expects("_createRequest")
			.withExactArgs("~sUrl", "~sDeepPath", "POST", {}, sinon.match(function (oEntity0) {
				assert.strictEqual(oEntity0.__metadata.created.changeSetId, "~defaultChangeSetId");
				assert.strictEqual(oEntity0.__metadata.created.groupId, "~defaultGroupId");

				return true;
			}))
			.returns(oRequest);
		this.mock(oModel).expects("getContext")
			.withExactArgs("/~sKey", "~sDeepPath", sinon.match.object, undefined, undefined)
			.returns(oCreatedContext);
		this.mock(oModel.oMetadata).expects("loaded").withExactArgs()
			.returns({then : function (fnFunc) {
				fnMetadataLoaded = fnFunc;
			}});

		// code under test
		ODataModel.prototype.createEntry.call(oModel, "/~path", {properties : {}});

		this.mock(oCreatedContext).expects("fetchActivated").withExactArgs()
			.returns({then : function (fnFunc) {
				fnAfterContextActivated = fnFunc;
			}});

		// code under test
		fnMetadataLoaded();

		this.mock(oModel).expects("_pushToRequestQueue")
			.withExactArgs("~mRequests", "~defaultGroupId", "~defaultChangeSetId",
				sinon.match.same(oRequest), sinon.match.func, undefined, sinon.match.object,
				"~bRefreshAfterChange");
		this.mock(oModel).expects("_processRequestQueueAsync").withExactArgs("~mRequests");

		// code under test
		fnAfterContextActivated();
	});

	//*********************************************************************************************
	[undefined, "~expand"].forEach(function (sExpand) {
		var sTitle = "createEntry: transientOnly header required for group" + (sExpand ? "; with expand" : "");

		QUnit.test(sTitle, function (assert) {
			var oCreatedContext = {fetchActivated: function () {}},
				oEntityMetadata = {entityType: "~entityType"},
				oModel = {
					mChangedEntities: {},
					mDeferredGroups: {},
					oMetadata: {
						_getEntitySetByType: function () {},
						_getEntityTypeByPath: function () {},
						_isCollection: function () {},
						isLoaded: function () {},
						loaded: function () {}
					},
					mRequests: "~mRequests",
					bUseBatch: "~bUseBatch",
					_addEntity: function () {},
					_createRequest: function () {},
					_createRequestUrlWithNormalizedPath: function () {},
					_getHeaders: function () {},
					_getRefreshAfterChange: function () {},
					_isCanonicalRequestNeeded: function () {},
					_isTransitionMessagesOnly: function () {},
					_normalizePath: function () {},
					_processRequestQueueAsync: function () {},
					_pushToRequestQueue: function () {},
					_resolveGroup: function () {},
					getContext: function () {},
					getForeignKeysFromReferentialConstraints() {},
					resolveDeep: function () {}
				},
				oModelMock = this.mock(oModel),
				mOriginalHeaders = {},
				oRequest = {},
				sUID;

			this.mock(oModel.oMetadata).expects("isLoaded").withExactArgs().returns(true);
			// function create()
			oModelMock.expects("_isCanonicalRequestNeeded").withExactArgs(undefined).returns("~bCanonical");
			this.mock(ODataUtils).expects("_createUrlParamsArray").withExactArgs(undefined).returns("~aUrlParams");
			oModelMock.expects("_normalizePath")
				.withExactArgs("/~path", undefined, "~bCanonical")
				.returns("/~sNormalizedPath");
			oModelMock.expects("resolveDeep").withExactArgs("/~path", undefined).returns("~sDeepPath");
			this.mock(oModel.oMetadata).expects("_isCollection").withExactArgs("~sDeepPath").returns(false);
			this.mock(oModel.oMetadata).expects("_getEntityTypeByPath")
				.withExactArgs("/~sNormalizedPath")
				.returns(oEntityMetadata);
			oModelMock.expects("getForeignKeysFromReferentialConstraints").withExactArgs("/~sNormalizedPath").returns({});
			this.mock(oModel.oMetadata).expects("_getEntitySetByType")
				.withExactArgs(sinon.match.same(oEntityMetadata))
				.returns({name: "~entitySetName"});
			oModelMock.expects("_resolveGroup")
				.withExactArgs("/~sNormalizedPath")
				.returns({changeSetId: "~defaultChangeSetId", groupId: "~defaultGroupId"});
			oModelMock.expects("_getRefreshAfterChange")
				.withExactArgs(undefined, "~defaultGroupId")
				.returns("~bRefreshAfterChange");
			oModelMock.expects("_isTransitionMessagesOnly").withExactArgs("~defaultGroupId").returns(true);
			oModelMock.expects("_addEntity").callsFake(function (oEntity0) {
					assert.strictEqual(oEntity0.__metadata.created.headers["sap-messages"], "transientOnly");

					return "~sKey";
				});
			oModelMock.expects("getContext")
				.withExactArgs("/~sKey", "~sDeepPath", sinon.match.object, undefined, undefined)
				.returns(oCreatedContext);
			oModelMock.expects("_createRequestUrlWithNormalizedPath")
				.withExactArgs("/~sNormalizedPath", "~aUrlParams", "~bUseBatch")
				.returns("~sUrl");
			oModelMock.expects("_createRequest")
				.callsFake(function (sUrl, sDeepPath, sMethod, mHeaders, oData, sETag) {
					sUID = mHeaders["Content-ID"];

					assert.strictEqual(sUrl, "~sUrl");
					assert.strictEqual(sDeepPath, "~sDeepPath");
					assert.strictEqual(sMethod, "POST");
					assert.strictEqual(mHeaders["sap-messages"], "transientOnly");
					assert.strictEqual(oData.__metadata.created.headers["sap-messages"], "transientOnly");
					assert.strictEqual(sETag, undefined);

					return oRequest;
				});
			if (sExpand) {
				oModelMock.expects("_getHeaders").withExactArgs(undefined, true).returns({});
				this.mock(ODataUtils).expects("_encodeURLParameters")
					.withExactArgs({$expand: "~expand", $select: "~expand"})
					.returns("~encodedUrlParams");
				oModelMock.expects("_createRequest")
					.callsFake(function (sUrl, sDeepPath, sMethod, mHeaders, oData, sETag, bAsync,
							bUpdateAggregatedMessages) {
						assert.strictEqual(sUrl, "$" + sUID + "?~encodedUrlParams");
						assert.strictEqual(sDeepPath, "/$" + sUID);
						assert.strictEqual(sMethod, "GET");
						assert.strictEqual(mHeaders["sap-messages"], "transientOnly");
						assert.strictEqual(oData, null);
						assert.strictEqual(sETag, undefined);
						assert.strictEqual(bAsync, undefined);
						assert.strictEqual(bUpdateAggregatedMessages, true);

						return {};
					});
			}
			this.mock(oModel.oMetadata).expects("loaded").withExactArgs().returns({then: function () {}});
			// handling of oMetadata.loaded() promise not relevant

			// code under test
			ODataModel.prototype.createEntry.call(oModel, "/~path", {
				expand: sExpand,
				headers: mOriginalHeaders,
				properties: {}
			});

			assert.deepEqual(mOriginalHeaders, {});
		});
	});

	//*********************************************************************************************
	QUnit.test("createEntry: deep create", function (assert) {
		var oChangedEntity,
			oContext = {
				addSubContext : function () {},
				getPath : function () {},
				isInactive : function () {},
				isTransient : function () {}
			},
			oContextMock = this.mock(oContext),
			oCreatedContext = {},
			oEntityMetadata = {entityType : "~entityType"},
			oModel = {
				mChangedEntities : {},
				oMetadata : {
					_getEntitySetByType : function () {},
					_getEntityTypeByPath : function () {},
					_getNavigationPropertyNames : function () {},
					_isCollection : function () {},
					isLoaded : function () {}
				},
				sServiceUrl : "~sServiceUrl",
				_addEntity : function () {},
				_getObject : function () {},
				_isCanonicalRequestNeeded : function () {},
				_normalizePath : function () {},
				getContext : function () {},
				// getForeignKeysFromReferentialConstraints() {}, // never called in deep create scenarios
				resolveDeep : function () {}
			},
			oMetadataMock = this.mock(oModel.oMetadata);

		oContextMock.expects("isTransient").returns(true);
		oContextMock.expects("isInactive").returns(false);
		oMetadataMock.expects("isLoaded").withExactArgs().returns(true);
		// function create()
		oContextMock.expects("getPath").withExactArgs().returns("/~sContextPath");
		oMetadataMock.expects("_getEntityTypeByPath")
			.withExactArgs("/~sContextPath")
			.returns("~oSourceEntityMetadata");
		oMetadataMock.expects("_getNavigationPropertyNames")
			.withExactArgs("~oSourceEntityMetadata")
			.returns(["~path"]);
		this.mock(oModel).expects("_isCanonicalRequestNeeded")
			.withExactArgs(undefined)
			.returns("~bCanonical");
		this.mock(ODataUtils).expects("_createUrlParamsArray")
			.withExactArgs(undefined)
			.returns("~aUrlParams");
		this.mock(oModel).expects("_normalizePath")
			.withExactArgs("~path", sinon.match.same(oContext), "~bCanonical")
			.returns("/~sNormalizedPath");
		this.mock(oModel).expects("resolveDeep")
			.withExactArgs("~path", sinon.match.same(oContext))
			.returns("~sDeepPath");
		oMetadataMock.expects("_isCollection")
			.withExactArgs("~sDeepPath")
			.returns("~bIsCollection");
		oMetadataMock.expects("_getEntityTypeByPath")
			.withExactArgs("/~sNormalizedPath")
			.returns(oEntityMetadata);
		oMetadataMock.expects("_getEntitySetByType")
			.withExactArgs(sinon.match.same(oEntityMetadata))
			.returns({name : "~entitySetName"});
		oContextMock.expects("getPath").withExactArgs().returns("/~sContextPath");
		this.mock(oModel).expects("_getObject").withExactArgs("/~sContextPath").returns({
				__metadata : {
					created : {
						changeSetId : "~changeSetIdFromRoot",
						groupId : "~groupIdFromRoot"
					}
				}
			});
		this.mock(oModel).expects("_addEntity").callsFake(function (oEntity0) {
				assert.strictEqual(oEntity0.__metadata.created.changeSetId, "~changeSetIdFromRoot");
				assert.strictEqual(oEntity0.__metadata.created.groupId, "~groupIdFromRoot");

				return "~sKey";
			});
		this.mock(oModel).expects("getContext")
			.withExactArgs("/~sKey", sinon.match.string /*deep path not relevant for deep create*/,
				undefined, undefined, sinon.match.same(oContext))
			.returns(oCreatedContext);
		this.mock(oContext).expects("addSubContext")
			.withExactArgs("~path", oCreatedContext, "~bIsCollection");

		// code under test
		assert.strictEqual(ODataModel.prototype.createEntry.call(oModel, "~path",
			{context : oContext, properties : {foo : "bar"}}), oCreatedContext);

		assert.strictEqual(Object.keys(oModel.mChangedEntities).length, 1);
		oChangedEntity = oModel.mChangedEntities[Object.keys(oModel.mChangedEntities)[0]];
		assert.strictEqual(oChangedEntity.foo, "bar");
		assert.strictEqual(oChangedEntity.__metadata.type, "~entityType");
		assert.ok(oChangedEntity.__metadata.uri.startsWith("~sServiceUrl/~entitySetName('"));
		assert.strictEqual(oChangedEntity.__metadata.created.changeSetId, "~changeSetIdFromRoot");
		assert.strictEqual(oChangedEntity.__metadata.created.groupId, "~groupIdFromRoot");
		assert.strictEqual(oChangedEntity.__metadata.created.error, undefined);
		assert.strictEqual(oChangedEntity.__metadata.created.headers, undefined);
		assert.strictEqual(oChangedEntity.__metadata.created.key, undefined);
		assert.strictEqual(oChangedEntity.__metadata.created.refreshAfterChange, undefined);
		assert.strictEqual(oChangedEntity.__metadata.created.success, undefined);
		assert.strictEqual(oChangedEntity.__metadata.created.urlParameters, undefined);
	});

	//*********************************************************************************************
	QUnit.test("createEntry: reset changes on sub contexts after deep create", function (assert) {
		var fnAfterContextActivated,
			oCreatedContext = {
				fetchActivated : function () {},
				getSubContextsAsPath : function () {},
				hasSubContexts : function () {}
			},
			oEntityMetadata = {entityType : "~entityType"},
			oModel = {
				mChangedEntities : {},
				oCreatedContextsCache : {
					getCacheInfo : function () {}
				},
				mDeferredGroups : {},
				oMetadata : {
					_getEntitySetByType : function () {},
					_getEntityTypeByPath : function () {},
					_isCollection : function () {},
					isLoaded : function () {},
					loaded : function () {}
				},
				mRequests : "~mRequests",
				sServiceUrl : "~sServiceUrl",
				_addEntity : function () {},
				_createRequest : function () {},
				_createRequestUrlWithNormalizedPath : function () {},
				_getRefreshAfterChange : function () {},
				_isCanonicalRequestNeeded : function () {},
				_isTransitionMessagesOnly : function () {},
				_normalizePath : function () {},
				_pushToRequestQueue : function () {},
				_processRequestQueueAsync : function () {},
				_resolveGroup : function () {},
				getContext : function () {},
				getForeignKeysFromReferentialConstraints() {},
				resetChanges : function () {},
				resolveDeep : function () {}
			},
			fnMetadataLoaded,
			oMetadataMock = this.mock(oModel.oMetadata),
			oRequest = {},
			fnSuccess;

		oMetadataMock.expects("isLoaded").withExactArgs().returns(true);
		// function create()
		this.mock(oModel).expects("_isCanonicalRequestNeeded")
			.withExactArgs(undefined)
			.returns("~bCanonical");
		this.mock(ODataUtils).expects("_createUrlParamsArray")
			.withExactArgs(undefined)
			.returns("~aUrlParams");
		this.mock(oModel).expects("_normalizePath")
			.withExactArgs("/~path", undefined, "~bCanonical")
			.returns("/~sNormalizedPath");
		this.mock(oModel).expects("resolveDeep")
			.withExactArgs("/~path", undefined)
			.returns("~sDeepPath");
		oMetadataMock.expects("_isCollection").withExactArgs("~sDeepPath").returns(false);
		oMetadataMock.expects("_getEntityTypeByPath")
			.withExactArgs("/~sNormalizedPath")
			.returns(oEntityMetadata);
		this.mock(oModel).expects("getForeignKeysFromReferentialConstraints")
			.withExactArgs("/~sNormalizedPath")
			.returns({});
		oMetadataMock.expects("_getEntitySetByType")
			.withExactArgs(sinon.match.same(oEntityMetadata))
			.returns({name : "~entitySetName"});
		this.mock(oModel).expects("_resolveGroup")
			.withExactArgs("/~sNormalizedPath")
			.returns({groupId : "~groupId", changeSetId : "~changeSetId"});
		this.mock(oModel).expects("_getRefreshAfterChange")
			.withExactArgs(undefined, "~groupId")
			.returns("~bRefreshAfterChange");
		this.mock(oModel).expects("_isTransitionMessagesOnly").withExactArgs("~groupId").returns(false);
		this.mock(oModel).expects("_addEntity")
			.withExactArgs(sinon.match.object/*aspect already tested*/)
			.returns("~sKey");
		this.mock(oModel).expects("getContext")
			.withExactArgs("/~sKey", sinon.match.string /*deep path not relevant for deep create*/,
				sinon.match.object/*aspect already tested*/, undefined, undefined)
			.returns(oCreatedContext);
		this.mock(oModel).expects("_createRequestUrlWithNormalizedPath")
			.withExactArgs("/~sNormalizedPath", "~aUrlParams", undefined)
			.returns("~sUrl");
		this.mock(oModel).expects("_createRequest")
			.withExactArgs("~sUrl", "~sDeepPath", "POST", {}, sinon.match.object/*aspect already tested*/)
			.returns(oRequest);
		oMetadataMock.expects("loaded").withExactArgs()
			.returns({then : function (fnFunc) {
				fnMetadataLoaded = fnFunc;
			}});

		// code under test
		assert.strictEqual(ODataModel.prototype.createEntry.call(oModel, "/~path",
			{properties : {foo : "bar"}}), oCreatedContext);

		this.mock(oCreatedContext).expects("fetchActivated").withExactArgs()
			.returns({then : function (fnFunc) {
				fnAfterContextActivated = fnFunc;
			}});

		// code under test
		fnMetadataLoaded();

		this.mock(oModel).expects("_pushToRequestQueue")
			.withExactArgs("~mRequests", "~groupId", "~changeSetId", sinon.match.same(oRequest),
				sinon.match(function (fnSuccess0) {
					fnSuccess = fnSuccess0;

					return true;
				}), undefined, sinon.match.object, "~bRefreshAfterChange");
		this.mock(oModel).expects("_processRequestQueueAsync").withExactArgs("~mRequests");

		// code under test
		fnAfterContextActivated();

		this.mock(oModel.oCreatedContextsCache).expects("getCacheInfo")
			.withExactArgs(sinon.match.same(oCreatedContext))
			.returns(true);
		this.mock(oCreatedContext).expects("hasSubContexts").withExactArgs().returns(true);
		this.mock(oCreatedContext).expects("getSubContextsAsPath")
			.withExactArgs()
			.returns("~subContextPaths");
		this.mock(oModel).expects("resetChanges")
			.withExactArgs("~subContextPaths", undefined, true);

		// code under test
		fnSuccess();
	});

	//*********************************************************************************************
	QUnit.test("createEntry: deep create, :1 nav property is not supported", function (assert) {
		var oContext = {
				getPath : function () {},
				isInactive : function () {},
				isTransient : function () {}
			},
			oModel = {
				oMetadata : {
					_getEntityTypeByPath : function () {},
					_getNavigationPropertyNames : function () {},
					_isCollection : function () {},
					isLoaded : function () {}
				},
				_isCanonicalRequestNeeded : function () {},
				_normalizePath : function () {},
				resolveDeep : function () {}
			};

		this.mock(oContext).expects("isTransient").returns(true);
		this.mock(oContext).expects("isInactive").returns(false);
		this.mock(oModel.oMetadata).expects("isLoaded").withExactArgs().returns(true);
		// create()
		this.mock(oModel).expects("_isCanonicalRequestNeeded")
			.withExactArgs(undefined)
			.returns("~bCanonical");
		this.mock(ODataUtils).expects("_createUrlParamsArray")
			.withExactArgs(undefined)
			.returns("~aUrlParams");
		this.mock(oModel).expects("_normalizePath")
			.withExactArgs("~path", sinon.match.same(oContext), "~bCanonical")
			.returns("~sNormalizedPath");
		this.mock(oModel).expects("resolveDeep")
			.withExactArgs("~path", sinon.match.same(oContext))
			.returns("~sDeepPath");
		this.mock(oModel.oMetadata).expects("_isCollection")
			.withExactArgs("~sDeepPath")
			.returns(false);
		// checkDeepCreatePreconditions()
		this.mock(oContext).expects("getPath").withExactArgs().returns("/~sContextPath");
		this.mock(oModel.oMetadata).expects("_getEntityTypeByPath")
			.withExactArgs("/~sContextPath")
			.returns("~oSourceEntityMetadata");
		this.mock(oModel.oMetadata).expects("_getNavigationPropertyNames")
			.withExactArgs(sinon.match.same("~oSourceEntityMetadata"))
			.returns(["~path"]);

		// code under test
		assert.throws(function () {
			ODataModel.prototype.createEntry.call(oModel, "~path", {context : oContext});
		}, new Error("Cannot create entity; deep create on navigation property '~path' with "
			+ "single cardinality is not supported"));
	});

	//*********************************************************************************************
	QUnit.test("createEntry: deep create, path is not a navigation property", function (assert) {
		var oContext = {
				getPath : function () {},
				isInactive : function () {},
				isTransient : function () {}
			},
			oModel = {
				oMetadata : {
					_getEntityTypeByPath : function () {},
					_getNavigationPropertyNames : function () {},
					_isCollection : function () {},
					isLoaded : function () {}
				},
				_isCanonicalRequestNeeded : function () {},
				_normalizePath : function () {},
				resolveDeep : function () {}
			},
			oSourceEntityMetadata = {name : "~sourceTypeName"};

		this.mock(oContext).expects("isTransient").returns(true);
		this.mock(oContext).expects("isInactive").returns(false);
		this.mock(oModel.oMetadata).expects("isLoaded").withExactArgs().returns(true);
		// create()
		this.mock(oModel).expects("_isCanonicalRequestNeeded")
			.withExactArgs(undefined)
			.returns("~bCanonical");
		this.mock(ODataUtils).expects("_createUrlParamsArray")
			.withExactArgs(undefined)
			.returns("~aUrlParams");
		this.mock(oModel).expects("_normalizePath")
			.withExactArgs("~invalid", sinon.match.same(oContext), "~bCanonical")
			.returns("~sNormalizedPath");
		this.mock(oModel).expects("resolveDeep")
			.withExactArgs("~invalid", sinon.match.same(oContext))
			.returns("~sDeepPath");
		this.mock(oModel.oMetadata).expects("_isCollection")
			.withExactArgs("~sDeepPath")
			.returns("~bIsCollection");
		// checkDeepCreatePreconditions()
		this.mock(oContext).expects("getPath").withExactArgs().returns("/~sContextPath");
		this.mock(oModel.oMetadata).expects("_getEntityTypeByPath")
			.withExactArgs("/~sContextPath")
			.returns(oSourceEntityMetadata);
		this.mock(oModel.oMetadata).expects("_getNavigationPropertyNames")
			.withExactArgs(sinon.match.same(oSourceEntityMetadata))
			.returns(["~path"]);

		// code under test
		assert.throws(function () {
			ODataModel.prototype.createEntry.call(oModel, "~invalid", {context : oContext});
		}, new Error("Cannot create entity; path '~invalid' is not a navigation property of "
			+ "'~sourceTypeName'"));
	});

	//*********************************************************************************************
	["batchGroupId", "changeSetId", "created", "error", "expand", "groupId", "headers", "inactive",
	 "refreshAfterChange", "success", "urlParameters", "invalid"].forEach(function (sParameter) {
		QUnit.test("createEntry: deep create, unsupported parameter " + sParameter, function (assert) {
			var oContext = {isTransient : function () {}},
				oModel = {bUseBatch : true},
				mParameters = {context : oContext};

			this.mock(oContext).expects("isTransient").returns(true);

			mParameters[sParameter] = "foo";

			// code under test
			assert.throws(function () {
				ODataModel.prototype.createEntry.call(oModel, "~path", mParameters);
			}, new Error("deep create, unsupported parameter: " + sParameter));
		});
	});

	//*********************************************************************************************
	QUnit.test("createEntry: deep create, error on inactive context", function (assert) {
		var oContext = {
				isInactive : function () {},
				isTransient : function () {}
			},
			oModel = {bUseBatch : true},
			mParameters = {context : oContext};

		this.mock(oContext).expects("isTransient").returns(true);
		this.mock(oContext).expects("isInactive").returns(true);

		// code under test
		assert.throws(function () {
			ODataModel.prototype.createEntry.call(oModel, "~path", mParameters);
		}, new Error("deep create, context must not be inactive"));
	});

	//*********************************************************************************************
	[{
		contentID2KeyAndDeepPath : {
			"~contentID" : {
				deepPath : "~deepPath('~key')",
				functionImport : false,
				key : "Foo('~key')"
			}
		},
		request0Info : {
			contentID : "~contentID",
			created : true,
			deepPath : "~deepPath('~contentID')",
			requestUri : "~serviceUri/Foo?bar"
		},
		resultingDeepPath : "~deepPath('~key')",
		resultingUri : "~serviceUri/Foo('~key')?bar"
	}, {
		contentID2KeyAndDeepPath : {
			"~contentID" : {
				deepPath : "~/FunctionName",
				functionImport : true,
				key : "Foo('~key')"
			}
		},
		request0Info : {
			contentID : "~contentID",
			deepPath : "~/FunctionName",
			functionMetadata : "~functionMetadata",
			requestUri : "~FunctionName?bar"
		},
		resultingDeepPath : "/$~contentID",
		resultingUri : "~serviceUri/$~contentID?bar"
	}].forEach(function (oFixture, i) {
		QUnit.test("_submitBatchRequest: with content-IDs, #" + i, function (assert) {
			var oBatchRequest = {},
				oBatchResponse = {
					headers : "~batchResponseHeaders"
				},
				oRequestPOST = {},
				oRequest0 = {
					parts : [{
						request : oRequestPOST,
						fnSuccess : "~fnSuccess0"
					}],
					request : oFixture.request0Info
				},
				oRequestGET = {},
				oRequest1 = {
					parts : [{
						request : oRequestGET,
						fnSuccess : "~fnSuccess1"
					}],
					request : {
						contentID : "~contentID",
						deepPath : "/$~contentID",
						requestUri : "~serviceUri/$~contentID?bar"
					}
				},
				oResponseGET = {headers : "~getHeaders"},
				oResponsePOST = {data : "~postData", headers : "~postHeaders"},
				oData = {
					__batchResponses : [oResponsePOST, oResponseGET]
				},
				aRequests = [oRequest0, oRequest1],
				oEventInfo = {requests : sinon.match.same(aRequests), batch : true},
				fnHandleSuccess,
				oModel = {
					_getHeader : function () {},
					_getKey : function () {},
					_invalidatePathCache : function () {},
					_processSuccess : function () {},
					_setSessionContextIdHeader : function () {},
					_submitRequest : function () {},
					checkUpdate : function () {}
				},
				oModelMock = this.mock(oModel);

			oModelMock.expects("_submitRequest")
				.withExactArgs(sinon.match.same(oBatchRequest)
						.and(sinon.match({eventInfo : oEventInfo})),
					sinon.match.func.and(sinon.match(function (fnSuccess) {
						fnHandleSuccess = fnSuccess;
						return true;
					})),
					sinon.match.func);

			// code under test
			ODataModel.prototype._submitBatchRequest.call(oModel, oBatchRequest, aRequests,
				"~fnSuccess");

			oModelMock.expects("_getKey").withExactArgs("~postData")
				.returns("Foo('~key')");
			oModelMock.expects("_processSuccess")
				.withExactArgs(sinon.match.same(oRequestPOST), sinon.match.same(oResponsePOST),
					"~fnSuccess0", sinon.match.object, sinon.match.object, sinon.match.object,
					false, undefined, oFixture.contentID2KeyAndDeepPath);
			oModelMock.expects("_processSuccess")
				.withExactArgs(sinon.match.same(oRequestGET), sinon.match.same(oResponseGET),
					"~fnSuccess1", sinon.match.object, sinon.match.object, sinon.match.object,
					false, undefined, oFixture.contentID2KeyAndDeepPath);
			oModelMock.expects("_invalidatePathCache").withExactArgs();
			oModelMock.expects("checkUpdate").withExactArgs(false, false, sinon.match.object);
			oModelMock.expects("_processSuccess")
				.withExactArgs(sinon.match.same(oBatchRequest), sinon.match.same(oBatchResponse),
					"~fnSuccess", sinon.match.object, sinon.match.object, sinon.match.object, true,
					sinon.match.same(aRequests));
			oModelMock.expects("_getHeader")
				.withExactArgs("sap-contextid", "~batchResponseHeaders")
				.returns("~sap-contextid");
			oModelMock.expects("_setSessionContextIdHeader").withExactArgs("~sap-contextid");

			// code under test
			fnHandleSuccess(oData, oBatchResponse);

			assert.strictEqual(oRequest1.request.requestUri, oFixture.resultingUri);
			assert.strictEqual(oRequest1.request.deepPath, oFixture.resultingDeepPath);
		});
	});

	//*********************************************************************************************
	[true, false].forEach(function (bReject) {
		QUnit.test("metadataLoaded calls oMetadata.loaded (" + bReject + ")", function (assert) {
			var oModel = {
					oMetadata : {
						loaded : function () {}
					}
				},
				oPromise = {};

			this.mock(oModel.oMetadata).expects("loaded").withExactArgs(bReject).returns(oPromise);

			//code under test
			assert.strictEqual(ODataModel.prototype.metadataLoaded.call(oModel, bReject),
				oPromise);
		});
	});

	//*********************************************************************************************
	[true, false].forEach(function (bReject) {
		[true, false].forEach(function (bAnnotations) {
			[true, false].forEach(function (bMetadata) {
		var sTitle = "metadataLoaded with annotations: " + "bRejectOnFailure=" + bReject + " (" +
			bAnnotations + ", " + bMetadata + ")";

		QUnit.test(sTitle, function (assert) {
			var fnAnnotationsPromise,
				oMetadataPromise,
				fnMetadataPromise,
				oModel = {
					bLoadAnnotationsJoined : true,
					oMetadata : {
						loaded : function () {}
					}
				},
				oTest = {
					resolved : function () {},
					rejected : function () {}
				},
				oTestMock = this.mock(oTest);

			oModel.pAnnotationsLoaded = new Promise(function(resolve, reject) {
				fnAnnotationsPromise = bAnnotations ? resolve : reject;
			});
			oMetadataPromise = new Promise(function(resolve, reject) {
				// The metadata promise is not rejected if !bReject (existing behavior).
				fnMetadataPromise = (bMetadata || !bReject) ? resolve : reject;
			});
			this.mock(oModel.oMetadata).expects("loaded").withExactArgs(bReject)
				.returns(oMetadataPromise);
			// The resulting promise is never rejected if !bReject.
			if (!bReject || (bAnnotations && bMetadata)) {
				oTestMock.expects("resolved");
				oTestMock.expects("rejected").never();
			} else {
				oTestMock.expects("resolved").never();
				oTestMock.expects("rejected");
			}
			fnAnnotationsPromise();
			fnMetadataPromise();

			// code under test
			return ODataModel.prototype.metadataLoaded.call(oModel, bReject)
				.then(oTest.resolved, oTest.rejected);
		});
			});
		});
	});

	//*********************************************************************************************
	[false, true].forEach((bOwnReason) => {
		QUnit.test("_submitBatchRequest: with error responses: " + (bOwnReason ? "$ownReason" : ""), function (assert) {
			var oBatchRequest = {},
				oBatchRequestHandle = {abort : function () {/*not relevant for this test*/}},
				oBatchResponse = {headers : "~headers", statusCode : 200},
				oChangesetError = {message : "complete changeset failed"},
				oData = {__batchResponses : [
					oChangesetError
					// don't care about successful requests in the changeset in this test
				]},
				oError = {message : "an error message", $ownReason : bOwnReason},
				fnHandleError,
				oHandlers = {
					fnError : function () {},
					fnSuccess : function () {}
				},
				fnHandleSuccess,
				oModel = {
					_getHeader : function () {},
					_invalidatePathCache : function () {},
					_processAfterUpdate : function () {},
					_processError : function () {},
					_processSuccess : function () {},
					_setSessionContextIdHeader : function () {},
					_submitRequest : function () {},
					checkUpdate : function () {}
				},
				oModelMock = this.mock(oModel),
				oPart0_0 = {fnError : "~fnErrorPart0_0", request : {}},
				oPart1_0 = {fnError : "~fnErrorPart1_0", request : {}},
				oPart1_1 = {fnError : "~fnErrorPart1_1", request : {}},
				oPart2_0 = {fnError : "~fnErrorPart2_0", request : {}},
				oRequest0 = {parts : [oPart0_0]},
				oRequest1 = {parts : [oPart1_0, oPart1_1]},
				oRequest2 = {parts : [oPart2_0]},
				aRequests = [
					// changeset
					[oRequest1, oRequest2],
					// single request
					oRequest0
				],
				oEventInfo = {
					batch : true,
					requests : aRequests
				};

			oModelMock.expects("_submitRequest")
				.withExactArgs(sinon.match.same(oBatchRequest), sinon.match.func, sinon.match.func)
				.callsFake(function (oBatchRequest0, fnHandleSuccess0, fnHandleError0) {
					fnHandleError = fnHandleError0;
					fnHandleSuccess = fnHandleSuccess0;
					return oBatchRequestHandle;
				});

			// code under test
			ODataModel.prototype._submitBatchRequest.call(oModel, oBatchRequest, aRequests,
				oHandlers.fnSuccess, oHandlers.fnError);

			assert.deepEqual(oBatchRequest.eventInfo, oEventInfo);

			// complete $batch fails

			oModelMock.expects("_processError") // for oRequest1 - part 0
				.withExactArgs(sinon.match.same(oPart1_0.request),
					sinon.match.same(oError).and(sinon.match({$reported : true})),
					"~fnErrorPart1_0");
			oModelMock.expects("_processError") // for oRequest1 - part 1
				.withExactArgs(sinon.match.same(oPart1_1.request),
					sinon.match.same(oError).and(sinon.match({$reported : true})),
					"~fnErrorPart1_1");
			oModelMock.expects("_processError") // for oRequest2
				.withExactArgs(sinon.match.same(oPart2_0.request),
					sinon.match.same(oError).and(sinon.match({$reported : true})),
					"~fnErrorPart2_0");
			oModelMock.expects("_processError") // for oRequest0
				.withExactArgs(sinon.match.same(oPart0_0.request),
					sinon.match.same(oError).and(sinon.match({$reported : true})),
					"~fnErrorPart0_0");
			oModelMock.expects("_processAfterUpdate").withExactArgs();
			oModelMock.expects("_processError")
				.withExactArgs(sinon.match.same(oBatchRequest),
					sinon.match.same(oError).and(sinon.match({$reported : bOwnReason})),
					sinon.match.same(oHandlers.fnError), true, sinon.match.same(aRequests));

			// code under test
			fnHandleError(oError);

			// $batch succeeds but single request in the batch fail

			oModelMock.expects("_processError") // for oRequest1 - part 0
				.withExactArgs(sinon.match.same(oPart1_0.request),
					sinon.match.same(oChangesetError).and(sinon.match({$reported : false})),
					"~fnErrorPart1_0")
				.callsFake(function (oRequest, oResponse, fnError0) {
					oResponse.$reported = true;
				});
			oModelMock.expects("_processError") // for oRequest1 - part 1
				.withExactArgs(sinon.match.same(oPart1_1.request),
					sinon.match.same(oChangesetError).and(sinon.match({$reported : true})),
					"~fnErrorPart1_1");
			oModelMock.expects("_processError") // for oRequest2
				.withExactArgs(sinon.match.same(oPart2_0.request),
					sinon.match.same(oChangesetError).and(sinon.match({$reported : false})),
					"~fnErrorPart2_0");
			oModelMock.expects("_invalidatePathCache").withExactArgs();
			oModelMock.expects("checkUpdate").withExactArgs(false, false, {/*mGetEntities*/});
			oModelMock.expects("_processSuccess")
				.withExactArgs(sinon.match.same(oBatchRequest), sinon.match.same(oBatchResponse),
					sinon.match.same(oHandlers.fnSuccess), {/*mGetEntities*/}, {/*mChangeEntities*/},
					{/*mEntityTypes*/}, true, sinon.match.same(aRequests));
			oModelMock.expects("_getHeader").withExactArgs("sap-contextid", "~headers")
				.returns("~contextid");
			oModelMock.expects("_setSessionContextIdHeader").withExactArgs("~contextid");

			// code under test
			fnHandleSuccess(oData, oBatchResponse);
		});
	});

	//*********************************************************************************************
	[false, true].forEach(function (bSuppressErrorHandlerCall) {
		var sTitle = "_submitBatchRequest: calls _createAbortedError on abort;"
				+ " bSuppressErrorHandlerCall=" + bSuppressErrorHandlerCall;

		QUnit.test(sTitle, function (assert) {
			var oBatchRequest = {},
				oBatchRequestHandle = {
					abort : function () {}
				},
				fnError = sinon.stub(),
				i = -1,
				oPart0_AlreadyAborted = {request : {_aborted : true}},
				oPart0_NoErrorHandler = {request : {}},
				oPart0_WithErrorHandler = {
					fnError : function () {},
					request : {}
				},
				oPart1_NoErrorHandler = {request : {}},
				oPart1_WithErrorHandler = {
					fnError : function () {},
					request : {}
				},
				oPart2_AlreadyAborted = {request : {_aborted : true}},
				oPart2_WithErrorHandler = {
					fnError : function () {},
					request : {}
				},
				oRequest0 = {
					parts : [oPart0_NoErrorHandler, oPart0_AlreadyAborted, oPart0_WithErrorHandler]
				},
				oRequest1 = {parts : [oPart1_NoErrorHandler, oPart1_WithErrorHandler]},
				oRequest2 = {parts : [oPart2_WithErrorHandler, oPart2_AlreadyAborted]},
				aRequests = [
					// changeset
					[oRequest1, oRequest2],
					// single request
					oRequest0
				],
				oEventInfo = {
					batch : true,
					requests : aRequests
				},
				oModel = {
					_submitRequest : function () {}
				},
				oRequestHandle;

			this.mock(oModel).expects("_submitRequest")
				.withExactArgs(
					sinon.match.same(oBatchRequest).and(sinon.match.has("eventInfo", oEventInfo)),
					sinon.match.func, sinon.match.func)
				.returns(oBatchRequestHandle);

			// code under test
			oRequestHandle = ODataModel.prototype._submitBatchRequest.call(oModel, oBatchRequest,
				aRequests, "~fnSuccess", fnError);

			assert.strictEqual(fnError.called, false);

			this.mock(ODataModel).expects("_createAbortedError")
				.withExactArgs()
				.exactly(bSuppressErrorHandlerCall ? 3 : 4)
				.callsFake(function () {
					i += 1;
					return "~oError" + i;
				});
			this.mock(oPart0_WithErrorHandler).expects("fnError").withExactArgs("~oError2");
			this.mock(oPart1_WithErrorHandler).expects("fnError").withExactArgs("~oError0");
			this.mock(oPart2_WithErrorHandler).expects("fnError").withExactArgs("~oError1");
			this.mock(oBatchRequestHandle).expects("abort").withExactArgs();

			// code under test
			oRequestHandle.abort(bSuppressErrorHandlerCall);

			if (bSuppressErrorHandlerCall) {
				assert.strictEqual(fnError.called, false);
			} else {
				assert.ok(fnError.calledOnceWithExactly("~oError3"));
			}
		});
	});

	//*********************************************************************************************
	[false, true].forEach(function (bReported) {
		QUnit.test("_handleError: $reported = " + bReported, function (assert) {
			var oError = {
					$reported : bReported,
					message : "~message",
					response : {
						body : "~body",
						headers : "~headers",
						statusCode : "~code",
						statusText : "~statusText"
					}
				},
				oModel = {
					_parseResponse : function () {}
				},
				oRequest = {method : "~method", requestUri : "~uri"},
				oResult;

			this.mock(oModel).expects("_parseResponse")
				.withExactArgs(sinon.match.same(oError.response), sinon.match.same(oRequest))
				.exactly(bReported ? 0 : 1);

			// code under test
			oResult = ODataModel.prototype._handleError.call(oModel, oError, oRequest);

			assert.deepEqual(oResult, {
				headers : "~headers",
				message : "~message",
				responseText : "~body",
				statusCode : "~code",
				statusText : "~statusText"
			});
			assert.strictEqual(oError.$reported, true);
		});
	});

	//*********************************************************************************************
	[false, true].forEach(function (bReported) {
		QUnit.test("_handleError: no response given, $reported = " + bReported, function (assert) {
			var oError = {
					$reported : bReported,
					message : "~message"
				},
				oModel = {
					_parseResponse : function () {}
				},
				oResult;

			this.mock(oModel).expects("_parseResponse").never();
			this.oLogMock.expects("error").exactly(bReported ? 0 : 1)
				.withExactArgs("The following problem occurred: ~message", undefined, sClassName);

			// code under test
			oResult = ODataModel.prototype._handleError.call(oModel, oError, "~oRequest");

			assert.deepEqual(oResult, {message : "~message"});
			assert.strictEqual(oError.$reported, true);
		});
	});

	//*********************************************************************************************
	[{
		reportingClassName : undefined,
		expectedClassName : sClassName
	}, {
		reportingClassName : "foo.bar.Baz",
		expectedClassName : "foo.bar.Baz"
	}].forEach(function (oFixture) {
		QUnit.test("_handleError: sReportingClassName = " + oFixture.reportingClassName, function (assert) {
			var oError = {
					$reported : false,
					message : "~message",
					stack : "~stack"
				},
				oModel = {
					_parseResponse : function () {}
				};

			this.mock(oModel).expects("_parseResponse").never();
			this.oLogMock.expects("error")
				.withExactArgs("The following problem occurred: ~message", "~stack", oFixture.expectedClassName);

			// code under test
			ODataModel.prototype._handleError.call(oModel, oError, undefined /*oRequest*/, oFixture.reportingClassName);
		});
	});

	//*********************************************************************************************
	QUnit.test("_updateChangedEntity: skip __metadata", function (assert) {
		var mChangedEntities = {
				"~key" : {
					__metadata : {
						etag : "~etag_old",
						uri : "~uri"
					},
					foo : "bar"
				}
			},
			oChangedEntry = Object.assign({}, mChangedEntities["~key"]),
			oModel = {
				mChangedEntities : mChangedEntities,
				oMetadata : {
					_getEntityTypeByPath : function () {},
					_getNavPropertyRefInfo : function () {}
				},
				_getObject : function () {},
				_resolveGroup : function () {},
				abortInternalRequest : function () {},
				isLaundering : function () {},
				removeInternalMetadata : function () {}
			},
			oModelMock = this.mock(oModel);

		oModelMock.expects("_getObject")
			.withExactArgs("/~key", null, true)
			.returns({
				__metadata : {etag : "~etag_old", uri : "~uri"},
				foo : "original value"
			});
		oModelMock.expects("_getObject").withExactArgs("/~key").returns(oChangedEntry);
		oModelMock.expects("removeInternalMetadata")
			.withExactArgs(sinon.match.same(oChangedEntry))
			.returns({deepPath : "~deepPath"});
		oModelMock.expects("isLaundering").withExactArgs("/~key/foo");
		this.mock(oModel.oMetadata).expects("_getEntityTypeByPath")
			.withExactArgs("/~key")
			.returns("~oEntityType");
		this.mock(oModel.oMetadata).expects("_getNavPropertyRefInfo")
			.withExactArgs("~oEntityType", "foo")
			.returns(null);
		oModelMock.expects("_resolveGroup").withExactArgs("~key").returns({groupId : "~group"});
		oModelMock.expects("abortInternalRequest").withExactArgs("~group", {requestKey : "~key"});

		// code under test
		ODataModel.prototype._updateChangedEntity.call(oModel, "~key", {
			__metadata : {etag : "~etag_new", uri : "~uri"},
			foo : "bar"
		});

		assert.deepEqual(oModel.mChangedEntities, {});
	});

	//*********************************************************************************************
	[
		null,
		{isTransient : function () { return true; }},
		{isTransient : function () { return false; }}
	].forEach(function (oContext, i) {
		["/path/~entityKey?query&string", "/path/~entityKey"].forEach(function (sUrl) {
		var sTitle = "remove: create request with bUpdateAggregatedMessages=true;"
				+ (oContext ? " context created=" + oContext.isTransient() : " no context")
				+ "; sUrl=" + sUrl;

		QUnit.test(sTitle, function (assert) {
			var fnHandleSuccess, fnProcessRequest,
				oModel = {
					mContexts : oContext ? {"/~entityKey" : oContext} : {},
					oCreatedContextsCache : {findAndRemoveContext : function () {}},
					mDeferredGroups : {},
					mRequests : "~mRequests",
					bUseBatch : "~bUseBatch",
					_createRequest : function () {},
					_createRequestUrlWithNormalizedPath : function () {},
					_getHeaders : function () {},
					_getRefreshAfterChange : function () {},
					_isCanonicalRequestNeeded : function () {},
					_normalizePath : function () {},
					_processRequest : function () {},
					_pushToRequestQueue : function () {},
					_removeEntity : function () {},
					resolveDeep : function () {}
				};

			this.mock(oModel).expects("_isCanonicalRequestNeeded")
				.withExactArgs("~bCanonical0")
				.returns("~bCanonical1");
			this.mock(oModel).expects("_getRefreshAfterChange")
				.withExactArgs("~bRefreshAfterChange0", "~sGroupId")
				.returns("~bRefreshAfterChange1");
			this.mock(ODataUtils).expects("_createUrlParamsArray")
				.withExactArgs("~mUrlParams")
				.returns("~aUrlParams");
			this.mock(oModel).expects("_getHeaders")
				.withExactArgs("~mHeaders0")
				.returns("~mHeaders1");
			this.mock(oModel).expects("_normalizePath")
				.withExactArgs("~sPath", "~oContext", "~bCanonical1")
				.returns("~sNormalizedPath");
			this.mock(oModel).expects("resolveDeep")
				.withExactArgs("~sPath", "~oContext")
				.returns("~sDeepPath");
			this.mock(oModel).expects("_processRequest")
				.withExactArgs(sinon.match.func, "~fnError", false)
				.callsFake(function (fnProcessRequest0) {
					fnProcessRequest = fnProcessRequest0;
				});

			// code under test
			ODataModel.prototype.remove.call(oModel, "~sPath", {
				canonicalRequest : "~bCanonical0",
				changeSetId : "~sChangeSetId",
				context : "~oContext",
				error : "~fnError",
				eTag : "~sETag",
				groupId : "~sGroupId",
				headers : "~mHeaders0",
				refreshAfterChange : "~bRefreshAfterChange0",
				urlParameters : "~mUrlParams"
			});

			this.mock(oModel).expects("_createRequestUrlWithNormalizedPath")
				.withExactArgs("~sNormalizedPath", "~aUrlParams", "~bUseBatch")
				.returns(sUrl);
			this.mock(oModel).expects("_createRequest")
				.withExactArgs(sUrl, "~sDeepPath", "DELETE", "~mHeaders1", undefined, "~sETag",
					undefined, true)
				.returns("~oRequest");
			this.mock(oModel).expects("_pushToRequestQueue")
				.withExactArgs("~mRequests", "~sGroupId", "~sChangeSetId", "~oRequest",
					sinon.match.func, "~fnError", "~requestHandle", "~bRefreshAfterChange1")
				.callsFake(function () {
					fnHandleSuccess = arguments[4];
				});

			// code under test
			fnProcessRequest("~requestHandle");

			this.mock(oModel).expects("_removeEntity").withExactArgs("~entityKey");
			this.mock(oModel.oCreatedContextsCache).expects("findAndRemoveContext")
				.withExactArgs(sinon.match.same(oContext))
				.exactly(i === 2 ? 1 : 0);

			// code under test
			fnHandleSuccess();
		});
		});
	});

	//*********************************************************************************************
	[{groupId : "~groupId"}, {batchGroupId : "~groupId"}].forEach(function (oGroupFixture, i) {
		[{
			oFunctionMetadata : {
				parameter : [{name : "~name0", type : "~type0"}, {name : "~name1", type : "~type1"}]
			}
		}, {
			oFunctionMetadata : {
				entitySetPath : "~entitySetPath",
				parameter : null
			},
			$result : {__list : []}
		}, {
			oFunctionMetadata : {
				entitySet : "~entitySet",
				parameter : null
			},
			$result : {__list : []}
		}, {
			oFunctionMetadata : {
				entitySet : "~entitySet",
				parameter : null,
				returnType : "~returnType"
			},
			$result : {__ref : {}} // single entity
		}, {
			oFunctionMetadata : {
				entitySet : "~entitySet",
				parameter : null,
				returnType : "Collection(~returnType)"
			},
			$result : {__list : []}
		}].forEach(function (oFunctionMetadataFixture, j) {
			[true, false].forEach(function (bInDeferredGroups) {
		var sTitle = "callFunction: oGroupFixture#" + i + ", oFunctionMetadataFixture#" + j
				+ ", group in deferred Groups: " + bInDeferredGroups;

		QUnit.test(sTitle, function (assert) {
			var oContextCreatedPromise,
				oData,
				bFunctionHasParameter = oFunctionMetadataFixture.oFunctionMetadata.parameter !== null,
				mHeaders = {foo : "bar"},
				oExpectedOData = Object.assign({
						__metadata : {
							created : {
								changeSetId : "~changeSetId",
								error : "~error",
								eTag : "~eTag",
								functionImport : true,
								groupId : "~groupId",
								headers : mHeaders,
								key : "~sFunctionName",
								method : "~method",
								success : "~success"
							},
							deepPath: "/~sFunctionName",
							uri : sinon.match(function (sUri) {
								return sUri.startsWith("/service/url/~sFunctionName")
									&& sUri.match(rTemporaryKey);
							})
						}
					},
					bFunctionHasParameter
						? {"~name0" : undefined, "~name1" : "foo"}
						: undefined),
				oMetadata = {
					_getCanonicalPathOfFunctionImport : function () {},
					_getFunctionImportMetadata : function () {}
				},
				oModel = {
					mDeferredGroups : bInDeferredGroups ? {"~groupId" : "bar"} : {},
					mDeferredRequests : "~mDeferredRequests",
					oMetadata : oMetadata,
					mRequests : "~mRequests",
					bUseBatch : "~bUseBatch",
					sServiceUrl : "/service/url",
					_addEntity : function () {},
					_createRequest : function () {},
					_createRequestUrlWithNormalizedPath : function () {},
					_getHeaders : function () {},
					_getRefreshAfterChange : function () {},
					_processRequest : function () {},
					_pushToRequestQueue : function () {},
					_writePathCache : function () {},
					getContext : function () {}
				},
				oModelMock = this.mock(oModel),
				fnProcessRequest,
				oRequest = {},
				oRequestHandle = {},
				oResult,
				oResultingRequest;

			if (oFunctionMetadataFixture.$result) {
				oExpectedOData.$result = oFunctionMetadataFixture.$result;
			}
			oModelMock.expects("_getRefreshAfterChange")
				.withExactArgs("~refreshAfterChange", "~groupId")
				.returns("~bRefreshAfterChange");
			oModelMock.expects("_getHeaders")
				.withExactArgs(sinon.match.same(mHeaders))
				.returns("~mHeaders");
			oModelMock.expects("_processRequest")
				.withExactArgs(sinon.match.func, "~error")
				.callsFake(function (fnProcessRequest0) {
					fnProcessRequest = fnProcessRequest0;
					return oRequestHandle;
				});

			// code under test
			oResult = ODataModel.prototype.callFunction.call(oModel, "/~sFunctionName", {
				adjustDeepPath : "~adjustDeepPath",
				batchGroupId : oGroupFixture.batchGroupId,
				changeSetId : "~changeSetId",
				error : "~error",
				eTag : "~eTag",
				groupId : oGroupFixture.groupId,
				headers : mHeaders,
				method : "~method",
				refreshAfterChange : "~refreshAfterChange",
				success : "~success",
				urlParameters : {"~name1" : "foo"}
			});

			assert.strictEqual(oResult, oRequestHandle);
			oContextCreatedPromise = oResult.contextCreated();
			assert.ok(oContextCreatedPromise instanceof Promise);

			this.mock(oMetadata).expects("_getFunctionImportMetadata")
				.withExactArgs("/~sFunctionName", "~method")
				.returns(oFunctionMetadataFixture.oFunctionMetadata);

			if (bFunctionHasParameter) {
				this.oLogMock.expects("warning")
					.withExactArgs("No value given for parameter '~name0' of function import"
						+ " '/~sFunctionName'", sinon.match.same(oModel), sClassName);
				this.mock(ODataUtils).expects("formatValue")
					.withExactArgs("foo", "~type1")
					.returns("~value1");
			}

			oModelMock.expects("_addEntity").withExactArgs(oExpectedOData)
				.callsFake(function (oData0) {
					oData = oData0;
					assert.notStrictEqual(oData.__metadata.created.headers, mHeaders);

					return "~sKey";
				});
			oModelMock.expects("getContext").withExactArgs("/~sKey").returns("~oContext");
			oModelMock.expects("_writePathCache").withExactArgs("/~sKey", "/~sKey");
			this.mock(ODataUtils).expects("_createUrlParamsArray")
				.withExactArgs({"~name1" : bFunctionHasParameter ? "~value1" : "foo"})
				.returns("~aUrlParams");
			oModelMock.expects("_createRequestUrlWithNormalizedPath")
				.withExactArgs("/~sFunctionName", "~aUrlParams", "~bUseBatch")
				.returns("~sUrl");
			oModelMock.expects("_createRequest")
				.withExactArgs("~sUrl", "/~sFunctionName", "~method", "~mHeaders", undefined, "~eTag",
					undefined, true)
				.returns(oRequest);
			this.mock(oMetadata).expects("_getCanonicalPathOfFunctionImport")
				.withExactArgs(sinon.match.same(oFunctionMetadataFixture.oFunctionMetadata),
					{"~name1" : bFunctionHasParameter ? "~value1" : "foo"})
				.returns("~functionTarget");
			oModelMock.expects("_pushToRequestQueue")
				.withExactArgs(bInDeferredGroups ? "~mDeferredRequests" : "~mRequests", "~groupId",
					"~changeSetId", sinon.match.same(oRequest), "~success", "~error", "~requestHandle",
					"~bRefreshAfterChange");

			// code under test
			oResultingRequest = fnProcessRequest("~requestHandle");

			assert.strictEqual(oResultingRequest, oRequest);
			assert.deepEqual(oResultingRequest, {
				adjustDeepPath : "~adjustDeepPath",
				functionMetadata : oFunctionMetadataFixture.oFunctionMetadata,
				functionTarget : "~functionTarget",
				key : "~sKey"
			});
			assert.strictEqual(oData.__metadata.created.functionMetadata,
				oFunctionMetadataFixture.oFunctionMetadata);

			return oContextCreatedPromise.then(function (oContext) {
				assert.strictEqual(oContext, "~oContext");
			});
		});
			});
		});
	});

	//*********************************************************************************************
	QUnit.test("callFunction: function name starts not with /", function (assert) {
		var oModel = {};

		this.oLogMock.expects("fatal")
			.withExactArgs("callFunction: sFunctionName has to be absolute, but the given"
				+ " '~sFunctionName' is not absolute", sinon.match.same(oModel), sClassName);

		// code under test
		assert.strictEqual(ODataModel.prototype.callFunction.call(oModel, "~sFunctionName"),
			undefined);

	});

	//*********************************************************************************************
	QUnit.test("callFunction: no function metadata; no parameters", function (assert) {
		var oContextCreatedPromise,
			oMetadata = {
				_getFunctionImportMetadata : function () {}
			},
			oModel = {
				oMetadata : oMetadata,
				_getHeaders : function () {},
				_getRefreshAfterChange : function () {},
				_processRequest : function () {}
			},
			oModelMock = this.mock(oModel),
			fnProcessRequest,
			oRequestHandle = {},
			oResult;

		oModelMock.expects("_getRefreshAfterChange")
			.withExactArgs(undefined, undefined)
			.returns("~bRefreshAfterChange");
		oModelMock.expects("_processRequest")
			.withExactArgs(sinon.match.func, undefined)
			.callsFake(function (fnProcessRequest0) {
				fnProcessRequest = fnProcessRequest0;
				return oRequestHandle;
			});
		oModelMock.expects("_getHeaders").never();

		// code under test
		oResult = ODataModel.prototype.callFunction.call(oModel, "/~sFunctionName");

		assert.strictEqual(oResult, oRequestHandle);
		oContextCreatedPromise = oResult.contextCreated();
		assert.ok(oContextCreatedPromise instanceof Promise);

		this.mock(oMetadata).expects("_getFunctionImportMetadata")
			.withExactArgs("/~sFunctionName", "GET")
			.returns(undefined);
		this.oLogMock.expects("error")
			.withExactArgs("Function '/~sFunctionName' not found in the metadata",
				sinon.match.same(oModel), sClassName);

		// code under test
		assert.strictEqual(fnProcessRequest("~requestHandle"), undefined);

		return oContextCreatedPromise.then(function () {
			assert.ok(false, "created Promise has to be rejected");
		}, function () {
			assert.ok(true, "created Promise is rejected");
		});
	});

	//*********************************************************************************************
	QUnit.test("callFunction: with expand; not a POST", function (assert) {
		var oModel = {
				bUseBatch : true
			};

		assert.throws(function () {
			// code under test
			ODataModel.prototype.callFunction.call(oModel, "/~sFunctionName", {
				expand : "ToFoo"
			});
		}, new Error("Use 'expand' parameter only with HTTP method 'POST'"));
	});

	//*********************************************************************************************
	QUnit.test("callFunction: with expand; not in batch mode", function (assert) {
		var oModel = {
				bUseBatch : false
			};

		assert.throws(function () {
			// code under test
			ODataModel.prototype.callFunction.call(oModel, "/~sFunctionName", {
				expand : "ToFoo"
			});
		}, new Error("Use 'expand' parameter only with 'useBatch' set to 'true'"));
	});

	//*********************************************************************************************
	[
		{},
		{entitySet : "~FooSet"},
		{entitySetPath : "~FooSetPath"},
		{entitySet : "~FooSet", returnType : "Collection(~FooType)"},
		{entitySetPath : "~FooSetPath", returnType : "Collection(~FooType)"}
	].forEach(function (oFunctionMetadata, i) {
		QUnit.test("callFunction: with expand; returns a collection, #" + i, function (assert) {
			var callFunctionResult,
				oMetadata = {
					_getFunctionImportMetadata : function () {}
				},
				oModel = {
					bUseBatch : true,
					oMetadata : oMetadata,
					_processRequest : function () {},
					_getRefreshAfterChange : function () {}
				};

			this.mock(oModel).expects("_getRefreshAfterChange") // don't care about parameters
				.returns(false);
			this.mock(oModel).expects("_processRequest") // don't care about parameters
				.callsFake(function (fnProcessRequest, fnError, bDeferred) {
					fnProcessRequest();

					return {};
				});
			this.mock(oMetadata).expects("_getFunctionImportMetadata")
				.withExactArgs("/~sFunctionName", "POST")
				.returns(oFunctionMetadata);

			// code under test
			callFunctionResult = ODataModel.prototype.callFunction.call(oModel, "/~sFunctionName", {
				expand : "ToBar",
				method : "POST"
			});

			return callFunctionResult.contextCreated().then(function () {
				assert.ok(false, "unexpected success");
			}, function (oError) {
				assert.ok(oError instanceof Error);
				assert.strictEqual(oError.message,
					"Use 'expand' parameter only for functions returning a single entity");
			});
		});
	});

	//*********************************************************************************************
	[true, false].forEach(function (bWithCallbacks) {
		[
			// successful POST and successful GET
			function (assert, fnSuccess, fnError, oCallbacksMock) {
				var oObjectMock = this.mock(Object);
				// code under test
				fnSuccess("~oDataPOST", "~oResponsePOST");

				oObjectMock.expects("assign")
					.withExactArgs({}, "~oDataPOST", "~oDataGET")
					.exactly(bWithCallbacks ? 1 : 0)
					.returns("~mergedData");
				oCallbacksMock.expects("success")
					.withExactArgs("~mergedData", "~oResponsePOST")
					.exactly(bWithCallbacks ? 1 : 0);

				// code under test
				fnSuccess("~oDataGET", "~oResponseGET");

				oObjectMock.restore();
			},
			// successful POST and failed GET
			function (assert, fnSuccess, fnError, oCallbacksMock) {
				var oErrorGET = {},
					oResponsePOST = {};

				// code under test
				fnSuccess("~oDataPOST", oResponsePOST);

				this.oLogMock.expects("error")
					.withExactArgs("Function '/~sFunctionName' was called successfully, but expansion"
						+ " of navigation properties (~expand) failed",
						sinon.match.same(oErrorGET), sClassName);
				oCallbacksMock.expects("success")
					.withExactArgs("~oDataPOST", sinon.match.same(oResponsePOST)
						.and(sinon.match.hasOwn("expandAfterFunctionCallFailed", true)))
					.exactly(bWithCallbacks ? 1 : 0);

				// code under test
				fnError(oErrorGET);

				assert.strictEqual(oErrorGET.expandAfterFunctionCallFailed, true);
			},
			// failed POST and failed GET
			function (assert, fnSuccess, fnError, oCallbacksMock) {
				var oErrorGET = {};

				oCallbacksMock.expects("error")
					.withExactArgs("~oErrorPOST")
					.exactly(bWithCallbacks ? 1 : 0);

				// code under test
				fnError("~oErrorPOST");

				// code under test
				fnError(oErrorGET);

				assert.strictEqual(oErrorGET.expandAfterFunctionCallFailed, true);
			}
		].forEach(function (fnCallbackHandling, i) {
		var sTitle = "callFunction: with expand; with callback handlers: " + bWithCallbacks + ", #" + i;

		QUnit.test(sTitle, function (assert) {
			var fnError, fnProcessRequest, oResult, oResultingRequest, fnSuccess, sUid, oCachedData,
				oCallbacks = {
					error : function () {},
					success : function () {}
				},
				oCallbacksMock = this.mock(oCallbacks),
				oExpandRequest = {},
				oFunctionCallRequest = {},
				oFunctionMetadata = {
					entitySet : "~entitySet",
					parameter : null, // parameters are not relevant for this test
					returnType : "~returnType"
				},
				mInputHeaders = {foo : "bar"},
				oMetadata = {
					_getCanonicalPathOfFunctionImport : function () {},
					_getFunctionImportMetadata : function () {}
				},
				oModel = {
					mDeferredGroups : {},
					oMetadata : oMetadata,
					mRequests : "~mRequests",
					bUseBatch : true,
					sServiceUrl : "/service/url",
					_addEntity : function () {},
					_createRequest : function () {},
					_createRequestUrlWithNormalizedPath : function () {},
					_getHeaders : function () {},
					_getRefreshAfterChange : function () {},
					_processRequest : function () {},
					_pushToRequestQueue : function () {},
					_writePathCache : function () {},
					getContext : function () {}
				},
				oModelMock = this.mock(oModel);

			oCallbacksMock.expects("error").never();
			oCallbacksMock.expects("success").never();
			oModelMock.expects("_getRefreshAfterChange") // don't care about parameters
				.returns("~bRefreshAfterChange");
			oModelMock.expects("_processRequest")
				.withExactArgs(sinon.match.func,
					bWithCallbacks ? sinon.match.same(oCallbacks.error) : undefined)
				.callsFake(function (fnProcessRequest0) {
					fnProcessRequest = fnProcessRequest0;
					return /*oRequestHandle*/ {};
				});

			// code under test
			oResult = ODataModel.prototype.callFunction.call(oModel, "/~sFunctionName", {
				error : bWithCallbacks ? oCallbacks.error : undefined,
				eTag : "~eTag",
				expand : "~expand",
				headers : mInputHeaders,
				method : "POST",
				success : bWithCallbacks ? oCallbacks.success : undefined
			});

			this.mock(oMetadata).expects("_getFunctionImportMetadata")
				.withExactArgs("/~sFunctionName", "POST")
				.returns(oFunctionMetadata);
			oModelMock.expects("_addEntity") // don't care about parameters
				.callsFake(function (oData) {
					oCachedData = oData;
					sUid = rTemporaryKey.exec(oData.__metadata.uri)[1];
					fnError = oData.__metadata.created.error;
					fnSuccess = oData.__metadata.created.success;

					assert.ok(typeof fnError === "function");
					assert.notStrictEqual(fnError, oCallbacks.error, "wrapped error handler");
					assert.ok(typeof fnSuccess === "function");
					assert.notStrictEqual(fnSuccess, oCallbacks.success, "wrapped success handler");
					assert.notStrictEqual(oData.__metadata.created.headers, mInputHeaders);
					assert.deepEqual(oData.__metadata.created.headers, {
						"Content-ID" : sUid,
						foo : "bar",
						"sap-messages" : "transientOnly"
					});

					return "~sKey";
				});
			oModelMock.expects("getContext").withExactArgs("/~sKey").returns("~oContext");
			oModelMock.expects("_writePathCache").withExactArgs("/~sKey", "/~sKey");
			this.mock(ODataUtils).expects("_createUrlParamsArray") // don't care about parameters
				.returns("~aUrlParams");
			oModelMock.expects("_createRequestUrlWithNormalizedPath") // don't care about parameters
				.returns("~sUrl");
			oModelMock.expects("_getHeaders")
				.withExactArgs(sinon.match(function (mHeaders0) {
					assert.notStrictEqual(mHeaders0, mInputHeaders);
					assert.deepEqual(mHeaders0, {
						"Content-ID" : sUid,
						foo : "bar",
						"sap-messages" : "transientOnly"
					});

					return true;
				}))
				.returns("~mHeadersPOST");
			oModelMock.expects("_createRequest")
				.withExactArgs("~sUrl", "/~sFunctionName", "POST", "~mHeadersPOST", undefined, "~eTag",
					undefined, true)
				.returns(oFunctionCallRequest);
			this.mock(oMetadata).expects("_getCanonicalPathOfFunctionImport")
				// don't care about parameters
				.returns("~functionTarget");
			this.mock(ODataUtils).expects("_encodeURLParameters")
				.withExactArgs({$expand : "~expand", $select : "~expand"})
				.returns("~expandselect");
			oModelMock.expects("_getHeaders").withExactArgs(undefined, true).returns("~mHeadersGET");
			oModelMock.expects("_createRequest")
				.withExactArgs(sinon.match.string, sinon.match.string, "GET", "~mHeadersGET", undefined,
					undefined, undefined, true)
				.callsFake(function (sUrl, sDeepPath) {
					assert.strictEqual(sUrl, "$" + sUid + "?~expandselect");
					assert.strictEqual(sDeepPath, "/$" + sUid);

					return oExpandRequest;
				});
			oModelMock.expects("_pushToRequestQueue")
				.withExactArgs("~mRequests", /*sGroupId*/ undefined, /*sChangeSetId*/ undefined,
					sinon.match.same(oFunctionCallRequest),
					sinon.match(function (fnSuccess0) { return fnSuccess0 === fnSuccess; }),
					sinon.match(function (fnError0) { return fnError0 === fnError; }),
					"~requestHandle", "~bRefreshAfterChange");

			// code under test
			oResultingRequest = fnProcessRequest("~requestHandle");

			assert.strictEqual(oResultingRequest, oFunctionCallRequest);
			assert.strictEqual(oResultingRequest.contentID, sUid);
			assert.strictEqual(oResultingRequest.expandRequest, oExpandRequest);
			assert.strictEqual(oResultingRequest.expandRequest.contentID, sUid);
			assert.strictEqual(oCachedData.__metadata.created.expandRequest, oExpandRequest);
			assert.strictEqual(oCachedData.__metadata.created.contentID, sUid);

			// code under test
			fnCallbackHandling.call(this, assert, fnSuccess, fnError, oCallbacksMock);
			// repeat it again to simulate a function call retrigger through a parameter value change
			fnCallbackHandling.call(this, assert, fnSuccess, fnError, oCallbacksMock);

			return oResult.contextCreated();
		});
		});
	});

	//*********************************************************************************************
	QUnit.test("getDeepPathForCanonicalPath", function (assert) {
		var oCreatedContextsCache = {removePersistedContexts : function () {}},
			oModel = {
				// used by ODataListBinding and ODataTreeBinding
				_getCreatedContextsCache : function () {},
				checkFilter : function () {},
				createCustomParams : function () { return {}; }, // used by ODataListBinding
				resolveDeep : function () {},
				resolveFromCache : function () {}
			},
			oModelMock = this.mock(oModel),
			// use real objects since instanceof checks are performed
			oContextBinding = new ODataContextBinding(oModel, "path/to/entity", "~oContext0"),
			oListBinding,
			oPropertyBinding,
			oTreeBinding = new ODataTreeBinding(oModel, "path4tree", "~oContext3"),
			oUnresolvedBinding = new ODataContextBinding(oModel, "path/unbound");

		oModelMock.expects("resolveDeep").withExactArgs("path/to/collection", "~oContext1")
			.returns("/deep/path/to/collection");
		this.mock(ODataListBinding.prototype).expects("checkExpandedList").withExactArgs()
			.returns(false);
		this.mock(ODataListBinding.prototype).expects("getResolvedPath")
			.withExactArgs()
			.returns("~resolvedPath");
		this.mock(oModel).expects("_getCreatedContextsCache")
			.withExactArgs()
			.returns(oCreatedContextsCache);
		this.mock(oCreatedContextsCache).expects("removePersistedContexts")
			.withExactArgs("~resolvedPath", "");
		this.mock(ODataListBinding.prototype).expects("_reassignCreateActivate").withExactArgs();
		oListBinding = new ODataListBinding(oModel, "path/to/collection", "~oContext1");

		this.mock(ODataPropertyBinding.prototype).expects("_getValue").withExactArgs()
			.returns("foo");
		this.mock(ODataPropertyBinding.prototype).expects("getDataState").withExactArgs()
			.returns({setValue : function () {/*not relevant*/}});
		oPropertyBinding = new ODataPropertyBinding(oModel, "path/to/property", "~oContext2");

		oModel.aBindings = [oTreeBinding, oPropertyBinding, oContextBinding, oListBinding,
			oUnresolvedBinding];

		oModelMock.expects("resolveDeep").withExactArgs("path/to/entity", "~oContext0")
			.returns("/deep/path/to/entity");
		oModelMock.expects("resolveFromCache").withExactArgs("/deep/path/to/entity")
			.returns("/~sCanonicalPath(42)");
		oModelMock.expects("resolveDeep").withExactArgs("path/to/collection(42)", "~oContext1")
			.returns("/deep/path/to/collection(42)");
		oModelMock.expects("resolveFromCache").withExactArgs("/deep/path/to/collection(42)")
			.returns("/~sCanonicalPath0(42)");

		// code under test
		assert.strictEqual(
			ODataModel.prototype.getDeepPathForCanonicalPath.call(oModel, "/~sCanonicalPath(42)"),
			"/deep/path/to/entity");
	});

	//*********************************************************************************************
	QUnit.test("getDeepPathForCanonicalPath: different deep paths", function (assert) {
		var oModel = {
				resolveDeep : function () {},
				resolveFromCache : function () {}
			},
			oModelMock = this.mock(oModel),
			oContextBinding0 = new ODataContextBinding(oModel, "path2entity", "~oContext0"),
			oContextBinding1 = new ODataContextBinding(oModel, "another/path2entity", "~oContext1");

		oModel.aBindings = [oContextBinding0, oContextBinding1];

		oModelMock.expects("resolveDeep").withExactArgs("path2entity", "~oContext0")
			.returns("/deep/path2entity");
		oModelMock.expects("resolveFromCache").withExactArgs("/deep/path2entity")
			.returns("/~sCanonicalPath(42)");
		oModelMock.expects("resolveDeep").withExactArgs("another/path2entity", "~oContext1")
			.returns("/deep/another/path2entity");
		oModelMock.expects("resolveFromCache").withExactArgs("/deep/another/path2entity")
			.returns("/~sCanonicalPath(42)");

		// code under test
		assert.strictEqual(
			ODataModel.prototype.getDeepPathForCanonicalPath.call(oModel, "/~sCanonicalPath(42)"),
			undefined);
	});

	//*********************************************************************************************
	QUnit.test("getDeepPathForCanonicalPath: same deep path", function (assert) {
		var oModel = {
				resolveDeep : function () {},
				resolveFromCache : function () {}
			},
			oModelMock = this.mock(oModel),
			oContextBinding0 = new ODataContextBinding(oModel, "path2entity", "~oContext0"),
			oContextBinding1 = new ODataContextBinding(oModel, "another/path2entity", "~oContext1");

		oModel.aBindings = [oContextBinding0, oContextBinding1];

		oModelMock.expects("resolveDeep").withExactArgs("path2entity", "~oContext0")
			.returns("/same/deep/path2entity");
		oModelMock.expects("resolveFromCache").withExactArgs("/same/deep/path2entity")
			.returns("/~sCanonicalPath(42)");
		oModelMock.expects("resolveDeep").withExactArgs("another/path2entity", "~oContext1")
			.returns("/same/deep/path2entity");
		oModelMock.expects("resolveFromCache").withExactArgs("/same/deep/path2entity")
			.returns("/~sCanonicalPath(42)");

		// code under test
		assert.strictEqual(
			ODataModel.prototype.getDeepPathForCanonicalPath.call(oModel, "/~sCanonicalPath(42)"),
			"/same/deep/path2entity");
	});

	//*********************************************************************************************
	// BCP: 2070289685
	// BCP: 002075129400008585322020
	[{
		functionMetadata : undefined,
		functionTarget : "~functionTarget",
		method : "GET",
		expectedRequest : {
			functionMetadata : undefined
		}
	}, {
		functionMetadata : "~functionMetadata",
		functionTarget : "~functionTarget",
		method : "GET",
		expectedRequest : {
			functionMetadata : "~functionMetadata",
			functionTarget : "~functionTarget",
			requestUri : "~requestUri"
		}
	}, {
		functionMetadata : "~functionMetadata",
		functionTarget : "~functionTarget",
		method : "POST",
		expectedRequest : {
			data : "~data",
			functionMetadata : "~functionMetadata",
			functionTarget : "~functionTarget",
			headers : "~headers",
			method : "POST",
			requestUri : "~requestUri",
			sideEffects : undefined
		}
	}].forEach(function (oFixture, i) {
		var sTitle = "_pushToRequestQueue: restore functionTarget and requestUri for function imports; "
				+ i;

		QUnit.test(sTitle, function (assert) {
			var oModel = {},
				oRequest = {
					data : "~data",
					functionTarget : oFixture.functionTarget,
					headers : "~headers",
					key : "~key",
					method : oFixture.method,
					requestUri : "~requestUri"
				},
				mRequests = {
					"~sGroupId" : {
						map : {
							"~key" : {
								request : {functionMetadata : oFixture.functionMetadata}
							}
						}
					}
				};

			// code under test
			ODataModel.prototype._pushToRequestQueue.call(oModel, mRequests, "~sGroupId", undefined,
				oRequest);

			assert.deepEqual(mRequests["~sGroupId"].map["~key"].request, oFixture.expectedRequest);
		});
	});

	//*********************************************************************************************
	QUnit.test("_pushToRequestQueue: restore POST request properties", function (assert) {
		var oModel = {},
			oNewRequest = {
				data : "~newData",
				headers : "~newHeaders",
				key : "~key",
				method : "POST",
				sideEffects : "~sideEffects"
			},
			oStoredRequest = {},
			mRequests = {
				"~sGroupId" : {
					map : {
						"~key" : {request : oStoredRequest}
					}
				}
			};

		// code under test
		ODataModel.prototype._pushToRequestQueue.call(oModel, mRequests, "~sGroupId", undefined,
			oNewRequest);

		assert.deepEqual(oStoredRequest, {
			data : "~newData",
			headers : "~newHeaders",
			method : "POST",
			sideEffects : "~sideEffects"
		});
	});

	//*********************************************************************************************
	QUnit.test("_parseResponse, message parser exists", function (assert) {
		var oModel = {
				bIsMessageScopeSupported : "~bIsMessageScopeSupported",
				oMessageParser : {
					parse : function () {}
				}
			};

		this.mock(oModel.oMessageParser).expects("parse")
			.withExactArgs("~oResponse", "~oRequest", "~mGetEntities", "~mChangeEntities",
				"~bIsMessageScopeSupported");

		// code under test
		ODataModel.prototype._parseResponse.call(oModel, "~oResponse", "~oRequest", "~mGetEntities",
			"~mChangeEntities");
	});

	//*********************************************************************************************
	[
		{bPersist : true, bExpected : true},
		{bPersist : undefined, bExpected : false},
		{bPersist : false, bExpected : false}
	].forEach(function (oFixture, i) {
		QUnit.test("_parseResponse, message parser does not exist, #" + i, function (assert) {
			var oModel = {
					bIsMessageScopeSupported : "~bIsMessageScopeSupported",
					bPersistTechnicalMessages : oFixture.bPersist,
					oMetadata : "~oMetadata",
					sServiceUrl : "/service/"
				};

			this.mock(ODataMessageParser.prototype).expects("parse")
				.withExactArgs("~oResponse", "~oRequest", "~mGetEntities", "~mChangeEntities",
					"~bIsMessageScopeSupported");
			this.mock(ODataMessageParser.prototype).expects("setProcessor")
				.withExactArgs(sinon.match.same(oModel));

			// code under test
			ODataModel.prototype._parseResponse.call(oModel, "~oResponse", "~oRequest", "~mGetEntities",
				"~mChangeEntities");

			assert.strictEqual(oModel.oMessageParser._serviceUrl, "/service/");
			assert.strictEqual(oModel.oMessageParser._metadata, "~oMetadata");
			assert.strictEqual(oModel.oMessageParser._bPersistTechnicalMessages, oFixture.bExpected);
		});
	});

	//*********************************************************************************************
	QUnit.test("_parseResponse, parse function throws error", function (assert) {
		var sError = "error",
			oModel = {
				bIsMessageScopeSupported : "~bIsMessageScopeSupported",
				oMessageParser : {
					parse : function () {}
				}
			};

		this.mock(oModel.oMessageParser).expects("parse")
			.withExactArgs("~oResponse", "~oRequest", "~mGetEntities", "~mChangeEntities",
				"~bIsMessageScopeSupported")
			.throws(sError);

		this.oLogMock.expects("error").withExactArgs("Error parsing OData messages: " + sError);

		// code under test
		ODataModel.prototype._parseResponse.call(oModel, "~oResponse", "~oRequest", "~mGetEntities",
			"~mChangeEntities");
	});

	//*********************************************************************************************
	[
		{_setPersistTechnicalMessages : function () {}},
		undefined
	].forEach(function (oODataMessageParser, i) {
		[
			{persist : true, result : true},
			{persist : "foo", result : true},
			{persist : false, result : false},
			{persist : undefined, result : false},
			{persist : null, result : false}
		].forEach(function (oFixture) {
		var sTitle = "setPersistTechnicalMessages: " + oFixture.persist + "; #" + i;

		QUnit.test(sTitle, function (assert) {
			var oODataModel = {
					oMessageParser : oODataMessageParser
				},
				oODataMessageParserMock = oODataMessageParser
					? this.mock(oODataMessageParser) : undefined;

			if (oODataMessageParserMock) {
				oODataMessageParserMock.expects("_setPersistTechnicalMessages")
					.withExactArgs(oFixture.result);
			}

			// code under test
			ODataModel.prototype.setPersistTechnicalMessages.call(oODataModel, oFixture.persist);

			assert.strictEqual(oODataModel.bPersistTechnicalMessages, oFixture.result);

			if (oODataMessageParserMock) {
				oODataMessageParserMock.expects("_setPersistTechnicalMessages").exactly(0);
			}

			// code under test - setting the same value again does nothing
			ODataModel.prototype.setPersistTechnicalMessages.call(oODataModel, oFixture.persist);

			assert.strictEqual(oODataModel.bPersistTechnicalMessages, oFixture.result);

			this.oLogMock.expects("warning")
				.withExactArgs("The flag whether technical messages should always be treated as"
					+ " persistent has been overwritten to " + !oFixture.result, undefined, sClassName);
			if (oODataMessageParserMock) {
				oODataMessageParserMock.expects("_setPersistTechnicalMessages")
					.withExactArgs(!oFixture.result);
			}

			// code under test - setting a different value !== undefined logs a warning
			ODataModel.prototype.setPersistTechnicalMessages.call(oODataModel, !oFixture.persist);

			assert.strictEqual(oODataModel.bPersistTechnicalMessages, !oFixture.result);
		});
		});
	});

	//*********************************************************************************************
	[true, false, undefined].forEach(function (bPersist) {
		QUnit.test("getPersistTechnicalMessages: " + bPersist, function (assert) {
			var oODataModel = {
					bPersistTechnicalMessages : bPersist
				};

			assert.strictEqual(ODataModel.prototype.getPersistTechnicalMessages.call(oODataModel),
				bPersist);
		});
	});

	//*********************************************************************************************
	[{
		oEntry : undefined,
		sETag : undefined,
		oExpectedEntry : undefined
	}, {
		oEntry : {},
		sETag : "~etag",
		oExpectedEntry : {}
	}, {
		oEntry : {__metadata : {}},
		sETag : undefined,
		oExpectedEntry : {__metadata : {}}
	}, {
		oEntry : {__metadata : {}},
		sETag : "~etag",
		oExpectedEntry : {__metadata : {etag : "~etag"}}
	}].forEach(function (oFixture, i) {
		QUnit.test("_updateETag: " + i, function (assert) {
			var oModel = {
					_getHeader : function () {},
					_getObject : function () {},
					sServiceUrl : "/service_url"
				},
				oRequest = {
					requestUri : "/service_url/~requestedEntity?filter"
				},
				oResponse = {
					headers : "~headers"
				};

			this.mock(oModel).expects("_getObject")
				.withExactArgs("/~requestedEntity", undefined, true).returns(oFixture.oEntry);
			this.mock(oModel).expects("_getHeader").withExactArgs("etag", "~headers")
				.returns(oFixture.sETag);

			// code under test
			ODataModel.prototype._updateETag.call(oModel, oRequest, oResponse);

			assert.deepEqual(oFixture.oEntry, oFixture.oExpectedEntry);
		});
	});

	//*********************************************************************************************
	[{
		input : undefined,
		output : {}
	}, {
		input : null,
		output : {}
	}, {
		input : "foo",
		output : {}
	}, {
		input : 42,
		output : {}
	}, {
		input : ["a", "b", "c"],
		output : {}
	}].forEach(function (oFixture, i) {
		QUnit.test("increaseLaundering: skip laundering if oChangedEntity is not a plain object " + i,
				function (assert) {
			var oModel = {
					mLaunderingState : {}
				};

			// code under test
			ODataModel.prototype.increaseLaundering.call(oModel, "/Test", oFixture.input);

			assert.deepEqual(oModel.mLaunderingState, oFixture.output);
		});
	});

	//*********************************************************************************************
	[{
		input : {},
		launderingState : {},
		output : {"/Test" : 1}
	}, {
		input : {property1 : "foo", property2 : "bar"},
		launderingState : {},
		output : {"/Test" : 1, "/Test/property1" : 1, "/Test/property2" : 1}
	}, {
		input : {__metadata : {}, property1 : "foo"},
		launderingState : {},
		output : {"/Test" : 1, "/Test/property1" : 1}
	}, {
		increaseLaunderingPath : "/Test/property2",
		input : {property1 : "foo", property2 : {}},
		launderingState : {},
		output : {"/Test" : 1, "/Test/property1" : 1}
	}, {
		input : {property1 : "foo", property3 : "baz"},
		launderingState : {"/Test" : 1, "/Test/property1" : 1, "/Test/property2" : 1},
		output : {"/Test" : 2, "/Test/property1" : 2, "/Test/property2" : 1, "/Test/property3" : 1}
	}].forEach(function (oFixture, i) {
		QUnit.test("increaseLaundering: oChangedEntity is a plain object " + i, function (assert) {
			var sIncreaseLaunderingPath = oFixture.increaseLaunderingPath || "",
				oModel = {
					increaseLaundering : function () {},
					mLaunderingState : oFixture.launderingState
				};

			this.mock(oModel).expects("increaseLaundering")
				.withExactArgs(sIncreaseLaunderingPath,
					sinon.match.same(oFixture.input[sIncreaseLaunderingPath.slice(6)]))
				.exactly(sIncreaseLaunderingPath ? 1 : 0);

			// code under test
			ODataModel.prototype.increaseLaundering.call(oModel, "/Test", oFixture.input);

			assert.deepEqual(oModel.mLaunderingState, oFixture.output);
		});
	});

	//*********************************************************************************************
	[{
		input : undefined,
		output : {"/Test" : 1}
	}, {
		input : null,
		output : {"/Test" : 1}
	}, {
		input : "foo",
		output : {"/Test" : 1}
	}, {
		input : 42,
		output : {"/Test" : 1}
	}, {
		input : ["a", "b", "c"],
		output : {"/Test" : 1}
	}].forEach(function (oFixture, i) {
		QUnit.test("decreaseLaundering: skip laundering if oChangedEntity is not a plain object " + i,
				function (assert) {
			var oModel = {
					mLaunderingState : {"/Test" : 1}
				};

			// code under test
			ODataModel.prototype.decreaseLaundering.call(oModel, "/Test", oFixture.input);

			assert.deepEqual(oModel.mLaunderingState, oFixture.output);
		});
	});

	//*********************************************************************************************
	[{
		input : {},
		launderingState : {"/Test" : 1},
		output : {}
	}, {
		input : {property1 : "foo", property2 : "bar"},
		launderingState : {"/Test" : 1, "/Test/property1" : 1, "/Test/property2" : 1},
		output : {}
	}, {
		input : {__metadata : {}, property1 : "foo"},
		launderingState : {"/Test" : 1, "/Test/property1" : 1},
		output : {}
	}, {
		decreaseLaunderingPath : "/Test/property2",
		input : {property1 : "foo", property2 : {}},
		launderingState : {"/Test" : 1, "/Test/property1" : 1},
		output : {}
	}, {
		input : {property1 : "foo", property3 : "baz"},
		launderingState : {"/Test" : 2, "/Test/property1" : 2, "/Test/property2" : 1,
			"/Test/property3" : 1},
		output : {"/Test" : 1, "/Test/property1" : 1, "/Test/property2" : 1}
	}].forEach(function (oFixture, i) {
		QUnit.test("decreaseLaundering: oChangedEntity is a plain object " + i, function (assert) {
			var sDecreaseLaunderingPath = oFixture.decreaseLaunderingPath || "",
				oModel = {
					decreaseLaundering : function () {},
					mLaunderingState : oFixture.launderingState
				};

			this.mock(oModel).expects("decreaseLaundering")
				.withExactArgs(sDecreaseLaunderingPath,
					sinon.match.same(oFixture.input[sDecreaseLaunderingPath.slice(6)]))
				.exactly(sDecreaseLaunderingPath ? 1 : 0);

			// code under test
			ODataModel.prototype.decreaseLaundering.call(oModel, "/Test", oFixture.input);

			assert.deepEqual(oModel.mLaunderingState, oFixture.output);
		});
	});

	//*********************************************************************************************
	QUnit.test("_processError: update deep path for function imports", function (assert) {
		var oModel = {
				_createEventInfo : function () {},
				_handleError : function () {},
				fireBatchRequestCompleted : function () {},
				fireBatchRequestFailed : function () {}
			},
			oRequest = {
				deepPath : "~deepPath",
				functionMetadata : "~functionMetadata",
				functionTarget : "~functionTarget"
			};

		this.mock(oModel).expects("_handleError")
			.withExactArgs("~oResponse", sinon.match.same(oRequest)
				.and(sinon.match.has("deepPath", "~functionTarget")))
			.returns("~oError");
		this.mock(oModel).expects("_createEventInfo")
			.withExactArgs(sinon.match.same(oRequest), "~oError", "~aRequests")
			.returns("~oEventInfo");
		this.mock(oModel).expects("fireBatchRequestCompleted").withExactArgs("~oEventInfo");
		this.mock(oModel).expects("fireBatchRequestFailed").withExactArgs("~oEventInfo");

		// code under test
		ODataModel.prototype._processError.call(oModel, oRequest, "~oResponse",
			/*fnError*/undefined, "~bBatch", "~aRequests");

		assert.strictEqual(oRequest.deepPath, "~functionTarget");
		assert.strictEqual(oRequest.deepPath, oRequest.functionTarget);
	});

	//*********************************************************************************************
	// BCP: 2080258237
	QUnit.test("_submitRequest: avoid TypeError if request is aborted", function (assert) {
		var done = assert.async(),
			oModel = {
				pReadyForRequest : Promise.resolve(),
				_getODataHandler : function () {},
				_request : function () {},
				getServiceMetadata : function () {}
			},
			oRequest = {requestUri : "~uri"};

		this.mock(oModel).expects("_getODataHandler").withExactArgs("~uri").returns("~oHandler");

		// code under test
		ODataModel.prototype._submitRequest.call(oModel, oRequest).abort();

		// internal function submit is called async
		this.mock(oModel).expects("getServiceMetadata").withExactArgs().returns("~metadata");
		this.mock(oModel).expects("_request")
			.withExactArgs(sinon.match.same(oRequest), sinon.match.func, sinon.match.func,
				"~oHandler", undefined, "~metadata")
			.callsFake(function () {
				Promise.resolve().then(done);
				// for any reason the request handle is undefined which must not lead to a TypeError
				return undefined;
			});
	});

	//*********************************************************************************************
	QUnit.test("_submitRequest: clean up side effect expands in success case", function (assert) {
		var fnResolve, fnHandleSuccessInternal,
			oHandlers = {
				fnSuccessParameter : function () {}
			},
			oHandlersMock = this.mock(oHandlers),
			oModel = {
				pReadyForRequest : Promise.resolve(),
				_getODataHandler : function () {},
				_request : function () {},
				getServiceMetadata : function () {}
			},
			oPromise = new Promise(function (resolve, reject) {
				fnResolve = resolve;
			}),
			oRequest = {requestUri : "~uri"};

		this.mock(oModel).expects("_getODataHandler").withExactArgs("~uri").returns("~oHandler");
		oHandlersMock.expects("fnSuccessParameter").never();

		// code under test
		ODataModel.prototype._submitRequest.call(oModel, oRequest, oHandlers.fnSuccessParameter);

		// internal function submit is called async
		this.mock(oModel).expects("getServiceMetadata").withExactArgs().returns("~metadata");
		this.mock(oModel).expects("_request")
			.withExactArgs(sinon.match.same(oRequest),
				sinon.match(function (handleSuccess) {
					fnHandleSuccessInternal = handleSuccess;

					return true;
				}), sinon.match.func, "~oHandler", undefined, "~metadata")
			.callsFake(function () {
				fnResolve();
			});

		return oPromise.then(function () {
			var aSideEffectCleanUpFunctions = [sinon.spy(), sinon.spy()];

			oHandlersMock.expects("fnSuccessParameter") // parameters not relevant
				.callsFake(function () {
					// simulate collection of side effect cleanup functions
					oModel.aSideEffectCleanUpFunctions = aSideEffectCleanUpFunctions;
				});

			// code under test
			fnHandleSuccessInternal();

			assert.notStrictEqual(oModel.aSideEffectCleanUpFunctions, aSideEffectCleanUpFunctions);
			assert.deepEqual(oModel.aSideEffectCleanUpFunctions, []);
			assert.ok(aSideEffectCleanUpFunctions[0].calledOnceWithExactly());
			assert.ok(aSideEffectCleanUpFunctions[1].calledOnceWithExactly());
		});
	});

	//*********************************************************************************************
	["fulfilled", "pending", "rejected"].forEach(function (sCase) {
		[false, true].forEach(function (bMetaModelLoaded) {
		var sTitle = "_getObject: code list path, " + sCase + "; bMetaModelLoaded=" + bMetaModelLoaded;

		QUnit.test(sTitle, function (assert) {
			var oFetchCodeListPromise,
				oMetaModel = {
					fetchCodeList : function () {}
				},
				oModel = {
					oMetadata : {isLoaded : function () {}},
					bMetaModelLoaded : bMetaModelLoaded,
					_isMetadataPath : function () {},
					getMetaModel : function () {},
					isMetaModelPath : function () {},
					resolve : function () {}
				};

			// We use SyncPromise instead of a mock to ensure #caught needs to be called in case of a
			// rejected SyncPromise.
			// SyncPromise.resolve(Promise.resolve()) in fixtures leads to a fulfilled promise in the
			// QUnit test -> cannot be used in fixture.
			if (sCase === "fulfilled") {
				oFetchCodeListPromise = SyncPromise.resolve("~mCodeList");
			} else {
				oFetchCodeListPromise = sCase === "pending"
					? SyncPromise.resolve(Promise.resolve("~mCodeList"))
					: SyncPromise.reject("~error");
			}
			this.mock(oModel).expects("resolve").withExactArgs("~path", undefined, undefined)
				.returns("~resolvedPath");
			this.mock(oModel).expects("_isMetadataPath").withExactArgs("~resolvedPath").returns(true);
			this.mock(oModel.oMetadata).expects("isLoaded").withExactArgs().returns(true);
			this.mock(oModel).expects("isMetaModelPath").withExactArgs("~resolvedPath").returns(true);
			this.mock(oModel).expects("getMetaModel").withExactArgs().returns(oMetaModel);
			this.mock(ODataMetaModel).expects("getCodeListTerm").withExactArgs("~resolvedPath")
				.returns("~term");
			this.mock(oMetaModel).expects("fetchCodeList").withExactArgs("~term")
				.returns(oFetchCodeListPromise);

			// code under test
			assert.strictEqual(ODataModel.prototype._getObject.call(oModel, "~path"),
				sCase === "fulfilled" ? "~mCodeList" : undefined);

			return oFetchCodeListPromise.isPending() ? oFetchCodeListPromise : undefined;
		});
		});
	});

	//*********************************************************************************************
	QUnit.test("_getObject: code list path, oMetadata.isLoaded=false", function (assert) {
		var oModel = {
				oMetadata : {isLoaded : function () {}},
				_isMetadataPath : function () {},
				resolve : function () {}
			};

		this.mock(oModel).expects("resolve").withExactArgs("~path", undefined, undefined)
			.returns("~resolvedPath");
		this.mock(oModel).expects("_isMetadataPath").withExactArgs("~resolvedPath").returns(true);
		this.mock(oModel.oMetadata).expects("isLoaded").withExactArgs().returns(false);
		this.mock(ODataMetaModel).expects("getCodeListTerm").withExactArgs("~resolvedPath")
			.returns("~term");

		// code under test
		assert.strictEqual(ODataModel.prototype._getObject.call(oModel, "~path"), undefined);
	});

	//*********************************************************************************************
	[{
		bUseUndefinedIfUnresolved : true,
		vResult : undefined
	}, {
		bUseUndefinedIfUnresolved : undefined,
		vResult : null
	}].forEach(function (oFixture) {
		var sTitle = "_getObject: use undefined if unresolved: " + oFixture.bUseUndefinedIfUnresolved;

		QUnit.test(sTitle, function (assert) {
			var oModel = {
					resolve : function () {}
				};

			this.mock(oModel).expects("resolve")
				.withExactArgs("~path", undefined, undefined)
				.returns(undefined);

			// code under test
			assert.strictEqual(ODataModel.prototype._getObject.call(oModel, "~path", undefined,
				undefined, oFixture.bUseUndefinedIfUnresolved), oFixture.vResult);
		});
	});

	//*********************************************************************************************
	QUnit.test("_getObject: call _getInstanceAnnotationValue", function (assert) {
		var oModel = {
				resolve : function () {},
				_getInstanceAnnotationValue : function () {}
			},
			sPath = "@$ui5.~annotation";

		this.mock(oModel).expects("resolve")
			.withExactArgs(sPath, "~oContext", undefined)
			.returns("~resolvedPath");
		this.mock(oModel).expects("_getInstanceAnnotationValue")
			.withExactArgs(sPath, "~oContext")
			.returns("~value");

		// code under test
		assert.strictEqual(ODataModel.prototype._getObject.call(oModel, sPath, "~oContext"),
			"~value");
	});

	//*********************************************************************************************
	[undefined, "~sPath"].forEach(function (sPath) {
		var sTitle = "_getObject: Don't call _getInstanceAnnotationValue for sPath: " + sPath;

		QUnit.test(sTitle, function (assert) {
			var oModel = {
					mChangedEntities : {},
					_getEntity : function () {},
					_isMetadataPath : function () {},
					resolve : function () {}
				};

			this.mock(oModel).expects("resolve")
				.withExactArgs(sPath, "~oContext", undefined)
				.returns("/~resolvedPath");
			this.mock(oModel).expects("_isMetadataPath").withExactArgs("/~resolvedPath").returns(false);
			this.mock(oModel).expects("_getEntity").withExactArgs("~resolvedPath").returns("~Data");

			// code under test
			assert.strictEqual(ODataModel.prototype._getObject.call(oModel, sPath, "~oContext"),
				"~Data");
		});
	});

	//*********************************************************************************************
	QUnit.test("_getObject: propagate _getInstanceAnnotationValue error", function (assert) {
		var oError = new Error("~Error"),
			oModel = {
				_getInstanceAnnotationValue : function () {},
				resolve : function () {}
			};

		this.mock(oModel).expects("resolve")
			.withExactArgs("@$ui5.~annotation", "~oContext", undefined)
			.returns("/~resolvedPath");
		this.mock(oModel).expects("_getInstanceAnnotationValue")
			.withExactArgs("@$ui5.~annotation", "~oContext")
			.throws(oError);

		// code under test
		assert.throws(function () {
				ODataModel.prototype._getObject.call(oModel,"@$ui5.~annotation", "~oContext");
			}, oError);
	});

	//*********************************************************************************************
	[
		{sPath : "@$ui5.context.isInactive", sFunctionName : "isInactive"},
		{sPath : "@$ui5.context.isTransient", sFunctionName : "isTransient"}
	].forEach(function (oFixture) {
		QUnit.test("_getInstanceAnnotationValue: " + oFixture.sPath, function (assert) {
			var oContext = {};

			oContext[oFixture.sFunctionName] = function () {};
			this.mock(oContext).expects(oFixture.sFunctionName)
				.withExactArgs()
				.returns("~annotationValue");

			// code under test
			assert.strictEqual(ODataModel.prototype._getInstanceAnnotationValue(oFixture.sPath,
				oContext), "~annotationValue");
		});
	});

	//*********************************************************************************************
	QUnit.test("_getInstanceAnnotationValue: unsupported instance annotation", function (assert) {
		// code under test
		assert.throws(function () {
			ODataModel.prototype._getInstanceAnnotationValue("@$ui5.~annotation", "~oContext");
		}, new Error("Unsupported instance annotation: @$ui5.~annotation"));
	});

	//*********************************************************************************************
	QUnit.test("annotationsLoaded", function (assert) {
		var oModel = {pAnnotationsLoaded : "~pAnnotationsLoaded"};

		// code under test
		assert.strictEqual(ODataModel.prototype.annotationsLoaded.call(oModel),
			"~pAnnotationsLoaded");
	});

	//*********************************************************************************************
	QUnit.test("getMetaModel: new meta model - successfully loaded", function (assert) {
		var oData = {foo : 'bar'},
			oMetaModel,
			oModel = {
				oAnnotations : undefined,
				oMetadata : {
					getServiceMetadata : function () {},
					isLoaded : function () {}
				},
				oMetaModel : undefined,
				bMetaModelLoaded : "~bMetaModelLoaded",
				_requestAnnotationChanges() {},
				annotationsLoaded : function () {},
				checkUpdate : function () {}
			};

		// called in ODataMetaModel constructor
		this.mock(oModel).expects("annotationsLoaded").withExactArgs().returns(Promise.resolve());
		// called in ODataMetaModel constructor; result is used to create a JSONModel
		this.mock(oModel.oMetadata).expects("getServiceMetadata").withExactArgs().returns(oData);
		this.mock(oModel).expects("_requestAnnotationChanges").withExactArgs().returns(SyncPromise.resolve());

		// code under test
		oMetaModel = ODataModel.prototype.getMetaModel.call(oModel);

		assert.ok(oMetaModel instanceof ODataMetaModel);
		assert.strictEqual(oModel.oMetaModel, oMetaModel);
		assert.strictEqual(oModel.bMetaModelLoaded, "~bMetaModelLoaded",
			"bMetaModelLoaded is unchanged until the meta model is loaded");

		// called in ODataMetaModel constructor
		this.mock(_ODataMetaModelUtils).expects("merge")
			.withExactArgs({}, oData, sinon.match.same(oMetaModel), /*bIgnoreAnnotationsFromMetadata*/undefined);

		this.mock(oModel).expects("checkUpdate").withExactArgs(false, false, null, true)
			.callsFake(function () {
				assert.strictEqual(oModel.bMetaModelLoaded, true,
					"checkUpdate called after the meta model is loaded");
			});

		return oMetaModel.loaded().then(function () {
			assert.strictEqual(oModel.bMetaModelLoaded, true);
		});
	});

	//*********************************************************************************************
	QUnit.test("getMetaModel: meta model already available", function (assert) {
		var oModel = {oMetaModel : "~oMetaModel"};

		// code under test
		assert.strictEqual(ODataModel.prototype.getMetaModel.call(oModel), "~oMetaModel");
	});

	//*********************************************************************************************
	QUnit.test("createCodeListModelParameters: mParameters=undefined and defaulting",
			function (assert) {
		var mExpectedResult = {
				defaultCountMode : CountMode.None,
				disableSoftStateHeader : true,
				headers : undefined,
				json : undefined,
				metadataUrlParams : undefined,
				persistTechnicalMessages : undefined,
				serviceUrl : "~serviceUrl",
				serviceUrlParams : undefined,
				tokenHandling : false,
				useBatch : false,
				warmupUrl : undefined
			},
			oModel = {sServiceUrl : "~serviceUrl"};

		// code under test
		assert.deepEqual(ODataModel.prototype.createCodeListModelParameters.call(oModel),
			mExpectedResult);
	});

	//*********************************************************************************************
	QUnit.test("createCodeListModelParameters: w/ mParameters and defaulting", function (assert) {
		var mExpectedResult = {
				defaultCountMode : CountMode.None,
				disableSoftStateHeader : true,
				headers : {foo : "bar"},
				json : "~json",
				metadataUrlParams : {meta : "data"},
				persistTechnicalMessages : "~persist",
				serviceUrl : "~serviceUrl",
				serviceUrlParams : {service : "url"},
				tokenHandling : false,
				useBatch : false,
				warmupUrl : "~warmupUrl"
			},
			oModel = {sServiceUrl : "~serviceUrl"},
			mParameters = {
				defaultCountMode : "~countMode",
				disableSoftStateHeader : false,
				headers : {foo : "bar"},
				json : "~json",
				metadataUrlParams : {meta : "data"},
				persistTechnicalMessages : "~persist",
				serviceUrl : "~serviceUrl",
				serviceUrlParams : {service : "url"},
				tokenHandling : true,
				useBatch : true,
				warmupUrl : "~warmupUrl"
			},
			mResults;

		// code under test
		mResults = ODataModel.prototype.createCodeListModelParameters.call(oModel, mParameters);

		assert.deepEqual(mResults, mExpectedResult);
		assert.notStrictEqual(mResults.headers, mParameters.headers);
		assert.notStrictEqual(mResults.metadataUrlParams, mParameters.metadataUrlParams);
		assert.notStrictEqual(mResults.serviceUrlParams, mParameters.serviceUrlParams);
	});

	//*********************************************************************************************
	QUnit.test("getCodeListModelParameters", function (assert) {
		var oModel = {mCodeListModelParams : "~mCodeListModelParams"};

		// code under test
		assert.strictEqual(ODataModel.prototype.getCodeListModelParameters.call(oModel),
			"~mCodeListModelParams");
	});

	//*********************************************************************************************
	QUnit.test("getMetadataUrl", function (assert) {
		var oModel = {sMetadataUrl : "~metadataUrl"};

		// code under test
		assert.strictEqual(ODataModel.prototype.getMetadataUrl.call(oModel), "~metadataUrl");
	});

	//*********************************************************************************************
	QUnit.test("_updateContext", function (assert) {
		var oModel = {mContexts : {}},
			oContext = new BaseContext(oModel, "/path");

		oModel.mContexts["/path"] = oContext;

		assert.strictEqual(oContext.getPath(), "/path");
		assert.strictEqual(oContext.sDeepPath, "");

		// code under test
		ODataModel.prototype._updateContext.call(oModel, oContext, "/newPath");

		assert.strictEqual(oContext.getPath(), "/newPath");
		assert.strictEqual(oContext.sDeepPath, "", "deep path is not changed");
		assert.deepEqual(oModel.mContexts, {
			//TODO is it necessary the context remains stored with its previous path as key?
			"/path"  : oContext,
			"/newPath" : oContext
		});

		// code under test
		ODataModel.prototype._updateContext.call(oModel, oContext, "/newPath2", "/deep/newPath2");

		assert.strictEqual(oContext.getPath(), "/newPath2");
		assert.strictEqual(oContext.sDeepPath, "/deep/newPath2");
		assert.deepEqual(oModel.mContexts, {
			"/path"  : oContext,
			"/newPath" : oContext,
			"/newPath2" : oContext
		});
	});

	//*********************************************************************************************
	[false, true].forEach((bRejected) => {
		QUnit.test("refreshSecurityToken: call handleGetError with oRequest, $rejected:" + bRejected, function (assert) {
			var fnError, oResult,
				oModel = {
					bDisableHeadRequestForToken : true,
					_createRequest : function () {},
					_createRequestUrlWithNormalizedPath : function () {},
					_getHeaders : function () {},
					_handleError : function () {},
					_request : function () {},
					getServiceMetadata : function () {},
					resetSecurityToken : function () {}
				},
				oError = {$rejected : bRejected},
				oHelper = {error() {}},
				oHelperMock = this.mock(oHelper),
				oRequest = {headers : {}};

			this.mock(oModel).expects("_createRequestUrlWithNormalizedPath")
				.withExactArgs("/")
				.returns("~sUrl");
			this.mock(oModel).expects("_getHeaders").withExactArgs(undefined, true).returns("~headers");
			this.mock(oModel).expects("_createRequest")
				.withExactArgs("~sUrl", "", "GET", "~headers", null, null, false)
				.returns(oRequest);
			this.mock(oModel).expects("getServiceMetadata").withExactArgs().returns("~serviceMetadata");
			this.mock(oModel).expects("_request")
				.withExactArgs(sinon.match.same(oRequest), sinon.match.func,
					sinon.match(function (fnError0) {
						fnError = fnError0;
						return true;
					}), undefined, undefined, "~serviceMetadata")
				.returns("~requestHandle");
			oHelperMock.expects("error").never();

			// code under test - parameters fnSuccess and bAsync are not relevant for this test
			oResult = ODataModel.prototype.refreshSecurityToken.call(oModel, "~fnSuccess", oHelper.error);

			assert.strictEqual(oResult.request, "~requestHandle");

			this.mock(oModel).expects("resetSecurityToken").withExactArgs();
			this.mock(oModel).expects("_handleError")
				.withExactArgs(sinon.match.same(oError), sinon.match.same(oRequest))
				.exactly(bRejected ? 0 : 1);
			oHelperMock.expects("error").withExactArgs(oError);

			// code under test - call error handler
			fnError(oError);

			assert.strictEqual(oModel.bTokenHandling, bRejected ? undefined : false);
		});
	});

	//*********************************************************************************************
	QUnit.test("refreshSecurityToken: abort() forbidden during 'Retry-after'", function (assert) {
		const oModel = {
			_createRequest() {},
			_createRequestUrlWithNormalizedPath() {},
			_getHeaders() {},
			_request() {},
			getServiceMetadata() {},
			resetSecurityToken() {}
		};
		this.mock(oModel).expects("_createRequestUrlWithNormalizedPath")
			.withExactArgs("/")
			.returns("~sUrl");
		this.mock(oModel).expects("_getHeaders").withExactArgs(undefined, true).returns("~headers");
		const oRequest = {headers: {}};
		this.mock(oModel).expects("_createRequest")
			.withExactArgs("~sUrl", "", "HEAD", "~headers", null, null, false)
			.returns(oRequest);
		this.mock(oModel).expects("getServiceMetadata").withExactArgs().returns("~serviceMetadata");
		const oRequestHandle = {};
		this.mock(oModel).expects("_request")
			.withExactArgs(sinon.match.same(oRequest), sinon.match.func, sinon.match.func, undefined,
				undefined, "~serviceMetadata")
			.returns(oRequestHandle);
		const oAbort = ODataModel.prototype.refreshSecurityToken.call(oModel, "~fnSuccess",  "~fnError");
		assert.strictEqual(oAbort.request, oRequestHandle);
		oRequestHandle.abort = function() {};
		this.mock(oRequestHandle).expects("abort").withExactArgs();

		// code under test: abort() w/o "Retry-after" promise is allowed
		oAbort.abort();

		oModel.pRetryAfter = {};
		assert.throws(() => {
			// code under test: abort() w/ "Retry-after" promise forbidden
			oAbort.abort();
		}, new Error("abort() during HTTP 503 'Retry-after' processing not supported"));
	});

	//*********************************************************************************************
	[false, true].forEach((bRejected) => {
		const sTitle = `refreshSecurityToken: call handleHeadError -> handleGetError, $rejected: ${bRejected}`;
		QUnit.test(sTitle, function (assert) {
			const oModel = {
					_createRequest() {},
					_createRequestUrlWithNormalizedPath() {},
					_getHeaders() {},
					_handleError() {},
					_request() {},
					getServiceMetadata() {},
					resetSecurityToken() {}
				},
				oModelMock = this.mock(oModel),
				oRequest = {headers : {}};

			oModelMock.expects("_createRequestUrlWithNormalizedPath")
				.withExactArgs("/")
				.returns("~sUrl");
			oModelMock.expects("_getHeaders").withExactArgs(undefined, true).returns("~headers");
			oModelMock.expects("_createRequest")
				.withExactArgs("~sUrl", "", "HEAD", "~headers", null, null, false)
				.returns(oRequest);
			oModelMock.expects("getServiceMetadata").withExactArgs().returns("~serviceMetadata");
			let fnHandleHeadError;
			oModelMock.expects("_request")
				.withExactArgs(sinon.match.same(oRequest), sinon.match.func,
					sinon.match((fnError0) => {
						fnHandleHeadError = fnError0;
						return true;
					}), undefined, undefined, "~serviceMetadata")
				.returns("~requestHandle0");
			const oHelper = {error() {}};
			const oHelperMock = this.mock(oHelper);
			oHelperMock.expects("error").never();

			// code under test - parameters fnSuccess and bAsync are not relevant for this test
			const oResult = ODataModel.prototype.refreshSecurityToken.call(oModel, "~fnSuccess", oHelper.error);

			assert.strictEqual(oResult.request, "~requestHandle0");

			let fnHandleGetError;
			if (!bRejected) {
				oModelMock.expects("_getHeaders").withExactArgs(undefined, true).returns("~headers");
				oModelMock.expects("_createRequest")
					.withExactArgs("~sUrl", "", "GET", "~headers", null, null, false)
					.returns(oRequest);
				oModelMock.expects("getServiceMetadata").withExactArgs().returns("~serviceMetadata");
				oModelMock.expects("_request")
					.withExactArgs(sinon.match.same(oRequest), sinon.match.func,
						sinon.match(function (fnError0) {
							fnHandleGetError = fnError0;
							return true;
						}), undefined, undefined, "~serviceMetadata")
					.returns("~requestHandle1");
			}
			oModelMock.expects("resetSecurityToken").withExactArgs().exactly(bRejected ? 1 : 0);
			const oError = {$rejected: bRejected};
			oHelperMock.expects("error").withExactArgs(sinon.match.same(oError)).exactly(bRejected ? 1 : 0);

			// code under test - call HEAD error handler
			fnHandleHeadError(oError);

			assert.strictEqual(oModel.bTokenHandling, undefined);
			assert.strictEqual(oResult.request, bRejected ? "~requestHandle0" : "~requestHandle1");

			if (!bRejected) { // -> fallback to requestToken("GET"...)
				oModelMock.expects("resetSecurityToken").withExactArgs();
				oModelMock.expects("_handleError")
					.withExactArgs(sinon.match.same(oError), sinon.match.same(oRequest));
				oHelperMock.expects("error").withExactArgs(oError);

				// code under test - call GET error handler
				fnHandleGetError(oError);

				oModelMock.expects("resetSecurityToken").withExactArgs();
				oError.$rejected = true;
				oHelperMock.expects("error").withExactArgs(sinon.match.same(oError));

				// code under test - call GET error handler with rejected error
				// UseCase: HEAD via get returns non 503 error; fallback to token via GET returns 503 error and
				// "Retry-after" promise was rejected
				fnHandleGetError(oError);
			}
			assert.strictEqual(oModel.bTokenHandling, bRejected ? undefined : false);
		});
	});

	//*********************************************************************************************
	QUnit.test("securityTokenAvailable: forward rejection reason on error", function (assert) {
		const oModel = {
			oSharedServiceData: {},
			refreshSecurityToken() {}
		};
		const oExpectation = this.mock(oModel).expects("refreshSecurityToken")
			.withExactArgs(sinon.match.func, sinon.match.func, true);

		const pSecurityPromise = ODataModel.prototype.securityTokenAvailable.call(oModel).then(() => {
			assert.notOk("must not be called");
		}, (oError0) => {
			assert.strictEqual(oError0, "~oError");
		});

		// code under test (call error handler)
		oExpectation.args[0][1]("~oError");

		return pSecurityPromise;
	});

	//*********************************************************************************************
	QUnit.test("_submitRequest: submitWithToken, call errorhandler if $rejected", function (assert) {
		const oError0 = {$rejected: true};
		const oHelper = {error() {}};
		const oModel = {
			bTokenHandling: true,
			_getODataHandler() {},
			_request() {},
			securityTokenAvailable() {},
			getServiceMetadata() {}
		};
		let fnReject;
		const pReadyForRequest0 = new Promise((_resolve, reject) => {
			fnReject = reject;
		});
		const oModelMock = this.mock(oModel);
		oModelMock.expects("securityTokenAvailable").withExactArgs().returns(pReadyForRequest0);

		const oRequest = {
			headers: {"x-csrf-token": "token"},
			method: "!GET",
			requestUri: "~requestUri"
		};
		oModelMock.expects("_getODataHandler").withExactArgs("~requestUri").returns("~oHandler");
		const oHelperMock = this.mock(oHelper);
		oHelperMock.expects("error").withExactArgs(sinon.match.same(oError0));
		oModelMock.expects("getServiceMetadata").withExactArgs().never();
		ODataModel.prototype._submitRequest.call(oModel, oRequest, "~fnSuccess", oHelper.error);


		// code under test, test with $rejected -> no fallback to submit but handlError()
		fnReject(oError0);

		const pReadyForRequest1 = new Promise((_resolve, reject) => {
			fnReject = reject;
		});
		oModelMock.expects("securityTokenAvailable").withExactArgs().returns(pReadyForRequest1);
		oModelMock.expects("_getODataHandler").withExactArgs("~requestUri").returns("~oHandler1");
		const oError1 = {/*w/o $rejected: true*/};
		oHelperMock.expects("error").never();
		oModelMock.expects("getServiceMetadata").returns("~serviceMetadata");
		oModelMock.expects("_request")
			.withExactArgs(sinon.match.same(oRequest), sinon.match.func, sinon.match.func, "~oHandler1",
				undefined, "~serviceMetadata")
			.returns("~oRequestHAndle");
		ODataModel.prototype._submitRequest.call(oModel, oRequest, "~fnSuccess", oHelper.error);

		// code under test, test w/o $rejected) -> fallback to submit()
		fnReject(oError1);

		return Promise.all([
			pReadyForRequest0.then(() => {
				assert.notOk("must not be called");
			}, (oError) => {
				assert.strictEqual(oError, oError0);
			}),
			pReadyForRequest1.then(() => {
				assert.notOk("must not be called");
			}, (oError) => {
				assert.strictEqual(oError, oError1);
			})
		]);
	});

	//*********************************************************************************************
	QUnit.test("refreshSecurityToken: no server cache for tokenHandling='skipServerCache'", function (assert) {
		const oModel = {
				bDisableHeadRequestForToken : true,
				_createRequest() {},
				_createRequestUrlWithNormalizedPath() {},
				_getHeader() {},
				_getHeaders() {},
				_request() {},
				_setSessionContextIdHeader() {},
				getServiceMetadata() {},
				oHeaders : {},
				oSharedServiceData : {}
			};
		const oModelMock = this.mock(oModel);
		const oRequest = {headers : {}};
		const oResponse = {headers : "~responseHdrs"};

		oModelMock.expects("_createRequestUrlWithNormalizedPath").withExactArgs("/").returns("~sUrl");
		oModelMock.expects("_getHeaders").withExactArgs(undefined, true).returns("~headers");
		oModelMock.expects("_createRequest")
			.withExactArgs("~sUrl", "", "GET", "~headers", null, null, false)
			.returns(oRequest);
		oModelMock.expects("getServiceMetadata").withExactArgs().returns("~serviceMetadata");
		const oRequestCall = oModelMock.expects("_request")
			.withExactArgs(sinon.match.same(oRequest), sinon.match.func, sinon.match.func, undefined, undefined,
				"~serviceMetadata")
			.returns("~requestHandle");

		// code under test - parameters fnSuccess, fnError and bAsync are not relevant for this test
		const oResult = ODataModel.prototype.refreshSecurityToken.call(oModel);

		assert.strictEqual(oResult.request, "~requestHandle");

		oModelMock.expects("_getHeader").withExactArgs("x-csrf-token", "~responseHdrs").returns("~token");
		oModelMock.expects("_getHeader").withExactArgs("sap-contextid", "~responseHdrs").returns("~contextId");
		oModelMock.expects("_setSessionContextIdHeader").withExactArgs("~contextId");

		// code under test - call success handler handleSuccess
		oRequestCall.args[0][1]("~oData", oResponse);

		assert.strictEqual(oModel.oSharedServiceData.securityToken, "~token");
		assert.strictEqual(oModel.oHeaders["x-csrf-token"], "~token");
		return oModel.pSecurityToken.then((sToken) => {
			assert.strictEqual(sToken, "~token");
		});
	});

	//*********************************************************************************************
	QUnit.test("getContext", function (assert) {
		var oContext, oContext1,
			oContextPrototypeMock = this.mock(Context.prototype),
			oModel = {mContexts : {}};

		// oContextPrototypeMock.expects("getDeepPath").never();
		oContextPrototypeMock.expects("setDeepPath").never();

		// code under test
		oContext = ODataModel.prototype.getContext.call(oModel, "/~sPath");

		assert.ok(oContext instanceof Context);
		assert.strictEqual(oContext.getModel(), oModel);
		assert.strictEqual(oContext.getPath(), "/~sPath");
		assert.strictEqual(oContext.getDeepPath(), "/~sPath");

		// code under test
		oContext1 = ODataModel.prototype.getContext.call(oModel, "/~sPath1", "/~sDeepPath1");

		assert.notStrictEqual(oContext1, oContext);
		assert.strictEqual(oContext1.getPath(), "/~sPath1");
		assert.strictEqual(oContext1.getDeepPath(), "/~sDeepPath1");

		oContextPrototypeMock.expects("getDeepPath").never();
		oContextPrototypeMock.expects("setDeepPath").on(oContext).withArgs("/~sDeepPath");

		// code under test - cached instance
		oContext1 = ODataModel.prototype.getContext.call(oModel, "/~sPath", "/~sDeepPath");

		assert.strictEqual(oContext1, oContext);

		oContextPrototypeMock.expects("getDeepPath").on(oContext).withArgs()
			.returns("/~sDeepPathFromGetter");
		oContextPrototypeMock.expects("setDeepPath").on(oContext).withArgs("/~sDeepPathFromGetter");

		// code under test - existing deep path must not be overwritten by path
		oContext1 = ODataModel.prototype.getContext.call(oModel, "/~sPath");

		oContextPrototypeMock.expects("getDeepPath").never();
		oContextPrototypeMock.expects("setDeepPath").on(oContext).withArgs("/~sDeepPath2");

		// code under test - existing deep path overwrite
		oContext1 = ODataModel.prototype.getContext.call(oModel, "/~sPath", "/~sDeepPath2");

		oContextPrototypeMock.expects("getDeepPath").on(oContext).withArgs().returns("");
		oContextPrototypeMock.expects("setDeepPath").on(oContext).withArgs("/~sPath");

		// code under test - empty deep path
		oContext1 = ODataModel.prototype.getContext.call(oModel, "/~sPath", "");
	});

	//*********************************************************************************************
	QUnit.test("getContext: inactive context", function (assert) {
		var oContext,
			oModel = {mContexts : {}};

		// code under test
		oContext = ODataModel.prototype.getContext.call(oModel, "/~sPath", "/~sDeepPath",
			"~createPromise", "~inactive");

		assert.strictEqual(oModel.mContexts["/~sPath"], oContext);
		// constructor cannot be mocked so check internal member
		assert.strictEqual(oContext.bInactive, true);
	});

	//*********************************************************************************************
	QUnit.test("getContext: transient parent", function (assert) {
		var oContext,
			oModel = {mContexts : {}};

		// code under test
		oContext = ODataModel.prototype.getContext.call(oModel, "/~sPath", "/~sDeepPath",
			"~createPromise", "~inactive", "~transientParent");

		assert.strictEqual(oModel.mContexts["/~sPath"], oContext);
		// constructor cannot be mocked so check internal member
		assert.strictEqual(oContext.oTransientParent, "~transientParent");
	});

	//*********************************************************************************************
	[false, true].forEach(function (bAll) {
		[false, true].forEach(function (bDeleteCreatedEntities) {
		var sTitle = "_resetChanges: no paths; bAll=" + bAll + ", bDeleteCreatedEntities="
			+ bDeleteCreatedEntities;

		QUnit.test(sTitle, function (assert) {
			var oContextBar = {isInactive : function () {}},
				oContextBaz = {isInactive : function () {}},
				oContextFoo = {isInactive : function () {}},
				oModel = {
					mChangedEntities : {
						"key('Bar')" : {__metadata : {}},
						"key('Foo')" : {__metadata : {created : {}}},
						"key('Baz')" : {__metadata : {created : {}}}
					},
					mDeferredGroups : {
						deferred0 : {},
						deferred1 : {}
					},
					oMetadata : {
						loaded : function () {}
					},
					_discardEntityChanges : function () {},
					abortInternalRequest : function () {},
					checkUpdate : function () {},
					getBindings : function () {},
					getContext : function () {}
				},
				oModelMock = this.mock(oModel),
				fnResolve,
				oPromise = new Promise(function (resolve) {
					fnResolve = resolve;
				});

			this.mock(oModel.oMetadata).expects("loaded").withExactArgs().returns(oPromise);
			oModelMock.expects("getContext").withExactArgs("/key('Bar')").returns(oContextBar);
			this.mock(oContextBar).expects("isInactive").withExactArgs().returns(false);
			oModelMock.expects("_discardEntityChanges")
				.withExactArgs("key('Bar')", undefined);
			oModelMock.expects("getContext").withExactArgs("/key('Foo')").returns(oContextFoo);
			this.mock(oContextFoo).expects("isInactive").withExactArgs().returns(false);
			oModelMock.expects("_discardEntityChanges")
				.withExactArgs("key('Foo')", bDeleteCreatedEntities);
			oModelMock.expects("getContext").withExactArgs("/key('Baz')").returns(oContextBaz);
			this.mock(oContextBaz).expects("isInactive").withExactArgs().returns(true);
			oModelMock.expects("_discardEntityChanges")
				.withExactArgs("key('Baz')", false);
			oModelMock.expects("getBindings").withExactArgs().returns([]);
			oModelMock.expects("checkUpdate").withExactArgs(true);

			// code under test
			assert.strictEqual(
				ODataModel.prototype._resetChanges.call(oModel, undefined, bAll, bDeleteCreatedEntities),
				oPromise);

			oModelMock.expects("abortInternalRequest").withExactArgs("deferred0").exactly(bAll ? 1 : 0);
			oModelMock.expects("abortInternalRequest").withExactArgs("deferred1").exactly(bAll ? 1 : 0);

			// test code that depends on metadata promise
			fnResolve();

			return oPromise;
		});
		});
	});

	//*********************************************************************************************
	[false, true].forEach(function (bAll) {
		[false, true].forEach(function (bDeleteCreatedEntities) {
			[
				{bDeleteEntity : undefined, oQuxMetadata : {}},
				{bDeleteEntity : bDeleteCreatedEntities, oQuxMetadata : {created : {}}}
			].forEach(function (oFixture) {
		var sTitle = "_resetChanges: with paths; bAll=" + bAll + ", bDeleteCreatedEntities="
			+ bDeleteCreatedEntities + ", oMetadata=" + JSON.stringify(oFixture.oQuxMetadata);

		QUnit.test(sTitle, function (assert) {
			var oBarMetadata = {},
				oBarEntity = {__metadata : oBarMetadata, P : "prop0", Q : "prop1"},
				oContext0 = {getSubContextsAsKey : function () {}},
				oContext1 = {getSubContextsAsKey : function () {}},
				oFooEntity = {__metadata : {}, S : "prop3"},
				oODataModelMock = this.mock(ODataModel),
				oQuxEntity = {__metadata : oFixture.oQuxMetadata, R : "prop2"},
				oXyzEntity = {__metadata : {created : {}}, X : "prop4"},
				oModel = {
					mChangedEntities : {
						"key('Bar')" : oBarEntity,
						"key('Foo')" : oFooEntity,
						"key('Qux')" : oQuxEntity,
						"key('Xyz')" : oXyzEntity
					},
					mDeferredGroups : {
						deferred0 : {},
						deferred1 : {}
					},
					oMetadata : {
						loaded : function () {}
					},
					_discardEntityChanges : function () {},
					abortInternalRequest : function () {},
					checkUpdate : function () {},
					getBindings : function () {},
					getContext : function () {},
					getEntityByPath : function () {}
				},
				oModelMock = this.mock(oModel),
				fnResolve,
				oPromise = new Promise(function (resolve) {
					fnResolve = resolve;
				});

			this.mock(oModel.oMetadata).expects("loaded").withExactArgs().returns(oPromise);
			oODataModelMock.expects("_isChangedEntityEmpty").never();
			oModelMock.expects("getEntityByPath")
				.withExactArgs("/Z", null, {})
				.callsFake(function (sPath, oContext, oEntityInfo) {
					oEntityInfo.key = "key('Z')";
					oEntityInfo.propertyPath = "";
					return "~oZEntity";
				});
			oModelMock.expects("getEntityByPath")
				.withExactArgs("/Z/Y/X", null, {})
				.callsFake(function (sPath, oContext, oEntityInfo) {
					oEntityInfo.key = "key('Z')";
					oEntityInfo.propertyPath = "Y/X";
					return "~oZEntity";
				});
			oModelMock.expects("getEntityByPath")
				.withExactArgs("/Bar/P", null, {})
				.callsFake(function (sPath, oContext, oEntityInfo) {
					oEntityInfo.key = "key('Bar')";
					oEntityInfo.propertyPath = "P";
					return "~oBarEntity";
				});
			oODataModelMock.expects("_isChangedEntityEmpty")
				.withExactArgs(sinon.match.same(oBarEntity))
				.returns(false);
			oModelMock.expects("getEntityByPath").withExactArgs("/Baz", null, {}).returns(null);
			oModelMock.expects("getEntityByPath")
				.withExactArgs("/Bar/Q/X", null, {})
				.callsFake(function (sPath, oContext, oEntityInfo) {
					oEntityInfo.key = "key('Bar')";
					oEntityInfo.propertyPath = "Q/X";
					return "~oBarEntity";
				});
			oODataModelMock.expects("_isChangedEntityEmpty")
				.withExactArgs(sinon.match.same(oBarEntity))
				.returns(false);
			oModelMock.expects("getEntityByPath")
				.withExactArgs("/Qux", null, {})
				.callsFake(function (sPath, oContext, oEntityInfo) {
					oEntityInfo.key = "key('Qux')";
					oEntityInfo.propertyPath = "";
					return "~oQuxEntity";
				});
			oODataModelMock.expects("_isChangedEntityEmpty")
				.withExactArgs(sinon.match.same(oQuxEntity))
				.returns(false);
			oModelMock.expects("getEntityByPath")
				.withExactArgs("/Foo/S", null, {})
				.callsFake(function (sPath, oContext, oEntityInfo) {
					oEntityInfo.key = "key('Foo')";
					oEntityInfo.propertyPath = "S";
					return "~oFooEntity";
				});
			oODataModelMock.expects("_isChangedEntityEmpty")
				.withExactArgs(sinon.match.same(oFooEntity))
				.returns(true);
			oModelMock.expects("getContext").withExactArgs("/key('Qux')").returns(oContext0);
			this.mock(oContext0).expects("getSubContextsAsKey")
				.withExactArgs(true)
				.returns(["key('Foo')", "key('Xyz')"]);
			oModelMock.expects("getContext").withExactArgs("/key('Foo')").returns(oContext1);
			this.mock(oContext1).expects("getSubContextsAsKey")
				.withExactArgs(true)
				.returns(["key('Xyz')"]);
			oModelMock.expects("_discardEntityChanges")
				.withExactArgs("key('Qux')", oFixture.bDeleteEntity);
			oModelMock.expects("_discardEntityChanges")
				.withExactArgs("key('Foo')", undefined);
			oModelMock.expects("_discardEntityChanges")
				.withExactArgs("key('Xyz')", bDeleteCreatedEntities);
			oModelMock.expects("getBindings").withExactArgs().returns([]);
			oModelMock.expects("checkUpdate").withExactArgs(true);

			// code under test
			assert.strictEqual(
				ODataModel.prototype._resetChanges.call(oModel,
					["/Z", "/Z/Y/X", "/Bar/P", "/Baz", "/Bar/Q/X", "/Qux", "/Foo/S"],
					bAll, bDeleteCreatedEntities),
				oPromise);

			assert.deepEqual(oModel.mChangedEntities["key('Bar')"],
				{__metadata : oBarMetadata, Q : "prop1"});
			assert.strictEqual(oModel.mChangedEntities["key('Bar')"].__metadata, oBarMetadata);

			if (bAll) {
				oModelMock.expects("abortInternalRequest").withExactArgs("deferred0", {path : "Z"});
				oModelMock.expects("abortInternalRequest").withExactArgs("deferred1", {path : "Z"});
				oModelMock.expects("abortInternalRequest").withExactArgs("deferred0", {path : "Z/Y/X"});
				oModelMock.expects("abortInternalRequest").withExactArgs("deferred1", {path : "Z/Y/X"});
				oModelMock.expects("abortInternalRequest").withExactArgs("deferred0", {path : "Bar/P"});
				oModelMock.expects("abortInternalRequest").withExactArgs("deferred1", {path : "Bar/P"});
				oModelMock.expects("abortInternalRequest").withExactArgs("deferred0", {path : "Baz"});
				oModelMock.expects("abortInternalRequest").withExactArgs("deferred1", {path : "Baz"});
				oModelMock.expects("abortInternalRequest")
					.withExactArgs("deferred0", {path : "Bar/Q/X"});
				oModelMock.expects("abortInternalRequest")
					.withExactArgs("deferred1", {path : "Bar/Q/X"});
				oModelMock.expects("abortInternalRequest").withExactArgs("deferred0", {path : "Qux"});
				oModelMock.expects("abortInternalRequest").withExactArgs("deferred1", {path : "Qux"});
				oModelMock.expects("abortInternalRequest").withExactArgs("deferred0", {path : "Foo/S"});
				oModelMock.expects("abortInternalRequest").withExactArgs("deferred1", {path : "Foo/S"});
			} else {
				oModelMock.expects("abortInternalRequest").never(); // called in _discardEntityChanges
			}

			// test code that depends on metadata promise
			fnResolve();

			return oPromise;
		});
			});
		});
	});

	//*********************************************************************************************
	QUnit.test("_resetChanges: calls oBinding._resetChanges", function (assert) {
		var oBinding1 = {_resetChanges : function () {}},
			oBinding2 = {_resetChanges : function () {}},
			oModel = {
				oMetadata : {loaded : function () {}},
				checkUpdate : function () {},
				getBindings : function () {}
			},
			aPath = [];

		this.mock(oModel.oMetadata).expects("loaded").withExactArgs().returns("~pMetaDataLoaded");
		this.mock(oModel).expects("getBindings")
			.withExactArgs()
			.returns([{/*oBinding0*/}, oBinding1, oBinding2]);
		this.mock(oBinding1).expects("_resetChanges").withExactArgs(sinon.match.same(aPath));
		this.mock(oBinding2).expects("_resetChanges").withExactArgs(sinon.match.same(aPath));
		this.mock(oModel).expects("checkUpdate").withExactArgs(true);

		// code under test
		assert.strictEqual(ODataModel.prototype._resetChanges.call(oModel, aPath),
			"~pMetaDataLoaded");
	});


	//*********************************************************************************************
	QUnit.test("_resetChanges: with bForceUpdate=false", function (assert) {
		const oModel = {
			oMetadata : {loaded() {}},
			checkUpdate() {},
			getBindings() {}
		};

		this.mock(oModel.oMetadata).expects("loaded").withExactArgs().returns("~pMetaDataLoaded");
		this.mock(oModel).expects("getBindings").withExactArgs().returns([]);
		this.mock(oModel).expects("checkUpdate").withExactArgs(false);

		// code under test
		assert.strictEqual(ODataModel.prototype._resetChanges.call(oModel, /*aPath*/ undefined, /*bAll*/ undefined,
			/*bDeleteCreatedEntities*/ undefined, /*bForceUpdate*/ false), "~pMetaDataLoaded");
	});

	//*********************************************************************************************
	QUnit.test("resetChanges delegates to _resetChanges", function (assert) {
		const oModel = {
			_resetChanges() {}
		};

		this.mock(oModel).expects("_resetChanges")
			.withExactArgs("~aPath", "~bAll", "~bDeleteCreated")
			.returns("~pReturn");

		// code under test
		assert.strictEqual(ODataModel.prototype.resetChanges.call(oModel, "~aPath", "~bAll", "~bDeleteCreated"),
			"~pReturn");
	});

	//*********************************************************************************************
	QUnit.test("resetChangesWithoutUpdate delegates to _resetChanges", function (assert) {
		const oModel = {
			_resetChanges() {}
		};

		this.mock(oModel).expects("_resetChanges")
			.withExactArgs("~aPath", "~bAll", "~bDeleteCreated", false)
			.returns("~pReturn");

		// code under test
		assert.strictEqual(
			ODataModel.prototype.resetChangesWithoutUpdate.call(oModel, "~aPath", "~bAll", "~bDeleteCreated"),
			"~pReturn");
	});

	//*********************************************************************************************
	[true, false].forEach(function (bDeleteEntity) {
		[
			{oEntityMetadata : {}},
			{oEntityMetadata : {created : undefined}},
			{oEntityMetadata : {created : {}}},
			{
				oEntityMetadata : {created : {abort : function () {}}},
				bCallAbort : bDeleteEntity
			}
		].forEach(function (oFixture, i) {
		var sTitle = "_discardEntityChanges: bDeleteEntity=" + bDeleteEntity + ", #" + i;

		QUnit.test(sTitle, function (assert) {
			var oFindAndRemoveContext, oRemoveEntity, fnResolve,
				oContext = {removeFromTransientParent : function () {}},
				oMessagingMock = this.mock(Messaging),
				oMetadata = {
					loaded : function () {}
				},
				oModel = {
					mChangedEntities : {
						foo : "bar",
						"~sKey" : {__metadata : oFixture.oEntityMetadata}
					},
					oCreatedContextsCache : {
						findAndRemoveContext : function () {}
					},
					oMetadata : oMetadata,
					_createAbortedError : function () {},
					_removeEntity : function () {},
					_resolveGroup : function () {},
					abortInternalRequest : function () {},
					getContext : function () {},
					getMessagesByEntity : function () {}
				},
				oModelMock = this.mock(oModel),
				oPromise = new Promise(function (resolve) {
					fnResolve = resolve;
				});

			oModelMock.expects("_resolveGroup").withExactArgs("~sKey").returns({groupId : "~groupId"});
			this.mock(oMetadata).expects("loaded").withExactArgs().returns(oPromise);
			this.mock(oModel).expects("getContext")
				.withExactArgs("/~sKey")
				.exactly(bDeleteEntity ? 1 : 0)
				.returns(oContext);
			this.mock(oContext).expects("removeFromTransientParent")
				.withExactArgs()
				.exactly(bDeleteEntity ? 1 : 0);
			oFindAndRemoveContext = this.mock(oModel.oCreatedContextsCache)
				.expects("findAndRemoveContext")
				.withExactArgs(sinon.match.same(oContext))
				.exactly(bDeleteEntity ? 1 : 0);
			oRemoveEntity = oModelMock.expects("_removeEntity")
				.withExactArgs("~sKey")
				.exactly(bDeleteEntity ? 1 : 0)
				.callsFake(function (sKey) {
					delete this.mChangedEntities[sKey];
				});
			this.mock(ODataModel).expects("_createAbortedError")
				.withExactArgs()
				.exactly(oFixture.bCallAbort ? 1 : 0)
				.returns("~oAbortedError");
			if (oFixture.bCallAbort) {
				this.mock(oFixture.oEntityMetadata.created).expects("abort")
					.withExactArgs("~oAbortedError");
			}
			oModelMock.expects("getMessagesByEntity")
				.withExactArgs("~sKey", true)
				.returns("~aMessages");
			oMessagingMock.expects("removeMessages").withExactArgs("~aMessages");

			// code under test
			assert.strictEqual(
				ODataModel.prototype._discardEntityChanges.call(oModel, "~sKey", bDeleteEntity),
				oPromise);

			if (bDeleteEntity) {
				assert.ok(oRemoveEntity.calledImmediatelyAfter(oFindAndRemoveContext));
			}
			assert.deepEqual(oModel.mChangedEntities, {foo : "bar"});

			oModelMock.expects("abortInternalRequest")
				.withExactArgs("~groupId", {requestKey : "~sKey"});

			// test code that depends on metadata promise
			fnResolve();

			return oPromise;
		});
		});
	});

	//*********************************************************************************************
	QUnit.test("_discardEntityChanges: no changes for key", function (assert) {
		var oContext = {removeFromTransientParent : function () {}},
			fnResolve,
			oModel = {
				mChangedEntities : {},
				oCreatedContextsCache : {
					findAndRemoveContext : function () {}
				},
				oMetadata : {loaded : function () {}},
				_removeEntity : function () {},
				_resolveGroup : function () {},
				abortInternalRequest : function () {},
				getContext : function () {},
				getMessagesByEntity : function () {}
			},
			oModelMock = this.mock(oModel),
			oPromise = new Promise(function (resolve) {
				fnResolve = resolve;
			});

		this.mock(oModel).expects("_resolveGroup")
			.withExactArgs("~sKey")
			.returns({groupId : "~groupId"});
		this.mock(oModel.oMetadata).expects("loaded").withExactArgs().returns(oPromise);
		this.mock(oModel).expects("getContext").withExactArgs("/~sKey").returns(oContext);
		this.mock(oContext).expects("removeFromTransientParent").withExactArgs();
		this.mock(oModel.oCreatedContextsCache)
			.expects("findAndRemoveContext")
			.withExactArgs(sinon.match.same(oContext));
		this.mock(oModel).expects("_removeEntity").withExactArgs("~sKey");
		this.mock(oModel).expects("getMessagesByEntity")
			.withExactArgs("~sKey", true)
			.returns("~aMessages");
		this.mock(Messaging).expects("removeMessages")
			.withExactArgs("~aMessages");

		// code under test
		assert.strictEqual(
			ODataModel.prototype._discardEntityChanges.call(oModel, "~sKey", true),
			oPromise);

		oModelMock.expects("abortInternalRequest")
			.withExactArgs("~groupId", {requestKey : "~sKey"});

		// test code that depends on metadata promise
		fnResolve();

		return oPromise;
	});

	//*********************************************************************************************
	QUnit.test("_createAbortedError", function (assert) {
		var oError0, oError1,
			oAbortedError = {
				aborted : true,
				headers : {},
				message : "Request aborted",
				responseText : "",
				statusCode : 0,
				statusText : "abort",
				$rejected : true
			};

		// code under test
		oError0 = ODataModel._createAbortedError();

		assert.deepEqual(oError0, oAbortedError);

		// code under test
		oError1 = ODataModel._createAbortedError();

		assert.deepEqual(oError1, oAbortedError);
		assert.notStrictEqual(oError1, oError0);
		assert.notStrictEqual(oError1.headers, oError0.headers);
	});

	//*********************************************************************************************
	QUnit.test("getContext with create promise", function (assert) {
		var oContext,
			oModel = {mContexts : {}};

		// code under test
		oContext = ODataModel.prototype.getContext.call(oModel, "/~sPath", undefined,
			"~oSyncCreatePromise");

		assert.strictEqual(oModel.mContexts["/~sPath"], oContext);
		// constructor cannot be mocked so check internal member
		assert.strictEqual(oContext.oSyncCreatePromise, "~oSyncCreatePromise");

		return oContext.created().then(function (oSyncPromise) {
			assert.strictEqual(oSyncPromise, undefined);
		});
	});

	//*********************************************************************************************
	QUnit.test("_getCreatedContextsCache", function (assert) {
		var oModel = {oCreatedContextsCache : "~oCreatedContextsCache"};

		// code under test
		assert.strictEqual(ODataModel.prototype._getCreatedContextsCache.call(oModel),
			"~oCreatedContextsCache");
	});

	//*********************************************************************************************
	[{
		oData : {
			__metadata : {
				created : {
					error : "~fnError",
					refreshAfterChange : "~refreshAfterChange",
					success : "~fnSuccess"
				}
			}
		},
		expectedError : "~fnError",
		expectedRefreshAfterChange : "~refreshAfterChange",
		expectedSuccess : "~fnSuccess"
	}, {
		oData : {
			__metadata : {
				created : {
					error : "~fnError",
					success : "~fnSuccess"
				}
			}
		},
		expectedError : "~fnError",
		expectedRefreshAfterChange : "~bRefreshAfterChangeFromModel",
		expectedSuccess : "~fnSuccess"
	}, {
		oData : {
			__metadata : {}
		},
		expectedError : undefined,
		expectedRefreshAfterChange : "~bRefreshAfterChangeFromModel",
		expectedSuccess : undefined
	}, {
		oData : {},
		expectedError : undefined,
		expectedRefreshAfterChange : "~bRefreshAfterChangeFromModel",
		expectedSuccess : undefined
	}].forEach(function (oFixture, i) {
		QUnit.test("submitChanges: restore parameters for created entities; #" + i, function (assert) {
			var oContext = {
					hasTransientParent : function () {},
					isInactive : function () {}
				},
				oGroupInfo = {changeSetId : "~changeSetId", groupId : "~groupId"},
				oMetadataPromise = Promise.resolve(),
				oModel = {
					mChangedEntities : {
						"~sKey" : oFixture.oData
					},
					mDeferredGroups : {"~groupId" : "~groupId"},
					mDeferredRequests : {},
					oMetadata : {
						loaded : function () {}
					},
					bRefreshAfterChange : "~bRefreshAfterChangeFromModel",
					getBindings : function () {},
					getContext : function () {},
					_processChange : function () {},
					_processRequestQueue : function () {},
					_pushToRequestQueue : function () {},
					_resolveGroup : function () {}
				},
				oRequest = {};

			this.mock(oModel).expects("getBindings").withExactArgs().returns([]);
			this.mock(oModel.oMetadata).expects("loaded").withExactArgs().returns(oMetadataPromise);

			// code under test
			ODataModel.prototype.submitChangesWithChangeHeaders.call(oModel);

			// async, after metadata loaded promise is resolved
			this.mock(oModel).expects("getContext").withExactArgs("/~sKey").returns(oContext);
			this.mock(oModel).expects("_resolveGroup").withExactArgs("~sKey").returns(oGroupInfo);
			this.mock(oContext).expects("hasTransientParent").withExactArgs().returns(false);
			this.mock(oContext).expects("isInactive").withExactArgs().returns(false);
			this.mock(oModel).expects("_processChange")
				.withExactArgs("~sKey", /*copy of*/oFixture.oData, "~groupId", undefined)
				.returns(oRequest);
			this.mock(oModel).expects("_pushToRequestQueue")
				.withExactArgs(sinon.match.same(oModel.mDeferredRequests), "~groupId", "~changeSetId",
					sinon.match.same(oRequest), oFixture.expectedSuccess, oFixture.expectedError,
					/*oRequestHandle*/sinon.match.object, oFixture.expectedRefreshAfterChange);
			this.mock(oModel).expects("_processRequestQueue")
				.withExactArgs(sinon.match.same(oModel.mDeferredRequests), undefined, undefined,
					undefined, undefined);

			return oMetadataPromise.then(function () {
				assert.strictEqual(oRequest.key, "~sKey");
			});
		});
	});

	//*********************************************************************************************
	QUnit.test("submitChanges: calls _submitChanges on ODataTreeBindingFlat; w/o given parameters",
			function (assert) {
		var aBindings = [{_submitChanges : function () {}}, {}, {_submitChanges : function () {}}],
			oContext = {
				hasTransientParent : function () {},
				isInactive : function () {}
			},
			oMetadataPromise = Promise.resolve(),
			oModel = {
				mChangedEntities : {"~sKey" : {}},
				mDeferredGroups : {"~groupId" : "~groupId"},
				mDeferredRequests : {},
				oMetadata : {
					loaded : function () {}
				},
				bRefreshAfterChange : "~bRefreshAfterChangeFromModel",
				getBindings : function () {},
				getContext : function () {},
				_processChange : function () {},
				_processRequestQueue : function () {},
				_pushToRequestQueue : function () {},
				_resolveGroup : function () {}
			},
			aOrderedSuccessHandlerCalls = [],
			oRequest = {},
			fnSuccess;

		this.mock(oModel).expects("getBindings")
			.withExactArgs()
			.returns(aBindings);
		this.mock(aBindings[0]).expects("_submitChanges")
			.withExactArgs({groupId : undefined})
			.callsFake(function (mParameters) {
				mParameters.success = function (vParam0, vParam1) {
					assert.strictEqual(vParam0, "~foo");
					assert.strictEqual(vParam1, "~bar");
					aOrderedSuccessHandlerCalls.push("~success0");
				};
			});
		this.mock(aBindings[2]).expects("_submitChanges")
			.withExactArgs({groupId : undefined})
			.callsFake(function (mParameters) {
				mParameters.success = function (vParam0, vParam1) {
					assert.strictEqual(vParam0, "~foo");
					assert.strictEqual(vParam1, "~bar");
					aOrderedSuccessHandlerCalls.push("~success1");
				};
			});
		this.mock(oModel.oMetadata).expects("loaded").withExactArgs().returns(oMetadataPromise);

		// code under test
		ODataModel.prototype.submitChangesWithChangeHeaders.call(oModel, /*mParameters*/undefined);

		// async, after metadata loaded promise is resolved
		this.mock(oModel).expects("getContext").withExactArgs("/~sKey").returns(oContext);
		this.mock(oModel).expects("_resolveGroup")
			.withExactArgs("~sKey")
			.returns({changeSetId : "~changeSetId", groupId : "~groupId"});
		this.mock(oContext).expects("hasTransientParent").withExactArgs().returns(false);
		this.mock(oContext).expects("isInactive").withExactArgs().returns(false);
		this.mock(oModel).expects("_processChange")
			.withExactArgs("~sKey", {}, "~groupId", undefined)
			.returns(oRequest);
		this.mock(oModel).expects("_pushToRequestQueue")
			.withExactArgs(sinon.match.same(oModel.mDeferredRequests), "~groupId", "~changeSetId",
				sinon.match.same(oRequest), /*fnSuccess*/undefined, /*fnError*/undefined,
				/*oRequestHandle*/sinon.match.object, "~bRefreshAfterChangeFromModel");
		this.mock(oModel).expects("_processRequestQueue")
			.withExactArgs(sinon.match.same(oModel.mDeferredRequests), undefined,
				sinon.match.func, undefined, undefined)
			.callsFake(function (mDeferredRequests, sGroupId, fnSuccess0, fnError) {
				fnSuccess = fnSuccess0;
			});

		return oMetadataPromise.then(function () {
			assert.strictEqual(oRequest.key, "~sKey");

			// code under test: call success handler for this request queue
			fnSuccess("~foo", "~bar");

			assert.deepEqual(aOrderedSuccessHandlerCalls, ["~success0", "~success1"]);
		});
	});

	//*********************************************************************************************
	QUnit.test("submitChanges: calls _submitChanges on ODataTreeBindingFlat; w/ given parameters",
			function (assert) {
		var aBindings = [{_submitChanges : function () {}}, {_submitChanges : function () {}}],
			oContext = {
				hasTransientParent : function () {},
				isInactive : function () {}
			},
			oMetadataPromise = Promise.resolve(),
			oModel = {
				mChangedEntities : {"~sKey" : {}},
				mDeferredGroups : {"~groupId" : "~groupId"},
				mDeferredRequests : {},
				oMetadata : {
					loaded : function () {}
				},
				bRefreshAfterChange : "~bRefreshAfterChangeFromModel",
				getBindings : function () {},
				getContext : function () {},
				_processChange : function () {},
				_processRequestQueue : function () {},
				_pushToRequestQueue : function () {},
				_resolveGroup : function () {}
			},
			aOrderedSuccessHandlerCalls = [],
			fnOriginalSuccess = function (vParam0, vParam1) {
				assert.strictEqual(vParam0, "~foo");
				assert.strictEqual(vParam1, "~bar");
				aOrderedSuccessHandlerCalls.push("~successFromParams");
			},
			mParameters = {
				groupId : "~groupId",
				success : fnOriginalSuccess
			},
			oRequest = {},
			fnSuccess;

		this.mock(oModel).expects("getBindings")
			.withExactArgs()
			.returns(aBindings);
		this.mock(aBindings[0]).expects("_submitChanges")
			.withExactArgs({groupId : "~groupId"})
			.callsFake(function (mParameters) {
				mParameters.success = function (vParam0, vParam1) {
					assert.strictEqual(vParam0, "~foo");
					assert.strictEqual(vParam1, "~bar");
					aOrderedSuccessHandlerCalls.push("~success0");
				};
			});
		// second binding does nothing; e.g. unresolved
		this.mock(aBindings[1]).expects("_submitChanges").withExactArgs({groupId : "~groupId"});
		this.mock(oModel.oMetadata).expects("loaded").withExactArgs().returns(oMetadataPromise);

		// code under test
		ODataModel.prototype.submitChangesWithChangeHeaders.call(oModel, mParameters);

		// async, after metadata loaded promise is resolved
		this.mock(oModel).expects("getContext").withExactArgs("/~sKey").returns(oContext);
		this.mock(oModel).expects("_resolveGroup")
			.withExactArgs("~sKey")
			.returns({changeSetId : "~changeSetId", groupId : "~groupId"});
		this.mock(oContext).expects("hasTransientParent").withExactArgs().returns(false);
		this.mock(oContext).expects("isInactive").withExactArgs().returns(false);
		this.mock(oModel).expects("_processChange")
			.withExactArgs("~sKey", {}, "~groupId", undefined)
			.returns(oRequest);
		this.mock(oModel).expects("_pushToRequestQueue")
			.withExactArgs(sinon.match.same(oModel.mDeferredRequests), "~groupId", "~changeSetId",
				sinon.match.same(oRequest), /*fnSuccess*/undefined, /*fnError*/undefined,
				/*oRequestHandle*/sinon.match.object, "~bRefreshAfterChangeFromModel");
		this.mock(oModel).expects("_processRequestQueue")
			.withExactArgs(sinon.match.same(oModel.mDeferredRequests), "~groupId",
				sinon.match.func, undefined, undefined)
			.callsFake(function (mDeferredRequests, sGroupId, fnSuccess0, fnError) {
				fnSuccess = fnSuccess0;
			});

		return oMetadataPromise.then(function () {
			assert.strictEqual(oRequest.key, "~sKey");

			// code under test: call success handler for this request queue
			fnSuccess("~foo", "~bar");

			assert.strictEqual(fnOriginalSuccess, mParameters.success);
			assert.notStrictEqual(fnSuccess, mParameters.success);
			assert.deepEqual(aOrderedSuccessHandlerCalls, ["~successFromParams", "~success0"]);
		});
	});

	//*********************************************************************************************
	[true, false].forEach(function (bHasTransientParent, i) {
		QUnit.test("submitChanges: skip changed entities, " + i, function (assert) {
			var oContext = {
					hasTransientParent : function () {},
					isInactive : function () {}
				},
				oMetadataPromise = Promise.resolve(),
				oModel = {
					mChangedEntities : {"~sKey" : {}},
					mDeferredRequests : {},
					oMetadata : {loaded : function () {}},
					_processRequestQueue : function () {},
					_resolveGroup : function () {},
					getBindings : function () {},
					getContext : function () {}
				};

			this.mock(oModel).expects("getBindings").withExactArgs().returns([]);
			this.mock(oModel.oMetadata).expects("loaded").withExactArgs().returns(oMetadataPromise);

			// code under test
			ODataModel.prototype.submitChangesWithChangeHeaders.call(oModel);

			// async, after metadata loaded promise is resolved
			this.mock(oModel).expects("getContext").withExactArgs("/~sKey").returns(oContext);
			this.mock(oModel).expects("_resolveGroup").withExactArgs("~sKey").returns(/*not relevant*/);
			this.mock(oContext).expects("hasTransientParent").withExactArgs().returns(bHasTransientParent);
			this.mock(oContext).expects("isInactive").withExactArgs().exactly(bHasTransientParent ? 0 : 1).returns(true);
			this.mock(oModel).expects("_processRequestQueue")
				.withExactArgs(sinon.match(function (mDeferredRequests) {
					assert.deepEqual(mDeferredRequests, {});

					return oModel.mDeferredRequests === mDeferredRequests;
				}), undefined, undefined, undefined, undefined);

			return oMetadataPromise;
		});
	});

	//*********************************************************************************************
	QUnit.test("submitChanges: delegate to submitChangesWithHeaders", function (assert) {
		var oModel = {
				submitChangesWithChangeHeaders : function () {}
			},
			oModelMock = this.mock(oModel),
			mParameters = {
				batchGroupId : "~batchGroupId",
				changeHeaders : "~changeHeaders",  // only considered in direct call to submitChangesWithChangeHeaders
				error : "~error",
				groupId : "~groupId",
				merge : "~merge",
				success : "~success",
				unknown : "~unknown"
			},
			mPassedParameters = {
				batchGroupId : "~batchGroupId",
				error : "~error",
				groupId : "~groupId",
				merge : "~merge",
				success : "~success"
			};

		oModelMock.expects("submitChangesWithChangeHeaders").withExactArgs(undefined).returns("~requestHandle");

		// code under test
		assert.strictEqual(ODataModel.prototype.submitChanges.call(oModel), "~requestHandle");

		oModelMock.expects("submitChangesWithChangeHeaders").withExactArgs(mPassedParameters).returns("~requestHandle");

		// code under test
		assert.strictEqual(ODataModel.prototype.submitChanges.call(oModel, mParameters), "~requestHandle");
	});

	//*********************************************************************************************
	QUnit.test("submitChangesWithHeaders: propagates change headers", function (assert) {
		var mChangeHeaders = {header : "headerValue"},
			oMetadataPromise = Promise.resolve(),
			oModel = {
				mChangedEntities : {},
				mDeferredRequests : {},
				oMetadata : {
					loaded : function () {}
				},
				_isHeaderPrivate : function () {},
				_processRequestQueue : function () {},
				getBindings : function () {}
			};

		this.mock(oModel).expects("_isHeaderPrivate").withExactArgs("header").returns(false);
		this.mock(oModel).expects("getBindings").withExactArgs().returns([]);
		this.mock(oModel.oMetadata).expects("loaded").withExactArgs().returns(oMetadataPromise);
		this.mock(oModel).expects("_processRequestQueue")
			.withExactArgs(sinon.match.same(oModel.mDeferredRequests), undefined, undefined, undefined,
				sinon.match.same(mChangeHeaders));

		// code under test
		ODataModel.prototype.submitChangesWithChangeHeaders.call(oModel, {changeHeaders : mChangeHeaders});

		return oMetadataPromise;
	});

	//*********************************************************************************************
	QUnit.test("submitChangesWithHeaders: disallow private headers as change headers", function (assert) {
		var mChangeHeaders = {
				notPrivate0 : "n0",
				private0 : "p0",
				notPrivate1 : "n1"
			},
			oModel = {
				_isHeaderPrivate : function () {}
			},
			oModelMock = this.mock(oModel);

		oModelMock.expects("_isHeaderPrivate").withExactArgs("notPrivate0").returns(false);
		oModelMock.expects("_isHeaderPrivate").withExactArgs("private0").returns(true);

		// code under test
		assert.throws(function () {
			ODataModel.prototype.submitChangesWithChangeHeaders.call(oModel, {changeHeaders : mChangeHeaders});
		}, new Error("Must not use private header: private0"));
	});

	//*********************************************************************************************
	QUnit.test("setProperty: deferred request", function (assert) {
		var oRequestQueuedPromise,
			oEntry = {__metadata: {deepPath: "/any/deep/path", foo: "bar"}},
			oMetadataLoadedPromise = Promise.resolve(),
			oModel = {
				mChangedEntities: {},
				mDeferredGroups: {"~groupId": "~groupId"},
				mDeferredRequests: "~mDeferredRequests",
				oMetadata: {
					_getEntityTypeByPath: function () {},
					loaded: function () {}
				},
				mRequests: "~mRequests",
				checkUpdate: function () {},
				getEntityByPath: function () {},
				_getObject: function () {},
				_getRefreshAfterChange: function () {},
				_processChange: function () {},
				_processRequestQueueAsync: function () {},
				_pushToRequestQueue: function () {},
				resolve: function () {},
				resolveDeep: function () {},
				_resolveGroup: function () {}
			},
			oModelMock = this.mock(oModel),
			oOriginalEntry = {__metadata: {}};

		oModelMock.expects("resolve").withExactArgs("~sPath", "~oContext").returns("/resolved/~path");
		oModelMock.expects("resolveDeep").withExactArgs("~sPath", "~oContext").returns("/deep/path/~propertyPath");
		oModelMock.expects("getEntityByPath")
			.withExactArgs("/resolved/~path", null, /*by ref oEntityInfo*/{})
			.callsFake(function (sResolvedPath, oContext, oEntityInfo) { // fill reference parameter
				oEntityInfo.key = "~key";
				oEntityInfo.propertyPath = "~propertyPath";

				return oEntry;
			});
		oModelMock.expects("_getObject").withExactArgs("/~key", null, true).returns(oOriginalEntry);
		oModelMock.expects("_getObject").withExactArgs("~sPath", "~oContext", true).returns("~oOriginalValue");
		this.mock(oModel.oMetadata).expects("_getEntityTypeByPath").withExactArgs("~key").returns(/*oEntityType*/);
		oModelMock.expects("_resolveGroup")
			.withExactArgs("~key")
			.returns({changeSetId: "~changeSetId", groupId: "~groupId"});
		oModelMock.expects("_getObject").withExactArgs("/~key").returns("~oData");
		oModelMock.expects("_processChange")
			.withExactArgs("~key", "~oData", "~groupId")
			.returns(/*oRequest*/{});
		oModelMock.expects("_getRefreshAfterChange")
			.withExactArgs(undefined, "~groupId")
			.returns("~bRefreshAfterChange");
		this.mock(oModel.oMetadata).expects("loaded").withExactArgs().returns(oMetadataLoadedPromise);
		oModelMock.expects("checkUpdate").withExactArgs(false, "~bAsyncUpdate", {"~key": true});
		oRequestQueuedPromise = oMetadataLoadedPromise.then(function () {
			oModelMock.expects("_pushToRequestQueue")
				.withExactArgs("~mDeferredRequests", "~groupId", "~changeSetId", {key: "~key"}, /*success*/ undefined,
					/*error*/ undefined, /*oRequestHandle*/sinon.match.object, "~bRefreshAfterChange");
			oModelMock.expects("_processRequestQueueAsync").withExactArgs("~mRequests");
		});

		// code under test
		assert.strictEqual(
			ODataModel.prototype.setProperty.call(oModel, "~sPath", "~oValue", "~oContext", "~bAsyncUpdate"),
			true);

		assert.deepEqual(
			oModel.mChangedEntities["~key"],
			{
				__metadata: {
					deepPath: "/deep/path",
					foo: "bar"
				},
				"~path": "~oValue"
			});

		return oRequestQueuedPromise;
	});

	//*********************************************************************************************
	QUnit.test("setProperty: deferred request - function import", function (assert) {
		var oRequestQueuedPromise,
			oMetadataLoadedPromise = Promise.resolve(),
			oModel = {
				mChangedEntities: {},
				mDeferredGroups: {"~groupId": "~groupId"},
				mDeferredRequests: "~mDeferredRequests",
				oMetadata: {
					_getEntityTypeByPath: function () {},
					loaded: function () {}
				},
				mRequests: "~mRequests",
				checkUpdate: function () {},
				getEntityByPath: function () {},
				_getObject: function () {},
				_getRefreshAfterChange: function () {},
				_processChange: function () {},
				_processRequestQueueAsync: function () {},
				_pushToRequestQueue: function () {},
				resolve: function () {},
				resolveDeep: function () {},
				_resolveGroup: function () {}
			},
			oModelMock = this.mock(oModel),
			oOriginalEntry = {
				__metadata: {
					created: {
						functionImport: true
					},
					deepPath: "/functionName",
					foo: "bar"
				}
			};

		oModelMock.expects("resolve").withExactArgs("~sPath", "~oContext")
			.returns("/resolve_functionName('$id123')/~propertyPath");
		oModelMock.expects("resolveDeep").withExactArgs("~sPath", "~oContext")
			.returns("/deep_functionName('$id123')/~propertyPath");
		oModelMock.expects("getEntityByPath")
			.withExactArgs("/resolve_functionName('$id123')/~propertyPath", null, /*by ref oEntityInfo*/{})
			.callsFake(function (sResolvedPath, oContext, oEntityInfo) { // fill reference parameter
				oEntityInfo.key = "~key";
				oEntityInfo.propertyPath = "~propertyPath";

				return oOriginalEntry;
			});
		oModelMock.expects("_getObject").withExactArgs("/~key", null, true).returns(oOriginalEntry);
		oModelMock.expects("_getObject").withExactArgs("~sPath", "~oContext", true).returns("~oOriginalValue");
		this.mock(oModel.oMetadata).expects("_getEntityTypeByPath").withExactArgs("~key").returns(/*oEntityType*/);
		this.mock(oModel.oMetadata).expects("loaded").withExactArgs().returns(oMetadataLoadedPromise);
		oModelMock.expects("_resolveGroup")
			.withExactArgs("~key")
			.returns({changeSetId: "~changeSetId", groupId: "~groupId"});
		oModelMock.expects("_getObject").withExactArgs("/~key").returns("~oData");
		oModelMock.expects("_processChange")
			.withExactArgs("~key", "~oData", "~groupId")
			.returns(/*oRequest*/{});
		oModelMock.expects("_getRefreshAfterChange")
			.withExactArgs(undefined, "~groupId")
			.returns("~bRefreshAfterChange");
		oModelMock.expects("checkUpdate").withExactArgs(false, "~bAsyncUpdate", {"~key": true});
		oRequestQueuedPromise = oMetadataLoadedPromise.then(function () {
			oModelMock.expects("_pushToRequestQueue")
				.withExactArgs("~mDeferredRequests", "~groupId", "~changeSetId", {key: "~key"}, /*success*/ undefined,
					/*error*/ undefined, /*oRequestHandle*/sinon.match.object, "~bRefreshAfterChange");
			oModelMock.expects("_processRequestQueueAsync").withExactArgs("~mRequests");
		});

		// code under test
		assert.strictEqual(
			ODataModel.prototype.setProperty.call(oModel, "~sPath", "~oValue", "~oContext", "~bAsyncUpdate"),
			true);

		assert.deepEqual(oModel.mChangedEntities["~key"],
			{
				__metadata: {
					created: {
						functionImport: true
					},
					// deep path is not overwritten as original value is needed to repeat the request
					deepPath: "/functionName",
					foo: "bar"
				},
				"~propertyPath": "~oValue"
			});

		return oRequestQueuedPromise;
	});

	//*********************************************************************************************
	[{
		createdContextFound : false,
		entryMetadata : {},
		expectFindCreatedContext : false
	}, {
		createdContextFound : false,
		entryMetadata : {created : {}},
		expectFindCreatedContext : true
	}, {
		createdContextFound : true,
		entryMetadata : {created : {}},
		expectFindCreatedContext : true
	}, {
		createdContextFound : false,
		entryMetadata : {created : {functionImport : true}},
		expectFindCreatedContext : false
	}].forEach(function (oFixture, i) {
		QUnit.test("setProperty: created context is already activated; " + i, function (assert) {
			var oContext = {hasTransientParent : function () {}},
				oEntry = {
					__metadata : oFixture.entryMetadata
				},
				oMetadataLoadedPromise = Promise.resolve(),
				oModel = {
					oCreatedContextsCache : {
						findCreatedContext : function () {}
					},
					mChangedEntities : {
						"key" : {}
					},
					mDeferredGroups : {},
					oMetadata : {
						_getEntityTypeByPath : function () {},
						loaded : function () {}
					},
					mRequests : "~mRequests",
					checkUpdate : function () {},
					getEntityByPath : function () {},
					_getObject : function () {},
					_getRefreshAfterChange : function () {},
					_processChange : function () {},
					_processRequestQueueAsync : function () {},
					_pushToRequestQueue : function () {},
					resolve : function () {},
					resolveDeep : function () {},
					_resolveGroup : function () {}
				},
				oCreatedContext = new Context(oModel, "~sContextPath"),
				oModelMock = this.mock(oModel),
				oOriginalEntry = {
					__metadata : oFixture.entryMetadata
				},
				oOriginalValue = {};

			oModelMock.expects("resolve")
				.withExactArgs("~sPath", sinon.match.same(oContext))
				.returns("/resolved/path");
			oModelMock.expects("resolveDeep")
				.withExactArgs("~sPath", sinon.match.same(oContext))
				.returns("deepPath");
			this.mock(oContext).expects("hasTransientParent").withExactArgs().returns(false);
			oModelMock.expects("getEntityByPath")
				.withExactArgs("/resolved/path", null, /*by ref oEntityInfo*/{})
				.callsFake(function (sResolvedPath, oContext, oEntityInfo) { // fill reference parameter
					oEntityInfo.key = "key";
					oEntityInfo.propertyPath = "";

					return oEntry;
				});
			oModelMock.expects("_getObject")
				.withExactArgs("/key", null, true)
				.returns(oOriginalEntry);
			oModelMock.expects("_getObject")
				.withExactArgs("~sPath", sinon.match.same(oContext), true)
				.returns(oOriginalValue);
			this.mock(oModel.oMetadata).expects("_getEntityTypeByPath")
				.withExactArgs("key")
				.returns(/*oEntityType*/);
			oModelMock.expects("_resolveGroup")
				.withExactArgs("key")
				.returns({changeSetId : "~changeSetId", groupId : "~groupId"});
			oModelMock.expects("_getObject")
				.withExactArgs("/key")
				.returns("~oData");
			oModelMock.expects("_processChange")
				.withExactArgs("key", "~oData", "~groupId")
				.returns(/*oRequest*/{});
			oModelMock.expects("_getRefreshAfterChange")
				.withExactArgs(undefined, "~groupId")
				.returns("~bRefreshAfterChange");
			this.mock(oModel.oMetadata).expects("loaded")
				.withExactArgs()
				.returns(oMetadataLoadedPromise);
			this.mock(oModel.oCreatedContextsCache).expects("findCreatedContext")
				.withExactArgs("/resolved/path")
				.exactly(oFixture.expectFindCreatedContext ? 1 : 0)
				.returns(oFixture.createdContextFound ? oCreatedContext : undefined);
			this.mock(oCreatedContext).expects("isInactive")
				.withExactArgs()
				.exactly(oFixture.createdContextFound ? 1 : 0)
				.returns(false);
			oModelMock.expects("checkUpdate")
				.withExactArgs(false, "~bAsyncUpdate", {"key" : true});

			// code under test
			assert.strictEqual(
				ODataModel.prototype.setProperty.call(oModel, "~sPath", "~oValue", oContext,
					"~bAsyncUpdate"),
				true);

			oModelMock.expects("_pushToRequestQueue")
				.withExactArgs("~mRequests", "~groupId", "~changeSetId", {key : "key"},
					/*success*/ undefined, /*error*/ undefined,
					/*oRequestHandle*/sinon.match.object, "~bRefreshAfterChange");
			oModelMock.expects("_processRequestQueueAsync").withExactArgs("~mRequests");

			return oMetadataLoadedPromise;
		});
	});

	//*********************************************************************************************
	QUnit.test("setProperty: activate inactive context", function (assert) {
		var oActivatedPromise, fnResolveActivatedPromise,
			bActivatedPromiseResolved = false,
			oContext = {hasTransientParent : function () {}},
			oEntry = {
				__metadata : {created : {}}
			},
			oMetadataLoadedPromise = Promise.resolve(),
			oModel = {
				oCreatedContextsCache : {
					findCreatedContext : function () {}
				},
				mChangedEntities : {
					"key" : {}
				},
				mDeferredGroups : {},
				oMetadata : {
					_getEntityTypeByPath : function () {},
					loaded : function () {}
				},
				mRequests : "~mRequests",
				checkUpdate : function () {},
				getEntityByPath : function () {},
				_getObject : function () {},
				_getRefreshAfterChange : function () {},
				_processChange : function () {},
				_processRequestQueueAsync : function () {},
				_pushToRequestQueue : function () {},
				resolve : function () {},
				resolveDeep : function () {},
				_resolveGroup : function () {}
			},
			oCreatedContext = new Context(oModel, "~sContextPath"),
			oModelMock = this.mock(oModel),
			oOriginalEntry = {
				__metadata : {}
			},
			oOriginalValue = {};

		oModelMock.expects("resolve")
			.withExactArgs("~sPath", sinon.match.same(oContext))
			.returns("/resolved/path");
		oModelMock.expects("resolveDeep")
			.withExactArgs("~sPath", sinon.match.same(oContext))
			.returns("deepPath");
		this.mock(oContext).expects("hasTransientParent").withExactArgs().returns(false);
		oModelMock.expects("getEntityByPath")
			.withExactArgs("/resolved/path", null, /*by ref oEntityInfo*/{})
			.callsFake(function (sResolvedPath, oContext, oEntityInfo) { // fill reference parameter
				oEntityInfo.key = "key";
				oEntityInfo.propertyPath = "";

				return oEntry;
			});
		oModelMock.expects("_getObject")
			.withExactArgs("/key", null, true)
			.returns(oOriginalEntry);
		oModelMock.expects("_getObject")
			.withExactArgs("~sPath", sinon.match.same(oContext), true)
			.returns(oOriginalValue);
		this.mock(oModel.oMetadata).expects("_getEntityTypeByPath")
			.withExactArgs("key")
			.returns(/*oEntityType*/);
		oModelMock.expects("_resolveGroup")
			.withExactArgs("key")
			.returns({changeSetId : "~changeSetId", groupId : "~groupId"});
		oModelMock.expects("_getObject")
			.withExactArgs("/key")
			.returns("~oData");
		oModelMock.expects("_processChange")
			.withExactArgs("key", "~oData", "~groupId")
			.returns(/*oRequest*/{});
		oModelMock.expects("_getRefreshAfterChange")
			.withExactArgs(undefined, "~groupId")
			.returns("~bRefreshAfterChange");
		this.mock(oModel.oMetadata).expects("loaded")
			.withExactArgs()
			.returns(oMetadataLoadedPromise);
		this.mock(oModel.oCreatedContextsCache).expects("findCreatedContext")
			.withExactArgs("/resolved/path")
			.returns(oCreatedContext);
		this.mock(oCreatedContext).expects("isInactive")
			.withExactArgs()
			.returns(true);
		this.mock(oCreatedContext).expects("startActivation")
			.withExactArgs();
		oActivatedPromise = new SyncPromise(function(resolve) {
			fnResolveActivatedPromise = resolve;
		});
		this.mock(oCreatedContext).expects("fetchActivated")
			.withExactArgs()
			.returns(oActivatedPromise);
		oModelMock.expects("checkUpdate")
			.withExactArgs(false, "~bAsyncUpdate", {"key" : true});
		oActivatedPromise.then(function () {
			bActivatedPromiseResolved = true;
		});

		// code under test
		assert.strictEqual(
			ODataModel.prototype.setProperty.call(oModel, "~sPath", "~oValue", oContext,
				"~bAsyncUpdate"),
			true);

		oModelMock.expects("_pushToRequestQueue")
			.withExactArgs("~mRequests", "~groupId", "~changeSetId", {key : "key"},
				/*success*/ undefined, /*error*/ undefined,
				/*oRequestHandle*/sinon.match.object, "~bRefreshAfterChange")
			.callsFake(function () {
				assert.ok(bActivatedPromiseResolved, "only called after activated promise is resolved");
			});
		oModelMock.expects("_processRequestQueueAsync")
			.withExactArgs("~mRequests")
			.callsFake(function () {
				assert.ok(bActivatedPromiseResolved, "only called after activated promise is resolved");
			});

		// code under test
		fnResolveActivatedPromise();

		return Promise.all([oMetadataLoadedPromise, oActivatedPromise]);
	});

	//*********************************************************************************************
	[{
		vChangedValue : {ms : 60000, __edmType : "Edm.Time"},
		bMergeRequired : true,
		vNewValue : {ms : 0, __edmType : "Edm.Time"},
		vNewValueClone : {ms : 0, __edmType : "Edm.Time"},
		vOriginalValue : {ms : 0, __edmType : "Edm.Time"},
		oContext : {hasTransientParent : function () {}}
	}, {
		vChangedValue : UI5Date.getInstance(120000),
		bMergeRequired : false,
		vNewValue : UI5Date.getInstance(60000),
		vNewValueClone : UI5Date.getInstance(60000),
		vOriginalValue : UI5Date.getInstance(60000),
		oContext : {hasTransientParent : function () {}}
	}, {
		vChangedValue : 13,
		bMergeRequired : false,
		vNewValue : 42,
		vNewValueClone : 42,
		vOriginalValue : 42,
		oContext : undefined
	}, {
		vChangedValue : 13,
		bMergeRequired : false,
		vNewValue : 42,
		vNewValueClone : 42,
		vOriginalValue : 42,
		oContext : {} // standard model context having no hasTransientParent method, BCP 2270157004
	}].forEach(function (oFixture, i) {
		QUnit.test("setProperty: revert pending change; #" + i, function (assert) {
			var oClonedChangedEntry = {
					__metadata : {}
				},
				oHelperMock = this.mock(_Helper),
				oMetadataLoadedPromise = Promise.resolve(),
				oModel = {
					mChangedEntities : {
						"~entityKey" : {
							__metadata : "~changedEntityMetadata",
							"~propertyPath" : oFixture.vChangedValue
						}
					},
					sDefaultUpdateMethod : "~sDefaultUpdateMethod",
					mDeferredGroups : {"~groupId" : "~groupId"},
					oMetadata : {
						_getEntityTypeByPath : function () {},
						_getNavPropertyRefInfo : function () {},
						loaded : function () {}
					},
					_getObject : function () {},
					_resolveGroup : function () {},
					abortInternalRequest : function () {},
					checkUpdate : function () {},
					getEntityByPath : function () {},
					isLaundering : function () {},
					resolve : function () {},
					resolveDeep : function () {}
				},
				oModelMock = this.mock(oModel),
				oOriginalEntry = {
					__metadata : {},
					"~propertyPath" : oFixture.vOriginalValue
				};

			oModelMock.expects("resolve")
				.withExactArgs("~sPath", sinon.match.same(oFixture.oContext))
				.returns("/resolved/~propertyPath");
			oModelMock.expects("resolveDeep")
				.withExactArgs("~sPath", sinon.match.same(oFixture.oContext))
				.returns("/deepPath/~propertyPath");
			oModelMock.expects("getEntityByPath")
				.withExactArgs("/resolved/~propertyPath", null, /*by ref oEntityInfo*/{})
				.callsFake(function (sResolvedPath, oContext, oEntityInfo) { // fill reference parameter
					oEntityInfo.key = "~entityKey";
					oEntityInfo.propertyPath = "~propertyPath";

					return oClonedChangedEntry;
				});
			oModelMock.expects("_getObject")
				.withExactArgs("/~entityKey", null, true)
				.returns(oOriginalEntry);
			oModelMock.expects("_getObject")
				.withExactArgs("~sPath", sinon.match.same(oFixture.oContext), true)
				.returns(oFixture.vOriginalValue);
			oHelperMock.expects("isPlainObject")
				.withExactArgs(sinon.match.same(oFixture.vNewValue))
				.callThrough();
			oHelperMock.expects("merge")
				.withExactArgs({}, sinon.match.same(oFixture.vNewValue))
				.exactly(oFixture.bMergeRequired ? 1 : 0)
				.callThrough();
			if (oFixture.oContext && oFixture.oContext.hasTransientParent) {
				this.mock(oFixture.oContext).expects("hasTransientParent")
					.withExactArgs()
					.returns(false);
			}
			this.mock(oModel.oMetadata).expects("_getEntityTypeByPath")
				.withExactArgs("~entityKey")
				.returns("~oEntityType");
			this.mock(oModel.oMetadata).expects("_getNavPropertyRefInfo")
				.withExactArgs("~oEntityType", "~propertyPath")
				.returns(/*oNavPropRefInfo*/null);
			oModelMock.expects("isLaundering").withExactArgs("/~entityKey").returns(false);
			oModelMock.expects("checkUpdate")
				.withExactArgs(false, "~bAsyncUpdate", {"~entityKey" : true});
			this.mock(oModel.oMetadata).expects("loaded")
				.withExactArgs()
				.returns(oMetadataLoadedPromise);
			oModelMock.expects("_resolveGroup")
				.withExactArgs("~entityKey")
				.returns({changeSetId : "~changeSetId", groupId : "~groupId"});
			oModelMock.expects("abortInternalRequest")
				.withExactArgs("~groupId", {requestKey : "~entityKey"});

			// code under test
			assert.strictEqual(
				ODataModel.prototype.setProperty.call(oModel, "~sPath", oFixture.vNewValue,
					oFixture.oContext, "~bAsyncUpdate"),
				true);

			assert.deepEqual(oModel.mChangedEntities, {});
			assert.deepEqual(oFixture.vNewValue, oFixture.vNewValueClone, "new value not modified");

			return oMetadataLoadedPromise.then(function () {/*wait for aborted requests*/});
		});
	});

	//*********************************************************************************************
	QUnit.test("setProperty: setting a value for an instance annotation is not allowed",
			function (assert) {
		var oModel = {
				resolve : function () {},
				resolveDeep : function () {},
				getEntityByPath : function () {}
			};

		this.mock(oModel).expects("resolve")
			.withExactArgs("@$ui5.~annotation", "~oContext")
			.returns("/resolved/@$ui5.~annotation");
		this.mock(oModel).expects("resolveDeep")
			.withExactArgs("@$ui5.~annotation", "~oContext")
			.returns("/resolved/deep/path/@$ui5.~annotation");
		this.mock(oModel).expects("getEntityByPath")
			.withExactArgs("/resolved/@$ui5.~annotation", null, /*by ref oEntityInfo*/{})
			.returns("~oEntry");

		// code under test
		assert.throws(function () {
			ODataModel.prototype.setProperty.call(oModel, "@$ui5.~annotation", "~oValue",
				"~oContext", "~bAsyncUpdate");
		}, new Error(
			"Setting a value for an instance annotation starting with '@$ui5' is not allowed: "
				+ "@$ui5.~annotation"));
	});

	//*********************************************************************************************
	QUnit.test("setProperty: skip request creation for deep create", function (assert) {
		var oContext = {hasTransientParent : function () {}},
			oEntry = {__metadata : {}},
			oModel = {
				mChangedEntities : {"~key" : {}},
				checkUpdate : function () {},
				getEntityByPath : function () {},
				_getObject : function () {},
				resolve : function () {},
				resolveDeep : function () {}
			},
			oModelMock = this.mock(oModel),
			oOriginalEntry = {__metadata : {}},
			oOriginalValue = {};

		oModelMock.expects("resolve")
			.withExactArgs("~sPath", sinon.match.same(oContext))
			.returns("/~SalesOrderSet(42)/Note");
		oModelMock.expects("resolveDeep")
			.withExactArgs("~sPath", sinon.match.same(oContext))
			.returns("~deepPath");
		oModelMock.expects("getEntityByPath")
			.withExactArgs("/~SalesOrderSet(42)/Note", null, /*by ref oEntityInfo*/{})
			.callsFake(function (sResolvedPath, oContext, oEntityInfo) { // fill reference parameter
				oEntityInfo.key = "~key";
				oEntityInfo.propertyPath = "~propertyPath";

				return oEntry;
			});
		oModelMock.expects("_getObject")
			.withExactArgs("/~key", null, true)
			.returns(oOriginalEntry);
		oModelMock.expects("_getObject")
			.withExactArgs("~sPath", oContext, true)
			.returns(oOriginalValue);
		this.mock(oContext).expects("hasTransientParent").withExactArgs().returns(true);
		oModelMock.expects("checkUpdate")
			.withExactArgs(false, "~bAsyncUpdate", {"~key" : true});

		// code under test
		assert.strictEqual(
			ODataModel.prototype.setProperty.call(oModel, "~sPath", "~oValue", oContext,
				"~bAsyncUpdate"),
			true);

		assert.deepEqual(oModel.mChangedEntities, {"~key" : {"Note" : "~oValue"}});
	});

	//*********************************************************************************************
	QUnit.test("setProperty: with same value for referential constraint", function (assert) {
		var oContext = {},
			oEntry = {__metadata: {}},
			oLoadedPromise = Promise.resolve(),
			oMetadata = {
				_getEntityTypeByPath: function () {},
				_getNavPropertyRefInfo: function () {},
				loaded: function () {}
			},
			oMetadataMock = this.mock(oMetadata),
			oModel = {
				mChangedEntities: {},
				oMetadata: oMetadata,
				_getObject: function () {},
				_resolveGroup: function () {},
				abortInternalRequest: function () {},
				checkUpdate: function () {},
				createKey: function () {},
				getEntityByPath: function () {},
				isLaundering: function () {},
				resolve: function () {},
				resolveDeep: function () {}
			},
			oModelMock = this.mock(oModel),
			oNavPropRefInfo = {
				entitySet: "~otherEntity",
				keys: ["property"],
				name: "navigagtionProperty"
			},
			oOriginalEntry = {
				__metadata: {},
				navigagtionProperty: {
					__ref: "~navigationTarget"
				},
				property: "foo"
			};

		oModelMock.expects("resolve")
			.withExactArgs("property", sinon.match.same(oContext))
			.returns("/Entity(42)/property");
		oModelMock.expects("resolveDeep")
			.withExactArgs("property", sinon.match.same(oContext))
			.returns("~deepPath");
		oModelMock.expects("getEntityByPath")
			.withExactArgs("/Entity(42)/property", null, /*by ref oEntityInfo*/{})
			.callsFake(function (sResolvedPath, oContext, oEntityInfo) { // fill reference parameter
				oEntityInfo.key = "~key";
				oEntityInfo.propertyPath = "~propertyPath";

				return oEntry;
			});
		oModelMock.expects("_getObject").withExactArgs("/~key", null, true).returns(oOriginalEntry);
		oModelMock.expects("_getObject")
			.withExactArgs("property", sinon.match.same(oContext), true)
			.returns("foo");
		oMetadataMock.expects("_getEntityTypeByPath")
			.withExactArgs("~key")
			.returns("~oEntityType");
		oMetadataMock.expects("_getNavPropertyRefInfo")
			.withExactArgs("~oEntityType", "property")
			.returns(oNavPropRefInfo);
		oMetadataMock.expects("_getEntityTypeByPath")
			.withExactArgs("~otherEntity")
			.returns({
				key: {
					propertyRef: ["key1", "key2"]
				}
			});
		oModelMock.expects("createKey").never();
		oModelMock.expects("isLaundering").withExactArgs("/~key").returns(false);
		oModelMock.expects("checkUpdate").withExactArgs(false, undefined, {"~key": true});
		oMetadataMock.expects("loaded").withExactArgs().returns(oLoadedPromise);

		// code under test
		assert.strictEqual(
			ODataModel.prototype.setProperty.call(oModel, "property", "foo", oContext),
			true);

		oModelMock.expects("_resolveGroup").withExactArgs("~key").returns({groupId: "group"});
		oModelMock.expects("abortInternalRequest").withExactArgs("group", {requestKey: "~key"});

		return oLoadedPromise.then(function () {});
	});

	//*********************************************************************************************
	QUnit.test("getObject: missing selected property for a created entity", function (assert) {
		var oEntity = {
				__metadata : {
					created : {},
					uri : "~uri"
				}
			},
			oEntityType = {
				navigationProperty : "~navigationProperties",
				property : "~properties"
			},
			oModel = {
				oMetadata : {_getEntityTypeByPath : function () {}},
				_filterOwnExpand : function () {},
				_filterOwnSelect : function () {},
				_getObject : function () {},
				_splitEntries : function () {},
				resolve : function () {}
			},
			oModelMock = this.mock(oModel),
			mParameters = {
				select : "~select"
			};

		oModelMock.expects("resolve").withArgs("~path", "~context").returns("~resolvedPath");
		oModelMock.expects("_getObject").withArgs("~resolvedPath").returns(oEntity);
		this.mock(oModel.oMetadata).expects("_getEntityTypeByPath")
			.withArgs("~resolvedPath")
			.returns(oEntityType);
		oModelMock.expects("_splitEntries").withArgs("~select").returns("~selects");
		oModelMock.expects("_filterOwnSelect")
			.withArgs("~selects", "~properties")
			.returns(["selectedProperty"]);
		oModelMock.expects("_filterOwnExpand")
			.withArgs([], "~selects")
			.returns([/*selected expanded navigation properties*/]);
		oModelMock.expects("_filterOwnSelect")
			.withArgs("~selects", "~navigationProperties")
			.returns([/*deferred expanded navigation properties*/]);

		// code under test
		assert.deepEqual(
			ODataModel.prototype.getObject.call(oModel, "~path", "~context", mParameters),
			{
				__metadata : {
					created : {},
					uri : "~uri"
				},
				selectedProperty : undefined
			});
	});

	//*********************************************************************************************
	[true, false].forEach(function (bSuccess) {
		QUnit.test("requestSideEffects: bSuccess=" + bSuccess, function (assert) {
			var fnError, oResult, fnSuccess,
				aBindings = [
					{isA : function () {}},
					{_refreshForSideEffects : function () {}, isA : function () {}}
				],
				oModel = {
					oMetadata : {_getEntityTypeByPath : function () {}},
					_read : function () {},
					getBindings : function () {},
					resolve : function () {}
				},
				oMetadataMock = this.mock(oModel.oMetadata),
				oModelMock = this.mock(oModel),
				mParameters = {
					groupId : "~groupId",
					urlParameters : {
						$expand : "To0,To0/To1,To2",
						$select : "~select"
					}
				};

			oModelMock.expects("_read")
				.withExactArgs("", {
					context : "~oContext",
					error : sinon.match.func.and(sinon.match(function (fnError0) {
						fnError = fnError0;

						return true;
					})),
					groupId : "~groupId",
					success : sinon.match.func.and(sinon.match(function (fnSuccess0) {
						fnSuccess = fnSuccess0;

						return true;
					})),
					updateAggregatedMessages : true,
					urlParameters : sinon.match.same(mParameters.urlParameters)
				}, /*bSideEffect*/true);
			oModelMock.expects("resolve").withExactArgs("To0", "~oContext").returns("~resolved0");
			oMetadataMock.expects("_getEntityTypeByPath").withExactArgs("~resolved0").returns("~type0");
			oModelMock.expects("resolve").withExactArgs("To0/To1", "~oContext").returns("~resolved1");
			oMetadataMock.expects("_getEntityTypeByPath").withExactArgs("~resolved1").returns("~type1");
			oModelMock.expects("resolve").withExactArgs("To2", "~oContext").returns("~resolved2");
			oMetadataMock.expects("_getEntityTypeByPath")
				.withExactArgs("~resolved2")
				.returns(undefined);
			oModelMock.expects("getBindings").withExactArgs().returns(aBindings);
			this.mock(aBindings[0]).expects("isA")
				.withExactArgs("sap.ui.model.odata.v2.ODataListBinding")
				.returns(false);
			this.mock(aBindings[1]).expects("isA")
				.withExactArgs("sap.ui.model.odata.v2.ODataListBinding")
				.returns(true);
			this.mock(aBindings[1]).expects("_refreshForSideEffects")
				.withExactArgs(sinon.match.set.deepEquals(new Set(["~type0", "~type1", undefined])), "~groupId")
				.returns(false);

			// code under test
			oResult = ODataModel.prototype.requestSideEffects.call(oModel, "~oContext", mParameters);

			assert.ok(oResult instanceof Promise);

			if (bSuccess) {
				fnSuccess("~oData", "~oResponse");
			} else {
				fnError("~oError");
			}

			return oResult.then(function (oResult) {
					assert.ok(bSuccess);
					assert.deepEqual(oResult, []);
				}, function (oError) {
					assert.ok(!bSuccess);
					assert.strictEqual(oError, "~oError");
				});
		});
	});

	//*********************************************************************************************
	QUnit.test("requestSideEffects: resolves with affected bindings", function (assert) {
		var oResult, fnSuccess,
			aBindings = [
				{isA : function () {}},
				{_refreshForSideEffects : function () {}, isA : function () {}}
			],
			oModel = {
				oMetadata : {_getEntityTypeByPath : function () {}},
				_read : function () {},
				getBindings : function () {},
				resolve : function () {}
			},
			oMetadataMock = this.mock(oModel.oMetadata),
			oModelMock = this.mock(oModel),
			mParameters = {
				groupId : "~groupId",
				urlParameters : {
					$expand : "To0,To0/To1,To2",
					$select : "~select"
				}
			};

		oModelMock.expects("_read")
			.withExactArgs("", {
				context : "~oContext",
				error : sinon.match.func,
				groupId : "~groupId",
				success : sinon.match.func.and(sinon.match(function (fnSuccess0) {
					fnSuccess = fnSuccess0;

					return true;
				})),
				updateAggregatedMessages : true,
				urlParameters : sinon.match.same(mParameters.urlParameters)
			}, /*bSideEffect*/true);
		oModelMock.expects("resolve").withExactArgs("To0", "~oContext").returns("~resolved0");
		oMetadataMock.expects("_getEntityTypeByPath").withExactArgs("~resolved0").returns("~type0");
		oModelMock.expects("resolve").withExactArgs("To0/To1", "~oContext").returns("~resolved1");
		oMetadataMock.expects("_getEntityTypeByPath").withExactArgs("~resolved1").returns("~type1");
		oModelMock.expects("resolve").withExactArgs("To2", "~oContext").returns("~resolved2");
		oMetadataMock.expects("_getEntityTypeByPath").withExactArgs("~resolved2").returns(undefined);
		oModelMock.expects("getBindings").withExactArgs().returns(aBindings);
		this.mock(aBindings[0]).expects("isA").withExactArgs("sap.ui.model.odata.v2.ODataListBinding").returns(false);
		this.mock(aBindings[1]).expects("isA").withExactArgs("sap.ui.model.odata.v2.ODataListBinding").returns(true);
		this.mock(aBindings[1]).expects("_refreshForSideEffects")
			.withExactArgs(sinon.match.set.deepEquals(new Set(["~type0", "~type1", undefined])), "~groupId")
			.returns(true);

		// code under test
		oResult = ODataModel.prototype.requestSideEffects.call(oModel, "~oContext", mParameters);

		assert.ok(oResult instanceof Promise);

		fnSuccess("~oData", "~oResponse");

		return oResult.then(function (oResult) {assert.deepEqual(oResult, [aBindings[1]]);});
	});

	//*********************************************************************************************
	[{
		mParameters : undefined
	}, {
		mParameters : {}
	}, {
		mParameters : {
			urlParameters : {$select : "~select"}
		},
		mExpectsUrlParams : {$select : "~select"}
	}, {
		mParameters : {
			urlParameters : {$expand : ""}
		},
		mExpectsUrlParams : {$expand : ""}
	}].forEach(function (oFixture, i) {
		QUnit.test("requestSideEffects: parameters checked and passed #" + i, function (assert) {
			var oModel = {_read : function () {}};

			this.mock(oModel).expects("_read")
				.withExactArgs("", {
					context : "~oContext",
					error : sinon.match.func,
					groupId : undefined,
					success : sinon.match.func,
					updateAggregatedMessages : true,
					urlParameters : oFixture.mExpectsUrlParams
				}, /*bSideEffect*/true);

			// code under test
			ODataModel.prototype.requestSideEffects.call(oModel, "~oContext", oFixture.mParameters);
		});
	});

	//*********************************************************************************************
	[
		"batchGroupId", "changeSetId", "context", "error", "filters", "foo", "sorters", "success",
		"updateAggregatedMessages"
	].forEach(function (sParameter) {
		[sParameter, undefined, null, 42, function () {}].forEach(function (vParameterValue) {
		var sTitle = "requestSideEffects: unsupported parameters: " + sParameter + "="
				+ vParameterValue;

		QUnit.test(sTitle, function (assert) {
			var mParameters = {};

			mParameters[sParameter] = vParameterValue;

			assert.throws(function () {
				// code under test
				ODataModel.prototype.requestSideEffects.call({/*oModel*/}, "~oContext", mParameters);
			}, new Error("Parameter '" + sParameter + "' is not supported"));
		});
		});
	});

	//*********************************************************************************************
	QUnit.test("read delegates to _read", function (assert) {
		var oModel = {_read : function () {}};

		this.mock(oModel).expects("_read")
			.withExactArgs("~sPath", "~mParameters")
			.returns("~oResult");

		// code under test
		assert.strictEqual(ODataModel.prototype.read.call(oModel, "~sPath", "~mParameters", "foo"),
			"~oResult");
	});

	//*********************************************************************************************
	QUnit.test("getProperty: propagate _getObject error", function (assert) {
		var oError = new Error("~Error"),
			oModel = {_getObject : function () {}};

		this.mock(oModel).expects("_getObject")
			.withExactArgs("@$ui5.~annotation", "~oContext")
			.throws(oError);

		// code under test
		assert.throws(function() {
				ODataModel.prototype.getProperty.call(oModel, "@$ui5.~annotation", "~oContext");
			}, oError);
	});

	//*********************************************************************************************
	[
		{entity : {}, result : true},
		{entity : {__metadata : "foo"}, result : true},
		{entity : {prop : "bar"}, result : false},
		{entity : {__metadata : "foo", prop : "bar"}, result : false}
	].forEach(function (oFixture, i) {
		QUnit.test("_isChangedEntityEmpty: #" + i, function (assert) {
			// code under test
			assert.strictEqual(ODataModel._isChangedEntityEmpty(oFixture.entity), oFixture.result);
		});
	});

	//*********************************************************************************************
	[{
		created : false,
		deepPath : "/Bar(42)/To1",
		newEntityKey : "Foo(0)",
		resultDeepPath : "/Bar(42)/To1"
	}, {
		created : true,
		deepPath : "/Bar(42)/To1",
		newEntityKey : "Foo(0)",
		resultDeepPath : "/Bar(42)/To1"
	}, {
		created : false,
		deepPath : "/Foo(id-0-0)",
		newEntityKey : "Foo(0)",
		resultDeepPath : "/Foo(id-0-0)"
	}, {
		created : true,
		deepPath : "/Foo(id-0-0)",
		newEntityKey : "Foo(0)",
		resultDeepPath : "/Foo(0)"
	}, {
		created : true,
		deepPath : "/Bar(42)/ToN(id-0-0)",
		newEntityKey : "Foo(0)",
		resultDeepPath : "/Bar(42)/ToN(0)"
	}, {
		created : true,
		deepPath : "/Bar(42)/ToN(id-0-0)",
		newEntityKey : "Foo('A(0)')",
		resultDeepPath : "/Bar(42)/ToN('A(0)')"
	}].forEach(function (oFixture, i) {
		QUnit.test("_cleanupAfterCreate: " + i, function (assert) {
			var fnCallAfterUpdate, mExpectedChangedEntities,
				oContext = {
					isTransient : function () {},
					setUpdated : function () {}
				},
				oContextMock = this.mock(oContext),
				oEntity = {__metadata : {deepPath : "deepPath"}},
				oHelperMock = this.mock(_Helper),
				oModel = {
					mChangedEntities : {
						key0 : {prop0 : "A", prop1 : "B"},
						key1 : {prop0 : "A", prop1 : "B", prop2 : {k0 : "p0"}, toNav : "nav"}
					},
					oMetadata : {
						_getEntityTypeByPath : function () {},
						_getNavigationPropertyNames : function () {}
					},
					_getEntity : function () {},
					_resolveGroup : function () {},
					_updateContext : function () {},
					abortInternalRequest : function () {},
					callAfterUpdate : function () {},
					getContext : function () {}

				},
				oModelMock = this.mock(oModel),
				oRequest = {
					data : {prop0 : "A", prop1 : "_B", prop2 : {k0 : "p0"}, toNav : "_nav"},
					deepPath : oFixture.deepPath,
					key : "key1"
				};

			oModelMock.expects("getContext").withExactArgs("/key1").returns(oContext);
			oModelMock.expects("_getEntity").withExactArgs(oFixture.newEntityKey).returns(oEntity);
			oContextMock.expects("isTransient").withExactArgs().returns(oFixture.created);
			oModelMock.expects("_updateContext")
				.withExactArgs(sinon.match.same(oContext), "/" + oFixture.newEntityKey,
					oFixture.resultDeepPath);
			oContextMock.expects("setUpdated").withExactArgs(true);
			oModelMock.expects("callAfterUpdate").withExactArgs(sinon.match.func)
				.callsFake(function (fn) {fnCallAfterUpdate = fn;});
			this.mock(oModel.oMetadata).expects("_getEntityTypeByPath")
				.withExactArgs(oFixture.newEntityKey)
				.returns("~entityType");
			this.mock(oModel.oMetadata).expects("_getNavigationPropertyNames")
				.withExactArgs("~entityType")
				.returns(["toNav"]);
			oHelperMock.expects("merge")
				.withExactArgs({}, sinon.match.same(oModel.mChangedEntities.key1))
				.returns({prop0 : "A", prop1 : "B", prop2 : {k0 : "p0"}, toNav : "nav"});
			oHelperMock.expects("merge")
				.withExactArgs({}, sinon.match.same(oEntity.__metadata))
				.returns({deepPath : "~deepPath"});
			oHelperMock.expects("deepEqual").withExactArgs("A", "A").returns(true);
			oHelperMock.expects("deepEqual").withExactArgs("_B", "B").returns(false);
			oHelperMock.expects("deepEqual").withExactArgs({k0 : "p0"}, {k0 : "p0"}).returns(true);
			oHelperMock.expects("deepEqual").withExactArgs("_nav", "nav").returns(false);
			oModelMock.expects("_resolveGroup").withExactArgs("key1").returns({groupId : "~groupId"});
			oModelMock.expects("abortInternalRequest").withExactArgs("~groupId", {requestKey : "key1"});

			// code under test
			ODataModel.prototype._cleanupAfterCreate.call(oModel, oRequest, oFixture.newEntityKey);

			mExpectedChangedEntities = {
				key0 : {prop0 : "A", prop1 : "B"},
				key1 : {prop0 : "A", prop1 : "B", prop2 : {k0 : "p0"}, toNav : "nav"}
			};
			mExpectedChangedEntities[oFixture.newEntityKey] = {
				__metadata : {deepPath : oFixture.resultDeepPath},
				prop1 : "B"
			};
			assert.deepEqual(oModel.mChangedEntities, mExpectedChangedEntities);
			assert.notStrictEqual(oModel.mChangedEntities[oFixture.newEntityKey].__metadata,
				oEntity.__metadata);
			assert.strictEqual(oRequest.deepPath, oFixture.resultDeepPath);

			oContextMock.expects("setUpdated").withExactArgs(false);

			// code under test
			fnCallAfterUpdate();
		});
	});

	//*********************************************************************************************
	QUnit.test("_cleanupAfterCreate: no matching changed entity", function (assert) {
		var oContext = {
				isTransient : function () {},
				setUpdated : function () {}
			},
			oEntity = {__metadata : {created : {}}},
			oModel = {
				mChangedEntities : {
					key0 : {prop0 : "A"}
				},
				_getEntity : function () {},
				_updateContext : function () {},
				callAfterUpdate : function () {},
				getContext : function () {}
			},
			oModelMock = this.mock(oModel),
			oRequest = {deepPath : "newDeepPath", key : "key1"};

		oModelMock.expects("getContext").withExactArgs("/key1").returns(oContext);
		oModelMock.expects("_getEntity").withExactArgs("newKey").returns(oEntity);
		this.mock(oContext).expects("isTransient").withExactArgs().returns(true);
		oModelMock.expects("_updateContext")
			.withExactArgs(sinon.match.same(oContext), "/newKey", "newDeepPath");
		this.mock(oContext).expects("setUpdated").withExactArgs(true);
		oModelMock.expects("callAfterUpdate").withExactArgs(sinon.match.func);

		// code under test
		ODataModel.prototype._cleanupAfterCreate.call(oModel, oRequest, "newKey");

		assert.deepEqual(oModel.mChangedEntities, {key0 : {prop0 : "A"}});
		assert.deepEqual(oEntity, {__metadata : {}});
	});

	//*********************************************************************************************
	[undefined, {}, {__metadata : undefined}, {__metadata : {}}].forEach(function (oData, i) {
		QUnit.test("_resolveGroup: no group found #" + i, function (assert) {
			var oModel = {
					mChangeGroups : {/*no default group set*/},
					oMetadata : {_getEntityTypeByPath : function () {}},
					_getObject : function () {}
				};

			this.mock(oModel).expects("_getObject").withExactArgs("/~key").returns(oData);
			this.mock(oModel.oMetadata).expects("_getEntityTypeByPath")
				.withExactArgs("/~key")
				.returns({name : "foo"});

			// code under test
			assert.deepEqual(
				ODataModel.prototype._resolveGroup.call(oModel, "/~key"),
				{groupId: undefined, changeSetId: undefined});
		});
	});

	//*********************************************************************************************
	["/~key", "~key"].forEach(function (sKeyOrPath) {
		QUnit.test("_resolveGroup: sKeyOrPath defaulting (" + sKeyOrPath + ")", function (assert) {
			var oModel = {
					mChangeGroups : {/*no default group set*/},
					oMetadata : {_getEntityTypeByPath : function () {}},
					_getObject : function () {}
				};

			this.mock(oModel).expects("_getObject").withExactArgs("/~key").returns(undefined);
			this.mock(oModel.oMetadata).expects("_getEntityTypeByPath")
				.withExactArgs("/~key")
				.returns({name : "foo"});

			// code under test
			assert.deepEqual(
				ODataModel.prototype._resolveGroup.call(oModel, sKeyOrPath),
				// groupId not relevant for test scenario
				{groupId: undefined, changeSetId: undefined});
		});
	});

	//*********************************************************************************************
	QUnit.test("_resolveGroup: resolved from created entry", function (assert) {
		var oModel = {_getObject : function () {}};

		this.mock(oModel).expects("_getObject")
			.withExactArgs("/~key")
			.returns({__metadata : {created : {groupId: "~groupId", changeSetId: "~changeSetId"}}});

		// code under test
		assert.deepEqual(
			ODataModel.prototype._resolveGroup.call(oModel, "/~key"),
			{groupId: "~groupId", changeSetId: "~changeSetId"});
	});

	//*********************************************************************************************
	[{
		entityTypeName : "~anyType",
		result : {changeSetId : "changeSet0", groupId : "group0"}
	}, {
		entityTypeName : "~type",
		result : {changeSetId : "changeSet1", groupId : "group1"}
	}].forEach(function (oFixture) {
		[false, true].forEach(function (bSingleMode) {
		var sTitle = "_resolveGroup: resolved from mChangeGroups; entity type = "
				+ oFixture.entityTypeName + "; single mode = " + bSingleMode;

		QUnit.test(sTitle, function (assert) {
			var oModel = {
					mChangeGroups : {
						"*" : {changeSetId : "changeSet0", groupId : "group0", single : bSingleMode},
						"~type" : {changeSetId : "changeSet1", groupId : "group1", single : bSingleMode}
					},
					oMetadata : {_getEntityTypeByPath : function () {}},
					_getObject : function () {}
				},
				oResult;

			this.mock(oModel).expects("_getObject").withExactArgs("/~key").returns(undefined);
			this.mock(oModel.oMetadata).expects("_getEntityTypeByPath")
				.withExactArgs("/~key")
				.returns({name : oFixture.entityTypeName});

			// code under test
			oResult = ODataModel.prototype._resolveGroup.call(oModel, "/~key");

			if (bSingleMode) {
				assert.strictEqual(oResult.groupId, oFixture.result.groupId);
				assert.ok(oResult.changeSetId.startsWith("id-"));
			} else {
				assert.deepEqual(oResult, oFixture.result);
			}
		});
		});
	});

	//*********************************************************************************************
	[{
		bAll : false,
		mChangedEntities : {},
		iPendingDeferredRequests : 42,
		bResult : false
	}, {
		bAll : false,
		mChangedEntities : {foo : "bar"},
		iPendingDeferredRequests : undefined, // not relevant
		bResult : true
	}, {
		bAll : true,
		mChangedEntities : {},
		iPendingDeferredRequests : 0,
		bResult : false
	}, {
		bAll : true,
		mChangedEntities : {},
		iPendingDeferredRequests : 1,
		bResult : true
	}, {
		bAll : true,
		mChangedEntities : {foo : "bar"},
		iPendingDeferredRequests : 0,
		bResult : true
	}].forEach(function (oFixture, i) {
		QUnit.test("hasPendingChanges: #" + i, function (assert) {
			var oModel = {
					mChangedEntities : oFixture.mChangedEntities,
					iPendingDeferredRequests : oFixture.iPendingDeferredRequests,
					getBindings : function () {}
				};

			this.mock(oModel).expects("getBindings").withExactArgs().returns([]);

			// code under test
			assert.deepEqual(
				ODataModel.prototype.hasPendingChanges.call(oModel, oFixture.bAll),
				oFixture.bResult);
		});
	});

	//*********************************************************************************************
	QUnit.test("hasPendingChanges: oBinding._hasPendingChanges returns true", function (assert) {
		var oBinding1 = {_hasPendingChanges : function () {}},
			oBinding2 = {_hasPendingChanges : function () {}},
			aBindings = [{/*oBinding0*/}, oBinding1, oBinding2],
			oModel = {
				mChangedEntities : {},
				getBindings : function () {}
			};

		this.mock(oModel).expects("getBindings").withExactArgs().returns(aBindings);
		this.mock(oBinding1).expects("_hasPendingChanges").withExactArgs([]).returns(true);
		this.mock(oBinding2).expects("_hasPendingChanges").never();

		// code under test
		assert.deepEqual(ODataModel.prototype.hasPendingChanges.call(oModel), true);
	});

	//*********************************************************************************************
	QUnit.test("hasPendingChanges: oBinding._hasPendingChanges returns false", function (assert) {
		var oBinding = {_hasPendingChanges : function () {}},
			oModel = {
				mChangedEntities : {foo : {}},
				getBindings : function () {}
			};

		this.mock(oModel).expects("getBindings").withExactArgs().returns([oBinding]);
		this.mock(oBinding).expects("_hasPendingChanges")
			.withExactArgs(["foo"])
			.callsFake(function (aChangedEntityKeys) {
				aChangedEntityKeys.pop();

				return false;
			});

		// code under test
		assert.deepEqual(ODataModel.prototype.hasPendingChanges.call(oModel), false);
	});

	//*********************************************************************************************
	QUnit.test("getPendingChanges", function (assert) {
		var oBinding1 = {_getPendingChanges : function () {}},
			mChangedEntitiesCopy = {},
			oHelperMock = this.mock(_Helper),
			oModel = {
				mChangedEntities : "~changedEntities",
				getBindings : function () {}
			};

		oHelperMock.expects("merge")
			.withExactArgs({}, "~changedEntities")
			.returns(mChangedEntitiesCopy);
		this.mock(oModel).expects("getBindings")
			.withExactArgs()
			.returns([{/*oBinding0*/}, oBinding1]);
		this.mock(oBinding1).expects("_getPendingChanges")
			.withExactArgs()
			.returns("~changedTreeEntities");
		oHelperMock.expects("merge")
			.withExactArgs(sinon.match.same(mChangedEntitiesCopy), "~changedTreeEntities")
			.callsFake(function (mChangedEntitiesCopy0) {
				mChangedEntitiesCopy0.foo = "bar";
				mChangedEntitiesCopy0.baz = null;
			});

		// code under test
		assert.deepEqual(ODataModel.prototype.getPendingChanges.call(oModel), {foo : "bar"});
	});

	//*********************************************************************************************
	QUnit.test("_addSubEntitiesToPayload", function (assert) {
		var oContextBusinessPartner = createContext(),
			oContextContact0 = createContext(),
			oContextContact1 = createContext(),
			oContextLineItem0 = createContext(),
			oContextLineItem1 = createContext(),
			oContextProduct = createContext(),
			oContextSalesOrder = createContext(),
			oHelperMock = this.mock(_Helper),
			oModel = {
				_getObject : function () {},
				// allow recursive calls within _addSubEntitiesToPayload
				_addSubEntitiesToPayload : ODataModel.prototype._addSubEntitiesToPayload
			},
			oModelMock = this.mock(oModel),
			oPayload = {__metadata : "~metadata-SalesOrder", key : "SalesOrder"},
			that = this;

		function createContext() {
			return {getPath : function () {}, getSubContexts : function () {}};
		}

		function expectContextAccess(oContext, sEntityKey) {
			var oEntity = {__metadata : "~metadata-" + sEntityKey, key : sEntityKey},
				sPath = "/~" + sEntityKey;

			that.mock(oContext).expects("getPath").withExactArgs().returns(sPath);
			oModelMock.expects("_getObject").withExactArgs(sPath).returns(oEntity);
			oHelperMock.expects("merge").withExactArgs({}, sinon.match.same(oEntity)).callThrough();
		}

		this.mock(oContextSalesOrder).expects("getSubContexts")
			.withExactArgs()
			.returns({
				toBusinessPartner : oContextBusinessPartner,
				toLineItems : [oContextLineItem0, oContextLineItem1]
			});
		expectContextAccess(oContextBusinessPartner, "BusinessPartner");
		this.mock(oContextBusinessPartner).expects("getSubContexts")
			.withExactArgs()
			.returns({toContacts : [oContextContact0, oContextContact1]});
		expectContextAccess(oContextContact0, "Contact0");
		this.mock(oContextContact0).expects("getSubContexts").withExactArgs().returns();
		expectContextAccess(oContextContact1, "Contact1");
		this.mock(oContextContact1).expects("getSubContexts").withExactArgs().returns();
		expectContextAccess(oContextLineItem0, "LineItem0");
		this.mock(oContextLineItem0).expects("getSubContexts")
			.withExactArgs()
			.returns({toProduct : oContextProduct});
		expectContextAccess(oContextProduct, "Product");
		this.mock(oContextProduct).expects("getSubContexts").withExactArgs().returns();
		expectContextAccess(oContextLineItem1, "LineItem1");
		this.mock(oContextLineItem1).expects("getSubContexts").withExactArgs().returns();

		// code under test
		ODataModel.prototype._addSubEntitiesToPayload.call(oModel, oContextSalesOrder, oPayload);

		assert.deepEqual(oPayload, {
			__metadata : "~metadata-SalesOrder",
			key : "SalesOrder",
			toBusinessPartner : {
				key : "BusinessPartner",
				toContacts : [
					{key : "Contact0"},
					{key : "Contact1"}
				]
			},
			toLineItems : [
				{
					key : "LineItem0",
					toProduct : {key : "Product"}
				},
				{key : "LineItem1"}
			]
		});
	});

	//*********************************************************************************************
	QUnit.test("_isTransitionMessagesOnly", function (assert) {
		var oModel = {oTransitionMessagesOnlyGroups: new Set(["~group"])};

		// code under test
		assert.strictEqual(ODataModel.prototype._isTransitionMessagesOnly.call(oModel, "~group"), true);
		assert.strictEqual(ODataModel.prototype._isTransitionMessagesOnly.call(oModel, "~group2"), false);
	});

	//*********************************************************************************************
	QUnit.test("setTransitionMessagesOnlyForGroup", function (assert) {
		var oModel = {oTransitionMessagesOnlyGroups: new Set()};

		// code under test
		ODataModel.prototype.setTransitionMessagesOnlyForGroup.call(oModel, "~group", true);

		assert.ok(oModel.oTransitionMessagesOnlyGroups.has("~group"));
		assert.strictEqual(oModel.oTransitionMessagesOnlyGroups.size, 1);

		// code under test
		ODataModel.prototype.setTransitionMessagesOnlyForGroup.call(oModel, "~group", false);

		assert.notOk(oModel.oTransitionMessagesOnlyGroups.has("~group"));
		assert.strictEqual(oModel.oTransitionMessagesOnlyGroups.size, 0);
	});

	//*********************************************************************************************
	[{
		annotationURI : undefined,
		cacheKey : "~metadataUrl#annotations",
		ignoreAnnotationsFromMetadata : false
	}, {
		annotationURI : "~annotationURI",
		cacheKey : "~metadataUrl#annotations_~annotationURI#annotations",
		ignoreAnnotationsFromMetadata : false
	}, {
		annotationURI : undefined,
		cacheKey : undefined,
		ignoreAnnotationsFromMetadata : true
	}, {
		annotationURI : "~annotationURI",
		cacheKey : "~annotationURI#annotations",
		ignoreAnnotationsFromMetadata : true
	}].forEach(function (oFixture, i) {
		QUnit.test("_getAnnotationCacheKey, with ignoreAnnotationsFromMetadata, " + i, function (assert) {
			var oModel = {
					sAnnotationURI : oFixture.annotationURI,
					bIgnoreAnnotationsFromMetadata : oFixture.ignoreAnnotationsFromMetadata,
					bSkipMetadataAnnotationParsing : false,
					bUseCache : true
				};

			// code under test
			assert.strictEqual(ODataModel.prototype._getAnnotationCacheKey.call(oModel, "~metadataUrl"),
				oFixture.cacheKey);
		});
	});

	//*********************************************************************************************
	QUnit.test("getReporter", function (assert) {
		var fnCatchHandler,
			oModel = {
				_handleError : function () {}
			};

		// code under test
		fnCatchHandler = ODataModel.prototype.getReporter.call(oModel, "~reporter");

		this.mock(oModel).expects("_handleError").withExactArgs("~oError", undefined, "~reporter");

		// code under test
		fnCatchHandler("~oError");
	});

	//*********************************************************************************************
	[{
		parameters: undefined,
		expectedIsCanonicalRequestNeededParam: undefined,
		expectedPath: "~path"
	}, {
		parameters: null,
		expectedIsCanonicalRequestNeededParam: undefined,
		expectedPath: "~path"
	}, {
		parameters: {},
		expectedIsCanonicalRequestNeededParam: undefined,
		expectedPath: "~path"
	}, {
		parameters: {canonicalRequest: false},
		expectedIsCanonicalRequestNeededParam: false,
		expectedPath: "~path"
	}, {
		parameters: {canonicalRequest: true},
		expectedIsCanonicalRequestNeededParam: true,
		resolvedPath: undefined,
		expectedPath: "~path"
	}, {
		parameters: {canonicalRequest: true},
		expectedIsCanonicalRequestNeededParam: true,
		resolvedPath: "~canonicalPath",
		expectedPath: "~canonicalPath"
	}].forEach(function (oFixture, i) {
		QUnit.test("_isReloadNeeded: canonicalRequest can affect sPath #" + i, function (assert) {
			var oModel = {
					oMetadata: {
						_getEntityTypeByPath: function () {},
						isLoaded: function () {}
					},
					_isCanonicalRequestNeeded: function () {},
					_isCreatedEntity: function () {},
					_getObject: function () {},
					resolve: function () {}
				};

			this.mock(oModel.oMetadata).expects("isLoaded").withExactArgs().returns(true);
			this.mock(oModel).expects("_isCanonicalRequestNeeded")
				.withExactArgs(oFixture.expectedIsCanonicalRequestNeededParam)
				.returns(!!oFixture.resolvedPath);
			this.mock(oModel).expects("resolve")
				.withExactArgs("~path", undefined, true)
				.exactly(oFixture.resolvedPath ? 1 : 0)
				.returns(oFixture.resolvedPath);
			this.mock(oModel).expects("_getObject").withExactArgs(oFixture.expectedPath).returns(/*not relevant*/undefined);
			this.mock(oModel.oMetadata).expects("_getEntityTypeByPath")
				.withExactArgs(oFixture.expectedPath)
				.returns(/*not relevant*/undefined);
			this.mock(oModel).expects("_isCreatedEntity").withExactArgs(undefined).returns(false);

			// code under test
			ODataModel.prototype._isReloadNeeded.call(oModel, "~path", oFixture.parameters);
		});
	});

	//*********************************************************************************************
	QUnit.test("getForeignKeysFromReferentialConstraints: no navigation property", function (assert) {
		const oMetadata = {_splitByLastNavigationProperty() {}};
		const oModel = {oMetadata: oMetadata};
		this.mock(oMetadata).expects("_splitByLastNavigationProperty")
			.withExactArgs("~sNormalizedPath")
			.returns({lastNavigationProperty: ""});

		// code under test
		assert.deepEqual(
			ODataModel.prototype.getForeignKeysFromReferentialConstraints.call(oModel, "~sNormalizedPath"),
			{});
	});

	//*********************************************************************************************
	[
		{oData: undefined, oResult: {}},
		{oData: {a: 42, c: "foo", y: 13, z: "bar"}, oResult: {x: 42, z: "foo"}}
	].forEach((oFixture, i) => {
		QUnit.test("getForeignKeysFromReferentialConstraints: with navigation property, #" + i, function (assert) {
			const oMetadata = {
				_getEntityTypeByName() {},
				_getReferentialConstraintsMapping() {},
				_splitByLastNavigationProperty() {}
			};
			const oModel = {
				oMetadata: oMetadata,
				_getObject() {}
			};
			this.mock(oMetadata).expects("_splitByLastNavigationProperty")
				.withExactArgs("~sNormalizedPath")
				.returns({
					lastNavigationProperty: "/~lastNavigationProperty",
					pathBeforeLastNavigationProperty: "~pathBeforeLastNavigationProperty"
				});
			this.mock(oMetadata).expects("_getEntityTypeByName")
				.withExactArgs("~pathBeforeLastNavigationProperty")
				.returns("~oSourceEntityType");
			this.mock(oMetadata).expects("_getReferentialConstraintsMapping")
				.withExactArgs("~oSourceEntityType", "~lastNavigationProperty")
				.returns({a: "x", b: "y", c: "z"});
			this.mock(oModel).expects("_getObject").withExactArgs("~pathBeforeLastNavigationProperty")
				.returns(oFixture.oData);

			// code under test
			assert.deepEqual(
				ODataModel.prototype.getForeignKeysFromReferentialConstraints.call(oModel, "~sNormalizedPath"),
				oFixture.oResult);
		});
	});

	//*********************************************************************************************
	QUnit.test("setRetryAfterHandler", function (assert) {
		const oModel = {};

		// code under test (set)
		ODataModel.prototype.setRetryAfterHandler.call(oModel, "~setRetryAfterHandler0");
		assert.strictEqual(oModel.fnRetryAfter, "~setRetryAfterHandler0");

		// code under test (overwrite)
		ODataModel.prototype.setRetryAfterHandler.call(oModel, "~setRetryAfterHandler1");
		assert.strictEqual(oModel.fnRetryAfter, "~setRetryAfterHandler1");

		// code under test (reset)
		ODataModel.prototype.setRetryAfterHandler.call(oModel, null);
		assert.strictEqual(oModel.fnRetryAfter, null);
	});

	//*********************************************************************************************
	QUnit.test("createRetryAfterError", function (assert) {
		const oErrorResponse = {
			message : "foo",
			response : {
				headers : "~headers"
			}
		};
		const oModel = {_getHeader() {}};
		const oModelMock = this.mock(oModel);
		oModelMock.expects("_getHeader").withExactArgs("retry-after", "~headers").returns("5");
		this.mock(Date).expects("now").withExactArgs().returns(0);

		// code under test (seconds as number)
		let oError = ODataModel.prototype.createRetryAfterError.call(oModel, oErrorResponse);

		assert.ok(oError instanceof Error);
		assert.strictEqual(oError.message, "foo");
		assert.ok(oError.retryAfter instanceof Date);
		assert.strictEqual(oError.retryAfter.getTime(), 5000);

		oModelMock.expects("_getHeader")
			.withExactArgs("retry-after", "~headers")
			.returns("Sun, 06 Nov 1994 08:49:37 GMT");

		// code under test (IMF-fixdate see https://datatracker.ietf.org/doc/html/rfc7231#section-7.1.1.1)
		oError = ODataModel.prototype.createRetryAfterError.call(oModel, oErrorResponse);

		assert.ok(oError.retryAfter instanceof Date);
		assert.strictEqual(oError.retryAfter.getTime(), new Date("Sun, 06 Nov 1994 08:49:37 GMT").getTime());
	});

	//*********************************************************************************************
	QUnit.test("onRetryAfterRejected", function (assert) {
		const oHelper = {processError() {}};
		const oHelperMock = this.mock(oHelper);
		oHelperMock.expects("processError").withExactArgs({
			$ownReason: true,
			$rejected: true,
			$reported: true,
			message : "Retry-After handler rejected w/o reason"
		});
		const oModel = {};

		// code under test (no error response, no reason)
		ODataModel.prototype.onRetryAfterRejected.call(oModel, oHelper.processError, undefined, undefined);

		oHelperMock.expects("processError").withExactArgs({
			$ownReason: true,
			$rejected: true,
			$reported: true,
			message: "Retry-After handler rejected w/o reason"
		});

		// code under test (no error response, empty reason)
		ODataModel.prototype.onRetryAfterRejected.call(oModel, oHelper.processError, undefined, new Error(""));

		oHelperMock.expects("processError").withExactArgs({
			$ownReason: true,
			$rejected: true,
			$reported: true,
			message: "Retry-After handler rejected with: own reason"
		});

		// code under test (no error response, own reason)
		ODataModel.prototype.onRetryAfterRejected.call(oModel,
			oHelper.processError, undefined, new Error("own reason"));

		let oErrorResponse = {};
		oModel.oRetryAfterError = {message: "Service Unavailable"};
		this.oLogMock.expects("error")
			.withExactArgs("Retry-After handler rejected w/o reason", undefined, "sap.ui.model.odata.v2.ODataModel");
		oHelperMock.expects("processError")
			.withExactArgs(sinon.match.same(oErrorResponse)
				.and(sinon.match.has("$ownReason", true))
				.and(sinon.match.has("$rejected", true))
				.and(sinon.match.has("$reported", true)));

		// code under test (oErrorResponse, no reason)
		ODataModel.prototype.onRetryAfterRejected.call(oModel, oHelper.processError, oErrorResponse);

		const oOwnError = new Error("own reason");
		this.oLogMock.expects("error")
			.withExactArgs("Retry-After handler rejected with: own reason", oOwnError.stack,
				"sap.ui.model.odata.v2.ODataModel");
		oHelperMock.expects("processError")
			.withExactArgs(sinon.match.same(oErrorResponse)
				.and(sinon.match.has("$ownReason", true))
				.and(sinon.match.has("$rejected", true))
				.and(sinon.match.has("$reported", true)));

		// code under test (oErrorResponse and own oReason)
		ODataModel.prototype.onRetryAfterRejected.call(oModel,
			oHelper.processError, oErrorResponse, oOwnError);

		oErrorResponse = {};
		oHelperMock.expects("processError")
			.withExactArgs(sinon.match.same(oErrorResponse).and(sinon.match(
				(oErrorResponse0) => !oErrorResponse0.hasOwnProperty("$ownReason")
			)));

		// code under test (oErrorResponse, this.oRetryAfterError and oReason are same)
		ODataModel.prototype.onRetryAfterRejected.call(oModel,
			oHelper.processError, oErrorResponse, oModel.oRetryAfterError);

		oModel.bDestroyed = true;

		// code under test (do nothing if already destroyed)
		ODataModel.prototype.onRetryAfterRejected.call(oModel);
});

	//*********************************************************************************************
	QUnit.test("checkAndProcessRetryAfterError: returns false", function (assert) {
		const oModel = {_getHeader() {}};
		const oModelMock = this.mock(oModel);
		const oErrorResponse = {};

		function test(sRetryAfterValue) {
			oModelMock.expects("_getHeader")
				.withExactArgs("retry-after", sinon.match.object)
				.exactly(sRetryAfterValue === undefined ? 0 : 1)
				.returns(sRetryAfterValue);

			// code under test
			assert.strictEqual(ODataModel.prototype.checkAndProcessRetryAfterError.call(oModel,
				"~oRequest", oErrorResponse, "~fnSuccess", "~fnError"), false);
		}

		// no response in oErrorResponse
		test();

		// no statusCode in response
		oErrorResponse.response = {};
		test();

		// statusCode !== 503
		oErrorResponse.response.statusCode = 502;
		test();

		// no "Retry-after" value
		oErrorResponse.response.statusCode = 503;
		oErrorResponse.response.headers = {};
		test(null);

		// "Retry-after" header value, but no handler registered
		test("~retryAfterHeaderValue");

		// code under test (model parameter sequentializeRequests set)
		oModel.fnRetryAfter = "~fnRetryAfter";
		oModel.bSequentializeRequests = true;
		test("~retryAfterHeaderValue");
	});

	//*********************************************************************************************
	QUnit.test("_processRequest: : abort() forbidden during 'Retry-after'", function (assert) {
		const oModel = {oMetadata: {loaded() {}}, pRetryAfter: {}};
		const oMetadataMock = this.mock(oModel.oMetadata);
		oMetadataMock.expects("loaded").returns(new Promise(() => {}));

		let oAbort = ODataModel.prototype._processRequest.call(oModel);

		assert.throws(() => {
			// code under test: abort() w/ "Retry-after" promise forbidden
			oAbort.abort();
		}, new Error("abort() during HTTP 503 'Retry-after' processing not supported"));

		oMetadataMock.expects("loaded").returns(new Promise(() => {}));
		oModel.pRetryAfter = null;
		oAbort = ODataModel.prototype._processRequest.call(oModel);

		// code under test: abort() w/o "Retry-after" promise is allowed
		oAbort.abort();
	});

	//*********************************************************************************************
	QUnit.test("submitChangesWithChangeHeaders: : abort() forbidden during 'Retry-after'", function (assert) {
		const oModel = {oMetadata: {loaded() {}}, pRetryAfter: {}, getBindings() {}};
		const oModelMock = this.mock(oModel);
		oModelMock.expects("getBindings").returns([]);
		const oMetadataMock = this.mock(oModel.oMetadata);
		oMetadataMock.expects("loaded").returns(new Promise(() => {}));

		let oAbort = ODataModel.prototype.submitChangesWithChangeHeaders.call(oModel);

		assert.throws(() => {
			// code under test: abort() w/ "Retry-after" promise forbidden
			oAbort.abort();
		}, new Error("abort() during HTTP 503 'Retry-after' processing not supported"));

		oModelMock.expects("getBindings").returns([]);
		oMetadataMock.expects("loaded").returns(new Promise(() => {}));
		oModel.pRetryAfter = null;
		oAbort = ODataModel.prototype.submitChangesWithChangeHeaders.call(oModel);

		// code under test: abort() w/o "Retry-after" promise is allowed
		oAbort.abort();
	});

	//*********************************************************************************************
	[true, false].forEach((bResolve) => {
		const sTitle = "checkAndProcessRetryAfterError: returns true, register and handle "
			+ (bResolve ? "resolve" : "reject");
		QUnit.test(sTitle, function (assert) {
			const oModel = {
				_getHeader() {},
				_request() {},
				createRetryAfterError() {},
				fnRetryAfter() {},
				onRetryAfterRejected() {}
			};
			const oModelMock = this.mock(oModel);
			const oRequest0 = {};
			const oErrorResponse0 = {response: {statusCode: 503, headers: {}}};
			oModelMock.expects("_getHeader")
				.withExactArgs("retry-after", sinon.match.same(oErrorResponse0.response.headers))
				.returns("~retryAfterHeader");
			oModelMock.expects("createRetryAfterError")
				.withExactArgs(sinon.match.same(oErrorResponse0))
				.returns("~oRetryAfterError");
			let fnResolve;
			let fnReject;
			const pRetryAfter = new Promise(function(resolve, reject) {
				fnResolve = resolve;
				fnReject = reject;
			});
			oModelMock.expects("fnRetryAfter").withExactArgs("~oRetryAfterError").returns(pRetryAfter);
			const oRequestHandle0 = {};

			// code under test (creates and remembers pRetryAfter)
			assert.strictEqual(
				ODataModel.prototype.checkAndProcessRetryAfterError.call(oModel, oRequest0, oErrorResponse0, "~fnSuccess0",
					"~fnError0", "~oHandler0", "~oHttpClient0", "~oMetadata0", oRequestHandle0, "~bSkipHandleTracking"),
				true);

			assert.strictEqual(oModel.pRetryAfter, pRetryAfter);
			assert.strictEqual(oModel.oRetryAfterError, "~oRetryAfterError");

			const oRequest1 = {};
			const oErrorResponse1 = {response: {statusCode: 503, headers: {}}};
			oModelMock.expects("_getHeader")
				.withExactArgs("retry-after", sinon.match.same(oErrorResponse1.response.headers))
				.returns("~retryAfterHeader");
			const oRequestHandle1 = {};

			// code under test (reuse existing pRetryAfter)
			assert.strictEqual(ODataModel.prototype.checkAndProcessRetryAfterError.call(oModel, oRequest1, oErrorResponse1,
				"~fnSuccess1", "~fnError1", "~oHandler1", "~oHttpClient1", "~oMetadata1", oRequestHandle1), true);

			assert.strictEqual(oModel.pRetryAfter, pRetryAfter);
			assert.strictEqual(oModel.oRetryAfterError, "~oRetryAfterError");

			if (bResolve) {
				oModelMock.expects("_request")
					.withExactArgs(sinon.match.same(oRequest0), "~fnSuccess0", "~fnError0", "~oHandler0", "~oHttpClient0",
						"~oMetadata0", "~bSkipHandleTracking")
					.callsFake(() => {
						assert.strictEqual(oModel.pRetryAfter, null, "promise reset before repeated");
						assert.strictEqual(oModel.oRetryAfterError, null);
					})
					.returns({abort: "~fnAbort0"});
				oModelMock.expects("_request")
					.withExactArgs(sinon.match.same(oRequest1),"~fnSuccess1", "~fnError1", "~oHandler1", "~oHttpClient1",
						"~oMetadata1", undefined)
					.callsFake(() => {
						assert.strictEqual(oModel.pRetryAfter, null);
						assert.strictEqual(oModel.oRetryAfterError, null);
					})
					.returns({abort: "~fnAbort1"});

				// code under test (pRetryAfter resolves, both registrations executed)
				fnResolve();
			} else {
				oModelMock.expects("onRetryAfterRejected")
					.withExactArgs("~fnError0", sinon.match.same(oErrorResponse0), "~oReason")
					.callsFake(() => {
						assert.strictEqual(oModel.pRetryAfter, null, "promise reset before repeated");
						assert.strictEqual(oModel.oRetryAfterError, "~oRetryAfterError");
					});
				oModelMock.expects("onRetryAfterRejected")
					.withExactArgs("~fnError1", sinon.match.same(oErrorResponse1), "~oReason")
					.callsFake(() => {
						assert.strictEqual(oModel.pRetryAfter, null);
						assert.strictEqual(oModel.oRetryAfterError, "~oRetryAfterError");
					});

				// code under test (pRetryAfter rejects, both registrations rejected)
				fnReject("~oReason");
			}

			return oModel.pRetryAfter.then(() => {
				assert.ok(bResolve);
				assert.strictEqual(oModel.oRetryAfterError, null);
				assert.strictEqual("~fnAbort0", oRequestHandle0.abort);
				assert.strictEqual("~fnAbort1", oRequestHandle1.abort);
			}, () => {
				assert.notOk(bResolve);
				assert.strictEqual(oModel.oRetryAfterError, "~oRetryAfterError");
			}).finally(() => {
				assert.strictEqual(oModel.pRetryAfter, null);
			});
		});
	});

	//*********************************************************************************************
	[true, false].forEach((bResolve) => {
		const sTitle = "_request: with pending pRetryAfter promise, " + (bResolve ? "resolve" : "reject");
		QUnit.test(sTitle, function (assert) {
			let fnResolve;
			let fnReject;
			const oModel = {
				aPendingRequestHandles: [],
				pRetryAfter: new Promise((resolve, reject) => {
					fnResolve = resolve;
					fnReject = reject;
				})
			};
			const oRequest = {async: "!==false"};
			const oHelper0 = {success() {}};
			const oHelper0Mock = this.mock(oHelper0);
			oHelper0Mock.expects("success").never();

			// code under test (register for repetition)
			let oResult = ODataModel.prototype._request.call(oModel, oRequest, "~fnSuccess", "~fnError",
				"~oHandler", "~oHttpClient", "~oMetadata", "~bSkipHandleTracking");

			assert.strictEqual(oResult.abort(), undefined, "returned abort() does nothing");
			const fnOriginalAbort = oResult.abort;

			if (bResolve) {
				oModel._request = () => {};
				this.mock(oModel).expects("_request")
					.withExactArgs(sinon.match.same(oRequest), "~fnSuccess", "~fnError", "~oHandler",
						"~oHttpClient", "~oMetadata", "~bSkipHandleTracking")
					.returns({abort: "~fnAbort"});

				// code under test (resolve -> repeat)
				fnResolve();
			} else {
				oModel.onRetryAfterRejected = () => {};
				this.mock(oModel).expects("onRetryAfterRejected")
					.withExactArgs("~fnError", undefined, "~reason");

				// code under test (reject -> onRetryAfterRejected)
				fnReject("~reason");
			}

			return oModel.pRetryAfter.then(() => {
				assert.ok(bResolve);
				assert.strictEqual(oResult.abort, "~fnAbort");
			}, () => {
				assert.notOk(bResolve);
				assert.strictEqual(oResult.abort, fnOriginalAbort);
			}).finally(() => {
				// simulate reset of pRetryAfter in #checkAndProcessRetryAfterError
				oModel.pRetryAfter = null;
				assert.deepEqual(oModel.aPendingRequestHandles, []);

				const oODataMock = this.mock(OData);
				const oExpectation0 = oODataMock.expects("request")
					.withExactArgs(sinon.match.same(oRequest), sinon.match.func, sinon.match.func, "~oHandler0",
						"~oHttpClient0", "~oMetadata0")
					.returns("~oRequestHandle0");

				// code under test (normal behavior after pRetryAfter reset to null, oRequest.async === false)
				oResult = ODataModel.prototype._request.call(oModel, oRequest, oHelper0.success, "~fnError", "~oHandler0",
					"~oHttpClient0", "~oMetadata0");

				assert.strictEqual(oResult, "~oRequestHandle0");
				assert.deepEqual(oModel.aPendingRequestHandles, ["~oRequestHandle0"]);

				oODataMock.expects("request")
					.withExactArgs(sinon.match.same(oRequest), sinon.match.func, sinon.match.func, "~oHandler1",
						"~oHttpClient1", "~oMetadata1")
					.returns("~oRequestHandle1");

				// code under test (normal behavior after pRetryAfter reset to null, oRequest.async !== false)
				oResult = ODataModel.prototype._request.call(oModel, oRequest, "~fnSuccess1", "~fnError1", "~oHandler1",
					"~oHttpClient1", "~oMetadata1");

				assert.strictEqual(oResult, "~oRequestHandle1");
				assert.deepEqual(oModel.aPendingRequestHandles, ["~oRequestHandle0", "~oRequestHandle1"]);

				let oExpectation = oODataMock.expects("request")
					.withExactArgs(sinon.match.same(oRequest), sinon.match.func, sinon.match.func, "~oHandler2",
						"~oHttpClient2", "~oMetadata2")
					.returns("~oRequestHandle2");
				oModel.checkAndProcessRetryAfterError = () => {};
				const oModelMock = this.mock(oModel);
				oModelMock.expects("checkAndProcessRetryAfterError")
					.withExactArgs(sinon.match.same(oRequest), "~oErrorResponse2", "~fnSuccess2", "~fnError2",
						"~oHandler2", "~oHttpClient2", "~oMetadata2", "~oRequestHandle2", undefined)
					.returns(true);

				oResult = ODataModel.prototype._request.call(oModel, oRequest, "~fnSuccess2", "~fnError2",
					"~oHandler2", "~oHttpClient2", "~oMetadata2");
				assert.strictEqual(oResult, "~oRequestHandle2");
				assert.deepEqual(oModel.aPendingRequestHandles,
					["~oRequestHandle0", "~oRequestHandle1", "~oRequestHandle2"]);

				// code under test (OData error callback invokes checkAndProcessRetryAfterError which returns true)
				oExpectation.args[0][2]("~oErrorResponse2");

				assert.deepEqual(oModel.aPendingRequestHandles, ["~oRequestHandle0", "~oRequestHandle1"]);
				oExpectation = oODataMock.expects("request")
					.withExactArgs(sinon.match.same(oRequest), sinon.match.func, sinon.match.func, "~oHandler3",
						"~oHttpClient3", "~oMetadata3")
					.returns("~oRequestHandle3");
				oModelMock.expects("checkAndProcessRetryAfterError")
					.withExactArgs(sinon.match.same(oRequest), "~oErrorResponse3", "~fnSuccess3", sinon.match.func,
						"~oHandler3", "~oHttpClient3", "~oMetadata3", "~oRequestHandle3", undefined)
					.returns(false);
				const oHelper3 = {error() {}};
				this.mock(oHelper3).expects("error").withExactArgs("~oErrorResponse3");
				oResult = ODataModel.prototype._request.call(oModel, oRequest, "~fnSuccess3", oHelper3.error,
					"~oHandler3", "~oHttpClient3", "~oMetadata3");
				assert.deepEqual(oModel.aPendingRequestHandles,
					["~oRequestHandle0", "~oRequestHandle1", "~oRequestHandle3"]);

				// code under test (OData error callback invokes checkAndProcessRetryAfterError which returns false)
				oExpectation.args[0][2]("~oErrorResponse3");

				assert.deepEqual(oModel.aPendingRequestHandles, ["~oRequestHandle0", "~oRequestHandle1"]);
				oHelper0Mock.expects("success").withExactArgs("~oResponse0");

				// code under test (invocation of success handler removes "~oRequestHandle0")
				oExpectation0.args[0][1]("~oResponse0");

				assert.deepEqual(oModel.aPendingRequestHandles, ["~oRequestHandle1"]);
			});
		});
	});

<<<<<<< HEAD
=======
	//*********************************************************************************************
	QUnit.test("_request: oRequest w/ fnRequest", function (assert) {
		const oHelper = {someRequestFunction() {}};
		const oRequest = {};

		this.mock(oHelper).expects("someRequestFunction")
			.withExactArgs(sinon.match((oRequest0) => {
					return oRequest0 === oRequest && !oRequest0.fnRequest;
				}), "~fnSuccess", "~fnError", "~oHandler", "~oHttpClient", "~oMetadata", true)
			.returns("~oRequestHandle");

		oRequest.fnRequest = oHelper.someRequestFunction.bind(oHelper);

		// code under test
		assert.strictEqual(
			ODataModel.prototype._request.call({/*oModel*/}, oRequest, "~fnSuccess", "~fnError", "~oHandler",
				"~oHttpClient", "~oMetadata", "~bSkipHandleTracking"),
			"~oRequestHandle"
		);
	});

	/** @deprecated As of version 1.32.0 */
>>>>>>> 133f8a3c
	//*********************************************************************************************
	[true, false].forEach((bSkipHandleTracking) => {
		QUnit.test(`_request: bSkipHandleTracking = ${bSkipHandleTracking}`, function (assert) {
			const oModel = {
				aPendingRequestHandles: ["~oPriorRequestHandle"],
				checkAndProcessRetryAfterError() {}
			};
			const oHelper = {
				fnError() {}
			};

			const oExpectation = this.mock(OData).expects("request")
				.withExactArgs("~oRequest", sinon.match.func, sinon.match.func, "~oHandler", "~oHttpClient", "~oMetadata")
				.returns("~oRequestHandle");
			this.mock(oModel).expects("checkAndProcessRetryAfterError")
				.withExactArgs("~oRequest", "~oErrorResponse", "~fnSuccess", sinon.match((fn) => {
						return fn === oHelper.fnError;
					}), "~oHandler", "~oHttpClient", "~oMetadata", "~oRequestHandle", bSkipHandleTracking)
				.returns(false);
			this.mock(oHelper).expects("fnError").withExactArgs("~oErrorResponse");

			// code under test
			ODataModel.prototype._request.call(oModel, "~oRequest", "~fnSuccess", oHelper.fnError, "~oHandler",
				"~oHttpClient", "~oMetadata", bSkipHandleTracking);

			assert.deepEqual(oModel.aPendingRequestHandles,
				bSkipHandleTracking
					? ["~oPriorRequestHandle"]
					: ["~oPriorRequestHandle", "~oRequestHandle"]);

			// code under test (call error handler to test whether bSkipHandleTracking is passed correctly)
			oExpectation.firstCall.args[2]("~oErrorResponse");

			assert.deepEqual(oModel.aPendingRequestHandles, ["~oPriorRequestHandle"]);
		});
	});

	//*********************************************************************************************
	QUnit.test("setAnnotationChangePromise", function (assert) {
		const oModel = {};

		// code under test
		ODataModel.prototype.setAnnotationChangePromise.call(oModel, "~pAnnotationChanges");

		assert.strictEqual(oModel.pAnnotationChanges, "~pAnnotationChanges");
	});

	//*********************************************************************************************
	QUnit.test("setAnnotationChangePromise: 'Too late' error", function (assert) {
		const oModel = {pAnnotationChanges: "~existingAnnotationChangePromise"};

		assert.throws(function () {
			// code under test
			ODataModel.prototype.setAnnotationChangePromise.call(oModel, "~pAnnotationChanges");
		}, new Error("Promise is set too late; an annotation change promise has already been set or the meta model is")
			+ " already used");

		assert.strictEqual(oModel.pAnnotationChanges, "~existingAnnotationChangePromise");
	});

	//*********************************************************************************************
	QUnit.test("_requestAnnotationChanges, promise exist", function (assert) {
		const oModel = {pAnnotationChanges: "~existingAnnotationChangePromise"};

		// code under test
		assert.strictEqual(ODataModel.prototype._requestAnnotationChanges.call(oModel),
			"~existingAnnotationChangePromise");
	});

	//*********************************************************************************************
	QUnit.test("_requestAnnotationChanges, promise does not exist", function (assert) {
		const oModel = {};

		// code under test
		const oPromise = ODataModel.prototype._requestAnnotationChanges.call(oModel);

		assert.ok(oPromise instanceof SyncPromise);
		assert.ok(oPromise.isFulfilled());
		assert.strictEqual(oModel.pAnnotationChanges, oPromise);
		assert.strictEqual(oPromise.getResult(), undefined);
	});

	//*********************************************************************************************
	QUnit.test("No extend in UI5 2.x", function (assert) {
		// code under test
		assert.ok(ODataModel.getMetadata().isFinal());
		assert.notOk(ODataModel.extend);
	});

	//*********************************************************************************************
	QUnit.test("addAnnotationUrl, use ODataModel#_request for fetching via ODataMetadata", function (assert) {
		const oModel = {
			oAnnotations: {
				addSource() {},
				getData() {}
			},
			oMetadata: {
				_addUrl() {}
			},
			_createMetadataUrl() {},
			_request() {}
		};

		this.mock(oModel).expects("_createMetadataUrl")
			.withExactArgs("$metadata")
			.returns("~metadataUrl");
		const oExpectation = this.mock(oModel.oMetadata).expects("_addUrl")
			.withExactArgs(["~metadataUrl"], sinon.match.func)
			.resolves([{entitySets: ["~entitySet"], metadataString: "~metadataString"}]);
		const oAnnotationMock = this.mock(oModel.oAnnotations);
		oAnnotationMock.expects("addSource")
			.withExactArgs({
					type: "xml",
					data: "~metadataString"
				})
			.resolves(/*doesn't matter*/);
		oAnnotationMock.expects("addSource")
			.withExactArgs(["~someUrl"])
			.resolves(/*doesn't matter*/);
		this.mock(oModel.oAnnotations).expects("getData")
			.withExactArgs()
			.returns("~getDataResult");
		this.mock(oModel).expects("_request").on(oModel);

		// code under test
		return ODataModel.prototype.addAnnotationUrl.call(oModel, ["$metadata", "~someUrl"]).then((oResult) => {
			assert.deepEqual(oResult, {annotations: "~getDataResult", entitySets: ["~entitySet"]});

			// code under test (#_request called on the right instance)
			oExpectation.args[0][1]();
		});
	});
});<|MERGE_RESOLUTION|>--- conflicted
+++ resolved
@@ -9722,31 +9722,6 @@
 		});
 	});
 
-<<<<<<< HEAD
-=======
-	//*********************************************************************************************
-	QUnit.test("_request: oRequest w/ fnRequest", function (assert) {
-		const oHelper = {someRequestFunction() {}};
-		const oRequest = {};
-
-		this.mock(oHelper).expects("someRequestFunction")
-			.withExactArgs(sinon.match((oRequest0) => {
-					return oRequest0 === oRequest && !oRequest0.fnRequest;
-				}), "~fnSuccess", "~fnError", "~oHandler", "~oHttpClient", "~oMetadata", true)
-			.returns("~oRequestHandle");
-
-		oRequest.fnRequest = oHelper.someRequestFunction.bind(oHelper);
-
-		// code under test
-		assert.strictEqual(
-			ODataModel.prototype._request.call({/*oModel*/}, oRequest, "~fnSuccess", "~fnError", "~oHandler",
-				"~oHttpClient", "~oMetadata", "~bSkipHandleTracking"),
-			"~oRequestHandle"
-		);
-	});
-
-	/** @deprecated As of version 1.32.0 */
->>>>>>> 133f8a3c
 	//*********************************************************************************************
 	[true, false].forEach((bSkipHandleTracking) => {
 		QUnit.test(`_request: bSkipHandleTracking = ${bSkipHandleTracking}`, function (assert) {
@@ -9782,6 +9757,27 @@
 
 			assert.deepEqual(oModel.aPendingRequestHandles, ["~oPriorRequestHandle"]);
 		});
+	});
+
+	//*********************************************************************************************
+	QUnit.test("_request: oRequest w/ fnRequest", function (assert) {
+		const oHelper = {someRequestFunction() {}};
+		const oRequest = {};
+
+		this.mock(oHelper).expects("someRequestFunction")
+			.withExactArgs(sinon.match((oRequest0) => {
+					return oRequest0 === oRequest && !oRequest0.fnRequest;
+				}), "~fnSuccess", "~fnError", "~oHandler", "~oHttpClient", "~oMetadata", true)
+			.returns("~oRequestHandle");
+
+		oRequest.fnRequest = oHelper.someRequestFunction.bind(oHelper);
+
+		// code under test
+		assert.strictEqual(
+			ODataModel.prototype._request.call({/*oModel*/}, oRequest, "~fnSuccess", "~fnError", "~oHandler",
+				"~oHttpClient", "~oMetadata", "~bSkipHandleTracking"),
+			"~oRequestHandle"
+		);
 	});
 
 	//*********************************************************************************************
