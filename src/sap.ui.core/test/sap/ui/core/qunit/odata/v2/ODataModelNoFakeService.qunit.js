--- conflicted
+++ resolved
@@ -6380,21 +6380,11 @@
 
 			assert.strictEqual(oResult.request, "~requestHandle");
 
-<<<<<<< HEAD
 			this.mock(oModel).expects("resetSecurityToken").withExactArgs();
 			this.mock(oModel).expects("_handleError")
 				.withExactArgs(sinon.match.same(oError), sinon.match.same(oRequest))
 				.exactly(bRejected ? 0 : 1);
-			oHelperMock.expects("error")
-				.withExactArgs(oError)
-				.exactly(bRejected ? 0 : 1);
-=======
-		this.mock(oModel).expects("resetSecurityToken").withExactArgs();
-		this.mock(oModel).expects("_handleError")
-			.withExactArgs(sinon.match.same(oError), sinon.match.same(oRequest))
-			.exactly(bRejected ? 0 : 1);
-		oHelperMock.expects("error").withExactArgs(oError);
->>>>>>> fb6b7865
+			oHelperMock.expects("error").withExactArgs(oError);
 
 			// code under test - call error handler
 			fnError(oError);
@@ -6434,7 +6424,6 @@
 						fnHandleHeadError = fnError0;
 						return true;
 					}), undefined, undefined, "~serviceMetadata")
-<<<<<<< HEAD
 				.returns("~requestHandle0");
 			const oHelper = {error() {}};
 			const oHelperMock = this.mock(oHelper);
@@ -6461,20 +6450,11 @@
 					.returns("~requestHandle1");
 			}
 			oModelMock.expects("resetSecurityToken").withExactArgs().exactly(bRejected ? 1 : 0);
+			const oError = {$rejected: bRejected};
+			oHelperMock.expects("error").withExactArgs(sinon.match.same(oError)).exactly(bRejected ? 1 : 0);
 
 			// code under test - call HEAD error handler
-			const oError = {$rejected : bRejected};
 			fnHandleHeadError(oError);
-=======
-				.returns("~requestHandle1");
-		}
-		oModelMock.expects("resetSecurityToken").withExactArgs().exactly(bRejected ? 1 : 0);
-		const oError = {$rejected: bRejected};
-		oHelperMock.expects("error").withExactArgs(sinon.match.same(oError)).exactly(bRejected ? 1 : 0);
-
-		// code under test - call HEAD error handler
-		fnHandleHeadError(oError);
->>>>>>> fb6b7865
 
 			assert.strictEqual(oModel.bTokenHandling, undefined);
 			assert.strictEqual(oResult.request, bRejected ? "~requestHandle0" : "~requestHandle1");
@@ -6485,27 +6465,20 @@
 					.withExactArgs(sinon.match.same(oError), sinon.match.same(oRequest));
 				oHelperMock.expects("error").withExactArgs(oError);
 
-<<<<<<< HEAD
 				// code under test - call GET error handler
+				fnHandleGetError(oError);
+
+				oModelMock.expects("resetSecurityToken").withExactArgs();
+				oError.$rejected = true;
+				oHelperMock.expects("error").withExactArgs(sinon.match.same(oError));
+
+				// code under test - call GET error handler with rejected error
+				// UseCase: HEAD via get returns non 503 error; fallback to token via GET returns 503 error and
+				// "Retry-after" promise was rejected
 				fnHandleGetError(oError);
 			}
 			assert.strictEqual(oModel.bTokenHandling, bRejected ? undefined : false);
 		});
-=======
-			// code under test - call GET error handler
-			fnHandleGetError(oError);
-
-			oModelMock.expects("resetSecurityToken").withExactArgs();
-			oError.$rejected = true;
-			oHelperMock.expects("error").withExactArgs(sinon.match.same(oError));
-
-			// code under test - call GET error handler with rejected error
-			// UseCase: HEAD via get returns non 503 error; fallback to token via GET returns 503 error and
-			// "Retry-after" promise was rejected
-			fnHandleGetError(oError);
-		}
-		assert.strictEqual(oModel.bTokenHandling, bRejected ? undefined : false);
->>>>>>> fb6b7865
 	});
 
 	//*********************************************************************************************
@@ -9476,123 +9449,34 @@
 	});
 
 	//*********************************************************************************************
-<<<<<<< HEAD
 	[true, false].forEach((bResolve) => {
-		const sTitle = "_request: retryAfterPromise, " + (bResolve ? "resolve" : "reject");
+		const sTitle = "_request: with pending pRetryAfter promise, " + (bResolve ? "resolve" : "reject");
 		QUnit.test(sTitle, function (assert) {
 			let fnResolve;
 			let fnReject;
 			const oModel = {
+				aPendingRequestHandles: [],
 				pRetryAfter: new Promise((resolve, reject) => {
 					fnResolve = resolve;
 					fnReject = reject;
 				})
 			};
-			const oRequest = {};
+			const oRequest = {async: "!==false"};
+			const oHelper0 = {success() {}};
+			const oHelper0Mock = this.mock(oHelper0);
+			oHelper0Mock.expects("success").never();
 
 			// code under test (register for repetition)
 			let oResult = ODataModel.prototype._request.call(oModel, oRequest, "~fnSuccess", "~fnError",
 				"~oHandler", "~oHttpClient", "~oMetadata");
 
 			assert.strictEqual(oResult.abort(), undefined, "returned abort() does nothing");
-=======
-[true, false].forEach((bResolve) => {
-	const sTitle = "_request: with pending pRetryAfter promise, " + (bResolve ? "resolve" : "reject");
-	QUnit.test(sTitle, function (assert) {
-		let fnResolve;
-		let fnReject;
-		const oModel = {
-			aPendingRequestHandles: [],
-			pRetryAfter: new Promise((resolve, reject) => {
-				fnResolve = resolve;
-				fnReject = reject;
-			})
-		};
-		const oRequest = {async: "!==false"};
-		const oHelper0 = {success() {}};
-		const oHelper0Mock = this.mock(oHelper0);
-		oHelper0Mock.expects("success").never();
-
-		// code under test (register for repetition)
-		let oResult = ODataModel.prototype._request.call(oModel, oRequest, "~fnSuccess", "~fnError",
-			"~oHandler", "~oHttpClient", "~oMetadata");
-
-		assert.strictEqual(oResult.abort(), undefined, "returned abort() does nothing");
-
-		if (bResolve) {
-			oModel._request = () => {};
-			this.mock(oModel).expects("_request").withExactArgs(sinon.match.same(oRequest), "~fnSuccess",
-				"~fnError", "~oHandler", "~oHttpClient", "~oMetadata");
-
-			// code under test (resolve -> repeat)
-			fnResolve();
-		} else {
-			oModel.onRetryAfterRejected = () => {};
-			this.mock(oModel).expects("onRetryAfterRejected")
-				.withExactArgs("~fnError", undefined, "~reason");
-
-			// code under test (reject -> onRetryAfterRejected)
-			fnReject("~reason");
-		}
-
-		return oModel.pRetryAfter.then(() => {
-			assert.ok(bResolve);
-		}, () => {
-			assert.notOk(bResolve);
-		}).finally(() => {
-			// simulate reset of pRetryAfter in #checkAndProcessRetryAfterError
-			oModel.pRetryAfter = null;
-			assert.deepEqual(oModel.aPendingRequestHandles, []);
-
-			const oODataMock = this.mock(OData);
-			const oExpectation0 = oODataMock.expects("request")
-				.withExactArgs(sinon.match.same(oRequest), sinon.match.func, sinon.match.func, "~oHandler0",
-					"~oHttpClient0", "~oMetadata0")
-				.returns("~oRequestHandle0");
-
-			// code under test (normal behavior after pRetryAfter reset to null, oRequest.async === false)
-			oResult = ODataModel.prototype._request.call(oModel, oRequest, oHelper0.success, "~fnError", "~oHandler0",
-				"~oHttpClient0", "~oMetadata0");
-
-			assert.strictEqual(oResult, "~oRequestHandle0");
-			assert.deepEqual(oModel.aPendingRequestHandles, ["~oRequestHandle0"]);
-
-			oODataMock.expects("request")
-				.withExactArgs(sinon.match.same(oRequest), sinon.match.func, sinon.match.func, "~oHandler1",
-					"~oHttpClient1", "~oMetadata1")
-				.returns("~oRequestHandle1");
-
-			// code under test (normal behavior after pRetryAfter reset to null, oRequest.async !== false)
-			oResult = ODataModel.prototype._request.call(oModel, oRequest, "~fnSuccess1", "~fnError1", "~oHandler1",
-				"~oHttpClient1", "~oMetadata1");
-
-			assert.strictEqual(oResult, "~oRequestHandle1");
-			assert.deepEqual(oModel.aPendingRequestHandles, ["~oRequestHandle0", "~oRequestHandle1"]);
-
-			let oExpectation = oODataMock.expects("request")
-				.withExactArgs(sinon.match.same(oRequest), sinon.match.func, sinon.match.func, "~oHandler2",
-					"~oHttpClient2", "~oMetadata2")
-				.returns("~oRequestHandle2");
-			oModel.checkAndProcessRetryAfterError = () => {};
-			const oModelMock = this.mock(oModel);
-			oModelMock.expects("checkAndProcessRetryAfterError")
-				.withExactArgs(sinon.match.same(oRequest), "~oErrorResponse2", "~fnSuccess2", "~fnError2",
-					"~oHandler2", "~oHttpClient2", "~oMetadata2")
-				.returns(true);
-
-			oResult = ODataModel.prototype._request.call(oModel, oRequest, "~fnSuccess2", "~fnError2",
-				"~oHandler2", "~oHttpClient2", "~oMetadata2");
-			assert.strictEqual(oResult, "~oRequestHandle2");
-			assert.deepEqual(oModel.aPendingRequestHandles,
-				["~oRequestHandle0", "~oRequestHandle1", "~oRequestHandle2"]);
->>>>>>> fb6b7865
 
 			if (bResolve) {
 				oModel._request = () => {};
 				this.mock(oModel).expects("_request").withExactArgs(sinon.match.same(oRequest), "~fnSuccess",
 					"~fnError", "~oHandler", "~oHttpClient", "~oMetadata");
 
-<<<<<<< HEAD
 				// code under test (resolve -> repeat)
 				fnResolve();
 			} else {
@@ -9611,22 +9495,21 @@
 			}).finally(() => {
 				// simulate reset of pRetryAfter in #checkAndProcessRetryAfterError
 				oModel.pRetryAfter = null;
-
-				oRequest.async = false;
+				assert.deepEqual(oModel.aPendingRequestHandles, []);
+
 				const oODataMock = this.mock(OData);
-				oODataMock.expects("request")
+				const oExpectation0 = oODataMock.expects("request")
 					.withExactArgs(sinon.match.same(oRequest), sinon.match.func, sinon.match.func, "~oHandler0",
 						"~oHttpClient0", "~oMetadata0")
 					.returns("~oRequestHandle0");
 
 				// code under test (normal behavior after pRetryAfter reset to null, oRequest.async === false)
-				oResult = ODataModel.prototype._request.call(oModel, oRequest, "~fnSuccess", "~fnError", "~oHandler0",
+				oResult = ODataModel.prototype._request.call(oModel, oRequest, oHelper0.success, "~fnError", "~oHandler0",
 					"~oHttpClient0", "~oMetadata0");
 
 				assert.strictEqual(oResult, "~oRequestHandle0");
-
-				oRequest.async = "~!false";
-				oModel.aPendingRequestHandles = [];
+				assert.deepEqual(oModel.aPendingRequestHandles, ["~oRequestHandle0"]);
+
 				oODataMock.expects("request")
 					.withExactArgs(sinon.match.same(oRequest), sinon.match.func, sinon.match.func, "~oHandler1",
 						"~oHttpClient1", "~oMetadata1")
@@ -9637,70 +9520,55 @@
 					"~oHttpClient1", "~oMetadata1");
 
 				assert.strictEqual(oResult, "~oRequestHandle1");
-				assert.deepEqual(oModel.aPendingRequestHandles, ["~oRequestHandle1"]);
+				assert.deepEqual(oModel.aPendingRequestHandles, ["~oRequestHandle0", "~oRequestHandle1"]);
 
 				let oExpectation = oODataMock.expects("request")
 					.withExactArgs(sinon.match.same(oRequest), sinon.match.func, sinon.match.func, "~oHandler2",
 						"~oHttpClient2", "~oMetadata2")
-					.returns("~oRequestHandle1");
+					.returns("~oRequestHandle2");
 				oModel.checkAndProcessRetryAfterError = () => {};
 				const oModelMock = this.mock(oModel);
 				oModelMock.expects("checkAndProcessRetryAfterError")
-					.withExactArgs(sinon.match.same(oRequest), "~oErrorResponse2", "~fnSuccess2", sinon.match.func,
+					.withExactArgs(sinon.match.same(oRequest), "~oErrorResponse2", "~fnSuccess2", "~fnError2",
 						"~oHandler2", "~oHttpClient2", "~oMetadata2")
 					.returns(true);
 
 				oResult = ODataModel.prototype._request.call(oModel, oRequest, "~fnSuccess2", "~fnError2",
 					"~oHandler2", "~oHttpClient2", "~oMetadata2");
+				assert.strictEqual(oResult, "~oRequestHandle2");
+				assert.deepEqual(oModel.aPendingRequestHandles,
+					["~oRequestHandle0", "~oRequestHandle1", "~oRequestHandle2"]);
 
 				// code under test (OData error callback invokes checkAndProcessRetryAfterError which returns true)
 				oExpectation.args[0][2]("~oErrorResponse2");
 
+				assert.deepEqual(oModel.aPendingRequestHandles, ["~oRequestHandle0", "~oRequestHandle1"]);
 				oExpectation = oODataMock.expects("request")
 					.withExactArgs(sinon.match.same(oRequest), sinon.match.func, sinon.match.func, "~oHandler3",
 						"~oHttpClient3", "~oMetadata3")
-					.returns("~oRequestHandle1");
+					.returns("~oRequestHandle3");
 				oModelMock.expects("checkAndProcessRetryAfterError")
 					.withExactArgs(sinon.match.same(oRequest), "~oErrorResponse3", "~fnSuccess3", sinon.match.func,
 						"~oHandler3", "~oHttpClient3", "~oMetadata3")
 					.returns(false);
-
-				const oHelper = {error() {}};
-				this.mock(oHelper).expects("error").withExactArgs("~oErrorResponse3");
-				oResult = ODataModel.prototype._request.call(oModel, oRequest, "~fnSuccess3", oHelper.error,
+				const oHelper3 = {error() {}};
+				this.mock(oHelper3).expects("error").withExactArgs("~oErrorResponse3");
+				oResult = ODataModel.prototype._request.call(oModel, oRequest, "~fnSuccess3", oHelper3.error,
 					"~oHandler3", "~oHttpClient3", "~oMetadata3");
+				assert.deepEqual(oModel.aPendingRequestHandles,
+					["~oRequestHandle0", "~oRequestHandle1", "~oRequestHandle3"]);
 
 				// code under test (OData error callback invokes checkAndProcessRetryAfterError which returns false)
 				oExpectation.args[0][2]("~oErrorResponse3");
+
+				assert.deepEqual(oModel.aPendingRequestHandles, ["~oRequestHandle0", "~oRequestHandle1"]);
+				oHelper0Mock.expects("success").withExactArgs("~oResponse0");
+
+				// code under test (invocation of success handler removes "~oRequestHandle0")
+				oExpectation0.args[0][1]("~oResponse0");
+
+				assert.deepEqual(oModel.aPendingRequestHandles, ["~oRequestHandle1"]);
 			});
-=======
-			assert.deepEqual(oModel.aPendingRequestHandles, ["~oRequestHandle0", "~oRequestHandle1"]);
-			oExpectation = oODataMock.expects("request")
-				.withExactArgs(sinon.match.same(oRequest), sinon.match.func, sinon.match.func, "~oHandler3",
-					"~oHttpClient3", "~oMetadata3")
-				.returns("~oRequestHandle3");
-			oModelMock.expects("checkAndProcessRetryAfterError")
-				.withExactArgs(sinon.match.same(oRequest), "~oErrorResponse3", "~fnSuccess3", sinon.match.func,
-					"~oHandler3", "~oHttpClient3", "~oMetadata3")
-				.returns(false);
-			const oHelper3 = {error() {}};
-			this.mock(oHelper3).expects("error").withExactArgs("~oErrorResponse3");
-			oResult = ODataModel.prototype._request.call(oModel, oRequest, "~fnSuccess3", oHelper3.error,
-				"~oHandler3", "~oHttpClient3", "~oMetadata3");
-			assert.deepEqual(oModel.aPendingRequestHandles,
-				["~oRequestHandle0", "~oRequestHandle1", "~oRequestHandle3"]);
-
-			// code under test (OData error callback invokes checkAndProcessRetryAfterError which returns false)
-			oExpectation.args[0][2]("~oErrorResponse3");
-
-			assert.deepEqual(oModel.aPendingRequestHandles, ["~oRequestHandle0", "~oRequestHandle1"]);
-			oHelper0Mock.expects("success").withExactArgs("~oResponse0");
-
-			// code under test (invocation of success handler removes "~oRequestHandle0")
-			oExpectation0.args[0][1]("~oResponse0");
-
-			assert.deepEqual(oModel.aPendingRequestHandles, ["~oRequestHandle1"]);
->>>>>>> fb6b7865
 		});
 	});
 });