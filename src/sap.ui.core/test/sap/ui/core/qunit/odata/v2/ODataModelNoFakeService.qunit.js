/*!
 * ${copyright}
 */
sap.ui.define([
	"sap/base/Log",
	"sap/base/i18n/Localization",
	"sap/ui/base/SyncPromise",
	"sap/ui/core/Messaging",
	"sap/ui/core/date/UI5Date",
	"sap/ui/core/message/Message",
	"sap/ui/model/_Helper",
	"sap/ui/model/Context",
	"sap/ui/model/FilterProcessor",
	"sap/ui/model/Model",
	"sap/ui/model/odata/_ODataMetaModelUtils",
	"sap/ui/model/odata/CountMode",
	"sap/ui/model/odata/MessageScope",
	"sap/ui/model/odata/ODataMessageParser",
	"sap/ui/model/odata/ODataMetaModel",
	"sap/ui/model/odata/ODataPropertyBinding",
	"sap/ui/model/odata/ODataUtils",
	"sap/ui/model/odata/v2/_CreatedContextsCache",
	"sap/ui/model/odata/v2/Context",
	"sap/ui/model/odata/v2/ODataAnnotations",
	"sap/ui/model/odata/v2/ODataContextBinding",
	"sap/ui/model/odata/v2/ODataListBinding",
	"sap/ui/model/odata/v2/ODataModel",
	"sap/ui/model/odata/v2/ODataTreeBinding",
	"sap/ui/thirdparty/datajs"
], function (Log, Localization, SyncPromise, Messaging, UI5Date, Message, _Helper, BaseContext,
		FilterProcessor, Model, _ODataMetaModelUtils, CountMode, MessageScope, ODataMessageParser,
		ODataMetaModel, ODataPropertyBinding, ODataUtils, _CreatedContextsCache, Context,
		ODataAnnotations, ODataContextBinding, ODataListBinding, ODataModel, ODataTreeBinding, OData
) {
	/*global QUnit,sinon*/
	/*eslint camelcase: 0, max-nested-callbacks: 0, no-warning-comments: 0*/
	"use strict";

	var sClassName = "sap.ui.model.odata.v2.ODataModel",
		iCount = 1000,
		rTemporaryKey = /\('(id-[^']+)'\)$/;

	// Copied from ExpressionParser.performance.qunit
	function repeatedTest(assert, fnTest) {
		var i, iStart = Date.now(), iDuration;

		for (i = iCount; i; i -= 1) {
			fnTest();
		}
		iDuration = Date.now() - iStart;
		assert.ok(true, iCount + " iterations took " + iDuration + " ms, that is "
			+ iDuration / iCount + " ms per iteration");
	}

	//*********************************************************************************************
	QUnit.module("sap.ui.model.odata.v2.ODataModel (ODataModelNoFakeService)", {
		beforeEach : function () {
			this.oLogMock = this.mock(Log);
			this.oLogMock.expects("error").never();
			this.oLogMock.expects("warning").never();
		}
	});

	//*********************************************************************************************
	[{
		sExpectedRequestedWithHeader : "XMLHttpRequest",
		sServiceUrl : "/foo/bar"
	}, {
		sServiceUrl : "/foo/bar",
		oHeaderParameter : {
			"X-Requested-With" : "~X-Requested-With"
		}
	}, {
		sServiceUrl : "https://example.com/foo/bar"
	}, {
		oHeaderParameter : {
			"X-Requested-With" : "~X-Requested-With"
		},
		sServiceUrl : "https://example.com/foo/bar"
	}].forEach(function (oFixture, i) {
		var sTitle = "constructor: aSideEffectCleanUpFunctions, oCreatedContextsCache,"
			+ " codeListModelParameters and sMetadataUrl stored #" + i + ", sServiceUrl: "
			+ oFixture.sServiceUrl;
		QUnit.test(sTitle, function (assert) {
			var oDataModelMock = this.mock(ODataModel),
				oExpectedHeaders = {
					"Accept" : "application/json",
					"Accept-Language" : "~languageTag",
					"DataServiceVersion" : "2.0",
					"MaxDataServiceVersion" : "2.0",
					"sap-contextid-accept" : "header"
				},
				oMetadata = {
					oMetadata : {
						isLoaded : function () {},
						loaded : function () {}
					}
				},
				mParameters = {
					annotationURI : "~annotationURI",
					headers : oFixture.oHeaderParameter || {},
					serviceUrl : oFixture.sServiceUrl,
					skipMetadataAnnotationParsing : true,
					tokenHandling : false
				},
				oPromise = {
					then : function () {}
				};

			this.mock(ODataModel.prototype).expects("createCodeListModelParameters")
				.withExactArgs(sinon.match.same(mParameters))
				.returns("~codeListModelParameters");
			this.mock(ODataModel.prototype).expects("setDeferredGroups").withExactArgs(["changes"]);
			this.mock(ODataModel.prototype).expects("setChangeGroups")
				.withExactArgs({"*":{groupId: "changes"}});
			this.mock(ODataModel.prototype).expects("_createMetadataUrl")
				.withExactArgs("/$metadata")
				.returns("~metadataUrl");
			this.mock(ODataModel.prototype).expects("_getServerUrl").withExactArgs()
				.returns("~serverUrl");
			oDataModelMock.expects("_getSharedData").withExactArgs("server", "~serverUrl")
				.returns(undefined);
			oDataModelMock.expects("_getSharedData").withExactArgs("service", oFixture.sServiceUrl)
				.returns(undefined);
			oDataModelMock.expects("_getSharedData").withExactArgs("meta", "~metadataUrl")
				.returns(oMetadata);
			this.mock(ODataModel.prototype).expects("_getAnnotationCacheKey")
				.withExactArgs("~metadataUrl")
				.returns(undefined);
			// called in ODataModel#constructor and ODataAnnotations#constructor
			this.mock(oMetadata.oMetadata).expects("loaded").withExactArgs().twice().returns(oPromise);
			this.mock(oMetadata.oMetadata).expects("isLoaded").withExactArgs().returns(true);
			this.mock(ODataAnnotations.prototype).expects("addSource")
				.withExactArgs(["~annotationURI"]);
			this.mock(Localization).expects("getLanguageTag").withExactArgs().returns("~languageTag");
			if (oFixture.sExpectedRequestedWithHeader) {
				oExpectedHeaders["X-Requested-With"] = oFixture.sExpectedRequestedWithHeader;
			}

			// code under test
			var oModel = new ODataModel(mParameters);

			assert.strictEqual(oModel.mCodeListModelParams, "~codeListModelParameters");
			assert.strictEqual(oModel.sMetadataUrl, "~metadataUrl");
			assert.deepEqual(oModel.oHeaders, oExpectedHeaders);
			assert.deepEqual(oModel.mCustomHeaders, oFixture.oHeaderParameter || {});
			assert.ok(oModel.oCreatedContextsCache instanceof _CreatedContextsCache);
			assert.deepEqual(oModel.aSideEffectCleanUpFunctions, []);
			assert.ok(oModel.oTransitionMessagesOnlyGroups instanceof Set);
			assert.strictEqual(oModel.oTransitionMessagesOnlyGroups.size, 0);
			assert.strictEqual(oModel.fnRetryAfter, null);
			assert.strictEqual(oModel.oRetryAfterError, null);
			assert.strictEqual(oModel.pRetryAfter, null);
		});
	});

	//*********************************************************************************************
	[{
		parameter : undefined, member : false
	}, {
		parameter : false, member : false
	}, {
		parameter : true, member : true
	}, {
		parameter : 42, member : true
	}].forEach(function (oFixture, i) {
		QUnit.test("constructor: bIgnoreAnnotationsFromMetadata, " + i, function (assert) {
			var oDataModelMock = this.mock(ODataModel),
				oMetadata = {
					oMetadata : {
						isLoaded : function () {},
						loaded : function () {}
					}
				},
				mParameters = {
					annotationURI : "~annotationURI",
					serviceUrl : "~serviceUrl",
					ignoreAnnotationsFromMetadata : oFixture.parameter,
					tokenHandling : false
				},
				oPromise = Promise.resolve("~metadata");

			this.mock(ODataModel.prototype).expects("createCodeListModelParameters")
				.withExactArgs(sinon.match.same(mParameters))
				.returns("~codeListModelParameters");
			this.mock(ODataModel.prototype).expects("setDeferredGroups").withExactArgs(["changes"]);
			this.mock(ODataModel.prototype).expects("setChangeGroups").withExactArgs({"*":{groupId: "changes"}});
			this.mock(ODataModel.prototype).expects("setHeaders").withExactArgs(undefined)
				.callThrough(/*initializes this.mCustomHeaders*/);
			this.mock(ODataModel.prototype).expects("_getServerUrl").withExactArgs().returns("~serverUrl");
			this.mock(ODataModel.prototype).expects("_createMetadataUrl")
				.withExactArgs("/$metadata")
				.returns("~metadataUrl");
			oDataModelMock.expects("_getSharedData").withExactArgs("server", "~serverUrl").returns({});
			oDataModelMock.expects("_getSharedData").withExactArgs("service", "~serviceUrl").returns({});
			oDataModelMock.expects("_getSharedData").withExactArgs("meta", "~metadataUrl").returns(oMetadata);
			this.mock(ODataModel.prototype).expects("_cacheSupported").withExactArgs("~metadataUrl").returns(false);
			this.mock(ODataModel.prototype).expects("_getAnnotationCacheKey")
				.withExactArgs("~metadataUrl")
				.returns(undefined);
			// called in ODataModel#constructor and ODataAnnotations#constructor
			this.mock(oMetadata.oMetadata).expects("loaded")
				.withExactArgs()
				.exactly(oFixture.parameter ? 2 : 3)
				.returns(oPromise);
			this.mock(oMetadata.oMetadata).expects("isLoaded").withExactArgs().returns(true);
			this.mock(ODataModel.prototype).expects("_initializeMetadata").withExactArgs();
			this.mock(ODataAnnotations.prototype).expects("addSource")
				.withExactArgs(oFixture.parameter
					? "~annotationURI"
					: [{type : "xml", data : sinon.match.instanceOf(Promise)}, "~annotationURI"]);
			this.mock(Localization).expects("getLanguageTag").withExactArgs().returns("~languageTag");

			// code under test
			var oModel = new ODataModel(mParameters);

			assert.strictEqual(oModel.bIgnoreAnnotationsFromMetadata, oFixture.member);

			return oPromise;
		});
	});

	//*********************************************************************************************
	[{
		parameter : undefined, // value for tokenHandling c'tor parameter
		member : true, // expected value for bTokenHandling member of model instance
		headerIsSet : true // whether the x-csrf-token request header is expected to be set
	}, {
		parameter : false,
		member : false,
		headerIsSet : false
	}, {
		parameter : "skipServerCache",
		member : true,
		headerIsSet : false
	}].forEach((oFixture) => {
		QUnit.test("constructor: tokenHandling=" + oFixture.parameter, function (assert) {
			const mParameters = {
					serviceUrl : "~serviceUrl",
					tokenHandling : oFixture.parameter
				};
			this.mock(ODataModel.prototype).expects("createCodeListModelParameters")
				.withExactArgs(sinon.match.same(mParameters))
				.returns("~codeListModelParameters");
			this.mock(ODataModel.prototype).expects("setDeferredGroups").withExactArgs(["changes"]);
			this.mock(ODataModel.prototype).expects("setChangeGroups").withExactArgs({"*":{groupId: "changes"}});
			this.mock(ODataModel.prototype).expects("setHeaders").withExactArgs(undefined)
				.callThrough(/*initializes this.mCustomHeaders*/);
			this.mock(ODataModel.prototype).expects("_getServerUrl")
				.exactly(oFixture.parameter === "skipServerCache" ? 0 : 1)
				.withExactArgs()
				.returns("~serverUrl");
			this.mock(ODataModel.prototype).expects("_createMetadataUrl")
				.withExactArgs("/$metadata")
				.returns("~metadataUrl");
			const oDataModelMock = this.mock(ODataModel);
			const oServerCache = {securityToken : "~token"};
			oDataModelMock.expects("_getSharedData")
				.exactly(oFixture.parameter === "skipServerCache" ? 0 : 1)
				.withExactArgs("server", "~serverUrl")
				.returns(oServerCache);
			oDataModelMock.expects("_getSharedData").withExactArgs("service", "~serviceUrl").returns({});
			const oMetadata = {
				oMetadata : {
					isLoaded : function () {},
					loaded : function () {}
				}
			};
			oDataModelMock.expects("_getSharedData").withExactArgs("meta", "~metadataUrl").returns(oMetadata);
			this.mock(ODataModel.prototype).expects("_cacheSupported").withExactArgs("~metadataUrl").returns(false);
			this.mock(ODataModel.prototype).expects("_getAnnotationCacheKey")
				.withExactArgs("~metadataUrl")
				.returns(undefined);
			// called in ODataModel#constructor and ODataAnnotations#constructor
			const oPromise = Promise.resolve("~metadata");
			this.mock(oMetadata.oMetadata).expects("loaded").withExactArgs().exactly(3).returns(oPromise);
			this.mock(oMetadata.oMetadata).expects("isLoaded").withExactArgs().returns(true);
			this.mock(ODataModel.prototype).expects("_initializeMetadata").withExactArgs();
			this.mock(ODataAnnotations.prototype).expects("addSource")
				.withExactArgs([{type : "xml", data : sinon.match.instanceOf(Promise)}]);
			this.mock(Localization).expects("getLanguageTag").withExactArgs().returns("~languageTag");

			// code under test
			const oModel = new ODataModel(mParameters);

			assert.strictEqual(oModel.bTokenHandling, oFixture.member);
			assert.deepEqual(oModel.oSharedServerData, oFixture.parameter === "skipServerCache" ? undefined : oServerCache);
			assert.strictEqual(oModel.oHeaders["x-csrf-token"], oFixture.headerIsSet ? "~token" : undefined);

			return oPromise;
		});
	});

	//*********************************************************************************************
	[{
		sUrl : "$metadata",
		mAllParams : {"f oo" : "qux"}
	}, {
		sUrl : "$metadata?a%20b=c%20d&e+f=g+h&i j=k l&m?n=o?p&q/r=s/t&u",
		mAllParams : {"a b" : "c d", "e f" : "g h", "f oo": "qux", "i j" : "k l", "m?n" : "o?p", "q/r" : "s/t", "u" : ""}
	}, {
		sUrl : "/$metadata?f%20oo=b+ar#bar=baz",
		mAllParams : {"f oo" : "b ar"}
	}, {
		sUrl : "https://xyz.com/ServiceUrl/$metadata?foo=b+ar#bar=baz",
		mAllParams : {"foo" : "b ar", "f oo" : "qux"},
		sTargetUrl : "https://xyz.com/ServiceUrl/$metadata"
	}].forEach(({sUrl, mAllParams, sTargetUrl}, i) => {
		QUnit.test("_createMetadataUrl: " + i, function (assert) {
			const oModel = {
				mMetadataUrlParams : {"f oo" : "qux"},
				sServiceUrl : "/ServiceUrl",
				_addUrlParams : function () {}
			};

			this.mock(ODataUtils).expects("_createUrlParamsArray").withExactArgs(mAllParams).returns("~aMetadataUrlParams");
			this.mock(oModel).expects("_addUrlParams")
				.withExactArgs(sTargetUrl || "/ServiceUrl/$metadata", "~aMetadataUrlParams")
				.returns("~sUrl");

			// code under test
			assert.strictEqual(ODataModel.prototype._createMetadataUrl.call(oModel, sUrl), "~sUrl");

			assert.deepEqual(oModel.mMetadataUrlParams, {"f oo" : "qux"});
		});
	});

	//*********************************************************************************************
	QUnit.test("_read: updateAggregatedMessages and bSideEffects are passed to _createRequest",
			function (assert) {
		var bCanonicalRequest = "{boolean} bCanonicalRequest",
			oContext = "{sap.ui.model.odata.v2.Context} oContext",
			sDeepPath = "~deepPath",
			oEntityType = "{object} oEntityType",
			fnError = {/*function*/},
			oFilter = "{object} oFilter",
			sFilterParams = "~$filter",
			aFilters = "{sap.ui.model.Filter[]} aFilters",
			mGetHeaders = "{object} mGetHeaders",
			sGroupId = "~groupId",
			mHeaders = "{object} mHeaders",
			bIsCanonicalRequestNeeded = "{boolean} bIsCanonicalRequestNeeded",
			oModel = {
				_createRequest : function () {},
				_createRequestUrlWithNormalizedPath : function () {},
				_getHeaders : function () {},
				_getResourcePath : function () {},
				_isCanonicalRequestNeeded : function () {},
				_normalizePath : function () {},
				_pushToRequestQueue : function () {},
				resolveDeep : function () {},
				// members
				mDeferredGroups : {},
				bIncludeInCurrentBatch : true,
				oMetadata : {
					_getEntityTypeByPath : function () {}
				},
				mRequests : "{object} mRequests",
				bUseBatch : true
			},
			oModelMock = this.mock(oModel),
			oODataUtilsMock = this.mock(ODataUtils),
			sResourcePath = "~resourcePath/$count",
			aSorters = "{sap.ui.model.Sorter[]} aSorters",
			fnSuccess = "{function} fnSuccess",
			bUpdateAggregatedMessages = "{boolean} bUpdateAggregatedMessages",
			mUrlParams = "{object} mUrlParams",
			mParameters = {
				canonicalRequest : bCanonicalRequest,
				context : oContext,
				error : fnError,
				filters : aFilters,
				groupId : sGroupId,
				headers : mHeaders,
				sorters : aSorters,
				success : fnSuccess,
				updateAggregatedMessages : bUpdateAggregatedMessages,
				urlParameters : mUrlParams
			},
			sPath = "~path/$count",
			oRequest = {},
			sSorterParams = "~$orderby",
			sUrl = "~url",
			aUrlParams = [];

		oModelMock.expects("_isCanonicalRequestNeeded").withExactArgs(bCanonicalRequest)
			.returns(bIsCanonicalRequestNeeded);
		oODataUtilsMock.expects("_createUrlParamsArray").withExactArgs(mUrlParams)
			.returns(aUrlParams);
		oModelMock.expects("_getHeaders").withExactArgs(mHeaders, true)
			.returns(mGetHeaders);
		// inner function createReadRequest
		oModelMock.expects("resolveDeep").withExactArgs(sPath, oContext).returns(sDeepPath);
		oModelMock.expects("_getResourcePath")
			.withExactArgs(bIsCanonicalRequestNeeded, sDeepPath, sPath, oContext)
			.returns(sResourcePath);
		oODataUtilsMock.expects("createSortParams").withExactArgs(aSorters)
			.returns(sSorterParams);
		this.mock(oModel.oMetadata).expects("_getEntityTypeByPath")
			.withExactArgs(sResourcePath)
			.returns(oEntityType);
		this.mock(FilterProcessor).expects("groupFilters").withExactArgs(aFilters)
			.returns(oFilter);
		oODataUtilsMock.expects("createFilterParams")
			.withExactArgs(oFilter, sinon.match.same(oModel.oMetadata), oEntityType)
			.returns(sFilterParams);
		oModelMock.expects("_createRequestUrlWithNormalizedPath")
			.withExactArgs(sResourcePath,
				sinon.match.same(aUrlParams).and(sinon.match([sSorterParams, sFilterParams])),
				/*bUseBatch*/true)
				.returns(sUrl);
		oModelMock.expects("_createRequest")
			.withExactArgs(sUrl, sDeepPath, "GET", mGetHeaders, /*oData*/null, /*sETag*/undefined,
				/*bAsync*/undefined, bUpdateAggregatedMessages, "~bSideEffects")
			.returns(oRequest);
		oModelMock.expects("_pushToRequestQueue")
			.withExactArgs(oModel.mRequests, sGroupId, null, sinon.match.same(oRequest),
				fnSuccess, fnError, sinon.match.object, false)
			.returns(oRequest);

		// code under test
		ODataModel.prototype._read.call(oModel, "~path/$count?foo='bar'", mParameters,
			"~bSideEffects");
	});

	//*********************************************************************************************
	QUnit.test("_getResourcePath: do not shorten", function (assert) {
		var oModel = {
				resolve : function () {}
			};

		this.mock(oModel).expects("resolve")
			.withExactArgs("~sPath", "~oContext")
			.returns("/~resourcePath");

		// code under test
		assert.strictEqual(ODataModel.prototype._getResourcePath.call(oModel, false, "~sDeepPath",
			"~sPath", "~oContext"), "/~resourcePath");
	});

	//*********************************************************************************************
	[true, false].forEach(function (bCanBeResolved) {
		QUnit.test("_getResourcePath: no navigation property; resolvable path: " + bCanBeResolved,
				function (assert) {
			var oMetadata = {
					_splitByLastNavigationProperty : function () {}
				},
				oModel = {
					oMetadata : oMetadata,
					resolve : function () {}
				};

			this.mock(oMetadata).expects("_splitByLastNavigationProperty")
				.withExactArgs("~sDeepPath")
				.returns({
					pathBeforeLastNavigationProperty : "/~before",
					lastNavigationProperty : "",
					addressable : true,
					pathAfterLastNavigationProperty : ""
				});
			this.mock(oModel).expects("resolve")
				.withExactArgs("/~before", undefined, true)
				.returns(bCanBeResolved ? "/~resourcePath" : undefined);

			// code under test
			assert.strictEqual(
				ODataModel.prototype._getResourcePath.call(oModel, true, "~sDeepPath", "~sPath",
					"~oContext"),
				bCanBeResolved ? "/~resourcePath" : "/~before");
		});
	});

	//*********************************************************************************************
	QUnit.test("_getResourcePath: navigation property with key predicate can be resolved",
			function (assert) {
		var oMetadata = {
				_splitByLastNavigationProperty : function () {}
			},
			oModel = {
				oMetadata : oMetadata,
				resolve : function () {}
			};

		this.mock(oMetadata).expects("_splitByLastNavigationProperty")
			.withExactArgs("~sDeepPath")
			.returns({
				pathBeforeLastNavigationProperty : "/~before",
				lastNavigationProperty : "/~navigationProperty(foo='bar')",
				addressable : true,
				pathAfterLastNavigationProperty : "/~after"
			});
		this.mock(oModel).expects("resolve")
			.withExactArgs("/~before/~navigationProperty(foo='bar')",
				undefined, true)
			.returns("/~resourcePath");

		// code under test
		assert.strictEqual(
			ODataModel.prototype._getResourcePath.call(oModel, true, "~sDeepPath", "~sPath",
				"~oContext"),
			"/~resourcePath/~after");
	});

	//*********************************************************************************************
	[{
		addressable : true,
		isResolvingWithNavigationPropertyCalled : true,
		navigationProperty : "/~navigationProperty(foo='bar')",
		resolvedBeforePath : "/~resourcePath",
		result : "/~resourcePath/~navigationProperty(foo='bar')/~after"
	}, {
		addressable : true,
		isResolvingWithNavigationPropertyCalled : false,
		navigationProperty : "/~navigationProperty",
		resolvedBeforePath : "/~resourcePath",
		result : "/~resourcePath/~navigationProperty/~after"
	}, {
		addressable : false,
		isResolvingWithNavigationPropertyCalled : false,
		navigationProperty : "/~navigationProperty(foo='bar')",
		resolvedBeforePath : "/~resourcePath",
		result : "/~resourcePath/~navigationProperty(foo='bar')/~after"
	}, {
		addressable : true,
		isResolvingWithNavigationPropertyCalled : true,
		navigationProperty : "/~navigationProperty(foo='bar')",
		resolvedBeforePath : null,
		result : "/~before/~navigationProperty(foo='bar')/~after"
	}, {
		addressable : true,
		isResolvingWithNavigationPropertyCalled : false,
		navigationProperty : "/~navigationProperty",
		resolvedBeforePath : null,
		result : "/~before/~navigationProperty/~after"
	}, {
		addressable : false,
		isResolvingWithNavigationPropertyCalled : false,
		navigationProperty : "/~navigationProperty(foo='bar')",
		resolvedBeforePath : null,
		result : "/~before/~navigationProperty(foo='bar')/~after"
	}].forEach(function (oFixture, i) {
		QUnit.test("_getResourcePath: with navigation property, path before navigation property"
			+ " is resolvable, #" + i, function (assert) {
			var oMetadata = {
					_splitByLastNavigationProperty : function () {}
				},
				oModel = {
					oMetadata : oMetadata,
					resolve : function () {}
				},
				oModelMock = this.mock(oModel);

			this.mock(oMetadata).expects("_splitByLastNavigationProperty")
				.withExactArgs("~sDeepPath")
				.returns({
					pathBeforeLastNavigationProperty : "/~before",
					lastNavigationProperty : oFixture.navigationProperty,
					addressable : oFixture.addressable,
					pathAfterLastNavigationProperty : "/~after"
				});
			oModelMock.expects("resolve")
				.withExactArgs("/~before/~navigationProperty(foo='bar')",
					undefined, true)
				.exactly(oFixture.isResolvingWithNavigationPropertyCalled ? 1 : 0)
				.returns(null);
			oModelMock.expects("resolve")
				.withExactArgs("/~before", undefined, true)
				.returns(oFixture.resolvedBeforePath);

			// code under test
			assert.strictEqual(
				ODataModel.prototype._getResourcePath.call(oModel, true, "~sDeepPath", "~sPath",
					"~oContext"),
				oFixture.result);
		});
	});

	//*********************************************************************************************
	[{
		bAsync : true,
		oData : "{object} oData",
		sETag : "~etag",
		mHeaders : {},
		sMessageScope : MessageScope.Request,
		sMethod : "GET",
		sUrl : "~url",
		oExpected : {
			bAsync : true,
			mHeaders : {},
			sMethod : "GET",
			bUpdateAggregatedMessages : false,
			bUseOData : true
		}
	}, {
		bAsync : undefined,
		mHeaders : {"Content-Type" : "~contenttype"},
		sMessageScope : MessageScope.BusinessObject,
		sMethod : "MERGE",
		sUrl : "~url",
		bUseBatch : true,
		bWithCredentials : "{boolean} bWithCredentials",
		oExpected : {
			bAsync : true,
			mHeaders : {
				"Content-Type" : "~contenttype",
				"sap-message-scope" : MessageScope.BusinessObject
			},
			sMethod : "MERGE",
			bUpdateAggregatedMessages : true,
			bUseCredentials : true,
			bUseGeneratedUID : true
		}
	}, {
		bAsync : undefined,
		mHeaders : {"Content-Type" : "~contenttype", "sap-messages" : "transientOnly"},
		sMessageScope : MessageScope.BusinessObject,
		sMethod : "MERGE",
		sUrl : "~url",
		bUseBatch : true,
		bWithCredentials : "{boolean} bWithCredentials",
		oExpected : {
			bAsync : true,
			mHeaders : {
				"Content-Type" : "~contenttype",
				"sap-messages" : "transientOnly"
			},
			sMethod : "MERGE",
			bUpdateAggregatedMessages : true,
			bUseCredentials : true,
			bUseGeneratedUID : true
		}
	}, {
		bAsync : undefined,
		mHeaders : {"Foo" : "bar"},
		bJSON : true,
		sMessageScope : MessageScope.BusinessObject,
		sMethod : "MERGE",
		sUrl : "~url",
		bWithCredentials : "{boolean} bWithCredentials",
		oExpected : {
			bAsync : true,
			mHeaders : {
				"Content-Type" : "application/json",
				"Foo" : "bar",
				"sap-message-scope" : MessageScope.BusinessObject,
				"x-http-method" : "MERGE"
			},
			sMethod : "POST",
			bUpdateAggregatedMessages : true,
			bUseCredentials : true
		}
	}, {
		bAsync : false,
		sETag : "~etag",
		mHeaders : {"Foo" :  "bar"},
		sMethod : "~method",
		sUrl : "~url/$count",
		oExpected : {
			bAsync : false,
			mHeaders : {
				"Accept" : "text/plain, */*;q=0.5",
				"Content-Type" : "application/atom+xml",
				"Foo" : "bar",
				"If-Match" : "~etag"
			},
			sMethod : "~method",
			bUpdateAggregatedMessages : false
		}
	}, {
		bAsync : false,
		sETag : "~etag",
		mHeaders : {"Foo" : "bar"},
		sMethod : "DELETE",
		sUrl : "~url",
		oExpected : {
			bAsync : false,
			mHeaders : {
				"Foo" : "bar",
				"If-Match" : "~etag"
			},
			sMethod : "DELETE",
			bUpdateAggregatedMessages : false
		}
	}].forEach(function (oFixture, i) {
		[true, false].forEach(function (bUpdateAggregatedMessages) {
			[true, false].forEach(function (bIsMessageScopeSupported) {
		var sTitle = "_createRequest: " + i
				+ ", bIsMessageScopeSupported: " + bIsMessageScopeSupported
				+ ", bUpdateAggregatedMessages: " + bUpdateAggregatedMessages;

		QUnit.test(sTitle, function (assert) {
			var mExpectedHeaders = oFixture.oExpected.mHeaders,
				oModel = {
					_createRequestID : function () {},
					// members
					bIsMessageScopeSupported : bIsMessageScopeSupported,
					bJSON : oFixture.bJSON,
					sMessageScope : oFixture.sMessageScope,
					sPassword : "~password",
					sServiceUrl : "~serviceUrl",
					bUseBatch : oFixture.bUseBatch,
					sUser : "~user",
					bWithCredentials : oFixture.bWithCredentials
				},
				oRequest,
				sRequestID = "~uid",
				oExpectedResult = {
					async : oFixture.oExpected.bAsync,
					deepPath : "~deepPath",
					headers : mExpectedHeaders,
					method : oFixture.oExpected.sMethod,
					password : "~password",
					requestID : sRequestID,
					requestUri : oFixture.sUrl,
					updateAggregatedMessages : bUpdateAggregatedMessages && bIsMessageScopeSupported
						? oFixture.oExpected.bUpdateAggregatedMessages
						: false,
					user : "~user"
				};

			if (!oFixture.mHeaders["sap-messages"]
					&& oFixture.sMessageScope === MessageScope.BusinessObject
					&& !bIsMessageScopeSupported) {
				this.oLogMock.expects("error")
					.withExactArgs("Message scope 'sap.ui.model.odata.MessageScope.BusinessObject' is"
						+ " not supported by the service: ~serviceUrl", undefined,
						"sap.ui.model.odata.v2.ODataModel");
			}
			this.mock(oModel).expects("_createRequestID").withExactArgs().returns(sRequestID);
			if (oFixture.oExpected.bUseOData) {
				oExpectedResult.data = oFixture.oData;
			}
			if (oFixture.oExpected.bUseCredentials) {
				oExpectedResult.withCredentials = oFixture.bWithCredentials;
			}

			// code under test
			oRequest = ODataModel.prototype._createRequest.call(oModel, oFixture.sUrl, "~deepPath",
				oFixture.sMethod, oFixture.mHeaders, oFixture.oData, oFixture.sETag, oFixture.bAsync,
				bUpdateAggregatedMessages);

			if (oFixture.oExpected.bUseGeneratedUID) {
				assert.ok(oRequest.headers["Content-ID"].startsWith("id-"));
				delete oRequest.headers["Content-ID"];
			}

			assert.deepEqual(oRequest, oExpectedResult);
		});
			});
		});
	});

	//*********************************************************************************************
	QUnit.test("_createRequest: truthy bSideEffects sets sideEffects property at request object",
			function (assert) {
		var oModel = {
				bUseBatch : true,
				_createRequestID : function () {}
			};

		this.mock(oModel).expects("_createRequestID").withExactArgs().returns("~uid");

		assert.deepEqual(
			// code under test
			ODataModel.prototype._createRequest.call(oModel, "~sUrl", "~deepPath", "GET",
				/*mHeaders*/{}, /*oData*/undefined, /*sETag*/undefined, /*bAsync*/false,
				/*bUpdateAggregatedMessages*/false, "~bTruthySideEffects"),
			{
				async : false,
				deepPath : "~deepPath",
				headers : {},
				method : "GET",
				password : undefined,
				requestID : "~uid",
				requestUri : "~sUrl",
				sideEffects : true,
				updateAggregatedMessages : false,
				user : undefined
			});
	});

	//*********************************************************************************************
	[{
		headers : {},
		method : "DELETE",
		useGeneratedUID : true
	}, {
		headers : {},
		method : "MERGE",
		useGeneratedUID : true
	}, {
		headers : {},
		method : "POST",
		useGeneratedUID : true
	}, {
		headers : {"Content-ID" : "id-1234-123"},
		method : "MERGE",
		useGeneratedUID : false
	}, {
		headers : {"Content-ID" : "foo"},
		method : "POST",
		useGeneratedUID : false
	}].forEach(function (oFixture) {
		QUnit.test("_createRequest: using ContentID; " + JSON.stringify(oFixture), function (assert) {
			var oModel = {
					bUseBatch : true,
					_createRequestID : function () {}
				},
				oRequest;

			this.mock(oModel).expects("_createRequestID").withExactArgs().returns("~requestID");

			// code under test
			oRequest = ODataModel.prototype._createRequest.call(oModel, "~sUrl", "~sDeepPath",
				oFixture.method, Object.assign({}, oFixture.headers));

			if (oFixture.useGeneratedUID) {
				assert.ok(oRequest.headers["Content-ID"].startsWith("id-"));
			} else {
				assert.strictEqual(oRequest.headers["Content-ID"], oFixture.headers["Content-ID"]);
			}
		});
	});

	//*********************************************************************************************
	[
		{method : "GET", useBatch : true},
		{method : "HEAD", useBatch : true},
		{method : "DELETE", useBatch : false},
		{method : "HEAD", useBatch : false},
		{method : "GET", useBatch : false},
		{method : "MERGE", useBatch : false},
		{method : "POST", useBatch : false}
	].forEach(function (oFixture) {
		QUnit.test("_createRequest: no ContentID; " + JSON.stringify(oFixture), function (assert) {
			var oModel = {
					bUseBatch : oFixture.useBatch,
					_createRequestID : function () {}
				},
				oRequest;

			this.mock(oModel).expects("_createRequestID").withExactArgs().returns("~requestID");

			// code under test
			oRequest = ODataModel.prototype._createRequest.call(oModel, "~sUrl", "~sDeepPath",
				oFixture.method, {/*mHeaders*/});

			assert.notOk("Content-ID" in oRequest.headers);
		});
	});

	//*********************************************************************************************
	[true, false].forEach(function (bBatch) {
		QUnit.test("_processAborted: calls _createAbortedError, batch = " + bBatch, function (assert) {
			var oEventInfo = {},
				oModel = {
					_createEventInfo : function () {},
					_decreaseDeferredRequestCount : function () {},
					decreaseLaundering : function () {},
					fireBatchRequestCompleted : function () {},
					fireRequestCompleted : function () {},
					getKey : function () {}
				},
				oModelMock = this.mock(oModel),
				oRequest = {data : "~data"};

			oModelMock.expects("getKey")
				.withExactArgs("~data")
				.exactly(bBatch ? 0 : 1)
				.returns("~sKey");
			oModelMock.expects("decreaseLaundering")
				.withExactArgs("/~sKey", "~data")
				.exactly(bBatch ? 0 : 1);
			oModelMock.expects("_decreaseDeferredRequestCount")
				.withExactArgs(sinon.match.same(oRequest))
				.exactly(bBatch ? 0 : 1);
			this.mock(ODataModel).expects("_createAbortedError").withExactArgs().returns("~oError");
			oModelMock.expects("_createEventInfo")
				.withExactArgs(sinon.match.same(oRequest), "~oError")
				.returns(oEventInfo);
			oModelMock.expects("fireBatchRequestCompleted")
				.withExactArgs(sinon.match.same(oEventInfo).and(sinon.match.has("success", false)))
				.exactly(bBatch ? 1 : 0);
			oModelMock.expects("fireRequestCompleted")
				.withExactArgs(sinon.match.same(oEventInfo).and(sinon.match.has("success", false)))
				.exactly(bBatch ? 0 : 1);

			// code under test
			ODataModel.prototype._processAborted.call(oModel, oRequest, {}, bBatch);
		});
	});

	//*********************************************************************************************
	QUnit.test("_processChange", function (assert) {
		var oContext = {hasSubContexts : function () {}},
			oData = {
				__metadata : {
					deepPath : "~deepPath",
					etag : "~changedETag"
				}
			},
			sETag = "~etag",
			mHeaders = {},
			sKey = "~key",
			oModel = {
				_createRequest : function () {},
				_createRequestUrl : function () {},
				_getEntity : function () {},
				_getHeaders : function () {},
				_getObject : function () {},
				_isTransitionMessagesOnly : function () {},
				_removeReferences : function () {},
				getContext : function () {},
				getETag : function () {},
				mChangedEntities : {
					"~key" : {__metadata : {deepPath : "~deepPath"}}
				},
				sDefaultUpdateMethod : "MERGE",
				oMetadata : {
					_getEntityTypeByPath : function () {},
					_getNavigationPropertyNames : function () {}
				},
				sServiceUrl : "~serviceUrl",
				bUseBatch : "~useBatch"
			},
			oPayload = "~payload",
			oRequest = {requestUri : "~requestUri"},
			oResult,
			sUrl = "~url";

		this.mock(oModel.oMetadata).expects("_getEntityTypeByPath")
			.withExactArgs(sKey)
			.returns("~oEntityType");
		this.mock(oModel).expects("_getObject").withExactArgs("/~key")
			.returns({/* content not relevant for this test */});
		this.mock(oModel).expects("_getEntity").withExactArgs(sKey)
			.returns({__metadata : {etag : "~internalETag"}});
		this.mock(oModel.oMetadata).expects("_getNavigationPropertyNames")
			.withExactArgs("~oEntityType")
			.returns([/* content not relevant for this test */]);
		// withExactArgs() for _removeReferences is not relevant for this test
		this.mock(oModel).expects("_removeReferences")
			.withExactArgs(sinon.match(function (oPayload0) {
				assert.strictEqual(oPayload0.__metadata.etag, "~internalETag");
				return true;
			}))
			.returns(oPayload);
		this.mock(oModel).expects("_getHeaders").withExactArgs().returns(mHeaders);
		this.mock(oModel).expects("_isTransitionMessagesOnly").withExactArgs("~sGroupId").returns(true);
		this.mock(oModel).expects("getETag").withExactArgs(oPayload).returns(sETag);
		this.mock(oModel).expects("getContext").withExactArgs("/" + sKey).returns(oContext);
		this.mock(oModel).expects("_createRequestUrl")
			.withExactArgs("/~key", null, undefined, "~useBatch")
			.returns(sUrl);
		this.mock(oContext).expects("hasSubContexts").withExactArgs().returns("~hasSubContexts");
		this.mock(oModel).expects("_createRequest")
			.withExactArgs(sUrl, "~deepPath", "MERGE",
				sinon.match.same(mHeaders).and(sinon.match.has("sap-messages", "transientOnly")),
				oPayload, sETag, undefined, true, "~hasSubContexts")
			.returns(oRequest);

		// code under test
		oResult = ODataModel.prototype._processChange.call(oModel, sKey, oData, "~sGroupId", undefined);

		assert.strictEqual(oResult, oRequest);
		assert.deepEqual(oResult, {requestUri : "~requestUri"});
	});

	//*********************************************************************************************
	QUnit.test("_processRequest: calls _createAbortedError on abort", function (assert) {
		var fnError = sinon.stub(),
			oModel = {
				oMetadata : {
					loaded : function () {}
				}
			},
			oRequestHandle;

		this.mock(oModel.oMetadata).expects("loaded")
			.withExactArgs()
			.returns({then : function () {/*not relevant*/}});

		// code under test
		oRequestHandle = ODataModel.prototype._processRequest.call(oModel, "~fnProcessRequest",
			fnError, false);

		assert.strictEqual(fnError.called, false);

		this.mock(ODataModel).expects("_createAbortedError").withExactArgs().returns("~oError");

		// code under test
		oRequestHandle.abort();

		assert.ok(fnError.calledOnceWithExactly("~oError"));
	});

	//*********************************************************************************************
	QUnit.test("_writePathCache", function (assert) {
		var oModel = {
				mPathCache : {}
			},
			_writePathCache = ODataModel.prototype._writePathCache;

		// code under test
		_writePathCache.call(oModel, "", "");

		assert.deepEqual(oModel.mPathCache, {});

		// code under test
		_writePathCache.call(oModel, "/Path", "");

		assert.deepEqual(oModel.mPathCache, {});

		// code under test
		_writePathCache.call(oModel, "", "/Canonical");

		assert.deepEqual(oModel.mPathCache, {});

		// code under test
		_writePathCache.call(oModel, "/Deep/Path", "/Canonical");

		assert.deepEqual(oModel.mPathCache, {"/Deep/Path" : {canonicalPath : "/Canonical"}});

		// code under test
		_writePathCache.call(oModel, "/Deep/Path", "/OtherCanonical");

		assert.deepEqual(oModel.mPathCache, {"/Deep/Path" : {canonicalPath : "/OtherCanonical"}});

		// code under test
		_writePathCache.call(oModel, "/Deep/Path2", "/Canonical2");

		assert.deepEqual(oModel.mPathCache, {
			"/Deep/Path" : {canonicalPath : "/OtherCanonical"},
			"/Deep/Path2" : {canonicalPath : "/Canonical2"}
		});

		// code under test
		_writePathCache.call(oModel, "/Canonical1", "/Canonical2");

		assert.deepEqual(oModel.mPathCache, {
			"/Deep/Path" : {canonicalPath : "/OtherCanonical"},
			"/Deep/Path2" : {canonicalPath : "/Canonical2"},
			"/Canonical1" : {canonicalPath : "/Canonical1"}
		});

		// code under test
		_writePathCache.call(oModel, "/FunctionImport", "/Canonical", /*bFunctionImport*/true);

		assert.deepEqual(oModel.mPathCache, {
			"/Deep/Path" : {canonicalPath : "/OtherCanonical"},
			"/Deep/Path2" : {canonicalPath : "/Canonical2"},
			"/Canonical1" : {canonicalPath : "/Canonical1"},
			"/FunctionImport" : {canonicalPath : "/Canonical"}
		});
	});

	//*********************************************************************************************
	QUnit.test("_writePathCache, bUpdateShortenedPaths", function (assert) {
		var oModel = {
				mPathCache : {
					"/Set(42)/toA" : {canonicalPath : "/A(1)"},
					"/Set(42)/toA/toB" : {canonicalPath : "/B(2)"},
					"/A(1)/toB" : {canonicalPath : "/B(2)"} // shortened path with two segments
				}
			};

		// code under test
		ODataModel.prototype._writePathCache.call(oModel, "/Set(42)/toA/toB", "/B(77)",
			/*bFunctionImport*/undefined, /*bUpdateShortenedPaths*/true);

		assert.deepEqual(oModel.mPathCache, {
			"/Set(42)/toA" : {canonicalPath : "/A(1)"},
			"/Set(42)/toA/toB" : {canonicalPath : "/B(77)"},
			"/A(1)/toB" : {canonicalPath : "/B(77)"}
		});

		// multiple shortened paths for the given deep path
		oModel.mPathCache = {
			"/Set(42)/toA" : {canonicalPath : "/A(1)"},
			"/Set(42)/toA/toB" : {canonicalPath : "/B(2)"},
			"/Set(42)/toA/toB/toC" : {canonicalPath : "/C(3)"},
			"/A(1)/toB/toC" : {canonicalPath : "/C(3)"}, // shortened path with three segments
			"/B(2)/toC" : {canonicalPath : "/C(3)"} // shortened path with two segments
		};

		// code under test
		ODataModel.prototype._writePathCache.call(oModel, "/Set(42)/toA/toB/toC", "/C(77)",
			/*bFunctionImport*/undefined, /*bUpdateShortenedPaths*/true);

		assert.deepEqual(oModel.mPathCache, {
			"/Set(42)/toA" : {canonicalPath : "/A(1)"},
			"/Set(42)/toA/toB" : {canonicalPath : "/B(2)"},
			"/Set(42)/toA/toB/toC" : {canonicalPath : "/C(77)"},
			"/A(1)/toB/toC" : {canonicalPath : "/C(77)"},
			"/B(2)/toC" : {canonicalPath : "/C(77)"}
		});

		// two shortened paths for the given deep path, but the cache key for one of them does not
		// exist in the path cache => do not write it
		oModel.mPathCache = {
			"/Set(42)/toA" : {canonicalPath : "/A(1)"},
			"/Set(42)/toA/toB" : {canonicalPath : "/B(2)"},
			"/Set(42)/toA/toB/toC" : {canonicalPath : "/C(3)"},
			"/A(1)/toB/toC" : {canonicalPath : "/C(3)"} // shortened path with three segments
			// "/B(2)/toC" : {canonicalPath : "/C(3)"} // shortened path with two segments
		};

		// code under test
		ODataModel.prototype._writePathCache.call(oModel, "/Set(42)/toA/toB/toC", "/C(77)",
			/*bFunctionImport*/undefined, /*bUpdateShortenedPaths*/true);

		assert.deepEqual(oModel.mPathCache, {
			"/Set(42)/toA" : {canonicalPath : "/A(1)"},
			"/Set(42)/toA/toB" : {canonicalPath : "/B(2)"},
			"/Set(42)/toA/toB/toC" : {canonicalPath : "/C(77)"},
			"/A(1)/toB/toC" : {canonicalPath : "/C(77)"}
		});

		// two shortened paths for the given deep path, but one does not exist in cache
		oModel.mPathCache = {
			"/Set(42)/toA" : {canonicalPath : "/A(1)"},
			// "/Set(42)/toA/toB" : {canonicalPath : "/B(2)"},
			"/Set(42)/toA/toB/toC" : {canonicalPath : "/C(3)"},
			"/A(1)/toB/toC" : {canonicalPath : "/C(3)"} // shortened path with three segments
			// "/B(2)/toC" : {canonicalPath : "/C(3)"} // shortened path with two segments
		};

		// code under test
		ODataModel.prototype._writePathCache.call(oModel, "/Set(42)/toA/toB/toC", "/C(77)",
			/*bFunctionImport*/undefined, /*bUpdateShortenedPaths*/true);

		assert.deepEqual(oModel.mPathCache, {
			"/Set(42)/toA" : {canonicalPath : "/A(1)"},
			"/Set(42)/toA/toB/toC" : {canonicalPath : "/C(77)"},
			"/A(1)/toB/toC" : {canonicalPath : "/C(77)"}
		});
	});

	//*********************************************************************************************
	[undefined, "/canonicalParent/toChild"].forEach(function (sPathFromCanonicalParent, i) {
		QUnit.test("_importData for function import, " + i, function (assert) {
			var mChangedEntities = {},
				oData = {},
				oModel = {
					_getEntity : function () {},
					_getKey : function () {},
					hasContext : function () {},
					resolveFromCache : function () {},
					_updateChangedEntity : function () {},
					_writePathCache : function () {}
				},
				oModelMock = this.mock(oModel);

			oModelMock.expects("_getKey").withExactArgs(sinon.match.same(oData)).returns("key");
			oModelMock.expects("_getEntity").withExactArgs("key").returns("entry");
			oModelMock.expects("hasContext").withExactArgs("/key").returns(false);
			oModelMock.expects("_updateChangedEntity").withExactArgs("key", "entry");
			oModelMock.expects("resolveFromCache").withExactArgs("sDeepPath").returns("/key");
			// test that bFunctionImport is propagated to _writePathCache
			oModelMock.expects("_writePathCache").withExactArgs("/key", "/key", "bFunctionImport");
			oModelMock.expects("_writePathCache").withExactArgs("sPath", "/key", "bFunctionImport");
			oModelMock.expects("_writePathCache").withExactArgs("sDeepPath", "/key", "bFunctionImport",
				/*bUpdateShortenedPaths*/true);
			if (sPathFromCanonicalParent) {
				oModelMock.expects("_writePathCache")
					.withExactArgs(sPathFromCanonicalParent, "/key", "bFunctionImport");
			}

			// the parameter oResponse is unused in this test as there is no array or navigation
			// properties in the data nor are there bindable response headers
			// the parameter sKey is unused in this test as it is always unset in non-recursive calls to
			// _importData

			// code under test
			ODataModel.prototype._importData.call(oModel, oData, mChangedEntities,
				/*oResponse*/ undefined, {/*oRequest*/}, "sPath", "sDeepPath", /*sKey*/ undefined,
				"bFunctionImport", sPathFromCanonicalParent);

			assert.ok(mChangedEntities["key"]);
		});
	});

	//*********************************************************************************************
	QUnit.test("_importData for data with 0..1 navigation properties", function (assert) {
		var mChangedEntities = {},
			oData = {
				n0 : {
					__metadata : {
						uri : "uri0"
					}
				}
			},
			oEntry = {},
			oModel = {
				_getEntity : function () {},
				_getKey : function () {},
				_importData : function () {}, // used by recursion
				_updateChangedEntity : function () {},
				_writePathCache : function () {},
				hasContext : function () {},
				resolveFromCache : function () {}
			},
			oModelMock = this.mock(oModel);

		oModelMock.expects("_getKey").withExactArgs(sinon.match.same(oData)).returns("key");
		oModelMock.expects("_getEntity").withExactArgs("key").returns(oEntry);
		// recursive call for importing navigation property data
		oModelMock.expects("_importData")
			.withExactArgs(sinon.match.same(oData.n0), sinon.match.same(mChangedEntities),
				"oResponse", /*oRequest*/undefined, "sPath/n0", "sDeepPath/n0", undefined, false,
				"/key/n0", "bSideEffects")
			.returns("oResult");
		oModelMock.expects("hasContext").withExactArgs("/key").returns(false);
		oModelMock.expects("_updateChangedEntity").withExactArgs("key", sinon.match.same(oEntry));
		oModelMock.expects("resolveFromCache").withExactArgs("sDeepPath").returns("/key");
		// test that bFunctionImport is propagated to _writePathCache
		oModelMock.expects("_writePathCache").withExactArgs("/key", "/key", "bFunctionImport");
		oModelMock.expects("_writePathCache").withExactArgs("sPath", "/key", "bFunctionImport");
		oModelMock.expects("_writePathCache").withExactArgs("sDeepPath", "/key", "bFunctionImport",
			/*bUpdateShortenedPaths*/true);

		// code under test
		ODataModel.prototype._importData.call(oModel, oData, mChangedEntities, "oResponse",
			{/*oRequest*/}, "sPath", "sDeepPath", /*sKey*/ undefined, "bFunctionImport", undefined,
			 "bSideEffects");

		assert.strictEqual(oEntry.n0.__ref, "oResult");

		assert.ok(mChangedEntities["key"]);
	});

	//*********************************************************************************************
	[true, false].forEach(function (bSideEffects) {
		var sTitle = "_importData: data with 0..n navigation property, bSideEffects=" + bSideEffects;

		QUnit.test(sTitle, function (assert) {
			var mChangedEntities = {},
				oData = {
					toN : {
						results : [/*not relevant*/]
					}
				},
				oEntry = {},
				oModel = {
					aSideEffectCleanUpFunctions : [],
					_getEntity : function () {},
					_getKey : function () {},
					_importData : function () {}, // used by recursion
					_updateChangedEntity : function () {},
					_writePathCache : function () {},
					hasContext : function () {},
					resolveFromCache : function () {}
				},
				aNavigationPropertyData = [],
				oModelMock = this.mock(oModel);

			oModelMock.expects("_getKey").withExactArgs(sinon.match.same(oData)).returns("key");
			oModelMock.expects("_getEntity").withExactArgs("key").returns(oEntry);
			// recursive call for importing navigation property data
			oModelMock.expects("_importData")
				.withExactArgs(sinon.match.same(oData.toN), sinon.match.same(mChangedEntities),
					"oResponse", /*oRequest*/undefined, "sPath/toN", "sDeepPath/toN", undefined, false,
					"/key/toN", bSideEffects)
				.returns(aNavigationPropertyData);
			oModelMock.expects("hasContext").withExactArgs("/key").returns(false);
			oModelMock.expects("_updateChangedEntity").withExactArgs("key", sinon.match.same(oEntry));
			oModelMock.expects("resolveFromCache").withExactArgs("sDeepPath").returns("/key");
			oModelMock.expects("_writePathCache").withExactArgs("/key", "/key", "bFunctionImport");
			oModelMock.expects("_writePathCache").withExactArgs("sPath", "/key", "bFunctionImport");
			oModelMock.expects("_writePathCache").withExactArgs("sDeepPath", "/key", "bFunctionImport",
				/*bUpdateShortenedPaths*/true);

			assert.strictEqual(
				// code under test
				ODataModel.prototype._importData.call(oModel, oData, mChangedEntities, "oResponse",
					{/*oRequest*/}, "sPath", "sDeepPath", /*sKey*/undefined, "bFunctionImport",
					undefined, bSideEffects),
				"key");

			assert.strictEqual(oEntry.toN.__list, aNavigationPropertyData);
			if (bSideEffects) {
				assert.strictEqual(aNavigationPropertyData.sideEffects, true);
				assert.deepEqual(oModel.aSideEffectCleanUpFunctions.length, 1);
				assert.strictEqual(typeof oModel.aSideEffectCleanUpFunctions[0], "function");
				oModel.aSideEffectCleanUpFunctions[0]();
				assert.notOk(oEntry.hasOwnProperty("toN"));
			} else {
				assert.strictEqual(aNavigationPropertyData.hasOwnProperty("sideEffects"), false);
				assert.deepEqual(oModel.aSideEffectCleanUpFunctions, []);
			}
			assert.ok(mChangedEntities["key"]);
		});
	});

	//*********************************************************************************************
	QUnit.test("_importData: collection; passes bSideEffects", function (assert) {
		var oEntity0 = {},
			oEntity1 = {},
			oData = {
				results : [oEntity0, oEntity1]
			},
			oModel = {
				_getKey : function () {},
				_importData : function () {} // used by recursion
			},
			oModelMock = this.mock(oModel);

		oModelMock.expects("_getKey").withExactArgs(sinon.match.same(oEntity0)).returns("key0");
		oModelMock.expects("_importData")
			.withExactArgs(sinon.match.same(oEntity0), "mChangedEntities", "oResponse",
				/*oRequest*/undefined, "/foo", "sDeepPath", "key0", /*bFunctionImport*/undefined,
				/*sPathFromCanonicalParent*/undefined, "bSideEffects")
			.returns("key0");
		oModelMock.expects("_getKey").withExactArgs(sinon.match.same(oEntity1)).returns("key1");
		oModelMock.expects("_importData")
			.withExactArgs(sinon.match.same(oEntity1), "mChangedEntities", "oResponse",
				/*oRequest*/undefined, "/foo", "sDeepPath", "key1", /*bFunctionImport*/undefined,
				/*sPathFromCanonicalParent*/undefined, "bSideEffects")
			.returns("key1");

		// code under test
		assert.deepEqual(
			ODataModel.prototype._importData.call(oModel, oData, "mChangedEntities", "oResponse",
				{/*oRequest*/}, "/foo/ToNNavigationProperty", "sDeepPath", "sKey",
				"bFunctionImport", "sPathFromCanonicalParent", "bSideEffects"),
			["key0", "key1"]);
	});

	//*********************************************************************************************
	QUnit.test("_importData: handling of preliminary contexts", function (assert) {
		var fnCallAfterUpdate,
			mChangedEntities = {},
			oContext = {
				isPreliminary : function () {},
				setPreliminary : function () {},
				setUpdated : function () {}
			},
			oContextMock = this.mock(oContext),
			oData = {},
			oModel = {
				_getEntity : function () {},
				_getKey : function () {},
				_updateChangedEntity : function () {},
				_writePathCache : function () {},
				callAfterUpdate : function () {},
				getContext : function () {},
				hasContext : function () {},
				resolveFromCache : function () {}
			},
			oModelMock = this.mock(oModel);

		oModelMock.expects("_getKey").withExactArgs(sinon.match.same(oData)).returns("key");
		oModelMock.expects("_getEntity").withExactArgs("key").returns("entry");
		oModelMock.expects("hasContext").withExactArgs("/key").returns(true);
		oModelMock.expects("getContext").withExactArgs("/key").returns(oContext);
		oContextMock.expects("isPreliminary").withExactArgs().returns(true);
		oContextMock.expects("setUpdated").withExactArgs(true);
		oModelMock.expects("callAfterUpdate").callsFake(function (fnCallAfterUpdate0) {
			fnCallAfterUpdate = fnCallAfterUpdate0;
		});
		oContextMock.expects("setPreliminary").withExactArgs(false);
		oModelMock.expects("getContext").withExactArgs("/key").returns(oContext);
		oModelMock.expects("_updateChangedEntity").withExactArgs("key", "entry");
		oModelMock.expects("resolveFromCache").withExactArgs("sDeepPath").returns("canonicalPath");
		oModelMock.expects("_writePathCache").withExactArgs("sPath", "/key", undefined);
		oModelMock.expects("_writePathCache").withExactArgs("sDeepPath", "/key", undefined, true);

		// code under test
		ODataModel.prototype._importData.call(oModel, oData, mChangedEntities,
			/*oResponse; not relevant*/ undefined, {/*oRequest*/}, "sPath", "sDeepPath");

		assert.strictEqual(mChangedEntities["key"], true);

		oContextMock.expects("setUpdated").withExactArgs(false);

		// code under test: simulate _processAfterUpdate
		fnCallAfterUpdate();
	});

	//*********************************************************************************************
	[
		{cleanupAfterCreateCalled : true, request : {created : true, key : "requestKey"}},
		{cleanupAfterCreateCalled : false, request : {key : "requestKey"}},
		{cleanupAfterCreateCalled : false, request : {created : true}}
	].forEach(function (oFixture, i) {
		QUnit.test("_importData: cleanup after create, #" + i, function (assert) {
			var mChangedEntities = {},
				oData = {},
				oModel = {
					_addEntity : function () {},
					_cleanupAfterCreate : function () {},
					_getEntity : function () {},
					_getKey : function () {},
					_updateChangedEntity : function () {},
					_writePathCache : function () {},
					hasContext : function () {},
					resolveFromCache : function () {}
				},
				oModelMock = this.mock(oModel),
				oRequest = oFixture.request;

			oModelMock.expects("_getKey").withExactArgs(sinon.match.same(oData)).returns("key");
			oModelMock.expects("_getEntity").withExactArgs("key").returns(undefined);
			oModelMock.expects("_addEntity").withExactArgs(sinon.match.same(oData)).returns("key");
			oModelMock.expects("hasContext").withExactArgs("/key").returns(false);
			oModelMock.expects("_cleanupAfterCreate")
				.withExactArgs(sinon.match.same(oRequest), "key")
				.exactly(oFixture.cleanupAfterCreateCalled ? 1 : 0);
			oModelMock.expects("_updateChangedEntity").withExactArgs("key", sinon.match.same(oData));
			oModelMock.expects("resolveFromCache").withExactArgs("sDeepPath").returns("canonicalPath");
			oModelMock.expects("_writePathCache").withExactArgs("sPath", "/key", undefined);
			oModelMock.expects("_writePathCache").withExactArgs("sDeepPath", "/key", undefined, true);

			// code under test
			ODataModel.prototype._importData.call(oModel, oData, mChangedEntities,
				/*oResponse; not relevant*/ undefined, oRequest, "sPath", "sDeepPath");

			assert.strictEqual(mChangedEntities["key"], true);
		});
	});

	//*********************************************************************************************
	QUnit.test("_importData: recursive call", function (assert) {
		var mChangedEntities = {},
			oData = {n0 : {}},
			oEntry = {},
			oModel = {
				_getEntity : function () {},
				_getKey : function () {},
				_updateChangedEntity : function () {},
				_writePathCache : function () {},
				hasContext : function () {},
				resolveFromCache : function () {}
			},
			oModelMock = this.mock(oModel);

		oModelMock.expects("_getKey").withExactArgs(sinon.match.same(oData.n0)).returns("n0key");
		oModelMock.expects("_getEntity").withExactArgs("n0key").returns(oEntry);
		oModelMock.expects("hasContext").withExactArgs("/n0key").returns(false);
		oModelMock.expects("_updateChangedEntity").withExactArgs("n0key", sinon.match.same(oEntry));
		oModelMock.expects("resolveFromCache").withExactArgs("sDeepPath/n0").returns("/n0key");
		oModelMock.expects("_writePathCache").withExactArgs("/n0key", "/n0key", false);
		oModelMock.expects("_writePathCache").withExactArgs("sPath/n0", "/n0key", false);
		oModelMock.expects("_writePathCache").withExactArgs("sDeepPath/n0", "/n0key", false, true);
		oModelMock.expects("_writePathCache").withExactArgs("/key/n0", "/n0key", false);

		// code under test
		ODataModel.prototype._importData.call(oModel, oData.n0, mChangedEntities, "oResponse",
			/*oRequest*/undefined, "sPath/n0", "sDeepPath/n0", /*sKey*/ undefined,
			/*bFunctionImport*/false, "/key/n0", "bSideEffects");

		assert.ok(mChangedEntities["n0key"]);
	});

	//*********************************************************************************************
	["requestKey", undefined].forEach(function (sRequestKey) {
		[
			{entityType : "entityType", isFunction : "isFunction"},
			undefined
		].forEach(function (oEntityType) {
			["POST", "GET"].forEach(function (sMethod) {
		var sTitle = "_processSuccess for function import: method=" + sMethod + ", key=" + sRequestKey
				+ ", " + (oEntityType ? "with" : "without") + " entity type";

		QUnit.test(sTitle, function (assert) {
			var mEntityTypes = {},
				aRequests = [],
				oModel = {
					mChangedEntities : {},
					_createEventInfo : function () {},
					_decreaseDeferredRequestCount : function () {},
					decreaseLaundering : function () {},
					fireRequestCompleted : function () {},
					getDeepPathForCanonicalPath : function () {},
					_getEntity : function () {},
					_importData : function () {},
					oMetadata : {
						_getEntityTypeByPath : function () {}
					},
					_normalizePath : function () {},
					_parseResponse : function () {},
					_removeEntity : function () {},
					sServiceUrl : "/service/",
					_updateETag : function () {}
				},
				oModelMock = this.mock(oModel),
				oRequest = {
					data : "requestData",
					deepPath : "deepPath",
					functionTarget : "functionTarget",
					functionMetadata : "functionMetadata",
					key : sRequestKey,
					method : sMethod,
					requestUri : "/service/path"
				},
				oResponse = {
					data : {
						_metadata : {}
					},
					_imported : false,
					statusCode : 200
				},
				bSuccess;

			if (sRequestKey) {
				oModel.mChangedEntities[sRequestKey] = "~functionParameterObject";
			}
			oModelMock.expects("_normalizePath").withExactArgs("/path").returns("normalizedPath");
			this.mock(oModel.oMetadata).expects("_getEntityTypeByPath").withExactArgs("normalizedPath")
				.returns(oEntityType);
			oModelMock.expects("_normalizePath")
				.withExactArgs("/path", undefined, /*bCanonical*/ !oEntityType)
				.returns("normalizedCannonicalPath");
			oModelMock.expects("decreaseLaundering")
				.withExactArgs("normalizedCannonicalPath","requestData");
			oModelMock.expects("_decreaseDeferredRequestCount")
				.withExactArgs(sinon.match.same(oRequest));
			oModelMock.expects("getDeepPathForCanonicalPath")
				.withExactArgs("functionTarget")
				.returns(undefined);
			// test that bFunctionImport is propagated to _importData
			if (sRequestKey) {
				oModelMock.expects("_importData").withExactArgs(oResponse.data,
				/*mLocalGetEntities*/ {}, sinon.match.same(oResponse), sinon.match.same(oRequest),
				/*sPath*/ undefined, /*sDeepPath*/ undefined, /*sKey*/ undefined,
				oEntityType && "isFunction", /*sPathFromCanonicalParent*/undefined,
				/*bSideEffects*/undefined);
			} else {
				oModelMock.expects("_importData").withExactArgs(oResponse.data,
				/*mLocalGetEntities*/ {}, sinon.match.same(oResponse), sinon.match.same(oRequest),
				"normalizedCannonicalPath", /*sDeepPath*/"functionTarget", /*sKey*/ undefined,
				oEntityType && "isFunction", /*sPathFromCanonicalParent*/undefined,
				/*bSideEffects*/undefined);
			}
			oModelMock.expects("_getEntity").withExactArgs(sRequestKey).returns({__metadata : {}});
			oModelMock.expects("_removeEntity").withExactArgs(sRequestKey).never();
			oModelMock.expects("_parseResponse")
				.withExactArgs(sinon.match.same(oResponse), sinon.match.same(oRequest),
				/*mLocalGetEntities*/ {}, /*mLocalChangeEntities*/ {});
			oModelMock.expects("_updateETag")
				.withExactArgs(sinon.match.same(oRequest), sinon.match.same(oResponse));
			oModelMock.expects("_createEventInfo")
				.withExactArgs(sinon.match.same(oRequest), sinon.match.same(oResponse),
					sinon.match.same(aRequests))
				.returns("oEventInfo");
			oModelMock.expects("fireRequestCompleted").withExactArgs("oEventInfo");

			// code under test
			bSuccess = ODataModel.prototype._processSuccess.call(oModel, oRequest, oResponse,
				/*fnSuccess*/ undefined, /*mGetEntities*/ {}, /*mChangeEntities*/ {}, mEntityTypes,
				/*bBatch*/ false, aRequests);

			assert.strictEqual(bSuccess, true);
			assert.deepEqual(mEntityTypes, oEntityType ? {entityType : true} : {});
			assert.strictEqual(oModel.mChangedEntities[sRequestKey], undefined);
			assert.strictEqual(oResponse.$reported, true);
		});
			});
		});
	});
	//TODO refactor ODataModel#mPathCache to a simple map path -> canonical path instead of map
	// path -> object with single property 'canonicalPath'

	//*********************************************************************************************
	[
		{$reported : undefined, callParseResponse : true},
		{$reported : false, callParseResponse : true},
		{$reported : true, callParseResponse : false}
	].forEach(function (oFixture, i) {
		var sTitle = "_processSuccess: don't report messages twice if they are already reported; passes"
				+ " sideEffects to _importData, #" + i;

		QUnit.test(sTitle, function (assert) {
			var oEntityType = {},
				mEntityTypes = {},
				oModel = {
					oMetadata : {
						_getEntityTypeByPath : function () {}
					},
					sServiceUrl : "/service/",
					_createEventInfo : function () {},
					_decreaseDeferredRequestCount : function () {},
					_getEntity : function () {},
					_importData : function () {},
					_normalizePath : function () {},
					_parseResponse : function () {},
					_updateETag : function () {},
					decreaseLaundering : function () {},
					fireRequestCompleted : function () {}
				},
				oModelMock = this.mock(oModel),
				oRequest = {
					data : "requestData",
					requestUri : "/service/path",
					sideEffects : "~sideEffects"
				},
				aRequests = [],
				oResponse = {
					$reported : oFixture.$reported,
					data : {},
					statusCode : 200
				};

			oModelMock.expects("_normalizePath").withExactArgs("/path").returns("normalizedPath");
			this.mock(oModel.oMetadata).expects("_getEntityTypeByPath")
				.withExactArgs("normalizedPath")
				.returns(oEntityType);
			oModelMock.expects("_normalizePath")
				.withExactArgs("/path", undefined, true)
				.returns("normalizedCanonicalPath");
			oModelMock.expects("decreaseLaundering")
				.withExactArgs("normalizedCanonicalPath","requestData");
			oModelMock.expects("_decreaseDeferredRequestCount")
				.withExactArgs(sinon.match.same(oRequest));
			oModelMock.expects("_importData")
				.withExactArgs(oResponse.data, /*mLocalGetEntities*/ {}, sinon.match.same(oResponse),
					sinon.match.same(oRequest), "normalizedCanonicalPath", /*sDeepPath*/undefined,
					/*sKey*/undefined, /*bFunctionImport*/undefined,
					/*sPathFromCanonicalParent*/undefined, "~sideEffects");
			oModelMock.expects("_getEntity").withExactArgs(undefined).returns(undefined);
			oModelMock.expects("_parseResponse")
				.withExactArgs(sinon.match.same(oResponse), sinon.match.same(oRequest),
					/*mLocalGetEntities*/ {}, /*mLocalChangeEntities*/ {})
				.exactly(oFixture.callParseResponse ? 1 : 0);
			oModelMock.expects("_updateETag")
				.withExactArgs(sinon.match.same(oRequest), sinon.match.same(oResponse));
			oModelMock.expects("_createEventInfo")
				.withExactArgs(sinon.match.same(oRequest), sinon.match.same(oResponse),
					sinon.match.same(aRequests))
				.returns("oEventInfo");
			oModelMock.expects("fireRequestCompleted").withExactArgs("oEventInfo");

			// code under test
			ODataModel.prototype._processSuccess.call(oModel, oRequest, oResponse,
				/*fnSuccess*/ undefined, /*mGetEntities*/ {}, /*mChangeEntities*/ {}, mEntityTypes,
				/*bBatch*/ false, aRequests);
		});
	});

	//*********************************************************************************************
	[204, "204", 205, "205"].forEach(function (vStatusCode, i){
		QUnit.test("_processSuccess: _updateChangedEntity is called correctly, #" + i, function (assert) {
			var mEntityTypes = {},
				oModel = {
					oMetadata : {
						_getEntityTypeByPath : function () {}
					},
					sServiceUrl : "/service/",
					_createEventInfo : function () {},
					_decreaseDeferredRequestCount : function () {},
					_getEntity : function () {},
					_normalizePath : function () {},
					_parseResponse : function () {},
					_updateChangedEntity : function () {},
					_updateETag : function () {},
					decreaseLaundering : function () {},
					fireRequestCompleted : function () {}
				},
				oModelMock = this.mock(oModel),
				oRequest = {
					data : "requestData",
					key : "key",
					requestUri : "/service/path"
				},
				oResponse = {statusCode : vStatusCode};

			oModelMock.expects("_normalizePath").withExactArgs("/path").returns("normalizedPath");
			this.mock(oModel.oMetadata).expects("_getEntityTypeByPath")
				.withExactArgs("normalizedPath")
				.returns({/*oEntityType*/});
			oModelMock.expects("_normalizePath")
				.withExactArgs("/path", undefined, true)
				.returns("/normalizedCanonicalPath");
			oModelMock.expects("decreaseLaundering")
				.withExactArgs("/normalizedCanonicalPath","requestData");
			oModelMock.expects("_decreaseDeferredRequestCount")
				.withExactArgs(sinon.match.same(oRequest));
			oModelMock.expects("_getEntity").withExactArgs("key").returns({__metadata : {}});
			oModelMock.expects("_updateChangedEntity")
				.withExactArgs("normalizedCanonicalPath", "requestData");
			oModelMock.expects("_parseResponse")
				.withExactArgs(sinon.match.same(oResponse), sinon.match.same(oRequest),
					/*mLocalGetEntities*/ {}, {normalizedCanonicalPath : sinon.match.same(oRequest)});
			oModelMock.expects("_updateETag")
				.withExactArgs(sinon.match.same(oRequest), sinon.match.same(oResponse));
			oModelMock.expects("_createEventInfo")
				.withExactArgs(sinon.match.same(oRequest), sinon.match.same(oResponse), "aRequests")
				.returns("oEventInfo");
			oModelMock.expects("fireRequestCompleted").withExactArgs("oEventInfo");

			// code under test
			ODataModel.prototype._processSuccess.call(oModel, oRequest, oResponse,
				/*fnSuccess*/ undefined, /*mGetEntities*/ {}, /*mChangeEntities*/ {}, mEntityTypes,
				/*bBatch*/ false, "aRequests");
		});
	});

	//*********************************************************************************************
	[{
		functionMetadata : false,
		headers : {location : "/service/new/function/target"},
		result : {
			// no changes: no functionMetadata given
			deepPath : "/deep/path",
			functionTarget : "/function/target"
		}
	}, {
		functionMetadata : true,
		headers : undefined,
		result : {
			// no headers given; no deepPath calculation; deepPath is set to initial functionTarget
			deepPath : "/function/target",
			functionTarget : "/function/target"
		}
	}, {
		functionMetadata : true,
		headers : {},
		result : {
			// no headers given; no deepPath calculation; deepPath is set to initial functionTarget
			deepPath : "/function/target",
			functionTarget : "/function/target"
		}
	}, {
		functionMetadata : true,
		headers : {location : "/service/new/function/target"},
		normalizeKey : {
			input : "/new/function/target",
			output : "/normalized/function/target"
		},
		result : {
			// functionTarget is updated by the new canonical path sliced out of locationHeader;
			// locationHeader and functionTarget do not match -> no deep path calculation; deepPath is
			// set to updated functionTarget
			deepPath : "/normalized/function/target",
			functionTarget : "/normalized/function/target"
		}
	}, {
		functionMetadata : true,
		headers : {location : "/http/service/new/function/target"},
		normalizeKey : {
			input : "/new/function/target",
			output : "/normalized/function/target"
		},
		result : {
			// functionTarget is updated by the new canonical path sliced out of locationHeader;
			// oModel.sServiceUrl is not a starting position of the locationHeader;
			// locationHeader and functionTarget do not match -> no deep path calculation; deepPath is
			// set to updated functionTarget
			deepPath : "/normalized/function/target",
			functionTarget : "/normalized/function/target"
		}
	}, {
		getDeepPathForCanonicalPath : {
			inputParam : "/function/target",
			result : undefined
		},
		functionMetadata : true,
		headers : {location : "/service/function/target"},
		normalizeKey : {
			input : "/function/target",
			output : "/function/target"
		},
		result : {
			// deepPath cannot be updated until getDeepPathForCanonicalPath returns a value; deepPath is
			// set to functionTarget which is updated by the calculated canonical path
			deepPath : "/function/target",
			functionTarget : "/function/target"
		}
	}, {
		getDeepPathForCanonicalPath : {
			inputParam : "/function/target",
			result : "/new/deep/path"
		},
		functionMetadata : true,
		headers : {location : "/service/function/target"},
		normalizeKey : {
			input : "/function/target",
			output : "/function/target"
		},
		result : {
			// deepPath and functionTarget are updated
			deepPath : "/new/deep/path",
			functionTarget : "/function/target"
		}
	}, {
		functionMetadata : true,
		headers : {location : "/otherservice/function/target"},
		result : {
			// locationHeader does not contain oModel.sServiceUrl; no canonical path and no deepPath can
			// be calculated; deepPath is set to initial functionTarget
			deepPath : "/function/target",
			functionTarget : "/function/target"
		}
	}, {
		adjustDeepPath : {
			inputDeepPath : "/function/target",
			mock : function () {}
		},
		functionMetadata : true,
		headers : undefined,
		result : {
			// deepPath is updated by calling adjustDeepPath; parameter mParameters.deepPath is taken
			// from oRequest.functionTarget; no prior calculation since headers are not given
			deepPath : "/correct/deep/path",
			functionTarget : "/function/target"
		}
	}, {
		adjustDeepPath : {
			inputDeepPath : "/different/function/target",
			mock : function () {}
		},
		contentID2KeyAndDeepPath : {},
		functionMetadata : true,
		headers : {location : "/service/different/function/target"},
		normalizeKey : {
			input : "/different/function/target",
			output : "/different/function/target"
		},
		result : {
			// deepPath is updated by calling adjustDeepPath; parameter mParameters.deepPath is taken
			// from sCanonicalPath (oRequest.functionTarget) which is sliced out of the headers location
			deepPath : "/correct/deep/path",
			functionTarget : "/different/function/target"
		}
	}, {
		adjustDeepPath : {
			inputDeepPath : "/new/deep/path",
			mock : function () {}
		},
		contentID : "~contentID",
		contentID2KeyAndDeepPath : {
			"~contentID" : {
				deepPath : "~oldDeepPath",
				key : "~key"
			}
		},
		getDeepPathForCanonicalPath : {
			inputParam : "/function/target",
			result : "/new/deep/path"
		},
		functionMetadata : true,
		headers : {location : "/service/function/target"},
		normalizeKey : {
			input : "/function/target",
			output : "/function/target"
		},
		result : {
			// deepPath is updated by calling adjustDeepPath; parameter mParameters.deepPath is taken
			// from sDeepPath which is calculated using getDeepPathForCanonicalPath
			deepPath : "/correct/deep/path",
			functionTarget : "/function/target"
		}
	}, {
		getDeepPathForCanonicalPath : {
			inputParam : "/function/target",
			result : "/new/deep/path"
		},
		functionMetadata : true,
		headers : {},
		result : {
			// In case no location header is provided, the deepPath has to be calculated based on the
			// function target
			deepPath : "/new/deep/path",
			functionTarget : "/function/target"
		}
	}].forEach(function (oFixture, i) {
		var sTitle = "_processSuccess for function import: update deepPath/functionTarget, " + i;

		QUnit.test(sTitle, function (assert) {
			var oModel = {
					oMetadata : {
						_getEntityTypeByPath : function () {}
					},
					sServiceUrl : "/service",
					_createEventInfo : function () {},
					_decreaseDeferredRequestCount : function () {},
					_getEntity : function () {},
					_normalizePath : function () {},
					_parseResponse : function () {},
					_updateETag : function () {},
					decreaseLaundering : function () {},
					fireRequestCompleted : function () {},
					getDeepPathForCanonicalPath : function () {}
				},
				oModelMock = this.mock(oModel),
				mParameters,
				oRequest = {
					adjustDeepPath : oFixture.adjustDeepPath && oFixture.adjustDeepPath.mock,
					contentID : oFixture.contentID,
					data : "requestData",
					deepPath : "/deep/path",
					functionMetadata : oFixture.functionMetadata,
					functionTarget : "/function/target",
					requestUri : "/service/path"
				},
				oResponse = {
					data : {
						_metadata : {}
					},
					headers : oFixture.headers,
					_imported : true
				};

			oModelMock.expects("_normalizePath").withExactArgs("/path").returns("normalizedPath0");
			this.mock(oModel.oMetadata).expects("_getEntityTypeByPath").withExactArgs("normalizedPath0")
				.returns("isFunction");
			oModelMock.expects("_normalizePath").withExactArgs("/path", undefined, true)
				.returns("normalizedPath1");
			oModelMock.expects("decreaseLaundering").withExactArgs("normalizedPath1", "requestData");
			oModelMock.expects("_decreaseDeferredRequestCount")
				.withExactArgs(sinon.match.same(oRequest));
			if (oFixture.normalizeKey) {
				this.mock(ODataUtils).expects("_normalizeKey")
					.withExactArgs(oFixture.normalizeKey.input)
					.returns(oFixture.normalizeKey.output);
			} else {
				this.mock(ODataUtils).expects("_normalizeKey").never();
			}
			if (oFixture.getDeepPathForCanonicalPath) {
				oModelMock.expects("getDeepPathForCanonicalPath")
					.withExactArgs(oFixture.getDeepPathForCanonicalPath.inputParam)
					.returns(oFixture.getDeepPathForCanonicalPath.result);
			}
			if (oFixture.adjustDeepPath) {
				this.mock(oRequest).expects("adjustDeepPath")
					.withExactArgs(sinon.match(function (mParameters0) {
						mParameters = mParameters0;
						return true;
					}))
					.returns("/correct/deep/path");
			}
			oModelMock.expects("_getEntity").withExactArgs(undefined).returns({__metadata : {}});
			oModelMock.expects("_parseResponse").withExactArgs(oResponse, oRequest, {}, {});
			oModelMock.expects("_updateETag").withExactArgs(oRequest, oResponse);
			oModelMock.expects("_createEventInfo").withExactArgs(oRequest, oResponse, "aRequests")
				.returns("oEventInfo");
			oModelMock.expects("fireRequestCompleted").withExactArgs("oEventInfo");

			// code under test
			ODataModel.prototype._processSuccess.call(oModel, oRequest, oResponse,
				/*fnSuccess*/ undefined, /*mGetEntities*/ {}, /*mChangeEntities*/ {},
				/*mEntityTypes*/ {}, /*bBatch*/ false, "aRequests", oFixture.contentID2KeyAndDeepPath);

			assert.strictEqual(oRequest.deepPath, oFixture.result.deepPath);
			assert.strictEqual(oRequest.functionTarget, oFixture.result.functionTarget);
			assert.strictEqual(oResponse.$reported, true);
			if (oFixture.adjustDeepPath) {
				assert.strictEqual(mParameters.deepPath, oFixture.adjustDeepPath.inputDeepPath);
				// $reported has been added after cloning the response
				assert.strictEqual(mParameters.response.$reported, undefined);
				mParameters.response.$reported = true;
				assert.deepEqual(mParameters.response, oResponse);
				assert.notStrictEqual(mParameters.response, oResponse);
				// mParameters.response is a deep copy
				mParameters.response.data.foo = "bar";
				assert.notDeepEqual(mParameters.response, oResponse);
			}
			if (oFixture.contentID) {
				assert.deepEqual(oFixture.contentID2KeyAndDeepPath, {
					"~contentID" : {
						deepPath : oFixture.result.deepPath,
						key : "~key"
					}
				});
			}
		});
	});

	//*********************************************************************************************
	QUnit.test("_processSuccess: for createEntry", function (assert) {
		var mEntityTypes = {},
			oModel = {
				oData : {},
				oMetadata : {
					_getEntityTypeByPath : function () {}
				},
				sServiceUrl : "/service",
				_createEventInfo : function () {},
				_decreaseDeferredRequestCount : function () {},
				_getEntity : function () {},
				_importData : function () {},
				_normalizePath : function () {},
				_parseResponse : function () {},
				_removeEntity : function () {},
				_updateETag : function () {},
				decreaseLaundering : function () {},
				fireRequestCompleted : function () {}
			},
			oModelMock = this.mock(oModel),
			oRequest = {
				created : true,
				data : "requestData",
				deepPath : "/entity(id-0-0)",
				key : "key('id-0-0')",
				method : "POST",
				requestUri : "/service/path",
				sideEffects : "~sideEffects"
			},
			oResponse = {
				data : {},
				statusCode : 201
			};

		oModelMock.expects("_normalizePath").withExactArgs("/path").returns("~sNormalizedPath");
		this.mock(oModel.oMetadata).expects("_getEntityTypeByPath")
			.withExactArgs("~sNormalizedPath")
			.returns({entityType : "FOO"});
		oModelMock.expects("_normalizePath").withExactArgs("/path", undefined, true)
			.returns("~sPath");
		oModelMock.expects("decreaseLaundering").withExactArgs("~sPath", "requestData");
		oModelMock.expects("_decreaseDeferredRequestCount")
			.withExactArgs(sinon.match.same(oRequest));
		oModelMock.expects("_importData")
			.withExactArgs({/*copy of oResponse.data*/},  {/*mLocalGetEntities*/},
				sinon.match.same(oResponse), sinon.match.same(oRequest), /*sPath*/undefined,
				/*sDeepPath*/undefined, /*sKey*/undefined, /*bIsFunction*/undefined,
				/*sPathFromCanonicalParent*/undefined, "~sideEffects");
		oModelMock.expects("_getEntity").withExactArgs("key('id-0-0')").returns({__metadata : {}});
		oModelMock.expects("_removeEntity").withExactArgs("key('id-0-0')");
		oModelMock.expects("_parseResponse")
			.withExactArgs(sinon.match.same(oResponse), sinon.match.same(oRequest), {}, {});
		oModelMock.expects("_updateETag")
			.withExactArgs(sinon.match.same(oRequest), sinon.match.same(oResponse));
		oModelMock.expects("_createEventInfo")
			.withExactArgs(sinon.match.same(oRequest), sinon.match.same(oResponse), "~aRequests")
			.returns("~oEventInfo");
		oModelMock.expects("fireRequestCompleted").withExactArgs("~oEventInfo");

		// code under test
		ODataModel.prototype._processSuccess.call(oModel, oRequest, oResponse,
			/*fnSuccess*/ undefined, /*mGetEntities*/ {}, /*mChangeEntities*/ {}, mEntityTypes,
			/*bBatch*/ false, "~aRequests");

		assert.strictEqual(oRequest.deepPath, "/entity(id-0-0)");
		assert.strictEqual(oResponse._imported, true);
		assert.strictEqual(oResponse.$reported, true);
		assert.strictEqual(mEntityTypes.FOO, true);
	});

	//*********************************************************************************************
	QUnit.test("removeInternalMetadata", function (assert) {
		var oEntityData,
			oModel = {},
			oModelPrototypeMock = this.mock(ODataModel.prototype),
			oResult;

		// code under test
		oResult = ODataModel.prototype.removeInternalMetadata.call(oModel);

		assert.deepEqual(oResult, {created : undefined, deepPath : undefined, invalid : undefined});

		oEntityData = {};

		// code under test
		oResult = ODataModel.prototype.removeInternalMetadata.call(oModel, oEntityData);

		assert.deepEqual(oEntityData, {});
		assert.deepEqual(oResult, {created : undefined, deepPath : undefined, invalid : undefined});

		oEntityData = {
			p : "p",
			__metadata : {
				uri : "uri",
				created : "created",
				deepPath : "deepPath",
				invalid : "invalid"
			}
		};

		// code under test
		oResult = ODataModel.prototype.removeInternalMetadata.call(oModel, oEntityData);

		assert.deepEqual(oEntityData, {p : "p", __metadata : {uri : "uri"}});
		assert.deepEqual(oResult, {
			created : "created",
			deepPath : "deepPath",
			invalid : "invalid"
		});

		oEntityData = {
			p : "p",
			__metadata : {
				uri : "uri",
				created : "created",
				deepPath : "deepPath",
				invalid : "invalid"
			},
			n : { // 0..1 navigation property
				p2 : "p2",
				__metadata : {
					uri : "uri2",
					created : "created2",
					deepPath : "deepPath2",
					invalid : "invalid2"
				}
			}
		};

		oModelPrototypeMock.expects("removeInternalMetadata") // the "code under test" call
			.withExactArgs(sinon.match.same(oEntityData))
			.callThrough();
		// recursive calls to removeInternalMetadata are only expected for non-scalar properties
		oModelPrototypeMock.expects("removeInternalMetadata")
			// do not use withExactArgs as this is called with index and array from forEach
			.withArgs(sinon.match.same(oEntityData.__metadata))
			.callThrough();
		oModelPrototypeMock.expects("removeInternalMetadata")
			.withArgs(sinon.match.same(oEntityData.n))
			.callThrough();
		oModelPrototypeMock.expects("removeInternalMetadata")
			.withArgs(sinon.match.same(oEntityData.n.__metadata))
			.callThrough();

		// code under test
		oResult = ODataModel.prototype.removeInternalMetadata.call(oModel, oEntityData);

		assert.deepEqual(oEntityData, {
			p : "p",
			__metadata : {uri : "uri"},
			n : {
				p2 : "p2",
				__metadata : {uri : "uri2"}
			}
		});
		assert.deepEqual(oResult, {
			created : "created",
			deepPath : "deepPath",
			invalid : "invalid"
		});

		oEntityData = {
			p : "p",
			__metadata : {
				uri : "uri",
				created : "created",
				deepPath : "deepPath",
				invalid : "invalid"
			},
			n : [{ // 0..n navigation property
					p2 : "p2",
					__metadata : {
						uri : "uri2",
						created : "created2",
						deepPath : "deepPath2",
						invalid : "invalid2"
					}
			}]
		};

		oModelPrototypeMock.expects("removeInternalMetadata") // the "code under test" call
			.withExactArgs(sinon.match.same(oEntityData))
			.callThrough();
		// recursive calls to removeInternalMetadata are only expected for non-scalar properties
		oModelPrototypeMock.expects("removeInternalMetadata")
			// do not use withExactArgs as this is called with index and array from forEach
			.withArgs(sinon.match.same(oEntityData.__metadata))
			.callThrough();
		oModelPrototypeMock.expects("removeInternalMetadata")
			.withArgs(sinon.match.same(oEntityData.n[0]))
			.callThrough();
		oModelPrototypeMock.expects("removeInternalMetadata")
			.withArgs(sinon.match.same(oEntityData.n[0].__metadata))
			.callThrough();

		// code under test
		oResult = ODataModel.prototype.removeInternalMetadata.call(oModel, oEntityData);

		assert.deepEqual(oEntityData, {
			p : "p",
			__metadata : {uri : "uri"},
			n : [{
				p2 : "p2",
				__metadata : {uri : "uri2"}
			}]
		});
		assert.deepEqual(oResult, {
			created : "created",
			deepPath : "deepPath",
			invalid : "invalid"
		});
	});

	//*********************************************************************************************
	QUnit.test("removeInternalMetadata, recursively", function (assert) {
		var oEntityData = {
				p : "p",
				n1 : { // 0..1 navigation property
					p1 : "p1",
					__metadata : {
						uri : "uri1",
						created : "created1",
						deepPath : "deepPath1",
						invalid : "invalid1"
					},
					x : {
						p4 : "p4",
						n3 : [{ // 0..n navigation property
							p3 : "p3",
							__metadata : {
								uri : "uri3",
								created : "created3",
								deepPath : "deepPath3",
								invalid : "invalid3"
							}
						}]
					}
				},
				n2 : [{ // 0..n navigation property
					p2 : "p2",
					__metadata : {
						uri : "uri2",
						created : "created2",
						deepPath : "deepPath2",
						invalid : "invalid2"
					}
				}]
			},
			oResult;

		// code under test
		oResult = ODataModel.prototype.removeInternalMetadata(oEntityData);

		assert.deepEqual(oEntityData, {
			p : "p",
			n1 : { // 0..1 navigation property
				p1 : "p1",
				__metadata : {
					uri : "uri1"
				},
				x : {
					p4 : "p4",
					n3 : [{ // 0..n navigation property
						p3 : "p3",
						__metadata : {
							uri : "uri3"
						}
					}]
				}
			},
			n2 : [{ // 0..n navigation property
				p2 : "p2",
				__metadata : {
					uri : "uri2"
				}
			}]
		});
		assert.deepEqual(oResult, {created : undefined, deepPath : undefined, invalid : undefined});
	});

	//*********************************************************************************************
	QUnit.test("_processRequestQueue: call #removeInternalMetadata, non-$batch", function (assert) {
		var oModel = {
				bUseBatch : false,
				checkDataState : function () {},
				getKey : function () {},
				increaseLaundering : function () {},
				mLaunderingState : "launderingState",
				removeInternalMetadata : function () {},
				_submitSingleRequest : function () {}
			},
			oModelMock = this.mock(oModel),
			mRequests = {
				undefined /*group id*/ : {
					changes : {
						undefined /*change set id*/ : [{
							parts : [{
								request : {}
							}],
							request : {
								data : "payload"
							}
						}]
					}
				}
			};

		oModelMock.expects("getKey").withExactArgs("payload").returns("path");
		oModelMock.expects("increaseLaundering").withExactArgs("/path", "payload").returns("path");
		oModelMock.expects("removeInternalMetadata").withExactArgs("payload");
		oModelMock.expects("_submitSingleRequest")
			.withExactArgs(sinon.match.same(mRequests[undefined].changes[undefined][0]));
		oModelMock.expects("checkDataState").withExactArgs("launderingState");

		// code under test
		ODataModel.prototype._processRequestQueue.call(oModel, mRequests
			/*, sGroupId, fnSuccess, fnError*/);
	});

	//*********************************************************************************************
	QUnit.test("getMessageScope/setMessageScope", function (assert) {
		var oModel = {};

		// code under test
		ODataModel.prototype.setMessageScope.call(oModel, MessageScope.RequestedObjects);

		// code under test
		assert.strictEqual(ODataModel.prototype.getMessageScope.call(oModel),
			MessageScope.RequestedObjects);

		// code under test
		ODataModel.prototype.setMessageScope.call(oModel, MessageScope.BusinessObject);

		// code under test
		assert.strictEqual(ODataModel.prototype.getMessageScope.call(oModel),
			MessageScope.BusinessObject);

		// code under test
		assert.throws(function () {
			ODataModel.prototype.setMessageScope.call(oModel, "Foo");
		}, new Error("Unsupported message scope: Foo"));
	});

	//*********************************************************************************************
	[{
		sFullTarget : "/foo", sPathPrefix : "", bResult : true
	}, {
		sFullTarget : "/foo", sPathPrefix : "/", bResult : true
	}, {
		sFullTarget : "/foo", sPathPrefix : "/f", bResult : false
	}, {
		sFullTarget : "/foo", sPathPrefix : "/foo", bResult : true
	}, {
		sFullTarget : "/foo(42)", sPathPrefix : "/foo", bResult : true
	}, {
		sFullTarget : "/foo/bar", sPathPrefix : "/foo", bResult : true
	}, {
		sFullTarget : "/foo", sPathPrefix : "/foo/bar", bResult : false
	}, {
		sFullTarget : "/foo", sPathPrefix : "/baz", bResult : false
	}].forEach(function (oFixture, i) {
		[false, true].forEach(function (bMulti) {
		QUnit.test("isMessageMatching, " + i + ", multi-target=" + bMulti, function (assert) {
			var vFullTarget = bMulti ? ["/xyz"].concat([oFixture.sFullTarget]) : oFixture.sFullTarget;

			// code under test
			assert.strictEqual(ODataModel.prototype.isMessageMatching
					.call({}, new Message({fullTarget : vFullTarget}), oFixture.sPathPrefix),
				 oFixture.bResult);
		});
		});
	});

	//*********************************************************************************************
	QUnit.test("filterMatchingMessages", function (assert) {
		var oMessage0 = "sap.ui.core.message.Message0",
			oMessage1 = "sap.ui.core.message.Message1",
			oMessage2 = "sap.ui.core.message.Message2",
			oModel = {
				mMessages : {
					"/foo" : []
				},
				isMessageMatching : function () {}
			},
			oModelMock = this.mock(oModel);

		oModelMock.expects("isMessageMatching").never();

		// code under test
		assert.deepEqual(ODataModel.prototype.filterMatchingMessages.call(oModel, "/foo", "/foo"),
			[]);

		oModel.mMessages = {
			"/foo" : [oMessage0, oMessage1, oMessage2]
		};
		oModelMock.expects("isMessageMatching").withExactArgs(oMessage0, "/").returns(true);
		oModelMock.expects("isMessageMatching").withExactArgs(oMessage1, "/").returns(false);
		oModelMock.expects("isMessageMatching").withExactArgs(oMessage2, "/").returns(true);

		// code under test
		assert.deepEqual(ODataModel.prototype.filterMatchingMessages.call(oModel, "/foo", "/"),
			[oMessage0, oMessage2]);

		oModelMock.expects("isMessageMatching").withExactArgs(oMessage0, "/baz").returns(false);
		oModelMock.expects("isMessageMatching").withExactArgs(oMessage1, "/baz").returns(false);
		oModelMock.expects("isMessageMatching").withExactArgs(oMessage2, "/baz").returns(false);

		// code under test
		assert.deepEqual(ODataModel.prototype.filterMatchingMessages.call(oModel, "/foo", "/baz"),
			[]);
	});

	//*********************************************************************************************
	QUnit.test("getMessages", function (assert) {
		var oContext = {sDeepPath : "deepPath"},
			aMessages = [],
			oModel = {
				getMessagesByPath : function () {}
			};

		this.mock(oModel).expects("getMessagesByPath").withExactArgs("deepPath", true)
			.returns(aMessages);
		this.mock(aMessages).expects("sort").withExactArgs(Message.compare).returns(aMessages);

		// code under test
		assert.strictEqual(ODataModel.prototype.getMessages.call(oModel, oContext), aMessages);
	});

	//*********************************************************************************************
	[
		{iMessageCount : 200, iRowCount : 100},
		{iMessageCount : 20, iRowCount : 30},
		{iMessageCount : 5, iRowCount : 20}
	].forEach(function (oFixture) {
		var sTitle = "getMessages: Performance Test - simulate " + oFixture.iMessageCount
				+ " messages for " + oFixture.iRowCount + " table rows";
		QUnit.skip(sTitle, function (assert) {
			var oContext = {
					sDeepPath : "deep(1)/path"
				},
				i,
				oModel = {
					filterMatchingMessages : ODataModel.prototype.filterMatchingMessages,
					getMessagesByPath : Model.prototype.getMessagesByPath,
					isMessageMatching : ODataModel.prototype.isMessageMatching,
					mMessages : {}
				},
				sPath;

			// prepare messages
			for (i = 0; i < oFixture.iMessageCount; i += 1) {
				sPath = "deep(" + i + ")/path";
				oModel.mMessages[sPath] = [{
					fullTarget : sPath
				}];
			}

			// code under test
			repeatedTest(assert, function () {
				for (i = 0; i < oFixture.iRowCount; i += 1) {
					ODataModel.prototype.getMessages.call(oModel, oContext);
				}
			});
		});
	});

	//*********************************************************************************************
	QUnit.test("createBindingContext calls #read with updateAggregatedMessages and calls"
			+ " callback with a V2 context", function (assert) {
		var fnCallBack = sinon.stub(),
			oModel = {
				createCustomParams : function () {},
				_getKey : function () {},
				_isCanonicalRequestNeeded : function () {},
				_isReloadNeeded : function () {},
				getContext : function () {},
				read : function () {},
				resolve : function () {},
				resolveDeep : function () {}
			},
			oModelMock = this.mock(oModel),
			oReadExpectation;

		oModelMock.expects("_isCanonicalRequestNeeded").withExactArgs(undefined)
			.returns("~bCanonical");
		oModelMock.expects("resolve").withExactArgs("~path/ToZ", "~context", "~bCanonical")
			.returns("~sResolvedPath");
		oModelMock.expects("resolveDeep").withExactArgs("~path/ToZ", "~context")
			.returns("~sDeepPath");
		oModelMock.expects("createCustomParams").withExactArgs(undefined).returns(undefined);
		oReadExpectation = oModelMock.expects("read").withExactArgs("~path/ToZ", {
			canonicalRequest : "~bCanonical",
			context : "~context",
			error : sinon.match.func,
			groupId : undefined,
			success : sinon.match.func,
			updateAggregatedMessages : true,
			urlParameters : []
		});

		// code under test - updateAggregatedMessages set to true
		ODataModel.prototype.createBindingContext.call(oModel, "~path/ToZ", "~context",
			/*mParameters*/undefined, fnCallBack, /*bReload*/true);

		oModelMock.expects("_getKey").withExactArgs("~oData").returns("~sKey");
		oModelMock.expects("getContext").withExactArgs("/~sKey", "~sDeepPath")
			.returns("~v2.Context");

		// code under test - call success handler with key data
		oReadExpectation.args[0][1].success("~oData");

		assert.ok(fnCallBack.calledOnceWithExactly("~v2.Context"));
		fnCallBack.resetHistory();

		oModelMock.expects("_getKey").withExactArgs("~oData").returns(undefined);
		oModelMock.expects("getContext").never();

		// code under test - call success handler without key data
		oReadExpectation.args[0][1].success("~oData");

		assert.ok(fnCallBack.calledOnceWithExactly(null));
		fnCallBack.resetHistory();

		// code under test - call error handler
		oReadExpectation.args[0][1].error({/*oError*/});

		assert.ok(fnCallBack.calledOnceWithExactly(null));
	});

	//*********************************************************************************************
	QUnit.test("createBindingContext: unresolved -> return null", function (assert) {
		var fnCallBack = sinon.stub(),
			oModel = {
				_isCanonicalRequestNeeded: function() {},
				resolve: function() {},
				resolveDeep: function() {}
			};

		this.mock(oModel).expects("_isCanonicalRequestNeeded").withExactArgs(undefined)
			.returns(false);
		this.mock(oModel).expects("resolve").withExactArgs("~sPath", undefined, false)
			.returns(undefined);
		this.mock(oModel).expects("resolveDeep").withExactArgs("~sPath", undefined)
			.returns("~sDeepPath");

		// code under test - path cannot be resolved
		assert.strictEqual(
			ODataModel.prototype.createBindingContext.call(oModel, "~sPath", /*oContext*/undefined,
				/*mParameters*/undefined, fnCallBack, /*bReload*/true),
			null);

		assert.ok(fnCallBack.calledOnceWithExactly(null));
	});

	//*********************************************************************************************
	QUnit.test("createBindingContext: resolved with createPreliminaryContext", function (assert) {
		var oModel = {
				_isCanonicalRequestNeeded: function() {},
				resolve: function() {},
				resolveDeep: function() {},
				getContext: function() {}
			},
			oModelMock = this.mock(oModel);

		oModelMock.expects("_isCanonicalRequestNeeded").withExactArgs(undefined)
			.returns(false);
		oModelMock.expects("resolve").exactly(2).withExactArgs("~sPath", undefined, false)
			.returns("/~sResolvedPath");
		oModelMock.expects("resolveDeep").withExactArgs("~sPath", undefined)
			.returns("~sDeepPath");
		oModelMock.expects("getContext").withExactArgs("/~sResolvedPath", "~sDeepPath")
			.returns("~v2.Context");

		// code under test - resolved with createPreliminaryContext set
		assert.strictEqual(
			ODataModel.prototype.createBindingContext.call(oModel, "~sPath", /*oContext*/undefined,
				/*mParameters*/{
					createPreliminaryContext: true
				}, /*fnCallBack*/undefined, /*bReload*/true),
				"~v2.Context");
	});

	//*********************************************************************************************
	["/~sCanonicalPath", undefined].forEach(function (sCanonicalPath) {
		var sTitle = "createBindingContext: resolved without reload; returns V2 Context with"
				+ " canonicalPath=" + sCanonicalPath;

		QUnit.test(sTitle, function (assert) {
			var fnCallBack = sinon.stub(),
				oExpectedContext = sCanonicalPath ? "~v2.Context" : null,
				oModel = {
					_isCanonicalRequestNeeded: function() {},
					resolve: function() {},
					resolveDeep: function() {},
					getContext: function() {}
				},
				oModelMock = this.mock(oModel);

			oModelMock.expects("_isCanonicalRequestNeeded").withExactArgs(undefined)
				.returns(/*bCanonical*/false);
			oModelMock.expects("resolve").withExactArgs("/~sPath", undefined, false)
				.returns("/~sResolvedPath");
			oModelMock.expects("resolveDeep").withExactArgs("/~sPath", undefined)
				.returns("~sDeepPath");
			oModelMock.expects("resolve").withExactArgs("/~sPath", undefined, true)
				.returns(sCanonicalPath);
			oModelMock.expects("getContext").withExactArgs("/~sCanonicalPath", "~sDeepPath")
				.exactly(sCanonicalPath ? 1 : 0)
				.returns("~v2.Context");

			// code under test - path cannot be resolved
			assert.strictEqual(
				ODataModel.prototype.createBindingContext.call(oModel, "/~sPath", /*oContext*/undefined,
					/*mParameters*/undefined, fnCallBack, /*bReload*/false),
				oExpectedContext);

			assert.ok(fnCallBack.calledOnceWithExactly(oExpectedContext));
		});
	});

	//*********************************************************************************************
	// BCP: 1970052240
	[false, true].forEach(function (bForceUpdate0, i) {
		[false, true].forEach(function (bForceUpdate1, j) {
			[{
				call0 : {"/path/A" : false, "/path/B" : true},
				call1 : {"/path/A" : true, "/path/C" : false},
				result : {"/path/A" : true, "/path/B" : true, "/path/C" : false}
			}, {
				call0 : {"/path/A" : false, "/path/B" : true},
				call1 : undefined,
				result : {"/path/A" : false, "/path/B" : true}
			}, {
				call0 : {"/path/A" : false, "/path/B" : true},
				call1 : {},
				result : {"/path/A" : false, "/path/B" : true}
			}].forEach(function (oChangedEntities, k) {
		QUnit.test("checkUpdate async (" + i + ", " + j + ", " + k + ")", function (assert) {
			var done = assert.async(),
				bForceUpdate2 = bForceUpdate0 || bForceUpdate1,
				oModel = {
					checkUpdate : function () {},
					mChangedEntities4checkUpdate : {},
					sUpdateTimer : null
				},
				sUpdateTimer;

			this.mock(oModel).expects("checkUpdate")
				.withExactArgs(bForceUpdate2, /*bAsync*/false, oChangedEntities.result)
				.callsFake(function () {
					done();
				});

			// code under test
			ODataModel.prototype.checkUpdate.call(oModel, bForceUpdate0, true, oChangedEntities.call0);

			sUpdateTimer = oModel.sUpdateTimer;
			assert.notStrictEqual(sUpdateTimer, null);

			// code under test
			ODataModel.prototype.checkUpdate.call(oModel, bForceUpdate1, true, oChangedEntities.call1);

			assert.strictEqual(oModel.sUpdateTimer, sUpdateTimer);
		});
			});
		});
	});

	//*********************************************************************************************
	// BCP: 1970052240
	[false, true].forEach(function (bForceUpdate, i) {
		QUnit.test("checkUpdate sync (" + i + ")", function (assert) {
			var oBinding = {
					checkUpdate : function () {}
				},
				mChangedEntities = "changedEntities",
				oModel = {
					checkUpdate : function () {},
					getBindings : function () {},
					_processAfterUpdate : function () {},
					// test data
					sUpdateTimer : "updateTimer",
					bForceUpdate : bForceUpdate,
					mChangedEntities4checkUpdate : "cumulatedChangedEntities"
				};

			this.mock(window).expects("clearTimeout").withExactArgs("updateTimer");
			this.mock(oModel).expects("getBindings").returns([oBinding]);
			this.mock(oBinding).expects("checkUpdate").withExactArgs(bForceUpdate, mChangedEntities);
			this.mock(oModel).expects("_processAfterUpdate").withExactArgs();

			// code under test
			ODataModel.prototype.checkUpdate.call(oModel, bForceUpdate, false, mChangedEntities);

			assert.deepEqual(oModel.mChangedEntities4checkUpdate, {});
			assert.strictEqual(oModel.bForceUpdate, undefined);
			assert.strictEqual(oModel.sUpdateTimer, null);
		});
	});

	//*********************************************************************************************
	// BCP: 2180036790
	QUnit.test("checkUpdate: truthy bForceUpdate of async wins over later sync", function (assert) {
		var oBinding = {
				checkUpdate : function () {}
			},
			oBindingMock = this.mock(oBinding),
			oModel = {
				_processAfterUpdate : function () {},
				getBindings : function () {},
				mChangedEntities4checkUpdate : {},
				sUpdateTimer : "updateTimer"
			},
			oModelMock = this.mock(oModel),
			oWindowMock = this.mock(window);

		oWindowMock.expects("clearTimeout").never();
		oModelMock.expects("getBindings").never();
		oBindingMock.expects("checkUpdate").never();
		oModelMock.expects("_processAfterUpdate").never();

		// code under test
		ODataModel.prototype.checkUpdate.call(oModel, true, true);

		oWindowMock.expects("clearTimeout").withExactArgs(oModel.sUpdateTimer).callThrough();
		oModelMock.expects("getBindings").withExactArgs().returns([oBinding]);
		oBindingMock.expects("checkUpdate").withExactArgs(true, undefined);
		oModelMock.expects("_processAfterUpdate").withExactArgs();

		// code under test
		ODataModel.prototype.checkUpdate.call(oModel);

		assert.strictEqual(oModel.bForceUpdate, undefined);
		assert.strictEqual(oModel.sUpdateTimer, null);
	});

	//*********************************************************************************************
	["expandAfterCreateFailed", "expandAfterFunctionCallFailed"].forEach(function (sExpandAfter) {
		QUnit.test("_createEventInfo: " + sExpandAfter, function (assert) {
			var oEventInfo,
				oResponseHeaders = {},
				oExpectedEventInfo = {
					ID : "~requestID",
					async : "~async",
					headers : "~requestHeader",
					method : "~method",
					response : {
						headers : oResponseHeaders,
						responseText : "~body",
						statusCode : 201,
						statusText : "~statusText"
					},
					success : true,
					url : "~requestUri"
				},
				oModel = {},
				oRequest = {
					async : "~async",
					headers : "~requestHeader",
					method : "~method",
					requestID : "~requestID",
					requestUri : "~requestUri"
				},
				oResponse = {
					response : {
						body : "~body",
						headers : oResponseHeaders,
						statusCode : 201,
						statusText : "~statusText"
					}
				};

			oResponse.response[sExpandAfter] = true;
			oExpectedEventInfo.response[sExpandAfter] = true;

			// code under test
			oEventInfo = ODataModel.prototype._createEventInfo.call(oModel, oRequest, oResponse);

			assert.deepEqual(oEventInfo, oExpectedEventInfo);
			assert.strictEqual(oEventInfo.response.headers, oResponseHeaders);
		});
	});

	//*********************************************************************************************
	QUnit.test("_processChange: restore expandRequest", function (assert) {
		var oContext = {hasSubContexts : function () {}},
			oData = {
				__metadata : {
					created : {
						contentID : "~contentID",
						expandRequest : "~expandRequest",
						key : "~createdKey"
					},
					deepPath : "~deepPath"
				}
			},
			oModel = {
				oMetadata : {
					_getEntityTypeByPath : function () {},
					_getNavigationPropertyNames : function () {}
				},
				_addSubEntitiesToPayload : function () {},
				_createRequest : function () {},
				_createRequestUrl : function () {},
				_getHeaders : function () {},
				_getObject : function () {},
				_isTransitionMessagesOnly : function () {},
				_removeReferences : function () {},
				getContext : function () {},
				getETag : function () {}
			},
			oRequest = {},
			oResult;

		this.mock(oModel.oMetadata).expects("_getEntityTypeByPath")
			.withExactArgs("~sKey")
			.returns("~oEntityType");
		this.mock(oModel).expects("_getObject").withExactArgs("/~sKey").returns({});
		this.mock(oModel.oMetadata).expects("_getNavigationPropertyNames")
			.withExactArgs("~oEntityType")
			.returns([]);
		this.mock(oModel).expects("_removeReferences")
			.withExactArgs({__metadata : {}})
			.returns("~oPayload");
		this.mock(oModel).expects("_getHeaders").withExactArgs(undefined).returns("~mHeaders");
		this.mock(oModel).expects("_isTransitionMessagesOnly").withExactArgs("~sGroupId").returns(false);
		this.mock(oModel).expects("getETag").withExactArgs("~oPayload").returns("~sETag");
		this.mock(oModel).expects("getContext").withExactArgs("/~sKey").returns(oContext);
		this.mock(oModel).expects("_createRequestUrl")
			.withExactArgs("/~createdKey", null, undefined, undefined)
			.returns("~sUrl");
		this.mock(oContext).expects("hasSubContexts").withExactArgs().returns("~hasSubContexts");
		this.mock(oModel).expects("_createRequest")
			.withExactArgs("~sUrl", "~deepPath", "POST", "~mHeaders", "~oPayload", "~sETag",
				undefined, true, "~hasSubContexts")
			.returns(oRequest);
		this.mock(oModel).expects("_addSubEntitiesToPayload")
			.withExactArgs(sinon.match.same(oContext), "~oPayload");

		// code under test
		oResult = ODataModel.prototype._processChange.call(oModel, "~sKey", oData, "~sGroupId", "POST");

		assert.deepEqual(oResult, {
			contentID : "~contentID",
			created : true,
			expandRequest : "~expandRequest"
		});
		assert.strictEqual(oResult, oRequest);
	});

	//*********************************************************************************************
	QUnit.test("_processChange: restore functionTarget for function imports", function (assert) {
		var oContext = {hasSubContexts : function () {}},
			oData = {
				__metadata : {
					created : {
						functionImport : true,
						functionMetadata : "~functionMetadata",
						key : "~createdKey"
					},
					deepPath : "~deepPath"
				}
			},
			oModel = {
				oMetadata : {
					_getCanonicalPathOfFunctionImport : function () {},
					_getEntityTypeByPath : function () {}
				},
				_createFunctionImportParameters : function () {},
				_createRequest : function () {},
				_createRequestUrl : function () {},
				_getHeaders : function () {},
				_getObject : function () {},
				_removeReferences : function () {},
				getContext : function () {},
				getETag : function () {}
			},
			oRequest = {},
			oResult;

		this.mock(oModel.oMetadata).expects("_getEntityTypeByPath").withExactArgs("~sKey")
			.returns("~oEntityType");
		this.mock(oModel).expects("_getObject").withExactArgs("/~sKey").returns({});
		this.mock(oModel).expects("_createFunctionImportParameters")
			.withExactArgs("~createdKey", "POST", oData).returns("~urlParameters");
		this.mock(oModel).expects("_removeReferences").withExactArgs(undefined).returns("~payload");
		this.mock(ODataUtils).expects("_createUrlParamsArray").withExactArgs("~urlParameters")
			.returns("~aUrlParams");
		this.mock(oModel).expects("_getHeaders").withExactArgs(undefined).returns("~mHeaders");
		this.mock(oModel).expects("getETag").withExactArgs("~payload").returns("~sETag");
		this.mock(oModel).expects("getContext").withExactArgs("/~sKey").returns(oContext);
		this.mock(oContext).expects("hasSubContexts").withExactArgs().returns("~hasSubContexts");
		this.mock(oModel).expects("_createRequestUrl")
			.withExactArgs("/~createdKey", null, "~aUrlParams", undefined).returns("~sUrl");
		this.mock(oModel).expects("_createRequest")
			.withExactArgs("~sUrl", "~deepPath", "POST", "~mHeaders", "~payload", "~sETag",
				undefined, true, "~hasSubContexts")
			.returns(oRequest);
		this.mock(oModel.oMetadata).expects("_getCanonicalPathOfFunctionImport")
			.withExactArgs("~functionMetadata", "~urlParameters")
			.returns("~functionTarget");

		// code under test
		oResult = ODataModel.prototype._processChange.call(oModel, "~sKey", oData, "~sGroupId", "POST");

		assert.deepEqual(oResult, {
				functionMetadata : "~functionMetadata",
				functionTarget : "~functionTarget"
			});
		assert.strictEqual(oResult, oRequest);
	});

	//*********************************************************************************************
	QUnit.test("_processChange: create, enhance payload for deep create", function (assert) {
		var oContext = {hasSubContexts : function () {}},
			oData = {
				__metadata : {
					created : {
						key : "~createdKey"
					},
					deepPath : "~deepPath"
				}
			},
			oModel = {
				oMetadata : {
					_getEntityTypeByPath : function () {},
					_getNavigationPropertyNames : function () {}
				},
				_addSubEntitiesToPayload : function () {},
				_createRequest : function () {},
				_createRequestUrl : function () {},
				_getHeaders : function () {},
				_getObject : function () {},
				_isTransitionMessagesOnly : function () {},
				_removeReferences : function () {},
				getContext : function () {},
				getETag : function () {}
			},
			oRequest = {},
			oResult;

		this.mock(oModel.oMetadata).expects("_getEntityTypeByPath").withExactArgs("~sKey")
			.returns("~oEntityType");
		this.mock(oModel).expects("_getObject").withExactArgs("/~sKey").returns({foo : 7});
		this.mock(oModel.oMetadata).expects("_getNavigationPropertyNames")
			.withExactArgs("~oEntityType")
			.returns([]);
		this.mock(oModel).expects("_removeReferences")
			.withExactArgs({__metadata : {}, foo : 7})
			.returns("~payload");
		this.mock(oModel).expects("_getHeaders").withExactArgs(undefined).returns("~mHeaders");
		this.mock(oModel).expects("_isTransitionMessagesOnly").withExactArgs("~sGroupId").returns(false);
		this.mock(oModel).expects("getETag").withExactArgs("~payload").returns("~sETag");
		this.mock(oModel).expects("getContext").withExactArgs("/~sKey").returns(oContext);
		this.mock(oModel).expects("_createRequestUrl")
			.withExactArgs("/~createdKey", null, undefined, undefined).returns("~sUrl");
		this.mock(oContext).expects("hasSubContexts").withExactArgs().returns("~hasSubContexts");
		this.mock(oModel).expects("_createRequest")
			.withExactArgs("~sUrl", "~deepPath", "POST", "~mHeaders", "~payload", "~sETag",
				undefined, true, "~hasSubContexts")
			.returns(oRequest);
		this.mock(oModel).expects("_addSubEntitiesToPayload")
			.withExactArgs(sinon.match.same(oContext), "~payload");

		// code under test
		oResult = ODataModel.prototype._processChange.call(oModel, "~sKey", oData, "~sGroupId", "POST");

		assert.deepEqual(oRequest, {created : true});
		assert.strictEqual(oResult, oRequest);
	});

	//*********************************************************************************************
	[false, true].forEach(function (bExpandRequest, i) {
		var sTitle = "_processRequestQueue: push expandRequest to queue, " + i + ", consider change headers";

		QUnit.test(sTitle, function (assert) {
			var oRequest = {
					data : "~data",
					expandRequest : bExpandRequest ? "~expandRequest" : undefined,
					headers : "~headers"
				},
				oChange = {
					parts : [{
						fnError : "~fnChangeError",
						request : {},
						requestHandle : "~changeRequestHandle",
						fnSuccess : "~fnChangeSuccess"
					}],
					request : oRequest
				},
				oModel = {
					mLaunderingState : "~mLaunderingState",
					bUseBatch : true,
					_collectChangedEntities : function () {},
					_createBatchRequest : function () {},
					_pushToRequestQueue : function () {},
					_submitBatchRequest : function () {},
					checkDataState : function () {},
					getKey : function () {},
					increaseLaundering : function () {},
					removeInternalMetadata : function () {}
				},
				oRequestGroup = {
					changes : {"~sChangeSetId" : [oChange]}
				},
				mRequests = {"~sGroupId" : oRequestGroup};

			this.mock(oModel).expects("_collectChangedEntities")
				.withExactArgs(sinon.match.same(oRequestGroup), {}, {});
			this.mock(_Helper).expects("extend").withExactArgs("~headers", "~changeHeaders");
			this.mock(oModel).expects("getKey").withExactArgs("~data").returns("~key");
			this.mock(oModel).expects("increaseLaundering").withExactArgs("/~key", "~data");
			this.mock(oModel).expects("removeInternalMetadata").withExactArgs("~data");
			this.mock(oModel).expects("_pushToRequestQueue")
				.withExactArgs(sinon.match.same(mRequests), "~sGroupId", undefined, "~expandRequest",
					"~fnChangeSuccess", "~fnChangeError", "~changeRequestHandle", false)
				.exactly(bExpandRequest ? 1 : 0);
			this.mock(oModel).expects("_createBatchRequest")
				.withExactArgs([{__changeRequests : [sinon.match.same(oRequest)]}])
				.returns("~oBatchRequest");
			this.mock(oModel).expects("_submitBatchRequest")
				.withExactArgs("~oBatchRequest", [[sinon.match.same(oChange)]], "~fnSuccess",
					"~fnError");
			this.mock(oModel).expects("checkDataState").withExactArgs("~mLaunderingState");

			// code under test
			ODataModel.prototype._processRequestQueue.call(oModel, mRequests, "~sGroupId", "~fnSuccess",
				"~fnError", "~changeHeaders");
		});
	});

	//*********************************************************************************************
	QUnit.test("createEntry: expand without bUseBatch leads to an error", function (assert) {
		var oModel = {bUseBatch : false};

		// code under test
		assert.throws(function () {
			ODataModel.prototype.createEntry.call(oModel, "~path", {expand : "ToNavigation"});
		}, new Error("The 'expand' parameter is only supported if batch mode is used"));
	});

	//*********************************************************************************************
	QUnit.test("createEntry: no created callback, before metadata is available", function (assert) {
		var oModel = {
				oMetadata : {
					isLoaded : function () {}
				}
			};

		this.mock(oModel.oMetadata).expects("isLoaded").withExactArgs().returns(false);
		this.oLogMock.expects("error")
			.withExactArgs("Tried to use createEntry without created-callback, before metadata is"
				+ " available!");

		// code under test
		assert.strictEqual(
			ODataModel.prototype.createEntry.call(oModel, "/~path"),
			undefined);
	});

	//*********************************************************************************************
	[undefined, "~expand"].forEach(function (sExpand) {
		[true, false].forEach(function (bWithCallbackHandlers) {
			(!sExpand
			? [ // successful creation without expand
				function (assert, oEventHandlersMock, fnAbort, fnError, fnSuccess, pCreate,
						fnExpectResetCreatePromise) {
					assert.ok(pCreate.isPending());

					fnExpectResetCreatePromise();
					oEventHandlersMock.expects("fnSuccess")
						.exactly(bWithCallbackHandlers ? 1 : 0)
						.withExactArgs("~oData", "~oCreateResponse");

					// code under test
					fnSuccess("~oData", "~oCreateResponse");

					assert.ok(pCreate.isFulfilled());

					return pCreate.then(function (oResult) {
						assert.strictEqual(oResult, undefined);
					});
				},
				// aborted creation without expand
				function (assert, oEventHandlersMock, fnAbort, fnError, fnSuccess, pCreate,
						fnExpectResetCreatePromise) {
					assert.ok(pCreate.isPending());

					// resetting the create promise is done only in success cases; do not call
					// fnExpectResetCreatePromise

					// code under test
					fnAbort("~oError");

					assert.ok(pCreate.isRejected());
					assert.strictEqual(pCreate.getResult(), "~oError");
					// don't catch to test avoiding "Uncaught (in promise)"
				}
			]
			: [
				// POST and GET succeed
				function (assert, oEventHandlersMock, fnAbort, fnError, fnSuccess, pCreate,
						fnExpectResetCreatePromise) {
					var oDataGET = {GET : true},
						oDataPOST = {POST : true},
						oResponseGET = "~oResponseGET",
						oResponsePOST = "~oResponsePOST";

					// code under test - POST request succeeds
					fnSuccess(oDataPOST, oResponsePOST);

					assert.ok(pCreate.isPending());

					fnExpectResetCreatePromise();
					oEventHandlersMock.expects("fnSuccess")
						.exactly(bWithCallbackHandlers ? 1 : 0)
						.withExactArgs({GET : true, POST : true}, oResponsePOST);

					// code under test - GET request succeeds
					fnSuccess(oDataGET, oResponseGET);

					assert.ok(pCreate.isFulfilled());

					return pCreate.then(function (oResult) {
						assert.strictEqual(oResult, undefined);
					});
				},
				// POST and GET fail; after retrying the creation both requests succeed
				function (assert, oEventHandlersMock, fnAbort, fnError, fnSuccess, pCreate,
						fnExpectResetCreatePromise) {
					var oDataGET = {GET : true},
						oDataPOST = {POST : true},
						oErrorGET = {},
						oErrorPOST = {},
						oResponseGET = "~oResponseGET",
						oResponsePOST = "~oResponsePOST";

					oEventHandlersMock.expects("fnError")
						.exactly(bWithCallbackHandlers ? 1 : 0)
						.withExactArgs(sinon.match.same(oErrorPOST));

					// code under test - POST request fails
					fnError(oErrorPOST);

					// code under test - GET request fails
					fnError(oErrorGET);

					assert.strictEqual(oErrorGET.expandAfterCreateFailed, true);

					// retry creation

					// code under test - POST request succeeds
					fnSuccess(oDataPOST, oResponsePOST);

					oEventHandlersMock.expects("fnSuccess")
						.exactly(bWithCallbackHandlers ? 1 : 0)
						.withExactArgs({GET : true, POST : true}, oResponsePOST);

					assert.ok(pCreate.isPending());

					fnExpectResetCreatePromise();

					// code under test - GET request succeeds
					fnSuccess(oDataGET, oResponseGET);

					assert.ok(pCreate.isFulfilled());

					return pCreate.then(function (oResult) {
						assert.strictEqual(oResult, undefined);
					});
				},
				// POST succeeds and GET fails
				function (assert, oEventHandlersMock, fnAbort, fnError, fnSuccess, pCreate,
						fnExpectResetCreatePromise) {
					var oDataPOST = "~oDataPOST",
						oErrorGET = {},
						oResponsePOST = {};

					// code under test - POST request succeeds
					fnSuccess(oDataPOST, oResponsePOST);

					assert.ok(pCreate.isPending());

					fnExpectResetCreatePromise();
					this.oLogMock.expects("error")
						.withExactArgs("Entity creation was successful but expansion of navigation"
							+ " properties failed",
							sinon.match.same(oErrorGET),
							sClassName);
					oEventHandlersMock.expects("fnSuccess")
						.exactly(bWithCallbackHandlers ? 1 : 0)
						.withExactArgs(oDataPOST,
							sinon.match.same(oResponsePOST)
								.and(sinon.match({expandAfterCreateFailed : true})));

					// code under test - GET request fails
					fnError(oErrorGET);

					assert.strictEqual(oErrorGET.expandAfterCreateFailed, true);
					assert.ok(pCreate.isFulfilled());

					return pCreate.then(function (oResult) {
						assert.strictEqual(oResult, undefined);
					});
				},
				// POST and GET fail; after retrying the creation both requests fail again
				function (assert, oEventHandlersMock, fnAbort, fnError, fnSuccess, pCreate,
						fnExpectResetCreatePromise) {
					var oErrorGET0 = {},
						oErrorGET1 = {},
						oErrorPOST0 = {},
						oErrorPOST1 = {};

					oEventHandlersMock.expects("fnError")
						.exactly(bWithCallbackHandlers ? 1 : 0)
						.withExactArgs(sinon.match.same(oErrorPOST0));

					// code under test - POST request fails
					fnError(oErrorPOST0);

					// code under test - GET request fails
					fnError(oErrorGET0);

					assert.strictEqual(oErrorGET0.expandAfterCreateFailed, true);

					// retry creation

					oEventHandlersMock.expects("fnError")
						.exactly(bWithCallbackHandlers ? 1 : 0)
						.withExactArgs(sinon.match.same(oErrorPOST1));

					// resetting the create promise is done only in success cases; do not call
					// fnExpectResetCreatePromise

					// code under test - POST request fails again
					fnError(oErrorPOST1);

					assert.strictEqual(oErrorPOST1.expandAfterCreateFailed, undefined);

					// code under test - GET request succeeds
					fnError(oErrorGET1);

					assert.strictEqual(oErrorGET1.expandAfterCreateFailed, true);
					assert.ok(pCreate.isPending());
				},
				// POST and GET fail; after retrying the creation POST succeeds and GET fails
				function (assert, oEventHandlersMock, fnAbort, fnError, fnSuccess, pCreate,
						fnExpectResetCreatePromise) {
					var oDataPOST = "~oDataPOST",
						oErrorGET0 = {},
						oErrorGET1 = {},
						oErrorPOST = {},
						oResponsePOST = {};

					oEventHandlersMock.expects("fnError")
						.exactly(bWithCallbackHandlers ? 1 : 0)
						.withExactArgs(sinon.match.same(oErrorPOST));

					// code under test - POST request fails
					fnError(oErrorPOST);

					// code under test - GET request fails
					fnError(oErrorGET0);

					assert.strictEqual(oErrorGET0.expandAfterCreateFailed, true);
					assert.ok(pCreate.isPending());

					// retry after failed POST

					// code under test - POST request succeeds
					fnSuccess(oDataPOST, oResponsePOST);

					fnExpectResetCreatePromise();
					this.oLogMock.expects("error")
						.withExactArgs("Entity creation was successful but expansion of navigation"
							+ " properties failed",
							sinon.match.same(oErrorGET1),
							sClassName);
					oEventHandlersMock.expects("fnSuccess")
						.exactly(bWithCallbackHandlers ? 1 : 0)
						.withExactArgs(oDataPOST,
							sinon.match.same(oResponsePOST)
								.and(sinon.match({expandAfterCreateFailed : true})));

					// code under test - GET request succeeds
					fnError(oErrorGET1);

					assert.strictEqual(oErrorGET1.expandAfterCreateFailed, true);
					assert.ok(pCreate.isFulfilled());

					return pCreate.then(function (oResult) {
						assert.strictEqual(oResult, undefined);
					});
				}
			]).forEach(function (fnTestEventHandlers, i) {
				[true, false].forEach(function (bFromODLBcreate) {
					[undefined, "~bInactive"].forEach(function (bInactive) {
			var sTitle = "createEntry: called with initial properties and considering referential constraints "
				+ (bFromODLBcreate ? "from ODataListBinding#create" : "directly")
				+ "; expand = " + sExpand + ", "
				+ (bWithCallbackHandlers ? "with" : "without") + " callback handlers, inactive = "
				+ bInactive + ", i = " + i;

		QUnit.test(sTitle, function (assert) {
			var fnAbort, fnAfterContextActivated, pCreate, oEntity, fnError, mHeaders, fnMetadataLoaded,
				oRequestHandle, oResult, fnSuccess, sUid,
				oCreatedContext = {
					fetchActivated : function () {},
					hasSubContexts : function () {},
					resetCreatedPromise : function () {}
				},
				oCreatedContextCache = {getCacheInfo : function () {}},
				oCreatedContextCacheMock = this.mock(oCreatedContextCache),
				oEntityMetadata = {entityType : "~entityType"},
				oEventHandlers = {
					fnError : function () {},
					fnSuccess : function () {}
				},
				oEventHandlersMock = this.mock(oEventHandlers),
				oExpandRequest = {},
				mHeadersInput = {input : true},
				oModel = {
					mChangedEntities : {},
					oCreatedContextsCache : oCreatedContextCache,
					mDeferredGroups : {},
					oMetadata : {
						_getEntitySetByType : function () {},
						_getEntityTypeByPath : function () {},
						_isCollection : function () {},
						isLoaded : function () {},
						loaded : function () {}
					},
					bRefreshAfterChange : false,
					mRequests : "~mRequests",
					sServiceUrl : "~sServiceUrl",
					bUseBatch : true,
					_addEntity : function () {},
					_createRequest : function () {},
					_createRequestUrlWithNormalizedPath : function () {},
					_getHeaders : function () {},
					_getRefreshAfterChange : function () {},
					_isCanonicalRequestNeeded : function () {},
					_isTransitionMessagesOnly : function () {},
					_normalizePath : function () {},
					_processRequestQueueAsync : function () {},
					_pushToRequestQueue : function () {},
					_resolveGroup : function () {},
					getContext : function () {},
					getForeignKeysFromReferentialConstraints() {},
					resolveDeep : function () {}
				},
				oMetadataMock = this.mock(oModel.oMetadata),
				oModelMock = this.mock(oModel),
				oRequest = {},
				that = this;

			oEventHandlersMock.expects("fnError").never();
			oEventHandlersMock.expects("fnSuccess").never();
			oCreatedContextCacheMock.expects("getCacheInfo").never();
			oModelMock.expects("_isCanonicalRequestNeeded")
				.withExactArgs("~canonicalRequest")
				.returns("~bCanonical");
			this.mock(ODataUtils).expects("_createUrlParamsArray")
				.withExactArgs("~urlParameters")
				.returns("~aUrlParams");
			oModelMock.expects("_normalizePath")
				.withExactArgs("~path", "~context", "~bCanonical")
				.returns("/~sNormalizedPath");
			oModelMock.expects("resolveDeep").withExactArgs("~path", "~context").returns("~sDeepPath");
			oMetadataMock.expects("_isCollection").withExactArgs("~sDeepPath").returns(true);
			oMetadataMock.expects("isLoaded").withExactArgs().returns(true);
			// function create()
			oModelMock.expects("_resolveGroup")
				.withExactArgs("/~sNormalizedPath")
				.returns({/*unused*/});
			oModelMock.expects("_getRefreshAfterChange")
				.withExactArgs("~refreshAfterChange", "~groupId")
				.returns("~bRefreshAfterChange");
			oModelMock.expects("_isTransitionMessagesOnly").withExactArgs("~groupId").returns(false);
			oMetadataMock.expects("_getEntityTypeByPath")
				.withExactArgs("/~sNormalizedPath")
				.returns(oEntityMetadata);
			oModelMock.expects("getForeignKeysFromReferentialConstraints")
				.withExactArgs("/~sNormalizedPath")
				.returns({Foo : "Baz", Qux: 42});
			oMetadataMock.expects("_getEntitySetByType")
				.withExactArgs(sinon.match.same(oEntityMetadata))
				.returns({name : "~entitySetName"});
			oModelMock.expects("_addEntity")
				.withExactArgs(sinon.match(function (oEntity0) {
					sUid = rTemporaryKey.exec(oEntity0.__metadata.deepPath)[1];
					fnAbort = oEntity0.__metadata.created.abort;
					fnError = oEntity0.__metadata.created.error;
					mHeaders = oEntity0.__metadata.created.headers;
					fnSuccess = oEntity0.__metadata.created.success;
					oEntity = {
						__metadata : {
							created : {
								abort : fnAbort,
								changeSetId : "~changeSetId",
								error : fnError,
								groupId : "~groupId",
								headers : mHeaders,
								key : "~sNormalizedPath",
								refreshAfterChange : "~bRefreshAfterChange",
								success : fnSuccess,
								urlParameters : "~urlParameters"
							},
							deepPath : "~sDeepPath('" + sUid + "')",
							type : "~entityType",
							uri : "~sServiceUrl/~entitySetName('" + sUid + "')"
						},
						Foo : "Bar",
						Qux : 42
					};
					assert.deepEqual(oEntity0, oEntity);
					assert.deepEqual(mHeaders,
						sExpand
							? Object.assign({}, mHeadersInput, {
								"Content-ID" : sUid,
								"sap-messages" : "transientOnly"
							})
							: mHeadersInput);
					assert.strictEqual(
						fnError === (bWithCallbackHandlers ? oEventHandlers.fnError : undefined),
						!sExpand);
					assert.ok(fnAbort instanceof Function);
					assert.ok(fnSuccess instanceof Function);

					return true;
				}))
				.returns("~sKey");
			oModelMock.expects("_createRequestUrlWithNormalizedPath")
				.withExactArgs("/~sNormalizedPath", "~aUrlParams", true)
				.returns("~sUrl");
			oModelMock.expects("_createRequest")
				.withExactArgs("~sUrl",
					sinon.match(function (sDeepPath0) {
						return sDeepPath0 === "~sDeepPath('" + sUid + "')";
					}),
					"POST",
					sinon.match(function (mHeaders0) {
						// not strict equal, as it is a clone of oEntity
						assert.deepEqual(mHeaders0, mHeaders);
						return true;
					}),
					sinon.match(function (oEntity0) {
						// not strict equal, as it is a clone of oEntity
						assert.deepEqual(oEntity0, oEntity);
						return true;
					}))
				.returns(oRequest);

			if (sExpand) {
				this.mock(ODataUtils).expects("_encodeURLParameters")
					.withExactArgs({$expand : sExpand, $select : sExpand})
					.returns("~expandselect");
				oModelMock.expects("_getHeaders").withExactArgs(undefined, true).returns("~GETheaders");
				oModelMock.expects("_createRequest")
					.withExactArgs(sinon.match(function (sUri) {
							return sUri === "$" + sUid + "?~expandselect";
						}), sinon.match(function (sDeepPath0) {
							return sDeepPath0 === "/$" + sUid;
						}), "GET", "~GETheaders", null, undefined, undefined, true)
					.returns(oExpandRequest);
			}
			oModelMock.expects("getContext")
				.withExactArgs("/~sKey",
					sinon.match(function (sDeepPath0) {
						return sDeepPath0 === "~sDeepPath('" + sUid + "')";
					}),
					sinon.match(function (pCreateParameter) {
						pCreate = pCreateParameter;
						assert.ok(pCreate instanceof SyncPromise);

						return true;
					}), bInactive, undefined)
				.returns(oCreatedContext);
			this.mock(oModel.oMetadata).expects("loaded").withExactArgs()
				.returns({then : function (fnFunc) {
					fnMetadataLoaded = fnFunc;
				}});

			// code under test
			oResult = ODataModel.prototype.createEntry.call(oModel, "~path", {
				canonicalRequest : "~canonicalRequest",
				changeSetId : "~changeSetId",
				context : "~context",
				error : bWithCallbackHandlers ? oEventHandlers.fnError : undefined,
				expand : sExpand,
				groupId : "~groupId",
				headers : mHeadersInput,
				inactive : bInactive,
				properties : {Foo : "Bar"},
				refreshAfterChange : "~refreshAfterChange",
				success : bWithCallbackHandlers ? oEventHandlers.fnSuccess : undefined,
				urlParameters : "~urlParameters"
			});

			if (sExpand) {
				oEntity.__metadata.created.expandRequest = oExpandRequest;
				oEntity.__metadata.created.contentID = sUid;
				assert.deepEqual(oExpandRequest, {contentID : sUid});
			}
			assert.deepEqual(oModel.mChangedEntities["~sKey"], bInactive ? undefined : oEntity);
			assert.strictEqual(oResult, oCreatedContext);
			assert.deepEqual(oRequest, sExpand
				? {
					contentID : sUid,
					created : true,
					expandRequest : oExpandRequest,
					key : "~sKey"
				}
				: {created : true, key : "~sKey"});

			// async functionality

			this.mock(oCreatedContext).expects("fetchActivated").withExactArgs()
				.returns({then : function (fnFunc) {
					fnAfterContextActivated = fnFunc;
				}});

			// code under test
			fnMetadataLoaded();

			oModelMock.expects("_pushToRequestQueue")
				.withExactArgs("~mRequests", "~groupId", "~changeSetId", sinon.match.same(oRequest),
					sinon.match(function (fnSuccess0) {
						return fnSuccess0 === fnSuccess;
					}),
					sinon.match(function (fnError0) {
						return fnError0 === fnError;
					}),
					sinon.match(function (oRequestHandle0) {
						oRequestHandle = oRequestHandle0;
						return true;
					}),
					"~bRefreshAfterChange");
			oModelMock.expects("_processRequestQueueAsync").withExactArgs("~mRequests");

			// code under test
			fnAfterContextActivated();

			// test abort handler
			assert.strictEqual(oRequest._aborted, undefined);
			if (sExpand) {
				assert.strictEqual(oRequest.expandRequest._aborted, undefined);
			}

			// code under test
			oRequestHandle.abort();

			assert.strictEqual(oRequest._aborted, true);
			if (sExpand) {
				assert.strictEqual(oRequest.expandRequest._aborted, true);
			}

			function fnExpectResetCreatePromise() {
				oCreatedContextCacheMock.expects("getCacheInfo")
					.withExactArgs(oCreatedContext)
					.returns(bFromODLBcreate ? {/*cache info*/} : undefined);
				that.mock(oCreatedContext).expects("resetCreatedPromise")
					.withExactArgs()
					.exactly(bFromODLBcreate ? 0 : 1);
				that.mock(oCreatedContext).expects("hasSubContexts").withExactArgs().returns(false);
			}
			return fnTestEventHandlers.call(this, assert, oEventHandlersMock, fnAbort, fnError,
				fnSuccess, pCreate, fnExpectResetCreatePromise);
		});
					});
				});
			});
		});
	});

	//*********************************************************************************************
	QUnit.test("createEntry: fallback to default groupId and changeSetId", function (assert) {
		var fnAfterContextActivated,
			oCreatedContext = {fetchActivated : function () {}},
			oEntityMetadata = {entityType : "~entityType"},
			fnMetadataLoaded,
			oModel = {
				mChangedEntities : {},
				mDeferredGroups : {},
				oMetadata : {
					_getEntitySetByType : function () {},
					_getEntityTypeByPath : function () {},
					_isCollection : function () {},
					isLoaded : function () {},
					loaded : function () {}
				},
				mRequests : "~mRequests",
				_addEntity : function () {},
				_createRequest : function () {},
				_createRequestUrlWithNormalizedPath : function () {},
				_getRefreshAfterChange : function () {},
				_isCanonicalRequestNeeded : function () {},
				_isTransitionMessagesOnly : function () {},
				_normalizePath : function () {},
				_processRequestQueueAsync : function () {},
				_pushToRequestQueue : function () {},
				_resolveGroup : function () {},
				getContext : function () {},
				getForeignKeysFromReferentialConstraints() {},
				resolveDeep : function () {}
			},
			oRequest = {};

		this.mock(oModel).expects("_isCanonicalRequestNeeded")
			.withExactArgs(undefined)
			.returns("~bCanonical");
		this.mock(oModel).expects("_normalizePath")
			.withExactArgs("/~path", undefined, "~bCanonical")
			.returns("/~sNormalizedPath");
		this.mock(oModel).expects("resolveDeep")
			.withExactArgs("/~path", undefined)
			.returns("~sDeepPath");
		this.mock(oModel.oMetadata).expects("_isCollection")
			.withExactArgs("~sDeepPath")
			.returns(false);
		this.mock(ODataUtils).expects("_createUrlParamsArray")
			.withExactArgs(undefined)
			.returns("~aUrlParams");
		this.mock(oModel.oMetadata).expects("isLoaded").withExactArgs().returns(true);
		// function create()
		this.mock(oModel).expects("_resolveGroup")
			.withExactArgs("/~sNormalizedPath")
			.returns({changeSetId : "~defaultChangeSetId", groupId : "~defaultGroupId"});
		this.mock(oModel).expects("_getRefreshAfterChange")
			.withExactArgs(undefined, "~defaultGroupId")
			.returns("~bRefreshAfterChange");
		this.mock(oModel).expects("_isTransitionMessagesOnly").withExactArgs("~defaultGroupId").returns(false);
		this.mock(oModel.oMetadata).expects("_getEntityTypeByPath")
			.withExactArgs("/~sNormalizedPath")
			.returns(oEntityMetadata);
		this.mock(oModel).expects("getForeignKeysFromReferentialConstraints")
			.withExactArgs("/~sNormalizedPath")
			.returns({});
		this.mock(oModel.oMetadata).expects("_getEntitySetByType")
			.withExactArgs(sinon.match.same(oEntityMetadata))
			.returns({name : "~entitySetName"});
		this.mock(oModel).expects("_addEntity").callsFake(function (oEntity0) {
				assert.strictEqual(oEntity0.__metadata.created.changeSetId, "~defaultChangeSetId");
				assert.strictEqual(oEntity0.__metadata.created.groupId, "~defaultGroupId");

				return "~sKey";
			});
		this.mock(oModel).expects("_createRequestUrlWithNormalizedPath")
			.withExactArgs("/~sNormalizedPath", "~aUrlParams", undefined)
			.returns("~sUrl");
		this.mock(oModel).expects("_createRequest")
			.withExactArgs("~sUrl", "~sDeepPath", "POST", {}, sinon.match(function (oEntity0) {
				assert.strictEqual(oEntity0.__metadata.created.changeSetId, "~defaultChangeSetId");
				assert.strictEqual(oEntity0.__metadata.created.groupId, "~defaultGroupId");

				return true;
			}))
			.returns(oRequest);
		this.mock(oModel).expects("getContext")
			.withExactArgs("/~sKey", "~sDeepPath", sinon.match.object, undefined, undefined)
			.returns(oCreatedContext);
		this.mock(oModel.oMetadata).expects("loaded").withExactArgs()
			.returns({then : function (fnFunc) {
				fnMetadataLoaded = fnFunc;
			}});

		// code under test
		ODataModel.prototype.createEntry.call(oModel, "/~path", {properties : {}});

		this.mock(oCreatedContext).expects("fetchActivated").withExactArgs()
			.returns({then : function (fnFunc) {
				fnAfterContextActivated = fnFunc;
			}});

		// code under test
		fnMetadataLoaded();

		this.mock(oModel).expects("_pushToRequestQueue")
			.withExactArgs("~mRequests", "~defaultGroupId", "~defaultChangeSetId",
				sinon.match.same(oRequest), sinon.match.func, undefined, sinon.match.object,
				"~bRefreshAfterChange");
		this.mock(oModel).expects("_processRequestQueueAsync").withExactArgs("~mRequests");

		// code under test
		fnAfterContextActivated();
	});

	//*********************************************************************************************
	[undefined, "~expand"].forEach(function (sExpand) {
		var sTitle = "createEntry: transientOnly header required for group" + (sExpand ? "; with expand" : "");

		QUnit.test(sTitle, function (assert) {
			var oCreatedContext = {fetchActivated: function () {}},
				oEntityMetadata = {entityType: "~entityType"},
				oModel = {
					mChangedEntities: {},
					mDeferredGroups: {},
					oMetadata: {
						_getEntitySetByType: function () {},
						_getEntityTypeByPath: function () {},
						_isCollection: function () {},
						isLoaded: function () {},
						loaded: function () {}
					},
					mRequests: "~mRequests",
					bUseBatch: "~bUseBatch",
					_addEntity: function () {},
					_createRequest: function () {},
					_createRequestUrlWithNormalizedPath: function () {},
					_getHeaders: function () {},
					_getRefreshAfterChange: function () {},
					_isCanonicalRequestNeeded: function () {},
					_isTransitionMessagesOnly: function () {},
					_normalizePath: function () {},
					_processRequestQueueAsync: function () {},
					_pushToRequestQueue: function () {},
					_resolveGroup: function () {},
					getContext: function () {},
					getForeignKeysFromReferentialConstraints() {},
					resolveDeep: function () {}
				},
				oModelMock = this.mock(oModel),
				mOriginalHeaders = {},
				oRequest = {},
				sUID;

			this.mock(oModel.oMetadata).expects("isLoaded").withExactArgs().returns(true);
			// function create()
			oModelMock.expects("_isCanonicalRequestNeeded").withExactArgs(undefined).returns("~bCanonical");
			this.mock(ODataUtils).expects("_createUrlParamsArray").withExactArgs(undefined).returns("~aUrlParams");
			oModelMock.expects("_normalizePath")
				.withExactArgs("/~path", undefined, "~bCanonical")
				.returns("/~sNormalizedPath");
			oModelMock.expects("resolveDeep").withExactArgs("/~path", undefined).returns("~sDeepPath");
			this.mock(oModel.oMetadata).expects("_isCollection").withExactArgs("~sDeepPath").returns(false);
			this.mock(oModel.oMetadata).expects("_getEntityTypeByPath")
				.withExactArgs("/~sNormalizedPath")
				.returns(oEntityMetadata);
			oModelMock.expects("getForeignKeysFromReferentialConstraints").withExactArgs("/~sNormalizedPath").returns({});
			this.mock(oModel.oMetadata).expects("_getEntitySetByType")
				.withExactArgs(sinon.match.same(oEntityMetadata))
				.returns({name: "~entitySetName"});
			oModelMock.expects("_resolveGroup")
				.withExactArgs("/~sNormalizedPath")
				.returns({changeSetId: "~defaultChangeSetId", groupId: "~defaultGroupId"});
			oModelMock.expects("_getRefreshAfterChange")
				.withExactArgs(undefined, "~defaultGroupId")
				.returns("~bRefreshAfterChange");
			oModelMock.expects("_isTransitionMessagesOnly").withExactArgs("~defaultGroupId").returns(true);
			oModelMock.expects("_addEntity").callsFake(function (oEntity0) {
					assert.strictEqual(oEntity0.__metadata.created.headers["sap-messages"], "transientOnly");

					return "~sKey";
				});
			oModelMock.expects("getContext")
				.withExactArgs("/~sKey", "~sDeepPath", sinon.match.object, undefined, undefined)
				.returns(oCreatedContext);
			oModelMock.expects("_createRequestUrlWithNormalizedPath")
				.withExactArgs("/~sNormalizedPath", "~aUrlParams", "~bUseBatch")
				.returns("~sUrl");
			oModelMock.expects("_createRequest")
				.callsFake(function (sUrl, sDeepPath, sMethod, mHeaders, oData, sETag) {
					sUID = mHeaders["Content-ID"];

					assert.strictEqual(sUrl, "~sUrl");
					assert.strictEqual(sDeepPath, "~sDeepPath");
					assert.strictEqual(sMethod, "POST");
					assert.strictEqual(mHeaders["sap-messages"], "transientOnly");
					assert.strictEqual(oData.__metadata.created.headers["sap-messages"], "transientOnly");
					assert.strictEqual(sETag, undefined);

					return oRequest;
				});
			if (sExpand) {
				oModelMock.expects("_getHeaders").withExactArgs(undefined, true).returns({});
				this.mock(ODataUtils).expects("_encodeURLParameters")
					.withExactArgs({$expand: "~expand", $select: "~expand"})
					.returns("~encodedUrlParams");
				oModelMock.expects("_createRequest")
					.callsFake(function (sUrl, sDeepPath, sMethod, mHeaders, oData, sETag, bAsync,
							bUpdateAggregatedMessages) {
						assert.strictEqual(sUrl, "$" + sUID + "?~encodedUrlParams");
						assert.strictEqual(sDeepPath, "/$" + sUID);
						assert.strictEqual(sMethod, "GET");
						assert.strictEqual(mHeaders["sap-messages"], "transientOnly");
						assert.strictEqual(oData, null);
						assert.strictEqual(sETag, undefined);
						assert.strictEqual(bAsync, undefined);
						assert.strictEqual(bUpdateAggregatedMessages, true);

						return {};
					});
			}
			this.mock(oModel.oMetadata).expects("loaded").withExactArgs().returns({then: function () {}});
			// handling of oMetadata.loaded() promise not relevant

			// code under test
			ODataModel.prototype.createEntry.call(oModel, "/~path", {
				expand: sExpand,
				headers: mOriginalHeaders,
				properties: {}
			});

			assert.deepEqual(mOriginalHeaders, {});
		});
	});

	//*********************************************************************************************
	QUnit.test("createEntry: deep create", function (assert) {
		var oChangedEntity,
			oContext = {
				addSubContext : function () {},
				getPath : function () {},
				isInactive : function () {},
				isTransient : function () {}
			},
			oContextMock = this.mock(oContext),
			oCreatedContext = {},
			oEntityMetadata = {entityType : "~entityType"},
			oModel = {
				mChangedEntities : {},
				oMetadata : {
					_getEntitySetByType : function () {},
					_getEntityTypeByPath : function () {},
					_getNavigationPropertyNames : function () {},
					_isCollection : function () {},
					isLoaded : function () {}
				},
				sServiceUrl : "~sServiceUrl",
				_addEntity : function () {},
				_getObject : function () {},
				_isCanonicalRequestNeeded : function () {},
				_normalizePath : function () {},
				getContext : function () {},
				// getForeignKeysFromReferentialConstraints() {}, // never called in deep create scenarios
				resolveDeep : function () {}
			},
			oMetadataMock = this.mock(oModel.oMetadata);

		oContextMock.expects("isTransient").returns(true);
		oContextMock.expects("isInactive").returns(false);
		oMetadataMock.expects("isLoaded").withExactArgs().returns(true);
		// function create()
		oContextMock.expects("getPath").withExactArgs().returns("/~sContextPath");
		oMetadataMock.expects("_getEntityTypeByPath")
			.withExactArgs("/~sContextPath")
			.returns("~oSourceEntityMetadata");
		oMetadataMock.expects("_getNavigationPropertyNames")
			.withExactArgs("~oSourceEntityMetadata")
			.returns(["~path"]);
		this.mock(oModel).expects("_isCanonicalRequestNeeded")
			.withExactArgs(undefined)
			.returns("~bCanonical");
		this.mock(ODataUtils).expects("_createUrlParamsArray")
			.withExactArgs(undefined)
			.returns("~aUrlParams");
		this.mock(oModel).expects("_normalizePath")
			.withExactArgs("~path", sinon.match.same(oContext), "~bCanonical")
			.returns("/~sNormalizedPath");
		this.mock(oModel).expects("resolveDeep")
			.withExactArgs("~path", sinon.match.same(oContext))
			.returns("~sDeepPath");
		oMetadataMock.expects("_isCollection")
			.withExactArgs("~sDeepPath")
			.returns("~bIsCollection");
		oMetadataMock.expects("_getEntityTypeByPath")
			.withExactArgs("/~sNormalizedPath")
			.returns(oEntityMetadata);
		oMetadataMock.expects("_getEntitySetByType")
			.withExactArgs(sinon.match.same(oEntityMetadata))
			.returns({name : "~entitySetName"});
		oContextMock.expects("getPath").withExactArgs().returns("/~sContextPath");
		this.mock(oModel).expects("_getObject").withExactArgs("/~sContextPath").returns({
				__metadata : {
					created : {
						changeSetId : "~changeSetIdFromRoot",
						groupId : "~groupIdFromRoot"
					}
				}
			});
		this.mock(oModel).expects("_addEntity").callsFake(function (oEntity0) {
				assert.strictEqual(oEntity0.__metadata.created.changeSetId, "~changeSetIdFromRoot");
				assert.strictEqual(oEntity0.__metadata.created.groupId, "~groupIdFromRoot");

				return "~sKey";
			});
		this.mock(oModel).expects("getContext")
			.withExactArgs("/~sKey", sinon.match.string /*deep path not relevant for deep create*/,
				undefined, undefined, sinon.match.same(oContext))
			.returns(oCreatedContext);
		this.mock(oContext).expects("addSubContext")
			.withExactArgs("~path", oCreatedContext, "~bIsCollection");

		// code under test
		assert.strictEqual(ODataModel.prototype.createEntry.call(oModel, "~path",
			{context : oContext, properties : {foo : "bar"}}), oCreatedContext);

		assert.strictEqual(Object.keys(oModel.mChangedEntities).length, 1);
		oChangedEntity = oModel.mChangedEntities[Object.keys(oModel.mChangedEntities)[0]];
		assert.strictEqual(oChangedEntity.foo, "bar");
		assert.strictEqual(oChangedEntity.__metadata.type, "~entityType");
		assert.ok(oChangedEntity.__metadata.uri.startsWith("~sServiceUrl/~entitySetName('"));
		assert.strictEqual(oChangedEntity.__metadata.created.changeSetId, "~changeSetIdFromRoot");
		assert.strictEqual(oChangedEntity.__metadata.created.groupId, "~groupIdFromRoot");
		assert.strictEqual(oChangedEntity.__metadata.created.error, undefined);
		assert.strictEqual(oChangedEntity.__metadata.created.headers, undefined);
		assert.strictEqual(oChangedEntity.__metadata.created.key, undefined);
		assert.strictEqual(oChangedEntity.__metadata.created.refreshAfterChange, undefined);
		assert.strictEqual(oChangedEntity.__metadata.created.success, undefined);
		assert.strictEqual(oChangedEntity.__metadata.created.urlParameters, undefined);
	});

	//*********************************************************************************************
	QUnit.test("createEntry: reset changes on sub contexts after deep create", function (assert) {
		var fnAfterContextActivated,
			oCreatedContext = {
				fetchActivated : function () {},
				getSubContextsAsPath : function () {},
				hasSubContexts : function () {}
			},
			oEntityMetadata = {entityType : "~entityType"},
			oModel = {
				mChangedEntities : {},
				oCreatedContextsCache : {
					getCacheInfo : function () {}
				},
				mDeferredGroups : {},
				oMetadata : {
					_getEntitySetByType : function () {},
					_getEntityTypeByPath : function () {},
					_isCollection : function () {},
					isLoaded : function () {},
					loaded : function () {}
				},
				mRequests : "~mRequests",
				sServiceUrl : "~sServiceUrl",
				_addEntity : function () {},
				_createRequest : function () {},
				_createRequestUrlWithNormalizedPath : function () {},
				_getRefreshAfterChange : function () {},
				_isCanonicalRequestNeeded : function () {},
				_isTransitionMessagesOnly : function () {},
				_normalizePath : function () {},
				_pushToRequestQueue : function () {},
				_processRequestQueueAsync : function () {},
				_resolveGroup : function () {},
				getContext : function () {},
				getForeignKeysFromReferentialConstraints() {},
				resetChanges : function () {},
				resolveDeep : function () {}
			},
			fnMetadataLoaded,
			oMetadataMock = this.mock(oModel.oMetadata),
			oRequest = {},
			fnSuccess;

		oMetadataMock.expects("isLoaded").withExactArgs().returns(true);
		// function create()
		this.mock(oModel).expects("_isCanonicalRequestNeeded")
			.withExactArgs(undefined)
			.returns("~bCanonical");
		this.mock(ODataUtils).expects("_createUrlParamsArray")
			.withExactArgs(undefined)
			.returns("~aUrlParams");
		this.mock(oModel).expects("_normalizePath")
			.withExactArgs("/~path", undefined, "~bCanonical")
			.returns("/~sNormalizedPath");
		this.mock(oModel).expects("resolveDeep")
			.withExactArgs("/~path", undefined)
			.returns("~sDeepPath");
		oMetadataMock.expects("_isCollection").withExactArgs("~sDeepPath").returns(false);
		oMetadataMock.expects("_getEntityTypeByPath")
			.withExactArgs("/~sNormalizedPath")
			.returns(oEntityMetadata);
		this.mock(oModel).expects("getForeignKeysFromReferentialConstraints")
			.withExactArgs("/~sNormalizedPath")
			.returns({});
		oMetadataMock.expects("_getEntitySetByType")
			.withExactArgs(sinon.match.same(oEntityMetadata))
			.returns({name : "~entitySetName"});
		this.mock(oModel).expects("_resolveGroup")
			.withExactArgs("/~sNormalizedPath")
			.returns({groupId : "~groupId", changeSetId : "~changeSetId"});
		this.mock(oModel).expects("_getRefreshAfterChange")
			.withExactArgs(undefined, "~groupId")
			.returns("~bRefreshAfterChange");
		this.mock(oModel).expects("_isTransitionMessagesOnly").withExactArgs("~groupId").returns(false);
		this.mock(oModel).expects("_addEntity")
			.withExactArgs(sinon.match.object/*aspect already tested*/)
			.returns("~sKey");
		this.mock(oModel).expects("getContext")
			.withExactArgs("/~sKey", sinon.match.string /*deep path not relevant for deep create*/,
				sinon.match.object/*aspect already tested*/, undefined, undefined)
			.returns(oCreatedContext);
		this.mock(oModel).expects("_createRequestUrlWithNormalizedPath")
			.withExactArgs("/~sNormalizedPath", "~aUrlParams", undefined)
			.returns("~sUrl");
		this.mock(oModel).expects("_createRequest")
			.withExactArgs("~sUrl", "~sDeepPath", "POST", {}, sinon.match.object/*aspect already tested*/)
			.returns(oRequest);
		oMetadataMock.expects("loaded").withExactArgs()
			.returns({then : function (fnFunc) {
				fnMetadataLoaded = fnFunc;
			}});

		// code under test
		assert.strictEqual(ODataModel.prototype.createEntry.call(oModel, "/~path",
			{properties : {foo : "bar"}}), oCreatedContext);

		this.mock(oCreatedContext).expects("fetchActivated").withExactArgs()
			.returns({then : function (fnFunc) {
				fnAfterContextActivated = fnFunc;
			}});

		// code under test
		fnMetadataLoaded();

		this.mock(oModel).expects("_pushToRequestQueue")
			.withExactArgs("~mRequests", "~groupId", "~changeSetId", sinon.match.same(oRequest),
				sinon.match(function (fnSuccess0) {
					fnSuccess = fnSuccess0;

					return true;
				}), undefined, sinon.match.object, "~bRefreshAfterChange");
		this.mock(oModel).expects("_processRequestQueueAsync").withExactArgs("~mRequests");

		// code under test
		fnAfterContextActivated();

		this.mock(oModel.oCreatedContextsCache).expects("getCacheInfo")
			.withExactArgs(sinon.match.same(oCreatedContext))
			.returns(true);
		this.mock(oCreatedContext).expects("hasSubContexts").withExactArgs().returns(true);
		this.mock(oCreatedContext).expects("getSubContextsAsPath")
			.withExactArgs()
			.returns("~subContextPaths");
		this.mock(oModel).expects("resetChanges")
			.withExactArgs("~subContextPaths", undefined, true);

		// code under test
		fnSuccess();
	});

	//*********************************************************************************************
	QUnit.test("createEntry: deep create, :1 nav property is not supported", function (assert) {
		var oContext = {
				getPath : function () {},
				isInactive : function () {},
				isTransient : function () {}
			},
			oModel = {
				oMetadata : {
					_getEntityTypeByPath : function () {},
					_getNavigationPropertyNames : function () {},
					_isCollection : function () {},
					isLoaded : function () {}
				},
				_isCanonicalRequestNeeded : function () {},
				_normalizePath : function () {},
				resolveDeep : function () {}
			};

		this.mock(oContext).expects("isTransient").returns(true);
		this.mock(oContext).expects("isInactive").returns(false);
		this.mock(oModel.oMetadata).expects("isLoaded").withExactArgs().returns(true);
		// create()
		this.mock(oModel).expects("_isCanonicalRequestNeeded")
			.withExactArgs(undefined)
			.returns("~bCanonical");
		this.mock(ODataUtils).expects("_createUrlParamsArray")
			.withExactArgs(undefined)
			.returns("~aUrlParams");
		this.mock(oModel).expects("_normalizePath")
			.withExactArgs("~path", sinon.match.same(oContext), "~bCanonical")
			.returns("~sNormalizedPath");
		this.mock(oModel).expects("resolveDeep")
			.withExactArgs("~path", sinon.match.same(oContext))
			.returns("~sDeepPath");
		this.mock(oModel.oMetadata).expects("_isCollection")
			.withExactArgs("~sDeepPath")
			.returns(false);
		// checkDeepCreatePreconditions()
		this.mock(oContext).expects("getPath").withExactArgs().returns("/~sContextPath");
		this.mock(oModel.oMetadata).expects("_getEntityTypeByPath")
			.withExactArgs("/~sContextPath")
			.returns("~oSourceEntityMetadata");
		this.mock(oModel.oMetadata).expects("_getNavigationPropertyNames")
			.withExactArgs(sinon.match.same("~oSourceEntityMetadata"))
			.returns(["~path"]);

		// code under test
		assert.throws(function () {
			ODataModel.prototype.createEntry.call(oModel, "~path", {context : oContext});
		}, new Error("Cannot create entity; deep create on navigation property '~path' with "
			+ "single cardinality is not supported"));
	});

	//*********************************************************************************************
	QUnit.test("createEntry: deep create, path is not a navigation property", function (assert) {
		var oContext = {
				getPath : function () {},
				isInactive : function () {},
				isTransient : function () {}
			},
			oModel = {
				oMetadata : {
					_getEntityTypeByPath : function () {},
					_getNavigationPropertyNames : function () {},
					_isCollection : function () {},
					isLoaded : function () {}
				},
				_isCanonicalRequestNeeded : function () {},
				_normalizePath : function () {},
				resolveDeep : function () {}
			},
			oSourceEntityMetadata = {name : "~sourceTypeName"};

		this.mock(oContext).expects("isTransient").returns(true);
		this.mock(oContext).expects("isInactive").returns(false);
		this.mock(oModel.oMetadata).expects("isLoaded").withExactArgs().returns(true);
		// create()
		this.mock(oModel).expects("_isCanonicalRequestNeeded")
			.withExactArgs(undefined)
			.returns("~bCanonical");
		this.mock(ODataUtils).expects("_createUrlParamsArray")
			.withExactArgs(undefined)
			.returns("~aUrlParams");
		this.mock(oModel).expects("_normalizePath")
			.withExactArgs("~invalid", sinon.match.same(oContext), "~bCanonical")
			.returns("~sNormalizedPath");
		this.mock(oModel).expects("resolveDeep")
			.withExactArgs("~invalid", sinon.match.same(oContext))
			.returns("~sDeepPath");
		this.mock(oModel.oMetadata).expects("_isCollection")
			.withExactArgs("~sDeepPath")
			.returns("~bIsCollection");
		// checkDeepCreatePreconditions()
		this.mock(oContext).expects("getPath").withExactArgs().returns("/~sContextPath");
		this.mock(oModel.oMetadata).expects("_getEntityTypeByPath")
			.withExactArgs("/~sContextPath")
			.returns(oSourceEntityMetadata);
		this.mock(oModel.oMetadata).expects("_getNavigationPropertyNames")
			.withExactArgs(sinon.match.same(oSourceEntityMetadata))
			.returns(["~path"]);

		// code under test
		assert.throws(function () {
			ODataModel.prototype.createEntry.call(oModel, "~invalid", {context : oContext});
		}, new Error("Cannot create entity; path '~invalid' is not a navigation property of "
			+ "'~sourceTypeName'"));
	});

	//*********************************************************************************************
	["batchGroupId", "changeSetId", "created", "error", "expand", "groupId", "headers", "inactive",
	 "refreshAfterChange", "success", "urlParameters", "invalid"].forEach(function (sParameter) {
		QUnit.test("createEntry: deep create, unsupported parameter " + sParameter, function (assert) {
			var oContext = {isTransient : function () {}},
				oModel = {bUseBatch : true},
				mParameters = {context : oContext};

			this.mock(oContext).expects("isTransient").returns(true);

			mParameters[sParameter] = "foo";

			// code under test
			assert.throws(function () {
				ODataModel.prototype.createEntry.call(oModel, "~path", mParameters);
			}, new Error("deep create, unsupported parameter: " + sParameter));
		});
	});

	//*********************************************************************************************
	QUnit.test("createEntry: deep create, error on inactive context", function (assert) {
		var oContext = {
				isInactive : function () {},
				isTransient : function () {}
			},
			oModel = {bUseBatch : true},
			mParameters = {context : oContext};

		this.mock(oContext).expects("isTransient").returns(true);
		this.mock(oContext).expects("isInactive").returns(true);

		// code under test
		assert.throws(function () {
			ODataModel.prototype.createEntry.call(oModel, "~path", mParameters);
		}, new Error("deep create, context must not be inactive"));
	});

	//*********************************************************************************************
	[{
		contentID2KeyAndDeepPath : {
			"~contentID" : {
				deepPath : "~deepPath('~key')",
				functionImport : false,
				key : "Foo('~key')"
			}
		},
		request0Info : {
			contentID : "~contentID",
			created : true,
			deepPath : "~deepPath('~contentID')",
			requestUri : "~serviceUri/Foo?bar"
		},
		resultingDeepPath : "~deepPath('~key')",
		resultingUri : "~serviceUri/Foo('~key')?bar"
	}, {
		contentID2KeyAndDeepPath : {
			"~contentID" : {
				deepPath : "~/FunctionName",
				functionImport : true,
				key : "Foo('~key')"
			}
		},
		request0Info : {
			contentID : "~contentID",
			deepPath : "~/FunctionName",
			functionMetadata : "~functionMetadata",
			requestUri : "~FunctionName?bar"
		},
		resultingDeepPath : "/$~contentID",
		resultingUri : "~serviceUri/$~contentID?bar"
	}].forEach(function (oFixture, i) {
		QUnit.test("_submitBatchRequest: with content-IDs, #" + i, function (assert) {
			var oBatchRequest = {},
				oBatchResponse = {
					headers : "~batchResponseHeaders"
				},
				oRequestPOST = {},
				oRequest0 = {
					parts : [{
						request : oRequestPOST,
						fnSuccess : "~fnSuccess0"
					}],
					request : oFixture.request0Info
				},
				oRequestGET = {},
				oRequest1 = {
					parts : [{
						request : oRequestGET,
						fnSuccess : "~fnSuccess1"
					}],
					request : {
						contentID : "~contentID",
						deepPath : "/$~contentID",
						requestUri : "~serviceUri/$~contentID?bar"
					}
				},
				oResponseGET = {headers : "~getHeaders"},
				oResponsePOST = {data : "~postData", headers : "~postHeaders"},
				oData = {
					__batchResponses : [oResponsePOST, oResponseGET]
				},
				aRequests = [oRequest0, oRequest1],
				oEventInfo = {requests : sinon.match.same(aRequests), batch : true},
				fnHandleSuccess,
				oModel = {
					_getHeader : function () {},
					_getKey : function () {},
					_invalidatePathCache : function () {},
					_processSuccess : function () {},
					_setSessionContextIdHeader : function () {},
					_submitRequest : function () {},
					checkUpdate : function () {}
				},
				oModelMock = this.mock(oModel);

			oModelMock.expects("_submitRequest")
				.withExactArgs(sinon.match.same(oBatchRequest)
						.and(sinon.match({eventInfo : oEventInfo})),
					sinon.match.func.and(sinon.match(function (fnSuccess) {
						fnHandleSuccess = fnSuccess;
						return true;
					})),
					sinon.match.func);

			// code under test
			ODataModel.prototype._submitBatchRequest.call(oModel, oBatchRequest, aRequests,
				"~fnSuccess");

			oModelMock.expects("_getKey").withExactArgs("~postData")
				.returns("Foo('~key')");
			oModelMock.expects("_processSuccess")
				.withExactArgs(sinon.match.same(oRequestPOST), sinon.match.same(oResponsePOST),
					"~fnSuccess0", sinon.match.object, sinon.match.object, sinon.match.object,
					false, undefined, oFixture.contentID2KeyAndDeepPath);
			oModelMock.expects("_processSuccess")
				.withExactArgs(sinon.match.same(oRequestGET), sinon.match.same(oResponseGET),
					"~fnSuccess1", sinon.match.object, sinon.match.object, sinon.match.object,
					false, undefined, oFixture.contentID2KeyAndDeepPath);
			oModelMock.expects("_invalidatePathCache").withExactArgs();
			oModelMock.expects("checkUpdate").withExactArgs(false, false, sinon.match.object);
			oModelMock.expects("_processSuccess")
				.withExactArgs(sinon.match.same(oBatchRequest), sinon.match.same(oBatchResponse),
					"~fnSuccess", sinon.match.object, sinon.match.object, sinon.match.object, true,
					sinon.match.same(aRequests));
			oModelMock.expects("_getHeader")
				.withExactArgs("sap-contextid", "~batchResponseHeaders")
				.returns("~sap-contextid");
			oModelMock.expects("_setSessionContextIdHeader").withExactArgs("~sap-contextid");

			// code under test
			fnHandleSuccess(oData, oBatchResponse);

			assert.strictEqual(oRequest1.request.requestUri, oFixture.resultingUri);
			assert.strictEqual(oRequest1.request.deepPath, oFixture.resultingDeepPath);
		});
	});

	//*********************************************************************************************
	[true, false].forEach(function (bReject) {
		QUnit.test("metadataLoaded calls oMetadata.loaded (" + bReject + ")", function (assert) {
			var oModel = {
					oMetadata : {
						loaded : function () {}
					}
				},
				oPromise = {};

			this.mock(oModel.oMetadata).expects("loaded").withExactArgs(bReject).returns(oPromise);

			//code under test
			assert.strictEqual(ODataModel.prototype.metadataLoaded.call(oModel, bReject),
				oPromise);
		});
	});

	//*********************************************************************************************
	[true, false].forEach(function (bReject) {
		[true, false].forEach(function (bAnnotations) {
			[true, false].forEach(function (bMetadata) {
		var sTitle = "metadataLoaded with annotations: " + "bRejectOnFailure=" + bReject + " (" +
			bAnnotations + ", " + bMetadata + ")";

		QUnit.test(sTitle, function (assert) {
			var fnAnnotationsPromise,
				oMetadataPromise,
				fnMetadataPromise,
				oModel = {
					bLoadAnnotationsJoined : true,
					oMetadata : {
						loaded : function () {}
					}
				},
				oTest = {
					resolved : function () {},
					rejected : function () {}
				},
				oTestMock = this.mock(oTest);

			oModel.pAnnotationsLoaded = new Promise(function(resolve, reject) {
				fnAnnotationsPromise = bAnnotations ? resolve : reject;
			});
			oMetadataPromise = new Promise(function(resolve, reject) {
				// The metadata promise is not rejected if !bReject (existing behavior).
				fnMetadataPromise = (bMetadata || !bReject) ? resolve : reject;
			});
			this.mock(oModel.oMetadata).expects("loaded").withExactArgs(bReject)
				.returns(oMetadataPromise);
			// The resulting promise is never rejected if !bReject.
			if (!bReject || (bAnnotations && bMetadata)) {
				oTestMock.expects("resolved");
				oTestMock.expects("rejected").never();
			} else {
				oTestMock.expects("resolved").never();
				oTestMock.expects("rejected");
			}
			fnAnnotationsPromise();
			fnMetadataPromise();

			// code under test
			return ODataModel.prototype.metadataLoaded.call(oModel, bReject)
				.then(oTest.resolved, oTest.rejected);
		});
			});
		});
	});

	//*********************************************************************************************
	[false, true].forEach((bOwnReason) => {
		QUnit.test("_submitBatchRequest: with error responses: " + (bOwnReason ? "$ownReason" : ""), function (assert) {
			var oBatchRequest = {},
				oBatchRequestHandle = {abort : function () {/*not relevant for this test*/}},
				oBatchResponse = {headers : "~headers", statusCode : 200},
				oChangesetError = {message : "complete changeset failed"},
				oData = {__batchResponses : [
					oChangesetError
					// don't care about successful requests in the changeset in this test
				]},
				oError = {message : "an error message", $ownReason : bOwnReason},
				fnHandleError,
				oHandlers = {
					fnError : function () {},
					fnSuccess : function () {}
				},
				fnHandleSuccess,
				oModel = {
					_getHeader : function () {},
					_invalidatePathCache : function () {},
					_processAfterUpdate : function () {},
					_processError : function () {},
					_processSuccess : function () {},
					_setSessionContextIdHeader : function () {},
					_submitRequest : function () {},
					checkUpdate : function () {}
				},
				oModelMock = this.mock(oModel),
				oPart0_0 = {fnError : "~fnErrorPart0_0", request : {}},
				oPart1_0 = {fnError : "~fnErrorPart1_0", request : {}},
				oPart1_1 = {fnError : "~fnErrorPart1_1", request : {}},
				oPart2_0 = {fnError : "~fnErrorPart2_0", request : {}},
				oRequest0 = {parts : [oPart0_0]},
				oRequest1 = {parts : [oPart1_0, oPart1_1]},
				oRequest2 = {parts : [oPart2_0]},
				aRequests = [
					// changeset
					[oRequest1, oRequest2],
					// single request
					oRequest0
				],
				oEventInfo = {
					batch : true,
					requests : aRequests
				};

			oModelMock.expects("_submitRequest")
				.withExactArgs(sinon.match.same(oBatchRequest), sinon.match.func, sinon.match.func)
				.callsFake(function (oBatchRequest0, fnHandleSuccess0, fnHandleError0) {
					fnHandleError = fnHandleError0;
					fnHandleSuccess = fnHandleSuccess0;
					return oBatchRequestHandle;
				});

			// code under test
			ODataModel.prototype._submitBatchRequest.call(oModel, oBatchRequest, aRequests,
				oHandlers.fnSuccess, oHandlers.fnError);

			assert.deepEqual(oBatchRequest.eventInfo, oEventInfo);

			// complete $batch fails

			oModelMock.expects("_processError") // for oRequest1 - part 0
				.withExactArgs(sinon.match.same(oPart1_0.request),
					sinon.match.same(oError).and(sinon.match({$reported : true})),
					"~fnErrorPart1_0");
			oModelMock.expects("_processError") // for oRequest1 - part 1
				.withExactArgs(sinon.match.same(oPart1_1.request),
					sinon.match.same(oError).and(sinon.match({$reported : true})),
					"~fnErrorPart1_1");
			oModelMock.expects("_processError") // for oRequest2
				.withExactArgs(sinon.match.same(oPart2_0.request),
					sinon.match.same(oError).and(sinon.match({$reported : true})),
					"~fnErrorPart2_0");
			oModelMock.expects("_processError") // for oRequest0
				.withExactArgs(sinon.match.same(oPart0_0.request),
					sinon.match.same(oError).and(sinon.match({$reported : true})),
					"~fnErrorPart0_0");
			oModelMock.expects("_processAfterUpdate").withExactArgs();
			oModelMock.expects("_processError")
				.withExactArgs(sinon.match.same(oBatchRequest),
					sinon.match.same(oError).and(sinon.match({$reported : bOwnReason})),
					sinon.match.same(oHandlers.fnError), true, sinon.match.same(aRequests));

			// code under test
			fnHandleError(oError);

			// $batch succeeds but single request in the batch fail

			oModelMock.expects("_processError") // for oRequest1 - part 0
				.withExactArgs(sinon.match.same(oPart1_0.request),
					sinon.match.same(oChangesetError).and(sinon.match({$reported : false})),
					"~fnErrorPart1_0")
				.callsFake(function (oRequest, oResponse, fnError0) {
					oResponse.$reported = true;
				});
			oModelMock.expects("_processError") // for oRequest1 - part 1
				.withExactArgs(sinon.match.same(oPart1_1.request),
					sinon.match.same(oChangesetError).and(sinon.match({$reported : true})),
					"~fnErrorPart1_1");
			oModelMock.expects("_processError") // for oRequest2
				.withExactArgs(sinon.match.same(oPart2_0.request),
					sinon.match.same(oChangesetError).and(sinon.match({$reported : false})),
					"~fnErrorPart2_0");
			oModelMock.expects("_invalidatePathCache").withExactArgs();
			oModelMock.expects("checkUpdate").withExactArgs(false, false, {/*mGetEntities*/});
			oModelMock.expects("_processSuccess")
				.withExactArgs(sinon.match.same(oBatchRequest), sinon.match.same(oBatchResponse),
					sinon.match.same(oHandlers.fnSuccess), {/*mGetEntities*/}, {/*mChangeEntities*/},
					{/*mEntityTypes*/}, true, sinon.match.same(aRequests));
			oModelMock.expects("_getHeader").withExactArgs("sap-contextid", "~headers")
				.returns("~contextid");
			oModelMock.expects("_setSessionContextIdHeader").withExactArgs("~contextid");

			// code under test
			fnHandleSuccess(oData, oBatchResponse);
		});
	});

	//*********************************************************************************************
	[false, true].forEach(function (bSuppressErrorHandlerCall) {
		var sTitle = "_submitBatchRequest: calls _createAbortedError on abort;"
				+ " bSuppressErrorHandlerCall=" + bSuppressErrorHandlerCall;

		QUnit.test(sTitle, function (assert) {
			var oBatchRequest = {},
				oBatchRequestHandle = {
					abort : function () {}
				},
				fnError = sinon.stub(),
				i = -1,
				oPart0_AlreadyAborted = {request : {_aborted : true}},
				oPart0_NoErrorHandler = {request : {}},
				oPart0_WithErrorHandler = {
					fnError : function () {},
					request : {}
				},
				oPart1_NoErrorHandler = {request : {}},
				oPart1_WithErrorHandler = {
					fnError : function () {},
					request : {}
				},
				oPart2_AlreadyAborted = {request : {_aborted : true}},
				oPart2_WithErrorHandler = {
					fnError : function () {},
					request : {}
				},
				oRequest0 = {
					parts : [oPart0_NoErrorHandler, oPart0_AlreadyAborted, oPart0_WithErrorHandler]
				},
				oRequest1 = {parts : [oPart1_NoErrorHandler, oPart1_WithErrorHandler]},
				oRequest2 = {parts : [oPart2_WithErrorHandler, oPart2_AlreadyAborted]},
				aRequests = [
					// changeset
					[oRequest1, oRequest2],
					// single request
					oRequest0
				],
				oEventInfo = {
					batch : true,
					requests : aRequests
				},
				oModel = {
					_submitRequest : function () {}
				},
				oRequestHandle;

			this.mock(oModel).expects("_submitRequest")
				.withExactArgs(
					sinon.match.same(oBatchRequest).and(sinon.match.has("eventInfo", oEventInfo)),
					sinon.match.func, sinon.match.func)
				.returns(oBatchRequestHandle);

			// code under test
			oRequestHandle = ODataModel.prototype._submitBatchRequest.call(oModel, oBatchRequest,
				aRequests, "~fnSuccess", fnError);

			assert.strictEqual(fnError.called, false);

			this.mock(ODataModel).expects("_createAbortedError")
				.withExactArgs()
				.exactly(bSuppressErrorHandlerCall ? 3 : 4)
				.callsFake(function () {
					i += 1;
					return "~oError" + i;
				});
			this.mock(oPart0_WithErrorHandler).expects("fnError").withExactArgs("~oError2");
			this.mock(oPart1_WithErrorHandler).expects("fnError").withExactArgs("~oError0");
			this.mock(oPart2_WithErrorHandler).expects("fnError").withExactArgs("~oError1");
			this.mock(oBatchRequestHandle).expects("abort").withExactArgs();

			// code under test
			oRequestHandle.abort(bSuppressErrorHandlerCall);

			if (bSuppressErrorHandlerCall) {
				assert.strictEqual(fnError.called, false);
			} else {
				assert.ok(fnError.calledOnceWithExactly("~oError3"));
			}
		});
	});

	//*********************************************************************************************
	[false, true].forEach(function (bReported) {
		QUnit.test("_handleError: $reported = " + bReported, function (assert) {
			var oError = {
					$reported : bReported,
					message : "~message",
					response : {
						body : "~body",
						headers : "~headers",
						statusCode : "~code",
						statusText : "~statusText"
					}
				},
				oModel = {
					_parseResponse : function () {}
				},
				oRequest = {method : "~method", requestUri : "~uri"},
				oResult;

			this.mock(oModel).expects("_parseResponse")
				.withExactArgs(sinon.match.same(oError.response), sinon.match.same(oRequest))
				.exactly(bReported ? 0 : 1);

			// code under test
			oResult = ODataModel.prototype._handleError.call(oModel, oError, oRequest);

			assert.deepEqual(oResult, {
				headers : "~headers",
				message : "~message",
				responseText : "~body",
				statusCode : "~code",
				statusText : "~statusText"
			});
			assert.strictEqual(oError.$reported, true);
		});
	});

	//*********************************************************************************************
	[false, true].forEach(function (bReported) {
		QUnit.test("_handleError: no response given, $reported = " + bReported, function (assert) {
			var oError = {
					$reported : bReported,
					message : "~message"
				},
				oModel = {
					_parseResponse : function () {}
				},
				oResult;

			this.mock(oModel).expects("_parseResponse").never();
			this.oLogMock.expects("error").exactly(bReported ? 0 : 1)
				.withExactArgs("The following problem occurred: ~message", undefined, sClassName);

			// code under test
			oResult = ODataModel.prototype._handleError.call(oModel, oError, "~oRequest");

			assert.deepEqual(oResult, {message : "~message"});
			assert.strictEqual(oError.$reported, true);
		});
	});

	//*********************************************************************************************
	[{
		reportingClassName : undefined,
		expectedClassName : sClassName
	}, {
		reportingClassName : "foo.bar.Baz",
		expectedClassName : "foo.bar.Baz"
	}].forEach(function (oFixture) {
		QUnit.test("_handleError: sReportingClassName = " + oFixture.reportingClassName, function (assert) {
			var oError = {
					$reported : false,
					message : "~message",
					stack : "~stack"
				},
				oModel = {
					_parseResponse : function () {}
				};

			this.mock(oModel).expects("_parseResponse").never();
			this.oLogMock.expects("error")
				.withExactArgs("The following problem occurred: ~message", "~stack", oFixture.expectedClassName);

			// code under test
			ODataModel.prototype._handleError.call(oModel, oError, undefined /*oRequest*/, oFixture.reportingClassName);
		});
	});

	//*********************************************************************************************
	QUnit.test("_updateChangedEntity: skip __metadata", function (assert) {
		var mChangedEntities = {
				"~key" : {
					__metadata : {
						etag : "~etag_old",
						uri : "~uri"
					},
					foo : "bar"
				}
			},
			oChangedEntry = Object.assign({}, mChangedEntities["~key"]),
			oModel = {
				mChangedEntities : mChangedEntities,
				oMetadata : {
					_getEntityTypeByPath : function () {},
					_getNavPropertyRefInfo : function () {}
				},
				_getObject : function () {},
				_resolveGroup : function () {},
				abortInternalRequest : function () {},
				isLaundering : function () {},
				removeInternalMetadata : function () {}
			},
			oModelMock = this.mock(oModel);

		oModelMock.expects("_getObject")
			.withExactArgs("/~key", null, true)
			.returns({
				__metadata : {etag : "~etag_old", uri : "~uri"},
				foo : "original value"
			});
		oModelMock.expects("_getObject").withExactArgs("/~key").returns(oChangedEntry);
		oModelMock.expects("removeInternalMetadata")
			.withExactArgs(sinon.match.same(oChangedEntry))
			.returns({deepPath : "~deepPath"});
		oModelMock.expects("isLaundering").withExactArgs("/~key/foo");
		this.mock(oModel.oMetadata).expects("_getEntityTypeByPath")
			.withExactArgs("/~key")
			.returns("~oEntityType");
		this.mock(oModel.oMetadata).expects("_getNavPropertyRefInfo")
			.withExactArgs("~oEntityType", "foo")
			.returns(null);
		oModelMock.expects("_resolveGroup").withExactArgs("~key").returns({groupId : "~group"});
		oModelMock.expects("abortInternalRequest").withExactArgs("~group", {requestKey : "~key"});

		// code under test
		ODataModel.prototype._updateChangedEntity.call(oModel, "~key", {
			__metadata : {etag : "~etag_new", uri : "~uri"},
			foo : "bar"
		});

		assert.deepEqual(oModel.mChangedEntities, {});
	});

	//*********************************************************************************************
	[
		null,
		{isTransient : function () { return true; }},
		{isTransient : function () { return false; }}
	].forEach(function (oContext, i) {
		["/path/~entityKey?query&string", "/path/~entityKey"].forEach(function (sUrl) {
		var sTitle = "remove: create request with bUpdateAggregatedMessages=true;"
				+ (oContext ? " context created=" + oContext.isTransient() : " no context")
				+ "; sUrl=" + sUrl;

		QUnit.test(sTitle, function (assert) {
			var fnHandleSuccess, fnProcessRequest,
				oModel = {
					mContexts : oContext ? {"/~entityKey" : oContext} : {},
					oCreatedContextsCache : {findAndRemoveContext : function () {}},
					mDeferredGroups : {},
					mRequests : "~mRequests",
					bUseBatch : "~bUseBatch",
					_createRequest : function () {},
					_createRequestUrlWithNormalizedPath : function () {},
					_getHeaders : function () {},
					_getRefreshAfterChange : function () {},
					_isCanonicalRequestNeeded : function () {},
					_normalizePath : function () {},
					_processRequest : function () {},
					_pushToRequestQueue : function () {},
					_removeEntity : function () {},
					resolveDeep : function () {}
				};

			this.mock(oModel).expects("_isCanonicalRequestNeeded")
				.withExactArgs("~bCanonical0")
				.returns("~bCanonical1");
			this.mock(oModel).expects("_getRefreshAfterChange")
				.withExactArgs("~bRefreshAfterChange0", "~sGroupId")
				.returns("~bRefreshAfterChange1");
			this.mock(ODataUtils).expects("_createUrlParamsArray")
				.withExactArgs("~mUrlParams")
				.returns("~aUrlParams");
			this.mock(oModel).expects("_getHeaders")
				.withExactArgs("~mHeaders0")
				.returns("~mHeaders1");
			this.mock(oModel).expects("_normalizePath")
				.withExactArgs("~sPath", "~oContext", "~bCanonical1")
				.returns("~sNormalizedPath");
			this.mock(oModel).expects("resolveDeep")
				.withExactArgs("~sPath", "~oContext")
				.returns("~sDeepPath");
			this.mock(oModel).expects("_processRequest")
				.withExactArgs(sinon.match.func, "~fnError", false)
				.callsFake(function (fnProcessRequest0) {
					fnProcessRequest = fnProcessRequest0;
				});

			// code under test
			ODataModel.prototype.remove.call(oModel, "~sPath", {
				canonicalRequest : "~bCanonical0",
				changeSetId : "~sChangeSetId",
				context : "~oContext",
				error : "~fnError",
				eTag : "~sETag",
				groupId : "~sGroupId",
				headers : "~mHeaders0",
				refreshAfterChange : "~bRefreshAfterChange0",
				urlParameters : "~mUrlParams"
			});

			this.mock(oModel).expects("_createRequestUrlWithNormalizedPath")
				.withExactArgs("~sNormalizedPath", "~aUrlParams", "~bUseBatch")
				.returns(sUrl);
			this.mock(oModel).expects("_createRequest")
				.withExactArgs(sUrl, "~sDeepPath", "DELETE", "~mHeaders1", undefined, "~sETag",
					undefined, true)
				.returns("~oRequest");
			this.mock(oModel).expects("_pushToRequestQueue")
				.withExactArgs("~mRequests", "~sGroupId", "~sChangeSetId", "~oRequest",
					sinon.match.func, "~fnError", "~requestHandle", "~bRefreshAfterChange1")
				.callsFake(function () {
					fnHandleSuccess = arguments[4];
				});

			// code under test
			fnProcessRequest("~requestHandle");

			this.mock(oModel).expects("_removeEntity").withExactArgs("~entityKey");
			this.mock(oModel.oCreatedContextsCache).expects("findAndRemoveContext")
				.withExactArgs(sinon.match.same(oContext))
				.exactly(i === 2 ? 1 : 0);

			// code under test
			fnHandleSuccess();
		});
		});
	});

	//*********************************************************************************************
	[{groupId : "~groupId"}, {batchGroupId : "~groupId"}].forEach(function (oGroupFixture, i) {
		[{
			oFunctionMetadata : {
				parameter : [{name : "~name0", type : "~type0"}, {name : "~name1", type : "~type1"}]
			}
		}, {
			oFunctionMetadata : {
				entitySetPath : "~entitySetPath",
				parameter : null
			},
			$result : {__list : []}
		}, {
			oFunctionMetadata : {
				entitySet : "~entitySet",
				parameter : null
			},
			$result : {__list : []}
		}, {
			oFunctionMetadata : {
				entitySet : "~entitySet",
				parameter : null,
				returnType : "~returnType"
			},
			$result : {__ref : {}} // single entity
		}, {
			oFunctionMetadata : {
				entitySet : "~entitySet",
				parameter : null,
				returnType : "Collection(~returnType)"
			},
			$result : {__list : []}
		}].forEach(function (oFunctionMetadataFixture, j) {
			[true, false].forEach(function (bInDeferredGroups) {
		var sTitle = "callFunction: oGroupFixture#" + i + ", oFunctionMetadataFixture#" + j
				+ ", group in deferred Groups: " + bInDeferredGroups;

		QUnit.test(sTitle, function (assert) {
			var oContextCreatedPromise,
				oData,
				bFunctionHasParameter = oFunctionMetadataFixture.oFunctionMetadata.parameter !== null,
				mHeaders = {foo : "bar"},
				oExpectedOData = Object.assign({
						__metadata : {
							created : {
								changeSetId : "~changeSetId",
								error : "~error",
								eTag : "~eTag",
								functionImport : true,
								groupId : "~groupId",
								headers : mHeaders,
								key : "~sFunctionName",
								method : "~method",
								success : "~success"
							},
							deepPath: "/~sFunctionName",
							uri : sinon.match(function (sUri) {
								return sUri.startsWith("/service/url/~sFunctionName")
									&& sUri.match(rTemporaryKey);
							})
						}
					},
					bFunctionHasParameter
						? {"~name0" : undefined, "~name1" : "foo"}
						: undefined),
				oMetadata = {
					_getCanonicalPathOfFunctionImport : function () {},
					_getFunctionImportMetadata : function () {}
				},
				oModel = {
					mDeferredGroups : bInDeferredGroups ? {"~groupId" : "bar"} : {},
					mDeferredRequests : "~mDeferredRequests",
					oMetadata : oMetadata,
					mRequests : "~mRequests",
					bUseBatch : "~bUseBatch",
					sServiceUrl : "/service/url",
					_addEntity : function () {},
					_createRequest : function () {},
					_createRequestUrlWithNormalizedPath : function () {},
					_getHeaders : function () {},
					_getRefreshAfterChange : function () {},
					_processRequest : function () {},
					_pushToRequestQueue : function () {},
					_writePathCache : function () {},
					getContext : function () {}
				},
				oModelMock = this.mock(oModel),
				fnProcessRequest,
				oRequest = {},
				oRequestHandle = {},
				oResult,
				oResultingRequest;

			if (oFunctionMetadataFixture.$result) {
				oExpectedOData.$result = oFunctionMetadataFixture.$result;
			}
			oModelMock.expects("_getRefreshAfterChange")
				.withExactArgs("~refreshAfterChange", "~groupId")
				.returns("~bRefreshAfterChange");
			oModelMock.expects("_getHeaders")
				.withExactArgs(sinon.match.same(mHeaders))
				.returns("~mHeaders");
			oModelMock.expects("_processRequest")
				.withExactArgs(sinon.match.func, "~error")
				.callsFake(function (fnProcessRequest0) {
					fnProcessRequest = fnProcessRequest0;
					return oRequestHandle;
				});

			// code under test
			oResult = ODataModel.prototype.callFunction.call(oModel, "/~sFunctionName", {
				adjustDeepPath : "~adjustDeepPath",
				batchGroupId : oGroupFixture.batchGroupId,
				changeSetId : "~changeSetId",
				error : "~error",
				eTag : "~eTag",
				groupId : oGroupFixture.groupId,
				headers : mHeaders,
				method : "~method",
				refreshAfterChange : "~refreshAfterChange",
				success : "~success",
				urlParameters : {"~name1" : "foo"}
			});

			assert.strictEqual(oResult, oRequestHandle);
			oContextCreatedPromise = oResult.contextCreated();
			assert.ok(oContextCreatedPromise instanceof Promise);

			this.mock(oMetadata).expects("_getFunctionImportMetadata")
				.withExactArgs("/~sFunctionName", "~method")
				.returns(oFunctionMetadataFixture.oFunctionMetadata);

			if (bFunctionHasParameter) {
				this.oLogMock.expects("warning")
					.withExactArgs("No value given for parameter '~name0' of function import"
						+ " '/~sFunctionName'", sinon.match.same(oModel), sClassName);
				this.mock(ODataUtils).expects("formatValue")
					.withExactArgs("foo", "~type1")
					.returns("~value1");
			}

			oModelMock.expects("_addEntity").withExactArgs(oExpectedOData)
				.callsFake(function (oData0) {
					oData = oData0;
					assert.notStrictEqual(oData.__metadata.created.headers, mHeaders);

					return "~sKey";
				});
			oModelMock.expects("getContext").withExactArgs("/~sKey").returns("~oContext");
			oModelMock.expects("_writePathCache").withExactArgs("/~sKey", "/~sKey");
			this.mock(ODataUtils).expects("_createUrlParamsArray")
				.withExactArgs({"~name1" : bFunctionHasParameter ? "~value1" : "foo"})
				.returns("~aUrlParams");
			oModelMock.expects("_createRequestUrlWithNormalizedPath")
				.withExactArgs("/~sFunctionName", "~aUrlParams", "~bUseBatch")
				.returns("~sUrl");
			oModelMock.expects("_createRequest")
				.withExactArgs("~sUrl", "/~sFunctionName", "~method", "~mHeaders", undefined, "~eTag",
					undefined, true)
				.returns(oRequest);
			this.mock(oMetadata).expects("_getCanonicalPathOfFunctionImport")
				.withExactArgs(sinon.match.same(oFunctionMetadataFixture.oFunctionMetadata),
					{"~name1" : bFunctionHasParameter ? "~value1" : "foo"})
				.returns("~functionTarget");
			oModelMock.expects("_pushToRequestQueue")
				.withExactArgs(bInDeferredGroups ? "~mDeferredRequests" : "~mRequests", "~groupId",
					"~changeSetId", sinon.match.same(oRequest), "~success", "~error", "~requestHandle",
					"~bRefreshAfterChange");

			// code under test
			oResultingRequest = fnProcessRequest("~requestHandle");

			assert.strictEqual(oResultingRequest, oRequest);
			assert.deepEqual(oResultingRequest, {
				adjustDeepPath : "~adjustDeepPath",
				functionMetadata : oFunctionMetadataFixture.oFunctionMetadata,
				functionTarget : "~functionTarget",
				key : "~sKey"
			});
			assert.strictEqual(oData.__metadata.created.functionMetadata,
				oFunctionMetadataFixture.oFunctionMetadata);

			return oContextCreatedPromise.then(function (oContext) {
				assert.strictEqual(oContext, "~oContext");
			});
		});
			});
		});
	});

	//*********************************************************************************************
	QUnit.test("callFunction: function name starts not with /", function (assert) {
		var oModel = {};

		this.oLogMock.expects("fatal")
			.withExactArgs("callFunction: sFunctionName has to be absolute, but the given"
				+ " '~sFunctionName' is not absolute", sinon.match.same(oModel), sClassName);

		// code under test
		assert.strictEqual(ODataModel.prototype.callFunction.call(oModel, "~sFunctionName"),
			undefined);

	});

	//*********************************************************************************************
	QUnit.test("callFunction: no function metadata; no parameters", function (assert) {
		var oContextCreatedPromise,
			oMetadata = {
				_getFunctionImportMetadata : function () {}
			},
			oModel = {
				oMetadata : oMetadata,
				_getHeaders : function () {},
				_getRefreshAfterChange : function () {},
				_processRequest : function () {}
			},
			oModelMock = this.mock(oModel),
			fnProcessRequest,
			oRequestHandle = {},
			oResult;

		oModelMock.expects("_getRefreshAfterChange")
			.withExactArgs(undefined, undefined)
			.returns("~bRefreshAfterChange");
		oModelMock.expects("_processRequest")
			.withExactArgs(sinon.match.func, undefined)
			.callsFake(function (fnProcessRequest0) {
				fnProcessRequest = fnProcessRequest0;
				return oRequestHandle;
			});
		oModelMock.expects("_getHeaders").never();

		// code under test
		oResult = ODataModel.prototype.callFunction.call(oModel, "/~sFunctionName");

		assert.strictEqual(oResult, oRequestHandle);
		oContextCreatedPromise = oResult.contextCreated();
		assert.ok(oContextCreatedPromise instanceof Promise);

		this.mock(oMetadata).expects("_getFunctionImportMetadata")
			.withExactArgs("/~sFunctionName", "GET")
			.returns(undefined);
		this.oLogMock.expects("error")
			.withExactArgs("Function '/~sFunctionName' not found in the metadata",
				sinon.match.same(oModel), sClassName);

		// code under test
		assert.strictEqual(fnProcessRequest("~requestHandle"), undefined);

		return oContextCreatedPromise.then(function () {
			assert.ok(false, "created Promise has to be rejected");
		}, function () {
			assert.ok(true, "created Promise is rejected");
		});
	});

	//*********************************************************************************************
	QUnit.test("callFunction: with expand; not a POST", function (assert) {
		var oModel = {
				bUseBatch : true
			};

		assert.throws(function () {
			// code under test
			ODataModel.prototype.callFunction.call(oModel, "/~sFunctionName", {
				expand : "ToFoo"
			});
		}, new Error("Use 'expand' parameter only with HTTP method 'POST'"));
	});

	//*********************************************************************************************
	QUnit.test("callFunction: with expand; not in batch mode", function (assert) {
		var oModel = {
				bUseBatch : false
			};

		assert.throws(function () {
			// code under test
			ODataModel.prototype.callFunction.call(oModel, "/~sFunctionName", {
				expand : "ToFoo"
			});
		}, new Error("Use 'expand' parameter only with 'useBatch' set to 'true'"));
	});

	//*********************************************************************************************
	[
		{},
		{entitySet : "~FooSet"},
		{entitySetPath : "~FooSetPath"},
		{entitySet : "~FooSet", returnType : "Collection(~FooType)"},
		{entitySetPath : "~FooSetPath", returnType : "Collection(~FooType)"}
	].forEach(function (oFunctionMetadata, i) {
		QUnit.test("callFunction: with expand; returns a collection, #" + i, function (assert) {
			var callFunctionResult,
				oMetadata = {
					_getFunctionImportMetadata : function () {}
				},
				oModel = {
					bUseBatch : true,
					oMetadata : oMetadata,
					_processRequest : function () {},
					_getRefreshAfterChange : function () {}
				};

			this.mock(oModel).expects("_getRefreshAfterChange") // don't care about parameters
				.returns(false);
			this.mock(oModel).expects("_processRequest") // don't care about parameters
				.callsFake(function (fnProcessRequest, fnError, bDeferred) {
					fnProcessRequest();

					return {};
				});
			this.mock(oMetadata).expects("_getFunctionImportMetadata")
				.withExactArgs("/~sFunctionName", "POST")
				.returns(oFunctionMetadata);

			// code under test
			callFunctionResult = ODataModel.prototype.callFunction.call(oModel, "/~sFunctionName", {
				expand : "ToBar",
				method : "POST"
			});

			return callFunctionResult.contextCreated().then(function () {
				assert.ok(false, "unexpected success");
			}, function (oError) {
				assert.ok(oError instanceof Error);
				assert.strictEqual(oError.message,
					"Use 'expand' parameter only for functions returning a single entity");
			});
		});
	});

	//*********************************************************************************************
	[true, false].forEach(function (bWithCallbacks) {
		[
			// successful POST and successful GET
			function (assert, fnSuccess, fnError, oCallbacksMock) {
				var oObjectMock = this.mock(Object);
				// code under test
				fnSuccess("~oDataPOST", "~oResponsePOST");

				oObjectMock.expects("assign")
					.withExactArgs({}, "~oDataPOST", "~oDataGET")
					.exactly(bWithCallbacks ? 1 : 0)
					.returns("~mergedData");
				oCallbacksMock.expects("success")
					.withExactArgs("~mergedData", "~oResponsePOST")
					.exactly(bWithCallbacks ? 1 : 0);

				// code under test
				fnSuccess("~oDataGET", "~oResponseGET");

				oObjectMock.restore();
			},
			// successful POST and failed GET
			function (assert, fnSuccess, fnError, oCallbacksMock) {
				var oErrorGET = {},
					oResponsePOST = {};

				// code under test
				fnSuccess("~oDataPOST", oResponsePOST);

				this.oLogMock.expects("error")
					.withExactArgs("Function '/~sFunctionName' was called successfully, but expansion"
						+ " of navigation properties (~expand) failed",
						sinon.match.same(oErrorGET), sClassName);
				oCallbacksMock.expects("success")
					.withExactArgs("~oDataPOST", sinon.match.same(oResponsePOST)
						.and(sinon.match.hasOwn("expandAfterFunctionCallFailed", true)))
					.exactly(bWithCallbacks ? 1 : 0);

				// code under test
				fnError(oErrorGET);

				assert.strictEqual(oErrorGET.expandAfterFunctionCallFailed, true);
			},
			// failed POST and failed GET
			function (assert, fnSuccess, fnError, oCallbacksMock) {
				var oErrorGET = {};

				oCallbacksMock.expects("error")
					.withExactArgs("~oErrorPOST")
					.exactly(bWithCallbacks ? 1 : 0);

				// code under test
				fnError("~oErrorPOST");

				// code under test
				fnError(oErrorGET);

				assert.strictEqual(oErrorGET.expandAfterFunctionCallFailed, true);
			}
		].forEach(function (fnCallbackHandling, i) {
		var sTitle = "callFunction: with expand; with callback handlers: " + bWithCallbacks + ", #" + i;

		QUnit.test(sTitle, function (assert) {
			var fnError, fnProcessRequest, oResult, oResultingRequest, fnSuccess, sUid, oCachedData,
				oCallbacks = {
					error : function () {},
					success : function () {}
				},
				oCallbacksMock = this.mock(oCallbacks),
				oExpandRequest = {},
				oFunctionCallRequest = {},
				oFunctionMetadata = {
					entitySet : "~entitySet",
					parameter : null, // parameters are not relevant for this test
					returnType : "~returnType"
				},
				mInputHeaders = {foo : "bar"},
				oMetadata = {
					_getCanonicalPathOfFunctionImport : function () {},
					_getFunctionImportMetadata : function () {}
				},
				oModel = {
					mDeferredGroups : {},
					oMetadata : oMetadata,
					mRequests : "~mRequests",
					bUseBatch : true,
					sServiceUrl : "/service/url",
					_addEntity : function () {},
					_createRequest : function () {},
					_createRequestUrlWithNormalizedPath : function () {},
					_getHeaders : function () {},
					_getRefreshAfterChange : function () {},
					_processRequest : function () {},
					_pushToRequestQueue : function () {},
					_writePathCache : function () {},
					getContext : function () {}
				},
				oModelMock = this.mock(oModel);

			oCallbacksMock.expects("error").never();
			oCallbacksMock.expects("success").never();
			oModelMock.expects("_getRefreshAfterChange") // don't care about parameters
				.returns("~bRefreshAfterChange");
			oModelMock.expects("_processRequest")
				.withExactArgs(sinon.match.func,
					bWithCallbacks ? sinon.match.same(oCallbacks.error) : undefined)
				.callsFake(function (fnProcessRequest0) {
					fnProcessRequest = fnProcessRequest0;
					return /*oRequestHandle*/ {};
				});

			// code under test
			oResult = ODataModel.prototype.callFunction.call(oModel, "/~sFunctionName", {
				error : bWithCallbacks ? oCallbacks.error : undefined,
				eTag : "~eTag",
				expand : "~expand",
				headers : mInputHeaders,
				method : "POST",
				success : bWithCallbacks ? oCallbacks.success : undefined
			});

			this.mock(oMetadata).expects("_getFunctionImportMetadata")
				.withExactArgs("/~sFunctionName", "POST")
				.returns(oFunctionMetadata);
			oModelMock.expects("_addEntity") // don't care about parameters
				.callsFake(function (oData) {
					oCachedData = oData;
					sUid = rTemporaryKey.exec(oData.__metadata.uri)[1];
					fnError = oData.__metadata.created.error;
					fnSuccess = oData.__metadata.created.success;

					assert.ok(typeof fnError === "function");
					assert.notStrictEqual(fnError, oCallbacks.error, "wrapped error handler");
					assert.ok(typeof fnSuccess === "function");
					assert.notStrictEqual(fnSuccess, oCallbacks.success, "wrapped success handler");
					assert.notStrictEqual(oData.__metadata.created.headers, mInputHeaders);
					assert.deepEqual(oData.__metadata.created.headers, {
						"Content-ID" : sUid,
						foo : "bar",
						"sap-messages" : "transientOnly"
					});

					return "~sKey";
				});
			oModelMock.expects("getContext").withExactArgs("/~sKey").returns("~oContext");
			oModelMock.expects("_writePathCache").withExactArgs("/~sKey", "/~sKey");
			this.mock(ODataUtils).expects("_createUrlParamsArray") // don't care about parameters
				.returns("~aUrlParams");
			oModelMock.expects("_createRequestUrlWithNormalizedPath") // don't care about parameters
				.returns("~sUrl");
			oModelMock.expects("_getHeaders")
				.withExactArgs(sinon.match(function (mHeaders0) {
					assert.notStrictEqual(mHeaders0, mInputHeaders);
					assert.deepEqual(mHeaders0, {
						"Content-ID" : sUid,
						foo : "bar",
						"sap-messages" : "transientOnly"
					});

					return true;
				}))
				.returns("~mHeadersPOST");
			oModelMock.expects("_createRequest")
				.withExactArgs("~sUrl", "/~sFunctionName", "POST", "~mHeadersPOST", undefined, "~eTag",
					undefined, true)
				.returns(oFunctionCallRequest);
			this.mock(oMetadata).expects("_getCanonicalPathOfFunctionImport")
				// don't care about parameters
				.returns("~functionTarget");
			this.mock(ODataUtils).expects("_encodeURLParameters")
				.withExactArgs({$expand : "~expand", $select : "~expand"})
				.returns("~expandselect");
			oModelMock.expects("_getHeaders").withExactArgs(undefined, true).returns("~mHeadersGET");
			oModelMock.expects("_createRequest")
				.withExactArgs(sinon.match.string, sinon.match.string, "GET", "~mHeadersGET", undefined,
					undefined, undefined, true)
				.callsFake(function (sUrl, sDeepPath) {
					assert.strictEqual(sUrl, "$" + sUid + "?~expandselect");
					assert.strictEqual(sDeepPath, "/$" + sUid);

					return oExpandRequest;
				});
			oModelMock.expects("_pushToRequestQueue")
				.withExactArgs("~mRequests", /*sGroupId*/ undefined, /*sChangeSetId*/ undefined,
					sinon.match.same(oFunctionCallRequest),
					sinon.match(function (fnSuccess0) { return fnSuccess0 === fnSuccess; }),
					sinon.match(function (fnError0) { return fnError0 === fnError; }),
					"~requestHandle", "~bRefreshAfterChange");

			// code under test
			oResultingRequest = fnProcessRequest("~requestHandle");

			assert.strictEqual(oResultingRequest, oFunctionCallRequest);
			assert.strictEqual(oResultingRequest.contentID, sUid);
			assert.strictEqual(oResultingRequest.expandRequest, oExpandRequest);
			assert.strictEqual(oResultingRequest.expandRequest.contentID, sUid);
			assert.strictEqual(oCachedData.__metadata.created.expandRequest, oExpandRequest);
			assert.strictEqual(oCachedData.__metadata.created.contentID, sUid);

			// code under test
			fnCallbackHandling.call(this, assert, fnSuccess, fnError, oCallbacksMock);
			// repeat it again to simulate a function call retrigger through a parameter value change
			fnCallbackHandling.call(this, assert, fnSuccess, fnError, oCallbacksMock);

			return oResult.contextCreated();
		});
		});
	});

	//*********************************************************************************************
	QUnit.test("getDeepPathForCanonicalPath", function (assert) {
		var oCreatedContextsCache = {removePersistedContexts : function () {}},
			oModel = {
				// used by ODataListBinding and ODataTreeBinding
				_getCreatedContextsCache : function () {},
				checkFilter : function () {},
				createCustomParams : function () { return {}; }, // used by ODataListBinding
				resolveDeep : function () {},
				resolveFromCache : function () {}
			},
			oModelMock = this.mock(oModel),
			// use real objects since instanceof checks are performed
			oContextBinding = new ODataContextBinding(oModel, "path/to/entity", "~oContext0"),
			oListBinding,
			oPropertyBinding,
			oTreeBinding = new ODataTreeBinding(oModel, "path4tree", "~oContext3"),
			oUnresolvedBinding = new ODataContextBinding(oModel, "path/unbound");

		oModelMock.expects("resolveDeep").withExactArgs("path/to/collection", "~oContext1")
			.returns("/deep/path/to/collection");
		this.mock(ODataListBinding.prototype).expects("checkExpandedList").withExactArgs()
			.returns(false);
		this.mock(ODataListBinding.prototype).expects("getResolvedPath")
			.withExactArgs()
			.returns("~resolvedPath");
		this.mock(oModel).expects("_getCreatedContextsCache")
			.withExactArgs()
			.returns(oCreatedContextsCache);
		this.mock(oCreatedContextsCache).expects("removePersistedContexts")
			.withExactArgs("~resolvedPath", "");
		this.mock(ODataListBinding.prototype).expects("_reassignCreateActivate").withExactArgs();
		oListBinding = new ODataListBinding(oModel, "path/to/collection", "~oContext1");

		this.mock(ODataPropertyBinding.prototype).expects("_getValue").withExactArgs()
			.returns("foo");
		this.mock(ODataPropertyBinding.prototype).expects("getDataState").withExactArgs()
			.returns({setValue : function () {/*not relevant*/}});
		oPropertyBinding = new ODataPropertyBinding(oModel, "path/to/property", "~oContext2");

		oModel.aBindings = [oTreeBinding, oPropertyBinding, oContextBinding, oListBinding,
			oUnresolvedBinding];

		oModelMock.expects("resolveDeep").withExactArgs("path/to/entity", "~oContext0")
			.returns("/deep/path/to/entity");
		oModelMock.expects("resolveFromCache").withExactArgs("/deep/path/to/entity")
			.returns("/~sCanonicalPath(42)");
		oModelMock.expects("resolveDeep").withExactArgs("path/to/collection(42)", "~oContext1")
			.returns("/deep/path/to/collection(42)");
		oModelMock.expects("resolveFromCache").withExactArgs("/deep/path/to/collection(42)")
			.returns("/~sCanonicalPath0(42)");

		// code under test
		assert.strictEqual(
			ODataModel.prototype.getDeepPathForCanonicalPath.call(oModel, "/~sCanonicalPath(42)"),
			"/deep/path/to/entity");
	});

	//*********************************************************************************************
	QUnit.test("getDeepPathForCanonicalPath: different deep paths", function (assert) {
		var oModel = {
				resolveDeep : function () {},
				resolveFromCache : function () {}
			},
			oModelMock = this.mock(oModel),
			oContextBinding0 = new ODataContextBinding(oModel, "path2entity", "~oContext0"),
			oContextBinding1 = new ODataContextBinding(oModel, "another/path2entity", "~oContext1");

		oModel.aBindings = [oContextBinding0, oContextBinding1];

		oModelMock.expects("resolveDeep").withExactArgs("path2entity", "~oContext0")
			.returns("/deep/path2entity");
		oModelMock.expects("resolveFromCache").withExactArgs("/deep/path2entity")
			.returns("/~sCanonicalPath(42)");
		oModelMock.expects("resolveDeep").withExactArgs("another/path2entity", "~oContext1")
			.returns("/deep/another/path2entity");
		oModelMock.expects("resolveFromCache").withExactArgs("/deep/another/path2entity")
			.returns("/~sCanonicalPath(42)");

		// code under test
		assert.strictEqual(
			ODataModel.prototype.getDeepPathForCanonicalPath.call(oModel, "/~sCanonicalPath(42)"),
			undefined);
	});

	//*********************************************************************************************
	QUnit.test("getDeepPathForCanonicalPath: same deep path", function (assert) {
		var oModel = {
				resolveDeep : function () {},
				resolveFromCache : function () {}
			},
			oModelMock = this.mock(oModel),
			oContextBinding0 = new ODataContextBinding(oModel, "path2entity", "~oContext0"),
			oContextBinding1 = new ODataContextBinding(oModel, "another/path2entity", "~oContext1");

		oModel.aBindings = [oContextBinding0, oContextBinding1];

		oModelMock.expects("resolveDeep").withExactArgs("path2entity", "~oContext0")
			.returns("/same/deep/path2entity");
		oModelMock.expects("resolveFromCache").withExactArgs("/same/deep/path2entity")
			.returns("/~sCanonicalPath(42)");
		oModelMock.expects("resolveDeep").withExactArgs("another/path2entity", "~oContext1")
			.returns("/same/deep/path2entity");
		oModelMock.expects("resolveFromCache").withExactArgs("/same/deep/path2entity")
			.returns("/~sCanonicalPath(42)");

		// code under test
		assert.strictEqual(
			ODataModel.prototype.getDeepPathForCanonicalPath.call(oModel, "/~sCanonicalPath(42)"),
			"/same/deep/path2entity");
	});

	//*********************************************************************************************
	// BCP: 2070289685
	// BCP: 002075129400008585322020
	[{
		functionMetadata : undefined,
		functionTarget : "~functionTarget",
		method : "GET",
		expectedRequest : {
			functionMetadata : undefined
		}
	}, {
		functionMetadata : "~functionMetadata",
		functionTarget : "~functionTarget",
		method : "GET",
		expectedRequest : {
			functionMetadata : "~functionMetadata",
			functionTarget : "~functionTarget",
			requestUri : "~requestUri"
		}
	}, {
		functionMetadata : "~functionMetadata",
		functionTarget : "~functionTarget",
		method : "POST",
		expectedRequest : {
			data : "~data",
			functionMetadata : "~functionMetadata",
			functionTarget : "~functionTarget",
			headers : "~headers",
			method : "POST",
			requestUri : "~requestUri",
			sideEffects : undefined
		}
	}].forEach(function (oFixture, i) {
		var sTitle = "_pushToRequestQueue: restore functionTarget and requestUri for function imports; "
				+ i;

		QUnit.test(sTitle, function (assert) {
			var oModel = {},
				oRequest = {
					data : "~data",
					functionTarget : oFixture.functionTarget,
					headers : "~headers",
					key : "~key",
					method : oFixture.method,
					requestUri : "~requestUri"
				},
				mRequests = {
					"~sGroupId" : {
						map : {
							"~key" : {
								request : {functionMetadata : oFixture.functionMetadata}
							}
						}
					}
				};

			// code under test
			ODataModel.prototype._pushToRequestQueue.call(oModel, mRequests, "~sGroupId", undefined,
				oRequest);

			assert.deepEqual(mRequests["~sGroupId"].map["~key"].request, oFixture.expectedRequest);
		});
	});

	//*********************************************************************************************
	QUnit.test("_pushToRequestQueue: restore POST request properties", function (assert) {
		var oModel = {},
			oNewRequest = {
				data : "~newData",
				headers : "~newHeaders",
				key : "~key",
				method : "POST",
				sideEffects : "~sideEffects"
			},
			oStoredRequest = {},
			mRequests = {
				"~sGroupId" : {
					map : {
						"~key" : {request : oStoredRequest}
					}
				}
			};

		// code under test
		ODataModel.prototype._pushToRequestQueue.call(oModel, mRequests, "~sGroupId", undefined,
			oNewRequest);

		assert.deepEqual(oStoredRequest, {
			data : "~newData",
			headers : "~newHeaders",
			method : "POST",
			sideEffects : "~sideEffects"
		});
	});

	//*********************************************************************************************
	QUnit.test("_parseResponse, message parser exists", function (assert) {
		var oModel = {
				bIsMessageScopeSupported : "~bIsMessageScopeSupported",
				oMessageParser : {
					parse : function () {}
				}
			};

		this.mock(oModel.oMessageParser).expects("parse")
			.withExactArgs("~oResponse", "~oRequest", "~mGetEntities", "~mChangeEntities",
				"~bIsMessageScopeSupported");

		// code under test
		ODataModel.prototype._parseResponse.call(oModel, "~oResponse", "~oRequest", "~mGetEntities",
			"~mChangeEntities");
	});

	//*********************************************************************************************
	[
		{bPersist : true, bExpected : true},
		{bPersist : undefined, bExpected : false},
		{bPersist : false, bExpected : false}
	].forEach(function (oFixture, i) {
		QUnit.test("_parseResponse, message parser does not exist, #" + i, function (assert) {
			var oModel = {
					bIsMessageScopeSupported : "~bIsMessageScopeSupported",
					bPersistTechnicalMessages : oFixture.bPersist,
					oMetadata : "~oMetadata",
					sServiceUrl : "/service/"
				};

			this.mock(ODataMessageParser.prototype).expects("parse")
				.withExactArgs("~oResponse", "~oRequest", "~mGetEntities", "~mChangeEntities",
					"~bIsMessageScopeSupported");
			this.mock(ODataMessageParser.prototype).expects("setProcessor")
				.withExactArgs(sinon.match.same(oModel));

			// code under test
			ODataModel.prototype._parseResponse.call(oModel, "~oResponse", "~oRequest", "~mGetEntities",
				"~mChangeEntities");

			assert.strictEqual(oModel.oMessageParser._serviceUrl, "/service/");
			assert.strictEqual(oModel.oMessageParser._metadata, "~oMetadata");
			assert.strictEqual(oModel.oMessageParser._bPersistTechnicalMessages, oFixture.bExpected);
		});
	});

	//*********************************************************************************************
	QUnit.test("_parseResponse, parse function throws error", function (assert) {
		var sError = "error",
			oModel = {
				bIsMessageScopeSupported : "~bIsMessageScopeSupported",
				oMessageParser : {
					parse : function () {}
				}
			};

		this.mock(oModel.oMessageParser).expects("parse")
			.withExactArgs("~oResponse", "~oRequest", "~mGetEntities", "~mChangeEntities",
				"~bIsMessageScopeSupported")
			.throws(sError);

		this.oLogMock.expects("error").withExactArgs("Error parsing OData messages: " + sError);

		// code under test
		ODataModel.prototype._parseResponse.call(oModel, "~oResponse", "~oRequest", "~mGetEntities",
			"~mChangeEntities");
	});

	//*********************************************************************************************
	[
		{_setPersistTechnicalMessages : function () {}},
		undefined
	].forEach(function (oODataMessageParser, i) {
		[
			{persist : true, result : true},
			{persist : "foo", result : true},
			{persist : false, result : false},
			{persist : undefined, result : false},
			{persist : null, result : false}
		].forEach(function (oFixture) {
		var sTitle = "setPersistTechnicalMessages: " + oFixture.persist + "; #" + i;

		QUnit.test(sTitle, function (assert) {
			var oODataModel = {
					oMessageParser : oODataMessageParser
				},
				oODataMessageParserMock = oODataMessageParser
					? this.mock(oODataMessageParser) : undefined;

			if (oODataMessageParserMock) {
				oODataMessageParserMock.expects("_setPersistTechnicalMessages")
					.withExactArgs(oFixture.result);
			}

			// code under test
			ODataModel.prototype.setPersistTechnicalMessages.call(oODataModel, oFixture.persist);

			assert.strictEqual(oODataModel.bPersistTechnicalMessages, oFixture.result);

			if (oODataMessageParserMock) {
				oODataMessageParserMock.expects("_setPersistTechnicalMessages").exactly(0);
			}

			// code under test - setting the same value again does nothing
			ODataModel.prototype.setPersistTechnicalMessages.call(oODataModel, oFixture.persist);

			assert.strictEqual(oODataModel.bPersistTechnicalMessages, oFixture.result);

			this.oLogMock.expects("warning")
				.withExactArgs("The flag whether technical messages should always be treated as"
					+ " persistent has been overwritten to " + !oFixture.result, undefined, sClassName);
			if (oODataMessageParserMock) {
				oODataMessageParserMock.expects("_setPersistTechnicalMessages")
					.withExactArgs(!oFixture.result);
			}

			// code under test - setting a different value !== undefined logs a warning
			ODataModel.prototype.setPersistTechnicalMessages.call(oODataModel, !oFixture.persist);

			assert.strictEqual(oODataModel.bPersistTechnicalMessages, !oFixture.result);
		});
		});
	});

	//*********************************************************************************************
	[true, false, undefined].forEach(function (bPersist) {
		QUnit.test("getPersistTechnicalMessages: " + bPersist, function (assert) {
			var oODataModel = {
					bPersistTechnicalMessages : bPersist
				};

			assert.strictEqual(ODataModel.prototype.getPersistTechnicalMessages.call(oODataModel),
				bPersist);
		});
	});

	//*********************************************************************************************
	[{
		oEntry : undefined,
		sETag : undefined,
		oExpectedEntry : undefined
	}, {
		oEntry : {},
		sETag : "~etag",
		oExpectedEntry : {}
	}, {
		oEntry : {__metadata : {}},
		sETag : undefined,
		oExpectedEntry : {__metadata : {}}
	}, {
		oEntry : {__metadata : {}},
		sETag : "~etag",
		oExpectedEntry : {__metadata : {etag : "~etag"}}
	}].forEach(function (oFixture, i) {
		QUnit.test("_updateETag: " + i, function (assert) {
			var oModel = {
					_getHeader : function () {},
					_getObject : function () {},
					sServiceUrl : "/service_url"
				},
				oRequest = {
					requestUri : "/service_url/~requestedEntity?filter"
				},
				oResponse = {
					headers : "~headers"
				};

			this.mock(oModel).expects("_getObject")
				.withExactArgs("/~requestedEntity", undefined, true).returns(oFixture.oEntry);
			this.mock(oModel).expects("_getHeader").withExactArgs("etag", "~headers")
				.returns(oFixture.sETag);

			// code under test
			ODataModel.prototype._updateETag.call(oModel, oRequest, oResponse);

			assert.deepEqual(oFixture.oEntry, oFixture.oExpectedEntry);
		});
	});

	//*********************************************************************************************
	[{
		input : undefined,
		output : {}
	}, {
		input : null,
		output : {}
	}, {
		input : "foo",
		output : {}
	}, {
		input : 42,
		output : {}
	}, {
		input : ["a", "b", "c"],
		output : {}
	}].forEach(function (oFixture, i) {
		QUnit.test("increaseLaundering: skip laundering if oChangedEntity is not a plain object " + i,
				function (assert) {
			var oModel = {
					mLaunderingState : {}
				};

			// code under test
			ODataModel.prototype.increaseLaundering.call(oModel, "/Test", oFixture.input);

			assert.deepEqual(oModel.mLaunderingState, oFixture.output);
		});
	});

	//*********************************************************************************************
	[{
		input : {},
		launderingState : {},
		output : {"/Test" : 1}
	}, {
		input : {property1 : "foo", property2 : "bar"},
		launderingState : {},
		output : {"/Test" : 1, "/Test/property1" : 1, "/Test/property2" : 1}
	}, {
		input : {__metadata : {}, property1 : "foo"},
		launderingState : {},
		output : {"/Test" : 1, "/Test/property1" : 1}
	}, {
		increaseLaunderingPath : "/Test/property2",
		input : {property1 : "foo", property2 : {}},
		launderingState : {},
		output : {"/Test" : 1, "/Test/property1" : 1}
	}, {
		input : {property1 : "foo", property3 : "baz"},
		launderingState : {"/Test" : 1, "/Test/property1" : 1, "/Test/property2" : 1},
		output : {"/Test" : 2, "/Test/property1" : 2, "/Test/property2" : 1, "/Test/property3" : 1}
	}].forEach(function (oFixture, i) {
		QUnit.test("increaseLaundering: oChangedEntity is a plain object " + i, function (assert) {
			var sIncreaseLaunderingPath = oFixture.increaseLaunderingPath || "",
				oModel = {
					increaseLaundering : function () {},
					mLaunderingState : oFixture.launderingState
				};

			this.mock(oModel).expects("increaseLaundering")
				.withExactArgs(sIncreaseLaunderingPath,
					sinon.match.same(oFixture.input[sIncreaseLaunderingPath.slice(6)]))
				.exactly(sIncreaseLaunderingPath ? 1 : 0);

			// code under test
			ODataModel.prototype.increaseLaundering.call(oModel, "/Test", oFixture.input);

			assert.deepEqual(oModel.mLaunderingState, oFixture.output);
		});
	});

	//*********************************************************************************************
	[{
		input : undefined,
		output : {"/Test" : 1}
	}, {
		input : null,
		output : {"/Test" : 1}
	}, {
		input : "foo",
		output : {"/Test" : 1}
	}, {
		input : 42,
		output : {"/Test" : 1}
	}, {
		input : ["a", "b", "c"],
		output : {"/Test" : 1}
	}].forEach(function (oFixture, i) {
		QUnit.test("decreaseLaundering: skip laundering if oChangedEntity is not a plain object " + i,
				function (assert) {
			var oModel = {
					mLaunderingState : {"/Test" : 1}
				};

			// code under test
			ODataModel.prototype.decreaseLaundering.call(oModel, "/Test", oFixture.input);

			assert.deepEqual(oModel.mLaunderingState, oFixture.output);
		});
	});

	//*********************************************************************************************
	[{
		input : {},
		launderingState : {"/Test" : 1},
		output : {}
	}, {
		input : {property1 : "foo", property2 : "bar"},
		launderingState : {"/Test" : 1, "/Test/property1" : 1, "/Test/property2" : 1},
		output : {}
	}, {
		input : {__metadata : {}, property1 : "foo"},
		launderingState : {"/Test" : 1, "/Test/property1" : 1},
		output : {}
	}, {
		decreaseLaunderingPath : "/Test/property2",
		input : {property1 : "foo", property2 : {}},
		launderingState : {"/Test" : 1, "/Test/property1" : 1},
		output : {}
	}, {
		input : {property1 : "foo", property3 : "baz"},
		launderingState : {"/Test" : 2, "/Test/property1" : 2, "/Test/property2" : 1,
			"/Test/property3" : 1},
		output : {"/Test" : 1, "/Test/property1" : 1, "/Test/property2" : 1}
	}].forEach(function (oFixture, i) {
		QUnit.test("decreaseLaundering: oChangedEntity is a plain object " + i, function (assert) {
			var sDecreaseLaunderingPath = oFixture.decreaseLaunderingPath || "",
				oModel = {
					decreaseLaundering : function () {},
					mLaunderingState : oFixture.launderingState
				};

			this.mock(oModel).expects("decreaseLaundering")
				.withExactArgs(sDecreaseLaunderingPath,
					sinon.match.same(oFixture.input[sDecreaseLaunderingPath.slice(6)]))
				.exactly(sDecreaseLaunderingPath ? 1 : 0);

			// code under test
			ODataModel.prototype.decreaseLaundering.call(oModel, "/Test", oFixture.input);

			assert.deepEqual(oModel.mLaunderingState, oFixture.output);
		});
	});

	//*********************************************************************************************
	QUnit.test("_processError: update deep path for function imports", function (assert) {
		var oModel = {
				_createEventInfo : function () {},
				_handleError : function () {},
				fireBatchRequestCompleted : function () {},
				fireBatchRequestFailed : function () {}
			},
			oRequest = {
				deepPath : "~deepPath",
				functionMetadata : "~functionMetadata",
				functionTarget : "~functionTarget"
			};

		this.mock(oModel).expects("_handleError")
			.withExactArgs("~oResponse", sinon.match.same(oRequest)
				.and(sinon.match.has("deepPath", "~functionTarget")))
			.returns("~oError");
		this.mock(oModel).expects("_createEventInfo")
			.withExactArgs(sinon.match.same(oRequest), "~oError", "~aRequests")
			.returns("~oEventInfo");
		this.mock(oModel).expects("fireBatchRequestCompleted").withExactArgs("~oEventInfo");
		this.mock(oModel).expects("fireBatchRequestFailed").withExactArgs("~oEventInfo");

		// code under test
		ODataModel.prototype._processError.call(oModel, oRequest, "~oResponse",
			/*fnError*/undefined, "~bBatch", "~aRequests");

		assert.strictEqual(oRequest.deepPath, "~functionTarget");
		assert.strictEqual(oRequest.deepPath, oRequest.functionTarget);
	});

	//*********************************************************************************************
	// BCP: 2080258237
	QUnit.test("_submitRequest: avoid TypeError if request is aborted", function (assert) {
		var done = assert.async(),
			oModel = {
				pReadyForRequest : Promise.resolve(),
				_getODataHandler : function () {},
				_request : function () {},
				getServiceMetadata : function () {}
			},
			oRequest = {requestUri : "~uri"};

		this.mock(oModel).expects("_getODataHandler").withExactArgs("~uri").returns("~oHandler");

		// code under test
		ODataModel.prototype._submitRequest.call(oModel, oRequest).abort();

		// internal function submit is called async
		this.mock(oModel).expects("getServiceMetadata").withExactArgs().returns("~metadata");
		this.mock(oModel).expects("_request")
			.withExactArgs(sinon.match.same(oRequest), sinon.match.func, sinon.match.func,
				"~oHandler", undefined, "~metadata")
			.callsFake(function () {
				Promise.resolve().then(done);
				// for any reason the request handle is undefined which must not lead to a TypeError
				return undefined;
			});
	});

	//*********************************************************************************************
	QUnit.test("_submitRequest: clean up side effect expands in success case", function (assert) {
		var fnResolve, fnHandleSuccessInternal,
			oHandlers = {
				fnSuccessParameter : function () {}
			},
			oHandlersMock = this.mock(oHandlers),
			oModel = {
				pReadyForRequest : Promise.resolve(),
				_getODataHandler : function () {},
				_request : function () {},
				getServiceMetadata : function () {}
			},
			oPromise = new Promise(function (resolve, reject) {
				fnResolve = resolve;
			}),
			oRequest = {requestUri : "~uri"};

		this.mock(oModel).expects("_getODataHandler").withExactArgs("~uri").returns("~oHandler");
		oHandlersMock.expects("fnSuccessParameter").never();

		// code under test
		ODataModel.prototype._submitRequest.call(oModel, oRequest, oHandlers.fnSuccessParameter);

		// internal function submit is called async
		this.mock(oModel).expects("getServiceMetadata").withExactArgs().returns("~metadata");
		this.mock(oModel).expects("_request")
			.withExactArgs(sinon.match.same(oRequest),
				sinon.match(function (handleSuccess) {
					fnHandleSuccessInternal = handleSuccess;

					return true;
				}), sinon.match.func, "~oHandler", undefined, "~metadata")
			.callsFake(function () {
				fnResolve();
			});

		return oPromise.then(function () {
			var aSideEffectCleanUpFunctions = [sinon.spy(), sinon.spy()];

			oHandlersMock.expects("fnSuccessParameter") // parameters not relevant
				.callsFake(function () {
					// simulate collection of side effect cleanup functions
					oModel.aSideEffectCleanUpFunctions = aSideEffectCleanUpFunctions;
				});

			// code under test
			fnHandleSuccessInternal();

			assert.notStrictEqual(oModel.aSideEffectCleanUpFunctions, aSideEffectCleanUpFunctions);
			assert.deepEqual(oModel.aSideEffectCleanUpFunctions, []);
			assert.ok(aSideEffectCleanUpFunctions[0].calledOnceWithExactly());
			assert.ok(aSideEffectCleanUpFunctions[1].calledOnceWithExactly());
		});
	});

	//*********************************************************************************************
	["fulfilled", "pending", "rejected"].forEach(function (sCase) {
		[false, true].forEach(function (bMetaModelLoaded) {
		var sTitle = "_getObject: code list path, " + sCase + "; bMetaModelLoaded=" + bMetaModelLoaded;

		QUnit.test(sTitle, function (assert) {
			var oFetchCodeListPromise,
				oMetaModel = {
					fetchCodeList : function () {}
				},
				oModel = {
					oMetadata : {isLoaded : function () {}},
					bMetaModelLoaded : bMetaModelLoaded,
					_isMetadataPath : function () {},
					getMetaModel : function () {},
					isMetaModelPath : function () {},
					resolve : function () {}
				};

			// We use SyncPromise instead of a mock to ensure #caught needs to be called in case of a
			// rejected SyncPromise.
			// SyncPromise.resolve(Promise.resolve()) in fixtures leads to a fulfilled promise in the
			// QUnit test -> cannot be used in fixture.
			if (sCase === "fulfilled") {
				oFetchCodeListPromise = SyncPromise.resolve("~mCodeList");
			} else {
				oFetchCodeListPromise = sCase === "pending"
					? SyncPromise.resolve(Promise.resolve("~mCodeList"))
					: SyncPromise.reject("~error");
			}
			this.mock(oModel).expects("resolve").withExactArgs("~path", undefined, undefined)
				.returns("~resolvedPath");
			this.mock(oModel).expects("_isMetadataPath").withExactArgs("~resolvedPath").returns(true);
			this.mock(oModel.oMetadata).expects("isLoaded").withExactArgs().returns(true);
			this.mock(oModel).expects("isMetaModelPath").withExactArgs("~resolvedPath").returns(true);
			this.mock(oModel).expects("getMetaModel").withExactArgs().returns(oMetaModel);
			this.mock(ODataMetaModel).expects("getCodeListTerm").withExactArgs("~resolvedPath")
				.returns("~term");
			this.mock(oMetaModel).expects("fetchCodeList").withExactArgs("~term")
				.returns(oFetchCodeListPromise);

			// code under test
			assert.strictEqual(ODataModel.prototype._getObject.call(oModel, "~path"),
				sCase === "fulfilled" ? "~mCodeList" : undefined);

			return oFetchCodeListPromise.isPending() ? oFetchCodeListPromise : undefined;
		});
		});
	});

	//*********************************************************************************************
	QUnit.test("_getObject: code list path, oMetadata.isLoaded=false", function (assert) {
		var oModel = {
				oMetadata : {isLoaded : function () {}},
				_isMetadataPath : function () {},
				resolve : function () {}
			};

		this.mock(oModel).expects("resolve").withExactArgs("~path", undefined, undefined)
			.returns("~resolvedPath");
		this.mock(oModel).expects("_isMetadataPath").withExactArgs("~resolvedPath").returns(true);
		this.mock(oModel.oMetadata).expects("isLoaded").withExactArgs().returns(false);
		this.mock(ODataMetaModel).expects("getCodeListTerm").withExactArgs("~resolvedPath")
			.returns("~term");

		// code under test
		assert.strictEqual(ODataModel.prototype._getObject.call(oModel, "~path"), undefined);
	});

	//*********************************************************************************************
	[{
		bUseUndefinedIfUnresolved : true,
		vResult : undefined
	}, {
		bUseUndefinedIfUnresolved : undefined,
		vResult : null
	}].forEach(function (oFixture) {
		var sTitle = "_getObject: use undefined if unresolved: " + oFixture.bUseUndefinedIfUnresolved;

		QUnit.test(sTitle, function (assert) {
			var oModel = {
					resolve : function () {}
				};

			this.mock(oModel).expects("resolve")
				.withExactArgs("~path", undefined, undefined)
				.returns(undefined);

			// code under test
			assert.strictEqual(ODataModel.prototype._getObject.call(oModel, "~path", undefined,
				undefined, oFixture.bUseUndefinedIfUnresolved), oFixture.vResult);
		});
	});

	//*********************************************************************************************
	QUnit.test("_getObject: call _getInstanceAnnotationValue", function (assert) {
		var oModel = {
				resolve : function () {},
				_getInstanceAnnotationValue : function () {}
			},
			sPath = "@$ui5.~annotation";

		this.mock(oModel).expects("resolve")
			.withExactArgs(sPath, "~oContext", undefined)
			.returns("~resolvedPath");
		this.mock(oModel).expects("_getInstanceAnnotationValue")
			.withExactArgs(sPath, "~oContext")
			.returns("~value");

		// code under test
		assert.strictEqual(ODataModel.prototype._getObject.call(oModel, sPath, "~oContext"),
			"~value");
	});

	//*********************************************************************************************
	[undefined, "~sPath"].forEach(function (sPath) {
		var sTitle = "_getObject: Don't call _getInstanceAnnotationValue for sPath: " + sPath;

		QUnit.test(sTitle, function (assert) {
			var oModel = {
					mChangedEntities : {},
					_getEntity : function () {},
					_isMetadataPath : function () {},
					resolve : function () {}
				};

			this.mock(oModel).expects("resolve")
				.withExactArgs(sPath, "~oContext", undefined)
				.returns("/~resolvedPath");
			this.mock(oModel).expects("_isMetadataPath").withExactArgs("/~resolvedPath").returns(false);
			this.mock(oModel).expects("_getEntity").withExactArgs("~resolvedPath").returns("~Data");

			// code under test
			assert.strictEqual(ODataModel.prototype._getObject.call(oModel, sPath, "~oContext"),
				"~Data");
		});
	});

	//*********************************************************************************************
	QUnit.test("_getObject: propagate _getInstanceAnnotationValue error", function (assert) {
		var oError = new Error("~Error"),
			oModel = {
				_getInstanceAnnotationValue : function () {},
				resolve : function () {}
			};

		this.mock(oModel).expects("resolve")
			.withExactArgs("@$ui5.~annotation", "~oContext", undefined)
			.returns("/~resolvedPath");
		this.mock(oModel).expects("_getInstanceAnnotationValue")
			.withExactArgs("@$ui5.~annotation", "~oContext")
			.throws(oError);

		// code under test
		assert.throws(function () {
				ODataModel.prototype._getObject.call(oModel,"@$ui5.~annotation", "~oContext");
			}, oError);
	});

	//*********************************************************************************************
	[
		{sPath : "@$ui5.context.isInactive", sFunctionName : "isInactive"},
		{sPath : "@$ui5.context.isTransient", sFunctionName : "isTransient"}
	].forEach(function (oFixture) {
		QUnit.test("_getInstanceAnnotationValue: " + oFixture.sPath, function (assert) {
			var oContext = {};

			oContext[oFixture.sFunctionName] = function () {};
			this.mock(oContext).expects(oFixture.sFunctionName)
				.withExactArgs()
				.returns("~annotationValue");

			// code under test
			assert.strictEqual(ODataModel.prototype._getInstanceAnnotationValue(oFixture.sPath,
				oContext), "~annotationValue");
		});
	});

	//*********************************************************************************************
	QUnit.test("_getInstanceAnnotationValue: unsupported instance annotation", function (assert) {
		// code under test
		assert.throws(function () {
			ODataModel.prototype._getInstanceAnnotationValue("@$ui5.~annotation", "~oContext");
		}, new Error("Unsupported instance annotation: @$ui5.~annotation"));
	});

	//*********************************************************************************************
	QUnit.test("annotationsLoaded", function (assert) {
		var oModel = {pAnnotationsLoaded : "~pAnnotationsLoaded"};

		// code under test
		assert.strictEqual(ODataModel.prototype.annotationsLoaded.call(oModel),
			"~pAnnotationsLoaded");
	});

	//*********************************************************************************************
	QUnit.test("getMetaModel: new meta model - successfully loaded", function (assert) {
		var oData = {foo : 'bar'},
			oMetaModel,
			oModel = {
				oAnnotations : undefined,
				oMetadata : {
					getServiceMetadata : function () {},
					isLoaded : function () {}
				},
				oMetaModel : undefined,
				bMetaModelLoaded : "~bMetaModelLoaded",
				annotationsLoaded : function () {},
				checkUpdate : function () {}
			};

		// called in ODataMetaModel constructor
		this.mock(oModel).expects("annotationsLoaded").withExactArgs().returns(Promise.resolve());
		// called in ODataMetaModel constructor; result is used to create a JSONModel
		this.mock(oModel.oMetadata).expects("getServiceMetadata").withExactArgs().returns(oData);

		// code under test
		oMetaModel = ODataModel.prototype.getMetaModel.call(oModel);

		assert.ok(oMetaModel instanceof ODataMetaModel);
		assert.strictEqual(oModel.oMetaModel, oMetaModel);
		assert.strictEqual(oModel.bMetaModelLoaded, "~bMetaModelLoaded",
			"bMetaModelLoaded is unchanged until the meta model is loaded");

		// called in ODataMetaModel constructor
		this.mock(_ODataMetaModelUtils).expects("merge")
			.withExactArgs({}, oData, sinon.match.same(oMetaModel), /*bIgnoreAnnotationsFromMetadata*/undefined);

		this.mock(oModel).expects("checkUpdate").withExactArgs(false, false, null, true)
			.callsFake(function () {
				assert.strictEqual(oModel.bMetaModelLoaded, true,
					"checkUpdate called after the meta model is loaded");
			});

		return oMetaModel.loaded().then(function () {
			assert.strictEqual(oModel.bMetaModelLoaded, true);
		});
	});

	//*********************************************************************************************
	QUnit.test("getMetaModel: meta model already available", function (assert) {
		var oModel = {oMetaModel : "~oMetaModel"};

		// code under test
		assert.strictEqual(ODataModel.prototype.getMetaModel.call(oModel), "~oMetaModel");
	});

	//*********************************************************************************************
	QUnit.test("createCodeListModelParameters: mParameters=undefined and defaulting",
			function (assert) {
		var mExpectedResult = {
				defaultCountMode : CountMode.None,
				disableSoftStateHeader : true,
				headers : undefined,
				json : undefined,
				metadataUrlParams : undefined,
				persistTechnicalMessages : undefined,
				serviceUrl : "~serviceUrl",
				serviceUrlParams : undefined,
				tokenHandling : false,
				useBatch : false,
				warmupUrl : undefined
			},
			oModel = {sServiceUrl : "~serviceUrl"};

		// code under test
		assert.deepEqual(ODataModel.prototype.createCodeListModelParameters.call(oModel),
			mExpectedResult);
	});

	//*********************************************************************************************
	QUnit.test("createCodeListModelParameters: w/ mParameters and defaulting", function (assert) {
		var mExpectedResult = {
				defaultCountMode : CountMode.None,
				disableSoftStateHeader : true,
				headers : {foo : "bar"},
				json : "~json",
				metadataUrlParams : {meta : "data"},
				persistTechnicalMessages : "~persist",
				serviceUrl : "~serviceUrl",
				serviceUrlParams : {service : "url"},
				tokenHandling : false,
				useBatch : false,
				warmupUrl : "~warmupUrl"
			},
			oModel = {sServiceUrl : "~serviceUrl"},
			mParameters = {
				defaultCountMode : "~countMode",
				disableSoftStateHeader : false,
				headers : {foo : "bar"},
				json : "~json",
				metadataUrlParams : {meta : "data"},
				persistTechnicalMessages : "~persist",
				serviceUrl : "~serviceUrl",
				serviceUrlParams : {service : "url"},
				tokenHandling : true,
				useBatch : true,
				warmupUrl : "~warmupUrl"
			},
			mResults;

		// code under test
		mResults = ODataModel.prototype.createCodeListModelParameters.call(oModel, mParameters);

		assert.deepEqual(mResults, mExpectedResult);
		assert.notStrictEqual(mResults.headers, mParameters.headers);
		assert.notStrictEqual(mResults.metadataUrlParams, mParameters.metadataUrlParams);
		assert.notStrictEqual(mResults.serviceUrlParams, mParameters.serviceUrlParams);
	});

	//*********************************************************************************************
	QUnit.test("getCodeListModelParameters", function (assert) {
		var oModel = {mCodeListModelParams : "~mCodeListModelParams"};

		// code under test
		assert.strictEqual(ODataModel.prototype.getCodeListModelParameters.call(oModel),
			"~mCodeListModelParams");
	});

	//*********************************************************************************************
	QUnit.test("getMetadataUrl", function (assert) {
		var oModel = {sMetadataUrl : "~metadataUrl"};

		// code under test
		assert.strictEqual(ODataModel.prototype.getMetadataUrl.call(oModel), "~metadataUrl");
	});

	//*********************************************************************************************
	QUnit.test("_updateContext", function (assert) {
		var oModel = {mContexts : {}},
			oContext = new BaseContext(oModel, "/path");

		oModel.mContexts["/path"] = oContext;

		assert.strictEqual(oContext.getPath(), "/path");
		assert.strictEqual(oContext.sDeepPath, "");

		// code under test
		ODataModel.prototype._updateContext.call(oModel, oContext, "/newPath");

		assert.strictEqual(oContext.getPath(), "/newPath");
		assert.strictEqual(oContext.sDeepPath, "", "deep path is not changed");
		assert.deepEqual(oModel.mContexts, {
			//TODO is it necessary the context remains stored with its previous path as key?
			"/path"  : oContext,
			"/newPath" : oContext
		});

		// code under test
		ODataModel.prototype._updateContext.call(oModel, oContext, "/newPath2", "/deep/newPath2");

		assert.strictEqual(oContext.getPath(), "/newPath2");
		assert.strictEqual(oContext.sDeepPath, "/deep/newPath2");
		assert.deepEqual(oModel.mContexts, {
			"/path"  : oContext,
			"/newPath" : oContext,
			"/newPath2" : oContext
		});
	});

	//*********************************************************************************************
	[false, true].forEach((bRejected) => {
		QUnit.test("refreshSecurityToken: call handleGetError with oRequest, $rejected:" + bRejected, function (assert) {
			var fnError, oResult,
				oModel = {
					bDisableHeadRequestForToken : true,
					_createRequest : function () {},
					_createRequestUrlWithNormalizedPath : function () {},
					_getHeaders : function () {},
					_handleError : function () {},
					_request : function () {},
					getServiceMetadata : function () {},
					resetSecurityToken : function () {}
				},
				oError = {$rejected : bRejected},
				oHelper = {error() {}},
				oHelperMock = this.mock(oHelper),
				oRequest = {headers : {}};

			this.mock(oModel).expects("_createRequestUrlWithNormalizedPath")
				.withExactArgs("/")
				.returns("~sUrl");
			this.mock(oModel).expects("_getHeaders").withExactArgs(undefined, true).returns("~headers");
			this.mock(oModel).expects("_createRequest")
				.withExactArgs("~sUrl", "", "GET", "~headers", null, null, false)
				.returns(oRequest);
			this.mock(oModel).expects("getServiceMetadata").withExactArgs().returns("~serviceMetadata");
			this.mock(oModel).expects("_request")
				.withExactArgs(sinon.match.same(oRequest), sinon.match.func,
					sinon.match(function (fnError0) {
						fnError = fnError0;
						return true;
					}), undefined, undefined, "~serviceMetadata")
				.returns("~requestHandle");
			oHelperMock.expects("error").never();

			// code under test - parameters fnSuccess and bAsync are not relevant for this test
			oResult = ODataModel.prototype.refreshSecurityToken.call(oModel, "~fnSuccess", oHelper.error);

			assert.strictEqual(oResult.request, "~requestHandle");

			this.mock(oModel).expects("resetSecurityToken").withExactArgs();
			this.mock(oModel).expects("_handleError")
				.withExactArgs(sinon.match.same(oError), sinon.match.same(oRequest))
				.exactly(bRejected ? 0 : 1);
			oHelperMock.expects("error").withExactArgs(oError);

			// code under test - call error handler
			fnError(oError);

			assert.strictEqual(oModel.bTokenHandling, bRejected ? undefined : false);
		});
	});

	//*********************************************************************************************
<<<<<<< HEAD
	[false, true].forEach((bRejected) => {
		const sTitle = `refreshSecurityToken: call handleHeadError -> handleGetError, $rejected: ${bRejected}`;
		QUnit.test(sTitle, function (assert) {
			const oModel = {
					_createRequest() {},
					_createRequestUrlWithNormalizedPath() {},
					_getHeaders() {},
					_handleError() {},
					_request() {},
					getServiceMetadata() {},
					resetSecurityToken() {}
				},
				oModelMock = this.mock(oModel),
				oRequest = {headers : {}};
=======
	QUnit.test("refreshSecurityToken: abort() forbidden during 'Retry-after'", function (assert) {
		const oModel = {
			_createRequest() {},
			_createRequestUrlWithNormalizedPath() {},
			_getHeaders() {},
			_request() {},
			getServiceMetadata() {},
			resetSecurityToken() {}
		};
		this.mock(oModel).expects("_createRequestUrlWithNormalizedPath")
			.withExactArgs("/")
			.returns("~sUrl");
		this.mock(oModel).expects("_getHeaders").withExactArgs(undefined, true).returns("~headers");
		const oRequest = {headers: {}};
		this.mock(oModel).expects("_createRequest")
			.withExactArgs("~sUrl", "", "HEAD", "~headers", null, null, false)
			.returns(oRequest);
		this.mock(oModel).expects("getServiceMetadata").withExactArgs().returns("~serviceMetadata");
		const oRequestHandle = {};
		this.mock(oModel).expects("_request")
			.withExactArgs(sinon.match.same(oRequest), sinon.match.func, sinon.match.func, undefined,
				undefined, "~serviceMetadata")
			.returns(oRequestHandle);
		const oAbort = ODataModel.prototype.refreshSecurityToken.call(oModel, "~fnSuccess",  "~fnError");
		assert.strictEqual(oAbort.request, oRequestHandle);
		oRequestHandle.abort = function() {};
		this.mock(oRequestHandle).expects("abort").withExactArgs();

		// code under test: abort() w/o "Retry-after" promise is allowed
		oAbort.abort();

		oModel.pRetryAfter = {};
		assert.throws(() => {
			// code under test: abort() w/ "Retry-after" promise forbidden
			oAbort.abort();
		}, new Error("abort() during HTTP 503 'Retry-after' processing not supported"));
	});

	//*********************************************************************************************
[false, true].forEach((bRejected) => {
	const sTitle = `refreshSecurityToken: call handleHeadError -> handleGetError, $rejected: ${bRejected}`;
	QUnit.test(sTitle, function (assert) {
		const oModel = {
				_createRequest() {},
				_createRequestUrlWithNormalizedPath() {},
				_getHeaders() {},
				_handleError() {},
				_request() {},
				getServiceMetadata() {},
				resetSecurityToken() {}
			},
			oModelMock = this.mock(oModel),
			oRequest = {headers : {}};

		oModelMock.expects("_createRequestUrlWithNormalizedPath")
			.withExactArgs("/")
			.returns("~sUrl");
		oModelMock.expects("_getHeaders").withExactArgs(undefined, true).returns("~headers");
		oModelMock.expects("_createRequest")
			.withExactArgs("~sUrl", "", "HEAD", "~headers", null, null, false)
			.returns(oRequest);
		oModelMock.expects("getServiceMetadata").withExactArgs().returns("~serviceMetadata");
		let fnHandleHeadError;
		oModelMock.expects("_request")
			.withExactArgs(sinon.match.same(oRequest), sinon.match.func,
				sinon.match((fnError0) => {
					fnHandleHeadError = fnError0;
					return true;
				}), undefined, undefined, "~serviceMetadata")
			.returns("~requestHandle0");
		const oHelper = {error() {}};
		const oHelperMock = this.mock(oHelper);
		oHelperMock.expects("error").never();

		// code under test - parameters fnSuccess and bAsync are not relevant for this test
		const oResult = ODataModel.prototype.refreshSecurityToken.call(oModel, "~fnSuccess", oHelper.error);

		assert.strictEqual(oResult.request, "~requestHandle0");
>>>>>>> ae14979e

			oModelMock.expects("_createRequestUrlWithNormalizedPath")
				.withExactArgs("/")
				.returns("~sUrl");
			oModelMock.expects("_getHeaders").withExactArgs(undefined, true).returns("~headers");
			oModelMock.expects("_createRequest")
				.withExactArgs("~sUrl", "", "HEAD", "~headers", null, null, false)
				.returns(oRequest);
			oModelMock.expects("getServiceMetadata").withExactArgs().returns("~serviceMetadata");
			let fnHandleHeadError;
			oModelMock.expects("_request")
				.withExactArgs(sinon.match.same(oRequest), sinon.match.func,
					sinon.match((fnError0) => {
						fnHandleHeadError = fnError0;
						return true;
					}), undefined, undefined, "~serviceMetadata")
				.returns("~requestHandle0");
			const oHelper = {error() {}};
			const oHelperMock = this.mock(oHelper);
			oHelperMock.expects("error").never();

			// code under test - parameters fnSuccess and bAsync are not relevant for this test
			const oResult = ODataModel.prototype.refreshSecurityToken.call(oModel, "~fnSuccess", oHelper.error);

			assert.strictEqual(oResult.request, "~requestHandle0");

			let fnHandleGetError;
			if (!bRejected) {
				oModelMock.expects("_getHeaders").withExactArgs(undefined, true).returns("~headers");
				oModelMock.expects("_createRequest")
					.withExactArgs("~sUrl", "", "GET", "~headers", null, null, false)
					.returns(oRequest);
				oModelMock.expects("getServiceMetadata").withExactArgs().returns("~serviceMetadata");
				oModelMock.expects("_request")
					.withExactArgs(sinon.match.same(oRequest), sinon.match.func,
						sinon.match(function (fnError0) {
							fnHandleGetError = fnError0;
							return true;
						}), undefined, undefined, "~serviceMetadata")
					.returns("~requestHandle1");
			}
			oModelMock.expects("resetSecurityToken").withExactArgs().exactly(bRejected ? 1 : 0);
			const oError = {$rejected: bRejected};
			oHelperMock.expects("error").withExactArgs(sinon.match.same(oError)).exactly(bRejected ? 1 : 0);

			// code under test - call HEAD error handler
			fnHandleHeadError(oError);

			assert.strictEqual(oModel.bTokenHandling, undefined);
			assert.strictEqual(oResult.request, bRejected ? "~requestHandle0" : "~requestHandle1");

			if (!bRejected) { // -> fallback to requestToken("GET"...)
				oModelMock.expects("resetSecurityToken").withExactArgs();
				oModelMock.expects("_handleError")
					.withExactArgs(sinon.match.same(oError), sinon.match.same(oRequest));
				oHelperMock.expects("error").withExactArgs(oError);

				// code under test - call GET error handler
				fnHandleGetError(oError);

				oModelMock.expects("resetSecurityToken").withExactArgs();
				oError.$rejected = true;
				oHelperMock.expects("error").withExactArgs(sinon.match.same(oError));

				// code under test - call GET error handler with rejected error
				// UseCase: HEAD via get returns non 503 error; fallback to token via GET returns 503 error and
				// "Retry-after" promise was rejected
				fnHandleGetError(oError);
			}
			assert.strictEqual(oModel.bTokenHandling, bRejected ? undefined : false);
		});
	});

	//*********************************************************************************************
	QUnit.test("securityTokenAvailable: forward rejection reason on error", function (assert) {
		const oModel = {
			oSharedServiceData: {},
			refreshSecurityToken() {}
		};
		const oExpectation = this.mock(oModel).expects("refreshSecurityToken")
			.withExactArgs(sinon.match.func, sinon.match.func, true);

		const pSecurityPromise = ODataModel.prototype.securityTokenAvailable.call(oModel).then(() => {
			assert.notOk("must not be called");
		}, (oError0) => {
			assert.strictEqual(oError0, "~oError");
		});

		// code under test (call error handler)
		oExpectation.args[0][1]("~oError");

		return pSecurityPromise;
	});

	//*********************************************************************************************
	QUnit.test("_submitRequest: submitWithToken, call errorhandler if $rejected", function (assert) {
		const oError0 = {$rejected: true};
		const oHelper = {error() {}};
		const oModel = {
			bTokenHandling: true,
			_getODataHandler() {},
			_request() {},
			securityTokenAvailable() {},
			getServiceMetadata() {}
		};
		let fnReject;
		const pReadyForRequest0 = new Promise((_resolve, reject) => {
			fnReject = reject;
		});
		const oModelMock = this.mock(oModel);
		oModelMock.expects("securityTokenAvailable").withExactArgs().returns(pReadyForRequest0);

		const oRequest = {
			headers: {"x-csrf-token": "token"},
			method: "!GET",
			requestUri: "~requestUri"
		};
		oModelMock.expects("_getODataHandler").withExactArgs("~requestUri").returns("~oHandler");
		const oHelperMock = this.mock(oHelper);
		oHelperMock.expects("error").withExactArgs(sinon.match.same(oError0));
		oModelMock.expects("getServiceMetadata").withExactArgs().never();
		ODataModel.prototype._submitRequest.call(oModel, oRequest, "~fnSuccess", oHelper.error);


		// code under test, test with $rejected -> no fallback to submit but handlError()
		fnReject(oError0);

		const pReadyForRequest1 = new Promise((_resolve, reject) => {
			fnReject = reject;
		});
		oModelMock.expects("securityTokenAvailable").withExactArgs().returns(pReadyForRequest1);
		oModelMock.expects("_getODataHandler").withExactArgs("~requestUri").returns("~oHandler1");
		const oError1 = {/*w/o $rejected: true*/};
		oHelperMock.expects("error").never();
		oModelMock.expects("getServiceMetadata").returns("~serviceMetadata");
		oModelMock.expects("_request")
			.withExactArgs(sinon.match.same(oRequest), sinon.match.func, sinon.match.func, "~oHandler1",
				undefined, "~serviceMetadata")
			.returns("~oRequestHAndle");
		ODataModel.prototype._submitRequest.call(oModel, oRequest, "~fnSuccess", oHelper.error);

		// code under test, test w/o $rejected) -> fallback to submit()
		fnReject(oError1);

		return Promise.all([
			pReadyForRequest0.then(() => {
				assert.notOk("must not be called");
			}, (oError) => {
				assert.strictEqual(oError, oError0);
			}),
			pReadyForRequest1.then(() => {
				assert.notOk("must not be called");
			}, (oError) => {
				assert.strictEqual(oError, oError1);
			})
		]);
	});

	//*********************************************************************************************
	QUnit.test("refreshSecurityToken: no server cache for tokenHandling='skipServerCache'", function (assert) {
		const oModel = {
				bDisableHeadRequestForToken : true,
				_createRequest() {},
				_createRequestUrlWithNormalizedPath() {},
				_getHeader() {},
				_getHeaders() {},
				_request() {},
				_setSessionContextIdHeader() {},
				getServiceMetadata() {},
				oHeaders : {},
				oSharedServiceData : {}
			};
		const oModelMock = this.mock(oModel);
		const oRequest = {headers : {}};
		const oResponse = {headers : "~responseHdrs"};

		oModelMock.expects("_createRequestUrlWithNormalizedPath").withExactArgs("/").returns("~sUrl");
		oModelMock.expects("_getHeaders").withExactArgs(undefined, true).returns("~headers");
		oModelMock.expects("_createRequest")
			.withExactArgs("~sUrl", "", "GET", "~headers", null, null, false)
			.returns(oRequest);
		oModelMock.expects("getServiceMetadata").withExactArgs().returns("~serviceMetadata");
		const oRequestCall = oModelMock.expects("_request")
			.withExactArgs(sinon.match.same(oRequest), sinon.match.func, sinon.match.func, undefined, undefined,
				"~serviceMetadata")
			.returns("~requestHandle");

		// code under test - parameters fnSuccess, fnError and bAsync are not relevant for this test
		const oResult = ODataModel.prototype.refreshSecurityToken.call(oModel);

		assert.strictEqual(oResult.request, "~requestHandle");

		oModelMock.expects("_getHeader").withExactArgs("x-csrf-token", "~responseHdrs").returns("~token");
		oModelMock.expects("_getHeader").withExactArgs("sap-contextid", "~responseHdrs").returns("~contextId");
		oModelMock.expects("_setSessionContextIdHeader").withExactArgs("~contextId");

		// code under test - call success handler handleSuccess
		oRequestCall.args[0][1]("~oData", oResponse);

		assert.strictEqual(oModel.oSharedServiceData.securityToken, "~token");
		assert.strictEqual(oModel.oHeaders["x-csrf-token"], "~token");
		return oModel.pSecurityToken.then((sToken) => {
			assert.strictEqual(sToken, "~token");
		});
	});

	//*********************************************************************************************
	QUnit.test("getContext", function (assert) {
		var oContext, oContext1,
			oContextPrototypeMock = this.mock(Context.prototype),
			oModel = {mContexts : {}};

		// oContextPrototypeMock.expects("getDeepPath").never();
		oContextPrototypeMock.expects("setDeepPath").never();

		// code under test
		oContext = ODataModel.prototype.getContext.call(oModel, "/~sPath");

		assert.ok(oContext instanceof Context);
		assert.strictEqual(oContext.getModel(), oModel);
		assert.strictEqual(oContext.getPath(), "/~sPath");
		assert.strictEqual(oContext.getDeepPath(), "/~sPath");

		// code under test
		oContext1 = ODataModel.prototype.getContext.call(oModel, "/~sPath1", "/~sDeepPath1");

		assert.notStrictEqual(oContext1, oContext);
		assert.strictEqual(oContext1.getPath(), "/~sPath1");
		assert.strictEqual(oContext1.getDeepPath(), "/~sDeepPath1");

		oContextPrototypeMock.expects("getDeepPath").never();
		oContextPrototypeMock.expects("setDeepPath").on(oContext).withArgs("/~sDeepPath");

		// code under test - cached instance
		oContext1 = ODataModel.prototype.getContext.call(oModel, "/~sPath", "/~sDeepPath");

		assert.strictEqual(oContext1, oContext);

		oContextPrototypeMock.expects("getDeepPath").on(oContext).withArgs()
			.returns("/~sDeepPathFromGetter");
		oContextPrototypeMock.expects("setDeepPath").on(oContext).withArgs("/~sDeepPathFromGetter");

		// code under test - existing deep path must not be overwritten by path
		oContext1 = ODataModel.prototype.getContext.call(oModel, "/~sPath");

		oContextPrototypeMock.expects("getDeepPath").never();
		oContextPrototypeMock.expects("setDeepPath").on(oContext).withArgs("/~sDeepPath2");

		// code under test - existing deep path overwrite
		oContext1 = ODataModel.prototype.getContext.call(oModel, "/~sPath", "/~sDeepPath2");

		oContextPrototypeMock.expects("getDeepPath").on(oContext).withArgs().returns("");
		oContextPrototypeMock.expects("setDeepPath").on(oContext).withArgs("/~sPath");

		// code under test - empty deep path
		oContext1 = ODataModel.prototype.getContext.call(oModel, "/~sPath", "");
	});

	//*********************************************************************************************
	QUnit.test("getContext: inactive context", function (assert) {
		var oContext,
			oModel = {mContexts : {}};

		// code under test
		oContext = ODataModel.prototype.getContext.call(oModel, "/~sPath", "/~sDeepPath",
			"~createPromise", "~inactive");

		assert.strictEqual(oModel.mContexts["/~sPath"], oContext);
		// constructor cannot be mocked so check internal member
		assert.strictEqual(oContext.bInactive, true);
	});

	//*********************************************************************************************
	QUnit.test("getContext: transient parent", function (assert) {
		var oContext,
			oModel = {mContexts : {}};

		// code under test
		oContext = ODataModel.prototype.getContext.call(oModel, "/~sPath", "/~sDeepPath",
			"~createPromise", "~inactive", "~transientParent");

		assert.strictEqual(oModel.mContexts["/~sPath"], oContext);
		// constructor cannot be mocked so check internal member
		assert.strictEqual(oContext.oTransientParent, "~transientParent");
	});

	//*********************************************************************************************
	[false, true].forEach(function (bAll) {
		[false, true].forEach(function (bDeleteCreatedEntities) {
		var sTitle = "_resetChanges: no paths; bAll=" + bAll + ", bDeleteCreatedEntities="
			+ bDeleteCreatedEntities;

		QUnit.test(sTitle, function (assert) {
			var oContextBar = {isInactive : function () {}},
				oContextBaz = {isInactive : function () {}},
				oContextFoo = {isInactive : function () {}},
				oModel = {
					mChangedEntities : {
						"key('Bar')" : {__metadata : {}},
						"key('Foo')" : {__metadata : {created : {}}},
						"key('Baz')" : {__metadata : {created : {}}}
					},
					mDeferredGroups : {
						deferred0 : {},
						deferred1 : {}
					},
					oMetadata : {
						loaded : function () {}
					},
					_discardEntityChanges : function () {},
					abortInternalRequest : function () {},
					checkUpdate : function () {},
					getBindings : function () {},
					getContext : function () {}
				},
				oModelMock = this.mock(oModel),
				fnResolve,
				oPromise = new Promise(function (resolve) {
					fnResolve = resolve;
				});

			this.mock(oModel.oMetadata).expects("loaded").withExactArgs().returns(oPromise);
			oModelMock.expects("getContext").withExactArgs("/key('Bar')").returns(oContextBar);
			this.mock(oContextBar).expects("isInactive").withExactArgs().returns(false);
			oModelMock.expects("_discardEntityChanges")
				.withExactArgs("key('Bar')", undefined);
			oModelMock.expects("getContext").withExactArgs("/key('Foo')").returns(oContextFoo);
			this.mock(oContextFoo).expects("isInactive").withExactArgs().returns(false);
			oModelMock.expects("_discardEntityChanges")
				.withExactArgs("key('Foo')", bDeleteCreatedEntities);
			oModelMock.expects("getContext").withExactArgs("/key('Baz')").returns(oContextBaz);
			this.mock(oContextBaz).expects("isInactive").withExactArgs().returns(true);
			oModelMock.expects("_discardEntityChanges")
				.withExactArgs("key('Baz')", false);
			oModelMock.expects("getBindings").withExactArgs().returns([]);
			oModelMock.expects("checkUpdate").withExactArgs(true);

			// code under test
			assert.strictEqual(
				ODataModel.prototype._resetChanges.call(oModel, undefined, bAll, bDeleteCreatedEntities),
				oPromise);

			oModelMock.expects("abortInternalRequest").withExactArgs("deferred0").exactly(bAll ? 1 : 0);
			oModelMock.expects("abortInternalRequest").withExactArgs("deferred1").exactly(bAll ? 1 : 0);

			// test code that depends on metadata promise
			fnResolve();

			return oPromise;
		});
		});
	});

	//*********************************************************************************************
	[false, true].forEach(function (bAll) {
		[false, true].forEach(function (bDeleteCreatedEntities) {
			[
				{bDeleteEntity : undefined, oQuxMetadata : {}},
				{bDeleteEntity : bDeleteCreatedEntities, oQuxMetadata : {created : {}}}
			].forEach(function (oFixture) {
		var sTitle = "_resetChanges: with paths; bAll=" + bAll + ", bDeleteCreatedEntities="
			+ bDeleteCreatedEntities + ", oMetadata=" + JSON.stringify(oFixture.oQuxMetadata);

		QUnit.test(sTitle, function (assert) {
			var oBarMetadata = {},
				oBarEntity = {__metadata : oBarMetadata, P : "prop0", Q : "prop1"},
				oContext0 = {getSubContextsAsKey : function () {}},
				oContext1 = {getSubContextsAsKey : function () {}},
				oFooEntity = {__metadata : {}, S : "prop3"},
				oODataModelMock = this.mock(ODataModel),
				oQuxEntity = {__metadata : oFixture.oQuxMetadata, R : "prop2"},
				oXyzEntity = {__metadata : {created : {}}, X : "prop4"},
				oModel = {
					mChangedEntities : {
						"key('Bar')" : oBarEntity,
						"key('Foo')" : oFooEntity,
						"key('Qux')" : oQuxEntity,
						"key('Xyz')" : oXyzEntity
					},
					mDeferredGroups : {
						deferred0 : {},
						deferred1 : {}
					},
					oMetadata : {
						loaded : function () {}
					},
					_discardEntityChanges : function () {},
					abortInternalRequest : function () {},
					checkUpdate : function () {},
					getBindings : function () {},
					getContext : function () {},
					getEntityByPath : function () {}
				},
				oModelMock = this.mock(oModel),
				fnResolve,
				oPromise = new Promise(function (resolve) {
					fnResolve = resolve;
				});

			this.mock(oModel.oMetadata).expects("loaded").withExactArgs().returns(oPromise);
			oODataModelMock.expects("_isChangedEntityEmpty").never();
			oModelMock.expects("getEntityByPath")
				.withExactArgs("/Z", null, {})
				.callsFake(function (sPath, oContext, oEntityInfo) {
					oEntityInfo.key = "key('Z')";
					oEntityInfo.propertyPath = "";
					return "~oZEntity";
				});
			oModelMock.expects("getEntityByPath")
				.withExactArgs("/Z/Y/X", null, {})
				.callsFake(function (sPath, oContext, oEntityInfo) {
					oEntityInfo.key = "key('Z')";
					oEntityInfo.propertyPath = "Y/X";
					return "~oZEntity";
				});
			oModelMock.expects("getEntityByPath")
				.withExactArgs("/Bar/P", null, {})
				.callsFake(function (sPath, oContext, oEntityInfo) {
					oEntityInfo.key = "key('Bar')";
					oEntityInfo.propertyPath = "P";
					return "~oBarEntity";
				});
			oODataModelMock.expects("_isChangedEntityEmpty")
				.withExactArgs(sinon.match.same(oBarEntity))
				.returns(false);
			oModelMock.expects("getEntityByPath").withExactArgs("/Baz", null, {}).returns(null);
			oModelMock.expects("getEntityByPath")
				.withExactArgs("/Bar/Q/X", null, {})
				.callsFake(function (sPath, oContext, oEntityInfo) {
					oEntityInfo.key = "key('Bar')";
					oEntityInfo.propertyPath = "Q/X";
					return "~oBarEntity";
				});
			oODataModelMock.expects("_isChangedEntityEmpty")
				.withExactArgs(sinon.match.same(oBarEntity))
				.returns(false);
			oModelMock.expects("getEntityByPath")
				.withExactArgs("/Qux", null, {})
				.callsFake(function (sPath, oContext, oEntityInfo) {
					oEntityInfo.key = "key('Qux')";
					oEntityInfo.propertyPath = "";
					return "~oQuxEntity";
				});
			oODataModelMock.expects("_isChangedEntityEmpty")
				.withExactArgs(sinon.match.same(oQuxEntity))
				.returns(false);
			oModelMock.expects("getEntityByPath")
				.withExactArgs("/Foo/S", null, {})
				.callsFake(function (sPath, oContext, oEntityInfo) {
					oEntityInfo.key = "key('Foo')";
					oEntityInfo.propertyPath = "S";
					return "~oFooEntity";
				});
			oODataModelMock.expects("_isChangedEntityEmpty")
				.withExactArgs(sinon.match.same(oFooEntity))
				.returns(true);
			oModelMock.expects("getContext").withExactArgs("/key('Qux')").returns(oContext0);
			this.mock(oContext0).expects("getSubContextsAsKey")
				.withExactArgs(true)
				.returns(["key('Foo')", "key('Xyz')"]);
			oModelMock.expects("getContext").withExactArgs("/key('Foo')").returns(oContext1);
			this.mock(oContext1).expects("getSubContextsAsKey")
				.withExactArgs(true)
				.returns(["key('Xyz')"]);
			oModelMock.expects("_discardEntityChanges")
				.withExactArgs("key('Qux')", oFixture.bDeleteEntity);
			oModelMock.expects("_discardEntityChanges")
				.withExactArgs("key('Foo')", undefined);
			oModelMock.expects("_discardEntityChanges")
				.withExactArgs("key('Xyz')", bDeleteCreatedEntities);
			oModelMock.expects("getBindings").withExactArgs().returns([]);
			oModelMock.expects("checkUpdate").withExactArgs(true);

			// code under test
			assert.strictEqual(
				ODataModel.prototype._resetChanges.call(oModel,
					["/Z", "/Z/Y/X", "/Bar/P", "/Baz", "/Bar/Q/X", "/Qux", "/Foo/S"],
					bAll, bDeleteCreatedEntities),
				oPromise);

			assert.deepEqual(oModel.mChangedEntities["key('Bar')"],
				{__metadata : oBarMetadata, Q : "prop1"});
			assert.strictEqual(oModel.mChangedEntities["key('Bar')"].__metadata, oBarMetadata);

			if (bAll) {
				oModelMock.expects("abortInternalRequest").withExactArgs("deferred0", {path : "Z"});
				oModelMock.expects("abortInternalRequest").withExactArgs("deferred1", {path : "Z"});
				oModelMock.expects("abortInternalRequest").withExactArgs("deferred0", {path : "Z/Y/X"});
				oModelMock.expects("abortInternalRequest").withExactArgs("deferred1", {path : "Z/Y/X"});
				oModelMock.expects("abortInternalRequest").withExactArgs("deferred0", {path : "Bar/P"});
				oModelMock.expects("abortInternalRequest").withExactArgs("deferred1", {path : "Bar/P"});
				oModelMock.expects("abortInternalRequest").withExactArgs("deferred0", {path : "Baz"});
				oModelMock.expects("abortInternalRequest").withExactArgs("deferred1", {path : "Baz"});
				oModelMock.expects("abortInternalRequest")
					.withExactArgs("deferred0", {path : "Bar/Q/X"});
				oModelMock.expects("abortInternalRequest")
					.withExactArgs("deferred1", {path : "Bar/Q/X"});
				oModelMock.expects("abortInternalRequest").withExactArgs("deferred0", {path : "Qux"});
				oModelMock.expects("abortInternalRequest").withExactArgs("deferred1", {path : "Qux"});
				oModelMock.expects("abortInternalRequest").withExactArgs("deferred0", {path : "Foo/S"});
				oModelMock.expects("abortInternalRequest").withExactArgs("deferred1", {path : "Foo/S"});
			} else {
				oModelMock.expects("abortInternalRequest").never(); // called in _discardEntityChanges
			}

			// test code that depends on metadata promise
			fnResolve();

			return oPromise;
		});
			});
		});
	});

	//*********************************************************************************************
	QUnit.test("_resetChanges: calls oBinding._resetChanges", function (assert) {
		var oBinding1 = {_resetChanges : function () {}},
			oBinding2 = {_resetChanges : function () {}},
			oModel = {
				oMetadata : {loaded : function () {}},
				checkUpdate : function () {},
				getBindings : function () {}
			},
			aPath = [];

		this.mock(oModel.oMetadata).expects("loaded").withExactArgs().returns("~pMetaDataLoaded");
		this.mock(oModel).expects("getBindings")
			.withExactArgs()
			.returns([{/*oBinding0*/}, oBinding1, oBinding2]);
		this.mock(oBinding1).expects("_resetChanges").withExactArgs(sinon.match.same(aPath));
		this.mock(oBinding2).expects("_resetChanges").withExactArgs(sinon.match.same(aPath));
		this.mock(oModel).expects("checkUpdate").withExactArgs(true);

		// code under test
		assert.strictEqual(ODataModel.prototype._resetChanges.call(oModel, aPath),
			"~pMetaDataLoaded");
	});


	//*********************************************************************************************
	QUnit.test("_resetChanges: with bForceUpdate=false", function (assert) {
		const oModel = {
			oMetadata : {loaded() {}},
			checkUpdate() {},
			getBindings() {}
		};

		this.mock(oModel.oMetadata).expects("loaded").withExactArgs().returns("~pMetaDataLoaded");
		this.mock(oModel).expects("getBindings").withExactArgs().returns([]);
		this.mock(oModel).expects("checkUpdate").withExactArgs(false);

		// code under test
		assert.strictEqual(ODataModel.prototype._resetChanges.call(oModel, /*aPath*/ undefined, /*bAll*/ undefined,
			/*bDeleteCreatedEntities*/ undefined, /*bForceUpdate*/ false), "~pMetaDataLoaded");
	});

	//*********************************************************************************************
	QUnit.test("resetChanges delegates to _resetChanges", function (assert) {
		const oModel = {
			_resetChanges() {}
		};

		this.mock(oModel).expects("_resetChanges")
			.withExactArgs("~aPath", "~bAll", "~bDeleteCreated")
			.returns("~pReturn");

		// code under test
		assert.strictEqual(ODataModel.prototype.resetChanges.call(oModel, "~aPath", "~bAll", "~bDeleteCreated"),
			"~pReturn");
	});

	//*********************************************************************************************
	QUnit.test("resetChangesWithoutUpdate delegates to _resetChanges", function (assert) {
		const oModel = {
			_resetChanges() {}
		};

		this.mock(oModel).expects("_resetChanges")
			.withExactArgs("~aPath", "~bAll", "~bDeleteCreated", false)
			.returns("~pReturn");

		// code under test
		assert.strictEqual(
			ODataModel.prototype.resetChangesWithoutUpdate.call(oModel, "~aPath", "~bAll", "~bDeleteCreated"),
			"~pReturn");
	});

	//*********************************************************************************************
	[true, false].forEach(function (bDeleteEntity) {
		[
			{oEntityMetadata : {}},
			{oEntityMetadata : {created : undefined}},
			{oEntityMetadata : {created : {}}},
			{
				oEntityMetadata : {created : {abort : function () {}}},
				bCallAbort : bDeleteEntity
			}
		].forEach(function (oFixture, i) {
		var sTitle = "_discardEntityChanges: bDeleteEntity=" + bDeleteEntity + ", #" + i;

		QUnit.test(sTitle, function (assert) {
			var oFindAndRemoveContext, oRemoveEntity, fnResolve,
				oContext = {removeFromTransientParent : function () {}},
				oMessagingMock = this.mock(Messaging),
				oMetadata = {
					loaded : function () {}
				},
				oModel = {
					mChangedEntities : {
						foo : "bar",
						"~sKey" : {__metadata : oFixture.oEntityMetadata}
					},
					oCreatedContextsCache : {
						findAndRemoveContext : function () {}
					},
					oMetadata : oMetadata,
					_createAbortedError : function () {},
					_removeEntity : function () {},
					_resolveGroup : function () {},
					abortInternalRequest : function () {},
					getContext : function () {},
					getMessagesByEntity : function () {}
				},
				oModelMock = this.mock(oModel),
				oPromise = new Promise(function (resolve) {
					fnResolve = resolve;
				});

			oModelMock.expects("_resolveGroup").withExactArgs("~sKey").returns({groupId : "~groupId"});
			this.mock(oMetadata).expects("loaded").withExactArgs().returns(oPromise);
			this.mock(oModel).expects("getContext")
				.withExactArgs("/~sKey")
				.exactly(bDeleteEntity ? 1 : 0)
				.returns(oContext);
			this.mock(oContext).expects("removeFromTransientParent")
				.withExactArgs()
				.exactly(bDeleteEntity ? 1 : 0);
			oFindAndRemoveContext = this.mock(oModel.oCreatedContextsCache)
				.expects("findAndRemoveContext")
				.withExactArgs(sinon.match.same(oContext))
				.exactly(bDeleteEntity ? 1 : 0);
			oRemoveEntity = oModelMock.expects("_removeEntity")
				.withExactArgs("~sKey")
				.exactly(bDeleteEntity ? 1 : 0)
				.callsFake(function (sKey) {
					delete this.mChangedEntities[sKey];
				});
			this.mock(ODataModel).expects("_createAbortedError")
				.withExactArgs()
				.exactly(oFixture.bCallAbort ? 1 : 0)
				.returns("~oAbortedError");
			if (oFixture.bCallAbort) {
				this.mock(oFixture.oEntityMetadata.created).expects("abort")
					.withExactArgs("~oAbortedError");
			}
			oModelMock.expects("getMessagesByEntity")
				.withExactArgs("~sKey", true)
				.returns("~aMessages");
			oMessagingMock.expects("removeMessages").withExactArgs("~aMessages");

			// code under test
			assert.strictEqual(
				ODataModel.prototype._discardEntityChanges.call(oModel, "~sKey", bDeleteEntity),
				oPromise);

			if (bDeleteEntity) {
				assert.ok(oRemoveEntity.calledImmediatelyAfter(oFindAndRemoveContext));
			}
			assert.deepEqual(oModel.mChangedEntities, {foo : "bar"});

			oModelMock.expects("abortInternalRequest")
				.withExactArgs("~groupId", {requestKey : "~sKey"});

			// test code that depends on metadata promise
			fnResolve();

			return oPromise;
		});
		});
	});

	//*********************************************************************************************
	QUnit.test("_discardEntityChanges: no changes for key", function (assert) {
		var oContext = {removeFromTransientParent : function () {}},
			fnResolve,
			oModel = {
				mChangedEntities : {},
				oCreatedContextsCache : {
					findAndRemoveContext : function () {}
				},
				oMetadata : {loaded : function () {}},
				_removeEntity : function () {},
				_resolveGroup : function () {},
				abortInternalRequest : function () {},
				getContext : function () {},
				getMessagesByEntity : function () {}
			},
			oModelMock = this.mock(oModel),
			oPromise = new Promise(function (resolve) {
				fnResolve = resolve;
			});

		this.mock(oModel).expects("_resolveGroup")
			.withExactArgs("~sKey")
			.returns({groupId : "~groupId"});
		this.mock(oModel.oMetadata).expects("loaded").withExactArgs().returns(oPromise);
		this.mock(oModel).expects("getContext").withExactArgs("/~sKey").returns(oContext);
		this.mock(oContext).expects("removeFromTransientParent").withExactArgs();
		this.mock(oModel.oCreatedContextsCache)
			.expects("findAndRemoveContext")
			.withExactArgs(sinon.match.same(oContext));
		this.mock(oModel).expects("_removeEntity").withExactArgs("~sKey");
		this.mock(oModel).expects("getMessagesByEntity")
			.withExactArgs("~sKey", true)
			.returns("~aMessages");
		this.mock(Messaging).expects("removeMessages")
			.withExactArgs("~aMessages");

		// code under test
		assert.strictEqual(
			ODataModel.prototype._discardEntityChanges.call(oModel, "~sKey", true),
			oPromise);

		oModelMock.expects("abortInternalRequest")
			.withExactArgs("~groupId", {requestKey : "~sKey"});

		// test code that depends on metadata promise
		fnResolve();

		return oPromise;
	});

	//*********************************************************************************************
	QUnit.test("_createAbortedError", function (assert) {
		var oError0, oError1,
			oAbortedError = {
				aborted : true,
				headers : {},
				message : "Request aborted",
				responseText : "",
				statusCode : 0,
				statusText : "abort"
			};

		// code under test
		oError0 = ODataModel._createAbortedError();

		assert.deepEqual(oError0, oAbortedError);

		// code under test
		oError1 = ODataModel._createAbortedError();

		assert.deepEqual(oError1, oAbortedError);
		assert.notStrictEqual(oError1, oError0);
		assert.notStrictEqual(oError1.headers, oError0.headers);
	});

	//*********************************************************************************************
	QUnit.test("getContext with create promise", function (assert) {
		var oContext,
			oModel = {mContexts : {}};

		// code under test
		oContext = ODataModel.prototype.getContext.call(oModel, "/~sPath", undefined,
			"~oSyncCreatePromise");

		assert.strictEqual(oModel.mContexts["/~sPath"], oContext);
		// constructor cannot be mocked so check internal member
		assert.strictEqual(oContext.oSyncCreatePromise, "~oSyncCreatePromise");

		return oContext.created().then(function (oSyncPromise) {
			assert.strictEqual(oSyncPromise, undefined);
		});
	});

	//*********************************************************************************************
	QUnit.test("_getCreatedContextsCache", function (assert) {
		var oModel = {oCreatedContextsCache : "~oCreatedContextsCache"};

		// code under test
		assert.strictEqual(ODataModel.prototype._getCreatedContextsCache.call(oModel),
			"~oCreatedContextsCache");
	});

	//*********************************************************************************************
	[{
		oData : {
			__metadata : {
				created : {
					error : "~fnError",
					refreshAfterChange : "~refreshAfterChange",
					success : "~fnSuccess"
				}
			}
		},
		expectedError : "~fnError",
		expectedRefreshAfterChange : "~refreshAfterChange",
		expectedSuccess : "~fnSuccess"
	}, {
		oData : {
			__metadata : {
				created : {
					error : "~fnError",
					success : "~fnSuccess"
				}
			}
		},
		expectedError : "~fnError",
		expectedRefreshAfterChange : "~bRefreshAfterChangeFromModel",
		expectedSuccess : "~fnSuccess"
	}, {
		oData : {
			__metadata : {}
		},
		expectedError : undefined,
		expectedRefreshAfterChange : "~bRefreshAfterChangeFromModel",
		expectedSuccess : undefined
	}, {
		oData : {},
		expectedError : undefined,
		expectedRefreshAfterChange : "~bRefreshAfterChangeFromModel",
		expectedSuccess : undefined
	}].forEach(function (oFixture, i) {
		QUnit.test("submitChanges: restore parameters for created entities; #" + i, function (assert) {
			var oContext = {
					hasTransientParent : function () {},
					isInactive : function () {}
				},
				oGroupInfo = {changeSetId : "~changeSetId", groupId : "~groupId"},
				oMetadataPromise = Promise.resolve(),
				oModel = {
					mChangedEntities : {
						"~sKey" : oFixture.oData
					},
					mDeferredGroups : {"~groupId" : "~groupId"},
					mDeferredRequests : {},
					oMetadata : {
						loaded : function () {}
					},
					bRefreshAfterChange : "~bRefreshAfterChangeFromModel",
					getBindings : function () {},
					getContext : function () {},
					_processChange : function () {},
					_processRequestQueue : function () {},
					_pushToRequestQueue : function () {},
					_resolveGroup : function () {}
				},
				oRequest = {};

			this.mock(oModel).expects("getBindings").withExactArgs().returns([]);
			this.mock(oModel.oMetadata).expects("loaded").withExactArgs().returns(oMetadataPromise);

			// code under test
			ODataModel.prototype.submitChangesWithChangeHeaders.call(oModel);

			// async, after metadata loaded promise is resolved
			this.mock(oModel).expects("getContext").withExactArgs("/~sKey").returns(oContext);
			this.mock(oModel).expects("_resolveGroup").withExactArgs("~sKey").returns(oGroupInfo);
			this.mock(oContext).expects("hasTransientParent").withExactArgs().returns(false);
			this.mock(oContext).expects("isInactive").withExactArgs().returns(false);
			this.mock(oModel).expects("_processChange")
				.withExactArgs("~sKey", /*copy of*/oFixture.oData, "~groupId", undefined)
				.returns(oRequest);
			this.mock(oModel).expects("_pushToRequestQueue")
				.withExactArgs(sinon.match.same(oModel.mDeferredRequests), "~groupId", "~changeSetId",
					sinon.match.same(oRequest), oFixture.expectedSuccess, oFixture.expectedError,
					/*oRequestHandle*/sinon.match.object, oFixture.expectedRefreshAfterChange);
			this.mock(oModel).expects("_processRequestQueue")
				.withExactArgs(sinon.match.same(oModel.mDeferredRequests), undefined, undefined,
					undefined, undefined);

			return oMetadataPromise.then(function () {
				assert.strictEqual(oRequest.key, "~sKey");
			});
		});
	});

	//*********************************************************************************************
	QUnit.test("submitChanges: calls _submitChanges on ODataTreeBindingFlat; w/o given parameters",
			function (assert) {
		var aBindings = [{_submitChanges : function () {}}, {}, {_submitChanges : function () {}}],
			oContext = {
				hasTransientParent : function () {},
				isInactive : function () {}
			},
			oMetadataPromise = Promise.resolve(),
			oModel = {
				mChangedEntities : {"~sKey" : {}},
				mDeferredGroups : {"~groupId" : "~groupId"},
				mDeferredRequests : {},
				oMetadata : {
					loaded : function () {}
				},
				bRefreshAfterChange : "~bRefreshAfterChangeFromModel",
				getBindings : function () {},
				getContext : function () {},
				_processChange : function () {},
				_processRequestQueue : function () {},
				_pushToRequestQueue : function () {},
				_resolveGroup : function () {}
			},
			aOrderedSuccessHandlerCalls = [],
			oRequest = {},
			fnSuccess;

		this.mock(oModel).expects("getBindings")
			.withExactArgs()
			.returns(aBindings);
		this.mock(aBindings[0]).expects("_submitChanges")
			.withExactArgs({groupId : undefined})
			.callsFake(function (mParameters) {
				mParameters.success = function (vParam0, vParam1) {
					assert.strictEqual(vParam0, "~foo");
					assert.strictEqual(vParam1, "~bar");
					aOrderedSuccessHandlerCalls.push("~success0");
				};
			});
		this.mock(aBindings[2]).expects("_submitChanges")
			.withExactArgs({groupId : undefined})
			.callsFake(function (mParameters) {
				mParameters.success = function (vParam0, vParam1) {
					assert.strictEqual(vParam0, "~foo");
					assert.strictEqual(vParam1, "~bar");
					aOrderedSuccessHandlerCalls.push("~success1");
				};
			});
		this.mock(oModel.oMetadata).expects("loaded").withExactArgs().returns(oMetadataPromise);

		// code under test
		ODataModel.prototype.submitChangesWithChangeHeaders.call(oModel, /*mParameters*/undefined);

		// async, after metadata loaded promise is resolved
		this.mock(oModel).expects("getContext").withExactArgs("/~sKey").returns(oContext);
		this.mock(oModel).expects("_resolveGroup")
			.withExactArgs("~sKey")
			.returns({changeSetId : "~changeSetId", groupId : "~groupId"});
		this.mock(oContext).expects("hasTransientParent").withExactArgs().returns(false);
		this.mock(oContext).expects("isInactive").withExactArgs().returns(false);
		this.mock(oModel).expects("_processChange")
			.withExactArgs("~sKey", {}, "~groupId", undefined)
			.returns(oRequest);
		this.mock(oModel).expects("_pushToRequestQueue")
			.withExactArgs(sinon.match.same(oModel.mDeferredRequests), "~groupId", "~changeSetId",
				sinon.match.same(oRequest), /*fnSuccess*/undefined, /*fnError*/undefined,
				/*oRequestHandle*/sinon.match.object, "~bRefreshAfterChangeFromModel");
		this.mock(oModel).expects("_processRequestQueue")
			.withExactArgs(sinon.match.same(oModel.mDeferredRequests), undefined,
				sinon.match.func, undefined, undefined)
			.callsFake(function (mDeferredRequests, sGroupId, fnSuccess0, fnError) {
				fnSuccess = fnSuccess0;
			});

		return oMetadataPromise.then(function () {
			assert.strictEqual(oRequest.key, "~sKey");

			// code under test: call success handler for this request queue
			fnSuccess("~foo", "~bar");

			assert.deepEqual(aOrderedSuccessHandlerCalls, ["~success0", "~success1"]);
		});
	});

	//*********************************************************************************************
	QUnit.test("submitChanges: calls _submitChanges on ODataTreeBindingFlat; w/ given parameters",
			function (assert) {
		var aBindings = [{_submitChanges : function () {}}, {_submitChanges : function () {}}],
			oContext = {
				hasTransientParent : function () {},
				isInactive : function () {}
			},
			oMetadataPromise = Promise.resolve(),
			oModel = {
				mChangedEntities : {"~sKey" : {}},
				mDeferredGroups : {"~groupId" : "~groupId"},
				mDeferredRequests : {},
				oMetadata : {
					loaded : function () {}
				},
				bRefreshAfterChange : "~bRefreshAfterChangeFromModel",
				getBindings : function () {},
				getContext : function () {},
				_processChange : function () {},
				_processRequestQueue : function () {},
				_pushToRequestQueue : function () {},
				_resolveGroup : function () {}
			},
			aOrderedSuccessHandlerCalls = [],
			fnOriginalSuccess = function (vParam0, vParam1) {
				assert.strictEqual(vParam0, "~foo");
				assert.strictEqual(vParam1, "~bar");
				aOrderedSuccessHandlerCalls.push("~successFromParams");
			},
			mParameters = {
				groupId : "~groupId",
				success : fnOriginalSuccess
			},
			oRequest = {},
			fnSuccess;

		this.mock(oModel).expects("getBindings")
			.withExactArgs()
			.returns(aBindings);
		this.mock(aBindings[0]).expects("_submitChanges")
			.withExactArgs({groupId : "~groupId"})
			.callsFake(function (mParameters) {
				mParameters.success = function (vParam0, vParam1) {
					assert.strictEqual(vParam0, "~foo");
					assert.strictEqual(vParam1, "~bar");
					aOrderedSuccessHandlerCalls.push("~success0");
				};
			});
		// second binding does nothing; e.g. unresolved
		this.mock(aBindings[1]).expects("_submitChanges").withExactArgs({groupId : "~groupId"});
		this.mock(oModel.oMetadata).expects("loaded").withExactArgs().returns(oMetadataPromise);

		// code under test
		ODataModel.prototype.submitChangesWithChangeHeaders.call(oModel, mParameters);

		// async, after metadata loaded promise is resolved
		this.mock(oModel).expects("getContext").withExactArgs("/~sKey").returns(oContext);
		this.mock(oModel).expects("_resolveGroup")
			.withExactArgs("~sKey")
			.returns({changeSetId : "~changeSetId", groupId : "~groupId"});
		this.mock(oContext).expects("hasTransientParent").withExactArgs().returns(false);
		this.mock(oContext).expects("isInactive").withExactArgs().returns(false);
		this.mock(oModel).expects("_processChange")
			.withExactArgs("~sKey", {}, "~groupId", undefined)
			.returns(oRequest);
		this.mock(oModel).expects("_pushToRequestQueue")
			.withExactArgs(sinon.match.same(oModel.mDeferredRequests), "~groupId", "~changeSetId",
				sinon.match.same(oRequest), /*fnSuccess*/undefined, /*fnError*/undefined,
				/*oRequestHandle*/sinon.match.object, "~bRefreshAfterChangeFromModel");
		this.mock(oModel).expects("_processRequestQueue")
			.withExactArgs(sinon.match.same(oModel.mDeferredRequests), "~groupId",
				sinon.match.func, undefined, undefined)
			.callsFake(function (mDeferredRequests, sGroupId, fnSuccess0, fnError) {
				fnSuccess = fnSuccess0;
			});

		return oMetadataPromise.then(function () {
			assert.strictEqual(oRequest.key, "~sKey");

			// code under test: call success handler for this request queue
			fnSuccess("~foo", "~bar");

			assert.strictEqual(fnOriginalSuccess, mParameters.success);
			assert.notStrictEqual(fnSuccess, mParameters.success);
			assert.deepEqual(aOrderedSuccessHandlerCalls, ["~successFromParams", "~success0"]);
		});
	});

	//*********************************************************************************************
	[true, false].forEach(function (bHasTransientParent, i) {
		QUnit.test("submitChanges: skip changed entities, " + i, function (assert) {
			var oContext = {
					hasTransientParent : function () {},
					isInactive : function () {}
				},
				oMetadataPromise = Promise.resolve(),
				oModel = {
					mChangedEntities : {"~sKey" : {}},
					mDeferredRequests : {},
					oMetadata : {loaded : function () {}},
					_processRequestQueue : function () {},
					_resolveGroup : function () {},
					getBindings : function () {},
					getContext : function () {}
				};

			this.mock(oModel).expects("getBindings").withExactArgs().returns([]);
			this.mock(oModel.oMetadata).expects("loaded").withExactArgs().returns(oMetadataPromise);

			// code under test
			ODataModel.prototype.submitChangesWithChangeHeaders.call(oModel);

			// async, after metadata loaded promise is resolved
			this.mock(oModel).expects("getContext").withExactArgs("/~sKey").returns(oContext);
			this.mock(oModel).expects("_resolveGroup").withExactArgs("~sKey").returns(/*not relevant*/);
			this.mock(oContext).expects("hasTransientParent").withExactArgs().returns(bHasTransientParent);
			this.mock(oContext).expects("isInactive").withExactArgs().exactly(bHasTransientParent ? 0 : 1).returns(true);
			this.mock(oModel).expects("_processRequestQueue")
				.withExactArgs(sinon.match(function (mDeferredRequests) {
					assert.deepEqual(mDeferredRequests, {});

					return oModel.mDeferredRequests === mDeferredRequests;
				}), undefined, undefined, undefined, undefined);

			return oMetadataPromise;
		});
	});

	//*********************************************************************************************
	QUnit.test("submitChanges: delegate to submitChangesWithHeaders", function (assert) {
		var oModel = {
				submitChangesWithChangeHeaders : function () {}
			},
			oModelMock = this.mock(oModel),
			mParameters = {
				batchGroupId : "~batchGroupId",
				changeHeaders : "~changeHeaders",  // only considered in direct call to submitChangesWithChangeHeaders
				error : "~error",
				groupId : "~groupId",
				merge : "~merge",
				success : "~success",
				unknown : "~unknown"
			},
			mPassedParameters = {
				batchGroupId : "~batchGroupId",
				error : "~error",
				groupId : "~groupId",
				merge : "~merge",
				success : "~success"
			};

		oModelMock.expects("submitChangesWithChangeHeaders").withExactArgs(undefined).returns("~requestHandle");

		// code under test
		assert.strictEqual(ODataModel.prototype.submitChanges.call(oModel), "~requestHandle");

		oModelMock.expects("submitChangesWithChangeHeaders").withExactArgs(mPassedParameters).returns("~requestHandle");

		// code under test
		assert.strictEqual(ODataModel.prototype.submitChanges.call(oModel, mParameters), "~requestHandle");
	});

	//*********************************************************************************************
	QUnit.test("submitChangesWithHeaders: propagates change headers", function (assert) {
		var mChangeHeaders = {header : "headerValue"},
			oMetadataPromise = Promise.resolve(),
			oModel = {
				mChangedEntities : {},
				mDeferredRequests : {},
				oMetadata : {
					loaded : function () {}
				},
				_isHeaderPrivate : function () {},
				_processRequestQueue : function () {},
				getBindings : function () {}
			};

		this.mock(oModel).expects("_isHeaderPrivate").withExactArgs("header").returns(false);
		this.mock(oModel).expects("getBindings").withExactArgs().returns([]);
		this.mock(oModel.oMetadata).expects("loaded").withExactArgs().returns(oMetadataPromise);
		this.mock(oModel).expects("_processRequestQueue")
			.withExactArgs(sinon.match.same(oModel.mDeferredRequests), undefined, undefined, undefined,
				sinon.match.same(mChangeHeaders));

		// code under test
		ODataModel.prototype.submitChangesWithChangeHeaders.call(oModel, {changeHeaders : mChangeHeaders});

		return oMetadataPromise;
	});

	//*********************************************************************************************
	QUnit.test("submitChangesWithHeaders: disallow private headers as change headers", function (assert) {
		var mChangeHeaders = {
				notPrivate0 : "n0",
				private0 : "p0",
				notPrivate1 : "n1"
			},
			oModel = {
				_isHeaderPrivate : function () {}
			},
			oModelMock = this.mock(oModel);

		oModelMock.expects("_isHeaderPrivate").withExactArgs("notPrivate0").returns(false);
		oModelMock.expects("_isHeaderPrivate").withExactArgs("private0").returns(true);

		// code under test
		assert.throws(function () {
			ODataModel.prototype.submitChangesWithChangeHeaders.call(oModel, {changeHeaders : mChangeHeaders});
		}, new Error("Must not use private header: private0"));
	});

	//*********************************************************************************************
	QUnit.test("setProperty: deferred request", function (assert) {
		var oRequestQueuedPromise,
			oEntry = {__metadata: {deepPath: "/any/deep/path", foo: "bar"}},
			oMetadataLoadedPromise = Promise.resolve(),
			oModel = {
				mChangedEntities: {},
				mDeferredGroups: {"~groupId": "~groupId"},
				mDeferredRequests: "~mDeferredRequests",
				oMetadata: {
					_getEntityTypeByPath: function () {},
					loaded: function () {}
				},
				mRequests: "~mRequests",
				checkUpdate: function () {},
				getEntityByPath: function () {},
				_getObject: function () {},
				_getRefreshAfterChange: function () {},
				_processChange: function () {},
				_processRequestQueueAsync: function () {},
				_pushToRequestQueue: function () {},
				resolve: function () {},
				resolveDeep: function () {},
				_resolveGroup: function () {}
			},
			oModelMock = this.mock(oModel),
			oOriginalEntry = {__metadata: {}};

		oModelMock.expects("resolve").withExactArgs("~sPath", "~oContext").returns("/resolved/~path");
		oModelMock.expects("resolveDeep").withExactArgs("~sPath", "~oContext").returns("/deep/path/~propertyPath");
		oModelMock.expects("getEntityByPath")
			.withExactArgs("/resolved/~path", null, /*by ref oEntityInfo*/{})
			.callsFake(function (sResolvedPath, oContext, oEntityInfo) { // fill reference parameter
				oEntityInfo.key = "~key";
				oEntityInfo.propertyPath = "~propertyPath";

				return oEntry;
			});
		oModelMock.expects("_getObject").withExactArgs("/~key", null, true).returns(oOriginalEntry);
		oModelMock.expects("_getObject").withExactArgs("~sPath", "~oContext", true).returns("~oOriginalValue");
		this.mock(oModel.oMetadata).expects("_getEntityTypeByPath").withExactArgs("~key").returns(/*oEntityType*/);
		oModelMock.expects("_resolveGroup")
			.withExactArgs("~key")
			.returns({changeSetId: "~changeSetId", groupId: "~groupId"});
		oModelMock.expects("_getObject").withExactArgs("/~key").returns("~oData");
		oModelMock.expects("_processChange")
			.withExactArgs("~key", "~oData", "~groupId")
			.returns(/*oRequest*/{});
		oModelMock.expects("_getRefreshAfterChange")
			.withExactArgs(undefined, "~groupId")
			.returns("~bRefreshAfterChange");
		this.mock(oModel.oMetadata).expects("loaded").withExactArgs().returns(oMetadataLoadedPromise);
		oModelMock.expects("checkUpdate").withExactArgs(false, "~bAsyncUpdate", {"~key": true});
		oRequestQueuedPromise = oMetadataLoadedPromise.then(function () {
			oModelMock.expects("_pushToRequestQueue")
				.withExactArgs("~mDeferredRequests", "~groupId", "~changeSetId", {key: "~key"}, /*success*/ undefined,
					/*error*/ undefined, /*oRequestHandle*/sinon.match.object, "~bRefreshAfterChange");
			oModelMock.expects("_processRequestQueueAsync").withExactArgs("~mRequests");
		});

		// code under test
		assert.strictEqual(
			ODataModel.prototype.setProperty.call(oModel, "~sPath", "~oValue", "~oContext", "~bAsyncUpdate"),
			true);

		assert.deepEqual(
			oModel.mChangedEntities["~key"],
			{
				__metadata: {
					deepPath: "/deep/path",
					foo: "bar"
				},
				"~path": "~oValue"
			});

		return oRequestQueuedPromise;
	});

	//*********************************************************************************************
	QUnit.test("setProperty: deferred request - function import", function (assert) {
		var oRequestQueuedPromise,
			oMetadataLoadedPromise = Promise.resolve(),
			oModel = {
				mChangedEntities: {},
				mDeferredGroups: {"~groupId": "~groupId"},
				mDeferredRequests: "~mDeferredRequests",
				oMetadata: {
					_getEntityTypeByPath: function () {},
					loaded: function () {}
				},
				mRequests: "~mRequests",
				checkUpdate: function () {},
				getEntityByPath: function () {},
				_getObject: function () {},
				_getRefreshAfterChange: function () {},
				_processChange: function () {},
				_processRequestQueueAsync: function () {},
				_pushToRequestQueue: function () {},
				resolve: function () {},
				resolveDeep: function () {},
				_resolveGroup: function () {}
			},
			oModelMock = this.mock(oModel),
			oOriginalEntry = {
				__metadata: {
					created: {
						functionImport: true
					},
					deepPath: "/functionName",
					foo: "bar"
				}
			};

		oModelMock.expects("resolve").withExactArgs("~sPath", "~oContext")
			.returns("/resolve_functionName('$id123')/~propertyPath");
		oModelMock.expects("resolveDeep").withExactArgs("~sPath", "~oContext")
			.returns("/deep_functionName('$id123')/~propertyPath");
		oModelMock.expects("getEntityByPath")
			.withExactArgs("/resolve_functionName('$id123')/~propertyPath", null, /*by ref oEntityInfo*/{})
			.callsFake(function (sResolvedPath, oContext, oEntityInfo) { // fill reference parameter
				oEntityInfo.key = "~key";
				oEntityInfo.propertyPath = "~propertyPath";

				return oOriginalEntry;
			});
		oModelMock.expects("_getObject").withExactArgs("/~key", null, true).returns(oOriginalEntry);
		oModelMock.expects("_getObject").withExactArgs("~sPath", "~oContext", true).returns("~oOriginalValue");
		this.mock(oModel.oMetadata).expects("_getEntityTypeByPath").withExactArgs("~key").returns(/*oEntityType*/);
		this.mock(oModel.oMetadata).expects("loaded").withExactArgs().returns(oMetadataLoadedPromise);
		oModelMock.expects("_resolveGroup")
			.withExactArgs("~key")
			.returns({changeSetId: "~changeSetId", groupId: "~groupId"});
		oModelMock.expects("_getObject").withExactArgs("/~key").returns("~oData");
		oModelMock.expects("_processChange")
			.withExactArgs("~key", "~oData", "~groupId")
			.returns(/*oRequest*/{});
		oModelMock.expects("_getRefreshAfterChange")
			.withExactArgs(undefined, "~groupId")
			.returns("~bRefreshAfterChange");
		oModelMock.expects("checkUpdate").withExactArgs(false, "~bAsyncUpdate", {"~key": true});
		oRequestQueuedPromise = oMetadataLoadedPromise.then(function () {
			oModelMock.expects("_pushToRequestQueue")
				.withExactArgs("~mDeferredRequests", "~groupId", "~changeSetId", {key: "~key"}, /*success*/ undefined,
					/*error*/ undefined, /*oRequestHandle*/sinon.match.object, "~bRefreshAfterChange");
			oModelMock.expects("_processRequestQueueAsync").withExactArgs("~mRequests");
		});

		// code under test
		assert.strictEqual(
			ODataModel.prototype.setProperty.call(oModel, "~sPath", "~oValue", "~oContext", "~bAsyncUpdate"),
			true);

		assert.deepEqual(oModel.mChangedEntities["~key"],
			{
				__metadata: {
					created: {
						functionImport: true
					},
					// deep path is not overwritten as original value is needed to repeat the request
					deepPath: "/functionName",
					foo: "bar"
				},
				"~propertyPath": "~oValue"
			});

		return oRequestQueuedPromise;
	});

	//*********************************************************************************************
	[{
		createdContextFound : false,
		entryMetadata : {},
		expectFindCreatedContext : false
	}, {
		createdContextFound : false,
		entryMetadata : {created : {}},
		expectFindCreatedContext : true
	}, {
		createdContextFound : true,
		entryMetadata : {created : {}},
		expectFindCreatedContext : true
	}, {
		createdContextFound : false,
		entryMetadata : {created : {functionImport : true}},
		expectFindCreatedContext : false
	}].forEach(function (oFixture, i) {
		QUnit.test("setProperty: created context is already activated; " + i, function (assert) {
			var oContext = {hasTransientParent : function () {}},
				oEntry = {
					__metadata : oFixture.entryMetadata
				},
				oMetadataLoadedPromise = Promise.resolve(),
				oModel = {
					oCreatedContextsCache : {
						findCreatedContext : function () {}
					},
					mChangedEntities : {
						"key" : {}
					},
					mDeferredGroups : {},
					oMetadata : {
						_getEntityTypeByPath : function () {},
						loaded : function () {}
					},
					mRequests : "~mRequests",
					checkUpdate : function () {},
					getEntityByPath : function () {},
					_getObject : function () {},
					_getRefreshAfterChange : function () {},
					_processChange : function () {},
					_processRequestQueueAsync : function () {},
					_pushToRequestQueue : function () {},
					resolve : function () {},
					resolveDeep : function () {},
					_resolveGroup : function () {}
				},
				oCreatedContext = new Context(oModel, "~sContextPath"),
				oModelMock = this.mock(oModel),
				oOriginalEntry = {
					__metadata : oFixture.entryMetadata
				},
				oOriginalValue = {};

			oModelMock.expects("resolve")
				.withExactArgs("~sPath", sinon.match.same(oContext))
				.returns("/resolved/path");
			oModelMock.expects("resolveDeep")
				.withExactArgs("~sPath", sinon.match.same(oContext))
				.returns("deepPath");
			this.mock(oContext).expects("hasTransientParent").withExactArgs().returns(false);
			oModelMock.expects("getEntityByPath")
				.withExactArgs("/resolved/path", null, /*by ref oEntityInfo*/{})
				.callsFake(function (sResolvedPath, oContext, oEntityInfo) { // fill reference parameter
					oEntityInfo.key = "key";
					oEntityInfo.propertyPath = "";

					return oEntry;
				});
			oModelMock.expects("_getObject")
				.withExactArgs("/key", null, true)
				.returns(oOriginalEntry);
			oModelMock.expects("_getObject")
				.withExactArgs("~sPath", sinon.match.same(oContext), true)
				.returns(oOriginalValue);
			this.mock(oModel.oMetadata).expects("_getEntityTypeByPath")
				.withExactArgs("key")
				.returns(/*oEntityType*/);
			oModelMock.expects("_resolveGroup")
				.withExactArgs("key")
				.returns({changeSetId : "~changeSetId", groupId : "~groupId"});
			oModelMock.expects("_getObject")
				.withExactArgs("/key")
				.returns("~oData");
			oModelMock.expects("_processChange")
				.withExactArgs("key", "~oData", "~groupId")
				.returns(/*oRequest*/{});
			oModelMock.expects("_getRefreshAfterChange")
				.withExactArgs(undefined, "~groupId")
				.returns("~bRefreshAfterChange");
			this.mock(oModel.oMetadata).expects("loaded")
				.withExactArgs()
				.returns(oMetadataLoadedPromise);
			this.mock(oModel.oCreatedContextsCache).expects("findCreatedContext")
				.withExactArgs("/resolved/path")
				.exactly(oFixture.expectFindCreatedContext ? 1 : 0)
				.returns(oFixture.createdContextFound ? oCreatedContext : undefined);
			this.mock(oCreatedContext).expects("isInactive")
				.withExactArgs()
				.exactly(oFixture.createdContextFound ? 1 : 0)
				.returns(false);
			oModelMock.expects("checkUpdate")
				.withExactArgs(false, "~bAsyncUpdate", {"key" : true});

			// code under test
			assert.strictEqual(
				ODataModel.prototype.setProperty.call(oModel, "~sPath", "~oValue", oContext,
					"~bAsyncUpdate"),
				true);

			oModelMock.expects("_pushToRequestQueue")
				.withExactArgs("~mRequests", "~groupId", "~changeSetId", {key : "key"},
					/*success*/ undefined, /*error*/ undefined,
					/*oRequestHandle*/sinon.match.object, "~bRefreshAfterChange");
			oModelMock.expects("_processRequestQueueAsync").withExactArgs("~mRequests");

			return oMetadataLoadedPromise;
		});
	});

	//*********************************************************************************************
	QUnit.test("setProperty: activate inactive context", function (assert) {
		var oActivatedPromise, fnResolveActivatedPromise,
			bActivatedPromiseResolved = false,
			oContext = {hasTransientParent : function () {}},
			oEntry = {
				__metadata : {created : {}}
			},
			oMetadataLoadedPromise = Promise.resolve(),
			oModel = {
				oCreatedContextsCache : {
					findCreatedContext : function () {}
				},
				mChangedEntities : {
					"key" : {}
				},
				mDeferredGroups : {},
				oMetadata : {
					_getEntityTypeByPath : function () {},
					loaded : function () {}
				},
				mRequests : "~mRequests",
				checkUpdate : function () {},
				getEntityByPath : function () {},
				_getObject : function () {},
				_getRefreshAfterChange : function () {},
				_processChange : function () {},
				_processRequestQueueAsync : function () {},
				_pushToRequestQueue : function () {},
				resolve : function () {},
				resolveDeep : function () {},
				_resolveGroup : function () {}
			},
			oCreatedContext = new Context(oModel, "~sContextPath"),
			oModelMock = this.mock(oModel),
			oOriginalEntry = {
				__metadata : {}
			},
			oOriginalValue = {};

		oModelMock.expects("resolve")
			.withExactArgs("~sPath", sinon.match.same(oContext))
			.returns("/resolved/path");
		oModelMock.expects("resolveDeep")
			.withExactArgs("~sPath", sinon.match.same(oContext))
			.returns("deepPath");
		this.mock(oContext).expects("hasTransientParent").withExactArgs().returns(false);
		oModelMock.expects("getEntityByPath")
			.withExactArgs("/resolved/path", null, /*by ref oEntityInfo*/{})
			.callsFake(function (sResolvedPath, oContext, oEntityInfo) { // fill reference parameter
				oEntityInfo.key = "key";
				oEntityInfo.propertyPath = "";

				return oEntry;
			});
		oModelMock.expects("_getObject")
			.withExactArgs("/key", null, true)
			.returns(oOriginalEntry);
		oModelMock.expects("_getObject")
			.withExactArgs("~sPath", sinon.match.same(oContext), true)
			.returns(oOriginalValue);
		this.mock(oModel.oMetadata).expects("_getEntityTypeByPath")
			.withExactArgs("key")
			.returns(/*oEntityType*/);
		oModelMock.expects("_resolveGroup")
			.withExactArgs("key")
			.returns({changeSetId : "~changeSetId", groupId : "~groupId"});
		oModelMock.expects("_getObject")
			.withExactArgs("/key")
			.returns("~oData");
		oModelMock.expects("_processChange")
			.withExactArgs("key", "~oData", "~groupId")
			.returns(/*oRequest*/{});
		oModelMock.expects("_getRefreshAfterChange")
			.withExactArgs(undefined, "~groupId")
			.returns("~bRefreshAfterChange");
		this.mock(oModel.oMetadata).expects("loaded")
			.withExactArgs()
			.returns(oMetadataLoadedPromise);
		this.mock(oModel.oCreatedContextsCache).expects("findCreatedContext")
			.withExactArgs("/resolved/path")
			.returns(oCreatedContext);
		this.mock(oCreatedContext).expects("isInactive")
			.withExactArgs()
			.returns(true);
		this.mock(oCreatedContext).expects("startActivation")
			.withExactArgs();
		oActivatedPromise = new SyncPromise(function(resolve) {
			fnResolveActivatedPromise = resolve;
		});
		this.mock(oCreatedContext).expects("fetchActivated")
			.withExactArgs()
			.returns(oActivatedPromise);
		oModelMock.expects("checkUpdate")
			.withExactArgs(false, "~bAsyncUpdate", {"key" : true});
		oActivatedPromise.then(function () {
			bActivatedPromiseResolved = true;
		});

		// code under test
		assert.strictEqual(
			ODataModel.prototype.setProperty.call(oModel, "~sPath", "~oValue", oContext,
				"~bAsyncUpdate"),
			true);

		oModelMock.expects("_pushToRequestQueue")
			.withExactArgs("~mRequests", "~groupId", "~changeSetId", {key : "key"},
				/*success*/ undefined, /*error*/ undefined,
				/*oRequestHandle*/sinon.match.object, "~bRefreshAfterChange")
			.callsFake(function () {
				assert.ok(bActivatedPromiseResolved, "only called after activated promise is resolved");
			});
		oModelMock.expects("_processRequestQueueAsync")
			.withExactArgs("~mRequests")
			.callsFake(function () {
				assert.ok(bActivatedPromiseResolved, "only called after activated promise is resolved");
			});

		// code under test
		fnResolveActivatedPromise();

		return Promise.all([oMetadataLoadedPromise, oActivatedPromise]);
	});

	//*********************************************************************************************
	[{
		vChangedValue : {ms : 60000, __edmType : "Edm.Time"},
		bMergeRequired : true,
		vNewValue : {ms : 0, __edmType : "Edm.Time"},
		vNewValueClone : {ms : 0, __edmType : "Edm.Time"},
		vOriginalValue : {ms : 0, __edmType : "Edm.Time"},
		oContext : {hasTransientParent : function () {}}
	}, {
		vChangedValue : UI5Date.getInstance(120000),
		bMergeRequired : false,
		vNewValue : UI5Date.getInstance(60000),
		vNewValueClone : UI5Date.getInstance(60000),
		vOriginalValue : UI5Date.getInstance(60000),
		oContext : {hasTransientParent : function () {}}
	}, {
		vChangedValue : 13,
		bMergeRequired : false,
		vNewValue : 42,
		vNewValueClone : 42,
		vOriginalValue : 42,
		oContext : undefined
	}, {
		vChangedValue : 13,
		bMergeRequired : false,
		vNewValue : 42,
		vNewValueClone : 42,
		vOriginalValue : 42,
		oContext : {} // standard model context having no hasTransientParent method, BCP 2270157004
	}].forEach(function (oFixture, i) {
		QUnit.test("setProperty: revert pending change; #" + i, function (assert) {
			var oClonedChangedEntry = {
					__metadata : {}
				},
				oHelperMock = this.mock(_Helper),
				oMetadataLoadedPromise = Promise.resolve(),
				oModel = {
					mChangedEntities : {
						"~entityKey" : {
							__metadata : "~changedEntityMetadata",
							"~propertyPath" : oFixture.vChangedValue
						}
					},
					sDefaultUpdateMethod : "~sDefaultUpdateMethod",
					mDeferredGroups : {"~groupId" : "~groupId"},
					oMetadata : {
						_getEntityTypeByPath : function () {},
						_getNavPropertyRefInfo : function () {},
						loaded : function () {}
					},
					_getObject : function () {},
					_resolveGroup : function () {},
					abortInternalRequest : function () {},
					checkUpdate : function () {},
					getEntityByPath : function () {},
					isLaundering : function () {},
					resolve : function () {},
					resolveDeep : function () {}
				},
				oModelMock = this.mock(oModel),
				oOriginalEntry = {
					__metadata : {},
					"~propertyPath" : oFixture.vOriginalValue
				};

			oModelMock.expects("resolve")
				.withExactArgs("~sPath", sinon.match.same(oFixture.oContext))
				.returns("/resolved/~propertyPath");
			oModelMock.expects("resolveDeep")
				.withExactArgs("~sPath", sinon.match.same(oFixture.oContext))
				.returns("/deepPath/~propertyPath");
			oModelMock.expects("getEntityByPath")
				.withExactArgs("/resolved/~propertyPath", null, /*by ref oEntityInfo*/{})
				.callsFake(function (sResolvedPath, oContext, oEntityInfo) { // fill reference parameter
					oEntityInfo.key = "~entityKey";
					oEntityInfo.propertyPath = "~propertyPath";

					return oClonedChangedEntry;
				});
			oModelMock.expects("_getObject")
				.withExactArgs("/~entityKey", null, true)
				.returns(oOriginalEntry);
			oModelMock.expects("_getObject")
				.withExactArgs("~sPath", sinon.match.same(oFixture.oContext), true)
				.returns(oFixture.vOriginalValue);
			oHelperMock.expects("isPlainObject")
				.withExactArgs(sinon.match.same(oFixture.vNewValue))
				.callThrough();
			oHelperMock.expects("merge")
				.withExactArgs({}, sinon.match.same(oFixture.vNewValue))
				.exactly(oFixture.bMergeRequired ? 1 : 0)
				.callThrough();
			if (oFixture.oContext && oFixture.oContext.hasTransientParent) {
				this.mock(oFixture.oContext).expects("hasTransientParent")
					.withExactArgs()
					.returns(false);
			}
			this.mock(oModel.oMetadata).expects("_getEntityTypeByPath")
				.withExactArgs("~entityKey")
				.returns("~oEntityType");
			this.mock(oModel.oMetadata).expects("_getNavPropertyRefInfo")
				.withExactArgs("~oEntityType", "~propertyPath")
				.returns(/*oNavPropRefInfo*/null);
			oModelMock.expects("isLaundering").withExactArgs("/~entityKey").returns(false);
			oModelMock.expects("checkUpdate")
				.withExactArgs(false, "~bAsyncUpdate", {"~entityKey" : true});
			this.mock(oModel.oMetadata).expects("loaded")
				.withExactArgs()
				.returns(oMetadataLoadedPromise);
			oModelMock.expects("_resolveGroup")
				.withExactArgs("~entityKey")
				.returns({changeSetId : "~changeSetId", groupId : "~groupId"});
			oModelMock.expects("abortInternalRequest")
				.withExactArgs("~groupId", {requestKey : "~entityKey"});

			// code under test
			assert.strictEqual(
				ODataModel.prototype.setProperty.call(oModel, "~sPath", oFixture.vNewValue,
					oFixture.oContext, "~bAsyncUpdate"),
				true);

			assert.deepEqual(oModel.mChangedEntities, {});
			assert.deepEqual(oFixture.vNewValue, oFixture.vNewValueClone, "new value not modified");

			return oMetadataLoadedPromise.then(function () {/*wait for aborted requests*/});
		});
	});

	//*********************************************************************************************
	QUnit.test("setProperty: setting a value for an instance annotation is not allowed",
			function (assert) {
		var oModel = {
				resolve : function () {},
				resolveDeep : function () {},
				getEntityByPath : function () {}
			};

		this.mock(oModel).expects("resolve")
			.withExactArgs("@$ui5.~annotation", "~oContext")
			.returns("/resolved/@$ui5.~annotation");
		this.mock(oModel).expects("resolveDeep")
			.withExactArgs("@$ui5.~annotation", "~oContext")
			.returns("/resolved/deep/path/@$ui5.~annotation");
		this.mock(oModel).expects("getEntityByPath")
			.withExactArgs("/resolved/@$ui5.~annotation", null, /*by ref oEntityInfo*/{})
			.returns("~oEntry");

		// code under test
		assert.throws(function () {
			ODataModel.prototype.setProperty.call(oModel, "@$ui5.~annotation", "~oValue",
				"~oContext", "~bAsyncUpdate");
		}, new Error(
			"Setting a value for an instance annotation starting with '@$ui5' is not allowed: "
				+ "@$ui5.~annotation"));
	});

	//*********************************************************************************************
	QUnit.test("setProperty: skip request creation for deep create", function (assert) {
		var oContext = {hasTransientParent : function () {}},
			oEntry = {__metadata : {}},
			oModel = {
				mChangedEntities : {"~key" : {}},
				checkUpdate : function () {},
				getEntityByPath : function () {},
				_getObject : function () {},
				resolve : function () {},
				resolveDeep : function () {}
			},
			oModelMock = this.mock(oModel),
			oOriginalEntry = {__metadata : {}},
			oOriginalValue = {};

		oModelMock.expects("resolve")
			.withExactArgs("~sPath", sinon.match.same(oContext))
			.returns("/~SalesOrderSet(42)/Note");
		oModelMock.expects("resolveDeep")
			.withExactArgs("~sPath", sinon.match.same(oContext))
			.returns("~deepPath");
		oModelMock.expects("getEntityByPath")
			.withExactArgs("/~SalesOrderSet(42)/Note", null, /*by ref oEntityInfo*/{})
			.callsFake(function (sResolvedPath, oContext, oEntityInfo) { // fill reference parameter
				oEntityInfo.key = "~key";
				oEntityInfo.propertyPath = "~propertyPath";

				return oEntry;
			});
		oModelMock.expects("_getObject")
			.withExactArgs("/~key", null, true)
			.returns(oOriginalEntry);
		oModelMock.expects("_getObject")
			.withExactArgs("~sPath", oContext, true)
			.returns(oOriginalValue);
		this.mock(oContext).expects("hasTransientParent").withExactArgs().returns(true);
		oModelMock.expects("checkUpdate")
			.withExactArgs(false, "~bAsyncUpdate", {"~key" : true});

		// code under test
		assert.strictEqual(
			ODataModel.prototype.setProperty.call(oModel, "~sPath", "~oValue", oContext,
				"~bAsyncUpdate"),
			true);

		assert.deepEqual(oModel.mChangedEntities, {"~key" : {"Note" : "~oValue"}});
	});

	//*********************************************************************************************
	QUnit.test("setProperty: with same value for referential constraint", function (assert) {
		var oContext = {},
			oEntry = {__metadata: {}},
			oLoadedPromise = Promise.resolve(),
			oMetadata = {
				_getEntityTypeByPath: function () {},
				_getNavPropertyRefInfo: function () {},
				loaded: function () {}
			},
			oMetadataMock = this.mock(oMetadata),
			oModel = {
				mChangedEntities: {},
				oMetadata: oMetadata,
				_getObject: function () {},
				_resolveGroup: function () {},
				abortInternalRequest: function () {},
				checkUpdate: function () {},
				createKey: function () {},
				getEntityByPath: function () {},
				isLaundering: function () {},
				resolve: function () {},
				resolveDeep: function () {}
			},
			oModelMock = this.mock(oModel),
			oNavPropRefInfo = {
				entitySet: "~otherEntity",
				keys: ["property"],
				name: "navigagtionProperty"
			},
			oOriginalEntry = {
				__metadata: {},
				navigagtionProperty: {
					__ref: "~navigationTarget"
				},
				property: "foo"
			};

		oModelMock.expects("resolve")
			.withExactArgs("property", sinon.match.same(oContext))
			.returns("/Entity(42)/property");
		oModelMock.expects("resolveDeep")
			.withExactArgs("property", sinon.match.same(oContext))
			.returns("~deepPath");
		oModelMock.expects("getEntityByPath")
			.withExactArgs("/Entity(42)/property", null, /*by ref oEntityInfo*/{})
			.callsFake(function (sResolvedPath, oContext, oEntityInfo) { // fill reference parameter
				oEntityInfo.key = "~key";
				oEntityInfo.propertyPath = "~propertyPath";

				return oEntry;
			});
		oModelMock.expects("_getObject").withExactArgs("/~key", null, true).returns(oOriginalEntry);
		oModelMock.expects("_getObject")
			.withExactArgs("property", sinon.match.same(oContext), true)
			.returns("foo");
		oMetadataMock.expects("_getEntityTypeByPath")
			.withExactArgs("~key")
			.returns("~oEntityType");
		oMetadataMock.expects("_getNavPropertyRefInfo")
			.withExactArgs("~oEntityType", "property")
			.returns(oNavPropRefInfo);
		oMetadataMock.expects("_getEntityTypeByPath")
			.withExactArgs("~otherEntity")
			.returns({
				key: {
					propertyRef: ["key1", "key2"]
				}
			});
		oModelMock.expects("createKey").never();
		oModelMock.expects("isLaundering").withExactArgs("/~key").returns(false);
		oModelMock.expects("checkUpdate").withExactArgs(false, undefined, {"~key": true});
		oMetadataMock.expects("loaded").withExactArgs().returns(oLoadedPromise);

		// code under test
		assert.strictEqual(
			ODataModel.prototype.setProperty.call(oModel, "property", "foo", oContext),
			true);

		oModelMock.expects("_resolveGroup").withExactArgs("~key").returns({groupId: "group"});
		oModelMock.expects("abortInternalRequest").withExactArgs("group", {requestKey: "~key"});

		return oLoadedPromise.then(function () {});
	});

	//*********************************************************************************************
	QUnit.test("getObject: missing selected property for a created entity", function (assert) {
		var oEntity = {
				__metadata : {
					created : {},
					uri : "~uri"
				}
			},
			oEntityType = {
				navigationProperty : "~navigationProperties",
				property : "~properties"
			},
			oModel = {
				oMetadata : {_getEntityTypeByPath : function () {}},
				_filterOwnExpand : function () {},
				_filterOwnSelect : function () {},
				_getObject : function () {},
				_splitEntries : function () {},
				resolve : function () {}
			},
			oModelMock = this.mock(oModel),
			mParameters = {
				select : "~select"
			};

		oModelMock.expects("resolve").withArgs("~path", "~context").returns("~resolvedPath");
		oModelMock.expects("_getObject").withArgs("~resolvedPath").returns(oEntity);
		this.mock(oModel.oMetadata).expects("_getEntityTypeByPath")
			.withArgs("~resolvedPath")
			.returns(oEntityType);
		oModelMock.expects("_splitEntries").withArgs("~select").returns("~selects");
		oModelMock.expects("_filterOwnSelect")
			.withArgs("~selects", "~properties")
			.returns(["selectedProperty"]);
		oModelMock.expects("_filterOwnExpand")
			.withArgs([], "~selects")
			.returns([/*selected expanded navigation properties*/]);
		oModelMock.expects("_filterOwnSelect")
			.withArgs("~selects", "~navigationProperties")
			.returns([/*deferred expanded navigation properties*/]);

		// code under test
		assert.deepEqual(
			ODataModel.prototype.getObject.call(oModel, "~path", "~context", mParameters),
			{
				__metadata : {
					created : {},
					uri : "~uri"
				},
				selectedProperty : undefined
			});
	});

	//*********************************************************************************************
	[true, false].forEach(function (bSuccess) {
		QUnit.test("requestSideEffects: bSuccess=" + bSuccess, function (assert) {
			var fnError, oResult, fnSuccess,
				aBindings = [
					{isA : function () {}},
					{_refreshForSideEffects : function () {}, isA : function () {}}
				],
				oModel = {
					oMetadata : {_getEntityTypeByPath : function () {}},
					_read : function () {},
					getBindings : function () {},
					resolve : function () {}
				},
				oMetadataMock = this.mock(oModel.oMetadata),
				oModelMock = this.mock(oModel),
				mParameters = {
					groupId : "~groupId",
					urlParameters : {
						$expand : "To0,To0/To1,To2",
						$select : "~select"
					}
				};

			oModelMock.expects("_read")
				.withExactArgs("", {
					context : "~oContext",
					error : sinon.match.func.and(sinon.match(function (fnError0) {
						fnError = fnError0;

						return true;
					})),
					groupId : "~groupId",
					success : sinon.match.func.and(sinon.match(function (fnSuccess0) {
						fnSuccess = fnSuccess0;

						return true;
					})),
					updateAggregatedMessages : true,
					urlParameters : sinon.match.same(mParameters.urlParameters)
				}, /*bSideEffect*/true);
			oModelMock.expects("resolve").withExactArgs("To0", "~oContext").returns("~resolved0");
			oMetadataMock.expects("_getEntityTypeByPath").withExactArgs("~resolved0").returns("~type0");
			oModelMock.expects("resolve").withExactArgs("To0/To1", "~oContext").returns("~resolved1");
			oMetadataMock.expects("_getEntityTypeByPath").withExactArgs("~resolved1").returns("~type1");
			oModelMock.expects("resolve").withExactArgs("To2", "~oContext").returns("~resolved2");
			oMetadataMock.expects("_getEntityTypeByPath")
				.withExactArgs("~resolved2")
				.returns(undefined);
			oModelMock.expects("getBindings").withExactArgs().returns(aBindings);
			this.mock(aBindings[0]).expects("isA")
				.withExactArgs("sap.ui.model.odata.v2.ODataListBinding")
				.returns(false);
			this.mock(aBindings[1]).expects("isA")
				.withExactArgs("sap.ui.model.odata.v2.ODataListBinding")
				.returns(true);
			this.mock(aBindings[1]).expects("_refreshForSideEffects")
				.withExactArgs(sinon.match.set.deepEquals(new Set(["~type0", "~type1", undefined])), "~groupId")
				.returns(false);

			// code under test
			oResult = ODataModel.prototype.requestSideEffects.call(oModel, "~oContext", mParameters);

			assert.ok(oResult instanceof Promise);

			if (bSuccess) {
				fnSuccess("~oData", "~oResponse");
			} else {
				fnError("~oError");
			}

			return oResult.then(function (oResult) {
					assert.ok(bSuccess);
					assert.deepEqual(oResult, []);
				}, function (oError) {
					assert.ok(!bSuccess);
					assert.strictEqual(oError, "~oError");
				});
		});
	});

	//*********************************************************************************************
	QUnit.test("requestSideEffects: resolves with affected bindings", function (assert) {
		var oResult, fnSuccess,
			aBindings = [
				{isA : function () {}},
				{_refreshForSideEffects : function () {}, isA : function () {}}
			],
			oModel = {
				oMetadata : {_getEntityTypeByPath : function () {}},
				_read : function () {},
				getBindings : function () {},
				resolve : function () {}
			},
			oMetadataMock = this.mock(oModel.oMetadata),
			oModelMock = this.mock(oModel),
			mParameters = {
				groupId : "~groupId",
				urlParameters : {
					$expand : "To0,To0/To1,To2",
					$select : "~select"
				}
			};

		oModelMock.expects("_read")
			.withExactArgs("", {
				context : "~oContext",
				error : sinon.match.func,
				groupId : "~groupId",
				success : sinon.match.func.and(sinon.match(function (fnSuccess0) {
					fnSuccess = fnSuccess0;

					return true;
				})),
				updateAggregatedMessages : true,
				urlParameters : sinon.match.same(mParameters.urlParameters)
			}, /*bSideEffect*/true);
		oModelMock.expects("resolve").withExactArgs("To0", "~oContext").returns("~resolved0");
		oMetadataMock.expects("_getEntityTypeByPath").withExactArgs("~resolved0").returns("~type0");
		oModelMock.expects("resolve").withExactArgs("To0/To1", "~oContext").returns("~resolved1");
		oMetadataMock.expects("_getEntityTypeByPath").withExactArgs("~resolved1").returns("~type1");
		oModelMock.expects("resolve").withExactArgs("To2", "~oContext").returns("~resolved2");
		oMetadataMock.expects("_getEntityTypeByPath").withExactArgs("~resolved2").returns(undefined);
		oModelMock.expects("getBindings").withExactArgs().returns(aBindings);
		this.mock(aBindings[0]).expects("isA").withExactArgs("sap.ui.model.odata.v2.ODataListBinding").returns(false);
		this.mock(aBindings[1]).expects("isA").withExactArgs("sap.ui.model.odata.v2.ODataListBinding").returns(true);
		this.mock(aBindings[1]).expects("_refreshForSideEffects")
			.withExactArgs(sinon.match.set.deepEquals(new Set(["~type0", "~type1", undefined])), "~groupId")
			.returns(true);

		// code under test
		oResult = ODataModel.prototype.requestSideEffects.call(oModel, "~oContext", mParameters);

		assert.ok(oResult instanceof Promise);

		fnSuccess("~oData", "~oResponse");

		return oResult.then(function (oResult) {assert.deepEqual(oResult, [aBindings[1]]);});
	});

	//*********************************************************************************************
	[{
		mParameters : undefined
	}, {
		mParameters : {}
	}, {
		mParameters : {
			urlParameters : {$select : "~select"}
		},
		mExpectsUrlParams : {$select : "~select"}
	}, {
		mParameters : {
			urlParameters : {$expand : ""}
		},
		mExpectsUrlParams : {$expand : ""}
	}].forEach(function (oFixture, i) {
		QUnit.test("requestSideEffects: parameters checked and passed #" + i, function (assert) {
			var oModel = {_read : function () {}};

			this.mock(oModel).expects("_read")
				.withExactArgs("", {
					context : "~oContext",
					error : sinon.match.func,
					groupId : undefined,
					success : sinon.match.func,
					updateAggregatedMessages : true,
					urlParameters : oFixture.mExpectsUrlParams
				}, /*bSideEffect*/true);

			// code under test
			ODataModel.prototype.requestSideEffects.call(oModel, "~oContext", oFixture.mParameters);
		});
	});

	//*********************************************************************************************
	[
		"batchGroupId", "changeSetId", "context", "error", "filters", "foo", "sorters", "success",
		"updateAggregatedMessages"
	].forEach(function (sParameter) {
		[sParameter, undefined, null, 42, function () {}].forEach(function (vParameterValue) {
		var sTitle = "requestSideEffects: unsupported parameters: " + sParameter + "="
				+ vParameterValue;

		QUnit.test(sTitle, function (assert) {
			var mParameters = {};

			mParameters[sParameter] = vParameterValue;

			assert.throws(function () {
				// code under test
				ODataModel.prototype.requestSideEffects.call({/*oModel*/}, "~oContext", mParameters);
			}, new Error("Parameter '" + sParameter + "' is not supported"));
		});
		});
	});

	//*********************************************************************************************
	QUnit.test("read delegates to _read", function (assert) {
		var oModel = {_read : function () {}};

		this.mock(oModel).expects("_read")
			.withExactArgs("~sPath", "~mParameters")
			.returns("~oResult");

		// code under test
		assert.strictEqual(ODataModel.prototype.read.call(oModel, "~sPath", "~mParameters", "foo"),
			"~oResult");
	});

	//*********************************************************************************************
	QUnit.test("getProperty: propagate _getObject error", function (assert) {
		var oError = new Error("~Error"),
			oModel = {_getObject : function () {}};

		this.mock(oModel).expects("_getObject")
			.withExactArgs("@$ui5.~annotation", "~oContext")
			.throws(oError);

		// code under test
		assert.throws(function() {
				ODataModel.prototype.getProperty.call(oModel, "@$ui5.~annotation", "~oContext");
			}, oError);
	});

	//*********************************************************************************************
	[
		{entity : {}, result : true},
		{entity : {__metadata : "foo"}, result : true},
		{entity : {prop : "bar"}, result : false},
		{entity : {__metadata : "foo", prop : "bar"}, result : false}
	].forEach(function (oFixture, i) {
		QUnit.test("_isChangedEntityEmpty: #" + i, function (assert) {
			// code under test
			assert.strictEqual(ODataModel._isChangedEntityEmpty(oFixture.entity), oFixture.result);
		});
	});

	//*********************************************************************************************
	[{
		created : false,
		deepPath : "/Bar(42)/To1",
		newEntityKey : "Foo(0)",
		resultDeepPath : "/Bar(42)/To1"
	}, {
		created : true,
		deepPath : "/Bar(42)/To1",
		newEntityKey : "Foo(0)",
		resultDeepPath : "/Bar(42)/To1"
	}, {
		created : false,
		deepPath : "/Foo(id-0-0)",
		newEntityKey : "Foo(0)",
		resultDeepPath : "/Foo(id-0-0)"
	}, {
		created : true,
		deepPath : "/Foo(id-0-0)",
		newEntityKey : "Foo(0)",
		resultDeepPath : "/Foo(0)"
	}, {
		created : true,
		deepPath : "/Bar(42)/ToN(id-0-0)",
		newEntityKey : "Foo(0)",
		resultDeepPath : "/Bar(42)/ToN(0)"
	}, {
		created : true,
		deepPath : "/Bar(42)/ToN(id-0-0)",
		newEntityKey : "Foo('A(0)')",
		resultDeepPath : "/Bar(42)/ToN('A(0)')"
	}].forEach(function (oFixture, i) {
		QUnit.test("_cleanupAfterCreate: " + i, function (assert) {
			var fnCallAfterUpdate, mExpectedChangedEntities,
				oContext = {
					isTransient : function () {},
					setUpdated : function () {}
				},
				oContextMock = this.mock(oContext),
				oEntity = {__metadata : {deepPath : "deepPath"}},
				oHelperMock = this.mock(_Helper),
				oModel = {
					mChangedEntities : {
						key0 : {prop0 : "A", prop1 : "B"},
						key1 : {prop0 : "A", prop1 : "B", prop2 : {k0 : "p0"}, toNav : "nav"}
					},
					oMetadata : {
						_getEntityTypeByPath : function () {},
						_getNavigationPropertyNames : function () {}
					},
					_getEntity : function () {},
					_resolveGroup : function () {},
					_updateContext : function () {},
					abortInternalRequest : function () {},
					callAfterUpdate : function () {},
					getContext : function () {}

				},
				oModelMock = this.mock(oModel),
				oRequest = {
					data : {prop0 : "A", prop1 : "_B", prop2 : {k0 : "p0"}, toNav : "_nav"},
					deepPath : oFixture.deepPath,
					key : "key1"
				};

			oModelMock.expects("getContext").withExactArgs("/key1").returns(oContext);
			oModelMock.expects("_getEntity").withExactArgs(oFixture.newEntityKey).returns(oEntity);
			oContextMock.expects("isTransient").withExactArgs().returns(oFixture.created);
			oModelMock.expects("_updateContext")
				.withExactArgs(sinon.match.same(oContext), "/" + oFixture.newEntityKey,
					oFixture.resultDeepPath);
			oContextMock.expects("setUpdated").withExactArgs(true);
			oModelMock.expects("callAfterUpdate").withExactArgs(sinon.match.func)
				.callsFake(function (fn) {fnCallAfterUpdate = fn;});
			this.mock(oModel.oMetadata).expects("_getEntityTypeByPath")
				.withExactArgs(oFixture.newEntityKey)
				.returns("~entityType");
			this.mock(oModel.oMetadata).expects("_getNavigationPropertyNames")
				.withExactArgs("~entityType")
				.returns(["toNav"]);
			oHelperMock.expects("merge")
				.withExactArgs({}, sinon.match.same(oModel.mChangedEntities.key1))
				.returns({prop0 : "A", prop1 : "B", prop2 : {k0 : "p0"}, toNav : "nav"});
			oHelperMock.expects("merge")
				.withExactArgs({}, sinon.match.same(oEntity.__metadata))
				.returns({deepPath : "~deepPath"});
			oHelperMock.expects("deepEqual").withExactArgs("A", "A").returns(true);
			oHelperMock.expects("deepEqual").withExactArgs("_B", "B").returns(false);
			oHelperMock.expects("deepEqual").withExactArgs({k0 : "p0"}, {k0 : "p0"}).returns(true);
			oHelperMock.expects("deepEqual").withExactArgs("_nav", "nav").returns(false);
			oModelMock.expects("_resolveGroup").withExactArgs("key1").returns({groupId : "~groupId"});
			oModelMock.expects("abortInternalRequest").withExactArgs("~groupId", {requestKey : "key1"});

			// code under test
			ODataModel.prototype._cleanupAfterCreate.call(oModel, oRequest, oFixture.newEntityKey);

			mExpectedChangedEntities = {
				key0 : {prop0 : "A", prop1 : "B"},
				key1 : {prop0 : "A", prop1 : "B", prop2 : {k0 : "p0"}, toNav : "nav"}
			};
			mExpectedChangedEntities[oFixture.newEntityKey] = {
				__metadata : {deepPath : oFixture.resultDeepPath},
				prop1 : "B"
			};
			assert.deepEqual(oModel.mChangedEntities, mExpectedChangedEntities);
			assert.notStrictEqual(oModel.mChangedEntities[oFixture.newEntityKey].__metadata,
				oEntity.__metadata);
			assert.strictEqual(oRequest.deepPath, oFixture.resultDeepPath);

			oContextMock.expects("setUpdated").withExactArgs(false);

			// code under test
			fnCallAfterUpdate();
		});
	});

	//*********************************************************************************************
	QUnit.test("_cleanupAfterCreate: no matching changed entity", function (assert) {
		var oContext = {
				isTransient : function () {},
				setUpdated : function () {}
			},
			oEntity = {__metadata : {created : {}}},
			oModel = {
				mChangedEntities : {
					key0 : {prop0 : "A"}
				},
				_getEntity : function () {},
				_updateContext : function () {},
				callAfterUpdate : function () {},
				getContext : function () {}
			},
			oModelMock = this.mock(oModel),
			oRequest = {deepPath : "newDeepPath", key : "key1"};

		oModelMock.expects("getContext").withExactArgs("/key1").returns(oContext);
		oModelMock.expects("_getEntity").withExactArgs("newKey").returns(oEntity);
		this.mock(oContext).expects("isTransient").withExactArgs().returns(true);
		oModelMock.expects("_updateContext")
			.withExactArgs(sinon.match.same(oContext), "/newKey", "newDeepPath");
		this.mock(oContext).expects("setUpdated").withExactArgs(true);
		oModelMock.expects("callAfterUpdate").withExactArgs(sinon.match.func);

		// code under test
		ODataModel.prototype._cleanupAfterCreate.call(oModel, oRequest, "newKey");

		assert.deepEqual(oModel.mChangedEntities, {key0 : {prop0 : "A"}});
		assert.deepEqual(oEntity, {__metadata : {}});
	});

	//*********************************************************************************************
	[undefined, {}, {__metadata : undefined}, {__metadata : {}}].forEach(function (oData, i) {
		QUnit.test("_resolveGroup: no group found #" + i, function (assert) {
			var oModel = {
					mChangeGroups : {/*no default group set*/},
					oMetadata : {_getEntityTypeByPath : function () {}},
					_getObject : function () {}
				};

			this.mock(oModel).expects("_getObject").withExactArgs("/~key").returns(oData);
			this.mock(oModel.oMetadata).expects("_getEntityTypeByPath")
				.withExactArgs("/~key")
				.returns({name : "foo"});

			// code under test
			assert.deepEqual(
				ODataModel.prototype._resolveGroup.call(oModel, "/~key"),
				{groupId: undefined, changeSetId: undefined});
		});
	});

	//*********************************************************************************************
	["/~key", "~key"].forEach(function (sKeyOrPath) {
		QUnit.test("_resolveGroup: sKeyOrPath defaulting (" + sKeyOrPath + ")", function (assert) {
			var oModel = {
					mChangeGroups : {/*no default group set*/},
					oMetadata : {_getEntityTypeByPath : function () {}},
					_getObject : function () {}
				};

			this.mock(oModel).expects("_getObject").withExactArgs("/~key").returns(undefined);
			this.mock(oModel.oMetadata).expects("_getEntityTypeByPath")
				.withExactArgs("/~key")
				.returns({name : "foo"});

			// code under test
			assert.deepEqual(
				ODataModel.prototype._resolveGroup.call(oModel, sKeyOrPath),
				// groupId not relevant for test scenario
				{groupId: undefined, changeSetId: undefined});
		});
	});

	//*********************************************************************************************
	QUnit.test("_resolveGroup: resolved from created entry", function (assert) {
		var oModel = {_getObject : function () {}};

		this.mock(oModel).expects("_getObject")
			.withExactArgs("/~key")
			.returns({__metadata : {created : {groupId: "~groupId", changeSetId: "~changeSetId"}}});

		// code under test
		assert.deepEqual(
			ODataModel.prototype._resolveGroup.call(oModel, "/~key"),
			{groupId: "~groupId", changeSetId: "~changeSetId"});
	});

	//*********************************************************************************************
	[{
		entityTypeName : "~anyType",
		result : {changeSetId : "changeSet0", groupId : "group0"}
	}, {
		entityTypeName : "~type",
		result : {changeSetId : "changeSet1", groupId : "group1"}
	}].forEach(function (oFixture) {
		[false, true].forEach(function (bSingleMode) {
		var sTitle = "_resolveGroup: resolved from mChangeGroups; entity type = "
				+ oFixture.entityTypeName + "; single mode = " + bSingleMode;

		QUnit.test(sTitle, function (assert) {
			var oModel = {
					mChangeGroups : {
						"*" : {changeSetId : "changeSet0", groupId : "group0", single : bSingleMode},
						"~type" : {changeSetId : "changeSet1", groupId : "group1", single : bSingleMode}
					},
					oMetadata : {_getEntityTypeByPath : function () {}},
					_getObject : function () {}
				},
				oResult;

			this.mock(oModel).expects("_getObject").withExactArgs("/~key").returns(undefined);
			this.mock(oModel.oMetadata).expects("_getEntityTypeByPath")
				.withExactArgs("/~key")
				.returns({name : oFixture.entityTypeName});

			// code under test
			oResult = ODataModel.prototype._resolveGroup.call(oModel, "/~key");

			if (bSingleMode) {
				assert.strictEqual(oResult.groupId, oFixture.result.groupId);
				assert.ok(oResult.changeSetId.startsWith("id-"));
			} else {
				assert.deepEqual(oResult, oFixture.result);
			}
		});
		});
	});

	//*********************************************************************************************
	[{
		bAll : false,
		mChangedEntities : {},
		iPendingDeferredRequests : 42,
		bResult : false
	}, {
		bAll : false,
		mChangedEntities : {foo : "bar"},
		iPendingDeferredRequests : undefined, // not relevant
		bResult : true
	}, {
		bAll : true,
		mChangedEntities : {},
		iPendingDeferredRequests : 0,
		bResult : false
	}, {
		bAll : true,
		mChangedEntities : {},
		iPendingDeferredRequests : 1,
		bResult : true
	}, {
		bAll : true,
		mChangedEntities : {foo : "bar"},
		iPendingDeferredRequests : 0,
		bResult : true
	}].forEach(function (oFixture, i) {
		QUnit.test("hasPendingChanges: #" + i, function (assert) {
			var oModel = {
					mChangedEntities : oFixture.mChangedEntities,
					iPendingDeferredRequests : oFixture.iPendingDeferredRequests,
					getBindings : function () {}
				};

			this.mock(oModel).expects("getBindings").withExactArgs().returns([]);

			// code under test
			assert.deepEqual(
				ODataModel.prototype.hasPendingChanges.call(oModel, oFixture.bAll),
				oFixture.bResult);
		});
	});

	//*********************************************************************************************
	QUnit.test("hasPendingChanges: oBinding._hasPendingChanges returns true", function (assert) {
		var oBinding1 = {_hasPendingChanges : function () {}},
			oBinding2 = {_hasPendingChanges : function () {}},
			aBindings = [{/*oBinding0*/}, oBinding1, oBinding2],
			oModel = {
				mChangedEntities : {},
				getBindings : function () {}
			};

		this.mock(oModel).expects("getBindings").withExactArgs().returns(aBindings);
		this.mock(oBinding1).expects("_hasPendingChanges").withExactArgs([]).returns(true);
		this.mock(oBinding2).expects("_hasPendingChanges").never();

		// code under test
		assert.deepEqual(ODataModel.prototype.hasPendingChanges.call(oModel), true);
	});

	//*********************************************************************************************
	QUnit.test("hasPendingChanges: oBinding._hasPendingChanges returns false", function (assert) {
		var oBinding = {_hasPendingChanges : function () {}},
			oModel = {
				mChangedEntities : {foo : {}},
				getBindings : function () {}
			};

		this.mock(oModel).expects("getBindings").withExactArgs().returns([oBinding]);
		this.mock(oBinding).expects("_hasPendingChanges")
			.withExactArgs(["foo"])
			.callsFake(function (aChangedEntityKeys) {
				aChangedEntityKeys.pop();

				return false;
			});

		// code under test
		assert.deepEqual(ODataModel.prototype.hasPendingChanges.call(oModel), false);
	});

	//*********************************************************************************************
	QUnit.test("getPendingChanges", function (assert) {
		var oBinding1 = {_getPendingChanges : function () {}},
			mChangedEntitiesCopy = {},
			oHelperMock = this.mock(_Helper),
			oModel = {
				mChangedEntities : "~changedEntities",
				getBindings : function () {}
			};

		oHelperMock.expects("merge")
			.withExactArgs({}, "~changedEntities")
			.returns(mChangedEntitiesCopy);
		this.mock(oModel).expects("getBindings")
			.withExactArgs()
			.returns([{/*oBinding0*/}, oBinding1]);
		this.mock(oBinding1).expects("_getPendingChanges")
			.withExactArgs()
			.returns("~changedTreeEntities");
		oHelperMock.expects("merge")
			.withExactArgs(sinon.match.same(mChangedEntitiesCopy), "~changedTreeEntities")
			.callsFake(function (mChangedEntitiesCopy0) {
				mChangedEntitiesCopy0.foo = "bar";
				mChangedEntitiesCopy0.baz = null;
			});

		// code under test
		assert.deepEqual(ODataModel.prototype.getPendingChanges.call(oModel), {foo : "bar"});
	});

	//*********************************************************************************************
	QUnit.test("_addSubEntitiesToPayload", function (assert) {
		var oContextBusinessPartner = createContext(),
			oContextContact0 = createContext(),
			oContextContact1 = createContext(),
			oContextLineItem0 = createContext(),
			oContextLineItem1 = createContext(),
			oContextProduct = createContext(),
			oContextSalesOrder = createContext(),
			oHelperMock = this.mock(_Helper),
			oModel = {
				_getObject : function () {},
				// allow recursive calls within _addSubEntitiesToPayload
				_addSubEntitiesToPayload : ODataModel.prototype._addSubEntitiesToPayload
			},
			oModelMock = this.mock(oModel),
			oPayload = {__metadata : "~metadata-SalesOrder", key : "SalesOrder"},
			that = this;

		function createContext() {
			return {getPath : function () {}, getSubContexts : function () {}};
		}

		function expectContextAccess(oContext, sEntityKey) {
			var oEntity = {__metadata : "~metadata-" + sEntityKey, key : sEntityKey},
				sPath = "/~" + sEntityKey;

			that.mock(oContext).expects("getPath").withExactArgs().returns(sPath);
			oModelMock.expects("_getObject").withExactArgs(sPath).returns(oEntity);
			oHelperMock.expects("merge").withExactArgs({}, sinon.match.same(oEntity)).callThrough();
		}

		this.mock(oContextSalesOrder).expects("getSubContexts")
			.withExactArgs()
			.returns({
				toBusinessPartner : oContextBusinessPartner,
				toLineItems : [oContextLineItem0, oContextLineItem1]
			});
		expectContextAccess(oContextBusinessPartner, "BusinessPartner");
		this.mock(oContextBusinessPartner).expects("getSubContexts")
			.withExactArgs()
			.returns({toContacts : [oContextContact0, oContextContact1]});
		expectContextAccess(oContextContact0, "Contact0");
		this.mock(oContextContact0).expects("getSubContexts").withExactArgs().returns();
		expectContextAccess(oContextContact1, "Contact1");
		this.mock(oContextContact1).expects("getSubContexts").withExactArgs().returns();
		expectContextAccess(oContextLineItem0, "LineItem0");
		this.mock(oContextLineItem0).expects("getSubContexts")
			.withExactArgs()
			.returns({toProduct : oContextProduct});
		expectContextAccess(oContextProduct, "Product");
		this.mock(oContextProduct).expects("getSubContexts").withExactArgs().returns();
		expectContextAccess(oContextLineItem1, "LineItem1");
		this.mock(oContextLineItem1).expects("getSubContexts").withExactArgs().returns();

		// code under test
		ODataModel.prototype._addSubEntitiesToPayload.call(oModel, oContextSalesOrder, oPayload);

		assert.deepEqual(oPayload, {
			__metadata : "~metadata-SalesOrder",
			key : "SalesOrder",
			toBusinessPartner : {
				key : "BusinessPartner",
				toContacts : [
					{key : "Contact0"},
					{key : "Contact1"}
				]
			},
			toLineItems : [
				{
					key : "LineItem0",
					toProduct : {key : "Product"}
				},
				{key : "LineItem1"}
			]
		});
	});

	//*********************************************************************************************
	QUnit.test("_isTransitionMessagesOnly", function (assert) {
		var oModel = {oTransitionMessagesOnlyGroups: new Set(["~group"])};

		// code under test
		assert.strictEqual(ODataModel.prototype._isTransitionMessagesOnly.call(oModel, "~group"), true);
		assert.strictEqual(ODataModel.prototype._isTransitionMessagesOnly.call(oModel, "~group2"), false);
	});

	//*********************************************************************************************
	QUnit.test("setTransitionMessagesOnlyForGroup", function (assert) {
		var oModel = {oTransitionMessagesOnlyGroups: new Set()};

		// code under test
		ODataModel.prototype.setTransitionMessagesOnlyForGroup.call(oModel, "~group", true);

		assert.ok(oModel.oTransitionMessagesOnlyGroups.has("~group"));
		assert.strictEqual(oModel.oTransitionMessagesOnlyGroups.size, 1);

		// code under test
		ODataModel.prototype.setTransitionMessagesOnlyForGroup.call(oModel, "~group", false);

		assert.notOk(oModel.oTransitionMessagesOnlyGroups.has("~group"));
		assert.strictEqual(oModel.oTransitionMessagesOnlyGroups.size, 0);
	});

	//*********************************************************************************************
	[{
		annotationURI : undefined,
		cacheKey : "~metadataUrl#annotations",
		ignoreAnnotationsFromMetadata : false
	}, {
		annotationURI : "~annotationURI",
		cacheKey : "~metadataUrl#annotations_~annotationURI#annotations",
		ignoreAnnotationsFromMetadata : false
	}, {
		annotationURI : undefined,
		cacheKey : undefined,
		ignoreAnnotationsFromMetadata : true
	}, {
		annotationURI : "~annotationURI",
		cacheKey : "~annotationURI#annotations",
		ignoreAnnotationsFromMetadata : true
	}].forEach(function (oFixture, i) {
		QUnit.test("_getAnnotationCacheKey, with ignoreAnnotationsFromMetadata, " + i, function (assert) {
			var oModel = {
					sAnnotationURI : oFixture.annotationURI,
					bIgnoreAnnotationsFromMetadata : oFixture.ignoreAnnotationsFromMetadata,
					bSkipMetadataAnnotationParsing : false,
					bUseCache : true
				};

			// code under test
			assert.strictEqual(ODataModel.prototype._getAnnotationCacheKey.call(oModel, "~metadataUrl"),
				oFixture.cacheKey);
		});
	});

	//*********************************************************************************************
	QUnit.test("getReporter", function (assert) {
		var fnCatchHandler,
			oModel = {
				_handleError : function () {}
			};

		// code under test
		fnCatchHandler = ODataModel.prototype.getReporter.call(oModel, "~reporter");

		this.mock(oModel).expects("_handleError").withExactArgs("~oError", undefined, "~reporter");

		// code under test
		fnCatchHandler("~oError");
	});

	//*********************************************************************************************
	[{
		parameters: undefined,
		expectedIsCanonicalRequestNeededParam: undefined,
		expectedPath: "~path"
	}, {
		parameters: null,
		expectedIsCanonicalRequestNeededParam: undefined,
		expectedPath: "~path"
	}, {
		parameters: {},
		expectedIsCanonicalRequestNeededParam: undefined,
		expectedPath: "~path"
	}, {
		parameters: {canonicalRequest: false},
		expectedIsCanonicalRequestNeededParam: false,
		expectedPath: "~path"
	}, {
		parameters: {canonicalRequest: true},
		expectedIsCanonicalRequestNeededParam: true,
		resolvedPath: undefined,
		expectedPath: "~path"
	}, {
		parameters: {canonicalRequest: true},
		expectedIsCanonicalRequestNeededParam: true,
		resolvedPath: "~canonicalPath",
		expectedPath: "~canonicalPath"
	}].forEach(function (oFixture, i) {
		QUnit.test("_isReloadNeeded: canonicalRequest can affect sPath #" + i, function (assert) {
			var oModel = {
					oMetadata: {
						_getEntityTypeByPath: function () {},
						isLoaded: function () {}
					},
					_isCanonicalRequestNeeded: function () {},
					_isCreatedEntity: function () {},
					_getObject: function () {},
					resolve: function () {}
				};

			this.mock(oModel.oMetadata).expects("isLoaded").withExactArgs().returns(true);
			this.mock(oModel).expects("_isCanonicalRequestNeeded")
				.withExactArgs(oFixture.expectedIsCanonicalRequestNeededParam)
				.returns(!!oFixture.resolvedPath);
			this.mock(oModel).expects("resolve")
				.withExactArgs("~path", undefined, true)
				.exactly(oFixture.resolvedPath ? 1 : 0)
				.returns(oFixture.resolvedPath);
			this.mock(oModel).expects("_getObject").withExactArgs(oFixture.expectedPath).returns(/*not relevant*/undefined);
			this.mock(oModel.oMetadata).expects("_getEntityTypeByPath")
				.withExactArgs(oFixture.expectedPath)
				.returns(/*not relevant*/undefined);
			this.mock(oModel).expects("_isCreatedEntity").withExactArgs(undefined).returns(false);

			// code under test
			ODataModel.prototype._isReloadNeeded.call(oModel, "~path", oFixture.parameters);
		});
	});

	//*********************************************************************************************
	QUnit.test("getForeignKeysFromReferentialConstraints: no navigation property", function (assert) {
		const oMetadata = {_splitByLastNavigationProperty() {}};
		const oModel = {oMetadata: oMetadata};
		this.mock(oMetadata).expects("_splitByLastNavigationProperty")
			.withExactArgs("~sNormalizedPath")
			.returns({lastNavigationProperty: ""});

		// code under test
		assert.deepEqual(
			ODataModel.prototype.getForeignKeysFromReferentialConstraints.call(oModel, "~sNormalizedPath"),
			{});
	});

	//*********************************************************************************************
	[
		{oData: undefined, oResult: {}},
		{oData: {a: 42, c: "foo", y: 13, z: "bar"}, oResult: {x: 42, z: "foo"}}
	].forEach((oFixture, i) => {
		QUnit.test("getForeignKeysFromReferentialConstraints: with navigation property, #" + i, function (assert) {
			const oMetadata = {
				_getEntityTypeByName() {},
				_getReferentialConstraintsMapping() {},
				_splitByLastNavigationProperty() {}
			};
			const oModel = {
				oMetadata: oMetadata,
				_getObject() {}
			};
			this.mock(oMetadata).expects("_splitByLastNavigationProperty")
				.withExactArgs("~sNormalizedPath")
				.returns({
					lastNavigationProperty: "/~lastNavigationProperty",
					pathBeforeLastNavigationProperty: "~pathBeforeLastNavigationProperty"
				});
			this.mock(oMetadata).expects("_getEntityTypeByName")
				.withExactArgs("~pathBeforeLastNavigationProperty")
				.returns("~oSourceEntityType");
			this.mock(oMetadata).expects("_getReferentialConstraintsMapping")
				.withExactArgs("~oSourceEntityType", "~lastNavigationProperty")
				.returns({a: "x", b: "y", c: "z"});
			this.mock(oModel).expects("_getObject").withExactArgs("~pathBeforeLastNavigationProperty")
				.returns(oFixture.oData);

			// code under test
			assert.deepEqual(
				ODataModel.prototype.getForeignKeysFromReferentialConstraints.call(oModel, "~sNormalizedPath"),
				oFixture.oResult);
		});
	});

	//*********************************************************************************************
	QUnit.test("setRetryAfterHandler", function (assert) {
		const oModel = {};

		// code under test (set)
		ODataModel.prototype.setRetryAfterHandler.call(oModel, "~setRetryAfterHandler0");
		assert.strictEqual(oModel.fnRetryAfter, "~setRetryAfterHandler0");

		// code under test (overwrite)
		ODataModel.prototype.setRetryAfterHandler.call(oModel, "~setRetryAfterHandler1");
		assert.strictEqual(oModel.fnRetryAfter, "~setRetryAfterHandler1");

		// code under test (reset)
		ODataModel.prototype.setRetryAfterHandler.call(oModel, null);
		assert.strictEqual(oModel.fnRetryAfter, null);
	});

	//*********************************************************************************************
	QUnit.test("createRetryAfterError", function (assert) {
		const oErrorResponse = {
			message : "foo",
			response : {
				headers : "~headers"
			}
		};
		const oModel = {_getHeader() {}};
		const oModelMock = this.mock(oModel);
		oModelMock.expects("_getHeader").withExactArgs("retry-after", "~headers").returns("5");
		this.mock(Date).expects("now").withExactArgs().returns(0);

		// code under test (seconds as number)
		let oError = ODataModel.prototype.createRetryAfterError.call(oModel, oErrorResponse);

		assert.ok(oError instanceof Error);
		assert.strictEqual(oError.message, "foo");
		assert.ok(oError.retryAfter instanceof Date);
		assert.strictEqual(oError.retryAfter.getTime(), 5000);

		oModelMock.expects("_getHeader")
			.withExactArgs("retry-after", "~headers")
			.returns("Sun, 06 Nov 1994 08:49:37 GMT");

		// code under test (IMF-fixdate see https://datatracker.ietf.org/doc/html/rfc7231#section-7.1.1.1)
		oError = ODataModel.prototype.createRetryAfterError.call(oModel, oErrorResponse);

		assert.ok(oError.retryAfter instanceof Date);
		assert.strictEqual(oError.retryAfter.getTime(), new Date("Sun, 06 Nov 1994 08:49:37 GMT").getTime());
	});

	//*********************************************************************************************
	QUnit.test("onRetryAfterRejected", function (assert) {
		const oHelper = {processError() {}};
		const oHelperMock = this.mock(oHelper);
		oHelperMock.expects("processError").withExactArgs({
			$ownReason: true,
			$rejected: true,
			$reported: true,
			message : "Retry-After handler rejected w/o reason"
		});
		const oModel = {};

		// code under test (no error response, no reason)
		ODataModel.prototype.onRetryAfterRejected.call(oModel, oHelper.processError, undefined, undefined);

		oHelperMock.expects("processError").withExactArgs({
			$ownReason: true,
			$rejected: true,
			$reported: true,
			message: "Retry-After handler rejected w/o reason"
		});

		// code under test (no error response, empty reason)
		ODataModel.prototype.onRetryAfterRejected.call(oModel, oHelper.processError, undefined, new Error(""));

		oHelperMock.expects("processError").withExactArgs({
			$ownReason: true,
			$rejected: true,
			$reported: true,
			message: "Retry-After handler rejected with: own reason"
		});

		// code under test (no error response, own reason)
		ODataModel.prototype.onRetryAfterRejected.call(oModel,
			oHelper.processError, undefined, new Error("own reason"));

		let oErrorResponse = {};
		oModel.oRetryAfterError = {message: "Service Unavailable"};
		const oOwnError = new Error("own reason");
		this.oLogMock.expects("error")
			.withExactArgs("Retry-After handler rejected with: own reason", oOwnError.stack,
				"sap.ui.model.odata.v2.ODataModel");
		oHelperMock.expects("processError")
			.withExactArgs(sinon.match.same(oErrorResponse)
				.and(sinon.match.has("$ownReason", true))
				.and(sinon.match.has("$rejected", true))
				.and(sinon.match.has("$reported", true)));

		// code under test (oErrorResponse and own oReason)
		ODataModel.prototype.onRetryAfterRejected.call(oModel,
			oHelper.processError, oErrorResponse, oOwnError);

		oErrorResponse = {};
		oHelperMock.expects("processError")
			.withExactArgs(sinon.match.same(oErrorResponse).and(sinon.match(
				(oErrorResponse0) => !oErrorResponse0.hasOwnProperty("$ownReason")
			)));

		// code under test (oErrorResponse, this.oRetryAfterError and oReason are same)
		ODataModel.prototype.onRetryAfterRejected.call(oModel,
			oHelper.processError, oErrorResponse, oModel.oRetryAfterError);

		oModel.bDestroyed = true;

		// code under test (do nothing if already destroyed)
		ODataModel.prototype.onRetryAfterRejected.call(oModel);
});

	//*********************************************************************************************
	QUnit.test("checkAndProcessRetryAfterError: returns false", function (assert) {
		const oModel = {_getHeader() {}};
		const oModelMock = this.mock(oModel);
		const oErrorResponse = {};

		function test(sRetryAfterValue) {
			oModelMock.expects("_getHeader")
				.withExactArgs("retry-after", sinon.match.object)
				.exactly(sRetryAfterValue === undefined ? 0 : 1)
				.returns(sRetryAfterValue);

			// code under test
			assert.strictEqual(ODataModel.prototype.checkAndProcessRetryAfterError.call(oModel,
				"~oRequest", oErrorResponse, "~fnSuccess", "~fnError"), false);
		}

		// no response in oErrorResponse
		test();

		// no statusCode in response
		oErrorResponse.response = {};
		test();

		// statusCode !== 503
		oErrorResponse.response.statusCode = 502;
		test();

		// no retry-after value
		oErrorResponse.response.statusCode = 503;
		oErrorResponse.response.headers = {};
		test(null);

		// retry-after header value, but no handler registered
		test("~retryAfterHeaderValue");

		// code under test (model parameter sequentializeRequests set)
		oModel.fnRetryAfter = "~fnRetryAfter";
		oModel.bSequentializeRequests = true;
		test("~retryAfterHeaderValue");
	});

	//*********************************************************************************************
<<<<<<< HEAD
	[true, false].forEach((bResolve) => {
		const sTitle = "checkAndProcessRetryAfterError: returns true, register and handle "
			+ (bResolve ? "resolve" : "reject");
		QUnit.test(sTitle, function (assert) {
			const oModel = {
				_getHeader() {},
				_request() {},
				createRetryAfterError() {},
				fnRetryAfter() {},
				onRetryAfterRejected() {}
			};
			const oModelMock = this.mock(oModel);
			const oRequest0 = {};
			const oErrorResponse0 = {response: {statusCode: 503, headers: {}}};
			oModelMock.expects("_getHeader")
				.withExactArgs("retry-after", sinon.match.same(oErrorResponse0.response.headers))
				.returns("~retryAfterHeader");
			oModelMock.expects("createRetryAfterError")
				.withExactArgs(sinon.match.same(oErrorResponse0))
				.returns("~oRetryAfterError");
			let fnResolve;
			let fnReject;
			const pRetryAfter = new Promise(function(resolve, reject) {
				fnResolve = resolve;
				fnReject = reject;
			});
			oModelMock.expects("fnRetryAfter").withExactArgs("~oRetryAfterError").returns(pRetryAfter);
=======
	QUnit.test("_processRequest: : abort() forbidden during 'Retry-after'", function (assert) {
		const oModel = {oMetadata: {loaded() {}}, pRetryAfter: {}};
		const oMetadataMock = this.mock(oModel.oMetadata);
		oMetadataMock.expects("loaded").returns(new Promise(() => {}));

		let oAbort = ODataModel.prototype._processRequest.call(oModel);

		assert.throws(() => {
			// code under test: abort() w/ "Retry-after" promise forbidden
			oAbort.abort();
		}, new Error("abort() during HTTP 503 'Retry-after' processing not supported"));

		oMetadataMock.expects("loaded").returns(new Promise(() => {}));
		oModel.pRetryAfter = null;
		oAbort = ODataModel.prototype._processRequest.call(oModel);

		// code under test: abort() w/o "Retry-after" promise is allowed
		oAbort.abort();
	});

	//*********************************************************************************************
	QUnit.test("submitChangesWithChangeHeaders: : abort() forbidden during 'Retry-after'", function (assert) {
		const oModel = {oMetadata: {loaded() {}}, pRetryAfter: {}, getBindings() {}};
		const oModelMock = this.mock(oModel);
		oModelMock.expects("getBindings").returns([]);
		const oMetadataMock = this.mock(oModel.oMetadata);
		oMetadataMock.expects("loaded").returns(new Promise(() => {}));

		let oAbort = ODataModel.prototype.submitChangesWithChangeHeaders.call(oModel);

		assert.throws(() => {
			// code under test: abort() w/ "Retry-after" promise forbidden
			oAbort.abort();
		}, new Error("abort() during HTTP 503 'Retry-after' processing not supported"));

		oModelMock.expects("getBindings").returns([]);
		oMetadataMock.expects("loaded").returns(new Promise(() => {}));
		oModel.pRetryAfter = null;
		oAbort = ODataModel.prototype.submitChangesWithChangeHeaders.call(oModel);

		// code under test: abort() w/o "Retry-after" promise is allowed
		oAbort.abort();
	});

	//*********************************************************************************************
[true, false].forEach((bResolve) => {
	const sTitle = "checkAndProcessRetryAfterError: returns true, register and handle "
		+ (bResolve ? "resolve" : "reject");
	QUnit.test(sTitle, function (assert) {
		const oModel = {
			_getHeader() {},
			_request() {},
			createRetryAfterError() {},
			fnRetryAfter() {},
			onRetryAfterRejected() {}
		};
		const oModelMock = this.mock(oModel);
		const oRequest0 = {};
		const oErrorResponse0 = {response: {statusCode: 503, headers: {}}};
		oModelMock.expects("_getHeader")
			.withExactArgs("retry-after", sinon.match.same(oErrorResponse0.response.headers))
			.returns("~retryAfterHeader");
		oModelMock.expects("createRetryAfterError")
			.withExactArgs(sinon.match.same(oErrorResponse0))
			.returns("~oRetryAfterError");
		let fnResolve;
		let fnReject;
		const pRetryAfter = new Promise(function(resolve, reject) {
			fnResolve = resolve;
			fnReject = reject;
		});
		oModelMock.expects("fnRetryAfter").withExactArgs("~oRetryAfterError").returns(pRetryAfter);

		// code under test (creates and remembers pRetryAfter)
		assert.strictEqual(ODataModel.prototype.checkAndProcessRetryAfterError.call(oModel, oRequest0, oErrorResponse0,
			"~fnSuccess0", "~fnError0", "~oHandler0", "~oHttpClient0", "~oMetadata0"), true);

		assert.strictEqual(oModel.pRetryAfter, pRetryAfter);
		assert.strictEqual(oModel.oRetryAfterError, "~oRetryAfterError");
>>>>>>> ae14979e

			// code under test (creates and remembers pRetryAfter)
			assert.strictEqual(ODataModel.prototype.checkAndProcessRetryAfterError.call(oModel, oRequest0, oErrorResponse0,
				"~fnSuccess0", "~fnError0", "~oHandler0", "~oHttpClient0", "~oMetadata0"), true);

			assert.strictEqual(oModel.pRetryAfter, pRetryAfter);
			assert.strictEqual(oModel.oRetryAfterError, "~oRetryAfterError");

			const oRequest1 = {};
			const oErrorResponse1 = {response: {statusCode: 503, headers: {}}};
			oModelMock.expects("_getHeader")
				.withExactArgs("retry-after", sinon.match.same(oErrorResponse1.response.headers))
				.returns("~retryAfterHeader");

			// code under test (reuse existing pRetryAfter)
			assert.strictEqual(ODataModel.prototype.checkAndProcessRetryAfterError.call(oModel, oRequest1, oErrorResponse1,
				"~fnSuccess1", "~fnError1", "~oHandler1", "~oHttpClient1", "~oMetadata1"), true);

			assert.strictEqual(oModel.pRetryAfter, pRetryAfter);
			assert.strictEqual(oModel.oRetryAfterError, "~oRetryAfterError");

			if (bResolve) {
				oModelMock.expects("_request")
					.withExactArgs(sinon.match.same(oRequest0), "~fnSuccess0", "~fnError0", "~oHandler0", "~oHttpClient0",
						"~oMetadata0")
					.callsFake(() => {
						assert.strictEqual(oModel.pRetryAfter, null, "promise reset before repeated");
						assert.strictEqual(oModel.oRetryAfterError, null);
					});
				oModelMock.expects("_request")
					.withExactArgs(sinon.match.same(oRequest1),"~fnSuccess1", "~fnError1", "~oHandler1", "~oHttpClient1",
						"~oMetadata1")
					.callsFake(() => {
						assert.strictEqual(oModel.pRetryAfter, null);
						assert.strictEqual(oModel.oRetryAfterError, null);
					});

				// code under test (pRetryAfter resolves, both registrations executed)
				fnResolve();
			} else {
				oModelMock.expects("onRetryAfterRejected")
					.withExactArgs("~fnError0", sinon.match.same(oErrorResponse0), "~oReason")
					.callsFake(() => {
						assert.strictEqual(oModel.pRetryAfter, null, "promise reset before repeated");
						assert.strictEqual(oModel.oRetryAfterError, "~oRetryAfterError");
					});
				oModelMock.expects("onRetryAfterRejected")
					.withExactArgs("~fnError1", sinon.match.same(oErrorResponse1), "~oReason")
					.callsFake(() => {
						assert.strictEqual(oModel.pRetryAfter, null);
						assert.strictEqual(oModel.oRetryAfterError, "~oRetryAfterError");
					});

				// code under test (pRetryAfter rejects, both registrations rejected)
				fnReject("~oReason");
			}

			return oModel.pRetryAfter.then(() => {
				assert.ok(bResolve);
				assert.strictEqual(oModel.oRetryAfterError, null);
			}, () => {
				assert.notOk(bResolve);
				assert.strictEqual(oModel.oRetryAfterError, "~oRetryAfterError");
			}).finally(() => {
				assert.strictEqual(oModel.pRetryAfter, null);
			});
		});
	});

	//*********************************************************************************************
	[true, false].forEach((bResolve) => {
		const sTitle = "_request: with pending pRetryAfter promise, " + (bResolve ? "resolve" : "reject");
		QUnit.test(sTitle, function (assert) {
			let fnResolve;
			let fnReject;
			const oModel = {
				aPendingRequestHandles: [],
				pRetryAfter: new Promise((resolve, reject) => {
					fnResolve = resolve;
					fnReject = reject;
				})
			};
			const oRequest = {async: "!==false"};
			const oHelper0 = {success() {}};
			const oHelper0Mock = this.mock(oHelper0);
			oHelper0Mock.expects("success").never();

			// code under test (register for repetition)
			let oResult = ODataModel.prototype._request.call(oModel, oRequest, "~fnSuccess", "~fnError",
				"~oHandler", "~oHttpClient", "~oMetadata");

			assert.strictEqual(oResult.abort(), undefined, "returned abort() does nothing");

			if (bResolve) {
				oModel._request = () => {};
				this.mock(oModel).expects("_request").withExactArgs(sinon.match.same(oRequest), "~fnSuccess",
					"~fnError", "~oHandler", "~oHttpClient", "~oMetadata");

				// code under test (resolve -> repeat)
				fnResolve();
			} else {
				oModel.onRetryAfterRejected = () => {};
				this.mock(oModel).expects("onRetryAfterRejected")
					.withExactArgs("~fnError", undefined, "~reason");

				// code under test (reject -> onRetryAfterRejected)
				fnReject("~reason");
			}

			return oModel.pRetryAfter.then(() => {
				assert.ok(bResolve);
			}, () => {
				assert.notOk(bResolve);
			}).finally(() => {
				// simulate reset of pRetryAfter in #checkAndProcessRetryAfterError
				oModel.pRetryAfter = null;
				assert.deepEqual(oModel.aPendingRequestHandles, []);

				const oODataMock = this.mock(OData);
				const oExpectation0 = oODataMock.expects("request")
					.withExactArgs(sinon.match.same(oRequest), sinon.match.func, sinon.match.func, "~oHandler0",
						"~oHttpClient0", "~oMetadata0")
					.returns("~oRequestHandle0");

				// code under test (normal behavior after pRetryAfter reset to null, oRequest.async === false)
				oResult = ODataModel.prototype._request.call(oModel, oRequest, oHelper0.success, "~fnError", "~oHandler0",
					"~oHttpClient0", "~oMetadata0");

				assert.strictEqual(oResult, "~oRequestHandle0");
				assert.deepEqual(oModel.aPendingRequestHandles, ["~oRequestHandle0"]);

				oODataMock.expects("request")
					.withExactArgs(sinon.match.same(oRequest), sinon.match.func, sinon.match.func, "~oHandler1",
						"~oHttpClient1", "~oMetadata1")
					.returns("~oRequestHandle1");

				// code under test (normal behavior after pRetryAfter reset to null, oRequest.async !== false)
				oResult = ODataModel.prototype._request.call(oModel, oRequest, "~fnSuccess1", "~fnError1", "~oHandler1",
					"~oHttpClient1", "~oMetadata1");

				assert.strictEqual(oResult, "~oRequestHandle1");
				assert.deepEqual(oModel.aPendingRequestHandles, ["~oRequestHandle0", "~oRequestHandle1"]);

				let oExpectation = oODataMock.expects("request")
					.withExactArgs(sinon.match.same(oRequest), sinon.match.func, sinon.match.func, "~oHandler2",
						"~oHttpClient2", "~oMetadata2")
					.returns("~oRequestHandle2");
				oModel.checkAndProcessRetryAfterError = () => {};
				const oModelMock = this.mock(oModel);
				oModelMock.expects("checkAndProcessRetryAfterError")
					.withExactArgs(sinon.match.same(oRequest), "~oErrorResponse2", "~fnSuccess2", "~fnError2",
						"~oHandler2", "~oHttpClient2", "~oMetadata2")
					.returns(true);

				oResult = ODataModel.prototype._request.call(oModel, oRequest, "~fnSuccess2", "~fnError2",
					"~oHandler2", "~oHttpClient2", "~oMetadata2");
				assert.strictEqual(oResult, "~oRequestHandle2");
				assert.deepEqual(oModel.aPendingRequestHandles,
					["~oRequestHandle0", "~oRequestHandle1", "~oRequestHandle2"]);

				// code under test (OData error callback invokes checkAndProcessRetryAfterError which returns true)
				oExpectation.args[0][2]("~oErrorResponse2");

				assert.deepEqual(oModel.aPendingRequestHandles, ["~oRequestHandle0", "~oRequestHandle1"]);
				oExpectation = oODataMock.expects("request")
					.withExactArgs(sinon.match.same(oRequest), sinon.match.func, sinon.match.func, "~oHandler3",
						"~oHttpClient3", "~oMetadata3")
					.returns("~oRequestHandle3");
				oModelMock.expects("checkAndProcessRetryAfterError")
					.withExactArgs(sinon.match.same(oRequest), "~oErrorResponse3", "~fnSuccess3", sinon.match.func,
						"~oHandler3", "~oHttpClient3", "~oMetadata3")
					.returns(false);
				const oHelper3 = {error() {}};
				this.mock(oHelper3).expects("error").withExactArgs("~oErrorResponse3");
				oResult = ODataModel.prototype._request.call(oModel, oRequest, "~fnSuccess3", oHelper3.error,
					"~oHandler3", "~oHttpClient3", "~oMetadata3");
				assert.deepEqual(oModel.aPendingRequestHandles,
					["~oRequestHandle0", "~oRequestHandle1", "~oRequestHandle3"]);

				// code under test (OData error callback invokes checkAndProcessRetryAfterError which returns false)
				oExpectation.args[0][2]("~oErrorResponse3");

				assert.deepEqual(oModel.aPendingRequestHandles, ["~oRequestHandle0", "~oRequestHandle1"]);
				oHelper0Mock.expects("success").withExactArgs("~oResponse0");

				// code under test (invocation of success handler removes "~oRequestHandle0")
				oExpectation0.args[0][1]("~oResponse0");

				assert.deepEqual(oModel.aPendingRequestHandles, ["~oRequestHandle1"]);
			});
		});
	});
});<|MERGE_RESOLUTION|>--- conflicted
+++ resolved
@@ -6394,22 +6394,6 @@
 	});
 
 	//*********************************************************************************************
-<<<<<<< HEAD
-	[false, true].forEach((bRejected) => {
-		const sTitle = `refreshSecurityToken: call handleHeadError -> handleGetError, $rejected: ${bRejected}`;
-		QUnit.test(sTitle, function (assert) {
-			const oModel = {
-					_createRequest() {},
-					_createRequestUrlWithNormalizedPath() {},
-					_getHeaders() {},
-					_handleError() {},
-					_request() {},
-					getServiceMetadata() {},
-					resetSecurityToken() {}
-				},
-				oModelMock = this.mock(oModel),
-				oRequest = {headers : {}};
-=======
 	QUnit.test("refreshSecurityToken: abort() forbidden during 'Retry-after'", function (assert) {
 		const oModel = {
 			_createRequest() {},
@@ -6449,46 +6433,20 @@
 	});
 
 	//*********************************************************************************************
-[false, true].forEach((bRejected) => {
-	const sTitle = `refreshSecurityToken: call handleHeadError -> handleGetError, $rejected: ${bRejected}`;
-	QUnit.test(sTitle, function (assert) {
-		const oModel = {
-				_createRequest() {},
-				_createRequestUrlWithNormalizedPath() {},
-				_getHeaders() {},
-				_handleError() {},
-				_request() {},
-				getServiceMetadata() {},
-				resetSecurityToken() {}
-			},
-			oModelMock = this.mock(oModel),
-			oRequest = {headers : {}};
-
-		oModelMock.expects("_createRequestUrlWithNormalizedPath")
-			.withExactArgs("/")
-			.returns("~sUrl");
-		oModelMock.expects("_getHeaders").withExactArgs(undefined, true).returns("~headers");
-		oModelMock.expects("_createRequest")
-			.withExactArgs("~sUrl", "", "HEAD", "~headers", null, null, false)
-			.returns(oRequest);
-		oModelMock.expects("getServiceMetadata").withExactArgs().returns("~serviceMetadata");
-		let fnHandleHeadError;
-		oModelMock.expects("_request")
-			.withExactArgs(sinon.match.same(oRequest), sinon.match.func,
-				sinon.match((fnError0) => {
-					fnHandleHeadError = fnError0;
-					return true;
-				}), undefined, undefined, "~serviceMetadata")
-			.returns("~requestHandle0");
-		const oHelper = {error() {}};
-		const oHelperMock = this.mock(oHelper);
-		oHelperMock.expects("error").never();
-
-		// code under test - parameters fnSuccess and bAsync are not relevant for this test
-		const oResult = ODataModel.prototype.refreshSecurityToken.call(oModel, "~fnSuccess", oHelper.error);
-
-		assert.strictEqual(oResult.request, "~requestHandle0");
->>>>>>> ae14979e
+	[false, true].forEach((bRejected) => {
+		const sTitle = `refreshSecurityToken: call handleHeadError -> handleGetError, $rejected: ${bRejected}`;
+		QUnit.test(sTitle, function (assert) {
+			const oModel = {
+					_createRequest() {},
+					_createRequestUrlWithNormalizedPath() {},
+					_getHeaders() {},
+					_handleError() {},
+					_request() {},
+					getServiceMetadata() {},
+					resetSecurityToken() {}
+				},
+				oModelMock = this.mock(oModel),
+				oRequest = {headers : {}};
 
 			oModelMock.expects("_createRequestUrlWithNormalizedPath")
 				.withExactArgs("/")
@@ -9438,7 +9396,51 @@
 	});
 
 	//*********************************************************************************************
-<<<<<<< HEAD
+	QUnit.test("_processRequest: : abort() forbidden during 'Retry-after'", function (assert) {
+		const oModel = {oMetadata: {loaded() {}}, pRetryAfter: {}};
+		const oMetadataMock = this.mock(oModel.oMetadata);
+		oMetadataMock.expects("loaded").returns(new Promise(() => {}));
+
+		let oAbort = ODataModel.prototype._processRequest.call(oModel);
+
+		assert.throws(() => {
+			// code under test: abort() w/ "Retry-after" promise forbidden
+			oAbort.abort();
+		}, new Error("abort() during HTTP 503 'Retry-after' processing not supported"));
+
+		oMetadataMock.expects("loaded").returns(new Promise(() => {}));
+		oModel.pRetryAfter = null;
+		oAbort = ODataModel.prototype._processRequest.call(oModel);
+
+		// code under test: abort() w/o "Retry-after" promise is allowed
+		oAbort.abort();
+	});
+
+	//*********************************************************************************************
+	QUnit.test("submitChangesWithChangeHeaders: : abort() forbidden during 'Retry-after'", function (assert) {
+		const oModel = {oMetadata: {loaded() {}}, pRetryAfter: {}, getBindings() {}};
+		const oModelMock = this.mock(oModel);
+		oModelMock.expects("getBindings").returns([]);
+		const oMetadataMock = this.mock(oModel.oMetadata);
+		oMetadataMock.expects("loaded").returns(new Promise(() => {}));
+
+		let oAbort = ODataModel.prototype.submitChangesWithChangeHeaders.call(oModel);
+
+		assert.throws(() => {
+			// code under test: abort() w/ "Retry-after" promise forbidden
+			oAbort.abort();
+		}, new Error("abort() during HTTP 503 'Retry-after' processing not supported"));
+
+		oModelMock.expects("getBindings").returns([]);
+		oMetadataMock.expects("loaded").returns(new Promise(() => {}));
+		oModel.pRetryAfter = null;
+		oAbort = ODataModel.prototype.submitChangesWithChangeHeaders.call(oModel);
+
+		// code under test: abort() w/o "Retry-after" promise is allowed
+		oAbort.abort();
+	});
+
+	//*********************************************************************************************
 	[true, false].forEach((bResolve) => {
 		const sTitle = "checkAndProcessRetryAfterError: returns true, register and handle "
 			+ (bResolve ? "resolve" : "reject");
@@ -9466,87 +9468,6 @@
 				fnReject = reject;
 			});
 			oModelMock.expects("fnRetryAfter").withExactArgs("~oRetryAfterError").returns(pRetryAfter);
-=======
-	QUnit.test("_processRequest: : abort() forbidden during 'Retry-after'", function (assert) {
-		const oModel = {oMetadata: {loaded() {}}, pRetryAfter: {}};
-		const oMetadataMock = this.mock(oModel.oMetadata);
-		oMetadataMock.expects("loaded").returns(new Promise(() => {}));
-
-		let oAbort = ODataModel.prototype._processRequest.call(oModel);
-
-		assert.throws(() => {
-			// code under test: abort() w/ "Retry-after" promise forbidden
-			oAbort.abort();
-		}, new Error("abort() during HTTP 503 'Retry-after' processing not supported"));
-
-		oMetadataMock.expects("loaded").returns(new Promise(() => {}));
-		oModel.pRetryAfter = null;
-		oAbort = ODataModel.prototype._processRequest.call(oModel);
-
-		// code under test: abort() w/o "Retry-after" promise is allowed
-		oAbort.abort();
-	});
-
-	//*********************************************************************************************
-	QUnit.test("submitChangesWithChangeHeaders: : abort() forbidden during 'Retry-after'", function (assert) {
-		const oModel = {oMetadata: {loaded() {}}, pRetryAfter: {}, getBindings() {}};
-		const oModelMock = this.mock(oModel);
-		oModelMock.expects("getBindings").returns([]);
-		const oMetadataMock = this.mock(oModel.oMetadata);
-		oMetadataMock.expects("loaded").returns(new Promise(() => {}));
-
-		let oAbort = ODataModel.prototype.submitChangesWithChangeHeaders.call(oModel);
-
-		assert.throws(() => {
-			// code under test: abort() w/ "Retry-after" promise forbidden
-			oAbort.abort();
-		}, new Error("abort() during HTTP 503 'Retry-after' processing not supported"));
-
-		oModelMock.expects("getBindings").returns([]);
-		oMetadataMock.expects("loaded").returns(new Promise(() => {}));
-		oModel.pRetryAfter = null;
-		oAbort = ODataModel.prototype.submitChangesWithChangeHeaders.call(oModel);
-
-		// code under test: abort() w/o "Retry-after" promise is allowed
-		oAbort.abort();
-	});
-
-	//*********************************************************************************************
-[true, false].forEach((bResolve) => {
-	const sTitle = "checkAndProcessRetryAfterError: returns true, register and handle "
-		+ (bResolve ? "resolve" : "reject");
-	QUnit.test(sTitle, function (assert) {
-		const oModel = {
-			_getHeader() {},
-			_request() {},
-			createRetryAfterError() {},
-			fnRetryAfter() {},
-			onRetryAfterRejected() {}
-		};
-		const oModelMock = this.mock(oModel);
-		const oRequest0 = {};
-		const oErrorResponse0 = {response: {statusCode: 503, headers: {}}};
-		oModelMock.expects("_getHeader")
-			.withExactArgs("retry-after", sinon.match.same(oErrorResponse0.response.headers))
-			.returns("~retryAfterHeader");
-		oModelMock.expects("createRetryAfterError")
-			.withExactArgs(sinon.match.same(oErrorResponse0))
-			.returns("~oRetryAfterError");
-		let fnResolve;
-		let fnReject;
-		const pRetryAfter = new Promise(function(resolve, reject) {
-			fnResolve = resolve;
-			fnReject = reject;
-		});
-		oModelMock.expects("fnRetryAfter").withExactArgs("~oRetryAfterError").returns(pRetryAfter);
-
-		// code under test (creates and remembers pRetryAfter)
-		assert.strictEqual(ODataModel.prototype.checkAndProcessRetryAfterError.call(oModel, oRequest0, oErrorResponse0,
-			"~fnSuccess0", "~fnError0", "~oHandler0", "~oHttpClient0", "~oMetadata0"), true);
-
-		assert.strictEqual(oModel.pRetryAfter, pRetryAfter);
-		assert.strictEqual(oModel.oRetryAfterError, "~oRetryAfterError");
->>>>>>> ae14979e
 
 			// code under test (creates and remembers pRetryAfter)
 			assert.strictEqual(ODataModel.prototype.checkAndProcessRetryAfterError.call(oModel, oRequest0, oErrorResponse0,
