--- conflicted
+++ resolved
@@ -9489,7 +9489,6 @@
 	});
 
 	//*********************************************************************************************
-<<<<<<< HEAD
 	[true, false].forEach((bResolve) => {
 		const sTitle = "checkAndProcessRetryAfterError: returns true, register and handle "
 			+ (bResolve ? "resolve" : "reject");
@@ -9518,156 +9517,13 @@
 			});
 			oModelMock.expects("fnRetryAfter").withExactArgs("~oRetryAfterError").returns(pRetryAfter);
 			const oRequestHandle0 = {};
-=======
-[true, false].forEach((bResolve) => {
-	const sTitle = "checkAndProcessRetryAfterError: returns true, register and handle "
-		+ (bResolve ? "resolve" : "reject");
-	QUnit.test(sTitle, function (assert) {
-		const oModel = {
-			_getHeader() {},
-			_request() {},
-			createRetryAfterError() {},
-			fnRetryAfter() {},
-			onRetryAfterRejected() {}
-		};
-		const oModelMock = this.mock(oModel);
-		const oRequest0 = {};
-		const oErrorResponse0 = {response: {statusCode: 503, headers: {}}};
-		oModelMock.expects("_getHeader")
-			.withExactArgs("retry-after", sinon.match.same(oErrorResponse0.response.headers))
-			.returns("~retryAfterHeader");
-		oModelMock.expects("createRetryAfterError")
-			.withExactArgs(sinon.match.same(oErrorResponse0))
-			.returns("~oRetryAfterError");
-		let fnResolve;
-		let fnReject;
-		const pRetryAfter = new Promise(function(resolve, reject) {
-			fnResolve = resolve;
-			fnReject = reject;
-		});
-		oModelMock.expects("fnRetryAfter").withExactArgs("~oRetryAfterError").returns(pRetryAfter);
-		const oRequestHandle0 = {};
-
-		// code under test (creates and remembers pRetryAfter)
-		assert.strictEqual(
-			ODataModel.prototype.checkAndProcessRetryAfterError.call(oModel, oRequest0, oErrorResponse0, "~fnSuccess0",
-				"~fnError0", "~oHandler0", "~oHttpClient0", "~oMetadata0", oRequestHandle0, "~bSkipHandleTracking"),
-			true);
-
-		assert.strictEqual(oModel.pRetryAfter, pRetryAfter);
-		assert.strictEqual(oModel.oRetryAfterError, "~oRetryAfterError");
-
-		const oRequest1 = {};
-		const oErrorResponse1 = {response: {statusCode: 503, headers: {}}};
-		oModelMock.expects("_getHeader")
-			.withExactArgs("retry-after", sinon.match.same(oErrorResponse1.response.headers))
-			.returns("~retryAfterHeader");
-		const oRequestHandle1 = {};
-
-		// code under test (reuse existing pRetryAfter)
-		assert.strictEqual(ODataModel.prototype.checkAndProcessRetryAfterError.call(oModel, oRequest1, oErrorResponse1,
-			"~fnSuccess1", "~fnError1", "~oHandler1", "~oHttpClient1", "~oMetadata1", oRequestHandle1), true);
-
-		assert.strictEqual(oModel.pRetryAfter, pRetryAfter);
-		assert.strictEqual(oModel.oRetryAfterError, "~oRetryAfterError");
-
-		if (bResolve) {
-			oModelMock.expects("_request")
-				.withExactArgs(sinon.match.same(oRequest0), "~fnSuccess0", "~fnError0", "~oHandler0", "~oHttpClient0",
-					"~oMetadata0", "~bSkipHandleTracking")
-				.callsFake(() => {
-					assert.strictEqual(oModel.pRetryAfter, null, "promise reset before repeated");
-					assert.strictEqual(oModel.oRetryAfterError, null);
-				})
-				.returns({abort: "~fnAbort0"});
-			oModelMock.expects("_request")
-				.withExactArgs(sinon.match.same(oRequest1),"~fnSuccess1", "~fnError1", "~oHandler1", "~oHttpClient1",
-					"~oMetadata1", undefined)
-				.callsFake(() => {
-					assert.strictEqual(oModel.pRetryAfter, null);
-					assert.strictEqual(oModel.oRetryAfterError, null);
-				})
-				.returns({abort: "~fnAbort1"});
-
-			// code under test (pRetryAfter resolves, both registrations executed)
-			fnResolve();
-		} else {
-			oModelMock.expects("onRetryAfterRejected")
-				.withExactArgs("~fnError0", sinon.match.same(oErrorResponse0), "~oReason")
-				.callsFake(() => {
-					assert.strictEqual(oModel.pRetryAfter, null, "promise reset before repeated");
-					assert.strictEqual(oModel.oRetryAfterError, "~oRetryAfterError");
-				});
-			oModelMock.expects("onRetryAfterRejected")
-				.withExactArgs("~fnError1", sinon.match.same(oErrorResponse1), "~oReason")
-				.callsFake(() => {
-					assert.strictEqual(oModel.pRetryAfter, null);
-					assert.strictEqual(oModel.oRetryAfterError, "~oRetryAfterError");
-				});
-
-			// code under test (pRetryAfter rejects, both registrations rejected)
-			fnReject("~oReason");
-		}
-
-		return oModel.pRetryAfter.then(() => {
-			assert.ok(bResolve);
-			assert.strictEqual(oModel.oRetryAfterError, null);
-			assert.strictEqual("~fnAbort0", oRequestHandle0.abort);
-			assert.strictEqual("~fnAbort1", oRequestHandle1.abort);
-		}, () => {
-			assert.notOk(bResolve);
-			assert.strictEqual(oModel.oRetryAfterError, "~oRetryAfterError");
-		}).finally(() => {
-			assert.strictEqual(oModel.pRetryAfter, null);
-		});
-	});
-});
-
-	//*********************************************************************************************
-[true, false].forEach((bResolve) => {
-	const sTitle = "_request: with pending pRetryAfter promise, " + (bResolve ? "resolve" : "reject");
-	QUnit.test(sTitle, function (assert) {
-		let fnResolve;
-		let fnReject;
-		const oModel = {
-			aPendingRequestHandles: [],
-			pRetryAfter: new Promise((resolve, reject) => {
-				fnResolve = resolve;
-				fnReject = reject;
-			})
-		};
-		const oRequest = {async: "!==false"};
-		const oHelper0 = {success() {}};
-		const oHelper0Mock = this.mock(oHelper0);
-		oHelper0Mock.expects("success").never();
-
-		// code under test (register for repetition)
-		let oResult = ODataModel.prototype._request.call(oModel, oRequest, "~fnSuccess", "~fnError",
-			"~oHandler", "~oHttpClient", "~oMetadata", "~bSkipHandleTracking");
-
-		assert.strictEqual(oResult.abort(), undefined, "returned abort() does nothing");
-		const fnOriginalAbort = oResult.abort;
-
-		if (bResolve) {
-			oModel._request = () => {};
-			this.mock(oModel).expects("_request")
-				.withExactArgs(sinon.match.same(oRequest), "~fnSuccess", "~fnError", "~oHandler",
-					"~oHttpClient", "~oMetadata", "~bSkipHandleTracking")
-				.returns({abort: "~fnAbort"});
-
-			// code under test (resolve -> repeat)
-			fnResolve();
-		} else {
-			oModel.onRetryAfterRejected = () => {};
-			this.mock(oModel).expects("onRetryAfterRejected")
-				.withExactArgs("~fnError", undefined, "~reason");
->>>>>>> 4cbd24c9
 
 			// code under test (creates and remembers pRetryAfter)
-			assert.strictEqual(ODataModel.prototype.checkAndProcessRetryAfterError.call(oModel, oRequest0, oErrorResponse0,
-				"~fnSuccess0", "~fnError0", "~oHandler0", "~oHttpClient0", "~oMetadata0", oRequestHandle0), true);
-
-<<<<<<< HEAD
+			assert.strictEqual(
+				ODataModel.prototype.checkAndProcessRetryAfterError.call(oModel, oRequest0, oErrorResponse0, "~fnSuccess0",
+					"~fnError0", "~oHandler0", "~oHttpClient0", "~oMetadata0", oRequestHandle0, "~bSkipHandleTracking"),
+				true);
+
 			assert.strictEqual(oModel.pRetryAfter, pRetryAfter);
 			assert.strictEqual(oModel.oRetryAfterError, "~oRetryAfterError");
 
@@ -9677,79 +9533,6 @@
 				.withExactArgs("retry-after", sinon.match.same(oErrorResponse1.response.headers))
 				.returns("~retryAfterHeader");
 			const oRequestHandle1 = {};
-=======
-		return oModel.pRetryAfter.then(() => {
-			assert.ok(bResolve);
-			assert.strictEqual(oResult.abort, "~fnAbort");
-		}, () => {
-			assert.notOk(bResolve);
-			assert.strictEqual(oResult.abort, fnOriginalAbort);
-		}).finally(() => {
-			// simulate reset of pRetryAfter in #checkAndProcessRetryAfterError
-			oModel.pRetryAfter = null;
-			assert.deepEqual(oModel.aPendingRequestHandles, []);
-
-			const oODataMock = this.mock(OData);
-			const oExpectation0 = oODataMock.expects("request")
-				.withExactArgs(sinon.match.same(oRequest), sinon.match.func, sinon.match.func, "~oHandler0",
-					"~oHttpClient0", "~oMetadata0")
-				.returns("~oRequestHandle0");
-
-			// code under test (normal behavior after pRetryAfter reset to null, oRequest.async === false)
-			oResult = ODataModel.prototype._request.call(oModel, oRequest, oHelper0.success, "~fnError", "~oHandler0",
-				"~oHttpClient0", "~oMetadata0");
-
-			assert.strictEqual(oResult, "~oRequestHandle0");
-			assert.deepEqual(oModel.aPendingRequestHandles, ["~oRequestHandle0"]);
-
-			oODataMock.expects("request")
-				.withExactArgs(sinon.match.same(oRequest), sinon.match.func, sinon.match.func, "~oHandler1",
-					"~oHttpClient1", "~oMetadata1")
-				.returns("~oRequestHandle1");
-
-			// code under test (normal behavior after pRetryAfter reset to null, oRequest.async !== false)
-			oResult = ODataModel.prototype._request.call(oModel, oRequest, "~fnSuccess1", "~fnError1", "~oHandler1",
-				"~oHttpClient1", "~oMetadata1");
-
-			assert.strictEqual(oResult, "~oRequestHandle1");
-			assert.deepEqual(oModel.aPendingRequestHandles, ["~oRequestHandle0", "~oRequestHandle1"]);
-
-			let oExpectation = oODataMock.expects("request")
-				.withExactArgs(sinon.match.same(oRequest), sinon.match.func, sinon.match.func, "~oHandler2",
-					"~oHttpClient2", "~oMetadata2")
-				.returns("~oRequestHandle2");
-			oModel.checkAndProcessRetryAfterError = () => {};
-			const oModelMock = this.mock(oModel);
-			oModelMock.expects("checkAndProcessRetryAfterError")
-				.withExactArgs(sinon.match.same(oRequest), "~oErrorResponse2", "~fnSuccess2", "~fnError2",
-					"~oHandler2", "~oHttpClient2", "~oMetadata2", "~oRequestHandle2", undefined)
-				.returns(true);
-
-			oResult = ODataModel.prototype._request.call(oModel, oRequest, "~fnSuccess2", "~fnError2",
-				"~oHandler2", "~oHttpClient2", "~oMetadata2");
-			assert.strictEqual(oResult, "~oRequestHandle2");
-			assert.deepEqual(oModel.aPendingRequestHandles,
-				["~oRequestHandle0", "~oRequestHandle1", "~oRequestHandle2"]);
-
-			// code under test (OData error callback invokes checkAndProcessRetryAfterError which returns true)
-			oExpectation.args[0][2]("~oErrorResponse2");
-
-			assert.deepEqual(oModel.aPendingRequestHandles, ["~oRequestHandle0", "~oRequestHandle1"]);
-			oExpectation = oODataMock.expects("request")
-				.withExactArgs(sinon.match.same(oRequest), sinon.match.func, sinon.match.func, "~oHandler3",
-					"~oHttpClient3", "~oMetadata3")
-				.returns("~oRequestHandle3");
-			oModelMock.expects("checkAndProcessRetryAfterError")
-				.withExactArgs(sinon.match.same(oRequest), "~oErrorResponse3", "~fnSuccess3", sinon.match.func,
-					"~oHandler3", "~oHttpClient3", "~oMetadata3", "~oRequestHandle3", undefined)
-				.returns(false);
-			const oHelper3 = {error() {}};
-			this.mock(oHelper3).expects("error").withExactArgs("~oErrorResponse3");
-			oResult = ODataModel.prototype._request.call(oModel, oRequest, "~fnSuccess3", oHelper3.error,
-				"~oHandler3", "~oHttpClient3", "~oMetadata3");
-			assert.deepEqual(oModel.aPendingRequestHandles,
-				["~oRequestHandle0", "~oRequestHandle1", "~oRequestHandle3"]);
->>>>>>> 4cbd24c9
 
 			// code under test (reuse existing pRetryAfter)
 			assert.strictEqual(ODataModel.prototype.checkAndProcessRetryAfterError.call(oModel, oRequest1, oErrorResponse1,
@@ -9761,7 +9544,7 @@
 			if (bResolve) {
 				oModelMock.expects("_request")
 					.withExactArgs(sinon.match.same(oRequest0), "~fnSuccess0", "~fnError0", "~oHandler0", "~oHttpClient0",
-						"~oMetadata0")
+						"~oMetadata0", "~bSkipHandleTracking")
 					.callsFake(() => {
 						assert.strictEqual(oModel.pRetryAfter, null, "promise reset before repeated");
 						assert.strictEqual(oModel.oRetryAfterError, null);
@@ -9769,7 +9552,7 @@
 					.returns({abort: "~fnAbort0"});
 				oModelMock.expects("_request")
 					.withExactArgs(sinon.match.same(oRequest1),"~fnSuccess1", "~fnError1", "~oHandler1", "~oHttpClient1",
-						"~oMetadata1")
+						"~oMetadata1", undefined)
 					.callsFake(() => {
 						assert.strictEqual(oModel.pRetryAfter, null);
 						assert.strictEqual(oModel.oRetryAfterError, null);
@@ -9809,54 +9592,6 @@
 			});
 		});
 	});
-<<<<<<< HEAD
-=======
-});
-
-	//*********************************************************************************************
-[true, false].forEach((bSkipHandleTracking) => {
-	QUnit.test(`_request: bSkipHandleTracking = ${bSkipHandleTracking}`, function (assert) {
-		const oModel = {
-			aPendingRequestHandles: ["~oPriorRequestHandle"],
-			checkAndProcessRetryAfterError() {}
-		};
-		const oHelper = {
-			fnError() {}
-		};
-
-		const oExpectation = this.mock(OData).expects("request")
-			.withExactArgs("~oRequest", sinon.match.func, sinon.match.func, "~oHandler", "~oHttpClient", "~oMetadata")
-			.returns("~oRequestHandle");
-		this.mock(oModel).expects("checkAndProcessRetryAfterError")
-			.withExactArgs("~oRequest", "~oErrorResponse", "~fnSuccess", sinon.match((fn) => {
-					return fn === oHelper.fnError;
-				}), "~oHandler", "~oHttpClient", "~oMetadata", "~oRequestHandle", bSkipHandleTracking)
-			.returns(false);
-		this.mock(oHelper).expects("fnError").withExactArgs("~oErrorResponse");
-
-		// code under test
-		ODataModel.prototype._request.call(oModel, "~oRequest", "~fnSuccess", oHelper.fnError, "~oHandler",
-			"~oHttpClient", "~oMetadata", bSkipHandleTracking);
-
-		assert.deepEqual(oModel.aPendingRequestHandles,
-			bSkipHandleTracking
-				? ["~oPriorRequestHandle"]
-				: ["~oPriorRequestHandle", "~oRequestHandle"]);
-
-		// code under test (call error handler to test whether bSkipHandleTracking is passed correctly)
-		oExpectation.firstCall.args[2]("~oErrorResponse");
-
-		assert.deepEqual(oModel.aPendingRequestHandles, ["~oPriorRequestHandle"]);
-	});
-});
-
-	/** @deprecated As of version 1.32.0 */
-	//*********************************************************************************************
-	QUnit.test("setDeferredBatchGroups", function (assert) {
-		const oModel = {setDeferredGroups() {}};
-
-		this.mock(oModel).expects("setDeferredGroups").withExactArgs("~mParameters");
->>>>>>> 4cbd24c9
 
 	//*********************************************************************************************
 	[true, false].forEach((bResolve) => {
@@ -9878,7 +9613,7 @@
 
 			// code under test (register for repetition)
 			let oResult = ODataModel.prototype._request.call(oModel, oRequest, "~fnSuccess", "~fnError",
-				"~oHandler", "~oHttpClient", "~oMetadata");
+				"~oHandler", "~oHttpClient", "~oMetadata", "~bSkipHandleTracking");
 
 			assert.strictEqual(oResult.abort(), undefined, "returned abort() does nothing");
 			const fnOriginalAbort = oResult.abort;
@@ -9887,7 +9622,7 @@
 				oModel._request = () => {};
 				this.mock(oModel).expects("_request")
 					.withExactArgs(sinon.match.same(oRequest), "~fnSuccess", "~fnError", "~oHandler",
-						"~oHttpClient", "~oMetadata")
+						"~oHttpClient", "~oMetadata", "~bSkipHandleTracking")
 					.returns({abort: "~fnAbort"});
 
 				// code under test (resolve -> repeat)
@@ -9945,7 +9680,7 @@
 				const oModelMock = this.mock(oModel);
 				oModelMock.expects("checkAndProcessRetryAfterError")
 					.withExactArgs(sinon.match.same(oRequest), "~oErrorResponse2", "~fnSuccess2", "~fnError2",
-						"~oHandler2", "~oHttpClient2", "~oMetadata2", "~oRequestHandle2")
+						"~oHandler2", "~oHttpClient2", "~oMetadata2", "~oRequestHandle2", undefined)
 					.returns(true);
 
 				oResult = ODataModel.prototype._request.call(oModel, oRequest, "~fnSuccess2", "~fnError2",
@@ -9964,7 +9699,7 @@
 					.returns("~oRequestHandle3");
 				oModelMock.expects("checkAndProcessRetryAfterError")
 					.withExactArgs(sinon.match.same(oRequest), "~oErrorResponse3", "~fnSuccess3", sinon.match.func,
-						"~oHandler3", "~oHttpClient3", "~oMetadata3", "~oRequestHandle3")
+						"~oHandler3", "~oHttpClient3", "~oMetadata3", "~oRequestHandle3", undefined)
 					.returns(false);
 				const oHelper3 = {error() {}};
 				this.mock(oHelper3).expects("error").withExactArgs("~oErrorResponse3");
@@ -9984,6 +9719,43 @@
 
 				assert.deepEqual(oModel.aPendingRequestHandles, ["~oRequestHandle1"]);
 			});
+		});
+	});
+
+	//*********************************************************************************************
+	[true, false].forEach((bSkipHandleTracking) => {
+		QUnit.test(`_request: bSkipHandleTracking = ${bSkipHandleTracking}`, function (assert) {
+			const oModel = {
+				aPendingRequestHandles: ["~oPriorRequestHandle"],
+				checkAndProcessRetryAfterError() {}
+			};
+			const oHelper = {
+				fnError() {}
+			};
+
+			const oExpectation = this.mock(OData).expects("request")
+				.withExactArgs("~oRequest", sinon.match.func, sinon.match.func, "~oHandler", "~oHttpClient", "~oMetadata")
+				.returns("~oRequestHandle");
+			this.mock(oModel).expects("checkAndProcessRetryAfterError")
+				.withExactArgs("~oRequest", "~oErrorResponse", "~fnSuccess", sinon.match((fn) => {
+						return fn === oHelper.fnError;
+					}), "~oHandler", "~oHttpClient", "~oMetadata", "~oRequestHandle", bSkipHandleTracking)
+				.returns(false);
+			this.mock(oHelper).expects("fnError").withExactArgs("~oErrorResponse");
+
+			// code under test
+			ODataModel.prototype._request.call(oModel, "~oRequest", "~fnSuccess", oHelper.fnError, "~oHandler",
+				"~oHttpClient", "~oMetadata", bSkipHandleTracking);
+
+			assert.deepEqual(oModel.aPendingRequestHandles,
+				bSkipHandleTracking
+					? ["~oPriorRequestHandle"]
+					: ["~oPriorRequestHandle", "~oRequestHandle"]);
+
+			// code under test (call error handler to test whether bSkipHandleTracking is passed correctly)
+			oExpectation.firstCall.args[2]("~oErrorResponse");
+
+			assert.deepEqual(oModel.aPendingRequestHandles, ["~oPriorRequestHandle"]);
 		});
 	});
 
