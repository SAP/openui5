--- conflicted
+++ resolved
@@ -9879,86 +9879,65 @@
 			oExpectation.args[0][1]();
 		});
 	});
-<<<<<<< HEAD
-=======
-
-	/** @deprecated As of version 1.133.0, reason sap.ui.model.odata.UpdateMethod.Merge|Put */
-	//*********************************************************************************************
-[
-	{sUpdateMethod: undefined, sResult: undefined},
-	{sUpdateMethod: "", sResult: ""},
-	{sUpdateMethod: "foo", sResult: "foo"},
-	{sUpdateMethod: "Merge", sResult: UpdateMethod.MERGE},
-	{sUpdateMethod: UpdateMethod.MERGE, sResult: UpdateMethod.MERGE},
-	{sUpdateMethod: "Put", sResult: UpdateMethod.PUT},
-	{sUpdateMethod: UpdateMethod.PUT, sResult: UpdateMethod.PUT}
-].forEach(({sUpdateMethod, sResult}, i) => {
-	QUnit.test("_fixUpdateMethod: #" + i, function (assert) {
-		// code under test
-		assert.strictEqual(ODataModel._fixUpdateMethod(sUpdateMethod), sResult);
-	});
-});
-
-	//*********************************************************************************************
-[{
-	sMetadataUrl: "~metadataUrl",
-	vAnnotationURI: undefined,
-	bCaching: false
-}, {
-	sMetadataUrl: "~metadataUrl",
-	vAnnotationURI: "~annotationURI",
-	bCaching: false
-}, {
-	sMetadataUrl: "~metadataUrl/~cachebuster~/",
-	vAnnotationURI: "~annotationURI",
-	bCaching: false
-}, {
-	sMetadataUrl: "~metadataUrl?sap-context-token=foo",
-	vAnnotationURI: "~annotationURI",
-	bCaching: false
-}, {
-	sMetadataUrl: "~metadataUrl",
-	vAnnotationURI: "~annotationURI/~cachebuster~/",
-	bCaching: false
-}, {
-	sMetadataUrl: "~metadataUrl",
-	vAnnotationURI: "~annotationURI?sap-context-token=foo",
-	bCaching: false
-}, {
-	sMetadataUrl: "~metadataUrl?sap-context-token=foo",
-	vAnnotationURI: ["~annotationURI?sap-context-token=foo", "~annotationURI2"],
-	bCaching: false
-}, {
-	sMetadataUrl: "~metadataUrl/~cachebuster~/",
-	vAnnotationURI: "~annotationURI?sap-context-token=foo",
-	bCaching: false
-}, {
-	sMetadataUrl: "~metadataUrl/~cachebuster~/",
-	vAnnotationURI: "~annotationURI/~cachebuster~/",
-	bCaching: false
-}, {
-	sMetadataUrl: "~metadataUrl?sap-context-token=foo",
-	vAnnotationURI: "~annotationURI?sap-context-token=foo",
-	bCaching: true
-}, {
-	sMetadataUrl: "~metadataUrl?sap-context-token=foo",
-	vAnnotationURI: "~annotationURI/~cachebuster~/",
-	bCaching: true
-}, {
-	sMetadataUrl: "~metadataUrl?sap-context-token",
-	vAnnotationURI: "~annotationURI?sap-context-token",
-	bCaching: true
-}, {
-	sMetadataUrl: "~metadataUrl/sap-context-token/foo",
-	vAnnotationURI: "~annotationURI/sap-context-token/foo",
-	bCaching: true
-}].forEach(({sMetadataUrl, vAnnotationURI, bCaching}, i) => {
-	QUnit.test("_cacheSupported: #" + i, function (assert) {
-		const oModel = {sAnnotationURI: vAnnotationURI};
-
-		// code under test
-		assert.strictEqual(ODataModel.prototype._cacheSupported.call(oModel, sMetadataUrl), bCaching);
-	});
-});
->>>>>>> 02fc1c48
+
+	[{
+		sMetadataUrl: "~metadataUrl",
+		vAnnotationURI: undefined,
+		bCaching: false
+	}, {
+		sMetadataUrl: "~metadataUrl",
+		vAnnotationURI: "~annotationURI",
+		bCaching: false
+	}, {
+		sMetadataUrl: "~metadataUrl/~cachebuster~/",
+		vAnnotationURI: "~annotationURI",
+		bCaching: false
+	}, {
+		sMetadataUrl: "~metadataUrl?sap-context-token=foo",
+		vAnnotationURI: "~annotationURI",
+		bCaching: false
+	}, {
+		sMetadataUrl: "~metadataUrl",
+		vAnnotationURI: "~annotationURI/~cachebuster~/",
+		bCaching: false
+	}, {
+		sMetadataUrl: "~metadataUrl",
+		vAnnotationURI: "~annotationURI?sap-context-token=foo",
+		bCaching: false
+	}, {
+		sMetadataUrl: "~metadataUrl?sap-context-token=foo",
+		vAnnotationURI: ["~annotationURI?sap-context-token=foo", "~annotationURI2"],
+		bCaching: false
+	}, {
+		sMetadataUrl: "~metadataUrl/~cachebuster~/",
+		vAnnotationURI: "~annotationURI?sap-context-token=foo",
+		bCaching: false
+	}, {
+		sMetadataUrl: "~metadataUrl/~cachebuster~/",
+		vAnnotationURI: "~annotationURI/~cachebuster~/",
+		bCaching: false
+	}, {
+		sMetadataUrl: "~metadataUrl?sap-context-token=foo",
+		vAnnotationURI: "~annotationURI?sap-context-token=foo",
+		bCaching: true
+	}, {
+		sMetadataUrl: "~metadataUrl?sap-context-token=foo",
+		vAnnotationURI: "~annotationURI/~cachebuster~/",
+		bCaching: true
+	}, {
+		sMetadataUrl: "~metadataUrl?sap-context-token",
+		vAnnotationURI: "~annotationURI?sap-context-token",
+		bCaching: true
+	}, {
+		sMetadataUrl: "~metadataUrl/sap-context-token/foo",
+		vAnnotationURI: "~annotationURI/sap-context-token/foo",
+		bCaching: true
+	}].forEach(({sMetadataUrl, vAnnotationURI, bCaching}, i) => {
+		QUnit.test("_cacheSupported: #" + i, function (assert) {
+			const oModel = {sAnnotationURI: vAnnotationURI};
+
+			// code under test
+			assert.strictEqual(ODataModel.prototype._cacheSupported.call(oModel, sMetadataUrl), bCaching);
+		});
+	});
 });