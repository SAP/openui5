--- conflicted
+++ resolved
@@ -136,7 +136,6 @@
 				oExpectedHeaders["X-Requested-With"] = oFixture.sExpectedRequestedWithHeader;
 			}
 
-<<<<<<< HEAD
 			// code under test
 			var oModel = new ODataModel(mParameters);
 
@@ -148,20 +147,10 @@
 			assert.deepEqual(oModel.aSideEffectCleanUpFunctions, []);
 			assert.ok(oModel.oTransitionMessagesOnlyGroups instanceof Set);
 			assert.strictEqual(oModel.oTransitionMessagesOnlyGroups.size, 0);
-		});
-=======
-		assert.strictEqual(oModel.mCodeListModelParams, "~codeListModelParameters");
-		assert.strictEqual(oModel.sMetadataUrl, "~metadataUrl");
-		assert.deepEqual(oModel.oHeaders, oExpectedHeaders);
-		assert.deepEqual(oModel.mCustomHeaders, oFixture.oHeaderParameter || {});
-		assert.ok(oModel.oCreatedContextsCache instanceof _CreatedContextsCache);
-		assert.deepEqual(oModel.aSideEffectCleanUpFunctions, []);
-		assert.ok(oModel.oTransitionMessagesOnlyGroups instanceof Set);
-		assert.strictEqual(oModel.oTransitionMessagesOnlyGroups.size, 0);
-		assert.strictEqual(oModel.fnRetryAfter, null);
-		assert.strictEqual(oModel.oRetryAfterError, null);
-		assert.strictEqual(oModel.pRetryAfter, null);
->>>>>>> 95646c6e
+			assert.strictEqual(oModel.fnRetryAfter, null);
+			assert.strictEqual(oModel.oRetryAfterError, null);
+			assert.strictEqual(oModel.pRetryAfter, null);
+		});
 	});
 
 	//*********************************************************************************************
@@ -4356,124 +4345,124 @@
 	});
 
 	//*********************************************************************************************
-[false, true].forEach((bOwnReason) => {
-	QUnit.test("_submitBatchRequest: with error responses: " + (bOwnReason ? "$ownReason" : ""), function (assert) {
-		var oBatchRequest = {},
-			oBatchRequestHandle = {abort : function () {/*not relevant for this test*/}},
-			oBatchResponse = {headers : "~headers", statusCode : 200},
-			oChangesetError = {message : "complete changeset failed"},
-			oData = {__batchResponses : [
-				oChangesetError
-				// don't care about successful requests in the changeset in this test
-			]},
-			oError = {message : "an error message", $ownReason : bOwnReason},
-			fnHandleError,
-			oHandlers = {
-				fnError : function () {},
-				fnSuccess : function () {}
-			},
-			fnHandleSuccess,
-			oModel = {
-				_getHeader : function () {},
-				_invalidatePathCache : function () {},
-				_processAfterUpdate : function () {},
-				_processError : function () {},
-				_processSuccess : function () {},
-				_setSessionContextIdHeader : function () {},
-				_submitRequest : function () {},
-				checkUpdate : function () {}
-			},
-			oModelMock = this.mock(oModel),
-			oPart0_0 = {fnError : "~fnErrorPart0_0", request : {}},
-			oPart1_0 = {fnError : "~fnErrorPart1_0", request : {}},
-			oPart1_1 = {fnError : "~fnErrorPart1_1", request : {}},
-			oPart2_0 = {fnError : "~fnErrorPart2_0", request : {}},
-			oRequest0 = {parts : [oPart0_0]},
-			oRequest1 = {parts : [oPart1_0, oPart1_1]},
-			oRequest2 = {parts : [oPart2_0]},
-			aRequests = [
-				// changeset
-				[oRequest1, oRequest2],
-				// single request
-				oRequest0
-			],
-			oEventInfo = {
-				batch : true,
-				requests : aRequests
-			};
-
-		oModelMock.expects("_submitRequest")
-			.withExactArgs(sinon.match.same(oBatchRequest), sinon.match.func, sinon.match.func)
-			.callsFake(function (oBatchRequest0, fnHandleSuccess0, fnHandleError0) {
-				fnHandleError = fnHandleError0;
-				fnHandleSuccess = fnHandleSuccess0;
-				return oBatchRequestHandle;
-			});
-
-		// code under test
-		ODataModel.prototype._submitBatchRequest.call(oModel, oBatchRequest, aRequests,
-			oHandlers.fnSuccess, oHandlers.fnError);
-
-		assert.deepEqual(oBatchRequest.eventInfo, oEventInfo);
-
-		// complete $batch fails
-
-		oModelMock.expects("_processError") // for oRequest1 - part 0
-			.withExactArgs(sinon.match.same(oPart1_0.request),
-				sinon.match.same(oError).and(sinon.match({$reported : true})),
-				"~fnErrorPart1_0");
-		oModelMock.expects("_processError") // for oRequest1 - part 1
-			.withExactArgs(sinon.match.same(oPart1_1.request),
-				sinon.match.same(oError).and(sinon.match({$reported : true})),
-				"~fnErrorPart1_1");
-		oModelMock.expects("_processError") // for oRequest2
-			.withExactArgs(sinon.match.same(oPart2_0.request),
-				sinon.match.same(oError).and(sinon.match({$reported : true})),
-				"~fnErrorPart2_0");
-		oModelMock.expects("_processError") // for oRequest0
-			.withExactArgs(sinon.match.same(oPart0_0.request),
-				sinon.match.same(oError).and(sinon.match({$reported : true})),
-				"~fnErrorPart0_0");
-		oModelMock.expects("_processAfterUpdate").withExactArgs();
-		oModelMock.expects("_processError")
-			.withExactArgs(sinon.match.same(oBatchRequest),
-				sinon.match.same(oError).and(sinon.match({$reported : bOwnReason})),
-				sinon.match.same(oHandlers.fnError), true, sinon.match.same(aRequests));
-
-		// code under test
-		fnHandleError(oError);
-
-		// $batch succeeds but single request in the batch fail
-
-		oModelMock.expects("_processError") // for oRequest1 - part 0
-			.withExactArgs(sinon.match.same(oPart1_0.request),
-				sinon.match.same(oChangesetError).and(sinon.match({$reported : false})),
-				"~fnErrorPart1_0")
-			.callsFake(function (oRequest, oResponse, fnError0) {
-				oResponse.$reported = true;
-			});
-		oModelMock.expects("_processError") // for oRequest1 - part 1
-			.withExactArgs(sinon.match.same(oPart1_1.request),
-				sinon.match.same(oChangesetError).and(sinon.match({$reported : true})),
-				"~fnErrorPart1_1");
-		oModelMock.expects("_processError") // for oRequest2
-			.withExactArgs(sinon.match.same(oPart2_0.request),
-				sinon.match.same(oChangesetError).and(sinon.match({$reported : false})),
-				"~fnErrorPart2_0");
-		oModelMock.expects("_invalidatePathCache").withExactArgs();
-		oModelMock.expects("checkUpdate").withExactArgs(false, false, {/*mGetEntities*/});
-		oModelMock.expects("_processSuccess")
-			.withExactArgs(sinon.match.same(oBatchRequest), sinon.match.same(oBatchResponse),
-				sinon.match.same(oHandlers.fnSuccess), {/*mGetEntities*/}, {/*mChangeEntities*/},
-				{/*mEntityTypes*/}, true, sinon.match.same(aRequests));
-		oModelMock.expects("_getHeader").withExactArgs("sap-contextid", "~headers")
-			.returns("~contextid");
-		oModelMock.expects("_setSessionContextIdHeader").withExactArgs("~contextid");
-
-		// code under test
-		fnHandleSuccess(oData, oBatchResponse);
-	});
-});
+	[false, true].forEach((bOwnReason) => {
+		QUnit.test("_submitBatchRequest: with error responses: " + (bOwnReason ? "$ownReason" : ""), function (assert) {
+			var oBatchRequest = {},
+				oBatchRequestHandle = {abort : function () {/*not relevant for this test*/}},
+				oBatchResponse = {headers : "~headers", statusCode : 200},
+				oChangesetError = {message : "complete changeset failed"},
+				oData = {__batchResponses : [
+					oChangesetError
+					// don't care about successful requests in the changeset in this test
+				]},
+				oError = {message : "an error message", $ownReason : bOwnReason},
+				fnHandleError,
+				oHandlers = {
+					fnError : function () {},
+					fnSuccess : function () {}
+				},
+				fnHandleSuccess,
+				oModel = {
+					_getHeader : function () {},
+					_invalidatePathCache : function () {},
+					_processAfterUpdate : function () {},
+					_processError : function () {},
+					_processSuccess : function () {},
+					_setSessionContextIdHeader : function () {},
+					_submitRequest : function () {},
+					checkUpdate : function () {}
+				},
+				oModelMock = this.mock(oModel),
+				oPart0_0 = {fnError : "~fnErrorPart0_0", request : {}},
+				oPart1_0 = {fnError : "~fnErrorPart1_0", request : {}},
+				oPart1_1 = {fnError : "~fnErrorPart1_1", request : {}},
+				oPart2_0 = {fnError : "~fnErrorPart2_0", request : {}},
+				oRequest0 = {parts : [oPart0_0]},
+				oRequest1 = {parts : [oPart1_0, oPart1_1]},
+				oRequest2 = {parts : [oPart2_0]},
+				aRequests = [
+					// changeset
+					[oRequest1, oRequest2],
+					// single request
+					oRequest0
+				],
+				oEventInfo = {
+					batch : true,
+					requests : aRequests
+				};
+
+			oModelMock.expects("_submitRequest")
+				.withExactArgs(sinon.match.same(oBatchRequest), sinon.match.func, sinon.match.func)
+				.callsFake(function (oBatchRequest0, fnHandleSuccess0, fnHandleError0) {
+					fnHandleError = fnHandleError0;
+					fnHandleSuccess = fnHandleSuccess0;
+					return oBatchRequestHandle;
+				});
+
+			// code under test
+			ODataModel.prototype._submitBatchRequest.call(oModel, oBatchRequest, aRequests,
+				oHandlers.fnSuccess, oHandlers.fnError);
+
+			assert.deepEqual(oBatchRequest.eventInfo, oEventInfo);
+
+			// complete $batch fails
+
+			oModelMock.expects("_processError") // for oRequest1 - part 0
+				.withExactArgs(sinon.match.same(oPart1_0.request),
+					sinon.match.same(oError).and(sinon.match({$reported : true})),
+					"~fnErrorPart1_0");
+			oModelMock.expects("_processError") // for oRequest1 - part 1
+				.withExactArgs(sinon.match.same(oPart1_1.request),
+					sinon.match.same(oError).and(sinon.match({$reported : true})),
+					"~fnErrorPart1_1");
+			oModelMock.expects("_processError") // for oRequest2
+				.withExactArgs(sinon.match.same(oPart2_0.request),
+					sinon.match.same(oError).and(sinon.match({$reported : true})),
+					"~fnErrorPart2_0");
+			oModelMock.expects("_processError") // for oRequest0
+				.withExactArgs(sinon.match.same(oPart0_0.request),
+					sinon.match.same(oError).and(sinon.match({$reported : true})),
+					"~fnErrorPart0_0");
+			oModelMock.expects("_processAfterUpdate").withExactArgs();
+			oModelMock.expects("_processError")
+				.withExactArgs(sinon.match.same(oBatchRequest),
+					sinon.match.same(oError).and(sinon.match({$reported : bOwnReason})),
+					sinon.match.same(oHandlers.fnError), true, sinon.match.same(aRequests));
+
+			// code under test
+			fnHandleError(oError);
+
+			// $batch succeeds but single request in the batch fail
+
+			oModelMock.expects("_processError") // for oRequest1 - part 0
+				.withExactArgs(sinon.match.same(oPart1_0.request),
+					sinon.match.same(oChangesetError).and(sinon.match({$reported : false})),
+					"~fnErrorPart1_0")
+				.callsFake(function (oRequest, oResponse, fnError0) {
+					oResponse.$reported = true;
+				});
+			oModelMock.expects("_processError") // for oRequest1 - part 1
+				.withExactArgs(sinon.match.same(oPart1_1.request),
+					sinon.match.same(oChangesetError).and(sinon.match({$reported : true})),
+					"~fnErrorPart1_1");
+			oModelMock.expects("_processError") // for oRequest2
+				.withExactArgs(sinon.match.same(oPart2_0.request),
+					sinon.match.same(oChangesetError).and(sinon.match({$reported : false})),
+					"~fnErrorPart2_0");
+			oModelMock.expects("_invalidatePathCache").withExactArgs();
+			oModelMock.expects("checkUpdate").withExactArgs(false, false, {/*mGetEntities*/});
+			oModelMock.expects("_processSuccess")
+				.withExactArgs(sinon.match.same(oBatchRequest), sinon.match.same(oBatchResponse),
+					sinon.match.same(oHandlers.fnSuccess), {/*mGetEntities*/}, {/*mChangeEntities*/},
+					{/*mEntityTypes*/}, true, sinon.match.same(aRequests));
+			oModelMock.expects("_getHeader").withExactArgs("sap-contextid", "~headers")
+				.returns("~contextid");
+			oModelMock.expects("_setSessionContextIdHeader").withExactArgs("~contextid");
+
+			// code under test
+			fnHandleSuccess(oData, oBatchResponse);
+		});
+	});
 
 	//*********************************************************************************************
 	[false, true].forEach(function (bSuppressErrorHandlerCall) {
@@ -8990,7 +8979,6 @@
 	});
 
 	//*********************************************************************************************
-<<<<<<< HEAD
 	[
 		{oData: undefined, oResult: {}},
 		{oData: {a: 42, c: "foo", y: 13, z: "bar"}, oResult: {x: 42, z: "foo"}}
@@ -9019,42 +9007,13 @@
 				.returns({a: "x", b: "y", c: "z"});
 			this.mock(oModel).expects("_getObject").withExactArgs("~pathBeforeLastNavigationProperty")
 				.returns(oFixture.oData);
-=======
-[
-	{oData: undefined, oResult: {}},
-	{oData: {a: 42, c: "foo", y: 13, z: "bar"}, oResult: {x: 42, z: "foo"}}
-].forEach((oFixture, i) => {
-	QUnit.test("getForeignKeysFromReferentialConstraints: with navigation property, #" + i, function (assert) {
-		const oMetadata = {
-			_getEntityTypeByName() {},
-			_getReferentialConstraintsMapping() {},
-			_splitByLastNavigationProperty() {}
-		};
-		const oModel = {
-			oMetadata: oMetadata,
-			_getObject() {}
-		};
-		this.mock(oMetadata).expects("_splitByLastNavigationProperty")
-			.withExactArgs("~sNormalizedPath")
-			.returns({
-				lastNavigationProperty: "/~lastNavigationProperty",
-				pathBeforeLastNavigationProperty: "~pathBeforeLastNavigationProperty"
-			});
-		this.mock(oMetadata).expects("_getEntityTypeByName")
-			.withExactArgs("~pathBeforeLastNavigationProperty")
-			.returns("~oSourceEntityType");
-		this.mock(oMetadata).expects("_getReferentialConstraintsMapping")
-			.withExactArgs("~oSourceEntityType", "~lastNavigationProperty")
-			.returns({a: "x", b: "y", c: "z"});
-		this.mock(oModel).expects("_getObject").withExactArgs("~pathBeforeLastNavigationProperty")
-			.returns(oFixture.oData);
-
-		// code under test
-		assert.deepEqual(
-			ODataModel.prototype.getForeignKeysFromReferentialConstraints.call(oModel, "~sNormalizedPath"),
-			oFixture.oResult);
-	});
-});
+
+			// code under test
+			assert.deepEqual(
+				ODataModel.prototype.getForeignKeysFromReferentialConstraints.call(oModel, "~sNormalizedPath"),
+				oFixture.oResult);
+		});
+	});
 
 	//*********************************************************************************************
 	QUnit.test("setRetryAfterHandler", function (assert) {
@@ -9200,158 +9159,158 @@
 	});
 
 	//*********************************************************************************************
-[true, false].forEach((bResolve) => {
-	const sTitle = "checkAndProcessRetryAfterError: returns true, register and handle "
-		+ (bResolve ? "resolve" : "reject");
-	QUnit.test(sTitle, function (assert) {
-		const oModel = {
-			_getHeader() {},
-			_submitRequest() {},
-			createRetryAfterError() {},
-			fnRetryAfter() {},
-			onRetryAfterRejected() {}
-		};
-		const oModelMock = this.mock(oModel);
-		const oRequest0 = {};
-		const oErrorResponse0 = {response: {statusCode: 503, headers: {}}};
-		oModelMock.expects("_getHeader")
-			.withExactArgs("retry-after", sinon.match.same(oErrorResponse0.response.headers))
-			.returns("~retryAfterHeader");
-		oModelMock.expects("createRetryAfterError")
-			.withExactArgs(sinon.match.same(oErrorResponse0))
-			.returns("~oRetryAfterError");
-		let fnResolve;
-		let fnReject;
-		const pRetryAfter = new Promise(function(resolve, reject) {
-			fnResolve = resolve;
-			fnReject = reject;
-		});
-		oModelMock.expects("fnRetryAfter").withExactArgs("~oRetryAfterError").returns(pRetryAfter);
-
-		// code under test (creates and remembers pRetryAfter)
-		assert.strictEqual(ODataModel.prototype.checkAndProcessRetryAfterError.call(oModel,
-			oRequest0, oErrorResponse0, "~fnSuccess0", "~fnError0"), true);
-
-		assert.strictEqual(oModel.pRetryAfter, pRetryAfter);
-		assert.strictEqual(oModel.oRetryAfterError, "~oRetryAfterError");
-
-		const oRequest1 = {};
-		const oErrorResponse1 = {response: {statusCode: 503, headers: {}}};
-		oModelMock.expects("_getHeader")
-			.withExactArgs("retry-after", sinon.match.same(oErrorResponse1.response.headers))
-			.returns("~retryAfterHeader");
-
-		// code under test (reuse existing pRetryAfter)
-		assert.strictEqual(ODataModel.prototype.checkAndProcessRetryAfterError.call(oModel,
-			oRequest1, oErrorResponse1, "~fnSuccess1", "~fnError1"), true);
-
-		assert.strictEqual(oModel.pRetryAfter, pRetryAfter);
-		assert.strictEqual(oModel.oRetryAfterError, "~oRetryAfterError");
-
-		if (bResolve) {
-			oModelMock.expects("_submitRequest")
-				.withExactArgs(sinon.match.same(oRequest0), "~fnSuccess0", "~fnError0")
-				.callsFake(() => {
-					assert.strictEqual(oModel.pRetryAfter, null, "promise reset before repeated");
-					assert.strictEqual(oModel.oRetryAfterError, null);
-				});
-			oModelMock.expects("_submitRequest")
-				.withExactArgs(sinon.match.same(oRequest1),"~fnSuccess1", "~fnError1")
-				.callsFake(() => {
-					assert.strictEqual(oModel.pRetryAfter, null);
-					assert.strictEqual(oModel.oRetryAfterError, null);
-				});
-
-			// code under test (pRetryAfter resolves, both registrations executed)
-			fnResolve();
-		} else {
-			oModelMock.expects("onRetryAfterRejected")
-				.withExactArgs("~fnError0", sinon.match.same(oErrorResponse0), "~oReason")
-				.callsFake(() => {
-					assert.strictEqual(oModel.pRetryAfter, null, "promise reset before repeated");
-					assert.strictEqual(oModel.oRetryAfterError, "~oRetryAfterError");
-				});
-			oModelMock.expects("onRetryAfterRejected")
-				.withExactArgs("~fnError1", sinon.match.same(oErrorResponse1), "~oReason")
-				.callsFake(() => {
-					assert.strictEqual(oModel.pRetryAfter, null);
-					assert.strictEqual(oModel.oRetryAfterError, "~oRetryAfterError");
-				});
-
-			// code under test (pRetryAfter rejects, both registrations rejected)
-			fnReject("~oReason");
-		}
-
-		return oModel.pRetryAfter.then(() => {
-			assert.ok(bResolve);
-			assert.strictEqual(oModel.oRetryAfterError, null);
-		}, () => {
-			assert.notOk(bResolve);
-			assert.strictEqual(oModel.oRetryAfterError, "~oRetryAfterError");
-		}).finally(() => {
-			assert.strictEqual(oModel.pRetryAfter, null);
-		});
-	});
-});
-
-	//*********************************************************************************************
-[true, false].forEach((bResolve) => {
-	const sTitle = "_submitRequest: retryAfterPromise already set, " + (bResolve ? "resolve" : "reject");
-	QUnit.test(sTitle, function (assert) {
-		let fnResolve;
-		let fnReject;
-		const oModel = {
-			pRetryAfter: new Promise((resolve, reject) => {
+	[true, false].forEach((bResolve) => {
+		const sTitle = "checkAndProcessRetryAfterError: returns true, register and handle "
+			+ (bResolve ? "resolve" : "reject");
+		QUnit.test(sTitle, function (assert) {
+			const oModel = {
+				_getHeader() {},
+				_submitRequest() {},
+				createRetryAfterError() {},
+				fnRetryAfter() {},
+				onRetryAfterRejected() {}
+			};
+			const oModelMock = this.mock(oModel);
+			const oRequest0 = {};
+			const oErrorResponse0 = {response: {statusCode: 503, headers: {}}};
+			oModelMock.expects("_getHeader")
+				.withExactArgs("retry-after", sinon.match.same(oErrorResponse0.response.headers))
+				.returns("~retryAfterHeader");
+			oModelMock.expects("createRetryAfterError")
+				.withExactArgs(sinon.match.same(oErrorResponse0))
+				.returns("~oRetryAfterError");
+			let fnResolve;
+			let fnReject;
+			const pRetryAfter = new Promise(function(resolve, reject) {
 				fnResolve = resolve;
 				fnReject = reject;
-			})
-		};
-		const oRequest = {};
-
-		// code under test (register for repetition)
-		let oResult = ODataModel.prototype._submitRequest.call(oModel, oRequest, "~fnSuccess", "~fnError");
-
-		assert.ok(typeof oResult.abort === "function");
-
-		if (bResolve) {
-			oModel._submitRequest = () => {};
-			this.mock(oModel).expects("_submitRequest").withExactArgs(oRequest, "~fnSuccess", "~fnError");
-
-			// code under test (resolve -> repeat)
-			fnResolve();
-		} else {
-			oModel.onRetryAfterRejected = () => {};
-			this.mock(oModel).expects("onRetryAfterRejected").withExactArgs("~fnError", undefined, "~reason");
-
-			// code under test (reject -> onRetryAfterRejected)
-			fnReject("~reason");
-		}
-
-		assert.ok(typeof oResult.abort === "function");
-
-		return oModel.pRetryAfter.then(() => {
-			assert.ok(bResolve);
-		}, () => {
-			assert.notOk(bResolve);
-		}).finally(() => {
-			// simulate reset of pRetryAfter in #checkAndProcessRetryAfterError
-			oModel.pRetryAfter = null;
-			// preparations and artefacts needed to see that we reach #_request
-			oModel.pReadyForRequest = Promise.resolve();
-			oModel._getODataHandler = () => {};
-			oModel.getServiceMetadata = () => {};
-			oModel._request = () => {};
-			oRequest.requestUri = "~requestUrl";
-			this.mock(oModel).expects("_getODataHandler").withExactArgs("~requestUrl").returns("~handler");
-			this.mock(oModel).expects("getServiceMetadata").withExactArgs().returns("~serviceMetadata");
-			this.mock(oModel).expects("_request")
-				.withExactArgs(oRequest, sinon.match.func, sinon.match.func, "~handler", undefined, "~serviceMetadata");
-
-			// code under test (normal behavior after pRetryAfter reset to null)
-			oResult = ODataModel.prototype._submitRequest.call(oModel, oRequest, "~fnSuccess", "~fnError");
-		});
-	});
-});
+			});
+			oModelMock.expects("fnRetryAfter").withExactArgs("~oRetryAfterError").returns(pRetryAfter);
+
+			// code under test (creates and remembers pRetryAfter)
+			assert.strictEqual(ODataModel.prototype.checkAndProcessRetryAfterError.call(oModel,
+				oRequest0, oErrorResponse0, "~fnSuccess0", "~fnError0"), true);
+
+			assert.strictEqual(oModel.pRetryAfter, pRetryAfter);
+			assert.strictEqual(oModel.oRetryAfterError, "~oRetryAfterError");
+
+			const oRequest1 = {};
+			const oErrorResponse1 = {response: {statusCode: 503, headers: {}}};
+			oModelMock.expects("_getHeader")
+				.withExactArgs("retry-after", sinon.match.same(oErrorResponse1.response.headers))
+				.returns("~retryAfterHeader");
+
+			// code under test (reuse existing pRetryAfter)
+			assert.strictEqual(ODataModel.prototype.checkAndProcessRetryAfterError.call(oModel,
+				oRequest1, oErrorResponse1, "~fnSuccess1", "~fnError1"), true);
+
+			assert.strictEqual(oModel.pRetryAfter, pRetryAfter);
+			assert.strictEqual(oModel.oRetryAfterError, "~oRetryAfterError");
+
+			if (bResolve) {
+				oModelMock.expects("_submitRequest")
+					.withExactArgs(sinon.match.same(oRequest0), "~fnSuccess0", "~fnError0")
+					.callsFake(() => {
+						assert.strictEqual(oModel.pRetryAfter, null, "promise reset before repeated");
+						assert.strictEqual(oModel.oRetryAfterError, null);
+					});
+				oModelMock.expects("_submitRequest")
+					.withExactArgs(sinon.match.same(oRequest1),"~fnSuccess1", "~fnError1")
+					.callsFake(() => {
+						assert.strictEqual(oModel.pRetryAfter, null);
+						assert.strictEqual(oModel.oRetryAfterError, null);
+					});
+
+				// code under test (pRetryAfter resolves, both registrations executed)
+				fnResolve();
+			} else {
+				oModelMock.expects("onRetryAfterRejected")
+					.withExactArgs("~fnError0", sinon.match.same(oErrorResponse0), "~oReason")
+					.callsFake(() => {
+						assert.strictEqual(oModel.pRetryAfter, null, "promise reset before repeated");
+						assert.strictEqual(oModel.oRetryAfterError, "~oRetryAfterError");
+					});
+				oModelMock.expects("onRetryAfterRejected")
+					.withExactArgs("~fnError1", sinon.match.same(oErrorResponse1), "~oReason")
+					.callsFake(() => {
+						assert.strictEqual(oModel.pRetryAfter, null);
+						assert.strictEqual(oModel.oRetryAfterError, "~oRetryAfterError");
+					});
+
+				// code under test (pRetryAfter rejects, both registrations rejected)
+				fnReject("~oReason");
+			}
+
+			return oModel.pRetryAfter.then(() => {
+				assert.ok(bResolve);
+				assert.strictEqual(oModel.oRetryAfterError, null);
+			}, () => {
+				assert.notOk(bResolve);
+				assert.strictEqual(oModel.oRetryAfterError, "~oRetryAfterError");
+			}).finally(() => {
+				assert.strictEqual(oModel.pRetryAfter, null);
+			});
+		});
+	});
+
+	//*********************************************************************************************
+	[true, false].forEach((bResolve) => {
+		const sTitle = "_submitRequest: retryAfterPromise already set, " + (bResolve ? "resolve" : "reject");
+		QUnit.test(sTitle, function (assert) {
+			let fnResolve;
+			let fnReject;
+			const oModel = {
+				pRetryAfter: new Promise((resolve, reject) => {
+					fnResolve = resolve;
+					fnReject = reject;
+				})
+			};
+			const oRequest = {};
+
+			// code under test (register for repetition)
+			let oResult = ODataModel.prototype._submitRequest.call(oModel, oRequest, "~fnSuccess", "~fnError");
+
+			assert.ok(typeof oResult.abort === "function");
+
+			if (bResolve) {
+				oModel._submitRequest = () => {};
+				this.mock(oModel).expects("_submitRequest").withExactArgs(oRequest, "~fnSuccess", "~fnError");
+
+				// code under test (resolve -> repeat)
+				fnResolve();
+			} else {
+				oModel.onRetryAfterRejected = () => {};
+				this.mock(oModel).expects("onRetryAfterRejected").withExactArgs("~fnError", undefined, "~reason");
+
+				// code under test (reject -> onRetryAfterRejected)
+				fnReject("~reason");
+			}
+
+			assert.ok(typeof oResult.abort === "function");
+
+			return oModel.pRetryAfter.then(() => {
+				assert.ok(bResolve);
+			}, () => {
+				assert.notOk(bResolve);
+			}).finally(() => {
+				// simulate reset of pRetryAfter in #checkAndProcessRetryAfterError
+				oModel.pRetryAfter = null;
+				// preparations and artefacts needed to see that we reach #_request
+				oModel.pReadyForRequest = Promise.resolve();
+				oModel._getODataHandler = () => {};
+				oModel.getServiceMetadata = () => {};
+				oModel._request = () => {};
+				oRequest.requestUri = "~requestUrl";
+				this.mock(oModel).expects("_getODataHandler").withExactArgs("~requestUrl").returns("~handler");
+				this.mock(oModel).expects("getServiceMetadata").withExactArgs().returns("~serviceMetadata");
+				this.mock(oModel).expects("_request")
+					.withExactArgs(oRequest, sinon.match.func, sinon.match.func, "~handler", undefined, "~serviceMetadata");
+
+				// code under test (normal behavior after pRetryAfter reset to null)
+				oResult = ODataModel.prototype._submitRequest.call(oModel, oRequest, "~fnSuccess", "~fnError");
+			});
+		});
+	});
 
 	//*********************************************************************************************
 	QUnit.test("_submitRequest: handleError calls checkAndProcessRetryAfterError w/ 503 error: ", function (assert) {
@@ -9385,73 +9344,47 @@
 	});
 
 	//*********************************************************************************************
-[false, true].forEach((bWithErrorCallback) => {
-	const sTitle = `_submitRequest: handleError calls checkAndProcessRetryAfterError w/o 503`
-		+ ` error: ${bWithErrorCallback ? "w/" : "w/o"} errorCallback`;
-	QUnit.test(sTitle, function (assert) {
-		const oModel = {
-			_getODataHandler() {},
-			_request() {},
-			checkAndProcessRetryAfterError() {},
-			getServiceMetadata() {}
-		};
-		let bCalled = false;
-		const oRequest = {requestUri : "~requestUrl"};
-		// preparations and artefacts needed to see that we reach #_request
-		oModel.pReadyForRequest = Promise.resolve();
-		this.mock(oModel).expects("_getODataHandler")
-			.withExactArgs("~requestUrl")
-			.returns("~handler");
-		this.mock(oModel).expects("getServiceMetadata")
-			.withExactArgs()
-			.returns("~serviceMetadata");
-		const oExpectation = this.mock(oModel).expects("_request")
-			.withExactArgs(oRequest, sinon.match.func, sinon.match.func, "~handler", undefined, "~serviceMetadata");
-		const fnErrorCallback = bWithErrorCallback
-			? function (oError) {
-				bCalled = true;
-				assert.strictEqual(oError, "~oErrorResponse");
-			}
-			: undefined;
-		ODataModel.prototype._submitRequest.call(oModel, oRequest, "~fnSuccess", fnErrorCallback);
-
-		return oModel.pReadyForRequest.then(() => {
-			this.mock(oModel).expects("checkAndProcessRetryAfterError")
-				.withExactArgs(sinon.match.same(oRequest), "~oErrorResponse", "~fnSuccess",
-					sinon.match.same(fnErrorCallback))
-				.returns(false);
-
-			// code under test
-			oExpectation.args[0][2]("~oErrorResponse");
-
-			assert.strictEqual(bCalled, bWithErrorCallback);
-		});
-	});
-});
-
-	/** @deprecated As of version 1.32.0 */
-	//*********************************************************************************************
-	QUnit.test("setDeferredBatchGroups", function (assert) {
-		const oModel = {setDeferredGroups() {}};
-
-		this.mock(oModel).expects("setDeferredGroups").withExactArgs("~mParameters");
-
-		// code under test
-		ODataModel.prototype.setDeferredBatchGroups.call(oModel, "~mParameters");
-	});
-	/** @deprecated As of version 1.32.0 */
-	//*********************************************************************************************
-	QUnit.test("setChangeBatchGroups", function (assert) {
-		const oModel = {setChangeGroups() {}};
-
-		this.mock(oModel).expects("setChangeGroups")
-			.withExactArgs({"*" : {batchGroupId : "~groupId", groupId: "~groupId"}});
->>>>>>> 95646c6e
-
-			// code under test
-			assert.deepEqual(
-				ODataModel.prototype.getForeignKeysFromReferentialConstraints.call(oModel, "~sNormalizedPath"),
-				oFixture.oResult);
+	[false, true].forEach((bWithErrorCallback) => {
+		const sTitle = `_submitRequest: handleError calls checkAndProcessRetryAfterError w/o 503`
+			+ ` error: ${bWithErrorCallback ? "w/" : "w/o"} errorCallback`;
+		QUnit.test(sTitle, function (assert) {
+			const oModel = {
+				_getODataHandler() {},
+				_request() {},
+				checkAndProcessRetryAfterError() {},
+				getServiceMetadata() {}
+			};
+			let bCalled = false;
+			const oRequest = {requestUri : "~requestUrl"};
+			// preparations and artefacts needed to see that we reach #_request
+			oModel.pReadyForRequest = Promise.resolve();
+			this.mock(oModel).expects("_getODataHandler")
+				.withExactArgs("~requestUrl")
+				.returns("~handler");
+			this.mock(oModel).expects("getServiceMetadata")
+				.withExactArgs()
+				.returns("~serviceMetadata");
+			const oExpectation = this.mock(oModel).expects("_request")
+				.withExactArgs(oRequest, sinon.match.func, sinon.match.func, "~handler", undefined, "~serviceMetadata");
+			const fnErrorCallback = bWithErrorCallback
+				? function (oError) {
+					bCalled = true;
+					assert.strictEqual(oError, "~oErrorResponse");
+				}
+				: undefined;
+			ODataModel.prototype._submitRequest.call(oModel, oRequest, "~fnSuccess", fnErrorCallback);
+
+			return oModel.pReadyForRequest.then(() => {
+				this.mock(oModel).expects("checkAndProcessRetryAfterError")
+					.withExactArgs(sinon.match.same(oRequest), "~oErrorResponse", "~fnSuccess",
+						sinon.match.same(fnErrorCallback))
+					.returns(false);
+
+				// code under test
+				oExpectation.args[0][2]("~oErrorResponse");
+
+				assert.strictEqual(bCalled, bWithErrorCallback);
+			});
 		});
 	});
 });