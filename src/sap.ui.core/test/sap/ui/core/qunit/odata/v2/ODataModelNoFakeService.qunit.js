--- conflicted
+++ resolved
@@ -20,7 +20,6 @@
 	"sap/ui/model/odata/ODataMetaModel",
 	"sap/ui/model/odata/ODataPropertyBinding",
 	"sap/ui/model/odata/ODataUtils",
-	"sap/ui/model/odata/UpdateMethod",
 	"sap/ui/model/odata/v2/_CreatedContextsCache",
 	"sap/ui/model/odata/v2/Context",
 	"sap/ui/model/odata/v2/ODataAnnotations",
@@ -29,7 +28,7 @@
 	"sap/ui/model/odata/v2/ODataModel",
 	"sap/ui/model/odata/v2/ODataTreeBinding",
 	"sap/ui/thirdparty/datajs"
-], function(Log, Localization, SyncPromise, Messaging, Supportability, UI5Date, Message, _Helper, BaseContext, FilterProcessor, Model, _ODataMetaModelUtils, CountMode, MessageScope, ODataMessageParser, ODataMetaModel, ODataPropertyBinding, ODataUtils, UpdateMethod, _CreatedContextsCache, Context, ODataAnnotations, ODataContextBinding, ODataListBinding, ODataModel, ODataTreeBinding, OData) {
+], function(Log, Localization, SyncPromise, Messaging, Supportability, UI5Date, Message, _Helper, BaseContext, FilterProcessor, Model, _ODataMetaModelUtils, CountMode, MessageScope, ODataMessageParser, ODataMetaModel, ODataPropertyBinding, ODataUtils, _CreatedContextsCache, Context, ODataAnnotations, ODataContextBinding, ODataListBinding, ODataModel, ODataTreeBinding, OData) {
 	/*global QUnit,sinon*/
 	/*eslint camelcase: 0, max-nested-callbacks: 0, no-warning-comments: 0*/
 	"use strict";
@@ -60,7 +59,6 @@
 	});
 
 	//*********************************************************************************************
-<<<<<<< HEAD
 	[{
 		sExpectedRequestedWithHeader : "XMLHttpRequest",
 		sServiceUrl : "/foo/bar"
@@ -68,81 +66,6 @@
 		sServiceUrl : "/foo/bar",
 		oHeaderParameter : {
 			"X-Requested-With" : "~X-Requested-With"
-=======
-[{
-	sExpectedRequestedWithHeader : "XMLHttpRequest",
-	sServiceUrl : "/foo/bar"
-}, {
-	sServiceUrl : "/foo/bar",
-	oHeaderParameter : {
-		"X-Requested-With" : "~X-Requested-With"
-	}
-}, {
-	sServiceUrl : "https://example.com/foo/bar"
-}, {
-	oHeaderParameter : {
-		"X-Requested-With" : "~X-Requested-With"
-	},
-	sServiceUrl : "https://example.com/foo/bar"
-}].forEach(function (oFixture, i) {
-	var sTitle = "constructor: aSideEffectCleanUpFunctions, oCreatedContextsCache,"
-		+ " codeListModelParameters and sMetadataUrl stored #" + i + ", sServiceUrl: "
-		+ oFixture.sServiceUrl;
-	QUnit.test(sTitle, function (assert) {
-		var oDataModelMock = this.mock(ODataModel),
-			oExpectedHeaders = {
-				"Accept" : "application/json",
-				"Accept-Language" : "~languageTag",
-				"DataServiceVersion" : "2.0",
-				"MaxDataServiceVersion" : "2.0",
-				"sap-contextid-accept" : "header"
-			},
-			oMetadata = {
-				oMetadata : {
-					isLoaded : function () {},
-					loaded : function () {}
-				}
-			},
-			mParameters = {
-				annotationURI : "~annotationURI",
-				headers : oFixture.oHeaderParameter || {},
-				serviceUrl : oFixture.sServiceUrl,
-				skipMetadataAnnotationParsing : true,
-				tokenHandling : false
-			},
-			oPromise = {
-				then : function () {}
-			};
-
-		this.mock(ODataModel.prototype).expects("createCodeListModelParameters")
-			.withExactArgs(sinon.match.same(mParameters))
-			.returns("~codeListModelParameters");
-		this.mock(ODataModel.prototype).expects("setDeferredGroups").withExactArgs(["changes"]);
-		this.mock(ODataModel.prototype).expects("setChangeGroups")
-			.withExactArgs({"*":{groupId: "changes"}});
-		this.mock(ODataModel.prototype).expects("_createMetadataUrl")
-			.withExactArgs("/$metadata")
-			.returns("~metadataUrl");
-		this.mock(ODataModel.prototype).expects("_getServerUrl").withExactArgs()
-			.returns("~serverUrl");
-		oDataModelMock.expects("_getSharedData").withExactArgs("server", "~serverUrl")
-			.returns(undefined);
-		oDataModelMock.expects("_getSharedData").withExactArgs("service", oFixture.sServiceUrl)
-			.returns(undefined);
-		oDataModelMock.expects("_getSharedData").withExactArgs("meta", "~metadataUrl")
-			.returns(oMetadata);
-		this.mock(ODataModel.prototype).expects("_getAnnotationCacheKey")
-			.withExactArgs("~metadataUrl")
-			.returns(undefined);
-		// called in ODataModel#constructor and ODataAnnotations#constructor
-		this.mock(oMetadata.oMetadata).expects("loaded").withExactArgs().twice().returns(oPromise);
-		this.mock(oMetadata.oMetadata).expects("isLoaded").withExactArgs().returns(true);
-		this.mock(ODataAnnotations.prototype).expects("addSource")
-			.withExactArgs(["~annotationURI"]);
-		this.mock(Localization).expects("getLanguageTag").withExactArgs().returns("~languageTag");
-		if (oFixture.sExpectedRequestedWithHeader) {
-			oExpectedHeaders["X-Requested-With"] = oFixture.sExpectedRequestedWithHeader;
->>>>>>> d40002aa
 		}
 	}, {
 		sServiceUrl : "https://example.com/foo/bar"
@@ -154,7 +77,7 @@
 	}].forEach(function (oFixture, i) {
 		var sTitle = "constructor: aSideEffectCleanUpFunctions, oCreatedContextsCache,"
 			+ " codeListModelParameters and sMetadataUrl stored #" + i + ", sServiceUrl: "
-			+ oFixture.sServiceUrl + "; _fixUpdateMethod called";
+			+ oFixture.sServiceUrl;
 		QUnit.test(sTitle, function (assert) {
 			var oDataModelMock = this.mock(ODataModel),
 				oExpectedHeaders = {
@@ -172,7 +95,6 @@
 				},
 				mParameters = {
 					annotationURI : "~annotationURI",
-					defaultUpdateMethod : "~defaultUpdateMethod",
 					headers : oFixture.oHeaderParameter || {},
 					serviceUrl : oFixture.sServiceUrl,
 					skipMetadataAnnotationParsing : true,
@@ -182,8 +104,6 @@
 					then : function () {}
 				};
 
-			this.mock(ODataModel).expects("_fixUpdateMethod").withExactArgs("~defaultUpdateMethod")
-				.returns(i % 2 ? "~fixedDefaultUpdateMethod" : undefined);
 			this.mock(ODataModel.prototype).expects("createCodeListModelParameters")
 				.withExactArgs(sinon.match.same(mParameters))
 				.returns("~codeListModelParameters");
@@ -214,7 +134,6 @@
 				oExpectedHeaders["X-Requested-With"] = oFixture.sExpectedRequestedWithHeader;
 			}
 
-<<<<<<< HEAD
 			// code under test
 			var oModel = new ODataModel(mParameters);
 
@@ -230,59 +149,9 @@
 			assert.strictEqual(oModel.oRetryAfterError, null);
 			assert.strictEqual(oModel.pRetryAfter, null);
 			assert.strictEqual(oModel.pAnnotationChanges, null);
-			assert.strictEqual(oModel.sDefaultUpdateMethod, i % 2 ? "~fixedDefaultUpdateMethod" : UpdateMethod.MERGE);
-		});
-=======
-		assert.strictEqual(oModel.mCodeListModelParams, "~codeListModelParameters");
-		assert.strictEqual(oModel.sMetadataUrl, "~metadataUrl");
-		assert.deepEqual(oModel.oHeaders, oExpectedHeaders);
-		assert.deepEqual(oModel.mCustomHeaders, oFixture.oHeaderParameter || {});
-		assert.ok(oModel.oCreatedContextsCache instanceof _CreatedContextsCache);
-		assert.deepEqual(oModel.aSideEffectCleanUpFunctions, []);
-		assert.ok(oModel.oTransitionMessagesOnlyGroups instanceof Set);
-		assert.strictEqual(oModel.oTransitionMessagesOnlyGroups.size, 0);
-		assert.strictEqual(oModel.fnRetryAfter, null);
-		assert.strictEqual(oModel.oRetryAfterError, null);
-		assert.strictEqual(oModel.pRetryAfter, null);
-		assert.strictEqual(oModel.pAnnotationChanges, null);
-	});
-});
-
-	/** @deprecated As of version 1.133.0, reason sap.ui.model.odata.UpdateMethod.Merge|Put */
-	//*********************************************************************************************
-[undefined, "~fixedUpdateMethod"].forEach((vUpdateMethod, i) => {
-	QUnit.test("constructor call _fixUpdateMethod: " + i, function (assert) {
-		const mParameters = {
-			defaultUpdateMethod: "~defaultUpdateMethod",
-			serviceUrl: "/foo/bar",
-			skipMetadataAnnotationParsing: true,
-			tokenHandling: false
-		};
-		const oDataModelMock = this.mock(ODataModel);
-		oDataModelMock.expects("_fixUpdateMethod").withExactArgs("~defaultUpdateMethod").returns(vUpdateMethod);
-		this.mock(ODataModel.prototype).expects("_createMetadataUrl")
-			.withExactArgs("/$metadata")
-			.returns("~metadataUrl");
-		this.mock(ODataModel.prototype).expects("_getServerUrl").withExactArgs().returns("~serverUrl");
-		oDataModelMock.expects("_getSharedData").withExactArgs("server", "~serverUrl").returns(undefined);
-		oDataModelMock.expects("_getSharedData").withExactArgs("service", "/foo/bar").returns(undefined);
-		const oMetadata = {oMetadata : {isLoaded: function () {}, loaded : function () {}}};
-		oDataModelMock.expects("_getSharedData").withExactArgs("meta", "~metadataUrl").returns(oMetadata);
-		this.mock(ODataModel.prototype).expects("_getAnnotationCacheKey")
-			.withExactArgs("~metadataUrl")
-			.returns(undefined);
-		// called in ODataModel#constructor and ODataAnnotations#constructor
-		this.mock(oMetadata.oMetadata).expects("loaded").withExactArgs().atLeast(2).returns({then: function () {}});
-		this.mock(oMetadata.oMetadata).expects("isLoaded").withExactArgs().returns(true);
-
-		// code under test
-		var oModel = new ODataModel(mParameters);
-
-		assert.strictEqual(oModel.sDefaultUpdateMethod, vUpdateMethod ? vUpdateMethod : UpdateMethod.MERGE);
->>>>>>> d40002aa
-	});
-
-	//*********************************************************************************************
+		});
+	});
+
 	[{
 		parameter : undefined, member : false
 	}, {
@@ -10005,21 +9874,4 @@
 			oExpectation.args[0][1]();
 		});
 	});
-
-	/** @deprecated As of version 1.133.0, reason sap.ui.model.odata.UpdateMethod.Merge|Put */
-	//*********************************************************************************************
-	[
-		{sUpdateMethod: undefined, sResult: undefined},
-		{sUpdateMethod: "", sResult: ""},
-		{sUpdateMethod: "foo", sResult: "foo"},
-		{sUpdateMethod: "Merge", sResult: UpdateMethod.MERGE},
-		{sUpdateMethod: UpdateMethod.MERGE, sResult: UpdateMethod.MERGE},
-		{sUpdateMethod: "Put", sResult: UpdateMethod.PUT},
-		{sUpdateMethod: UpdateMethod.PUT, sResult: UpdateMethod.PUT}
-	].forEach(({sUpdateMethod, sResult}, i) => {
-		QUnit.test("_fixUpdateMethod: #" + i, function (assert) {
-			// code under test
-			assert.strictEqual(ODataModel._fixUpdateMethod(sUpdateMethod), sResult);
-		});
-	});
 });