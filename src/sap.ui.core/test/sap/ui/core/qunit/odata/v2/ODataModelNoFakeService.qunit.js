/*!
 * ${copyright}
 */
sap.ui.define([
	"sap/base/Log",
	"sap/base/i18n/Localization",
	"sap/ui/base/SyncPromise",
	"sap/ui/core/Messaging",
	"sap/ui/core/date/UI5Date",
	"sap/ui/core/message/Message",
	"sap/ui/model/_Helper",
	"sap/ui/model/Context",
	"sap/ui/model/FilterProcessor",
	"sap/ui/model/Model",
	"sap/ui/model/odata/_ODataMetaModelUtils",
	"sap/ui/model/odata/CountMode",
	"sap/ui/model/odata/MessageScope",
	"sap/ui/model/odata/ODataMessageParser",
	"sap/ui/model/odata/ODataMetaModel",
	"sap/ui/model/odata/ODataPropertyBinding",
	"sap/ui/model/odata/ODataUtils",
	"sap/ui/model/odata/v2/_CreatedContextsCache",
	"sap/ui/model/odata/v2/Context",
	"sap/ui/model/odata/v2/ODataAnnotations",
	"sap/ui/model/odata/v2/ODataContextBinding",
	"sap/ui/model/odata/v2/ODataListBinding",
	"sap/ui/model/odata/v2/ODataModel",
	"sap/ui/model/odata/v2/ODataTreeBinding",
	"sap/ui/thirdparty/datajs"
], function (Log, Localization, SyncPromise, Messaging, UI5Date, Message, _Helper, BaseContext,
		FilterProcessor, Model, _ODataMetaModelUtils, CountMode, MessageScope, ODataMessageParser,
		ODataMetaModel, ODataPropertyBinding, ODataUtils, _CreatedContextsCache, Context,
		ODataAnnotations, ODataContextBinding, ODataListBinding, ODataModel, ODataTreeBinding, OData
) {
	/*global QUnit,sinon*/
	/*eslint camelcase: 0, max-nested-callbacks: 0, no-warning-comments: 0*/
	"use strict";

	var sClassName = "sap.ui.model.odata.v2.ODataModel",
		iCount = 1000,
		rTemporaryKey = /\('(id-[^']+)'\)$/;

	// Copied from ExpressionParser.performance.qunit
	function repeatedTest(assert, fnTest) {
		var i, iStart = Date.now(), iDuration;

		for (i = iCount; i; i -= 1) {
			fnTest();
		}
		iDuration = Date.now() - iStart;
		assert.ok(true, iCount + " iterations took " + iDuration + " ms, that is "
			+ iDuration / iCount + " ms per iteration");
	}

	//*********************************************************************************************
	QUnit.module("sap.ui.model.odata.v2.ODataModel (ODataModelNoFakeService)", {
		beforeEach : function () {
			this.oLogMock = this.mock(Log);
			this.oLogMock.expects("error").never();
			this.oLogMock.expects("warning").never();
		}
	});

	//*********************************************************************************************
	[{
		sExpectedRequestedWithHeader : "XMLHttpRequest",
		sServiceUrl : "/foo/bar"
	}, {
		sServiceUrl : "/foo/bar",
		oHeaderParameter : {
			"X-Requested-With" : "~X-Requested-With"
		}
	}, {
		sServiceUrl : "https://example.com/foo/bar"
	}, {
		oHeaderParameter : {
			"X-Requested-With" : "~X-Requested-With"
		},
		sServiceUrl : "https://example.com/foo/bar"
	}].forEach(function (oFixture, i) {
		var sTitle = "constructor: aSideEffectCleanUpFunctions, oCreatedContextsCache,"
			+ " codeListModelParameters and sMetadataUrl stored #" + i + ", sServiceUrl: "
			+ oFixture.sServiceUrl;
		QUnit.test(sTitle, function (assert) {
			var oDataModelMock = this.mock(ODataModel),
				oExpectedHeaders = {
					"Accept" : "application/json",
					"Accept-Language" : "~languageTag",
					"DataServiceVersion" : "2.0",
					"MaxDataServiceVersion" : "2.0",
					"sap-contextid-accept" : "header"
				},
				oMetadata = {
					oMetadata : {
						isLoaded : function () {},
						loaded : function () {}
					}
				},
				mParameters = {
					annotationURI : "~annotationURI",
					headers : oFixture.oHeaderParameter || {},
					serviceUrl : oFixture.sServiceUrl,
					skipMetadataAnnotationParsing : true,
					tokenHandling : false
				},
				oPromise = {
					then : function () {}
				};

			this.mock(ODataModel.prototype).expects("createCodeListModelParameters")
				.withExactArgs(sinon.match.same(mParameters))
				.returns("~codeListModelParameters");
			this.mock(ODataModel.prototype).expects("setDeferredGroups").withExactArgs(["changes"]);
			this.mock(ODataModel.prototype).expects("setChangeGroups")
				.withExactArgs({"*":{groupId: "changes"}});
			this.mock(ODataModel.prototype).expects("_createMetadataUrl")
				.withExactArgs("/$metadata")
				.returns("~metadataUrl");
			this.mock(ODataModel.prototype).expects("_getServerUrl").withExactArgs()
				.returns("~serverUrl");
			oDataModelMock.expects("_getSharedData").withExactArgs("server", "~serverUrl")
				.returns(undefined);
			oDataModelMock.expects("_getSharedData").withExactArgs("service", oFixture.sServiceUrl)
				.returns(undefined);
			oDataModelMock.expects("_getSharedData").withExactArgs("meta", "~metadataUrl")
				.returns(oMetadata);
			this.mock(ODataModel.prototype).expects("_getAnnotationCacheKey")
				.withExactArgs("~metadataUrl")
				.returns(undefined);
			// called in ODataModel#constructor and ODataAnnotations#constructor
			this.mock(oMetadata.oMetadata).expects("loaded").withExactArgs().twice().returns(oPromise);
			this.mock(oMetadata.oMetadata).expects("isLoaded").withExactArgs().returns(true);
			this.mock(ODataAnnotations.prototype).expects("addSource")
				.withExactArgs(["~annotationURI"]);
			this.mock(Localization).expects("getLanguageTag").withExactArgs().returns("~languageTag");
			if (oFixture.sExpectedRequestedWithHeader) {
				oExpectedHeaders["X-Requested-With"] = oFixture.sExpectedRequestedWithHeader;
			}

			// code under test
			var oModel = new ODataModel(mParameters);

			assert.strictEqual(oModel.mCodeListModelParams, "~codeListModelParameters");
			assert.strictEqual(oModel.sMetadataUrl, "~metadataUrl");
			assert.deepEqual(oModel.oHeaders, oExpectedHeaders);
			assert.deepEqual(oModel.mCustomHeaders, oFixture.oHeaderParameter || {});
			assert.ok(oModel.oCreatedContextsCache instanceof _CreatedContextsCache);
			assert.deepEqual(oModel.aSideEffectCleanUpFunctions, []);
			assert.ok(oModel.oTransitionMessagesOnlyGroups instanceof Set);
			assert.strictEqual(oModel.oTransitionMessagesOnlyGroups.size, 0);
			assert.strictEqual(oModel.fnRetryAfter, null);
			assert.strictEqual(oModel.oRetryAfterError, null);
			assert.strictEqual(oModel.pRetryAfter, null);
		});
	});

	//*********************************************************************************************
	[{
		parameter : undefined, member : false
	}, {
		parameter : false, member : false
	}, {
		parameter : true, member : true
	}, {
		parameter : 42, member : true
	}].forEach(function (oFixture, i) {
		QUnit.test("constructor: bIgnoreAnnotationsFromMetadata, " + i, function (assert) {
			var oDataModelMock = this.mock(ODataModel),
				oMetadata = {
					oMetadata : {
						isLoaded : function () {},
						loaded : function () {}
					}
				},
				mParameters = {
					annotationURI : "~annotationURI",
					serviceUrl : "~serviceUrl",
					ignoreAnnotationsFromMetadata : oFixture.parameter,
					tokenHandling : false
				},
				oPromise = Promise.resolve("~metadata");

			this.mock(ODataModel.prototype).expects("createCodeListModelParameters")
				.withExactArgs(sinon.match.same(mParameters))
				.returns("~codeListModelParameters");
			this.mock(ODataModel.prototype).expects("setDeferredGroups").withExactArgs(["changes"]);
			this.mock(ODataModel.prototype).expects("setChangeGroups").withExactArgs({"*":{groupId: "changes"}});
			this.mock(ODataModel.prototype).expects("setHeaders").withExactArgs(undefined)
				.callThrough(/*initializes this.mCustomHeaders*/);
			this.mock(ODataModel.prototype).expects("_getServerUrl").withExactArgs().returns("~serverUrl");
			this.mock(ODataModel.prototype).expects("_createMetadataUrl")
				.withExactArgs("/$metadata")
				.returns("~metadataUrl");
			oDataModelMock.expects("_getSharedData").withExactArgs("server", "~serverUrl").returns({});
			oDataModelMock.expects("_getSharedData").withExactArgs("service", "~serviceUrl").returns({});
			oDataModelMock.expects("_getSharedData").withExactArgs("meta", "~metadataUrl").returns(oMetadata);
			this.mock(ODataModel.prototype).expects("_cacheSupported").withExactArgs("~metadataUrl").returns(false);
			this.mock(ODataModel.prototype).expects("_getAnnotationCacheKey")
				.withExactArgs("~metadataUrl")
				.returns(undefined);
			// called in ODataModel#constructor and ODataAnnotations#constructor
			this.mock(oMetadata.oMetadata).expects("loaded")
				.withExactArgs()
				.exactly(oFixture.parameter ? 2 : 3)
				.returns(oPromise);
			this.mock(oMetadata.oMetadata).expects("isLoaded").withExactArgs().returns(true);
			this.mock(ODataModel.prototype).expects("_initializeMetadata").withExactArgs();
			this.mock(ODataAnnotations.prototype).expects("addSource")
				.withExactArgs(oFixture.parameter
					? "~annotationURI"
					: [{type : "xml", data : sinon.match.instanceOf(Promise)}, "~annotationURI"]);
			this.mock(Localization).expects("getLanguageTag").withExactArgs().returns("~languageTag");

			// code under test
			var oModel = new ODataModel(mParameters);

			assert.strictEqual(oModel.bIgnoreAnnotationsFromMetadata, oFixture.member);

			return oPromise;
		});
	});

	//*********************************************************************************************
	[{
		parameter : undefined, // value for tokenHandling c'tor parameter
		member : true, // expected value for bTokenHandling member of model instance
		headerIsSet : true // whether the x-csrf-token request header is expected to be set
	}, {
		parameter : false,
		member : false,
		headerIsSet : false
	}, {
		parameter : "skipServerCache",
		member : true,
		headerIsSet : false
	}].forEach((oFixture) => {
		QUnit.test("constructor: tokenHandling=" + oFixture.parameter, function (assert) {
			const mParameters = {
					serviceUrl : "~serviceUrl",
					tokenHandling : oFixture.parameter
				};
			this.mock(ODataModel.prototype).expects("createCodeListModelParameters")
				.withExactArgs(sinon.match.same(mParameters))
				.returns("~codeListModelParameters");
			this.mock(ODataModel.prototype).expects("setDeferredGroups").withExactArgs(["changes"]);
			this.mock(ODataModel.prototype).expects("setChangeGroups").withExactArgs({"*":{groupId: "changes"}});
			this.mock(ODataModel.prototype).expects("setHeaders").withExactArgs(undefined)
				.callThrough(/*initializes this.mCustomHeaders*/);
			this.mock(ODataModel.prototype).expects("_getServerUrl")
				.exactly(oFixture.parameter === "skipServerCache" ? 0 : 1)
				.withExactArgs()
				.returns("~serverUrl");
			this.mock(ODataModel.prototype).expects("_createMetadataUrl")
				.withExactArgs("/$metadata")
				.returns("~metadataUrl");
			const oDataModelMock = this.mock(ODataModel);
			const oServerCache = {securityToken : "~token"};
			oDataModelMock.expects("_getSharedData")
				.exactly(oFixture.parameter === "skipServerCache" ? 0 : 1)
				.withExactArgs("server", "~serverUrl")
				.returns(oServerCache);
			oDataModelMock.expects("_getSharedData").withExactArgs("service", "~serviceUrl").returns({});
			const oMetadata = {
				oMetadata : {
					isLoaded : function () {},
					loaded : function () {}
				}
			};
			oDataModelMock.expects("_getSharedData").withExactArgs("meta", "~metadataUrl").returns(oMetadata);
			this.mock(ODataModel.prototype).expects("_cacheSupported").withExactArgs("~metadataUrl").returns(false);
			this.mock(ODataModel.prototype).expects("_getAnnotationCacheKey")
				.withExactArgs("~metadataUrl")
				.returns(undefined);
			// called in ODataModel#constructor and ODataAnnotations#constructor
			const oPromise = Promise.resolve("~metadata");
			this.mock(oMetadata.oMetadata).expects("loaded").withExactArgs().exactly(3).returns(oPromise);
			this.mock(oMetadata.oMetadata).expects("isLoaded").withExactArgs().returns(true);
			this.mock(ODataModel.prototype).expects("_initializeMetadata").withExactArgs();
			this.mock(ODataAnnotations.prototype).expects("addSource")
				.withExactArgs([{type : "xml", data : sinon.match.instanceOf(Promise)}]);
			this.mock(Localization).expects("getLanguageTag").withExactArgs().returns("~languageTag");

			// code under test
			const oModel = new ODataModel(mParameters);

			assert.strictEqual(oModel.bTokenHandling, oFixture.member);
			assert.deepEqual(oModel.oSharedServerData, oFixture.parameter === "skipServerCache" ? undefined : oServerCache);
			assert.strictEqual(oModel.oHeaders["x-csrf-token"], oFixture.headerIsSet ? "~token" : undefined);

			return oPromise;
		});
	});

	//*********************************************************************************************
	[{
		sUrl : "$metadata",
		mAllParams : {"f oo" : "qux"}
	}, {
		sUrl : "$metadata?a%20b=c%20d&e+f=g+h&i j=k l&m?n=o?p&q/r=s/t&u",
		mAllParams : {"a b" : "c d", "e f" : "g h", "f oo": "qux", "i j" : "k l", "m?n" : "o?p", "q/r" : "s/t", "u" : ""}
	}, {
		sUrl : "/$metadata?f%20oo=b+ar#bar=baz",
		mAllParams : {"f oo" : "b ar"}
	}, {
		sUrl : "https://xyz.com/ServiceUrl/$metadata?foo=b+ar#bar=baz",
		mAllParams : {"foo" : "b ar", "f oo" : "qux"},
		sTargetUrl : "https://xyz.com/ServiceUrl/$metadata"
	}].forEach(({sUrl, mAllParams, sTargetUrl}, i) => {
		QUnit.test("_createMetadataUrl: " + i, function (assert) {
			const oModel = {
				mMetadataUrlParams : {"f oo" : "qux"},
				sServiceUrl : "/ServiceUrl",
				_addUrlParams : function () {}
			};

			this.mock(ODataUtils).expects("_createUrlParamsArray").withExactArgs(mAllParams).returns("~aMetadataUrlParams");
			this.mock(oModel).expects("_addUrlParams")
				.withExactArgs(sTargetUrl || "/ServiceUrl/$metadata", "~aMetadataUrlParams")
				.returns("~sUrl");

			// code under test
			assert.strictEqual(ODataModel.prototype._createMetadataUrl.call(oModel, sUrl), "~sUrl");

			assert.deepEqual(oModel.mMetadataUrlParams, {"f oo" : "qux"});
		});
	});

	//*********************************************************************************************
	QUnit.test("_read: updateAggregatedMessages and bSideEffects are passed to _createRequest",
			function (assert) {
		var bCanonicalRequest = "{boolean} bCanonicalRequest",
			oContext = "{sap.ui.model.odata.v2.Context} oContext",
			sDeepPath = "~deepPath",
			oEntityType = "{object} oEntityType",
			fnError = {/*function*/},
			oFilter = "{object} oFilter",
			sFilterParams = "~$filter",
			aFilters = "{sap.ui.model.Filter[]} aFilters",
			mGetHeaders = "{object} mGetHeaders",
			sGroupId = "~groupId",
			mHeaders = "{object} mHeaders",
			bIsCanonicalRequestNeeded = "{boolean} bIsCanonicalRequestNeeded",
			oModel = {
				_createRequest : function () {},
				_createRequestUrlWithNormalizedPath : function () {},
				_getHeaders : function () {},
				_getResourcePath : function () {},
				_isCanonicalRequestNeeded : function () {},
				_normalizePath : function () {},
				_pushToRequestQueue : function () {},
				resolveDeep : function () {},
				// members
				mDeferredGroups : {},
				bIncludeInCurrentBatch : true,
				oMetadata : {
					_getEntityTypeByPath : function () {}
				},
				mRequests : "{object} mRequests",
				bUseBatch : true
			},
			oModelMock = this.mock(oModel),
			oODataUtilsMock = this.mock(ODataUtils),
			sResourcePath = "~resourcePath/$count",
			aSorters = "{sap.ui.model.Sorter[]} aSorters",
			fnSuccess = "{function} fnSuccess",
			bUpdateAggregatedMessages = "{boolean} bUpdateAggregatedMessages",
			mUrlParams = "{object} mUrlParams",
			mParameters = {
				canonicalRequest : bCanonicalRequest,
				context : oContext,
				error : fnError,
				filters : aFilters,
				groupId : sGroupId,
				headers : mHeaders,
				sorters : aSorters,
				success : fnSuccess,
				updateAggregatedMessages : bUpdateAggregatedMessages,
				urlParameters : mUrlParams
			},
			sPath = "~path/$count",
			oRequest = {},
			sSorterParams = "~$orderby",
			sUrl = "~url",
			aUrlParams = [];

		oModelMock.expects("_isCanonicalRequestNeeded").withExactArgs(bCanonicalRequest)
			.returns(bIsCanonicalRequestNeeded);
		oODataUtilsMock.expects("_createUrlParamsArray").withExactArgs(mUrlParams)
			.returns(aUrlParams);
		oModelMock.expects("_getHeaders").withExactArgs(mHeaders, true)
			.returns(mGetHeaders);
		// inner function createReadRequest
		oModelMock.expects("resolveDeep").withExactArgs(sPath, oContext).returns(sDeepPath);
		oModelMock.expects("_getResourcePath")
			.withExactArgs(bIsCanonicalRequestNeeded, sDeepPath, sPath, oContext)
			.returns(sResourcePath);
		oODataUtilsMock.expects("createSortParams").withExactArgs(aSorters)
			.returns(sSorterParams);
		this.mock(oModel.oMetadata).expects("_getEntityTypeByPath")
			.withExactArgs(sResourcePath)
			.returns(oEntityType);
		this.mock(FilterProcessor).expects("groupFilters").withExactArgs(aFilters)
			.returns(oFilter);
		oODataUtilsMock.expects("createFilterParams")
			.withExactArgs(oFilter, sinon.match.same(oModel.oMetadata), oEntityType)
			.returns(sFilterParams);
		oModelMock.expects("_createRequestUrlWithNormalizedPath")
			.withExactArgs(sResourcePath,
				sinon.match.same(aUrlParams).and(sinon.match([sSorterParams, sFilterParams])),
				/*bUseBatch*/true)
				.returns(sUrl);
		oModelMock.expects("_createRequest")
			.withExactArgs(sUrl, sDeepPath, "GET", mGetHeaders, /*oData*/null, /*sETag*/undefined,
				/*bAsync*/undefined, bUpdateAggregatedMessages, "~bSideEffects")
			.returns(oRequest);
		oModelMock.expects("_pushToRequestQueue")
			.withExactArgs(oModel.mRequests, sGroupId, null, sinon.match.same(oRequest),
				fnSuccess, fnError, sinon.match.object, false)
			.returns(oRequest);

		// code under test
		ODataModel.prototype._read.call(oModel, "~path/$count?foo='bar'", mParameters,
			"~bSideEffects");
	});

	//*********************************************************************************************
	QUnit.test("_getResourcePath: do not shorten", function (assert) {
		var oModel = {
				resolve : function () {}
			};

		this.mock(oModel).expects("resolve")
			.withExactArgs("~sPath", "~oContext")
			.returns("/~resourcePath");

		// code under test
		assert.strictEqual(ODataModel.prototype._getResourcePath.call(oModel, false, "~sDeepPath",
			"~sPath", "~oContext"), "/~resourcePath");
	});

	//*********************************************************************************************
	[true, false].forEach(function (bCanBeResolved) {
		QUnit.test("_getResourcePath: no navigation property; resolvable path: " + bCanBeResolved,
				function (assert) {
			var oMetadata = {
					_splitByLastNavigationProperty : function () {}
				},
				oModel = {
					oMetadata : oMetadata,
					resolve : function () {}
				};

			this.mock(oMetadata).expects("_splitByLastNavigationProperty")
				.withExactArgs("~sDeepPath")
				.returns({
					pathBeforeLastNavigationProperty : "/~before",
					lastNavigationProperty : "",
					addressable : true,
					pathAfterLastNavigationProperty : ""
				});
			this.mock(oModel).expects("resolve")
				.withExactArgs("/~before", undefined, true)
				.returns(bCanBeResolved ? "/~resourcePath" : undefined);

			// code under test
			assert.strictEqual(
				ODataModel.prototype._getResourcePath.call(oModel, true, "~sDeepPath", "~sPath",
					"~oContext"),
				bCanBeResolved ? "/~resourcePath" : "/~before");
		});
	});

	//*********************************************************************************************
	QUnit.test("_getResourcePath: navigation property with key predicate can be resolved",
			function (assert) {
		var oMetadata = {
				_splitByLastNavigationProperty : function () {}
			},
			oModel = {
				oMetadata : oMetadata,
				resolve : function () {}
			};

		this.mock(oMetadata).expects("_splitByLastNavigationProperty")
			.withExactArgs("~sDeepPath")
			.returns({
				pathBeforeLastNavigationProperty : "/~before",
				lastNavigationProperty : "/~navigationProperty(foo='bar')",
				addressable : true,
				pathAfterLastNavigationProperty : "/~after"
			});
		this.mock(oModel).expects("resolve")
			.withExactArgs("/~before/~navigationProperty(foo='bar')",
				undefined, true)
			.returns("/~resourcePath");

		// code under test
		assert.strictEqual(
			ODataModel.prototype._getResourcePath.call(oModel, true, "~sDeepPath", "~sPath",
				"~oContext"),
			"/~resourcePath/~after");
	});

	//*********************************************************************************************
	[{
		addressable : true,
		isResolvingWithNavigationPropertyCalled : true,
		navigationProperty : "/~navigationProperty(foo='bar')",
		resolvedBeforePath : "/~resourcePath",
		result : "/~resourcePath/~navigationProperty(foo='bar')/~after"
	}, {
		addressable : true,
		isResolvingWithNavigationPropertyCalled : false,
		navigationProperty : "/~navigationProperty",
		resolvedBeforePath : "/~resourcePath",
		result : "/~resourcePath/~navigationProperty/~after"
	}, {
		addressable : false,
		isResolvingWithNavigationPropertyCalled : false,
		navigationProperty : "/~navigationProperty(foo='bar')",
		resolvedBeforePath : "/~resourcePath",
		result : "/~resourcePath/~navigationProperty(foo='bar')/~after"
	}, {
		addressable : true,
		isResolvingWithNavigationPropertyCalled : true,
		navigationProperty : "/~navigationProperty(foo='bar')",
		resolvedBeforePath : null,
		result : "/~before/~navigationProperty(foo='bar')/~after"
	}, {
		addressable : true,
		isResolvingWithNavigationPropertyCalled : false,
		navigationProperty : "/~navigationProperty",
		resolvedBeforePath : null,
		result : "/~before/~navigationProperty/~after"
	}, {
		addressable : false,
		isResolvingWithNavigationPropertyCalled : false,
		navigationProperty : "/~navigationProperty(foo='bar')",
		resolvedBeforePath : null,
		result : "/~before/~navigationProperty(foo='bar')/~after"
	}].forEach(function (oFixture, i) {
		QUnit.test("_getResourcePath: with navigation property, path before navigation property"
			+ " is resolvable, #" + i, function (assert) {
			var oMetadata = {
					_splitByLastNavigationProperty : function () {}
				},
				oModel = {
					oMetadata : oMetadata,
					resolve : function () {}
				},
				oModelMock = this.mock(oModel);

			this.mock(oMetadata).expects("_splitByLastNavigationProperty")
				.withExactArgs("~sDeepPath")
				.returns({
					pathBeforeLastNavigationProperty : "/~before",
					lastNavigationProperty : oFixture.navigationProperty,
					addressable : oFixture.addressable,
					pathAfterLastNavigationProperty : "/~after"
				});
			oModelMock.expects("resolve")
				.withExactArgs("/~before/~navigationProperty(foo='bar')",
					undefined, true)
				.exactly(oFixture.isResolvingWithNavigationPropertyCalled ? 1 : 0)
				.returns(null);
			oModelMock.expects("resolve")
				.withExactArgs("/~before", undefined, true)
				.returns(oFixture.resolvedBeforePath);

			// code under test
			assert.strictEqual(
				ODataModel.prototype._getResourcePath.call(oModel, true, "~sDeepPath", "~sPath",
					"~oContext"),
				oFixture.result);
		});
	});

	//*********************************************************************************************
	[{
		bAsync : true,
		oData : "{object} oData",
		sETag : "~etag",
		mHeaders : {},
		sMessageScope : MessageScope.Request,
		sMethod : "GET",
		sUrl : "~url",
		oExpected : {
			bAsync : true,
			mHeaders : {},
			sMethod : "GET",
			bUpdateAggregatedMessages : false,
			bUseOData : true
		}
	}, {
		bAsync : undefined,
		mHeaders : {"Content-Type" : "~contenttype"},
		sMessageScope : MessageScope.BusinessObject,
		sMethod : "MERGE",
		sUrl : "~url",
		bUseBatch : true,
		bWithCredentials : "{boolean} bWithCredentials",
		oExpected : {
			bAsync : true,
			mHeaders : {
				"Content-Type" : "~contenttype",
				"sap-message-scope" : MessageScope.BusinessObject
			},
			sMethod : "MERGE",
			bUpdateAggregatedMessages : true,
			bUseCredentials : true,
			bUseGeneratedUID : true
		}
	}, {
		bAsync : undefined,
		mHeaders : {"Content-Type" : "~contenttype", "sap-messages" : "transientOnly"},
		sMessageScope : MessageScope.BusinessObject,
		sMethod : "MERGE",
		sUrl : "~url",
		bUseBatch : true,
		bWithCredentials : "{boolean} bWithCredentials",
		oExpected : {
			bAsync : true,
			mHeaders : {
				"Content-Type" : "~contenttype",
				"sap-messages" : "transientOnly"
			},
			sMethod : "MERGE",
			bUpdateAggregatedMessages : true,
			bUseCredentials : true,
			bUseGeneratedUID : true
		}
	}, {
		bAsync : undefined,
		mHeaders : {"Foo" : "bar"},
		bJSON : true,
		sMessageScope : MessageScope.BusinessObject,
		sMethod : "MERGE",
		sUrl : "~url",
		bWithCredentials : "{boolean} bWithCredentials",
		oExpected : {
			bAsync : true,
			mHeaders : {
				"Content-Type" : "application/json",
				"Foo" : "bar",
				"sap-message-scope" : MessageScope.BusinessObject,
				"x-http-method" : "MERGE"
			},
			sMethod : "POST",
			bUpdateAggregatedMessages : true,
			bUseCredentials : true
		}
	}, {
		bAsync : false,
		sETag : "~etag",
		mHeaders : {"Foo" :  "bar"},
		sMethod : "~method",
		sUrl : "~url/$count",
		oExpected : {
			bAsync : false,
			mHeaders : {
				"Accept" : "text/plain, */*;q=0.5",
				"Content-Type" : "application/atom+xml",
				"Foo" : "bar",
				"If-Match" : "~etag"
			},
			sMethod : "~method",
			bUpdateAggregatedMessages : false
		}
	}, {
		bAsync : false,
		sETag : "~etag",
		mHeaders : {"Foo" : "bar"},
		sMethod : "DELETE",
		sUrl : "~url",
		oExpected : {
			bAsync : false,
			mHeaders : {
				"Foo" : "bar",
				"If-Match" : "~etag"
			},
			sMethod : "DELETE",
			bUpdateAggregatedMessages : false
		}
	}].forEach(function (oFixture, i) {
		[true, false].forEach(function (bUpdateAggregatedMessages) {
			[true, false].forEach(function (bIsMessageScopeSupported) {
		var sTitle = "_createRequest: " + i
				+ ", bIsMessageScopeSupported: " + bIsMessageScopeSupported
				+ ", bUpdateAggregatedMessages: " + bUpdateAggregatedMessages;

		QUnit.test(sTitle, function (assert) {
			var mExpectedHeaders = oFixture.oExpected.mHeaders,
				oModel = {
					_createRequestID : function () {},
					// members
					bIsMessageScopeSupported : bIsMessageScopeSupported,
					bJSON : oFixture.bJSON,
					sMessageScope : oFixture.sMessageScope,
					sPassword : "~password",
					sServiceUrl : "~serviceUrl",
					bUseBatch : oFixture.bUseBatch,
					sUser : "~user",
					bWithCredentials : oFixture.bWithCredentials
				},
				oRequest,
				sRequestID = "~uid",
				oExpectedResult = {
					async : oFixture.oExpected.bAsync,
					deepPath : "~deepPath",
					headers : mExpectedHeaders,
					method : oFixture.oExpected.sMethod,
					password : "~password",
					requestID : sRequestID,
					requestUri : oFixture.sUrl,
					updateAggregatedMessages : bUpdateAggregatedMessages && bIsMessageScopeSupported
						? oFixture.oExpected.bUpdateAggregatedMessages
						: false,
					user : "~user"
				};

			if (!oFixture.mHeaders["sap-messages"]
					&& oFixture.sMessageScope === MessageScope.BusinessObject
					&& !bIsMessageScopeSupported) {
				this.oLogMock.expects("error")
					.withExactArgs("Message scope 'sap.ui.model.odata.MessageScope.BusinessObject' is"
						+ " not supported by the service: ~serviceUrl", undefined,
						"sap.ui.model.odata.v2.ODataModel");
			}
			this.mock(oModel).expects("_createRequestID").withExactArgs().returns(sRequestID);
			if (oFixture.oExpected.bUseOData) {
				oExpectedResult.data = oFixture.oData;
			}
			if (oFixture.oExpected.bUseCredentials) {
				oExpectedResult.withCredentials = oFixture.bWithCredentials;
			}

			// code under test
			oRequest = ODataModel.prototype._createRequest.call(oModel, oFixture.sUrl, "~deepPath",
				oFixture.sMethod, oFixture.mHeaders, oFixture.oData, oFixture.sETag, oFixture.bAsync,
				bUpdateAggregatedMessages);

			if (oFixture.oExpected.bUseGeneratedUID) {
				assert.ok(oRequest.headers["Content-ID"].startsWith("id-"));
				delete oRequest.headers["Content-ID"];
			}

			assert.deepEqual(oRequest, oExpectedResult);
		});
			});
		});
	});

	//*********************************************************************************************
	QUnit.test("_createRequest: truthy bSideEffects sets sideEffects property at request object",
			function (assert) {
		var oModel = {
				bUseBatch : true,
				_createRequestID : function () {}
			};

		this.mock(oModel).expects("_createRequestID").withExactArgs().returns("~uid");

		assert.deepEqual(
			// code under test
			ODataModel.prototype._createRequest.call(oModel, "~sUrl", "~deepPath", "GET",
				/*mHeaders*/{}, /*oData*/undefined, /*sETag*/undefined, /*bAsync*/false,
				/*bUpdateAggregatedMessages*/false, "~bTruthySideEffects"),
			{
				async : false,
				deepPath : "~deepPath",
				headers : {},
				method : "GET",
				password : undefined,
				requestID : "~uid",
				requestUri : "~sUrl",
				sideEffects : true,
				updateAggregatedMessages : false,
				user : undefined
			});
	});

	//*********************************************************************************************
	[{
		headers : {},
		method : "DELETE",
		useGeneratedUID : true
	}, {
		headers : {},
		method : "MERGE",
		useGeneratedUID : true
	}, {
		headers : {},
		method : "POST",
		useGeneratedUID : true
	}, {
		headers : {"Content-ID" : "id-1234-123"},
		method : "MERGE",
		useGeneratedUID : false
	}, {
		headers : {"Content-ID" : "foo"},
		method : "POST",
		useGeneratedUID : false
	}].forEach(function (oFixture) {
		QUnit.test("_createRequest: using ContentID; " + JSON.stringify(oFixture), function (assert) {
			var oModel = {
					bUseBatch : true,
					_createRequestID : function () {}
				},
				oRequest;

			this.mock(oModel).expects("_createRequestID").withExactArgs().returns("~requestID");

			// code under test
			oRequest = ODataModel.prototype._createRequest.call(oModel, "~sUrl", "~sDeepPath",
				oFixture.method, Object.assign({}, oFixture.headers));

			if (oFixture.useGeneratedUID) {
				assert.ok(oRequest.headers["Content-ID"].startsWith("id-"));
			} else {
				assert.strictEqual(oRequest.headers["Content-ID"], oFixture.headers["Content-ID"]);
			}
		});
	});

	//*********************************************************************************************
	[
		{method : "GET", useBatch : true},
		{method : "HEAD", useBatch : true},
		{method : "DELETE", useBatch : false},
		{method : "HEAD", useBatch : false},
		{method : "GET", useBatch : false},
		{method : "MERGE", useBatch : false},
		{method : "POST", useBatch : false}
	].forEach(function (oFixture) {
		QUnit.test("_createRequest: no ContentID; " + JSON.stringify(oFixture), function (assert) {
			var oModel = {
					bUseBatch : oFixture.useBatch,
					_createRequestID : function () {}
				},
				oRequest;

			this.mock(oModel).expects("_createRequestID").withExactArgs().returns("~requestID");

			// code under test
			oRequest = ODataModel.prototype._createRequest.call(oModel, "~sUrl", "~sDeepPath",
				oFixture.method, {/*mHeaders*/});

			assert.notOk("Content-ID" in oRequest.headers);
		});
	});

	//*********************************************************************************************
	[true, false].forEach(function (bBatch) {
		QUnit.test("_processAborted: calls _createAbortedError, batch = " + bBatch, function (assert) {
			var oEventInfo = {},
				oModel = {
					_createEventInfo : function () {},
					_decreaseDeferredRequestCount : function () {},
					decreaseLaundering : function () {},
					fireBatchRequestCompleted : function () {},
					fireRequestCompleted : function () {},
					getKey : function () {}
				},
				oModelMock = this.mock(oModel),
				oRequest = {data : "~data"};

			oModelMock.expects("getKey")
				.withExactArgs("~data")
				.exactly(bBatch ? 0 : 1)
				.returns("~sKey");
			oModelMock.expects("decreaseLaundering")
				.withExactArgs("/~sKey", "~data")
				.exactly(bBatch ? 0 : 1);
			oModelMock.expects("_decreaseDeferredRequestCount")
				.withExactArgs(sinon.match.same(oRequest))
				.exactly(bBatch ? 0 : 1);
			this.mock(ODataModel).expects("_createAbortedError").withExactArgs().returns("~oError");
			oModelMock.expects("_createEventInfo")
				.withExactArgs(sinon.match.same(oRequest), "~oError")
				.returns(oEventInfo);
			oModelMock.expects("fireBatchRequestCompleted")
				.withExactArgs(sinon.match.same(oEventInfo).and(sinon.match.has("success", false)))
				.exactly(bBatch ? 1 : 0);
			oModelMock.expects("fireRequestCompleted")
				.withExactArgs(sinon.match.same(oEventInfo).and(sinon.match.has("success", false)))
				.exactly(bBatch ? 0 : 1);

			// code under test
			ODataModel.prototype._processAborted.call(oModel, oRequest, {}, bBatch);
		});
	});

	//*********************************************************************************************
	QUnit.test("_processChange", function (assert) {
		var oContext = {hasSubContexts : function () {}},
			oData = {
				__metadata : {
					deepPath : "~deepPath",
					etag : "~changedETag"
				}
			},
			sETag = "~etag",
			mHeaders = {},
			sKey = "~key",
			oModel = {
				_createRequest : function () {},
				_createRequestUrl : function () {},
				_getEntity : function () {},
				_getHeaders : function () {},
				_getObject : function () {},
				_isTransitionMessagesOnly : function () {},
				_removeReferences : function () {},
				getContext : function () {},
				getETag : function () {},
				mChangedEntities : {
					"~key" : {__metadata : {deepPath : "~deepPath"}}
				},
				sDefaultUpdateMethod : "MERGE",
				oMetadata : {
					_getEntityTypeByPath : function () {},
					_getNavigationPropertyNames : function () {}
				},
				sServiceUrl : "~serviceUrl",
				bUseBatch : "~useBatch"
			},
			oPayload = "~payload",
			oRequest = {requestUri : "~requestUri"},
			oResult,
			sUrl = "~url";

		this.mock(oModel.oMetadata).expects("_getEntityTypeByPath")
			.withExactArgs(sKey)
			.returns("~oEntityType");
		this.mock(oModel).expects("_getObject").withExactArgs("/~key")
			.returns({/* content not relevant for this test */});
		this.mock(oModel).expects("_getEntity").withExactArgs(sKey)
			.returns({__metadata : {etag : "~internalETag"}});
		this.mock(oModel.oMetadata).expects("_getNavigationPropertyNames")
			.withExactArgs("~oEntityType")
			.returns([/* content not relevant for this test */]);
		// withExactArgs() for _removeReferences is not relevant for this test
		this.mock(oModel).expects("_removeReferences")
			.withExactArgs(sinon.match(function (oPayload0) {
				assert.strictEqual(oPayload0.__metadata.etag, "~internalETag");
				return true;
			}))
			.returns(oPayload);
		this.mock(oModel).expects("_getHeaders").withExactArgs().returns(mHeaders);
		this.mock(oModel).expects("_isTransitionMessagesOnly").withExactArgs("~sGroupId").returns(true);
		this.mock(oModel).expects("getETag").withExactArgs(oPayload).returns(sETag);
		this.mock(oModel).expects("getContext").withExactArgs("/" + sKey).returns(oContext);
		this.mock(oModel).expects("_createRequestUrl")
			.withExactArgs("/~key", null, undefined, "~useBatch")
			.returns(sUrl);
		this.mock(oContext).expects("hasSubContexts").withExactArgs().returns("~hasSubContexts");
		this.mock(oModel).expects("_createRequest")
			.withExactArgs(sUrl, "~deepPath", "MERGE",
				sinon.match.same(mHeaders).and(sinon.match.has("sap-messages", "transientOnly")),
				oPayload, sETag, undefined, true, "~hasSubContexts")
			.returns(oRequest);

		// code under test
		oResult = ODataModel.prototype._processChange.call(oModel, sKey, oData, "~sGroupId", undefined);

		assert.strictEqual(oResult, oRequest);
		assert.deepEqual(oResult, {requestUri : "~requestUri"});
	});

	//*********************************************************************************************
	QUnit.test("_processRequest: calls _createAbortedError on abort", function (assert) {
		var fnError = sinon.stub(),
			oModel = {
				oMetadata : {
					loaded : function () {}
				}
			},
			oRequestHandle;

		this.mock(oModel.oMetadata).expects("loaded")
			.withExactArgs()
			.returns({then : function () {/*not relevant*/}});

		// code under test
		oRequestHandle = ODataModel.prototype._processRequest.call(oModel, "~fnProcessRequest",
			fnError, false);

		assert.strictEqual(fnError.called, false);

		this.mock(ODataModel).expects("_createAbortedError").withExactArgs().returns("~oError");

		// code under test
		oRequestHandle.abort();

		assert.ok(fnError.calledOnceWithExactly("~oError"));
	});

	//*********************************************************************************************
	QUnit.test("_writePathCache", function (assert) {
		var oModel = {
				mPathCache : {}
			},
			_writePathCache = ODataModel.prototype._writePathCache;

		// code under test
		_writePathCache.call(oModel, "", "");

		assert.deepEqual(oModel.mPathCache, {});

		// code under test
		_writePathCache.call(oModel, "/Path", "");

		assert.deepEqual(oModel.mPathCache, {});

		// code under test
		_writePathCache.call(oModel, "", "/Canonical");

		assert.deepEqual(oModel.mPathCache, {});

		// code under test
		_writePathCache.call(oModel, "/Deep/Path", "/Canonical");

		assert.deepEqual(oModel.mPathCache, {"/Deep/Path" : {canonicalPath : "/Canonical"}});

		// code under test
		_writePathCache.call(oModel, "/Deep/Path", "/OtherCanonical");

		assert.deepEqual(oModel.mPathCache, {"/Deep/Path" : {canonicalPath : "/OtherCanonical"}});

		// code under test
		_writePathCache.call(oModel, "/Deep/Path2", "/Canonical2");

		assert.deepEqual(oModel.mPathCache, {
			"/Deep/Path" : {canonicalPath : "/OtherCanonical"},
			"/Deep/Path2" : {canonicalPath : "/Canonical2"}
		});

		// code under test
		_writePathCache.call(oModel, "/Canonical1", "/Canonical2");

		assert.deepEqual(oModel.mPathCache, {
			"/Deep/Path" : {canonicalPath : "/OtherCanonical"},
			"/Deep/Path2" : {canonicalPath : "/Canonical2"},
			"/Canonical1" : {canonicalPath : "/Canonical1"}
		});

		// code under test
		_writePathCache.call(oModel, "/FunctionImport", "/Canonical", /*bFunctionImport*/true);

		assert.deepEqual(oModel.mPathCache, {
			"/Deep/Path" : {canonicalPath : "/OtherCanonical"},
			"/Deep/Path2" : {canonicalPath : "/Canonical2"},
			"/Canonical1" : {canonicalPath : "/Canonical1"},
			"/FunctionImport" : {canonicalPath : "/Canonical"}
		});
	});

	//*********************************************************************************************
	QUnit.test("_writePathCache, bUpdateShortenedPaths", function (assert) {
		var oModel = {
				mPathCache : {
					"/Set(42)/toA" : {canonicalPath : "/A(1)"},
					"/Set(42)/toA/toB" : {canonicalPath : "/B(2)"},
					"/A(1)/toB" : {canonicalPath : "/B(2)"} // shortened path with two segments
				}
			};

		// code under test
		ODataModel.prototype._writePathCache.call(oModel, "/Set(42)/toA/toB", "/B(77)",
			/*bFunctionImport*/undefined, /*bUpdateShortenedPaths*/true);

		assert.deepEqual(oModel.mPathCache, {
			"/Set(42)/toA" : {canonicalPath : "/A(1)"},
			"/Set(42)/toA/toB" : {canonicalPath : "/B(77)"},
			"/A(1)/toB" : {canonicalPath : "/B(77)"}
		});

		// multiple shortened paths for the given deep path
		oModel.mPathCache = {
			"/Set(42)/toA" : {canonicalPath : "/A(1)"},
			"/Set(42)/toA/toB" : {canonicalPath : "/B(2)"},
			"/Set(42)/toA/toB/toC" : {canonicalPath : "/C(3)"},
			"/A(1)/toB/toC" : {canonicalPath : "/C(3)"}, // shortened path with three segments
			"/B(2)/toC" : {canonicalPath : "/C(3)"} // shortened path with two segments
		};

		// code under test
		ODataModel.prototype._writePathCache.call(oModel, "/Set(42)/toA/toB/toC", "/C(77)",
			/*bFunctionImport*/undefined, /*bUpdateShortenedPaths*/true);

		assert.deepEqual(oModel.mPathCache, {
			"/Set(42)/toA" : {canonicalPath : "/A(1)"},
			"/Set(42)/toA/toB" : {canonicalPath : "/B(2)"},
			"/Set(42)/toA/toB/toC" : {canonicalPath : "/C(77)"},
			"/A(1)/toB/toC" : {canonicalPath : "/C(77)"},
			"/B(2)/toC" : {canonicalPath : "/C(77)"}
		});

		// two shortened paths for the given deep path, but the cache key for one of them does not
		// exist in the path cache => do not write it
		oModel.mPathCache = {
			"/Set(42)/toA" : {canonicalPath : "/A(1)"},
			"/Set(42)/toA/toB" : {canonicalPath : "/B(2)"},
			"/Set(42)/toA/toB/toC" : {canonicalPath : "/C(3)"},
			"/A(1)/toB/toC" : {canonicalPath : "/C(3)"} // shortened path with three segments
			// "/B(2)/toC" : {canonicalPath : "/C(3)"} // shortened path with two segments
		};

		// code under test
		ODataModel.prototype._writePathCache.call(oModel, "/Set(42)/toA/toB/toC", "/C(77)",
			/*bFunctionImport*/undefined, /*bUpdateShortenedPaths*/true);

		assert.deepEqual(oModel.mPathCache, {
			"/Set(42)/toA" : {canonicalPath : "/A(1)"},
			"/Set(42)/toA/toB" : {canonicalPath : "/B(2)"},
			"/Set(42)/toA/toB/toC" : {canonicalPath : "/C(77)"},
			"/A(1)/toB/toC" : {canonicalPath : "/C(77)"}
		});

		// two shortened paths for the given deep path, but one does not exist in cache
		oModel.mPathCache = {
			"/Set(42)/toA" : {canonicalPath : "/A(1)"},
			// "/Set(42)/toA/toB" : {canonicalPath : "/B(2)"},
			"/Set(42)/toA/toB/toC" : {canonicalPath : "/C(3)"},
			"/A(1)/toB/toC" : {canonicalPath : "/C(3)"} // shortened path with three segments
			// "/B(2)/toC" : {canonicalPath : "/C(3)"} // shortened path with two segments
		};

		// code under test
		ODataModel.prototype._writePathCache.call(oModel, "/Set(42)/toA/toB/toC", "/C(77)",
			/*bFunctionImport*/undefined, /*bUpdateShortenedPaths*/true);

		assert.deepEqual(oModel.mPathCache, {
			"/Set(42)/toA" : {canonicalPath : "/A(1)"},
			"/Set(42)/toA/toB/toC" : {canonicalPath : "/C(77)"},
			"/A(1)/toB/toC" : {canonicalPath : "/C(77)"}
		});
	});

	//*********************************************************************************************
	[undefined, "/canonicalParent/toChild"].forEach(function (sPathFromCanonicalParent, i) {
		QUnit.test("_importData for function import, " + i, function (assert) {
			var mChangedEntities = {},
				oData = {},
				oModel = {
					_getEntity : function () {},
					_getKey : function () {},
					hasContext : function () {},
					resolveFromCache : function () {},
					_updateChangedEntity : function () {},
					_writePathCache : function () {}
				},
				oModelMock = this.mock(oModel);

			oModelMock.expects("_getKey").withExactArgs(sinon.match.same(oData)).returns("key");
			oModelMock.expects("_getEntity").withExactArgs("key").returns("entry");
			oModelMock.expects("hasContext").withExactArgs("/key").returns(false);
			oModelMock.expects("_updateChangedEntity").withExactArgs("key", "entry");
			oModelMock.expects("resolveFromCache").withExactArgs("sDeepPath").returns("/key");
			// test that bFunctionImport is propagated to _writePathCache
			oModelMock.expects("_writePathCache").withExactArgs("/key", "/key", "bFunctionImport");
			oModelMock.expects("_writePathCache").withExactArgs("sPath", "/key", "bFunctionImport");
			oModelMock.expects("_writePathCache").withExactArgs("sDeepPath", "/key", "bFunctionImport",
				/*bUpdateShortenedPaths*/true);
			if (sPathFromCanonicalParent) {
				oModelMock.expects("_writePathCache")
					.withExactArgs(sPathFromCanonicalParent, "/key", "bFunctionImport");
			}

			// the parameter oResponse is unused in this test as there is no array or navigation
			// properties in the data nor are there bindable response headers
			// the parameter sKey is unused in this test as it is always unset in non-recursive calls to
			// _importData

			// code under test
			ODataModel.prototype._importData.call(oModel, oData, mChangedEntities,
				/*oResponse*/ undefined, {/*oRequest*/}, "sPath", "sDeepPath", /*sKey*/ undefined,
				"bFunctionImport", sPathFromCanonicalParent);

			assert.ok(mChangedEntities["key"]);
		});
	});

	//*********************************************************************************************
	QUnit.test("_importData for data with 0..1 navigation properties", function (assert) {
		var mChangedEntities = {},
			oData = {
				n0 : {
					__metadata : {
						uri : "uri0"
					}
				}
			},
			oEntry = {},
			oModel = {
				_getEntity : function () {},
				_getKey : function () {},
				_importData : function () {}, // used by recursion
				_updateChangedEntity : function () {},
				_writePathCache : function () {},
				hasContext : function () {},
				resolveFromCache : function () {}
			},
			oModelMock = this.mock(oModel);

		oModelMock.expects("_getKey").withExactArgs(sinon.match.same(oData)).returns("key");
		oModelMock.expects("_getEntity").withExactArgs("key").returns(oEntry);
		// recursive call for importing navigation property data
		oModelMock.expects("_importData")
			.withExactArgs(sinon.match.same(oData.n0), sinon.match.same(mChangedEntities),
				"oResponse", /*oRequest*/undefined, "sPath/n0", "sDeepPath/n0", undefined, false,
				"/key/n0", "bSideEffects")
			.returns("oResult");
		oModelMock.expects("hasContext").withExactArgs("/key").returns(false);
		oModelMock.expects("_updateChangedEntity").withExactArgs("key", sinon.match.same(oEntry));
		oModelMock.expects("resolveFromCache").withExactArgs("sDeepPath").returns("/key");
		// test that bFunctionImport is propagated to _writePathCache
		oModelMock.expects("_writePathCache").withExactArgs("/key", "/key", "bFunctionImport");
		oModelMock.expects("_writePathCache").withExactArgs("sPath", "/key", "bFunctionImport");
		oModelMock.expects("_writePathCache").withExactArgs("sDeepPath", "/key", "bFunctionImport",
			/*bUpdateShortenedPaths*/true);

		// code under test
		ODataModel.prototype._importData.call(oModel, oData, mChangedEntities, "oResponse",
			{/*oRequest*/}, "sPath", "sDeepPath", /*sKey*/ undefined, "bFunctionImport", undefined,
			 "bSideEffects");

		assert.strictEqual(oEntry.n0.__ref, "oResult");

		assert.ok(mChangedEntities["key"]);
	});

	//*********************************************************************************************
	[true, false].forEach(function (bSideEffects) {
		var sTitle = "_importData: data with 0..n navigation property, bSideEffects=" + bSideEffects;

		QUnit.test(sTitle, function (assert) {
			var mChangedEntities = {},
				oData = {
					toN : {
						results : [/*not relevant*/]
					}
				},
				oEntry = {},
				oModel = {
					aSideEffectCleanUpFunctions : [],
					_getEntity : function () {},
					_getKey : function () {},
					_importData : function () {}, // used by recursion
					_updateChangedEntity : function () {},
					_writePathCache : function () {},
					hasContext : function () {},
					resolveFromCache : function () {}
				},
				aNavigationPropertyData = [],
				oModelMock = this.mock(oModel);

			oModelMock.expects("_getKey").withExactArgs(sinon.match.same(oData)).returns("key");
			oModelMock.expects("_getEntity").withExactArgs("key").returns(oEntry);
			// recursive call for importing navigation property data
			oModelMock.expects("_importData")
				.withExactArgs(sinon.match.same(oData.toN), sinon.match.same(mChangedEntities),
					"oResponse", /*oRequest*/undefined, "sPath/toN", "sDeepPath/toN", undefined, false,
					"/key/toN", bSideEffects)
				.returns(aNavigationPropertyData);
			oModelMock.expects("hasContext").withExactArgs("/key").returns(false);
			oModelMock.expects("_updateChangedEntity").withExactArgs("key", sinon.match.same(oEntry));
			oModelMock.expects("resolveFromCache").withExactArgs("sDeepPath").returns("/key");
			oModelMock.expects("_writePathCache").withExactArgs("/key", "/key", "bFunctionImport");
			oModelMock.expects("_writePathCache").withExactArgs("sPath", "/key", "bFunctionImport");
			oModelMock.expects("_writePathCache").withExactArgs("sDeepPath", "/key", "bFunctionImport",
				/*bUpdateShortenedPaths*/true);

			assert.strictEqual(
				// code under test
				ODataModel.prototype._importData.call(oModel, oData, mChangedEntities, "oResponse",
					{/*oRequest*/}, "sPath", "sDeepPath", /*sKey*/undefined, "bFunctionImport",
					undefined, bSideEffects),
				"key");

			assert.strictEqual(oEntry.toN.__list, aNavigationPropertyData);
			if (bSideEffects) {
				assert.strictEqual(aNavigationPropertyData.sideEffects, true);
				assert.deepEqual(oModel.aSideEffectCleanUpFunctions.length, 1);
				assert.strictEqual(typeof oModel.aSideEffectCleanUpFunctions[0], "function");
				oModel.aSideEffectCleanUpFunctions[0]();
				assert.notOk(oEntry.hasOwnProperty("toN"));
			} else {
				assert.strictEqual(aNavigationPropertyData.hasOwnProperty("sideEffects"), false);
				assert.deepEqual(oModel.aSideEffectCleanUpFunctions, []);
			}
			assert.ok(mChangedEntities["key"]);
		});
	});

	//*********************************************************************************************
	QUnit.test("_importData: collection; passes bSideEffects", function (assert) {
		var oEntity0 = {},
			oEntity1 = {},
			oData = {
				results : [oEntity0, oEntity1]
			},
			oModel = {
				_getKey : function () {},
				_importData : function () {} // used by recursion
			},
			oModelMock = this.mock(oModel);

		oModelMock.expects("_getKey").withExactArgs(sinon.match.same(oEntity0)).returns("key0");
		oModelMock.expects("_importData")
			.withExactArgs(sinon.match.same(oEntity0), "mChangedEntities", "oResponse",
				/*oRequest*/undefined, "/foo", "sDeepPath", "key0", /*bFunctionImport*/undefined,
				/*sPathFromCanonicalParent*/undefined, "bSideEffects")
			.returns("key0");
		oModelMock.expects("_getKey").withExactArgs(sinon.match.same(oEntity1)).returns("key1");
		oModelMock.expects("_importData")
			.withExactArgs(sinon.match.same(oEntity1), "mChangedEntities", "oResponse",
				/*oRequest*/undefined, "/foo", "sDeepPath", "key1", /*bFunctionImport*/undefined,
				/*sPathFromCanonicalParent*/undefined, "bSideEffects")
			.returns("key1");

		// code under test
		assert.deepEqual(
			ODataModel.prototype._importData.call(oModel, oData, "mChangedEntities", "oResponse",
				{/*oRequest*/}, "/foo/ToNNavigationProperty", "sDeepPath", "sKey",
				"bFunctionImport", "sPathFromCanonicalParent", "bSideEffects"),
			["key0", "key1"]);
	});

	//*********************************************************************************************
	QUnit.test("_importData: handling of preliminary contexts", function (assert) {
		var fnCallAfterUpdate,
			mChangedEntities = {},
			oContext = {
				isPreliminary : function () {},
				setPreliminary : function () {},
				setUpdated : function () {}
			},
			oContextMock = this.mock(oContext),
			oData = {},
			oModel = {
				_getEntity : function () {},
				_getKey : function () {},
				_updateChangedEntity : function () {},
				_writePathCache : function () {},
				callAfterUpdate : function () {},
				getContext : function () {},
				hasContext : function () {},
				resolveFromCache : function () {}
			},
			oModelMock = this.mock(oModel);

		oModelMock.expects("_getKey").withExactArgs(sinon.match.same(oData)).returns("key");
		oModelMock.expects("_getEntity").withExactArgs("key").returns("entry");
		oModelMock.expects("hasContext").withExactArgs("/key").returns(true);
		oModelMock.expects("getContext").withExactArgs("/key").returns(oContext);
		oContextMock.expects("isPreliminary").withExactArgs().returns(true);
		oContextMock.expects("setUpdated").withExactArgs(true);
		oModelMock.expects("callAfterUpdate").callsFake(function (fnCallAfterUpdate0) {
			fnCallAfterUpdate = fnCallAfterUpdate0;
		});
		oContextMock.expects("setPreliminary").withExactArgs(false);
		oModelMock.expects("getContext").withExactArgs("/key").returns(oContext);
		oModelMock.expects("_updateChangedEntity").withExactArgs("key", "entry");
		oModelMock.expects("resolveFromCache").withExactArgs("sDeepPath").returns("canonicalPath");
		oModelMock.expects("_writePathCache").withExactArgs("sPath", "/key", undefined);
		oModelMock.expects("_writePathCache").withExactArgs("sDeepPath", "/key", undefined, true);

		// code under test
		ODataModel.prototype._importData.call(oModel, oData, mChangedEntities,
			/*oResponse; not relevant*/ undefined, {/*oRequest*/}, "sPath", "sDeepPath");

		assert.strictEqual(mChangedEntities["key"], true);

		oContextMock.expects("setUpdated").withExactArgs(false);

		// code under test: simulate _processAfterUpdate
		fnCallAfterUpdate();
	});

	//*********************************************************************************************
	[
		{cleanupAfterCreateCalled : true, request : {created : true, key : "requestKey"}},
		{cleanupAfterCreateCalled : false, request : {key : "requestKey"}},
		{cleanupAfterCreateCalled : false, request : {created : true}}
	].forEach(function (oFixture, i) {
		QUnit.test("_importData: cleanup after create, #" + i, function (assert) {
			var mChangedEntities = {},
				oData = {},
				oModel = {
					_addEntity : function () {},
					_cleanupAfterCreate : function () {},
					_getEntity : function () {},
					_getKey : function () {},
					_updateChangedEntity : function () {},
					_writePathCache : function () {},
					hasContext : function () {},
					resolveFromCache : function () {}
				},
				oModelMock = this.mock(oModel),
				oRequest = oFixture.request;

			oModelMock.expects("_getKey").withExactArgs(sinon.match.same(oData)).returns("key");
			oModelMock.expects("_getEntity").withExactArgs("key").returns(undefined);
			oModelMock.expects("_addEntity").withExactArgs(sinon.match.same(oData)).returns("key");
			oModelMock.expects("hasContext").withExactArgs("/key").returns(false);
			oModelMock.expects("_cleanupAfterCreate")
				.withExactArgs(sinon.match.same(oRequest), "key")
				.exactly(oFixture.cleanupAfterCreateCalled ? 1 : 0);
			oModelMock.expects("_updateChangedEntity").withExactArgs("key", sinon.match.same(oData));
			oModelMock.expects("resolveFromCache").withExactArgs("sDeepPath").returns("canonicalPath");
			oModelMock.expects("_writePathCache").withExactArgs("sPath", "/key", undefined);
			oModelMock.expects("_writePathCache").withExactArgs("sDeepPath", "/key", undefined, true);

			// code under test
			ODataModel.prototype._importData.call(oModel, oData, mChangedEntities,
				/*oResponse; not relevant*/ undefined, oRequest, "sPath", "sDeepPath");

			assert.strictEqual(mChangedEntities["key"], true);
		});
	});

	//*********************************************************************************************
	QUnit.test("_importData: recursive call", function (assert) {
		var mChangedEntities = {},
			oData = {n0 : {}},
			oEntry = {},
			oModel = {
				_getEntity : function () {},
				_getKey : function () {},
				_updateChangedEntity : function () {},
				_writePathCache : function () {},
				hasContext : function () {},
				resolveFromCache : function () {}
			},
			oModelMock = this.mock(oModel);

		oModelMock.expects("_getKey").withExactArgs(sinon.match.same(oData.n0)).returns("n0key");
		oModelMock.expects("_getEntity").withExactArgs("n0key").returns(oEntry);
		oModelMock.expects("hasContext").withExactArgs("/n0key").returns(false);
		oModelMock.expects("_updateChangedEntity").withExactArgs("n0key", sinon.match.same(oEntry));
		oModelMock.expects("resolveFromCache").withExactArgs("sDeepPath/n0").returns("/n0key");
		oModelMock.expects("_writePathCache").withExactArgs("/n0key", "/n0key", false);
		oModelMock.expects("_writePathCache").withExactArgs("sPath/n0", "/n0key", false);
		oModelMock.expects("_writePathCache").withExactArgs("sDeepPath/n0", "/n0key", false, true);
		oModelMock.expects("_writePathCache").withExactArgs("/key/n0", "/n0key", false);

		// code under test
		ODataModel.prototype._importData.call(oModel, oData.n0, mChangedEntities, "oResponse",
			/*oRequest*/undefined, "sPath/n0", "sDeepPath/n0", /*sKey*/ undefined,
			/*bFunctionImport*/false, "/key/n0", "bSideEffects");

		assert.ok(mChangedEntities["n0key"]);
	});

	//*********************************************************************************************
	["requestKey", undefined].forEach(function (sRequestKey) {
		[
			{entityType : "entityType", isFunction : "isFunction"},
			undefined
		].forEach(function (oEntityType) {
			["POST", "GET"].forEach(function (sMethod) {
		var sTitle = "_processSuccess for function import: method=" + sMethod + ", key=" + sRequestKey
				+ ", " + (oEntityType ? "with" : "without") + " entity type";

		QUnit.test(sTitle, function (assert) {
			var mEntityTypes = {},
				aRequests = [],
				oModel = {
					mChangedEntities : {},
					_createEventInfo : function () {},
					_decreaseDeferredRequestCount : function () {},
					decreaseLaundering : function () {},
					fireRequestCompleted : function () {},
					getDeepPathForCanonicalPath : function () {},
					_getEntity : function () {},
					_importData : function () {},
					oMetadata : {
						_getEntityTypeByPath : function () {}
					},
					_normalizePath : function () {},
					_parseResponse : function () {},
					_removeEntity : function () {},
					sServiceUrl : "/service/",
					_updateETag : function () {}
				},
				oModelMock = this.mock(oModel),
				oRequest = {
					data : "requestData",
					deepPath : "deepPath",
					functionTarget : "functionTarget",
					functionMetadata : "functionMetadata",
					key : sRequestKey,
					method : sMethod,
					requestUri : "/service/path"
				},
				oResponse = {
					data : {
						_metadata : {}
					},
					_imported : false,
					statusCode : 200
				},
				bSuccess;

			if (sRequestKey) {
				oModel.mChangedEntities[sRequestKey] = "~functionParameterObject";
			}
			oModelMock.expects("_normalizePath").withExactArgs("/path").returns("normalizedPath");
			this.mock(oModel.oMetadata).expects("_getEntityTypeByPath").withExactArgs("normalizedPath")
				.returns(oEntityType);
			oModelMock.expects("_normalizePath")
				.withExactArgs("/path", undefined, /*bCanonical*/ !oEntityType)
				.returns("normalizedCannonicalPath");
			oModelMock.expects("decreaseLaundering")
				.withExactArgs("normalizedCannonicalPath","requestData");
			oModelMock.expects("_decreaseDeferredRequestCount")
				.withExactArgs(sinon.match.same(oRequest));
			oModelMock.expects("getDeepPathForCanonicalPath")
				.withExactArgs("functionTarget")
				.returns(undefined);
			// test that bFunctionImport is propagated to _importData
			if (sRequestKey) {
				oModelMock.expects("_importData").withExactArgs(oResponse.data,
				/*mLocalGetEntities*/ {}, sinon.match.same(oResponse), sinon.match.same(oRequest),
				/*sPath*/ undefined, /*sDeepPath*/ undefined, /*sKey*/ undefined,
				oEntityType && "isFunction", /*sPathFromCanonicalParent*/undefined,
				/*bSideEffects*/undefined);
			} else {
				oModelMock.expects("_importData").withExactArgs(oResponse.data,
				/*mLocalGetEntities*/ {}, sinon.match.same(oResponse), sinon.match.same(oRequest),
				"normalizedCannonicalPath", /*sDeepPath*/"functionTarget", /*sKey*/ undefined,
				oEntityType && "isFunction", /*sPathFromCanonicalParent*/undefined,
				/*bSideEffects*/undefined);
			}
			oModelMock.expects("_getEntity").withExactArgs(sRequestKey).returns({__metadata : {}});
			oModelMock.expects("_removeEntity").withExactArgs(sRequestKey).never();
			oModelMock.expects("_parseResponse")
				.withExactArgs(sinon.match.same(oResponse), sinon.match.same(oRequest),
				/*mLocalGetEntities*/ {}, /*mLocalChangeEntities*/ {});
			oModelMock.expects("_updateETag")
				.withExactArgs(sinon.match.same(oRequest), sinon.match.same(oResponse));
			oModelMock.expects("_createEventInfo")
				.withExactArgs(sinon.match.same(oRequest), sinon.match.same(oResponse),
					sinon.match.same(aRequests))
				.returns("oEventInfo");
			oModelMock.expects("fireRequestCompleted").withExactArgs("oEventInfo");

			// code under test
			bSuccess = ODataModel.prototype._processSuccess.call(oModel, oRequest, oResponse,
				/*fnSuccess*/ undefined, /*mGetEntities*/ {}, /*mChangeEntities*/ {}, mEntityTypes,
				/*bBatch*/ false, aRequests);

			assert.strictEqual(bSuccess, true);
			assert.deepEqual(mEntityTypes, oEntityType ? {entityType : true} : {});
			assert.strictEqual(oModel.mChangedEntities[sRequestKey], undefined);
			assert.strictEqual(oResponse.$reported, true);
		});
			});
		});
	});
	//TODO refactor ODataModel#mPathCache to a simple map path -> canonical path instead of map
	// path -> object with single property 'canonicalPath'

	//*********************************************************************************************
	[
		{$reported : undefined, callParseResponse : true},
		{$reported : false, callParseResponse : true},
		{$reported : true, callParseResponse : false}
	].forEach(function (oFixture, i) {
		var sTitle = "_processSuccess: don't report messages twice if they are already reported; passes"
				+ " sideEffects to _importData, #" + i;

		QUnit.test(sTitle, function (assert) {
			var oEntityType = {},
				mEntityTypes = {},
				oModel = {
					oMetadata : {
						_getEntityTypeByPath : function () {}
					},
					sServiceUrl : "/service/",
					_createEventInfo : function () {},
					_decreaseDeferredRequestCount : function () {},
					_getEntity : function () {},
					_importData : function () {},
					_normalizePath : function () {},
					_parseResponse : function () {},
					_updateETag : function () {},
					decreaseLaundering : function () {},
					fireRequestCompleted : function () {}
				},
				oModelMock = this.mock(oModel),
				oRequest = {
					data : "requestData",
					requestUri : "/service/path",
					sideEffects : "~sideEffects"
				},
				aRequests = [],
				oResponse = {
					$reported : oFixture.$reported,
					data : {},
					statusCode : 200
				};

			oModelMock.expects("_normalizePath").withExactArgs("/path").returns("normalizedPath");
			this.mock(oModel.oMetadata).expects("_getEntityTypeByPath")
				.withExactArgs("normalizedPath")
				.returns(oEntityType);
			oModelMock.expects("_normalizePath")
				.withExactArgs("/path", undefined, true)
				.returns("normalizedCanonicalPath");
			oModelMock.expects("decreaseLaundering")
				.withExactArgs("normalizedCanonicalPath","requestData");
			oModelMock.expects("_decreaseDeferredRequestCount")
				.withExactArgs(sinon.match.same(oRequest));
			oModelMock.expects("_importData")
				.withExactArgs(oResponse.data, /*mLocalGetEntities*/ {}, sinon.match.same(oResponse),
					sinon.match.same(oRequest), "normalizedCanonicalPath", /*sDeepPath*/undefined,
					/*sKey*/undefined, /*bFunctionImport*/undefined,
					/*sPathFromCanonicalParent*/undefined, "~sideEffects");
			oModelMock.expects("_getEntity").withExactArgs(undefined).returns(undefined);
			oModelMock.expects("_parseResponse")
				.withExactArgs(sinon.match.same(oResponse), sinon.match.same(oRequest),
					/*mLocalGetEntities*/ {}, /*mLocalChangeEntities*/ {})
				.exactly(oFixture.callParseResponse ? 1 : 0);
			oModelMock.expects("_updateETag")
				.withExactArgs(sinon.match.same(oRequest), sinon.match.same(oResponse));
			oModelMock.expects("_createEventInfo")
				.withExactArgs(sinon.match.same(oRequest), sinon.match.same(oResponse),
					sinon.match.same(aRequests))
				.returns("oEventInfo");
			oModelMock.expects("fireRequestCompleted").withExactArgs("oEventInfo");

			// code under test
			ODataModel.prototype._processSuccess.call(oModel, oRequest, oResponse,
				/*fnSuccess*/ undefined, /*mGetEntities*/ {}, /*mChangeEntities*/ {}, mEntityTypes,
				/*bBatch*/ false, aRequests);
		});
	});

	//*********************************************************************************************
	[204, "204", 205, "205"].forEach(function (vStatusCode, i){
		QUnit.test("_processSuccess: _updateChangedEntity is called correctly, #" + i, function (assert) {
			var mEntityTypes = {},
				oModel = {
					oMetadata : {
						_getEntityTypeByPath : function () {}
					},
					sServiceUrl : "/service/",
					_createEventInfo : function () {},
					_decreaseDeferredRequestCount : function () {},
					_getEntity : function () {},
					_normalizePath : function () {},
					_parseResponse : function () {},
					_updateChangedEntity : function () {},
					_updateETag : function () {},
					decreaseLaundering : function () {},
					fireRequestCompleted : function () {}
				},
				oModelMock = this.mock(oModel),
				oRequest = {
					data : "requestData",
					key : "key",
					requestUri : "/service/path"
				},
				oResponse = {statusCode : vStatusCode};

			oModelMock.expects("_normalizePath").withExactArgs("/path").returns("normalizedPath");
			this.mock(oModel.oMetadata).expects("_getEntityTypeByPath")
				.withExactArgs("normalizedPath")
				.returns({/*oEntityType*/});
			oModelMock.expects("_normalizePath")
				.withExactArgs("/path", undefined, true)
				.returns("/normalizedCanonicalPath");
			oModelMock.expects("decreaseLaundering")
				.withExactArgs("/normalizedCanonicalPath","requestData");
			oModelMock.expects("_decreaseDeferredRequestCount")
				.withExactArgs(sinon.match.same(oRequest));
			oModelMock.expects("_getEntity").withExactArgs("key").returns({__metadata : {}});
			oModelMock.expects("_updateChangedEntity")
				.withExactArgs("normalizedCanonicalPath", "requestData");
			oModelMock.expects("_parseResponse")
				.withExactArgs(sinon.match.same(oResponse), sinon.match.same(oRequest),
					/*mLocalGetEntities*/ {}, {normalizedCanonicalPath : sinon.match.same(oRequest)});
			oModelMock.expects("_updateETag")
				.withExactArgs(sinon.match.same(oRequest), sinon.match.same(oResponse));
			oModelMock.expects("_createEventInfo")
				.withExactArgs(sinon.match.same(oRequest), sinon.match.same(oResponse), "aRequests")
				.returns("oEventInfo");
			oModelMock.expects("fireRequestCompleted").withExactArgs("oEventInfo");

			// code under test
			ODataModel.prototype._processSuccess.call(oModel, oRequest, oResponse,
				/*fnSuccess*/ undefined, /*mGetEntities*/ {}, /*mChangeEntities*/ {}, mEntityTypes,
				/*bBatch*/ false, "aRequests");
		});
	});

	//*********************************************************************************************
	[{
		functionMetadata : false,
		headers : {location : "/service/new/function/target"},
		result : {
			// no changes: no functionMetadata given
			deepPath : "/deep/path",
			functionTarget : "/function/target"
		}
	}, {
		functionMetadata : true,
		headers : undefined,
		result : {
			// no headers given; no deepPath calculation; deepPath is set to initial functionTarget
			deepPath : "/function/target",
			functionTarget : "/function/target"
		}
	}, {
		functionMetadata : true,
		headers : {},
		result : {
			// no headers given; no deepPath calculation; deepPath is set to initial functionTarget
			deepPath : "/function/target",
			functionTarget : "/function/target"
		}
	}, {
		functionMetadata : true,
		headers : {location : "/service/new/function/target"},
		normalizeKey : {
			input : "/new/function/target",
			output : "/normalized/function/target"
		},
		result : {
			// functionTarget is updated by the new canonical path sliced out of locationHeader;
			// locationHeader and functionTarget do not match -> no deep path calculation; deepPath is
			// set to updated functionTarget
			deepPath : "/normalized/function/target",
			functionTarget : "/normalized/function/target"
		}
	}, {
		functionMetadata : true,
		headers : {location : "/http/service/new/function/target"},
		normalizeKey : {
			input : "/new/function/target",
			output : "/normalized/function/target"
		},
		result : {
			// functionTarget is updated by the new canonical path sliced out of locationHeader;
			// oModel.sServiceUrl is not a starting position of the locationHeader;
			// locationHeader and functionTarget do not match -> no deep path calculation; deepPath is
			// set to updated functionTarget
			deepPath : "/normalized/function/target",
			functionTarget : "/normalized/function/target"
		}
	}, {
		getDeepPathForCanonicalPath : {
			inputParam : "/function/target",
			result : undefined
		},
		functionMetadata : true,
		headers : {location : "/service/function/target"},
		normalizeKey : {
			input : "/function/target",
			output : "/function/target"
		},
		result : {
			// deepPath cannot be updated until getDeepPathForCanonicalPath returns a value; deepPath is
			// set to functionTarget which is updated by the calculated canonical path
			deepPath : "/function/target",
			functionTarget : "/function/target"
		}
	}, {
		getDeepPathForCanonicalPath : {
			inputParam : "/function/target",
			result : "/new/deep/path"
		},
		functionMetadata : true,
		headers : {location : "/service/function/target"},
		normalizeKey : {
			input : "/function/target",
			output : "/function/target"
		},
		result : {
			// deepPath and functionTarget are updated
			deepPath : "/new/deep/path",
			functionTarget : "/function/target"
		}
	}, {
		functionMetadata : true,
		headers : {location : "/otherservice/function/target"},
		result : {
			// locationHeader does not contain oModel.sServiceUrl; no canonical path and no deepPath can
			// be calculated; deepPath is set to initial functionTarget
			deepPath : "/function/target",
			functionTarget : "/function/target"
		}
	}, {
		adjustDeepPath : {
			inputDeepPath : "/function/target",
			mock : function () {}
		},
		functionMetadata : true,
		headers : undefined,
		result : {
			// deepPath is updated by calling adjustDeepPath; parameter mParameters.deepPath is taken
			// from oRequest.functionTarget; no prior calculation since headers are not given
			deepPath : "/correct/deep/path",
			functionTarget : "/function/target"
		}
	}, {
		adjustDeepPath : {
			inputDeepPath : "/different/function/target",
			mock : function () {}
		},
		contentID2KeyAndDeepPath : {},
		functionMetadata : true,
		headers : {location : "/service/different/function/target"},
		normalizeKey : {
			input : "/different/function/target",
			output : "/different/function/target"
		},
		result : {
			// deepPath is updated by calling adjustDeepPath; parameter mParameters.deepPath is taken
			// from sCanonicalPath (oRequest.functionTarget) which is sliced out of the headers location
			deepPath : "/correct/deep/path",
			functionTarget : "/different/function/target"
		}
	}, {
		adjustDeepPath : {
			inputDeepPath : "/new/deep/path",
			mock : function () {}
		},
		contentID : "~contentID",
		contentID2KeyAndDeepPath : {
			"~contentID" : {
				deepPath : "~oldDeepPath",
				key : "~key"
			}
		},
		getDeepPathForCanonicalPath : {
			inputParam : "/function/target",
			result : "/new/deep/path"
		},
		functionMetadata : true,
		headers : {location : "/service/function/target"},
		normalizeKey : {
			input : "/function/target",
			output : "/function/target"
		},
		result : {
			// deepPath is updated by calling adjustDeepPath; parameter mParameters.deepPath is taken
			// from sDeepPath which is calculated using getDeepPathForCanonicalPath
			deepPath : "/correct/deep/path",
			functionTarget : "/function/target"
		}
	}, {
		getDeepPathForCanonicalPath : {
			inputParam : "/function/target",
			result : "/new/deep/path"
		},
		functionMetadata : true,
		headers : {},
		result : {
			// In case no location header is provided, the deepPath has to be calculated based on the
			// function target
			deepPath : "/new/deep/path",
			functionTarget : "/function/target"
		}
	}].forEach(function (oFixture, i) {
		var sTitle = "_processSuccess for function import: update deepPath/functionTarget, " + i;

		QUnit.test(sTitle, function (assert) {
			var oModel = {
					oMetadata : {
						_getEntityTypeByPath : function () {}
					},
					sServiceUrl : "/service",
					_createEventInfo : function () {},
					_decreaseDeferredRequestCount : function () {},
					_getEntity : function () {},
					_normalizePath : function () {},
					_parseResponse : function () {},
					_updateETag : function () {},
					decreaseLaundering : function () {},
					fireRequestCompleted : function () {},
					getDeepPathForCanonicalPath : function () {}
				},
				oModelMock = this.mock(oModel),
				mParameters,
				oRequest = {
					adjustDeepPath : oFixture.adjustDeepPath && oFixture.adjustDeepPath.mock,
					contentID : oFixture.contentID,
					data : "requestData",
					deepPath : "/deep/path",
					functionMetadata : oFixture.functionMetadata,
					functionTarget : "/function/target",
					requestUri : "/service/path"
				},
				oResponse = {
					data : {
						_metadata : {}
					},
					headers : oFixture.headers,
					_imported : true
				};

			oModelMock.expects("_normalizePath").withExactArgs("/path").returns("normalizedPath0");
			this.mock(oModel.oMetadata).expects("_getEntityTypeByPath").withExactArgs("normalizedPath0")
				.returns("isFunction");
			oModelMock.expects("_normalizePath").withExactArgs("/path", undefined, true)
				.returns("normalizedPath1");
			oModelMock.expects("decreaseLaundering").withExactArgs("normalizedPath1", "requestData");
			oModelMock.expects("_decreaseDeferredRequestCount")
				.withExactArgs(sinon.match.same(oRequest));
			if (oFixture.normalizeKey) {
				this.mock(ODataUtils).expects("_normalizeKey")
					.withExactArgs(oFixture.normalizeKey.input)
					.returns(oFixture.normalizeKey.output);
			} else {
				this.mock(ODataUtils).expects("_normalizeKey").never();
			}
			if (oFixture.getDeepPathForCanonicalPath) {
				oModelMock.expects("getDeepPathForCanonicalPath")
					.withExactArgs(oFixture.getDeepPathForCanonicalPath.inputParam)
					.returns(oFixture.getDeepPathForCanonicalPath.result);
			}
			if (oFixture.adjustDeepPath) {
				this.mock(oRequest).expects("adjustDeepPath")
					.withExactArgs(sinon.match(function (mParameters0) {
						mParameters = mParameters0;
						return true;
					}))
					.returns("/correct/deep/path");
			}
			oModelMock.expects("_getEntity").withExactArgs(undefined).returns({__metadata : {}});
			oModelMock.expects("_parseResponse").withExactArgs(oResponse, oRequest, {}, {});
			oModelMock.expects("_updateETag").withExactArgs(oRequest, oResponse);
			oModelMock.expects("_createEventInfo").withExactArgs(oRequest, oResponse, "aRequests")
				.returns("oEventInfo");
			oModelMock.expects("fireRequestCompleted").withExactArgs("oEventInfo");

			// code under test
			ODataModel.prototype._processSuccess.call(oModel, oRequest, oResponse,
				/*fnSuccess*/ undefined, /*mGetEntities*/ {}, /*mChangeEntities*/ {},
				/*mEntityTypes*/ {}, /*bBatch*/ false, "aRequests", oFixture.contentID2KeyAndDeepPath);

			assert.strictEqual(oRequest.deepPath, oFixture.result.deepPath);
			assert.strictEqual(oRequest.functionTarget, oFixture.result.functionTarget);
			assert.strictEqual(oResponse.$reported, true);
			if (oFixture.adjustDeepPath) {
				assert.strictEqual(mParameters.deepPath, oFixture.adjustDeepPath.inputDeepPath);
				// $reported has been added after cloning the response
				assert.strictEqual(mParameters.response.$reported, undefined);
				mParameters.response.$reported = true;
				assert.deepEqual(mParameters.response, oResponse);
				assert.notStrictEqual(mParameters.response, oResponse);
				// mParameters.response is a deep copy
				mParameters.response.data.foo = "bar";
				assert.notDeepEqual(mParameters.response, oResponse);
			}
			if (oFixture.contentID) {
				assert.deepEqual(oFixture.contentID2KeyAndDeepPath, {
					"~contentID" : {
						deepPath : oFixture.result.deepPath,
						key : "~key"
					}
				});
			}
		});
	});

	//*********************************************************************************************
	QUnit.test("_processSuccess: for createEntry", function (assert) {
		var mEntityTypes = {},
			oModel = {
				oData : {},
				oMetadata : {
					_getEntityTypeByPath : function () {}
				},
				sServiceUrl : "/service",
				_createEventInfo : function () {},
				_decreaseDeferredRequestCount : function () {},
				_getEntity : function () {},
				_importData : function () {},
				_normalizePath : function () {},
				_parseResponse : function () {},
				_removeEntity : function () {},
				_updateETag : function () {},
				decreaseLaundering : function () {},
				fireRequestCompleted : function () {}
			},
			oModelMock = this.mock(oModel),
			oRequest = {
				created : true,
				data : "requestData",
				deepPath : "/entity(id-0-0)",
				key : "key('id-0-0')",
				method : "POST",
				requestUri : "/service/path",
				sideEffects : "~sideEffects"
			},
			oResponse = {
				data : {},
				statusCode : 201
			};

		oModelMock.expects("_normalizePath").withExactArgs("/path").returns("~sNormalizedPath");
		this.mock(oModel.oMetadata).expects("_getEntityTypeByPath")
			.withExactArgs("~sNormalizedPath")
			.returns({entityType : "FOO"});
		oModelMock.expects("_normalizePath").withExactArgs("/path", undefined, true)
			.returns("~sPath");
		oModelMock.expects("decreaseLaundering").withExactArgs("~sPath", "requestData");
		oModelMock.expects("_decreaseDeferredRequestCount")
			.withExactArgs(sinon.match.same(oRequest));
		oModelMock.expects("_importData")
			.withExactArgs({/*copy of oResponse.data*/},  {/*mLocalGetEntities*/},
				sinon.match.same(oResponse), sinon.match.same(oRequest), /*sPath*/undefined,
				/*sDeepPath*/undefined, /*sKey*/undefined, /*bIsFunction*/undefined,
				/*sPathFromCanonicalParent*/undefined, "~sideEffects");
		oModelMock.expects("_getEntity").withExactArgs("key('id-0-0')").returns({__metadata : {}});
		oModelMock.expects("_removeEntity").withExactArgs("key('id-0-0')");
		oModelMock.expects("_parseResponse")
			.withExactArgs(sinon.match.same(oResponse), sinon.match.same(oRequest), {}, {});
		oModelMock.expects("_updateETag")
			.withExactArgs(sinon.match.same(oRequest), sinon.match.same(oResponse));
		oModelMock.expects("_createEventInfo")
			.withExactArgs(sinon.match.same(oRequest), sinon.match.same(oResponse), "~aRequests")
			.returns("~oEventInfo");
		oModelMock.expects("fireRequestCompleted").withExactArgs("~oEventInfo");

		// code under test
		ODataModel.prototype._processSuccess.call(oModel, oRequest, oResponse,
			/*fnSuccess*/ undefined, /*mGetEntities*/ {}, /*mChangeEntities*/ {}, mEntityTypes,
			/*bBatch*/ false, "~aRequests");

		assert.strictEqual(oRequest.deepPath, "/entity(id-0-0)");
		assert.strictEqual(oResponse._imported, true);
		assert.strictEqual(oResponse.$reported, true);
		assert.strictEqual(mEntityTypes.FOO, true);
	});

	//*********************************************************************************************
	QUnit.test("removeInternalMetadata", function (assert) {
		var oEntityData,
			oModel = {},
			oModelPrototypeMock = this.mock(ODataModel.prototype),
			oResult;

		// code under test
		oResult = ODataModel.prototype.removeInternalMetadata.call(oModel);

		assert.deepEqual(oResult, {created : undefined, deepPath : undefined, invalid : undefined});

		oEntityData = {};

		// code under test
		oResult = ODataModel.prototype.removeInternalMetadata.call(oModel, oEntityData);

		assert.deepEqual(oEntityData, {});
		assert.deepEqual(oResult, {created : undefined, deepPath : undefined, invalid : undefined});

		oEntityData = {
			p : "p",
			__metadata : {
				uri : "uri",
				created : "created",
				deepPath : "deepPath",
				invalid : "invalid"
			}
		};

		// code under test
		oResult = ODataModel.prototype.removeInternalMetadata.call(oModel, oEntityData);

		assert.deepEqual(oEntityData, {p : "p", __metadata : {uri : "uri"}});
		assert.deepEqual(oResult, {
			created : "created",
			deepPath : "deepPath",
			invalid : "invalid"
		});

		oEntityData = {
			p : "p",
			__metadata : {
				uri : "uri",
				created : "created",
				deepPath : "deepPath",
				invalid : "invalid"
			},
			n : { // 0..1 navigation property
				p2 : "p2",
				__metadata : {
					uri : "uri2",
					created : "created2",
					deepPath : "deepPath2",
					invalid : "invalid2"
				}
			}
		};

		oModelPrototypeMock.expects("removeInternalMetadata") // the "code under test" call
			.withExactArgs(sinon.match.same(oEntityData))
			.callThrough();
		// recursive calls to removeInternalMetadata are only expected for non-scalar properties
		oModelPrototypeMock.expects("removeInternalMetadata")
			// do not use withExactArgs as this is called with index and array from forEach
			.withArgs(sinon.match.same(oEntityData.__metadata))
			.callThrough();
		oModelPrototypeMock.expects("removeInternalMetadata")
			.withArgs(sinon.match.same(oEntityData.n))
			.callThrough();
		oModelPrototypeMock.expects("removeInternalMetadata")
			.withArgs(sinon.match.same(oEntityData.n.__metadata))
			.callThrough();

		// code under test
		oResult = ODataModel.prototype.removeInternalMetadata.call(oModel, oEntityData);

		assert.deepEqual(oEntityData, {
			p : "p",
			__metadata : {uri : "uri"},
			n : {
				p2 : "p2",
				__metadata : {uri : "uri2"}
			}
		});
		assert.deepEqual(oResult, {
			created : "created",
			deepPath : "deepPath",
			invalid : "invalid"
		});

		oEntityData = {
			p : "p",
			__metadata : {
				uri : "uri",
				created : "created",
				deepPath : "deepPath",
				invalid : "invalid"
			},
			n : [{ // 0..n navigation property
					p2 : "p2",
					__metadata : {
						uri : "uri2",
						created : "created2",
						deepPath : "deepPath2",
						invalid : "invalid2"
					}
			}]
		};

		oModelPrototypeMock.expects("removeInternalMetadata") // the "code under test" call
			.withExactArgs(sinon.match.same(oEntityData))
			.callThrough();
		// recursive calls to removeInternalMetadata are only expected for non-scalar properties
		oModelPrototypeMock.expects("removeInternalMetadata")
			// do not use withExactArgs as this is called with index and array from forEach
			.withArgs(sinon.match.same(oEntityData.__metadata))
			.callThrough();
		oModelPrototypeMock.expects("removeInternalMetadata")
			.withArgs(sinon.match.same(oEntityData.n[0]))
			.callThrough();
		oModelPrototypeMock.expects("removeInternalMetadata")
			.withArgs(sinon.match.same(oEntityData.n[0].__metadata))
			.callThrough();

		// code under test
		oResult = ODataModel.prototype.removeInternalMetadata.call(oModel, oEntityData);

		assert.deepEqual(oEntityData, {
			p : "p",
			__metadata : {uri : "uri"},
			n : [{
				p2 : "p2",
				__metadata : {uri : "uri2"}
			}]
		});
		assert.deepEqual(oResult, {
			created : "created",
			deepPath : "deepPath",
			invalid : "invalid"
		});
	});

	//*********************************************************************************************
	QUnit.test("removeInternalMetadata, recursively", function (assert) {
		var oEntityData = {
				p : "p",
				n1 : { // 0..1 navigation property
					p1 : "p1",
					__metadata : {
						uri : "uri1",
						created : "created1",
						deepPath : "deepPath1",
						invalid : "invalid1"
					},
					x : {
						p4 : "p4",
						n3 : [{ // 0..n navigation property
							p3 : "p3",
							__metadata : {
								uri : "uri3",
								created : "created3",
								deepPath : "deepPath3",
								invalid : "invalid3"
							}
						}]
					}
				},
				n2 : [{ // 0..n navigation property
					p2 : "p2",
					__metadata : {
						uri : "uri2",
						created : "created2",
						deepPath : "deepPath2",
						invalid : "invalid2"
					}
				}]
			},
			oResult;

		// code under test
		oResult = ODataModel.prototype.removeInternalMetadata(oEntityData);

		assert.deepEqual(oEntityData, {
			p : "p",
			n1 : { // 0..1 navigation property
				p1 : "p1",
				__metadata : {
					uri : "uri1"
				},
				x : {
					p4 : "p4",
					n3 : [{ // 0..n navigation property
						p3 : "p3",
						__metadata : {
							uri : "uri3"
						}
					}]
				}
			},
			n2 : [{ // 0..n navigation property
				p2 : "p2",
				__metadata : {
					uri : "uri2"
				}
			}]
		});
		assert.deepEqual(oResult, {created : undefined, deepPath : undefined, invalid : undefined});
	});

	//*********************************************************************************************
	QUnit.test("_processRequestQueue: call #removeInternalMetadata, non-$batch", function (assert) {
		var oModel = {
				bUseBatch : false,
				checkDataState : function () {},
				getKey : function () {},
				increaseLaundering : function () {},
				mLaunderingState : "launderingState",
				removeInternalMetadata : function () {},
				_submitSingleRequest : function () {}
			},
			oModelMock = this.mock(oModel),
			mRequests = {
				undefined /*group id*/ : {
					changes : {
						undefined /*change set id*/ : [{
							parts : [{
								request : {}
							}],
							request : {
								data : "payload"
							}
						}]
					}
				}
			};

		oModelMock.expects("getKey").withExactArgs("payload").returns("path");
		oModelMock.expects("increaseLaundering").withExactArgs("/path", "payload").returns("path");
		oModelMock.expects("removeInternalMetadata").withExactArgs("payload");
		oModelMock.expects("_submitSingleRequest")
			.withExactArgs(sinon.match.same(mRequests[undefined].changes[undefined][0]));
		oModelMock.expects("checkDataState").withExactArgs("launderingState");

		// code under test
		ODataModel.prototype._processRequestQueue.call(oModel, mRequests
			/*, sGroupId, fnSuccess, fnError*/);
	});

	//*********************************************************************************************
	QUnit.test("getMessageScope/setMessageScope", function (assert) {
		var oModel = {};

		// code under test
		ODataModel.prototype.setMessageScope.call(oModel, MessageScope.RequestedObjects);

		// code under test
		assert.strictEqual(ODataModel.prototype.getMessageScope.call(oModel),
			MessageScope.RequestedObjects);

		// code under test
		ODataModel.prototype.setMessageScope.call(oModel, MessageScope.BusinessObject);

		// code under test
		assert.strictEqual(ODataModel.prototype.getMessageScope.call(oModel),
			MessageScope.BusinessObject);

		// code under test
		assert.throws(function () {
			ODataModel.prototype.setMessageScope.call(oModel, "Foo");
		}, new Error("Unsupported message scope: Foo"));
	});

	//*********************************************************************************************
	[{
		sFullTarget : "/foo", sPathPrefix : "", bResult : true
	}, {
		sFullTarget : "/foo", sPathPrefix : "/", bResult : true
	}, {
		sFullTarget : "/foo", sPathPrefix : "/f", bResult : false
	}, {
		sFullTarget : "/foo", sPathPrefix : "/foo", bResult : true
	}, {
		sFullTarget : "/foo(42)", sPathPrefix : "/foo", bResult : true
	}, {
		sFullTarget : "/foo/bar", sPathPrefix : "/foo", bResult : true
	}, {
		sFullTarget : "/foo", sPathPrefix : "/foo/bar", bResult : false
	}, {
		sFullTarget : "/foo", sPathPrefix : "/baz", bResult : false
	}].forEach(function (oFixture, i) {
		[false, true].forEach(function (bMulti) {
		QUnit.test("isMessageMatching, " + i + ", multi-target=" + bMulti, function (assert) {
			var vFullTarget = bMulti ? ["/xyz"].concat([oFixture.sFullTarget]) : oFixture.sFullTarget;

			// code under test
			assert.strictEqual(ODataModel.prototype.isMessageMatching
					.call({}, new Message({fullTarget : vFullTarget}), oFixture.sPathPrefix),
				 oFixture.bResult);
		});
		});
	});

	//*********************************************************************************************
	QUnit.test("filterMatchingMessages", function (assert) {
		var oMessage0 = "sap.ui.core.message.Message0",
			oMessage1 = "sap.ui.core.message.Message1",
			oMessage2 = "sap.ui.core.message.Message2",
			oModel = {
				mMessages : {
					"/foo" : []
				},
				isMessageMatching : function () {}
			},
			oModelMock = this.mock(oModel);

		oModelMock.expects("isMessageMatching").never();

		// code under test
		assert.deepEqual(ODataModel.prototype.filterMatchingMessages.call(oModel, "/foo", "/foo"),
			[]);

		oModel.mMessages = {
			"/foo" : [oMessage0, oMessage1, oMessage2]
		};
		oModelMock.expects("isMessageMatching").withExactArgs(oMessage0, "/").returns(true);
		oModelMock.expects("isMessageMatching").withExactArgs(oMessage1, "/").returns(false);
		oModelMock.expects("isMessageMatching").withExactArgs(oMessage2, "/").returns(true);

		// code under test
		assert.deepEqual(ODataModel.prototype.filterMatchingMessages.call(oModel, "/foo", "/"),
			[oMessage0, oMessage2]);

		oModelMock.expects("isMessageMatching").withExactArgs(oMessage0, "/baz").returns(false);
		oModelMock.expects("isMessageMatching").withExactArgs(oMessage1, "/baz").returns(false);
		oModelMock.expects("isMessageMatching").withExactArgs(oMessage2, "/baz").returns(false);

		// code under test
		assert.deepEqual(ODataModel.prototype.filterMatchingMessages.call(oModel, "/foo", "/baz"),
			[]);
	});

	//*********************************************************************************************
	QUnit.test("getMessages", function (assert) {
		var oContext = {sDeepPath : "deepPath"},
			aMessages = [],
			oModel = {
				getMessagesByPath : function () {}
			};

		this.mock(oModel).expects("getMessagesByPath").withExactArgs("deepPath", true)
			.returns(aMessages);
		this.mock(aMessages).expects("sort").withExactArgs(Message.compare).returns(aMessages);

		// code under test
		assert.strictEqual(ODataModel.prototype.getMessages.call(oModel, oContext), aMessages);
	});

	//*********************************************************************************************
	[
		{iMessageCount : 200, iRowCount : 100},
		{iMessageCount : 20, iRowCount : 30},
		{iMessageCount : 5, iRowCount : 20}
	].forEach(function (oFixture) {
		var sTitle = "getMessages: Performance Test - simulate " + oFixture.iMessageCount
				+ " messages for " + oFixture.iRowCount + " table rows";
		QUnit.skip(sTitle, function (assert) {
			var oContext = {
					sDeepPath : "deep(1)/path"
				},
				i,
				oModel = {
					filterMatchingMessages : ODataModel.prototype.filterMatchingMessages,
					getMessagesByPath : Model.prototype.getMessagesByPath,
					isMessageMatching : ODataModel.prototype.isMessageMatching,
					mMessages : {}
				},
				sPath;

			// prepare messages
			for (i = 0; i < oFixture.iMessageCount; i += 1) {
				sPath = "deep(" + i + ")/path";
				oModel.mMessages[sPath] = [{
					fullTarget : sPath
				}];
			}

			// code under test
			repeatedTest(assert, function () {
				for (i = 0; i < oFixture.iRowCount; i += 1) {
					ODataModel.prototype.getMessages.call(oModel, oContext);
				}
			});
		});
	});

	//*********************************************************************************************
	QUnit.test("createBindingContext calls #read with updateAggregatedMessages and calls"
			+ " callback with a V2 context", function (assert) {
		var fnCallBack = sinon.stub(),
			oModel = {
				createCustomParams : function () {},
				_getKey : function () {},
				_isCanonicalRequestNeeded : function () {},
				_isReloadNeeded : function () {},
				getContext : function () {},
				read : function () {},
				resolve : function () {},
				resolveDeep : function () {}
			},
			oModelMock = this.mock(oModel),
			oReadExpectation;

		oModelMock.expects("_isCanonicalRequestNeeded").withExactArgs(undefined)
			.returns("~bCanonical");
		oModelMock.expects("resolve").withExactArgs("~path/ToZ", "~context", "~bCanonical")
			.returns("~sResolvedPath");
		oModelMock.expects("resolveDeep").withExactArgs("~path/ToZ", "~context")
			.returns("~sDeepPath");
		oModelMock.expects("createCustomParams").withExactArgs(undefined).returns(undefined);
		oReadExpectation = oModelMock.expects("read").withExactArgs("~path/ToZ", {
			canonicalRequest : "~bCanonical",
			context : "~context",
			error : sinon.match.func,
			groupId : undefined,
			success : sinon.match.func,
			updateAggregatedMessages : true,
			urlParameters : []
		});

		// code under test - updateAggregatedMessages set to true
		ODataModel.prototype.createBindingContext.call(oModel, "~path/ToZ", "~context",
			/*mParameters*/undefined, fnCallBack, /*bReload*/true);

		oModelMock.expects("_getKey").withExactArgs("~oData").returns("~sKey");
		oModelMock.expects("getContext").withExactArgs("/~sKey", "~sDeepPath")
			.returns("~v2.Context");

		// code under test - call success handler with key data
		oReadExpectation.args[0][1].success("~oData");

		assert.ok(fnCallBack.calledOnceWithExactly("~v2.Context"));
		fnCallBack.resetHistory();

		oModelMock.expects("_getKey").withExactArgs("~oData").returns(undefined);
		oModelMock.expects("getContext").never();

		// code under test - call success handler without key data
		oReadExpectation.args[0][1].success("~oData");

		assert.ok(fnCallBack.calledOnceWithExactly(null));
		fnCallBack.resetHistory();

		// code under test - call error handler
		oReadExpectation.args[0][1].error({/*oError*/});

		assert.ok(fnCallBack.calledOnceWithExactly(null));
	});

	//*********************************************************************************************
	QUnit.test("createBindingContext: unresolved -> return null", function (assert) {
		var fnCallBack = sinon.stub(),
			oModel = {
				_isCanonicalRequestNeeded: function() {},
				resolve: function() {},
				resolveDeep: function() {}
			};

		this.mock(oModel).expects("_isCanonicalRequestNeeded").withExactArgs(undefined)
			.returns(false);
		this.mock(oModel).expects("resolve").withExactArgs("~sPath", undefined, false)
			.returns(undefined);
		this.mock(oModel).expects("resolveDeep").withExactArgs("~sPath", undefined)
			.returns("~sDeepPath");

		// code under test - path cannot be resolved
		assert.strictEqual(
			ODataModel.prototype.createBindingContext.call(oModel, "~sPath", /*oContext*/undefined,
				/*mParameters*/undefined, fnCallBack, /*bReload*/true),
			null);

		assert.ok(fnCallBack.calledOnceWithExactly(null));
	});

	//*********************************************************************************************
	QUnit.test("createBindingContext: resolved with createPreliminaryContext", function (assert) {
		var oModel = {
				_isCanonicalRequestNeeded: function() {},
				resolve: function() {},
				resolveDeep: function() {},
				getContext: function() {}
			},
			oModelMock = this.mock(oModel);

		oModelMock.expects("_isCanonicalRequestNeeded").withExactArgs(undefined)
			.returns(false);
		oModelMock.expects("resolve").exactly(2).withExactArgs("~sPath", undefined, false)
			.returns("/~sResolvedPath");
		oModelMock.expects("resolveDeep").withExactArgs("~sPath", undefined)
			.returns("~sDeepPath");
		oModelMock.expects("getContext").withExactArgs("/~sResolvedPath", "~sDeepPath")
			.returns("~v2.Context");

		// code under test - resolved with createPreliminaryContext set
		assert.strictEqual(
			ODataModel.prototype.createBindingContext.call(oModel, "~sPath", /*oContext*/undefined,
				/*mParameters*/{
					createPreliminaryContext: true
				}, /*fnCallBack*/undefined, /*bReload*/true),
				"~v2.Context");
	});

	//*********************************************************************************************
	["/~sCanonicalPath", undefined].forEach(function (sCanonicalPath) {
		var sTitle = "createBindingContext: resolved without reload; returns V2 Context with"
				+ " canonicalPath=" + sCanonicalPath;

		QUnit.test(sTitle, function (assert) {
			var fnCallBack = sinon.stub(),
				oExpectedContext = sCanonicalPath ? "~v2.Context" : null,
				oModel = {
					_isCanonicalRequestNeeded: function() {},
					resolve: function() {},
					resolveDeep: function() {},
					getContext: function() {}
				},
				oModelMock = this.mock(oModel);

			oModelMock.expects("_isCanonicalRequestNeeded").withExactArgs(undefined)
				.returns(/*bCanonical*/false);
			oModelMock.expects("resolve").withExactArgs("/~sPath", undefined, false)
				.returns("/~sResolvedPath");
			oModelMock.expects("resolveDeep").withExactArgs("/~sPath", undefined)
				.returns("~sDeepPath");
			oModelMock.expects("resolve").withExactArgs("/~sPath", undefined, true)
				.returns(sCanonicalPath);
			oModelMock.expects("getContext").withExactArgs("/~sCanonicalPath", "~sDeepPath")
				.exactly(sCanonicalPath ? 1 : 0)
				.returns("~v2.Context");

			// code under test - path cannot be resolved
			assert.strictEqual(
				ODataModel.prototype.createBindingContext.call(oModel, "/~sPath", /*oContext*/undefined,
					/*mParameters*/undefined, fnCallBack, /*bReload*/false),
				oExpectedContext);

			assert.ok(fnCallBack.calledOnceWithExactly(oExpectedContext));
		});
	});

	//*********************************************************************************************
	// BCP: 1970052240
	[false, true].forEach(function (bForceUpdate0, i) {
		[false, true].forEach(function (bForceUpdate1, j) {
			[{
				call0 : {"/path/A" : false, "/path/B" : true},
				call1 : {"/path/A" : true, "/path/C" : false},
				result : {"/path/A" : true, "/path/B" : true, "/path/C" : false}
			}, {
				call0 : {"/path/A" : false, "/path/B" : true},
				call1 : undefined,
				result : {"/path/A" : false, "/path/B" : true}
			}, {
				call0 : {"/path/A" : false, "/path/B" : true},
				call1 : {},
				result : {"/path/A" : false, "/path/B" : true}
			}].forEach(function (oChangedEntities, k) {
		QUnit.test("checkUpdate async (" + i + ", " + j + ", " + k + ")", function (assert) {
			var done = assert.async(),
				bForceUpdate2 = bForceUpdate0 || bForceUpdate1,
				oModel = {
					checkUpdate : function () {},
					mChangedEntities4checkUpdate : {},
					sUpdateTimer : null
				},
				sUpdateTimer;

			this.mock(oModel).expects("checkUpdate")
				.withExactArgs(bForceUpdate2, /*bAsync*/false, oChangedEntities.result)
				.callsFake(function () {
					done();
				});

			// code under test
			ODataModel.prototype.checkUpdate.call(oModel, bForceUpdate0, true, oChangedEntities.call0);

			sUpdateTimer = oModel.sUpdateTimer;
			assert.notStrictEqual(sUpdateTimer, null);

			// code under test
			ODataModel.prototype.checkUpdate.call(oModel, bForceUpdate1, true, oChangedEntities.call1);

			assert.strictEqual(oModel.sUpdateTimer, sUpdateTimer);
		});
			});
		});
	});

	//*********************************************************************************************
	// BCP: 1970052240
	[false, true].forEach(function (bForceUpdate, i) {
		QUnit.test("checkUpdate sync (" + i + ")", function (assert) {
			var oBinding = {
					checkUpdate : function () {}
				},
				mChangedEntities = "changedEntities",
				oModel = {
					checkUpdate : function () {},
					getBindings : function () {},
					_processAfterUpdate : function () {},
					// test data
					sUpdateTimer : "updateTimer",
					bForceUpdate : bForceUpdate,
					mChangedEntities4checkUpdate : "cumulatedChangedEntities"
				};

			this.mock(window).expects("clearTimeout").withExactArgs("updateTimer");
			this.mock(oModel).expects("getBindings").returns([oBinding]);
			this.mock(oBinding).expects("checkUpdate").withExactArgs(bForceUpdate, mChangedEntities);
			this.mock(oModel).expects("_processAfterUpdate").withExactArgs();

			// code under test
			ODataModel.prototype.checkUpdate.call(oModel, bForceUpdate, false, mChangedEntities);

			assert.deepEqual(oModel.mChangedEntities4checkUpdate, {});
			assert.strictEqual(oModel.bForceUpdate, undefined);
			assert.strictEqual(oModel.sUpdateTimer, null);
		});
	});

	//*********************************************************************************************
	// BCP: 2180036790
	QUnit.test("checkUpdate: truthy bForceUpdate of async wins over later sync", function (assert) {
		var oBinding = {
				checkUpdate : function () {}
			},
			oBindingMock = this.mock(oBinding),
			oModel = {
				_processAfterUpdate : function () {},
				getBindings : function () {},
				mChangedEntities4checkUpdate : {},
				sUpdateTimer : "updateTimer"
			},
			oModelMock = this.mock(oModel),
			oWindowMock = this.mock(window);

		oWindowMock.expects("clearTimeout").never();
		oModelMock.expects("getBindings").never();
		oBindingMock.expects("checkUpdate").never();
		oModelMock.expects("_processAfterUpdate").never();

		// code under test
		ODataModel.prototype.checkUpdate.call(oModel, true, true);

		oWindowMock.expects("clearTimeout").withExactArgs(oModel.sUpdateTimer).callThrough();
		oModelMock.expects("getBindings").withExactArgs().returns([oBinding]);
		oBindingMock.expects("checkUpdate").withExactArgs(true, undefined);
		oModelMock.expects("_processAfterUpdate").withExactArgs();

		// code under test
		ODataModel.prototype.checkUpdate.call(oModel);

		assert.strictEqual(oModel.bForceUpdate, undefined);
		assert.strictEqual(oModel.sUpdateTimer, null);
	});

	//*********************************************************************************************
	["expandAfterCreateFailed", "expandAfterFunctionCallFailed"].forEach(function (sExpandAfter) {
		QUnit.test("_createEventInfo: " + sExpandAfter, function (assert) {
			var oEventInfo,
				oResponseHeaders = {},
				oExpectedEventInfo = {
					ID : "~requestID",
					async : "~async",
					headers : "~requestHeader",
					method : "~method",
					response : {
						headers : oResponseHeaders,
						responseText : "~body",
						statusCode : 201,
						statusText : "~statusText"
					},
					success : true,
					url : "~requestUri"
				},
				oModel = {},
				oRequest = {
					async : "~async",
					headers : "~requestHeader",
					method : "~method",
					requestID : "~requestID",
					requestUri : "~requestUri"
				},
				oResponse = {
					response : {
						body : "~body",
						headers : oResponseHeaders,
						statusCode : 201,
						statusText : "~statusText"
					}
				};

			oResponse.response[sExpandAfter] = true;
			oExpectedEventInfo.response[sExpandAfter] = true;

			// code under test
			oEventInfo = ODataModel.prototype._createEventInfo.call(oModel, oRequest, oResponse);

			assert.deepEqual(oEventInfo, oExpectedEventInfo);
			assert.strictEqual(oEventInfo.response.headers, oResponseHeaders);
		});
	});

	//*********************************************************************************************
	QUnit.test("_processChange: restore expandRequest", function (assert) {
		var oContext = {hasSubContexts : function () {}},
			oData = {
				__metadata : {
					created : {
						contentID : "~contentID",
						expandRequest : "~expandRequest",
						key : "~createdKey"
					},
					deepPath : "~deepPath"
				}
			},
			oModel = {
				oMetadata : {
					_getEntityTypeByPath : function () {},
					_getNavigationPropertyNames : function () {}
				},
				_addSubEntitiesToPayload : function () {},
				_createRequest : function () {},
				_createRequestUrl : function () {},
				_getHeaders : function () {},
				_getObject : function () {},
				_isTransitionMessagesOnly : function () {},
				_removeReferences : function () {},
				getContext : function () {},
				getETag : function () {}
			},
			oRequest = {},
			oResult;

		this.mock(oModel.oMetadata).expects("_getEntityTypeByPath")
			.withExactArgs("~sKey")
			.returns("~oEntityType");
		this.mock(oModel).expects("_getObject").withExactArgs("/~sKey").returns({});
		this.mock(oModel.oMetadata).expects("_getNavigationPropertyNames")
			.withExactArgs("~oEntityType")
			.returns([]);
		this.mock(oModel).expects("_removeReferences")
			.withExactArgs({__metadata : {}})
			.returns("~oPayload");
		this.mock(oModel).expects("_getHeaders").withExactArgs(undefined).returns("~mHeaders");
		this.mock(oModel).expects("_isTransitionMessagesOnly").withExactArgs("~sGroupId").returns(false);
		this.mock(oModel).expects("getETag").withExactArgs("~oPayload").returns("~sETag");
		this.mock(oModel).expects("getContext").withExactArgs("/~sKey").returns(oContext);
		this.mock(oModel).expects("_createRequestUrl")
			.withExactArgs("/~createdKey", null, undefined, undefined)
			.returns("~sUrl");
		this.mock(oContext).expects("hasSubContexts").withExactArgs().returns("~hasSubContexts");
		this.mock(oModel).expects("_createRequest")
			.withExactArgs("~sUrl", "~deepPath", "POST", "~mHeaders", "~oPayload", "~sETag",
				undefined, true, "~hasSubContexts")
			.returns(oRequest);
		this.mock(oModel).expects("_addSubEntitiesToPayload")
			.withExactArgs(sinon.match.same(oContext), "~oPayload");

		// code under test
		oResult = ODataModel.prototype._processChange.call(oModel, "~sKey", oData, "~sGroupId", "POST");

		assert.deepEqual(oResult, {
			contentID : "~contentID",
			created : true,
			expandRequest : "~expandRequest"
		});
		assert.strictEqual(oResult, oRequest);
	});

	//*********************************************************************************************
	QUnit.test("_processChange: restore functionTarget for function imports", function (assert) {
		var oContext = {hasSubContexts : function () {}},
			oData = {
				__metadata : {
					created : {
						functionImport : true,
						functionMetadata : "~functionMetadata",
						key : "~createdKey"
					},
					deepPath : "~deepPath"
				}
			},
			oModel = {
				oMetadata : {
					_getCanonicalPathOfFunctionImport : function () {},
					_getEntityTypeByPath : function () {}
				},
				_createFunctionImportParameters : function () {},
				_createRequest : function () {},
				_createRequestUrl : function () {},
				_getHeaders : function () {},
				_getObject : function () {},
				_removeReferences : function () {},
				getContext : function () {},
				getETag : function () {}
			},
			oRequest = {},
			oResult;

		this.mock(oModel.oMetadata).expects("_getEntityTypeByPath").withExactArgs("~sKey")
			.returns("~oEntityType");
		this.mock(oModel).expects("_getObject").withExactArgs("/~sKey").returns({});
		this.mock(oModel).expects("_createFunctionImportParameters")
			.withExactArgs("~createdKey", "POST", oData).returns("~urlParameters");
		this.mock(oModel).expects("_removeReferences").withExactArgs(undefined).returns("~payload");
		this.mock(ODataUtils).expects("_createUrlParamsArray").withExactArgs("~urlParameters")
			.returns("~aUrlParams");
		this.mock(oModel).expects("_getHeaders").withExactArgs(undefined).returns("~mHeaders");
		this.mock(oModel).expects("getETag").withExactArgs("~payload").returns("~sETag");
		this.mock(oModel).expects("getContext").withExactArgs("/~sKey").returns(oContext);
		this.mock(oContext).expects("hasSubContexts").withExactArgs().returns("~hasSubContexts");
		this.mock(oModel).expects("_createRequestUrl")
			.withExactArgs("/~createdKey", null, "~aUrlParams", undefined).returns("~sUrl");
		this.mock(oModel).expects("_createRequest")
			.withExactArgs("~sUrl", "~deepPath", "POST", "~mHeaders", "~payload", "~sETag",
				undefined, true, "~hasSubContexts")
			.returns(oRequest);
		this.mock(oModel.oMetadata).expects("_getCanonicalPathOfFunctionImport")
			.withExactArgs("~functionMetadata", "~urlParameters")
			.returns("~functionTarget");

		// code under test
		oResult = ODataModel.prototype._processChange.call(oModel, "~sKey", oData, "~sGroupId", "POST");

		assert.deepEqual(oResult, {
				functionMetadata : "~functionMetadata",
				functionTarget : "~functionTarget"
			});
		assert.strictEqual(oResult, oRequest);
	});

	//*********************************************************************************************
	QUnit.test("_processChange: create, enhance payload for deep create", function (assert) {
		var oContext = {hasSubContexts : function () {}},
			oData = {
				__metadata : {
					created : {
						key : "~createdKey"
					},
					deepPath : "~deepPath"
				}
			},
			oModel = {
				oMetadata : {
					_getEntityTypeByPath : function () {},
					_getNavigationPropertyNames : function () {}
				},
				_addSubEntitiesToPayload : function () {},
				_createRequest : function () {},
				_createRequestUrl : function () {},
				_getHeaders : function () {},
				_getObject : function () {},
				_isTransitionMessagesOnly : function () {},
				_removeReferences : function () {},
				getContext : function () {},
				getETag : function () {}
			},
			oRequest = {},
			oResult;

		this.mock(oModel.oMetadata).expects("_getEntityTypeByPath").withExactArgs("~sKey")
			.returns("~oEntityType");
		this.mock(oModel).expects("_getObject").withExactArgs("/~sKey").returns({foo : 7});
		this.mock(oModel.oMetadata).expects("_getNavigationPropertyNames")
			.withExactArgs("~oEntityType")
			.returns([]);
		this.mock(oModel).expects("_removeReferences")
			.withExactArgs({__metadata : {}, foo : 7})
			.returns("~payload");
		this.mock(oModel).expects("_getHeaders").withExactArgs(undefined).returns("~mHeaders");
		this.mock(oModel).expects("_isTransitionMessagesOnly").withExactArgs("~sGroupId").returns(false);
		this.mock(oModel).expects("getETag").withExactArgs("~payload").returns("~sETag");
		this.mock(oModel).expects("getContext").withExactArgs("/~sKey").returns(oContext);
		this.mock(oModel).expects("_createRequestUrl")
			.withExactArgs("/~createdKey", null, undefined, undefined).returns("~sUrl");
		this.mock(oContext).expects("hasSubContexts").withExactArgs().returns("~hasSubContexts");
		this.mock(oModel).expects("_createRequest")
			.withExactArgs("~sUrl", "~deepPath", "POST", "~mHeaders", "~payload", "~sETag",
				undefined, true, "~hasSubContexts")
			.returns(oRequest);
		this.mock(oModel).expects("_addSubEntitiesToPayload")
			.withExactArgs(sinon.match.same(oContext), "~payload");

		// code under test
		oResult = ODataModel.prototype._processChange.call(oModel, "~sKey", oData, "~sGroupId", "POST");

		assert.deepEqual(oRequest, {created : true});
		assert.strictEqual(oResult, oRequest);
	});

	//*********************************************************************************************
	[false, true].forEach(function (bExpandRequest, i) {
		var sTitle = "_processRequestQueue: push expandRequest to queue, " + i + ", consider change headers";

		QUnit.test(sTitle, function (assert) {
			var oRequest = {
					data : "~data",
					expandRequest : bExpandRequest ? "~expandRequest" : undefined,
					headers : "~headers"
				},
				oChange = {
					parts : [{
						fnError : "~fnChangeError",
						request : {},
						requestHandle : "~changeRequestHandle",
						fnSuccess : "~fnChangeSuccess"
					}],
					request : oRequest
				},
				oModel = {
					mLaunderingState : "~mLaunderingState",
					bUseBatch : true,
					_collectChangedEntities : function () {},
					_createBatchRequest : function () {},
					_pushToRequestQueue : function () {},
					_submitBatchRequest : function () {},
					checkDataState : function () {},
					getKey : function () {},
					increaseLaundering : function () {},
					removeInternalMetadata : function () {}
				},
				oRequestGroup = {
					changes : {"~sChangeSetId" : [oChange]}
				},
				mRequests = {"~sGroupId" : oRequestGroup};

			this.mock(oModel).expects("_collectChangedEntities")
				.withExactArgs(sinon.match.same(oRequestGroup), {}, {});
			this.mock(_Helper).expects("extend").withExactArgs("~headers", "~changeHeaders");
			this.mock(oModel).expects("getKey").withExactArgs("~data").returns("~key");
			this.mock(oModel).expects("increaseLaundering").withExactArgs("/~key", "~data");
			this.mock(oModel).expects("removeInternalMetadata").withExactArgs("~data");
			this.mock(oModel).expects("_pushToRequestQueue")
				.withExactArgs(sinon.match.same(mRequests), "~sGroupId", undefined, "~expandRequest",
					"~fnChangeSuccess", "~fnChangeError", "~changeRequestHandle", false)
				.exactly(bExpandRequest ? 1 : 0);
			this.mock(oModel).expects("_createBatchRequest")
				.withExactArgs([{__changeRequests : [sinon.match.same(oRequest)]}])
				.returns("~oBatchRequest");
			this.mock(oModel).expects("_submitBatchRequest")
				.withExactArgs("~oBatchRequest", [[sinon.match.same(oChange)]], "~fnSuccess",
					"~fnError");
			this.mock(oModel).expects("checkDataState").withExactArgs("~mLaunderingState");

			// code under test
			ODataModel.prototype._processRequestQueue.call(oModel, mRequests, "~sGroupId", "~fnSuccess",
				"~fnError", "~changeHeaders");
		});
	});

	//*********************************************************************************************
	QUnit.test("createEntry: expand without bUseBatch leads to an error", function (assert) {
		var oModel = {bUseBatch : false};

		// code under test
		assert.throws(function () {
			ODataModel.prototype.createEntry.call(oModel, "~path", {expand : "ToNavigation"});
		}, new Error("The 'expand' parameter is only supported if batch mode is used"));
	});

	//*********************************************************************************************
	QUnit.test("createEntry: no created callback, before metadata is available", function (assert) {
		var oModel = {
				oMetadata : {
					isLoaded : function () {}
				}
			};

		this.mock(oModel.oMetadata).expects("isLoaded").withExactArgs().returns(false);
		this.oLogMock.expects("error")
			.withExactArgs("Tried to use createEntry without created-callback, before metadata is"
				+ " available!");

		// code under test
		assert.strictEqual(
			ODataModel.prototype.createEntry.call(oModel, "/~path"),
			undefined);
	});

	//*********************************************************************************************
	[undefined, "~expand"].forEach(function (sExpand) {
		[true, false].forEach(function (bWithCallbackHandlers) {
			(!sExpand
			? [ // successful creation without expand
				function (assert, oEventHandlersMock, fnAbort, fnError, fnSuccess, pCreate,
						fnExpectResetCreatePromise) {
					assert.ok(pCreate.isPending());

					fnExpectResetCreatePromise();
					oEventHandlersMock.expects("fnSuccess")
						.exactly(bWithCallbackHandlers ? 1 : 0)
						.withExactArgs("~oData", "~oCreateResponse");

					// code under test
					fnSuccess("~oData", "~oCreateResponse");

					assert.ok(pCreate.isFulfilled());

					return pCreate.then(function (oResult) {
						assert.strictEqual(oResult, undefined);
					});
				},
				// aborted creation without expand
				function (assert, oEventHandlersMock, fnAbort, fnError, fnSuccess, pCreate,
						fnExpectResetCreatePromise) {
					assert.ok(pCreate.isPending());

					// resetting the create promise is done only in success cases; do not call
					// fnExpectResetCreatePromise

					// code under test
					fnAbort("~oError");

					assert.ok(pCreate.isRejected());
					assert.strictEqual(pCreate.getResult(), "~oError");
					// don't catch to test avoiding "Uncaught (in promise)"
				}
			]
			: [
				// POST and GET succeed
				function (assert, oEventHandlersMock, fnAbort, fnError, fnSuccess, pCreate,
						fnExpectResetCreatePromise) {
					var oDataGET = {GET : true},
						oDataPOST = {POST : true},
						oResponseGET = "~oResponseGET",
						oResponsePOST = "~oResponsePOST";

					// code under test - POST request succeeds
					fnSuccess(oDataPOST, oResponsePOST);

					assert.ok(pCreate.isPending());

					fnExpectResetCreatePromise();
					oEventHandlersMock.expects("fnSuccess")
						.exactly(bWithCallbackHandlers ? 1 : 0)
						.withExactArgs({GET : true, POST : true}, oResponsePOST);

					// code under test - GET request succeeds
					fnSuccess(oDataGET, oResponseGET);

					assert.ok(pCreate.isFulfilled());

					return pCreate.then(function (oResult) {
						assert.strictEqual(oResult, undefined);
					});
				},
				// POST and GET fail; after retrying the creation both requests succeed
				function (assert, oEventHandlersMock, fnAbort, fnError, fnSuccess, pCreate,
						fnExpectResetCreatePromise) {
					var oDataGET = {GET : true},
						oDataPOST = {POST : true},
						oErrorGET = {},
						oErrorPOST = {},
						oResponseGET = "~oResponseGET",
						oResponsePOST = "~oResponsePOST";

					oEventHandlersMock.expects("fnError")
						.exactly(bWithCallbackHandlers ? 1 : 0)
						.withExactArgs(sinon.match.same(oErrorPOST));

					// code under test - POST request fails
					fnError(oErrorPOST);

					// code under test - GET request fails
					fnError(oErrorGET);

					assert.strictEqual(oErrorGET.expandAfterCreateFailed, true);

					// retry creation

					// code under test - POST request succeeds
					fnSuccess(oDataPOST, oResponsePOST);

					oEventHandlersMock.expects("fnSuccess")
						.exactly(bWithCallbackHandlers ? 1 : 0)
						.withExactArgs({GET : true, POST : true}, oResponsePOST);

					assert.ok(pCreate.isPending());

					fnExpectResetCreatePromise();

					// code under test - GET request succeeds
					fnSuccess(oDataGET, oResponseGET);

					assert.ok(pCreate.isFulfilled());

					return pCreate.then(function (oResult) {
						assert.strictEqual(oResult, undefined);
					});
				},
				// POST succeeds and GET fails
				function (assert, oEventHandlersMock, fnAbort, fnError, fnSuccess, pCreate,
						fnExpectResetCreatePromise) {
					var oDataPOST = "~oDataPOST",
						oErrorGET = {},
						oResponsePOST = {};

					// code under test - POST request succeeds
					fnSuccess(oDataPOST, oResponsePOST);

					assert.ok(pCreate.isPending());

					fnExpectResetCreatePromise();
					this.oLogMock.expects("error")
						.withExactArgs("Entity creation was successful but expansion of navigation"
							+ " properties failed",
							sinon.match.same(oErrorGET),
							sClassName);
					oEventHandlersMock.expects("fnSuccess")
						.exactly(bWithCallbackHandlers ? 1 : 0)
						.withExactArgs(oDataPOST,
							sinon.match.same(oResponsePOST)
								.and(sinon.match({expandAfterCreateFailed : true})));

					// code under test - GET request fails
					fnError(oErrorGET);

					assert.strictEqual(oErrorGET.expandAfterCreateFailed, true);
					assert.ok(pCreate.isFulfilled());

					return pCreate.then(function (oResult) {
						assert.strictEqual(oResult, undefined);
					});
				},
				// POST and GET fail; after retrying the creation both requests fail again
				function (assert, oEventHandlersMock, fnAbort, fnError, fnSuccess, pCreate,
						fnExpectResetCreatePromise) {
					var oErrorGET0 = {},
						oErrorGET1 = {},
						oErrorPOST0 = {},
						oErrorPOST1 = {};

					oEventHandlersMock.expects("fnError")
						.exactly(bWithCallbackHandlers ? 1 : 0)
						.withExactArgs(sinon.match.same(oErrorPOST0));

					// code under test - POST request fails
					fnError(oErrorPOST0);

					// code under test - GET request fails
					fnError(oErrorGET0);

					assert.strictEqual(oErrorGET0.expandAfterCreateFailed, true);

					// retry creation

					oEventHandlersMock.expects("fnError")
						.exactly(bWithCallbackHandlers ? 1 : 0)
						.withExactArgs(sinon.match.same(oErrorPOST1));

					// resetting the create promise is done only in success cases; do not call
					// fnExpectResetCreatePromise

					// code under test - POST request fails again
					fnError(oErrorPOST1);

					assert.strictEqual(oErrorPOST1.expandAfterCreateFailed, undefined);

					// code under test - GET request succeeds
					fnError(oErrorGET1);

					assert.strictEqual(oErrorGET1.expandAfterCreateFailed, true);
					assert.ok(pCreate.isPending());
				},
				// POST and GET fail; after retrying the creation POST succeeds and GET fails
				function (assert, oEventHandlersMock, fnAbort, fnError, fnSuccess, pCreate,
						fnExpectResetCreatePromise) {
					var oDataPOST = "~oDataPOST",
						oErrorGET0 = {},
						oErrorGET1 = {},
						oErrorPOST = {},
						oResponsePOST = {};

					oEventHandlersMock.expects("fnError")
						.exactly(bWithCallbackHandlers ? 1 : 0)
						.withExactArgs(sinon.match.same(oErrorPOST));

					// code under test - POST request fails
					fnError(oErrorPOST);

					// code under test - GET request fails
					fnError(oErrorGET0);

					assert.strictEqual(oErrorGET0.expandAfterCreateFailed, true);
					assert.ok(pCreate.isPending());

					// retry after failed POST

					// code under test - POST request succeeds
					fnSuccess(oDataPOST, oResponsePOST);

					fnExpectResetCreatePromise();
					this.oLogMock.expects("error")
						.withExactArgs("Entity creation was successful but expansion of navigation"
							+ " properties failed",
							sinon.match.same(oErrorGET1),
							sClassName);
					oEventHandlersMock.expects("fnSuccess")
						.exactly(bWithCallbackHandlers ? 1 : 0)
						.withExactArgs(oDataPOST,
							sinon.match.same(oResponsePOST)
								.and(sinon.match({expandAfterCreateFailed : true})));

					// code under test - GET request succeeds
					fnError(oErrorGET1);

					assert.strictEqual(oErrorGET1.expandAfterCreateFailed, true);
					assert.ok(pCreate.isFulfilled());

					return pCreate.then(function (oResult) {
						assert.strictEqual(oResult, undefined);
					});
				}
			]).forEach(function (fnTestEventHandlers, i) {
				[true, false].forEach(function (bFromODLBcreate) {
					[undefined, "~bInactive"].forEach(function (bInactive) {
			var sTitle = "createEntry: called with initial properties and considering referential constraints "
				+ (bFromODLBcreate ? "from ODataListBinding#create" : "directly")
				+ "; expand = " + sExpand + ", "
				+ (bWithCallbackHandlers ? "with" : "without") + " callback handlers, inactive = "
				+ bInactive + ", i = " + i;

		QUnit.test(sTitle, function (assert) {
			var fnAbort, fnAfterContextActivated, pCreate, oEntity, fnError, mHeaders, fnMetadataLoaded,
				oRequestHandle, oResult, fnSuccess, sUid,
				oCreatedContext = {
					fetchActivated : function () {},
					hasSubContexts : function () {},
					resetCreatedPromise : function () {}
				},
				oCreatedContextCache = {getCacheInfo : function () {}},
				oCreatedContextCacheMock = this.mock(oCreatedContextCache),
				oEntityMetadata = {entityType : "~entityType"},
				oEventHandlers = {
					fnError : function () {},
					fnSuccess : function () {}
				},
				oEventHandlersMock = this.mock(oEventHandlers),
				oExpandRequest = {},
				mHeadersInput = {input : true},
				oModel = {
					mChangedEntities : {},
					oCreatedContextsCache : oCreatedContextCache,
					mDeferredGroups : {},
					oMetadata : {
						_getEntitySetByType : function () {},
						_getEntityTypeByPath : function () {},
						_isCollection : function () {},
						isLoaded : function () {},
						loaded : function () {}
					},
					bRefreshAfterChange : false,
					mRequests : "~mRequests",
					sServiceUrl : "~sServiceUrl",
					bUseBatch : true,
					_addEntity : function () {},
					_createRequest : function () {},
					_createRequestUrlWithNormalizedPath : function () {},
					_getHeaders : function () {},
					_getRefreshAfterChange : function () {},
					_isCanonicalRequestNeeded : function () {},
					_isTransitionMessagesOnly : function () {},
					_normalizePath : function () {},
					_processRequestQueueAsync : function () {},
					_pushToRequestQueue : function () {},
					_resolveGroup : function () {},
					getContext : function () {},
					getForeignKeysFromReferentialConstraints() {},
					resolveDeep : function () {}
				},
				oMetadataMock = this.mock(oModel.oMetadata),
				oModelMock = this.mock(oModel),
				oRequest = {},
				that = this;

			oEventHandlersMock.expects("fnError").never();
			oEventHandlersMock.expects("fnSuccess").never();
			oCreatedContextCacheMock.expects("getCacheInfo").never();
			oModelMock.expects("_isCanonicalRequestNeeded")
				.withExactArgs("~canonicalRequest")
				.returns("~bCanonical");
			this.mock(ODataUtils).expects("_createUrlParamsArray")
				.withExactArgs("~urlParameters")
				.returns("~aUrlParams");
			oModelMock.expects("_normalizePath")
				.withExactArgs("~path", "~context", "~bCanonical")
				.returns("/~sNormalizedPath");
			oModelMock.expects("resolveDeep").withExactArgs("~path", "~context").returns("~sDeepPath");
			oMetadataMock.expects("_isCollection").withExactArgs("~sDeepPath").returns(true);
			oMetadataMock.expects("isLoaded").withExactArgs().returns(true);
			// function create()
			oModelMock.expects("_resolveGroup")
				.withExactArgs("/~sNormalizedPath")
				.returns({/*unused*/});
			oModelMock.expects("_getRefreshAfterChange")
				.withExactArgs("~refreshAfterChange", "~groupId")
				.returns("~bRefreshAfterChange");
			oModelMock.expects("_isTransitionMessagesOnly").withExactArgs("~groupId").returns(false);
			oMetadataMock.expects("_getEntityTypeByPath")
				.withExactArgs("/~sNormalizedPath")
				.returns(oEntityMetadata);
			oModelMock.expects("getForeignKeysFromReferentialConstraints")
				.withExactArgs("/~sNormalizedPath")
				.returns({Foo : "Baz", Qux: 42});
			oMetadataMock.expects("_getEntitySetByType")
				.withExactArgs(sinon.match.same(oEntityMetadata))
				.returns({name : "~entitySetName"});
			oModelMock.expects("_addEntity")
				.withExactArgs(sinon.match(function (oEntity0) {
					sUid = rTemporaryKey.exec(oEntity0.__metadata.deepPath)[1];
					fnAbort = oEntity0.__metadata.created.abort;
					fnError = oEntity0.__metadata.created.error;
					mHeaders = oEntity0.__metadata.created.headers;
					fnSuccess = oEntity0.__metadata.created.success;
					oEntity = {
						__metadata : {
							created : {
								abort : fnAbort,
								changeSetId : "~changeSetId",
								error : fnError,
								groupId : "~groupId",
								headers : mHeaders,
								key : "~sNormalizedPath",
								refreshAfterChange : "~bRefreshAfterChange",
								success : fnSuccess,
								urlParameters : "~urlParameters"
							},
							deepPath : "~sDeepPath('" + sUid + "')",
							type : "~entityType",
							uri : "~sServiceUrl/~entitySetName('" + sUid + "')"
						},
						Foo : "Bar",
						Qux : 42
					};
					assert.deepEqual(oEntity0, oEntity);
					assert.deepEqual(mHeaders,
						sExpand
							? Object.assign({}, mHeadersInput, {
								"Content-ID" : sUid,
								"sap-messages" : "transientOnly"
							})
							: mHeadersInput);
					assert.strictEqual(
						fnError === (bWithCallbackHandlers ? oEventHandlers.fnError : undefined),
						!sExpand);
					assert.ok(fnAbort instanceof Function);
					assert.ok(fnSuccess instanceof Function);

					return true;
				}))
				.returns("~sKey");
			oModelMock.expects("_createRequestUrlWithNormalizedPath")
				.withExactArgs("/~sNormalizedPath", "~aUrlParams", true)
				.returns("~sUrl");
			oModelMock.expects("_createRequest")
				.withExactArgs("~sUrl",
					sinon.match(function (sDeepPath0) {
						return sDeepPath0 === "~sDeepPath('" + sUid + "')";
					}),
					"POST",
					sinon.match(function (mHeaders0) {
						// not strict equal, as it is a clone of oEntity
						assert.deepEqual(mHeaders0, mHeaders);
						return true;
					}),
					sinon.match(function (oEntity0) {
						// not strict equal, as it is a clone of oEntity
						assert.deepEqual(oEntity0, oEntity);
						return true;
					}))
				.returns(oRequest);

			if (sExpand) {
				this.mock(ODataUtils).expects("_encodeURLParameters")
					.withExactArgs({$expand : sExpand, $select : sExpand})
					.returns("~expandselect");
				oModelMock.expects("_getHeaders").withExactArgs(undefined, true).returns("~GETheaders");
				oModelMock.expects("_createRequest")
					.withExactArgs(sinon.match(function (sUri) {
							return sUri === "$" + sUid + "?~expandselect";
						}), sinon.match(function (sDeepPath0) {
							return sDeepPath0 === "/$" + sUid;
						}), "GET", "~GETheaders", null, undefined, undefined, true)
					.returns(oExpandRequest);
			}
			oModelMock.expects("getContext")
				.withExactArgs("/~sKey",
					sinon.match(function (sDeepPath0) {
						return sDeepPath0 === "~sDeepPath('" + sUid + "')";
					}),
					sinon.match(function (pCreateParameter) {
						pCreate = pCreateParameter;
						assert.ok(pCreate instanceof SyncPromise);

						return true;
					}), bInactive, undefined)
				.returns(oCreatedContext);
			this.mock(oModel.oMetadata).expects("loaded").withExactArgs()
				.returns({then : function (fnFunc) {
					fnMetadataLoaded = fnFunc;
				}});

			// code under test
			oResult = ODataModel.prototype.createEntry.call(oModel, "~path", {
				canonicalRequest : "~canonicalRequest",
				changeSetId : "~changeSetId",
				context : "~context",
				error : bWithCallbackHandlers ? oEventHandlers.fnError : undefined,
				expand : sExpand,
				groupId : "~groupId",
				headers : mHeadersInput,
				inactive : bInactive,
				properties : {Foo : "Bar"},
				refreshAfterChange : "~refreshAfterChange",
				success : bWithCallbackHandlers ? oEventHandlers.fnSuccess : undefined,
				urlParameters : "~urlParameters"
			});

			if (sExpand) {
				oEntity.__metadata.created.expandRequest = oExpandRequest;
				oEntity.__metadata.created.contentID = sUid;
				assert.deepEqual(oExpandRequest, {contentID : sUid});
			}
			assert.deepEqual(oModel.mChangedEntities["~sKey"], bInactive ? undefined : oEntity);
			assert.strictEqual(oResult, oCreatedContext);
			assert.deepEqual(oRequest, sExpand
				? {
					contentID : sUid,
					created : true,
					expandRequest : oExpandRequest,
					key : "~sKey"
				}
				: {created : true, key : "~sKey"});

			// async functionality

			this.mock(oCreatedContext).expects("fetchActivated").withExactArgs()
				.returns({then : function (fnFunc) {
					fnAfterContextActivated = fnFunc;
				}});

			// code under test
			fnMetadataLoaded();

			oModelMock.expects("_pushToRequestQueue")
				.withExactArgs("~mRequests", "~groupId", "~changeSetId", sinon.match.same(oRequest),
					sinon.match(function (fnSuccess0) {
						return fnSuccess0 === fnSuccess;
					}),
					sinon.match(function (fnError0) {
						return fnError0 === fnError;
					}),
					sinon.match(function (oRequestHandle0) {
						oRequestHandle = oRequestHandle0;
						return true;
					}),
					"~bRefreshAfterChange");
			oModelMock.expects("_processRequestQueueAsync").withExactArgs("~mRequests");

			// code under test
			fnAfterContextActivated();

			// test abort handler
			assert.strictEqual(oRequest._aborted, undefined);
			if (sExpand) {
				assert.strictEqual(oRequest.expandRequest._aborted, undefined);
			}

			// code under test
			oRequestHandle.abort();

			assert.strictEqual(oRequest._aborted, true);
			if (sExpand) {
				assert.strictEqual(oRequest.expandRequest._aborted, true);
			}

			function fnExpectResetCreatePromise() {
				oCreatedContextCacheMock.expects("getCacheInfo")
					.withExactArgs(oCreatedContext)
					.returns(bFromODLBcreate ? {/*cache info*/} : undefined);
				that.mock(oCreatedContext).expects("resetCreatedPromise")
					.withExactArgs()
					.exactly(bFromODLBcreate ? 0 : 1);
				that.mock(oCreatedContext).expects("hasSubContexts").withExactArgs().returns(false);
			}
			return fnTestEventHandlers.call(this, assert, oEventHandlersMock, fnAbort, fnError,
				fnSuccess, pCreate, fnExpectResetCreatePromise);
		});
					});
				});
			});
		});
	});

	//*********************************************************************************************
	QUnit.test("createEntry: fallback to default groupId and changeSetId", function (assert) {
		var fnAfterContextActivated,
			oCreatedContext = {fetchActivated : function () {}},
			oEntityMetadata = {entityType : "~entityType"},
			fnMetadataLoaded,
			oModel = {
				mChangedEntities : {},
				mDeferredGroups : {},
				oMetadata : {
					_getEntitySetByType : function () {},
					_getEntityTypeByPath : function () {},
					_isCollection : function () {},
					isLoaded : function () {},
					loaded : function () {}
				},
				mRequests : "~mRequests",
				_addEntity : function () {},
				_createRequest : function () {},
				_createRequestUrlWithNormalizedPath : function () {},
				_getRefreshAfterChange : function () {},
				_isCanonicalRequestNeeded : function () {},
				_isTransitionMessagesOnly : function () {},
				_normalizePath : function () {},
				_processRequestQueueAsync : function () {},
				_pushToRequestQueue : function () {},
				_resolveGroup : function () {},
				getContext : function () {},
				getForeignKeysFromReferentialConstraints() {},
				resolveDeep : function () {}
			},
			oRequest = {};

		this.mock(oModel).expects("_isCanonicalRequestNeeded")
			.withExactArgs(undefined)
			.returns("~bCanonical");
		this.mock(oModel).expects("_normalizePath")
			.withExactArgs("/~path", undefined, "~bCanonical")
			.returns("/~sNormalizedPath");
		this.mock(oModel).expects("resolveDeep")
			.withExactArgs("/~path", undefined)
			.returns("~sDeepPath");
		this.mock(oModel.oMetadata).expects("_isCollection")
			.withExactArgs("~sDeepPath")
			.returns(false);
		this.mock(ODataUtils).expects("_createUrlParamsArray")
			.withExactArgs(undefined)
			.returns("~aUrlParams");
		this.mock(oModel.oMetadata).expects("isLoaded").withExactArgs().returns(true);
		// function create()
		this.mock(oModel).expects("_resolveGroup")
			.withExactArgs("/~sNormalizedPath")
			.returns({changeSetId : "~defaultChangeSetId", groupId : "~defaultGroupId"});
		this.mock(oModel).expects("_getRefreshAfterChange")
			.withExactArgs(undefined, "~defaultGroupId")
			.returns("~bRefreshAfterChange");
		this.mock(oModel).expects("_isTransitionMessagesOnly").withExactArgs("~defaultGroupId").returns(false);
		this.mock(oModel.oMetadata).expects("_getEntityTypeByPath")
			.withExactArgs("/~sNormalizedPath")
			.returns(oEntityMetadata);
		this.mock(oModel).expects("getForeignKeysFromReferentialConstraints")
			.withExactArgs("/~sNormalizedPath")
			.returns({});
		this.mock(oModel.oMetadata).expects("_getEntitySetByType")
			.withExactArgs(sinon.match.same(oEntityMetadata))
			.returns({name : "~entitySetName"});
		this.mock(oModel).expects("_addEntity").callsFake(function (oEntity0) {
				assert.strictEqual(oEntity0.__metadata.created.changeSetId, "~defaultChangeSetId");
				assert.strictEqual(oEntity0.__metadata.created.groupId, "~defaultGroupId");

				return "~sKey";
			});
		this.mock(oModel).expects("_createRequestUrlWithNormalizedPath")
			.withExactArgs("/~sNormalizedPath", "~aUrlParams", undefined)
			.returns("~sUrl");
		this.mock(oModel).expects("_createRequest")
			.withExactArgs("~sUrl", "~sDeepPath", "POST", {}, sinon.match(function (oEntity0) {
				assert.strictEqual(oEntity0.__metadata.created.changeSetId, "~defaultChangeSetId");
				assert.strictEqual(oEntity0.__metadata.created.groupId, "~defaultGroupId");

				return true;
			}))
			.returns(oRequest);
		this.mock(oModel).expects("getContext")
			.withExactArgs("/~sKey", "~sDeepPath", sinon.match.object, undefined, undefined)
			.returns(oCreatedContext);
		this.mock(oModel.oMetadata).expects("loaded").withExactArgs()
			.returns({then : function (fnFunc) {
				fnMetadataLoaded = fnFunc;
			}});

		// code under test
		ODataModel.prototype.createEntry.call(oModel, "/~path", {properties : {}});

		this.mock(oCreatedContext).expects("fetchActivated").withExactArgs()
			.returns({then : function (fnFunc) {
				fnAfterContextActivated = fnFunc;
			}});

		// code under test
		fnMetadataLoaded();

		this.mock(oModel).expects("_pushToRequestQueue")
			.withExactArgs("~mRequests", "~defaultGroupId", "~defaultChangeSetId",
				sinon.match.same(oRequest), sinon.match.func, undefined, sinon.match.object,
				"~bRefreshAfterChange");
		this.mock(oModel).expects("_processRequestQueueAsync").withExactArgs("~mRequests");

		// code under test
		fnAfterContextActivated();
	});

	//*********************************************************************************************
	[undefined, "~expand"].forEach(function (sExpand) {
		var sTitle = "createEntry: transientOnly header required for group" + (sExpand ? "; with expand" : "");

		QUnit.test(sTitle, function (assert) {
			var oCreatedContext = {fetchActivated: function () {}},
				oEntityMetadata = {entityType: "~entityType"},
				oModel = {
					mChangedEntities: {},
					mDeferredGroups: {},
					oMetadata: {
						_getEntitySetByType: function () {},
						_getEntityTypeByPath: function () {},
						_isCollection: function () {},
						isLoaded: function () {},
						loaded: function () {}
					},
					mRequests: "~mRequests",
					bUseBatch: "~bUseBatch",
					_addEntity: function () {},
					_createRequest: function () {},
					_createRequestUrlWithNormalizedPath: function () {},
					_getHeaders: function () {},
					_getRefreshAfterChange: function () {},
					_isCanonicalRequestNeeded: function () {},
					_isTransitionMessagesOnly: function () {},
					_normalizePath: function () {},
					_processRequestQueueAsync: function () {},
					_pushToRequestQueue: function () {},
					_resolveGroup: function () {},
					getContext: function () {},
					getForeignKeysFromReferentialConstraints() {},
					resolveDeep: function () {}
				},
				oModelMock = this.mock(oModel),
				mOriginalHeaders = {},
				oRequest = {},
				sUID;

			this.mock(oModel.oMetadata).expects("isLoaded").withExactArgs().returns(true);
			// function create()
			oModelMock.expects("_isCanonicalRequestNeeded").withExactArgs(undefined).returns("~bCanonical");
			this.mock(ODataUtils).expects("_createUrlParamsArray").withExactArgs(undefined).returns("~aUrlParams");
			oModelMock.expects("_normalizePath")
				.withExactArgs("/~path", undefined, "~bCanonical")
				.returns("/~sNormalizedPath");
			oModelMock.expects("resolveDeep").withExactArgs("/~path", undefined).returns("~sDeepPath");
			this.mock(oModel.oMetadata).expects("_isCollection").withExactArgs("~sDeepPath").returns(false);
			this.mock(oModel.oMetadata).expects("_getEntityTypeByPath")
				.withExactArgs("/~sNormalizedPath")
				.returns(oEntityMetadata);
			oModelMock.expects("getForeignKeysFromReferentialConstraints").withExactArgs("/~sNormalizedPath").returns({});
			this.mock(oModel.oMetadata).expects("_getEntitySetByType")
				.withExactArgs(sinon.match.same(oEntityMetadata))
				.returns({name: "~entitySetName"});
			oModelMock.expects("_resolveGroup")
				.withExactArgs("/~sNormalizedPath")
				.returns({changeSetId: "~defaultChangeSetId", groupId: "~defaultGroupId"});
			oModelMock.expects("_getRefreshAfterChange")
				.withExactArgs(undefined, "~defaultGroupId")
				.returns("~bRefreshAfterChange");
			oModelMock.expects("_isTransitionMessagesOnly").withExactArgs("~defaultGroupId").returns(true);
			oModelMock.expects("_addEntity").callsFake(function (oEntity0) {
					assert.strictEqual(oEntity0.__metadata.created.headers["sap-messages"], "transientOnly");

					return "~sKey";
				});
			oModelMock.expects("getContext")
				.withExactArgs("/~sKey", "~sDeepPath", sinon.match.object, undefined, undefined)
				.returns(oCreatedContext);
			oModelMock.expects("_createRequestUrlWithNormalizedPath")
				.withExactArgs("/~sNormalizedPath", "~aUrlParams", "~bUseBatch")
				.returns("~sUrl");
			oModelMock.expects("_createRequest")
				.callsFake(function (sUrl, sDeepPath, sMethod, mHeaders, oData, sETag) {
					sUID = mHeaders["Content-ID"];

					assert.strictEqual(sUrl, "~sUrl");
					assert.strictEqual(sDeepPath, "~sDeepPath");
					assert.strictEqual(sMethod, "POST");
					assert.strictEqual(mHeaders["sap-messages"], "transientOnly");
					assert.strictEqual(oData.__metadata.created.headers["sap-messages"], "transientOnly");
					assert.strictEqual(sETag, undefined);

					return oRequest;
				});
			if (sExpand) {
				oModelMock.expects("_getHeaders").withExactArgs(undefined, true).returns({});
				this.mock(ODataUtils).expects("_encodeURLParameters")
					.withExactArgs({$expand: "~expand", $select: "~expand"})
					.returns("~encodedUrlParams");
				oModelMock.expects("_createRequest")
					.callsFake(function (sUrl, sDeepPath, sMethod, mHeaders, oData, sETag, bAsync,
							bUpdateAggregatedMessages) {
						assert.strictEqual(sUrl, "$" + sUID + "?~encodedUrlParams");
						assert.strictEqual(sDeepPath, "/$" + sUID);
						assert.strictEqual(sMethod, "GET");
						assert.strictEqual(mHeaders["sap-messages"], "transientOnly");
						assert.strictEqual(oData, null);
						assert.strictEqual(sETag, undefined);
						assert.strictEqual(bAsync, undefined);
						assert.strictEqual(bUpdateAggregatedMessages, true);

						return {};
					});
			}
			this.mock(oModel.oMetadata).expects("loaded").withExactArgs().returns({then: function () {}});
			// handling of oMetadata.loaded() promise not relevant

			// code under test
			ODataModel.prototype.createEntry.call(oModel, "/~path", {
				expand: sExpand,
				headers: mOriginalHeaders,
				properties: {}
			});

			assert.deepEqual(mOriginalHeaders, {});
		});
	});

	//*********************************************************************************************
	QUnit.test("createEntry: deep create", function (assert) {
		var oChangedEntity,
			oContext = {
				addSubContext : function () {},
				getPath : function () {},
				isInactive : function () {},
				isTransient : function () {}
			},
			oContextMock = this.mock(oContext),
			oCreatedContext = {},
			oEntityMetadata = {entityType : "~entityType"},
			oModel = {
				mChangedEntities : {},
				oMetadata : {
					_getEntitySetByType : function () {},
					_getEntityTypeByPath : function () {},
					_getNavigationPropertyNames : function () {},
					_isCollection : function () {},
					isLoaded : function () {}
				},
				sServiceUrl : "~sServiceUrl",
				_addEntity : function () {},
				_getObject : function () {},
				_isCanonicalRequestNeeded : function () {},
				_normalizePath : function () {},
				getContext : function () {},
				// getForeignKeysFromReferentialConstraints() {}, // never called in deep create scenarios
				resolveDeep : function () {}
			},
			oMetadataMock = this.mock(oModel.oMetadata);

		oContextMock.expects("isTransient").returns(true);
		oContextMock.expects("isInactive").returns(false);
		oMetadataMock.expects("isLoaded").withExactArgs().returns(true);
		// function create()
		oContextMock.expects("getPath").withExactArgs().returns("/~sContextPath");
		oMetadataMock.expects("_getEntityTypeByPath")
			.withExactArgs("/~sContextPath")
			.returns("~oSourceEntityMetadata");
		oMetadataMock.expects("_getNavigationPropertyNames")
			.withExactArgs("~oSourceEntityMetadata")
			.returns(["~path"]);
		this.mock(oModel).expects("_isCanonicalRequestNeeded")
			.withExactArgs(undefined)
			.returns("~bCanonical");
		this.mock(ODataUtils).expects("_createUrlParamsArray")
			.withExactArgs(undefined)
			.returns("~aUrlParams");
		this.mock(oModel).expects("_normalizePath")
			.withExactArgs("~path", sinon.match.same(oContext), "~bCanonical")
			.returns("/~sNormalizedPath");
		this.mock(oModel).expects("resolveDeep")
			.withExactArgs("~path", sinon.match.same(oContext))
			.returns("~sDeepPath");
		oMetadataMock.expects("_isCollection")
			.withExactArgs("~sDeepPath")
			.returns("~bIsCollection");
		oMetadataMock.expects("_getEntityTypeByPath")
			.withExactArgs("/~sNormalizedPath")
			.returns(oEntityMetadata);
		oMetadataMock.expects("_getEntitySetByType")
			.withExactArgs(sinon.match.same(oEntityMetadata))
			.returns({name : "~entitySetName"});
		oContextMock.expects("getPath").withExactArgs().returns("/~sContextPath");
		this.mock(oModel).expects("_getObject").withExactArgs("/~sContextPath").returns({
				__metadata : {
					created : {
						changeSetId : "~changeSetIdFromRoot",
						groupId : "~groupIdFromRoot"
					}
				}
			});
		this.mock(oModel).expects("_addEntity").callsFake(function (oEntity0) {
				assert.strictEqual(oEntity0.__metadata.created.changeSetId, "~changeSetIdFromRoot");
				assert.strictEqual(oEntity0.__metadata.created.groupId, "~groupIdFromRoot");

				return "~sKey";
			});
		this.mock(oModel).expects("getContext")
			.withExactArgs("/~sKey", sinon.match.string /*deep path not relevant for deep create*/,
				undefined, undefined, sinon.match.same(oContext))
			.returns(oCreatedContext);
		this.mock(oContext).expects("addSubContext")
			.withExactArgs("~path", oCreatedContext, "~bIsCollection");

		// code under test
		assert.strictEqual(ODataModel.prototype.createEntry.call(oModel, "~path",
			{context : oContext, properties : {foo : "bar"}}), oCreatedContext);

		assert.strictEqual(Object.keys(oModel.mChangedEntities).length, 1);
		oChangedEntity = oModel.mChangedEntities[Object.keys(oModel.mChangedEntities)[0]];
		assert.strictEqual(oChangedEntity.foo, "bar");
		assert.strictEqual(oChangedEntity.__metadata.type, "~entityType");
		assert.ok(oChangedEntity.__metadata.uri.startsWith("~sServiceUrl/~entitySetName('"));
		assert.strictEqual(oChangedEntity.__metadata.created.changeSetId, "~changeSetIdFromRoot");
		assert.strictEqual(oChangedEntity.__metadata.created.groupId, "~groupIdFromRoot");
		assert.strictEqual(oChangedEntity.__metadata.created.error, undefined);
		assert.strictEqual(oChangedEntity.__metadata.created.headers, undefined);
		assert.strictEqual(oChangedEntity.__metadata.created.key, undefined);
		assert.strictEqual(oChangedEntity.__metadata.created.refreshAfterChange, undefined);
		assert.strictEqual(oChangedEntity.__metadata.created.success, undefined);
		assert.strictEqual(oChangedEntity.__metadata.created.urlParameters, undefined);
	});

	//*********************************************************************************************
	QUnit.test("createEntry: reset changes on sub contexts after deep create", function (assert) {
		var fnAfterContextActivated,
			oCreatedContext = {
				fetchActivated : function () {},
				getSubContextsAsPath : function () {},
				hasSubContexts : function () {}
			},
			oEntityMetadata = {entityType : "~entityType"},
			oModel = {
				mChangedEntities : {},
				oCreatedContextsCache : {
					getCacheInfo : function () {}
				},
				mDeferredGroups : {},
				oMetadata : {
					_getEntitySetByType : function () {},
					_getEntityTypeByPath : function () {},
					_isCollection : function () {},
					isLoaded : function () {},
					loaded : function () {}
				},
				mRequests : "~mRequests",
				sServiceUrl : "~sServiceUrl",
				_addEntity : function () {},
				_createRequest : function () {},
				_createRequestUrlWithNormalizedPath : function () {},
				_getRefreshAfterChange : function () {},
				_isCanonicalRequestNeeded : function () {},
				_isTransitionMessagesOnly : function () {},
				_normalizePath : function () {},
				_pushToRequestQueue : function () {},
				_processRequestQueueAsync : function () {},
				_resolveGroup : function () {},
				getContext : function () {},
				getForeignKeysFromReferentialConstraints() {},
				resetChanges : function () {},
				resolveDeep : function () {}
			},
			fnMetadataLoaded,
			oMetadataMock = this.mock(oModel.oMetadata),
			oRequest = {},
			fnSuccess;

		oMetadataMock.expects("isLoaded").withExactArgs().returns(true);
		// function create()
		this.mock(oModel).expects("_isCanonicalRequestNeeded")
			.withExactArgs(undefined)
			.returns("~bCanonical");
		this.mock(ODataUtils).expects("_createUrlParamsArray")
			.withExactArgs(undefined)
			.returns("~aUrlParams");
		this.mock(oModel).expects("_normalizePath")
			.withExactArgs("/~path", undefined, "~bCanonical")
			.returns("/~sNormalizedPath");
		this.mock(oModel).expects("resolveDeep")
			.withExactArgs("/~path", undefined)
			.returns("~sDeepPath");
		oMetadataMock.expects("_isCollection").withExactArgs("~sDeepPath").returns(false);
		oMetadataMock.expects("_getEntityTypeByPath")
			.withExactArgs("/~sNormalizedPath")
			.returns(oEntityMetadata);
		this.mock(oModel).expects("getForeignKeysFromReferentialConstraints")
			.withExactArgs("/~sNormalizedPath")
			.returns({});
		oMetadataMock.expects("_getEntitySetByType")
			.withExactArgs(sinon.match.same(oEntityMetadata))
			.returns({name : "~entitySetName"});
		this.mock(oModel).expects("_resolveGroup")
			.withExactArgs("/~sNormalizedPath")
			.returns({groupId : "~groupId", changeSetId : "~changeSetId"});
		this.mock(oModel).expects("_getRefreshAfterChange")
			.withExactArgs(undefined, "~groupId")
			.returns("~bRefreshAfterChange");
		this.mock(oModel).expects("_isTransitionMessagesOnly").withExactArgs("~groupId").returns(false);
		this.mock(oModel).expects("_addEntity")
			.withExactArgs(sinon.match.object/*aspect already tested*/)
			.returns("~sKey");
		this.mock(oModel).expects("getContext")
			.withExactArgs("/~sKey", sinon.match.string /*deep path not relevant for deep create*/,
				sinon.match.object/*aspect already tested*/, undefined, undefined)
			.returns(oCreatedContext);
		this.mock(oModel).expects("_createRequestUrlWithNormalizedPath")
			.withExactArgs("/~sNormalizedPath", "~aUrlParams", undefined)
			.returns("~sUrl");
		this.mock(oModel).expects("_createRequest")
			.withExactArgs("~sUrl", "~sDeepPath", "POST", {}, sinon.match.object/*aspect already tested*/)
			.returns(oRequest);
		oMetadataMock.expects("loaded").withExactArgs()
			.returns({then : function (fnFunc) {
				fnMetadataLoaded = fnFunc;
			}});

		// code under test
		assert.strictEqual(ODataModel.prototype.createEntry.call(oModel, "/~path",
			{properties : {foo : "bar"}}), oCreatedContext);

		this.mock(oCreatedContext).expects("fetchActivated").withExactArgs()
			.returns({then : function (fnFunc) {
				fnAfterContextActivated = fnFunc;
			}});

		// code under test
		fnMetadataLoaded();

		this.mock(oModel).expects("_pushToRequestQueue")
			.withExactArgs("~mRequests", "~groupId", "~changeSetId", sinon.match.same(oRequest),
				sinon.match(function (fnSuccess0) {
					fnSuccess = fnSuccess0;

					return true;
				}), undefined, sinon.match.object, "~bRefreshAfterChange");
		this.mock(oModel).expects("_processRequestQueueAsync").withExactArgs("~mRequests");

		// code under test
		fnAfterContextActivated();

		this.mock(oModel.oCreatedContextsCache).expects("getCacheInfo")
			.withExactArgs(sinon.match.same(oCreatedContext))
			.returns(true);
		this.mock(oCreatedContext).expects("hasSubContexts").withExactArgs().returns(true);
		this.mock(oCreatedContext).expects("getSubContextsAsPath")
			.withExactArgs()
			.returns("~subContextPaths");
		this.mock(oModel).expects("resetChanges")
			.withExactArgs("~subContextPaths", undefined, true);

		// code under test
		fnSuccess();
	});

	//*********************************************************************************************
	QUnit.test("createEntry: deep create, :1 nav property is not supported", function (assert) {
		var oContext = {
				getPath : function () {},
				isInactive : function () {},
				isTransient : function () {}
			},
			oModel = {
				oMetadata : {
					_getEntityTypeByPath : function () {},
					_getNavigationPropertyNames : function () {},
					_isCollection : function () {},
					isLoaded : function () {}
				},
				_isCanonicalRequestNeeded : function () {},
				_normalizePath : function () {},
				resolveDeep : function () {}
			};

		this.mock(oContext).expects("isTransient").returns(true);
		this.mock(oContext).expects("isInactive").returns(false);
		this.mock(oModel.oMetadata).expects("isLoaded").withExactArgs().returns(true);
		// create()
		this.mock(oModel).expects("_isCanonicalRequestNeeded")
			.withExactArgs(undefined)
			.returns("~bCanonical");
		this.mock(ODataUtils).expects("_createUrlParamsArray")
			.withExactArgs(undefined)
			.returns("~aUrlParams");
		this.mock(oModel).expects("_normalizePath")
			.withExactArgs("~path", sinon.match.same(oContext), "~bCanonical")
			.returns("~sNormalizedPath");
		this.mock(oModel).expects("resolveDeep")
			.withExactArgs("~path", sinon.match.same(oContext))
			.returns("~sDeepPath");
		this.mock(oModel.oMetadata).expects("_isCollection")
			.withExactArgs("~sDeepPath")
			.returns(false);
		// checkDeepCreatePreconditions()
		this.mock(oContext).expects("getPath").withExactArgs().returns("/~sContextPath");
		this.mock(oModel.oMetadata).expects("_getEntityTypeByPath")
			.withExactArgs("/~sContextPath")
			.returns("~oSourceEntityMetadata");
		this.mock(oModel.oMetadata).expects("_getNavigationPropertyNames")
			.withExactArgs(sinon.match.same("~oSourceEntityMetadata"))
			.returns(["~path"]);

		// code under test
		assert.throws(function () {
			ODataModel.prototype.createEntry.call(oModel, "~path", {context : oContext});
		}, new Error("Cannot create entity; deep create on navigation property '~path' with "
			+ "single cardinality is not supported"));
	});

	//*********************************************************************************************
	QUnit.test("createEntry: deep create, path is not a navigation property", function (assert) {
		var oContext = {
				getPath : function () {},
				isInactive : function () {},
				isTransient : function () {}
			},
			oModel = {
				oMetadata : {
					_getEntityTypeByPath : function () {},
					_getNavigationPropertyNames : function () {},
					_isCollection : function () {},
					isLoaded : function () {}
				},
				_isCanonicalRequestNeeded : function () {},
				_normalizePath : function () {},
				resolveDeep : function () {}
			},
			oSourceEntityMetadata = {name : "~sourceTypeName"};

		this.mock(oContext).expects("isTransient").returns(true);
		this.mock(oContext).expects("isInactive").returns(false);
		this.mock(oModel.oMetadata).expects("isLoaded").withExactArgs().returns(true);
		// create()
		this.mock(oModel).expects("_isCanonicalRequestNeeded")
			.withExactArgs(undefined)
			.returns("~bCanonical");
		this.mock(ODataUtils).expects("_createUrlParamsArray")
			.withExactArgs(undefined)
			.returns("~aUrlParams");
		this.mock(oModel).expects("_normalizePath")
			.withExactArgs("~invalid", sinon.match.same(oContext), "~bCanonical")
			.returns("~sNormalizedPath");
		this.mock(oModel).expects("resolveDeep")
			.withExactArgs("~invalid", sinon.match.same(oContext))
			.returns("~sDeepPath");
		this.mock(oModel.oMetadata).expects("_isCollection")
			.withExactArgs("~sDeepPath")
			.returns("~bIsCollection");
		// checkDeepCreatePreconditions()
		this.mock(oContext).expects("getPath").withExactArgs().returns("/~sContextPath");
		this.mock(oModel.oMetadata).expects("_getEntityTypeByPath")
			.withExactArgs("/~sContextPath")
			.returns(oSourceEntityMetadata);
		this.mock(oModel.oMetadata).expects("_getNavigationPropertyNames")
			.withExactArgs(sinon.match.same(oSourceEntityMetadata))
			.returns(["~path"]);

		// code under test
		assert.throws(function () {
			ODataModel.prototype.createEntry.call(oModel, "~invalid", {context : oContext});
		}, new Error("Cannot create entity; path '~invalid' is not a navigation property of "
			+ "'~sourceTypeName'"));
	});

	//*********************************************************************************************
	["batchGroupId", "changeSetId", "created", "error", "expand", "groupId", "headers", "inactive",
	 "refreshAfterChange", "success", "urlParameters", "invalid"].forEach(function (sParameter) {
		QUnit.test("createEntry: deep create, unsupported parameter " + sParameter, function (assert) {
			var oContext = {isTransient : function () {}},
				oModel = {bUseBatch : true},
				mParameters = {context : oContext};

			this.mock(oContext).expects("isTransient").returns(true);

			mParameters[sParameter] = "foo";

			// code under test
			assert.throws(function () {
				ODataModel.prototype.createEntry.call(oModel, "~path", mParameters);
			}, new Error("deep create, unsupported parameter: " + sParameter));
		});
	});

	//*********************************************************************************************
	QUnit.test("createEntry: deep create, error on inactive context", function (assert) {
		var oContext = {
				isInactive : function () {},
				isTransient : function () {}
			},
			oModel = {bUseBatch : true},
			mParameters = {context : oContext};

		this.mock(oContext).expects("isTransient").returns(true);
		this.mock(oContext).expects("isInactive").returns(true);

		// code under test
		assert.throws(function () {
			ODataModel.prototype.createEntry.call(oModel, "~path", mParameters);
		}, new Error("deep create, context must not be inactive"));
	});

	//*********************************************************************************************
	[{
		contentID2KeyAndDeepPath : {
			"~contentID" : {
				deepPath : "~deepPath('~key')",
				functionImport : false,
				key : "Foo('~key')"
			}
		},
		request0Info : {
			contentID : "~contentID",
			created : true,
			deepPath : "~deepPath('~contentID')",
			requestUri : "~serviceUri/Foo?bar"
		},
		resultingDeepPath : "~deepPath('~key')",
		resultingUri : "~serviceUri/Foo('~key')?bar"
	}, {
		contentID2KeyAndDeepPath : {
			"~contentID" : {
				deepPath : "~/FunctionName",
				functionImport : true,
				key : "Foo('~key')"
			}
		},
		request0Info : {
			contentID : "~contentID",
			deepPath : "~/FunctionName",
			functionMetadata : "~functionMetadata",
			requestUri : "~FunctionName?bar"
		},
		resultingDeepPath : "/$~contentID",
		resultingUri : "~serviceUri/$~contentID?bar"
	}].forEach(function (oFixture, i) {
		QUnit.test("_submitBatchRequest: with content-IDs, #" + i, function (assert) {
			var oBatchRequest = {},
				oBatchResponse = {
					headers : "~batchResponseHeaders"
				},
				oRequestPOST = {},
				oRequest0 = {
					parts : [{
						request : oRequestPOST,
						fnSuccess : "~fnSuccess0"
					}],
					request : oFixture.request0Info
				},
				oRequestGET = {},
				oRequest1 = {
					parts : [{
						request : oRequestGET,
						fnSuccess : "~fnSuccess1"
					}],
					request : {
						contentID : "~contentID",
						deepPath : "/$~contentID",
						requestUri : "~serviceUri/$~contentID?bar"
					}
				},
				oResponseGET = {headers : "~getHeaders"},
				oResponsePOST = {data : "~postData", headers : "~postHeaders"},
				oData = {
					__batchResponses : [oResponsePOST, oResponseGET]
				},
				aRequests = [oRequest0, oRequest1],
				oEventInfo = {requests : sinon.match.same(aRequests), batch : true},
				fnHandleSuccess,
				oModel = {
					_getHeader : function () {},
					_getKey : function () {},
					_invalidatePathCache : function () {},
					_processSuccess : function () {},
					_setSessionContextIdHeader : function () {},
					_submitRequest : function () {},
					checkUpdate : function () {}
				},
				oModelMock = this.mock(oModel);

			oModelMock.expects("_submitRequest")
				.withExactArgs(sinon.match.same(oBatchRequest)
						.and(sinon.match({eventInfo : oEventInfo})),
					sinon.match.func.and(sinon.match(function (fnSuccess) {
						fnHandleSuccess = fnSuccess;
						return true;
					})),
					sinon.match.func);

			// code under test
			ODataModel.prototype._submitBatchRequest.call(oModel, oBatchRequest, aRequests,
				"~fnSuccess");

			oModelMock.expects("_getKey").withExactArgs("~postData")
				.returns("Foo('~key')");
			oModelMock.expects("_processSuccess")
				.withExactArgs(sinon.match.same(oRequestPOST), sinon.match.same(oResponsePOST),
					"~fnSuccess0", sinon.match.object, sinon.match.object, sinon.match.object,
					false, undefined, oFixture.contentID2KeyAndDeepPath);
			oModelMock.expects("_processSuccess")
				.withExactArgs(sinon.match.same(oRequestGET), sinon.match.same(oResponseGET),
					"~fnSuccess1", sinon.match.object, sinon.match.object, sinon.match.object,
					false, undefined, oFixture.contentID2KeyAndDeepPath);
			oModelMock.expects("_invalidatePathCache").withExactArgs();
			oModelMock.expects("checkUpdate").withExactArgs(false, false, sinon.match.object);
			oModelMock.expects("_processSuccess")
				.withExactArgs(sinon.match.same(oBatchRequest), sinon.match.same(oBatchResponse),
					"~fnSuccess", sinon.match.object, sinon.match.object, sinon.match.object, true,
					sinon.match.same(aRequests));
			oModelMock.expects("_getHeader")
				.withExactArgs("sap-contextid", "~batchResponseHeaders")
				.returns("~sap-contextid");
			oModelMock.expects("_setSessionContextIdHeader").withExactArgs("~sap-contextid");

			// code under test
			fnHandleSuccess(oData, oBatchResponse);

			assert.strictEqual(oRequest1.request.requestUri, oFixture.resultingUri);
			assert.strictEqual(oRequest1.request.deepPath, oFixture.resultingDeepPath);
		});
	});

	//*********************************************************************************************
	[true, false].forEach(function (bReject) {
		QUnit.test("metadataLoaded calls oMetadata.loaded (" + bReject + ")", function (assert) {
			var oModel = {
					oMetadata : {
						loaded : function () {}
					}
				},
				oPromise = {};

			this.mock(oModel.oMetadata).expects("loaded").withExactArgs(bReject).returns(oPromise);

			//code under test
			assert.strictEqual(ODataModel.prototype.metadataLoaded.call(oModel, bReject),
				oPromise);
		});
	});

	//*********************************************************************************************
	[true, false].forEach(function (bReject) {
		[true, false].forEach(function (bAnnotations) {
			[true, false].forEach(function (bMetadata) {
		var sTitle = "metadataLoaded with annotations: " + "bRejectOnFailure=" + bReject + " (" +
			bAnnotations + ", " + bMetadata + ")";

		QUnit.test(sTitle, function (assert) {
			var fnAnnotationsPromise,
				oMetadataPromise,
				fnMetadataPromise,
				oModel = {
					bLoadAnnotationsJoined : true,
					oMetadata : {
						loaded : function () {}
					}
				},
				oTest = {
					resolved : function () {},
					rejected : function () {}
				},
				oTestMock = this.mock(oTest);

			oModel.pAnnotationsLoaded = new Promise(function(resolve, reject) {
				fnAnnotationsPromise = bAnnotations ? resolve : reject;
			});
			oMetadataPromise = new Promise(function(resolve, reject) {
				// The metadata promise is not rejected if !bReject (existing behavior).
				fnMetadataPromise = (bMetadata || !bReject) ? resolve : reject;
			});
			this.mock(oModel.oMetadata).expects("loaded").withExactArgs(bReject)
				.returns(oMetadataPromise);
			// The resulting promise is never rejected if !bReject.
			if (!bReject || (bAnnotations && bMetadata)) {
				oTestMock.expects("resolved");
				oTestMock.expects("rejected").never();
			} else {
				oTestMock.expects("resolved").never();
				oTestMock.expects("rejected");
			}
			fnAnnotationsPromise();
			fnMetadataPromise();

			// code under test
			return ODataModel.prototype.metadataLoaded.call(oModel, bReject)
				.then(oTest.resolved, oTest.rejected);
		});
			});
		});
	});

	//*********************************************************************************************
	[false, true].forEach((bOwnReason) => {
		QUnit.test("_submitBatchRequest: with error responses: " + (bOwnReason ? "$ownReason" : ""), function (assert) {
			var oBatchRequest = {},
				oBatchRequestHandle = {abort : function () {/*not relevant for this test*/}},
				oBatchResponse = {headers : "~headers", statusCode : 200},
				oChangesetError = {message : "complete changeset failed"},
				oData = {__batchResponses : [
					oChangesetError
					// don't care about successful requests in the changeset in this test
				]},
				oError = {message : "an error message", $ownReason : bOwnReason},
				fnHandleError,
				oHandlers = {
					fnError : function () {},
					fnSuccess : function () {}
				},
				fnHandleSuccess,
				oModel = {
					_getHeader : function () {},
					_invalidatePathCache : function () {},
					_processAfterUpdate : function () {},
					_processError : function () {},
					_processSuccess : function () {},
					_setSessionContextIdHeader : function () {},
					_submitRequest : function () {},
					checkUpdate : function () {}
				},
				oModelMock = this.mock(oModel),
				oPart0_0 = {fnError : "~fnErrorPart0_0", request : {}},
				oPart1_0 = {fnError : "~fnErrorPart1_0", request : {}},
				oPart1_1 = {fnError : "~fnErrorPart1_1", request : {}},
				oPart2_0 = {fnError : "~fnErrorPart2_0", request : {}},
				oRequest0 = {parts : [oPart0_0]},
				oRequest1 = {parts : [oPart1_0, oPart1_1]},
				oRequest2 = {parts : [oPart2_0]},
				aRequests = [
					// changeset
					[oRequest1, oRequest2],
					// single request
					oRequest0
				],
				oEventInfo = {
					batch : true,
					requests : aRequests
				};

			oModelMock.expects("_submitRequest")
				.withExactArgs(sinon.match.same(oBatchRequest), sinon.match.func, sinon.match.func)
				.callsFake(function (oBatchRequest0, fnHandleSuccess0, fnHandleError0) {
					fnHandleError = fnHandleError0;
					fnHandleSuccess = fnHandleSuccess0;
					return oBatchRequestHandle;
				});

			// code under test
			ODataModel.prototype._submitBatchRequest.call(oModel, oBatchRequest, aRequests,
				oHandlers.fnSuccess, oHandlers.fnError);

			assert.deepEqual(oBatchRequest.eventInfo, oEventInfo);

			// complete $batch fails

			oModelMock.expects("_processError") // for oRequest1 - part 0
				.withExactArgs(sinon.match.same(oPart1_0.request),
					sinon.match.same(oError).and(sinon.match({$reported : true})),
					"~fnErrorPart1_0");
			oModelMock.expects("_processError") // for oRequest1 - part 1
				.withExactArgs(sinon.match.same(oPart1_1.request),
					sinon.match.same(oError).and(sinon.match({$reported : true})),
					"~fnErrorPart1_1");
			oModelMock.expects("_processError") // for oRequest2
				.withExactArgs(sinon.match.same(oPart2_0.request),
					sinon.match.same(oError).and(sinon.match({$reported : true})),
					"~fnErrorPart2_0");
			oModelMock.expects("_processError") // for oRequest0
				.withExactArgs(sinon.match.same(oPart0_0.request),
					sinon.match.same(oError).and(sinon.match({$reported : true})),
					"~fnErrorPart0_0");
			oModelMock.expects("_processAfterUpdate").withExactArgs();
			oModelMock.expects("_processError")
				.withExactArgs(sinon.match.same(oBatchRequest),
					sinon.match.same(oError).and(sinon.match({$reported : bOwnReason})),
					sinon.match.same(oHandlers.fnError), true, sinon.match.same(aRequests));

			// code under test
			fnHandleError(oError);

			// $batch succeeds but single request in the batch fail

			oModelMock.expects("_processError") // for oRequest1 - part 0
				.withExactArgs(sinon.match.same(oPart1_0.request),
					sinon.match.same(oChangesetError).and(sinon.match({$reported : false})),
					"~fnErrorPart1_0")
				.callsFake(function (oRequest, oResponse, fnError0) {
					oResponse.$reported = true;
				});
			oModelMock.expects("_processError") // for oRequest1 - part 1
				.withExactArgs(sinon.match.same(oPart1_1.request),
					sinon.match.same(oChangesetError).and(sinon.match({$reported : true})),
					"~fnErrorPart1_1");
			oModelMock.expects("_processError") // for oRequest2
				.withExactArgs(sinon.match.same(oPart2_0.request),
					sinon.match.same(oChangesetError).and(sinon.match({$reported : false})),
					"~fnErrorPart2_0");
			oModelMock.expects("_invalidatePathCache").withExactArgs();
			oModelMock.expects("checkUpdate").withExactArgs(false, false, {/*mGetEntities*/});
			oModelMock.expects("_processSuccess")
				.withExactArgs(sinon.match.same(oBatchRequest), sinon.match.same(oBatchResponse),
					sinon.match.same(oHandlers.fnSuccess), {/*mGetEntities*/}, {/*mChangeEntities*/},
					{/*mEntityTypes*/}, true, sinon.match.same(aRequests));
			oModelMock.expects("_getHeader").withExactArgs("sap-contextid", "~headers")
				.returns("~contextid");
			oModelMock.expects("_setSessionContextIdHeader").withExactArgs("~contextid");

			// code under test
			fnHandleSuccess(oData, oBatchResponse);
		});
	});

	//*********************************************************************************************
	[false, true].forEach(function (bSuppressErrorHandlerCall) {
		var sTitle = "_submitBatchRequest: calls _createAbortedError on abort;"
				+ " bSuppressErrorHandlerCall=" + bSuppressErrorHandlerCall;

		QUnit.test(sTitle, function (assert) {
			var oBatchRequest = {},
				oBatchRequestHandle = {
					abort : function () {}
				},
				fnError = sinon.stub(),
				i = -1,
				oPart0_AlreadyAborted = {request : {_aborted : true}},
				oPart0_NoErrorHandler = {request : {}},
				oPart0_WithErrorHandler = {
					fnError : function () {},
					request : {}
				},
				oPart1_NoErrorHandler = {request : {}},
				oPart1_WithErrorHandler = {
					fnError : function () {},
					request : {}
				},
				oPart2_AlreadyAborted = {request : {_aborted : true}},
				oPart2_WithErrorHandler = {
					fnError : function () {},
					request : {}
				},
				oRequest0 = {
					parts : [oPart0_NoErrorHandler, oPart0_AlreadyAborted, oPart0_WithErrorHandler]
				},
				oRequest1 = {parts : [oPart1_NoErrorHandler, oPart1_WithErrorHandler]},
				oRequest2 = {parts : [oPart2_WithErrorHandler, oPart2_AlreadyAborted]},
				aRequests = [
					// changeset
					[oRequest1, oRequest2],
					// single request
					oRequest0
				],
				oEventInfo = {
					batch : true,
					requests : aRequests
				},
				oModel = {
					_submitRequest : function () {}
				},
				oRequestHandle;

			this.mock(oModel).expects("_submitRequest")
				.withExactArgs(
					sinon.match.same(oBatchRequest).and(sinon.match.has("eventInfo", oEventInfo)),
					sinon.match.func, sinon.match.func)
				.returns(oBatchRequestHandle);

			// code under test
			oRequestHandle = ODataModel.prototype._submitBatchRequest.call(oModel, oBatchRequest,
				aRequests, "~fnSuccess", fnError);

			assert.strictEqual(fnError.called, false);

			this.mock(ODataModel).expects("_createAbortedError")
				.withExactArgs()
				.exactly(bSuppressErrorHandlerCall ? 3 : 4)
				.callsFake(function () {
					i += 1;
					return "~oError" + i;
				});
			this.mock(oPart0_WithErrorHandler).expects("fnError").withExactArgs("~oError2");
			this.mock(oPart1_WithErrorHandler).expects("fnError").withExactArgs("~oError0");
			this.mock(oPart2_WithErrorHandler).expects("fnError").withExactArgs("~oError1");
			this.mock(oBatchRequestHandle).expects("abort").withExactArgs();

			// code under test
			oRequestHandle.abort(bSuppressErrorHandlerCall);

			if (bSuppressErrorHandlerCall) {
				assert.strictEqual(fnError.called, false);
			} else {
				assert.ok(fnError.calledOnceWithExactly("~oError3"));
			}
		});
	});

	//*********************************************************************************************
	[false, true].forEach(function (bReported) {
		QUnit.test("_handleError: $reported = " + bReported, function (assert) {
			var oError = {
					$reported : bReported,
					message : "~message",
					response : {
						body : "~body",
						headers : "~headers",
						statusCode : "~code",
						statusText : "~statusText"
					}
				},
				oModel = {
					_parseResponse : function () {}
				},
				oRequest = {method : "~method", requestUri : "~uri"},
				oResult;

			this.mock(oModel).expects("_parseResponse")
				.withExactArgs(sinon.match.same(oError.response), sinon.match.same(oRequest))
				.exactly(bReported ? 0 : 1);

			// code under test
			oResult = ODataModel.prototype._handleError.call(oModel, oError, oRequest);

			assert.deepEqual(oResult, {
				headers : "~headers",
				message : "~message",
				responseText : "~body",
				statusCode : "~code",
				statusText : "~statusText"
			});
			assert.strictEqual(oError.$reported, true);
		});
	});

	//*********************************************************************************************
	[false, true].forEach(function (bReported) {
		QUnit.test("_handleError: no response given, $reported = " + bReported, function (assert) {
			var oError = {
					$reported : bReported,
					message : "~message"
				},
				oModel = {
					_parseResponse : function () {}
				},
				oResult;

			this.mock(oModel).expects("_parseResponse").never();
			this.oLogMock.expects("error").exactly(bReported ? 0 : 1)
				.withExactArgs("The following problem occurred: ~message", undefined, sClassName);

			// code under test
			oResult = ODataModel.prototype._handleError.call(oModel, oError, "~oRequest");

			assert.deepEqual(oResult, {message : "~message"});
			assert.strictEqual(oError.$reported, true);
		});
	});

	//*********************************************************************************************
	[{
		reportingClassName : undefined,
		expectedClassName : sClassName
	}, {
		reportingClassName : "foo.bar.Baz",
		expectedClassName : "foo.bar.Baz"
	}].forEach(function (oFixture) {
		QUnit.test("_handleError: sReportingClassName = " + oFixture.reportingClassName, function (assert) {
			var oError = {
					$reported : false,
					message : "~message",
					stack : "~stack"
				},
				oModel = {
					_parseResponse : function () {}
				};

			this.mock(oModel).expects("_parseResponse").never();
			this.oLogMock.expects("error")
				.withExactArgs("The following problem occurred: ~message", "~stack", oFixture.expectedClassName);

			// code under test
			ODataModel.prototype._handleError.call(oModel, oError, undefined /*oRequest*/, oFixture.reportingClassName);
		});
	});

	//*********************************************************************************************
	QUnit.test("_updateChangedEntity: skip __metadata", function (assert) {
		var mChangedEntities = {
				"~key" : {
					__metadata : {
						etag : "~etag_old",
						uri : "~uri"
					},
					foo : "bar"
				}
			},
			oChangedEntry = Object.assign({}, mChangedEntities["~key"]),
			oModel = {
				mChangedEntities : mChangedEntities,
				oMetadata : {
					_getEntityTypeByPath : function () {},
					_getNavPropertyRefInfo : function () {}
				},
				_getObject : function () {},
				_resolveGroup : function () {},
				abortInternalRequest : function () {},
				isLaundering : function () {},
				removeInternalMetadata : function () {}
			},
			oModelMock = this.mock(oModel);

		oModelMock.expects("_getObject")
			.withExactArgs("/~key", null, true)
			.returns({
				__metadata : {etag : "~etag_old", uri : "~uri"},
				foo : "original value"
			});
		oModelMock.expects("_getObject").withExactArgs("/~key").returns(oChangedEntry);
		oModelMock.expects("removeInternalMetadata")
			.withExactArgs(sinon.match.same(oChangedEntry))
			.returns({deepPath : "~deepPath"});
		oModelMock.expects("isLaundering").withExactArgs("/~key/foo");
		this.mock(oModel.oMetadata).expects("_getEntityTypeByPath")
			.withExactArgs("/~key")
			.returns("~oEntityType");
		this.mock(oModel.oMetadata).expects("_getNavPropertyRefInfo")
			.withExactArgs("~oEntityType", "foo")
			.returns(null);
		oModelMock.expects("_resolveGroup").withExactArgs("~key").returns({groupId : "~group"});
		oModelMock.expects("abortInternalRequest").withExactArgs("~group", {requestKey : "~key"});

		// code under test
		ODataModel.prototype._updateChangedEntity.call(oModel, "~key", {
			__metadata : {etag : "~etag_new", uri : "~uri"},
			foo : "bar"
		});

		assert.deepEqual(oModel.mChangedEntities, {});
	});

	//*********************************************************************************************
	[
		null,
		{isTransient : function () { return true; }},
		{isTransient : function () { return false; }}
	].forEach(function (oContext, i) {
		["/path/~entityKey?query&string", "/path/~entityKey"].forEach(function (sUrl) {
		var sTitle = "remove: create request with bUpdateAggregatedMessages=true;"
				+ (oContext ? " context created=" + oContext.isTransient() : " no context")
				+ "; sUrl=" + sUrl;

		QUnit.test(sTitle, function (assert) {
			var fnHandleSuccess, fnProcessRequest,
				oModel = {
					mContexts : oContext ? {"/~entityKey" : oContext} : {},
					oCreatedContextsCache : {findAndRemoveContext : function () {}},
					mDeferredGroups : {},
					mRequests : "~mRequests",
					bUseBatch : "~bUseBatch",
					_createRequest : function () {},
					_createRequestUrlWithNormalizedPath : function () {},
					_getHeaders : function () {},
					_getRefreshAfterChange : function () {},
					_isCanonicalRequestNeeded : function () {},
					_normalizePath : function () {},
					_processRequest : function () {},
					_pushToRequestQueue : function () {},
					_removeEntity : function () {},
					resolveDeep : function () {}
				};

			this.mock(oModel).expects("_isCanonicalRequestNeeded")
				.withExactArgs("~bCanonical0")
				.returns("~bCanonical1");
			this.mock(oModel).expects("_getRefreshAfterChange")
				.withExactArgs("~bRefreshAfterChange0", "~sGroupId")
				.returns("~bRefreshAfterChange1");
			this.mock(ODataUtils).expects("_createUrlParamsArray")
				.withExactArgs("~mUrlParams")
				.returns("~aUrlParams");
			this.mock(oModel).expects("_getHeaders")
				.withExactArgs("~mHeaders0")
				.returns("~mHeaders1");
			this.mock(oModel).expects("_normalizePath")
				.withExactArgs("~sPath", "~oContext", "~bCanonical1")
				.returns("~sNormalizedPath");
			this.mock(oModel).expects("resolveDeep")
				.withExactArgs("~sPath", "~oContext")
				.returns("~sDeepPath");
			this.mock(oModel).expects("_processRequest")
				.withExactArgs(sinon.match.func, "~fnError", false)
				.callsFake(function (fnProcessRequest0) {
					fnProcessRequest = fnProcessRequest0;
				});

			// code under test
			ODataModel.prototype.remove.call(oModel, "~sPath", {
				canonicalRequest : "~bCanonical0",
				changeSetId : "~sChangeSetId",
				context : "~oContext",
				error : "~fnError",
				eTag : "~sETag",
				groupId : "~sGroupId",
				headers : "~mHeaders0",
				refreshAfterChange : "~bRefreshAfterChange0",
				urlParameters : "~mUrlParams"
			});

			this.mock(oModel).expects("_createRequestUrlWithNormalizedPath")
				.withExactArgs("~sNormalizedPath", "~aUrlParams", "~bUseBatch")
				.returns(sUrl);
			this.mock(oModel).expects("_createRequest")
				.withExactArgs(sUrl, "~sDeepPath", "DELETE", "~mHeaders1", undefined, "~sETag",
					undefined, true)
				.returns("~oRequest");
			this.mock(oModel).expects("_pushToRequestQueue")
				.withExactArgs("~mRequests", "~sGroupId", "~sChangeSetId", "~oRequest",
					sinon.match.func, "~fnError", "~requestHandle", "~bRefreshAfterChange1")
				.callsFake(function () {
					fnHandleSuccess = arguments[4];
				});

			// code under test
			fnProcessRequest("~requestHandle");

			this.mock(oModel).expects("_removeEntity").withExactArgs("~entityKey");
			this.mock(oModel.oCreatedContextsCache).expects("findAndRemoveContext")
				.withExactArgs(sinon.match.same(oContext))
				.exactly(i === 2 ? 1 : 0);

			// code under test
			fnHandleSuccess();
		});
		});
	});

	//*********************************************************************************************
	[{groupId : "~groupId"}, {batchGroupId : "~groupId"}].forEach(function (oGroupFixture, i) {
		[{
			oFunctionMetadata : {
				parameter : [{name : "~name0", type : "~type0"}, {name : "~name1", type : "~type1"}]
			}
		}, {
			oFunctionMetadata : {
				entitySetPath : "~entitySetPath",
				parameter : null
			},
			$result : {__list : []}
		}, {
			oFunctionMetadata : {
				entitySet : "~entitySet",
				parameter : null
			},
			$result : {__list : []}
		}, {
			oFunctionMetadata : {
				entitySet : "~entitySet",
				parameter : null,
				returnType : "~returnType"
			},
			$result : {__ref : {}} // single entity
		}, {
			oFunctionMetadata : {
				entitySet : "~entitySet",
				parameter : null,
				returnType : "Collection(~returnType)"
			},
			$result : {__list : []}
		}].forEach(function (oFunctionMetadataFixture, j) {
			[true, false].forEach(function (bInDeferredGroups) {
		var sTitle = "callFunction: oGroupFixture#" + i + ", oFunctionMetadataFixture#" + j
				+ ", group in deferred Groups: " + bInDeferredGroups;

		QUnit.test(sTitle, function (assert) {
			var oContextCreatedPromise,
				oData,
				bFunctionHasParameter = oFunctionMetadataFixture.oFunctionMetadata.parameter !== null,
				mHeaders = {foo : "bar"},
				oExpectedOData = Object.assign({
						__metadata : {
							created : {
								changeSetId : "~changeSetId",
								error : "~error",
								eTag : "~eTag",
								functionImport : true,
								groupId : "~groupId",
								headers : mHeaders,
								key : "~sFunctionName",
								method : "~method",
								success : "~success"
							},
							deepPath: "/~sFunctionName",
							uri : sinon.match(function (sUri) {
								return sUri.startsWith("/service/url/~sFunctionName")
									&& sUri.match(rTemporaryKey);
							})
						}
					},
					bFunctionHasParameter
						? {"~name0" : undefined, "~name1" : "foo"}
						: undefined),
				oMetadata = {
					_getCanonicalPathOfFunctionImport : function () {},
					_getFunctionImportMetadata : function () {}
				},
				oModel = {
					mDeferredGroups : bInDeferredGroups ? {"~groupId" : "bar"} : {},
					mDeferredRequests : "~mDeferredRequests",
					oMetadata : oMetadata,
					mRequests : "~mRequests",
					bUseBatch : "~bUseBatch",
					sServiceUrl : "/service/url",
					_addEntity : function () {},
					_createRequest : function () {},
					_createRequestUrlWithNormalizedPath : function () {},
					_getHeaders : function () {},
					_getRefreshAfterChange : function () {},
					_processRequest : function () {},
					_pushToRequestQueue : function () {},
					_writePathCache : function () {},
					getContext : function () {}
				},
				oModelMock = this.mock(oModel),
				fnProcessRequest,
				oRequest = {},
				oRequestHandle = {},
				oResult,
				oResultingRequest;

			if (oFunctionMetadataFixture.$result) {
				oExpectedOData.$result = oFunctionMetadataFixture.$result;
			}
			oModelMock.expects("_getRefreshAfterChange")
				.withExactArgs("~refreshAfterChange", "~groupId")
				.returns("~bRefreshAfterChange");
			oModelMock.expects("_getHeaders")
				.withExactArgs(sinon.match.same(mHeaders))
				.returns("~mHeaders");
			oModelMock.expects("_processRequest")
				.withExactArgs(sinon.match.func, "~error")
				.callsFake(function (fnProcessRequest0) {
					fnProcessRequest = fnProcessRequest0;
					return oRequestHandle;
				});

			// code under test
			oResult = ODataModel.prototype.callFunction.call(oModel, "/~sFunctionName", {
				adjustDeepPath : "~adjustDeepPath",
				batchGroupId : oGroupFixture.batchGroupId,
				changeSetId : "~changeSetId",
				error : "~error",
				eTag : "~eTag",
				groupId : oGroupFixture.groupId,
				headers : mHeaders,
				method : "~method",
				refreshAfterChange : "~refreshAfterChange",
				success : "~success",
				urlParameters : {"~name1" : "foo"}
			});

			assert.strictEqual(oResult, oRequestHandle);
			oContextCreatedPromise = oResult.contextCreated();
			assert.ok(oContextCreatedPromise instanceof Promise);

			this.mock(oMetadata).expects("_getFunctionImportMetadata")
				.withExactArgs("/~sFunctionName", "~method")
				.returns(oFunctionMetadataFixture.oFunctionMetadata);

			if (bFunctionHasParameter) {
				this.oLogMock.expects("warning")
					.withExactArgs("No value given for parameter '~name0' of function import"
						+ " '/~sFunctionName'", sinon.match.same(oModel), sClassName);
				this.mock(ODataUtils).expects("formatValue")
					.withExactArgs("foo", "~type1")
					.returns("~value1");
			}

			oModelMock.expects("_addEntity").withExactArgs(oExpectedOData)
				.callsFake(function (oData0) {
					oData = oData0;
					assert.notStrictEqual(oData.__metadata.created.headers, mHeaders);

					return "~sKey";
				});
			oModelMock.expects("getContext").withExactArgs("/~sKey").returns("~oContext");
			oModelMock.expects("_writePathCache").withExactArgs("/~sKey", "/~sKey");
			this.mock(ODataUtils).expects("_createUrlParamsArray")
				.withExactArgs({"~name1" : bFunctionHasParameter ? "~value1" : "foo"})
				.returns("~aUrlParams");
			oModelMock.expects("_createRequestUrlWithNormalizedPath")
				.withExactArgs("/~sFunctionName", "~aUrlParams", "~bUseBatch")
				.returns("~sUrl");
			oModelMock.expects("_createRequest")
				.withExactArgs("~sUrl", "/~sFunctionName", "~method", "~mHeaders", undefined, "~eTag",
					undefined, true)
				.returns(oRequest);
			this.mock(oMetadata).expects("_getCanonicalPathOfFunctionImport")
				.withExactArgs(sinon.match.same(oFunctionMetadataFixture.oFunctionMetadata),
					{"~name1" : bFunctionHasParameter ? "~value1" : "foo"})
				.returns("~functionTarget");
			oModelMock.expects("_pushToRequestQueue")
				.withExactArgs(bInDeferredGroups ? "~mDeferredRequests" : "~mRequests", "~groupId",
					"~changeSetId", sinon.match.same(oRequest), "~success", "~error", "~requestHandle",
					"~bRefreshAfterChange");

			// code under test
			oResultingRequest = fnProcessRequest("~requestHandle");

			assert.strictEqual(oResultingRequest, oRequest);
			assert.deepEqual(oResultingRequest, {
				adjustDeepPath : "~adjustDeepPath",
				functionMetadata : oFunctionMetadataFixture.oFunctionMetadata,
				functionTarget : "~functionTarget",
				key : "~sKey"
			});
			assert.strictEqual(oData.__metadata.created.functionMetadata,
				oFunctionMetadataFixture.oFunctionMetadata);

			return oContextCreatedPromise.then(function (oContext) {
				assert.strictEqual(oContext, "~oContext");
			});
		});
			});
		});
	});

	//*********************************************************************************************
	QUnit.test("callFunction: function name starts not with /", function (assert) {
		var oModel = {};

		this.oLogMock.expects("fatal")
			.withExactArgs("callFunction: sFunctionName has to be absolute, but the given"
				+ " '~sFunctionName' is not absolute", sinon.match.same(oModel), sClassName);

		// code under test
		assert.strictEqual(ODataModel.prototype.callFunction.call(oModel, "~sFunctionName"),
			undefined);

	});

	//*********************************************************************************************
	QUnit.test("callFunction: no function metadata; no parameters", function (assert) {
		var oContextCreatedPromise,
			oMetadata = {
				_getFunctionImportMetadata : function () {}
			},
			oModel = {
				oMetadata : oMetadata,
				_getHeaders : function () {},
				_getRefreshAfterChange : function () {},
				_processRequest : function () {}
			},
			oModelMock = this.mock(oModel),
			fnProcessRequest,
			oRequestHandle = {},
			oResult;

		oModelMock.expects("_getRefreshAfterChange")
			.withExactArgs(undefined, undefined)
			.returns("~bRefreshAfterChange");
		oModelMock.expects("_processRequest")
			.withExactArgs(sinon.match.func, undefined)
			.callsFake(function (fnProcessRequest0) {
				fnProcessRequest = fnProcessRequest0;
				return oRequestHandle;
			});
		oModelMock.expects("_getHeaders").never();

		// code under test
		oResult = ODataModel.prototype.callFunction.call(oModel, "/~sFunctionName");

		assert.strictEqual(oResult, oRequestHandle);
		oContextCreatedPromise = oResult.contextCreated();
		assert.ok(oContextCreatedPromise instanceof Promise);

		this.mock(oMetadata).expects("_getFunctionImportMetadata")
			.withExactArgs("/~sFunctionName", "GET")
			.returns(undefined);
		this.oLogMock.expects("error")
			.withExactArgs("Function '/~sFunctionName' not found in the metadata",
				sinon.match.same(oModel), sClassName);

		// code under test
		assert.strictEqual(fnProcessRequest("~requestHandle"), undefined);

		return oContextCreatedPromise.then(function () {
			assert.ok(false, "created Promise has to be rejected");
		}, function () {
			assert.ok(true, "created Promise is rejected");
		});
	});

	//*********************************************************************************************
	QUnit.test("callFunction: with expand; not a POST", function (assert) {
		var oModel = {
				bUseBatch : true
			};

		assert.throws(function () {
			// code under test
			ODataModel.prototype.callFunction.call(oModel, "/~sFunctionName", {
				expand : "ToFoo"
			});
		}, new Error("Use 'expand' parameter only with HTTP method 'POST'"));
	});

	//*********************************************************************************************
	QUnit.test("callFunction: with expand; not in batch mode", function (assert) {
		var oModel = {
				bUseBatch : false
			};

		assert.throws(function () {
			// code under test
			ODataModel.prototype.callFunction.call(oModel, "/~sFunctionName", {
				expand : "ToFoo"
			});
		}, new Error("Use 'expand' parameter only with 'useBatch' set to 'true'"));
	});

	//*********************************************************************************************
	[
		{},
		{entitySet : "~FooSet"},
		{entitySetPath : "~FooSetPath"},
		{entitySet : "~FooSet", returnType : "Collection(~FooType)"},
		{entitySetPath : "~FooSetPath", returnType : "Collection(~FooType)"}
	].forEach(function (oFunctionMetadata, i) {
		QUnit.test("callFunction: with expand; returns a collection, #" + i, function (assert) {
			var callFunctionResult,
				oMetadata = {
					_getFunctionImportMetadata : function () {}
				},
				oModel = {
					bUseBatch : true,
					oMetadata : oMetadata,
					_processRequest : function () {},
					_getRefreshAfterChange : function () {}
				};

			this.mock(oModel).expects("_getRefreshAfterChange") // don't care about parameters
				.returns(false);
			this.mock(oModel).expects("_processRequest") // don't care about parameters
				.callsFake(function (fnProcessRequest, fnError, bDeferred) {
					fnProcessRequest();

					return {};
				});
			this.mock(oMetadata).expects("_getFunctionImportMetadata")
				.withExactArgs("/~sFunctionName", "POST")
				.returns(oFunctionMetadata);

			// code under test
			callFunctionResult = ODataModel.prototype.callFunction.call(oModel, "/~sFunctionName", {
				expand : "ToBar",
				method : "POST"
			});

			return callFunctionResult.contextCreated().then(function () {
				assert.ok(false, "unexpected success");
			}, function (oError) {
				assert.ok(oError instanceof Error);
				assert.strictEqual(oError.message,
					"Use 'expand' parameter only for functions returning a single entity");
			});
		});
	});

	//*********************************************************************************************
	[true, false].forEach(function (bWithCallbacks) {
		[
			// successful POST and successful GET
			function (assert, fnSuccess, fnError, oCallbacksMock) {
				var oObjectMock = this.mock(Object);
				// code under test
				fnSuccess("~oDataPOST", "~oResponsePOST");

				oObjectMock.expects("assign")
					.withExactArgs({}, "~oDataPOST", "~oDataGET")
					.exactly(bWithCallbacks ? 1 : 0)
					.returns("~mergedData");
				oCallbacksMock.expects("success")
					.withExactArgs("~mergedData", "~oResponsePOST")
					.exactly(bWithCallbacks ? 1 : 0);

				// code under test
				fnSuccess("~oDataGET", "~oResponseGET");

				oObjectMock.restore();
			},
			// successful POST and failed GET
			function (assert, fnSuccess, fnError, oCallbacksMock) {
				var oErrorGET = {},
					oResponsePOST = {};

				// code under test
				fnSuccess("~oDataPOST", oResponsePOST);

				this.oLogMock.expects("error")
					.withExactArgs("Function '/~sFunctionName' was called successfully, but expansion"
						+ " of navigation properties (~expand) failed",
						sinon.match.same(oErrorGET), sClassName);
				oCallbacksMock.expects("success")
					.withExactArgs("~oDataPOST", sinon.match.same(oResponsePOST)
						.and(sinon.match.hasOwn("expandAfterFunctionCallFailed", true)))
					.exactly(bWithCallbacks ? 1 : 0);

				// code under test
				fnError(oErrorGET);

				assert.strictEqual(oErrorGET.expandAfterFunctionCallFailed, true);
			},
			// failed POST and failed GET
			function (assert, fnSuccess, fnError, oCallbacksMock) {
				var oErrorGET = {};

				oCallbacksMock.expects("error")
					.withExactArgs("~oErrorPOST")
					.exactly(bWithCallbacks ? 1 : 0);

				// code under test
				fnError("~oErrorPOST");

				// code under test
				fnError(oErrorGET);

				assert.strictEqual(oErrorGET.expandAfterFunctionCallFailed, true);
			}
		].forEach(function (fnCallbackHandling, i) {
		var sTitle = "callFunction: with expand; with callback handlers: " + bWithCallbacks + ", #" + i;

		QUnit.test(sTitle, function (assert) {
			var fnError, fnProcessRequest, oResult, oResultingRequest, fnSuccess, sUid, oCachedData,
				oCallbacks = {
					error : function () {},
					success : function () {}
				},
				oCallbacksMock = this.mock(oCallbacks),
				oExpandRequest = {},
				oFunctionCallRequest = {},
				oFunctionMetadata = {
					entitySet : "~entitySet",
					parameter : null, // parameters are not relevant for this test
					returnType : "~returnType"
				},
				mInputHeaders = {foo : "bar"},
				oMetadata = {
					_getCanonicalPathOfFunctionImport : function () {},
					_getFunctionImportMetadata : function () {}
				},
				oModel = {
					mDeferredGroups : {},
					oMetadata : oMetadata,
					mRequests : "~mRequests",
					bUseBatch : true,
					sServiceUrl : "/service/url",
					_addEntity : function () {},
					_createRequest : function () {},
					_createRequestUrlWithNormalizedPath : function () {},
					_getHeaders : function () {},
					_getRefreshAfterChange : function () {},
					_processRequest : function () {},
					_pushToRequestQueue : function () {},
					_writePathCache : function () {},
					getContext : function () {}
				},
				oModelMock = this.mock(oModel);

			oCallbacksMock.expects("error").never();
			oCallbacksMock.expects("success").never();
			oModelMock.expects("_getRefreshAfterChange") // don't care about parameters
				.returns("~bRefreshAfterChange");
			oModelMock.expects("_processRequest")
				.withExactArgs(sinon.match.func,
					bWithCallbacks ? sinon.match.same(oCallbacks.error) : undefined)
				.callsFake(function (fnProcessRequest0) {
					fnProcessRequest = fnProcessRequest0;
					return /*oRequestHandle*/ {};
				});

			// code under test
			oResult = ODataModel.prototype.callFunction.call(oModel, "/~sFunctionName", {
				error : bWithCallbacks ? oCallbacks.error : undefined,
				eTag : "~eTag",
				expand : "~expand",
				headers : mInputHeaders,
				method : "POST",
				success : bWithCallbacks ? oCallbacks.success : undefined
			});

			this.mock(oMetadata).expects("_getFunctionImportMetadata")
				.withExactArgs("/~sFunctionName", "POST")
				.returns(oFunctionMetadata);
			oModelMock.expects("_addEntity") // don't care about parameters
				.callsFake(function (oData) {
					oCachedData = oData;
					sUid = rTemporaryKey.exec(oData.__metadata.uri)[1];
					fnError = oData.__metadata.created.error;
					fnSuccess = oData.__metadata.created.success;

					assert.ok(typeof fnError === "function");
					assert.notStrictEqual(fnError, oCallbacks.error, "wrapped error handler");
					assert.ok(typeof fnSuccess === "function");
					assert.notStrictEqual(fnSuccess, oCallbacks.success, "wrapped success handler");
					assert.notStrictEqual(oData.__metadata.created.headers, mInputHeaders);
					assert.deepEqual(oData.__metadata.created.headers, {
						"Content-ID" : sUid,
						foo : "bar",
						"sap-messages" : "transientOnly"
					});

					return "~sKey";
				});
			oModelMock.expects("getContext").withExactArgs("/~sKey").returns("~oContext");
			oModelMock.expects("_writePathCache").withExactArgs("/~sKey", "/~sKey");
			this.mock(ODataUtils).expects("_createUrlParamsArray") // don't care about parameters
				.returns("~aUrlParams");
			oModelMock.expects("_createRequestUrlWithNormalizedPath") // don't care about parameters
				.returns("~sUrl");
			oModelMock.expects("_getHeaders")
				.withExactArgs(sinon.match(function (mHeaders0) {
					assert.notStrictEqual(mHeaders0, mInputHeaders);
					assert.deepEqual(mHeaders0, {
						"Content-ID" : sUid,
						foo : "bar",
						"sap-messages" : "transientOnly"
					});

					return true;
				}))
				.returns("~mHeadersPOST");
			oModelMock.expects("_createRequest")
				.withExactArgs("~sUrl", "/~sFunctionName", "POST", "~mHeadersPOST", undefined, "~eTag",
					undefined, true)
				.returns(oFunctionCallRequest);
			this.mock(oMetadata).expects("_getCanonicalPathOfFunctionImport")
				// don't care about parameters
				.returns("~functionTarget");
			this.mock(ODataUtils).expects("_encodeURLParameters")
				.withExactArgs({$expand : "~expand", $select : "~expand"})
				.returns("~expandselect");
			oModelMock.expects("_getHeaders").withExactArgs(undefined, true).returns("~mHeadersGET");
			oModelMock.expects("_createRequest")
				.withExactArgs(sinon.match.string, sinon.match.string, "GET", "~mHeadersGET", undefined,
					undefined, undefined, true)
				.callsFake(function (sUrl, sDeepPath) {
					assert.strictEqual(sUrl, "$" + sUid + "?~expandselect");
					assert.strictEqual(sDeepPath, "/$" + sUid);

					return oExpandRequest;
				});
			oModelMock.expects("_pushToRequestQueue")
				.withExactArgs("~mRequests", /*sGroupId*/ undefined, /*sChangeSetId*/ undefined,
					sinon.match.same(oFunctionCallRequest),
					sinon.match(function (fnSuccess0) { return fnSuccess0 === fnSuccess; }),
					sinon.match(function (fnError0) { return fnError0 === fnError; }),
					"~requestHandle", "~bRefreshAfterChange");

			// code under test
			oResultingRequest = fnProcessRequest("~requestHandle");

			assert.strictEqual(oResultingRequest, oFunctionCallRequest);
			assert.strictEqual(oResultingRequest.contentID, sUid);
			assert.strictEqual(oResultingRequest.expandRequest, oExpandRequest);
			assert.strictEqual(oResultingRequest.expandRequest.contentID, sUid);
			assert.strictEqual(oCachedData.__metadata.created.expandRequest, oExpandRequest);
			assert.strictEqual(oCachedData.__metadata.created.contentID, sUid);

			// code under test
			fnCallbackHandling.call(this, assert, fnSuccess, fnError, oCallbacksMock);
			// repeat it again to simulate a function call retrigger through a parameter value change
			fnCallbackHandling.call(this, assert, fnSuccess, fnError, oCallbacksMock);

			return oResult.contextCreated();
		});
		});
	});

	//*********************************************************************************************
	QUnit.test("getDeepPathForCanonicalPath", function (assert) {
		var oCreatedContextsCache = {removePersistedContexts : function () {}},
			oModel = {
				// used by ODataListBinding and ODataTreeBinding
				_getCreatedContextsCache : function () {},
				checkFilter : function () {},
				createCustomParams : function () { return {}; }, // used by ODataListBinding
				resolveDeep : function () {},
				resolveFromCache : function () {}
			},
			oModelMock = this.mock(oModel),
			// use real objects since instanceof checks are performed
			oContextBinding = new ODataContextBinding(oModel, "path/to/entity", "~oContext0"),
			oListBinding,
			oPropertyBinding,
			oTreeBinding = new ODataTreeBinding(oModel, "path4tree", "~oContext3"),
			oUnresolvedBinding = new ODataContextBinding(oModel, "path/unbound");

		oModelMock.expects("resolveDeep").withExactArgs("path/to/collection", "~oContext1")
			.returns("/deep/path/to/collection");
		this.mock(ODataListBinding.prototype).expects("checkExpandedList").withExactArgs()
			.returns(false);
		this.mock(ODataListBinding.prototype).expects("getResolvedPath")
			.withExactArgs()
			.returns("~resolvedPath");
		this.mock(oModel).expects("_getCreatedContextsCache")
			.withExactArgs()
			.returns(oCreatedContextsCache);
		this.mock(oCreatedContextsCache).expects("removePersistedContexts")
			.withExactArgs("~resolvedPath", "");
		this.mock(ODataListBinding.prototype).expects("_reassignCreateActivate").withExactArgs();
		oListBinding = new ODataListBinding(oModel, "path/to/collection", "~oContext1");

		this.mock(ODataPropertyBinding.prototype).expects("_getValue").withExactArgs()
			.returns("foo");
		this.mock(ODataPropertyBinding.prototype).expects("getDataState").withExactArgs()
			.returns({setValue : function () {/*not relevant*/}});
		oPropertyBinding = new ODataPropertyBinding(oModel, "path/to/property", "~oContext2");

		oModel.aBindings = [oTreeBinding, oPropertyBinding, oContextBinding, oListBinding,
			oUnresolvedBinding];

		oModelMock.expects("resolveDeep").withExactArgs("path/to/entity", "~oContext0")
			.returns("/deep/path/to/entity");
		oModelMock.expects("resolveFromCache").withExactArgs("/deep/path/to/entity")
			.returns("/~sCanonicalPath(42)");
		oModelMock.expects("resolveDeep").withExactArgs("path/to/collection(42)", "~oContext1")
			.returns("/deep/path/to/collection(42)");
		oModelMock.expects("resolveFromCache").withExactArgs("/deep/path/to/collection(42)")
			.returns("/~sCanonicalPath0(42)");

		// code under test
		assert.strictEqual(
			ODataModel.prototype.getDeepPathForCanonicalPath.call(oModel, "/~sCanonicalPath(42)"),
			"/deep/path/to/entity");
	});

	//*********************************************************************************************
	QUnit.test("getDeepPathForCanonicalPath: different deep paths", function (assert) {
		var oModel = {
				resolveDeep : function () {},
				resolveFromCache : function () {}
			},
			oModelMock = this.mock(oModel),
			oContextBinding0 = new ODataContextBinding(oModel, "path2entity", "~oContext0"),
			oContextBinding1 = new ODataContextBinding(oModel, "another/path2entity", "~oContext1");

		oModel.aBindings = [oContextBinding0, oContextBinding1];

		oModelMock.expects("resolveDeep").withExactArgs("path2entity", "~oContext0")
			.returns("/deep/path2entity");
		oModelMock.expects("resolveFromCache").withExactArgs("/deep/path2entity")
			.returns("/~sCanonicalPath(42)");
		oModelMock.expects("resolveDeep").withExactArgs("another/path2entity", "~oContext1")
			.returns("/deep/another/path2entity");
		oModelMock.expects("resolveFromCache").withExactArgs("/deep/another/path2entity")
			.returns("/~sCanonicalPath(42)");

		// code under test
		assert.strictEqual(
			ODataModel.prototype.getDeepPathForCanonicalPath.call(oModel, "/~sCanonicalPath(42)"),
			undefined);
	});

	//*********************************************************************************************
	QUnit.test("getDeepPathForCanonicalPath: same deep path", function (assert) {
		var oModel = {
				resolveDeep : function () {},
				resolveFromCache : function () {}
			},
			oModelMock = this.mock(oModel),
			oContextBinding0 = new ODataContextBinding(oModel, "path2entity", "~oContext0"),
			oContextBinding1 = new ODataContextBinding(oModel, "another/path2entity", "~oContext1");

		oModel.aBindings = [oContextBinding0, oContextBinding1];

		oModelMock.expects("resolveDeep").withExactArgs("path2entity", "~oContext0")
			.returns("/same/deep/path2entity");
		oModelMock.expects("resolveFromCache").withExactArgs("/same/deep/path2entity")
			.returns("/~sCanonicalPath(42)");
		oModelMock.expects("resolveDeep").withExactArgs("another/path2entity", "~oContext1")
			.returns("/same/deep/path2entity");
		oModelMock.expects("resolveFromCache").withExactArgs("/same/deep/path2entity")
			.returns("/~sCanonicalPath(42)");

		// code under test
		assert.strictEqual(
			ODataModel.prototype.getDeepPathForCanonicalPath.call(oModel, "/~sCanonicalPath(42)"),
			"/same/deep/path2entity");
	});

	//*********************************************************************************************
	// BCP: 2070289685
	// BCP: 002075129400008585322020
	[{
		functionMetadata : undefined,
		functionTarget : "~functionTarget",
		method : "GET",
		expectedRequest : {
			functionMetadata : undefined
		}
	}, {
		functionMetadata : "~functionMetadata",
		functionTarget : "~functionTarget",
		method : "GET",
		expectedRequest : {
			functionMetadata : "~functionMetadata",
			functionTarget : "~functionTarget",
			requestUri : "~requestUri"
		}
	}, {
		functionMetadata : "~functionMetadata",
		functionTarget : "~functionTarget",
		method : "POST",
		expectedRequest : {
			data : "~data",
			functionMetadata : "~functionMetadata",
			functionTarget : "~functionTarget",
			headers : "~headers",
			method : "POST",
			requestUri : "~requestUri",
			sideEffects : undefined
		}
	}].forEach(function (oFixture, i) {
		var sTitle = "_pushToRequestQueue: restore functionTarget and requestUri for function imports; "
				+ i;

		QUnit.test(sTitle, function (assert) {
			var oModel = {},
				oRequest = {
					data : "~data",
					functionTarget : oFixture.functionTarget,
					headers : "~headers",
					key : "~key",
					method : oFixture.method,
					requestUri : "~requestUri"
				},
				mRequests = {
					"~sGroupId" : {
						map : {
							"~key" : {
								request : {functionMetadata : oFixture.functionMetadata}
							}
						}
					}
				};

			// code under test
			ODataModel.prototype._pushToRequestQueue.call(oModel, mRequests, "~sGroupId", undefined,
				oRequest);

			assert.deepEqual(mRequests["~sGroupId"].map["~key"].request, oFixture.expectedRequest);
		});
	});

	//*********************************************************************************************
	QUnit.test("_pushToRequestQueue: restore POST request properties", function (assert) {
		var oModel = {},
			oNewRequest = {
				data : "~newData",
				headers : "~newHeaders",
				key : "~key",
				method : "POST",
				sideEffects : "~sideEffects"
			},
			oStoredRequest = {},
			mRequests = {
				"~sGroupId" : {
					map : {
						"~key" : {request : oStoredRequest}
					}
				}
			};

		// code under test
		ODataModel.prototype._pushToRequestQueue.call(oModel, mRequests, "~sGroupId", undefined,
			oNewRequest);

		assert.deepEqual(oStoredRequest, {
			data : "~newData",
			headers : "~newHeaders",
			method : "POST",
			sideEffects : "~sideEffects"
		});
	});

	//*********************************************************************************************
	QUnit.test("_parseResponse, message parser exists", function (assert) {
		var oModel = {
				bIsMessageScopeSupported : "~bIsMessageScopeSupported",
				oMessageParser : {
					parse : function () {}
				}
			};

		this.mock(oModel.oMessageParser).expects("parse")
			.withExactArgs("~oResponse", "~oRequest", "~mGetEntities", "~mChangeEntities",
				"~bIsMessageScopeSupported");

		// code under test
		ODataModel.prototype._parseResponse.call(oModel, "~oResponse", "~oRequest", "~mGetEntities",
			"~mChangeEntities");
	});

	//*********************************************************************************************
	[
		{bPersist : true, bExpected : true},
		{bPersist : undefined, bExpected : false},
		{bPersist : false, bExpected : false}
	].forEach(function (oFixture, i) {
		QUnit.test("_parseResponse, message parser does not exist, #" + i, function (assert) {
			var oModel = {
					bIsMessageScopeSupported : "~bIsMessageScopeSupported",
					bPersistTechnicalMessages : oFixture.bPersist,
					oMetadata : "~oMetadata",
					sServiceUrl : "/service/"
				};

			this.mock(ODataMessageParser.prototype).expects("parse")
				.withExactArgs("~oResponse", "~oRequest", "~mGetEntities", "~mChangeEntities",
					"~bIsMessageScopeSupported");
			this.mock(ODataMessageParser.prototype).expects("setProcessor")
				.withExactArgs(sinon.match.same(oModel));

			// code under test
			ODataModel.prototype._parseResponse.call(oModel, "~oResponse", "~oRequest", "~mGetEntities",
				"~mChangeEntities");

			assert.strictEqual(oModel.oMessageParser._serviceUrl, "/service/");
			assert.strictEqual(oModel.oMessageParser._metadata, "~oMetadata");
			assert.strictEqual(oModel.oMessageParser._bPersistTechnicalMessages, oFixture.bExpected);
		});
	});

	//*********************************************************************************************
	QUnit.test("_parseResponse, parse function throws error", function (assert) {
		var sError = "error",
			oModel = {
				bIsMessageScopeSupported : "~bIsMessageScopeSupported",
				oMessageParser : {
					parse : function () {}
				}
			};

		this.mock(oModel.oMessageParser).expects("parse")
			.withExactArgs("~oResponse", "~oRequest", "~mGetEntities", "~mChangeEntities",
				"~bIsMessageScopeSupported")
			.throws(sError);

		this.oLogMock.expects("error").withExactArgs("Error parsing OData messages: " + sError);

		// code under test
		ODataModel.prototype._parseResponse.call(oModel, "~oResponse", "~oRequest", "~mGetEntities",
			"~mChangeEntities");
	});

	//*********************************************************************************************
	[
		{_setPersistTechnicalMessages : function () {}},
		undefined
	].forEach(function (oODataMessageParser, i) {
		[
			{persist : true, result : true},
			{persist : "foo", result : true},
			{persist : false, result : false},
			{persist : undefined, result : false},
			{persist : null, result : false}
		].forEach(function (oFixture) {
		var sTitle = "setPersistTechnicalMessages: " + oFixture.persist + "; #" + i;

		QUnit.test(sTitle, function (assert) {
			var oODataModel = {
					oMessageParser : oODataMessageParser
				},
				oODataMessageParserMock = oODataMessageParser
					? this.mock(oODataMessageParser) : undefined;

			if (oODataMessageParserMock) {
				oODataMessageParserMock.expects("_setPersistTechnicalMessages")
					.withExactArgs(oFixture.result);
			}

			// code under test
			ODataModel.prototype.setPersistTechnicalMessages.call(oODataModel, oFixture.persist);

			assert.strictEqual(oODataModel.bPersistTechnicalMessages, oFixture.result);

			if (oODataMessageParserMock) {
				oODataMessageParserMock.expects("_setPersistTechnicalMessages").exactly(0);
			}

			// code under test - setting the same value again does nothing
			ODataModel.prototype.setPersistTechnicalMessages.call(oODataModel, oFixture.persist);

			assert.strictEqual(oODataModel.bPersistTechnicalMessages, oFixture.result);

			this.oLogMock.expects("warning")
				.withExactArgs("The flag whether technical messages should always be treated as"
					+ " persistent has been overwritten to " + !oFixture.result, undefined, sClassName);
			if (oODataMessageParserMock) {
				oODataMessageParserMock.expects("_setPersistTechnicalMessages")
					.withExactArgs(!oFixture.result);
			}

			// code under test - setting a different value !== undefined logs a warning
			ODataModel.prototype.setPersistTechnicalMessages.call(oODataModel, !oFixture.persist);

			assert.strictEqual(oODataModel.bPersistTechnicalMessages, !oFixture.result);
		});
		});
	});

	//*********************************************************************************************
	[true, false, undefined].forEach(function (bPersist) {
		QUnit.test("getPersistTechnicalMessages: " + bPersist, function (assert) {
			var oODataModel = {
					bPersistTechnicalMessages : bPersist
				};

			assert.strictEqual(ODataModel.prototype.getPersistTechnicalMessages.call(oODataModel),
				bPersist);
		});
	});

	//*********************************************************************************************
	[{
		oEntry : undefined,
		sETag : undefined,
		oExpectedEntry : undefined
	}, {
		oEntry : {},
		sETag : "~etag",
		oExpectedEntry : {}
	}, {
		oEntry : {__metadata : {}},
		sETag : undefined,
		oExpectedEntry : {__metadata : {}}
	}, {
		oEntry : {__metadata : {}},
		sETag : "~etag",
		oExpectedEntry : {__metadata : {etag : "~etag"}}
	}].forEach(function (oFixture, i) {
		QUnit.test("_updateETag: " + i, function (assert) {
			var oModel = {
					_getHeader : function () {},
					_getObject : function () {},
					sServiceUrl : "/service_url"
				},
				oRequest = {
					requestUri : "/service_url/~requestedEntity?filter"
				},
				oResponse = {
					headers : "~headers"
				};

			this.mock(oModel).expects("_getObject")
				.withExactArgs("/~requestedEntity", undefined, true).returns(oFixture.oEntry);
			this.mock(oModel).expects("_getHeader").withExactArgs("etag", "~headers")
				.returns(oFixture.sETag);

			// code under test
			ODataModel.prototype._updateETag.call(oModel, oRequest, oResponse);

			assert.deepEqual(oFixture.oEntry, oFixture.oExpectedEntry);
		});
	});

	//*********************************************************************************************
	[{
		input : undefined,
		output : {}
	}, {
		input : null,
		output : {}
	}, {
		input : "foo",
		output : {}
	}, {
		input : 42,
		output : {}
	}, {
		input : ["a", "b", "c"],
		output : {}
	}].forEach(function (oFixture, i) {
		QUnit.test("increaseLaundering: skip laundering if oChangedEntity is not a plain object " + i,
				function (assert) {
			var oModel = {
					mLaunderingState : {}
				};

			// code under test
			ODataModel.prototype.increaseLaundering.call(oModel, "/Test", oFixture.input);

			assert.deepEqual(oModel.mLaunderingState, oFixture.output);
		});
	});

	//*********************************************************************************************
	[{
		input : {},
		launderingState : {},
		output : {"/Test" : 1}
	}, {
		input : {property1 : "foo", property2 : "bar"},
		launderingState : {},
		output : {"/Test" : 1, "/Test/property1" : 1, "/Test/property2" : 1}
	}, {
		input : {__metadata : {}, property1 : "foo"},
		launderingState : {},
		output : {"/Test" : 1, "/Test/property1" : 1}
	}, {
		increaseLaunderingPath : "/Test/property2",
		input : {property1 : "foo", property2 : {}},
		launderingState : {},
		output : {"/Test" : 1, "/Test/property1" : 1}
	}, {
		input : {property1 : "foo", property3 : "baz"},
		launderingState : {"/Test" : 1, "/Test/property1" : 1, "/Test/property2" : 1},
		output : {"/Test" : 2, "/Test/property1" : 2, "/Test/property2" : 1, "/Test/property3" : 1}
	}].forEach(function (oFixture, i) {
		QUnit.test("increaseLaundering: oChangedEntity is a plain object " + i, function (assert) {
			var sIncreaseLaunderingPath = oFixture.increaseLaunderingPath || "",
				oModel = {
					increaseLaundering : function () {},
					mLaunderingState : oFixture.launderingState
				};

			this.mock(oModel).expects("increaseLaundering")
				.withExactArgs(sIncreaseLaunderingPath,
					sinon.match.same(oFixture.input[sIncreaseLaunderingPath.slice(6)]))
				.exactly(sIncreaseLaunderingPath ? 1 : 0);

			// code under test
			ODataModel.prototype.increaseLaundering.call(oModel, "/Test", oFixture.input);

			assert.deepEqual(oModel.mLaunderingState, oFixture.output);
		});
	});

	//*********************************************************************************************
	[{
		input : undefined,
		output : {"/Test" : 1}
	}, {
		input : null,
		output : {"/Test" : 1}
	}, {
		input : "foo",
		output : {"/Test" : 1}
	}, {
		input : 42,
		output : {"/Test" : 1}
	}, {
		input : ["a", "b", "c"],
		output : {"/Test" : 1}
	}].forEach(function (oFixture, i) {
		QUnit.test("decreaseLaundering: skip laundering if oChangedEntity is not a plain object " + i,
				function (assert) {
			var oModel = {
					mLaunderingState : {"/Test" : 1}
				};

			// code under test
			ODataModel.prototype.decreaseLaundering.call(oModel, "/Test", oFixture.input);

			assert.deepEqual(oModel.mLaunderingState, oFixture.output);
		});
	});

	//*********************************************************************************************
	[{
		input : {},
		launderingState : {"/Test" : 1},
		output : {}
	}, {
		input : {property1 : "foo", property2 : "bar"},
		launderingState : {"/Test" : 1, "/Test/property1" : 1, "/Test/property2" : 1},
		output : {}
	}, {
		input : {__metadata : {}, property1 : "foo"},
		launderingState : {"/Test" : 1, "/Test/property1" : 1},
		output : {}
	}, {
		decreaseLaunderingPath : "/Test/property2",
		input : {property1 : "foo", property2 : {}},
		launderingState : {"/Test" : 1, "/Test/property1" : 1},
		output : {}
	}, {
		input : {property1 : "foo", property3 : "baz"},
		launderingState : {"/Test" : 2, "/Test/property1" : 2, "/Test/property2" : 1,
			"/Test/property3" : 1},
		output : {"/Test" : 1, "/Test/property1" : 1, "/Test/property2" : 1}
	}].forEach(function (oFixture, i) {
		QUnit.test("decreaseLaundering: oChangedEntity is a plain object " + i, function (assert) {
			var sDecreaseLaunderingPath = oFixture.decreaseLaunderingPath || "",
				oModel = {
					decreaseLaundering : function () {},
					mLaunderingState : oFixture.launderingState
				};

			this.mock(oModel).expects("decreaseLaundering")
				.withExactArgs(sDecreaseLaunderingPath,
					sinon.match.same(oFixture.input[sDecreaseLaunderingPath.slice(6)]))
				.exactly(sDecreaseLaunderingPath ? 1 : 0);

			// code under test
			ODataModel.prototype.decreaseLaundering.call(oModel, "/Test", oFixture.input);

			assert.deepEqual(oModel.mLaunderingState, oFixture.output);
		});
	});

	//*********************************************************************************************
	QUnit.test("_processError: update deep path for function imports", function (assert) {
		var oModel = {
				_createEventInfo : function () {},
				_handleError : function () {},
				fireBatchRequestCompleted : function () {},
				fireBatchRequestFailed : function () {}
			},
			oRequest = {
				deepPath : "~deepPath",
				functionMetadata : "~functionMetadata",
				functionTarget : "~functionTarget"
			};

		this.mock(oModel).expects("_handleError")
			.withExactArgs("~oResponse", sinon.match.same(oRequest)
				.and(sinon.match.has("deepPath", "~functionTarget")))
			.returns("~oError");
		this.mock(oModel).expects("_createEventInfo")
			.withExactArgs(sinon.match.same(oRequest), "~oError", "~aRequests")
			.returns("~oEventInfo");
		this.mock(oModel).expects("fireBatchRequestCompleted").withExactArgs("~oEventInfo");
		this.mock(oModel).expects("fireBatchRequestFailed").withExactArgs("~oEventInfo");

		// code under test
		ODataModel.prototype._processError.call(oModel, oRequest, "~oResponse",
			/*fnError*/undefined, "~bBatch", "~aRequests");

		assert.strictEqual(oRequest.deepPath, "~functionTarget");
		assert.strictEqual(oRequest.deepPath, oRequest.functionTarget);
	});

	//*********************************************************************************************
	// BCP: 2080258237
	QUnit.test("_submitRequest: avoid TypeError if request is aborted", function (assert) {
		var done = assert.async(),
			oModel = {
				pReadyForRequest : Promise.resolve(),
				_getODataHandler : function () {},
				_request : function () {},
				getServiceMetadata : function () {}
			},
			oRequest = {requestUri : "~uri"};

		this.mock(oModel).expects("_getODataHandler").withExactArgs("~uri").returns("~oHandler");

		// code under test
		ODataModel.prototype._submitRequest.call(oModel, oRequest).abort();

		// internal function submit is called async
		this.mock(oModel).expects("getServiceMetadata").withExactArgs().returns("~metadata");
		this.mock(oModel).expects("_request")
			.withExactArgs(sinon.match.same(oRequest), sinon.match.func, sinon.match.func,
				"~oHandler", undefined, "~metadata")
			.callsFake(function () {
				Promise.resolve().then(done);
				// for any reason the request handle is undefined which must not lead to a TypeError
				return undefined;
			});
	});

	//*********************************************************************************************
	QUnit.test("_submitRequest: clean up side effect expands in success case", function (assert) {
		var fnResolve, fnHandleSuccessInternal,
			oHandlers = {
				fnSuccessParameter : function () {}
			},
			oHandlersMock = this.mock(oHandlers),
			oModel = {
				pReadyForRequest : Promise.resolve(),
				_getODataHandler : function () {},
				_request : function () {},
				getServiceMetadata : function () {}
			},
			oPromise = new Promise(function (resolve, reject) {
				fnResolve = resolve;
			}),
			oRequest = {requestUri : "~uri"};

		this.mock(oModel).expects("_getODataHandler").withExactArgs("~uri").returns("~oHandler");
		oHandlersMock.expects("fnSuccessParameter").never();

		// code under test
		ODataModel.prototype._submitRequest.call(oModel, oRequest, oHandlers.fnSuccessParameter);

		// internal function submit is called async
		this.mock(oModel).expects("getServiceMetadata").withExactArgs().returns("~metadata");
		this.mock(oModel).expects("_request")
			.withExactArgs(sinon.match.same(oRequest),
				sinon.match(function (handleSuccess) {
					fnHandleSuccessInternal = handleSuccess;

					return true;
				}), sinon.match.func, "~oHandler", undefined, "~metadata")
			.callsFake(function () {
				fnResolve();
			});

		return oPromise.then(function () {
			var aSideEffectCleanUpFunctions = [sinon.spy(), sinon.spy()];

			oHandlersMock.expects("fnSuccessParameter") // parameters not relevant
				.callsFake(function () {
					// simulate collection of side effect cleanup functions
					oModel.aSideEffectCleanUpFunctions = aSideEffectCleanUpFunctions;
				});

			// code under test
			fnHandleSuccessInternal();

			assert.notStrictEqual(oModel.aSideEffectCleanUpFunctions, aSideEffectCleanUpFunctions);
			assert.deepEqual(oModel.aSideEffectCleanUpFunctions, []);
			assert.ok(aSideEffectCleanUpFunctions[0].calledOnceWithExactly());
			assert.ok(aSideEffectCleanUpFunctions[1].calledOnceWithExactly());
		});
	});

	//*********************************************************************************************
	["fulfilled", "pending", "rejected"].forEach(function (sCase) {
		[false, true].forEach(function (bMetaModelLoaded) {
		var sTitle = "_getObject: code list path, " + sCase + "; bMetaModelLoaded=" + bMetaModelLoaded;

		QUnit.test(sTitle, function (assert) {
			var oFetchCodeListPromise,
				oMetaModel = {
					fetchCodeList : function () {}
				},
				oModel = {
					oMetadata : {isLoaded : function () {}},
					bMetaModelLoaded : bMetaModelLoaded,
					_isMetadataPath : function () {},
					getMetaModel : function () {},
					isMetaModelPath : function () {},
					resolve : function () {}
				};

			// We use SyncPromise instead of a mock to ensure #caught needs to be called in case of a
			// rejected SyncPromise.
			// SyncPromise.resolve(Promise.resolve()) in fixtures leads to a fulfilled promise in the
			// QUnit test -> cannot be used in fixture.
			if (sCase === "fulfilled") {
				oFetchCodeListPromise = SyncPromise.resolve("~mCodeList");
			} else {
				oFetchCodeListPromise = sCase === "pending"
					? SyncPromise.resolve(Promise.resolve("~mCodeList"))
					: SyncPromise.reject("~error");
			}
			this.mock(oModel).expects("resolve").withExactArgs("~path", undefined, undefined)
				.returns("~resolvedPath");
			this.mock(oModel).expects("_isMetadataPath").withExactArgs("~resolvedPath").returns(true);
			this.mock(oModel.oMetadata).expects("isLoaded").withExactArgs().returns(true);
			this.mock(oModel).expects("isMetaModelPath").withExactArgs("~resolvedPath").returns(true);
			this.mock(oModel).expects("getMetaModel").withExactArgs().returns(oMetaModel);
			this.mock(ODataMetaModel).expects("getCodeListTerm").withExactArgs("~resolvedPath")
				.returns("~term");
			this.mock(oMetaModel).expects("fetchCodeList").withExactArgs("~term")
				.returns(oFetchCodeListPromise);

			// code under test
			assert.strictEqual(ODataModel.prototype._getObject.call(oModel, "~path"),
				sCase === "fulfilled" ? "~mCodeList" : undefined);

			return oFetchCodeListPromise.isPending() ? oFetchCodeListPromise : undefined;
		});
		});
	});

	//*********************************************************************************************
	QUnit.test("_getObject: code list path, oMetadata.isLoaded=false", function (assert) {
		var oModel = {
				oMetadata : {isLoaded : function () {}},
				_isMetadataPath : function () {},
				resolve : function () {}
			};

		this.mock(oModel).expects("resolve").withExactArgs("~path", undefined, undefined)
			.returns("~resolvedPath");
		this.mock(oModel).expects("_isMetadataPath").withExactArgs("~resolvedPath").returns(true);
		this.mock(oModel.oMetadata).expects("isLoaded").withExactArgs().returns(false);
		this.mock(ODataMetaModel).expects("getCodeListTerm").withExactArgs("~resolvedPath")
			.returns("~term");

		// code under test
		assert.strictEqual(ODataModel.prototype._getObject.call(oModel, "~path"), undefined);
	});

	//*********************************************************************************************
	[{
		bUseUndefinedIfUnresolved : true,
		vResult : undefined
	}, {
		bUseUndefinedIfUnresolved : undefined,
		vResult : null
	}].forEach(function (oFixture) {
		var sTitle = "_getObject: use undefined if unresolved: " + oFixture.bUseUndefinedIfUnresolved;

		QUnit.test(sTitle, function (assert) {
			var oModel = {
					resolve : function () {}
				};

			this.mock(oModel).expects("resolve")
				.withExactArgs("~path", undefined, undefined)
				.returns(undefined);

			// code under test
			assert.strictEqual(ODataModel.prototype._getObject.call(oModel, "~path", undefined,
				undefined, oFixture.bUseUndefinedIfUnresolved), oFixture.vResult);
		});
	});

	//*********************************************************************************************
	QUnit.test("_getObject: call _getInstanceAnnotationValue", function (assert) {
		var oModel = {
				resolve : function () {},
				_getInstanceAnnotationValue : function () {}
			},
			sPath = "@$ui5.~annotation";

		this.mock(oModel).expects("resolve")
			.withExactArgs(sPath, "~oContext", undefined)
			.returns("~resolvedPath");
		this.mock(oModel).expects("_getInstanceAnnotationValue")
			.withExactArgs(sPath, "~oContext")
			.returns("~value");

		// code under test
		assert.strictEqual(ODataModel.prototype._getObject.call(oModel, sPath, "~oContext"),
			"~value");
	});

	//*********************************************************************************************
	[undefined, "~sPath"].forEach(function (sPath) {
		var sTitle = "_getObject: Don't call _getInstanceAnnotationValue for sPath: " + sPath;

		QUnit.test(sTitle, function (assert) {
			var oModel = {
					mChangedEntities : {},
					_getEntity : function () {},
					_isMetadataPath : function () {},
					resolve : function () {}
				};

			this.mock(oModel).expects("resolve")
				.withExactArgs(sPath, "~oContext", undefined)
				.returns("/~resolvedPath");
			this.mock(oModel).expects("_isMetadataPath").withExactArgs("/~resolvedPath").returns(false);
			this.mock(oModel).expects("_getEntity").withExactArgs("~resolvedPath").returns("~Data");

			// code under test
			assert.strictEqual(ODataModel.prototype._getObject.call(oModel, sPath, "~oContext"),
				"~Data");
		});
	});

	//*********************************************************************************************
	QUnit.test("_getObject: propagate _getInstanceAnnotationValue error", function (assert) {
		var oError = new Error("~Error"),
			oModel = {
				_getInstanceAnnotationValue : function () {},
				resolve : function () {}
			};

		this.mock(oModel).expects("resolve")
			.withExactArgs("@$ui5.~annotation", "~oContext", undefined)
			.returns("/~resolvedPath");
		this.mock(oModel).expects("_getInstanceAnnotationValue")
			.withExactArgs("@$ui5.~annotation", "~oContext")
			.throws(oError);

		// code under test
		assert.throws(function () {
				ODataModel.prototype._getObject.call(oModel,"@$ui5.~annotation", "~oContext");
			}, oError);
	});

	//*********************************************************************************************
	[
		{sPath : "@$ui5.context.isInactive", sFunctionName : "isInactive"},
		{sPath : "@$ui5.context.isTransient", sFunctionName : "isTransient"}
	].forEach(function (oFixture) {
		QUnit.test("_getInstanceAnnotationValue: " + oFixture.sPath, function (assert) {
			var oContext = {};

			oContext[oFixture.sFunctionName] = function () {};
			this.mock(oContext).expects(oFixture.sFunctionName)
				.withExactArgs()
				.returns("~annotationValue");

			// code under test
			assert.strictEqual(ODataModel.prototype._getInstanceAnnotationValue(oFixture.sPath,
				oContext), "~annotationValue");
		});
	});

	//*********************************************************************************************
	QUnit.test("_getInstanceAnnotationValue: unsupported instance annotation", function (assert) {
		// code under test
		assert.throws(function () {
			ODataModel.prototype._getInstanceAnnotationValue("@$ui5.~annotation", "~oContext");
		}, new Error("Unsupported instance annotation: @$ui5.~annotation"));
	});

	//*********************************************************************************************
	QUnit.test("annotationsLoaded", function (assert) {
		var oModel = {pAnnotationsLoaded : "~pAnnotationsLoaded"};

		// code under test
		assert.strictEqual(ODataModel.prototype.annotationsLoaded.call(oModel),
			"~pAnnotationsLoaded");
	});

	//*********************************************************************************************
	QUnit.test("getMetaModel: new meta model - successfully loaded", function (assert) {
		var oData = {foo : 'bar'},
			oMetaModel,
			oModel = {
				oAnnotations : undefined,
				oMetadata : {
					getServiceMetadata : function () {},
					isLoaded : function () {}
				},
				oMetaModel : undefined,
				bMetaModelLoaded : "~bMetaModelLoaded",
				annotationsLoaded : function () {},
				checkUpdate : function () {}
			};

		// called in ODataMetaModel constructor
		this.mock(oModel).expects("annotationsLoaded").withExactArgs().returns(Promise.resolve());
		// called in ODataMetaModel constructor; result is used to create a JSONModel
		this.mock(oModel.oMetadata).expects("getServiceMetadata").withExactArgs().returns(oData);

		// code under test
		oMetaModel = ODataModel.prototype.getMetaModel.call(oModel);

		assert.ok(oMetaModel instanceof ODataMetaModel);
		assert.strictEqual(oModel.oMetaModel, oMetaModel);
		assert.strictEqual(oModel.bMetaModelLoaded, "~bMetaModelLoaded",
			"bMetaModelLoaded is unchanged until the meta model is loaded");

		// called in ODataMetaModel constructor
		this.mock(_ODataMetaModelUtils).expects("merge")
			.withExactArgs({}, oData, sinon.match.same(oMetaModel), /*bIgnoreAnnotationsFromMetadata*/undefined);

		this.mock(oModel).expects("checkUpdate").withExactArgs(false, false, null, true)
			.callsFake(function () {
				assert.strictEqual(oModel.bMetaModelLoaded, true,
					"checkUpdate called after the meta model is loaded");
			});

		return oMetaModel.loaded().then(function () {
			assert.strictEqual(oModel.bMetaModelLoaded, true);
		});
	});

	//*********************************************************************************************
	QUnit.test("getMetaModel: meta model already available", function (assert) {
		var oModel = {oMetaModel : "~oMetaModel"};

		// code under test
		assert.strictEqual(ODataModel.prototype.getMetaModel.call(oModel), "~oMetaModel");
	});

	//*********************************************************************************************
	QUnit.test("createCodeListModelParameters: mParameters=undefined and defaulting",
			function (assert) {
		var mExpectedResult = {
				defaultCountMode : CountMode.None,
				disableSoftStateHeader : true,
				headers : undefined,
				json : undefined,
				metadataUrlParams : undefined,
				persistTechnicalMessages : undefined,
				serviceUrl : "~serviceUrl",
				serviceUrlParams : undefined,
				tokenHandling : false,
				useBatch : false,
				warmupUrl : undefined
			},
			oModel = {sServiceUrl : "~serviceUrl"};

		// code under test
		assert.deepEqual(ODataModel.prototype.createCodeListModelParameters.call(oModel),
			mExpectedResult);
	});

	//*********************************************************************************************
	QUnit.test("createCodeListModelParameters: w/ mParameters and defaulting", function (assert) {
		var mExpectedResult = {
				defaultCountMode : CountMode.None,
				disableSoftStateHeader : true,
				headers : {foo : "bar"},
				json : "~json",
				metadataUrlParams : {meta : "data"},
				persistTechnicalMessages : "~persist",
				serviceUrl : "~serviceUrl",
				serviceUrlParams : {service : "url"},
				tokenHandling : false,
				useBatch : false,
				warmupUrl : "~warmupUrl"
			},
			oModel = {sServiceUrl : "~serviceUrl"},
			mParameters = {
				defaultCountMode : "~countMode",
				disableSoftStateHeader : false,
				headers : {foo : "bar"},
				json : "~json",
				metadataUrlParams : {meta : "data"},
				persistTechnicalMessages : "~persist",
				serviceUrl : "~serviceUrl",
				serviceUrlParams : {service : "url"},
				tokenHandling : true,
				useBatch : true,
				warmupUrl : "~warmupUrl"
			},
			mResults;

		// code under test
		mResults = ODataModel.prototype.createCodeListModelParameters.call(oModel, mParameters);

		assert.deepEqual(mResults, mExpectedResult);
		assert.notStrictEqual(mResults.headers, mParameters.headers);
		assert.notStrictEqual(mResults.metadataUrlParams, mParameters.metadataUrlParams);
		assert.notStrictEqual(mResults.serviceUrlParams, mParameters.serviceUrlParams);
	});

	//*********************************************************************************************
	QUnit.test("getCodeListModelParameters", function (assert) {
		var oModel = {mCodeListModelParams : "~mCodeListModelParams"};

		// code under test
		assert.strictEqual(ODataModel.prototype.getCodeListModelParameters.call(oModel),
			"~mCodeListModelParams");
	});

	//*********************************************************************************************
	QUnit.test("getMetadataUrl", function (assert) {
		var oModel = {sMetadataUrl : "~metadataUrl"};

		// code under test
		assert.strictEqual(ODataModel.prototype.getMetadataUrl.call(oModel), "~metadataUrl");
	});

	//*********************************************************************************************
	QUnit.test("_updateContext", function (assert) {
		var oModel = {mContexts : {}},
			oContext = new BaseContext(oModel, "/path");

		oModel.mContexts["/path"] = oContext;

		assert.strictEqual(oContext.getPath(), "/path");
		assert.strictEqual(oContext.sDeepPath, "");

		// code under test
		ODataModel.prototype._updateContext.call(oModel, oContext, "/newPath");

		assert.strictEqual(oContext.getPath(), "/newPath");
		assert.strictEqual(oContext.sDeepPath, "", "deep path is not changed");
		assert.deepEqual(oModel.mContexts, {
			//TODO is it necessary the context remains stored with its previous path as key?
			"/path"  : oContext,
			"/newPath" : oContext
		});

		// code under test
		ODataModel.prototype._updateContext.call(oModel, oContext, "/newPath2", "/deep/newPath2");

		assert.strictEqual(oContext.getPath(), "/newPath2");
		assert.strictEqual(oContext.sDeepPath, "/deep/newPath2");
		assert.deepEqual(oModel.mContexts, {
			"/path"  : oContext,
			"/newPath" : oContext,
			"/newPath2" : oContext
		});
	});

	//*********************************************************************************************
	[false, true].forEach((bRejected) => {
		QUnit.test("refreshSecurityToken: call handleGetError with oRequest, $rejected:" + bRejected, function (assert) {
			var fnError, oResult,
				oModel = {
					bDisableHeadRequestForToken : true,
					_createRequest : function () {},
					_createRequestUrlWithNormalizedPath : function () {},
					_getHeaders : function () {},
					_handleError : function () {},
					_request : function () {},
					getServiceMetadata : function () {},
					resetSecurityToken : function () {}
				},
				oError = {$rejected : bRejected},
				oHelper = {error() {}},
				oHelperMock = this.mock(oHelper),
				oRequest = {headers : {}};

			this.mock(oModel).expects("_createRequestUrlWithNormalizedPath")
				.withExactArgs("/")
				.returns("~sUrl");
			this.mock(oModel).expects("_getHeaders").withExactArgs(undefined, true).returns("~headers");
			this.mock(oModel).expects("_createRequest")
				.withExactArgs("~sUrl", "", "GET", "~headers", null, null, false)
				.returns(oRequest);
			this.mock(oModel).expects("getServiceMetadata").withExactArgs().returns("~serviceMetadata");
			this.mock(oModel).expects("_request")
				.withExactArgs(sinon.match.same(oRequest), sinon.match.func,
					sinon.match(function (fnError0) {
						fnError = fnError0;
						return true;
					}), undefined, undefined, "~serviceMetadata")
				.returns("~requestHandle");
			oHelperMock.expects("error").never();

			// code under test - parameters fnSuccess and bAsync are not relevant for this test
			oResult = ODataModel.prototype.refreshSecurityToken.call(oModel, "~fnSuccess", oHelper.error);

			assert.strictEqual(oResult.request, "~requestHandle");

			this.mock(oModel).expects("resetSecurityToken").withExactArgs();
			this.mock(oModel).expects("_handleError")
				.withExactArgs(sinon.match.same(oError), sinon.match.same(oRequest))
				.exactly(bRejected ? 0 : 1);
			oHelperMock.expects("error").withExactArgs(oError);

			// code under test - call error handler
			fnError(oError);

			assert.strictEqual(oModel.bTokenHandling, bRejected ? undefined : false);
		});
	});

	//*********************************************************************************************
	QUnit.test("refreshSecurityToken: abort() forbidden during 'Retry-after'", function (assert) {
		const oModel = {
			_createRequest() {},
			_createRequestUrlWithNormalizedPath() {},
			_getHeaders() {},
			_request() {},
			getServiceMetadata() {},
			resetSecurityToken() {}
		};
		this.mock(oModel).expects("_createRequestUrlWithNormalizedPath")
			.withExactArgs("/")
			.returns("~sUrl");
		this.mock(oModel).expects("_getHeaders").withExactArgs(undefined, true).returns("~headers");
		const oRequest = {headers: {}};
		this.mock(oModel).expects("_createRequest")
			.withExactArgs("~sUrl", "", "HEAD", "~headers", null, null, false)
			.returns(oRequest);
		this.mock(oModel).expects("getServiceMetadata").withExactArgs().returns("~serviceMetadata");
		const oRequestHandle = {};
		this.mock(oModel).expects("_request")
			.withExactArgs(sinon.match.same(oRequest), sinon.match.func, sinon.match.func, undefined,
				undefined, "~serviceMetadata")
			.returns(oRequestHandle);
		const oAbort = ODataModel.prototype.refreshSecurityToken.call(oModel, "~fnSuccess",  "~fnError");
		assert.strictEqual(oAbort.request, oRequestHandle);
		oRequestHandle.abort = function() {};
		this.mock(oRequestHandle).expects("abort").withExactArgs();

		// code under test: abort() w/o "Retry-after" promise is allowed
		oAbort.abort();

		oModel.pRetryAfter = {};
		assert.throws(() => {
			// code under test: abort() w/ "Retry-after" promise forbidden
			oAbort.abort();
		}, new Error("abort() during HTTP 503 'Retry-after' processing not supported"));
	});

	//*********************************************************************************************
	[false, true].forEach((bRejected) => {
		const sTitle = `refreshSecurityToken: call handleHeadError -> handleGetError, $rejected: ${bRejected}`;
		QUnit.test(sTitle, function (assert) {
			const oModel = {
					_createRequest() {},
					_createRequestUrlWithNormalizedPath() {},
					_getHeaders() {},
					_handleError() {},
					_request() {},
					getServiceMetadata() {},
					resetSecurityToken() {}
				},
				oModelMock = this.mock(oModel),
				oRequest = {headers : {}};

			oModelMock.expects("_createRequestUrlWithNormalizedPath")
				.withExactArgs("/")
				.returns("~sUrl");
			oModelMock.expects("_getHeaders").withExactArgs(undefined, true).returns("~headers");
			oModelMock.expects("_createRequest")
				.withExactArgs("~sUrl", "", "HEAD", "~headers", null, null, false)
				.returns(oRequest);
			oModelMock.expects("getServiceMetadata").withExactArgs().returns("~serviceMetadata");
			let fnHandleHeadError;
			oModelMock.expects("_request")
				.withExactArgs(sinon.match.same(oRequest), sinon.match.func,
					sinon.match((fnError0) => {
						fnHandleHeadError = fnError0;
						return true;
					}), undefined, undefined, "~serviceMetadata")
				.returns("~requestHandle0");
			const oHelper = {error() {}};
			const oHelperMock = this.mock(oHelper);
			oHelperMock.expects("error").never();

			// code under test - parameters fnSuccess and bAsync are not relevant for this test
			const oResult = ODataModel.prototype.refreshSecurityToken.call(oModel, "~fnSuccess", oHelper.error);

			assert.strictEqual(oResult.request, "~requestHandle0");

			let fnHandleGetError;
			if (!bRejected) {
				oModelMock.expects("_getHeaders").withExactArgs(undefined, true).returns("~headers");
				oModelMock.expects("_createRequest")
					.withExactArgs("~sUrl", "", "GET", "~headers", null, null, false)
					.returns(oRequest);
				oModelMock.expects("getServiceMetadata").withExactArgs().returns("~serviceMetadata");
				oModelMock.expects("_request")
					.withExactArgs(sinon.match.same(oRequest), sinon.match.func,
						sinon.match(function (fnError0) {
							fnHandleGetError = fnError0;
							return true;
						}), undefined, undefined, "~serviceMetadata")
					.returns("~requestHandle1");
			}
			oModelMock.expects("resetSecurityToken").withExactArgs().exactly(bRejected ? 1 : 0);
			const oError = {$rejected: bRejected};
			oHelperMock.expects("error").withExactArgs(sinon.match.same(oError)).exactly(bRejected ? 1 : 0);

			// code under test - call HEAD error handler
			fnHandleHeadError(oError);

			assert.strictEqual(oModel.bTokenHandling, undefined);
			assert.strictEqual(oResult.request, bRejected ? "~requestHandle0" : "~requestHandle1");

			if (!bRejected) { // -> fallback to requestToken("GET"...)
				oModelMock.expects("resetSecurityToken").withExactArgs();
				oModelMock.expects("_handleError")
					.withExactArgs(sinon.match.same(oError), sinon.match.same(oRequest));
				oHelperMock.expects("error").withExactArgs(oError);

				// code under test - call GET error handler
				fnHandleGetError(oError);

				oModelMock.expects("resetSecurityToken").withExactArgs();
				oError.$rejected = true;
				oHelperMock.expects("error").withExactArgs(sinon.match.same(oError));

				// code under test - call GET error handler with rejected error
				// UseCase: HEAD via get returns non 503 error; fallback to token via GET returns 503 error and
				// "Retry-after" promise was rejected
				fnHandleGetError(oError);
			}
			assert.strictEqual(oModel.bTokenHandling, bRejected ? undefined : false);
		});
	});

	//*********************************************************************************************
	QUnit.test("securityTokenAvailable: forward rejection reason on error", function (assert) {
		const oModel = {
			oSharedServiceData: {},
			refreshSecurityToken() {}
		};
		const oExpectation = this.mock(oModel).expects("refreshSecurityToken")
			.withExactArgs(sinon.match.func, sinon.match.func, true);

		const pSecurityPromise = ODataModel.prototype.securityTokenAvailable.call(oModel).then(() => {
			assert.notOk("must not be called");
		}, (oError0) => {
			assert.strictEqual(oError0, "~oError");
		});

		// code under test (call error handler)
		oExpectation.args[0][1]("~oError");

		return pSecurityPromise;
	});

	//*********************************************************************************************
	QUnit.test("_submitRequest: submitWithToken, call errorhandler if $rejected", function (assert) {
		const oError0 = {$rejected: true};
		const oHelper = {error() {}};
		const oModel = {
			bTokenHandling: true,
			_getODataHandler() {},
			_request() {},
			securityTokenAvailable() {},
			getServiceMetadata() {}
		};
		let fnReject;
		const pReadyForRequest0 = new Promise((_resolve, reject) => {
			fnReject = reject;
		});
		const oModelMock = this.mock(oModel);
		oModelMock.expects("securityTokenAvailable").withExactArgs().returns(pReadyForRequest0);

		const oRequest = {
			headers: {"x-csrf-token": "token"},
			method: "!GET",
			requestUri: "~requestUri"
		};
		oModelMock.expects("_getODataHandler").withExactArgs("~requestUri").returns("~oHandler");
		const oHelperMock = this.mock(oHelper);
		oHelperMock.expects("error").withExactArgs(sinon.match.same(oError0));
		oModelMock.expects("getServiceMetadata").withExactArgs().never();
		ODataModel.prototype._submitRequest.call(oModel, oRequest, "~fnSuccess", oHelper.error);


		// code under test, test with $rejected -> no fallback to submit but handlError()
		fnReject(oError0);

		const pReadyForRequest1 = new Promise((_resolve, reject) => {
			fnReject = reject;
		});
		oModelMock.expects("securityTokenAvailable").withExactArgs().returns(pReadyForRequest1);
		oModelMock.expects("_getODataHandler").withExactArgs("~requestUri").returns("~oHandler1");
		const oError1 = {/*w/o $rejected: true*/};
		oHelperMock.expects("error").never();
		oModelMock.expects("getServiceMetadata").returns("~serviceMetadata");
		oModelMock.expects("_request")
			.withExactArgs(sinon.match.same(oRequest), sinon.match.func, sinon.match.func, "~oHandler1",
				undefined, "~serviceMetadata")
			.returns("~oRequestHAndle");
		ODataModel.prototype._submitRequest.call(oModel, oRequest, "~fnSuccess", oHelper.error);

		// code under test, test w/o $rejected) -> fallback to submit()
		fnReject(oError1);

		return Promise.all([
			pReadyForRequest0.then(() => {
				assert.notOk("must not be called");
			}, (oError) => {
				assert.strictEqual(oError, oError0);
			}),
			pReadyForRequest1.then(() => {
				assert.notOk("must not be called");
			}, (oError) => {
				assert.strictEqual(oError, oError1);
			})
		]);
	});

	//*********************************************************************************************
	QUnit.test("refreshSecurityToken: no server cache for tokenHandling='skipServerCache'", function (assert) {
		const oModel = {
				bDisableHeadRequestForToken : true,
				_createRequest() {},
				_createRequestUrlWithNormalizedPath() {},
				_getHeader() {},
				_getHeaders() {},
				_request() {},
				_setSessionContextIdHeader() {},
				getServiceMetadata() {},
				oHeaders : {},
				oSharedServiceData : {}
			};
		const oModelMock = this.mock(oModel);
		const oRequest = {headers : {}};
		const oResponse = {headers : "~responseHdrs"};

		oModelMock.expects("_createRequestUrlWithNormalizedPath").withExactArgs("/").returns("~sUrl");
		oModelMock.expects("_getHeaders").withExactArgs(undefined, true).returns("~headers");
		oModelMock.expects("_createRequest")
			.withExactArgs("~sUrl", "", "GET", "~headers", null, null, false)
			.returns(oRequest);
		oModelMock.expects("getServiceMetadata").withExactArgs().returns("~serviceMetadata");
		const oRequestCall = oModelMock.expects("_request")
			.withExactArgs(sinon.match.same(oRequest), sinon.match.func, sinon.match.func, undefined, undefined,
				"~serviceMetadata")
			.returns("~requestHandle");

		// code under test - parameters fnSuccess, fnError and bAsync are not relevant for this test
		const oResult = ODataModel.prototype.refreshSecurityToken.call(oModel);

		assert.strictEqual(oResult.request, "~requestHandle");

		oModelMock.expects("_getHeader").withExactArgs("x-csrf-token", "~responseHdrs").returns("~token");
		oModelMock.expects("_getHeader").withExactArgs("sap-contextid", "~responseHdrs").returns("~contextId");
		oModelMock.expects("_setSessionContextIdHeader").withExactArgs("~contextId");

		// code under test - call success handler handleSuccess
		oRequestCall.args[0][1]("~oData", oResponse);

		assert.strictEqual(oModel.oSharedServiceData.securityToken, "~token");
		assert.strictEqual(oModel.oHeaders["x-csrf-token"], "~token");
		return oModel.pSecurityToken.then((sToken) => {
			assert.strictEqual(sToken, "~token");
		});
	});

	//*********************************************************************************************
	QUnit.test("getContext", function (assert) {
		var oContext, oContext1,
			oContextPrototypeMock = this.mock(Context.prototype),
			oModel = {mContexts : {}};

		// oContextPrototypeMock.expects("getDeepPath").never();
		oContextPrototypeMock.expects("setDeepPath").never();

		// code under test
		oContext = ODataModel.prototype.getContext.call(oModel, "/~sPath");

		assert.ok(oContext instanceof Context);
		assert.strictEqual(oContext.getModel(), oModel);
		assert.strictEqual(oContext.getPath(), "/~sPath");
		assert.strictEqual(oContext.getDeepPath(), "/~sPath");

		// code under test
		oContext1 = ODataModel.prototype.getContext.call(oModel, "/~sPath1", "/~sDeepPath1");

		assert.notStrictEqual(oContext1, oContext);
		assert.strictEqual(oContext1.getPath(), "/~sPath1");
		assert.strictEqual(oContext1.getDeepPath(), "/~sDeepPath1");

		oContextPrototypeMock.expects("getDeepPath").never();
		oContextPrototypeMock.expects("setDeepPath").on(oContext).withArgs("/~sDeepPath");

		// code under test - cached instance
		oContext1 = ODataModel.prototype.getContext.call(oModel, "/~sPath", "/~sDeepPath");

		assert.strictEqual(oContext1, oContext);

		oContextPrototypeMock.expects("getDeepPath").on(oContext).withArgs()
			.returns("/~sDeepPathFromGetter");
		oContextPrototypeMock.expects("setDeepPath").on(oContext).withArgs("/~sDeepPathFromGetter");

		// code under test - existing deep path must not be overwritten by path
		oContext1 = ODataModel.prototype.getContext.call(oModel, "/~sPath");

		oContextPrototypeMock.expects("getDeepPath").never();
		oContextPrototypeMock.expects("setDeepPath").on(oContext).withArgs("/~sDeepPath2");

		// code under test - existing deep path overwrite
		oContext1 = ODataModel.prototype.getContext.call(oModel, "/~sPath", "/~sDeepPath2");

		oContextPrototypeMock.expects("getDeepPath").on(oContext).withArgs().returns("");
		oContextPrototypeMock.expects("setDeepPath").on(oContext).withArgs("/~sPath");

		// code under test - empty deep path
		oContext1 = ODataModel.prototype.getContext.call(oModel, "/~sPath", "");
	});

	//*********************************************************************************************
	QUnit.test("getContext: inactive context", function (assert) {
		var oContext,
			oModel = {mContexts : {}};

		// code under test
		oContext = ODataModel.prototype.getContext.call(oModel, "/~sPath", "/~sDeepPath",
			"~createPromise", "~inactive");

		assert.strictEqual(oModel.mContexts["/~sPath"], oContext);
		// constructor cannot be mocked so check internal member
		assert.strictEqual(oContext.bInactive, true);
	});

	//*********************************************************************************************
	QUnit.test("getContext: transient parent", function (assert) {
		var oContext,
			oModel = {mContexts : {}};

		// code under test
		oContext = ODataModel.prototype.getContext.call(oModel, "/~sPath", "/~sDeepPath",
			"~createPromise", "~inactive", "~transientParent");

		assert.strictEqual(oModel.mContexts["/~sPath"], oContext);
		// constructor cannot be mocked so check internal member
		assert.strictEqual(oContext.oTransientParent, "~transientParent");
	});

	//*********************************************************************************************
	[false, true].forEach(function (bAll) {
		[false, true].forEach(function (bDeleteCreatedEntities) {
		var sTitle = "_resetChanges: no paths; bAll=" + bAll + ", bDeleteCreatedEntities="
			+ bDeleteCreatedEntities;

		QUnit.test(sTitle, function (assert) {
			var oContextBar = {isInactive : function () {}},
				oContextBaz = {isInactive : function () {}},
				oContextFoo = {isInactive : function () {}},
				oModel = {
					mChangedEntities : {
						"key('Bar')" : {__metadata : {}},
						"key('Foo')" : {__metadata : {created : {}}},
						"key('Baz')" : {__metadata : {created : {}}}
					},
					mDeferredGroups : {
						deferred0 : {},
						deferred1 : {}
					},
					oMetadata : {
						loaded : function () {}
					},
					_discardEntityChanges : function () {},
					abortInternalRequest : function () {},
					checkUpdate : function () {},
					getBindings : function () {},
					getContext : function () {}
				},
				oModelMock = this.mock(oModel),
				fnResolve,
				oPromise = new Promise(function (resolve) {
					fnResolve = resolve;
				});

			this.mock(oModel.oMetadata).expects("loaded").withExactArgs().returns(oPromise);
			oModelMock.expects("getContext").withExactArgs("/key('Bar')").returns(oContextBar);
			this.mock(oContextBar).expects("isInactive").withExactArgs().returns(false);
			oModelMock.expects("_discardEntityChanges")
				.withExactArgs("key('Bar')", undefined);
			oModelMock.expects("getContext").withExactArgs("/key('Foo')").returns(oContextFoo);
			this.mock(oContextFoo).expects("isInactive").withExactArgs().returns(false);
			oModelMock.expects("_discardEntityChanges")
				.withExactArgs("key('Foo')", bDeleteCreatedEntities);
			oModelMock.expects("getContext").withExactArgs("/key('Baz')").returns(oContextBaz);
			this.mock(oContextBaz).expects("isInactive").withExactArgs().returns(true);
			oModelMock.expects("_discardEntityChanges")
				.withExactArgs("key('Baz')", false);
			oModelMock.expects("getBindings").withExactArgs().returns([]);
			oModelMock.expects("checkUpdate").withExactArgs(true);

			// code under test
			assert.strictEqual(
				ODataModel.prototype._resetChanges.call(oModel, undefined, bAll, bDeleteCreatedEntities),
				oPromise);

			oModelMock.expects("abortInternalRequest").withExactArgs("deferred0").exactly(bAll ? 1 : 0);
			oModelMock.expects("abortInternalRequest").withExactArgs("deferred1").exactly(bAll ? 1 : 0);

			// test code that depends on metadata promise
			fnResolve();

			return oPromise;
		});
		});
	});

	//*********************************************************************************************
	[false, true].forEach(function (bAll) {
		[false, true].forEach(function (bDeleteCreatedEntities) {
			[
				{bDeleteEntity : undefined, oQuxMetadata : {}},
				{bDeleteEntity : bDeleteCreatedEntities, oQuxMetadata : {created : {}}}
			].forEach(function (oFixture) {
		var sTitle = "_resetChanges: with paths; bAll=" + bAll + ", bDeleteCreatedEntities="
			+ bDeleteCreatedEntities + ", oMetadata=" + JSON.stringify(oFixture.oQuxMetadata);

		QUnit.test(sTitle, function (assert) {
			var oBarMetadata = {},
				oBarEntity = {__metadata : oBarMetadata, P : "prop0", Q : "prop1"},
				oContext0 = {getSubContextsAsKey : function () {}},
				oContext1 = {getSubContextsAsKey : function () {}},
				oFooEntity = {__metadata : {}, S : "prop3"},
				oODataModelMock = this.mock(ODataModel),
				oQuxEntity = {__metadata : oFixture.oQuxMetadata, R : "prop2"},
				oXyzEntity = {__metadata : {created : {}}, X : "prop4"},
				oModel = {
					mChangedEntities : {
						"key('Bar')" : oBarEntity,
						"key('Foo')" : oFooEntity,
						"key('Qux')" : oQuxEntity,
						"key('Xyz')" : oXyzEntity
					},
					mDeferredGroups : {
						deferred0 : {},
						deferred1 : {}
					},
					oMetadata : {
						loaded : function () {}
					},
					_discardEntityChanges : function () {},
					abortInternalRequest : function () {},
					checkUpdate : function () {},
					getBindings : function () {},
					getContext : function () {},
					getEntityByPath : function () {}
				},
				oModelMock = this.mock(oModel),
				fnResolve,
				oPromise = new Promise(function (resolve) {
					fnResolve = resolve;
				});

			this.mock(oModel.oMetadata).expects("loaded").withExactArgs().returns(oPromise);
			oODataModelMock.expects("_isChangedEntityEmpty").never();
			oModelMock.expects("getEntityByPath")
				.withExactArgs("/Z", null, {})
				.callsFake(function (sPath, oContext, oEntityInfo) {
					oEntityInfo.key = "key('Z')";
					oEntityInfo.propertyPath = "";
					return "~oZEntity";
				});
			oModelMock.expects("getEntityByPath")
				.withExactArgs("/Z/Y/X", null, {})
				.callsFake(function (sPath, oContext, oEntityInfo) {
					oEntityInfo.key = "key('Z')";
					oEntityInfo.propertyPath = "Y/X";
					return "~oZEntity";
				});
			oModelMock.expects("getEntityByPath")
				.withExactArgs("/Bar/P", null, {})
				.callsFake(function (sPath, oContext, oEntityInfo) {
					oEntityInfo.key = "key('Bar')";
					oEntityInfo.propertyPath = "P";
					return "~oBarEntity";
				});
			oODataModelMock.expects("_isChangedEntityEmpty")
				.withExactArgs(sinon.match.same(oBarEntity))
				.returns(false);
			oModelMock.expects("getEntityByPath").withExactArgs("/Baz", null, {}).returns(null);
			oModelMock.expects("getEntityByPath")
				.withExactArgs("/Bar/Q/X", null, {})
				.callsFake(function (sPath, oContext, oEntityInfo) {
					oEntityInfo.key = "key('Bar')";
					oEntityInfo.propertyPath = "Q/X";
					return "~oBarEntity";
				});
			oODataModelMock.expects("_isChangedEntityEmpty")
				.withExactArgs(sinon.match.same(oBarEntity))
				.returns(false);
			oModelMock.expects("getEntityByPath")
				.withExactArgs("/Qux", null, {})
				.callsFake(function (sPath, oContext, oEntityInfo) {
					oEntityInfo.key = "key('Qux')";
					oEntityInfo.propertyPath = "";
					return "~oQuxEntity";
				});
			oODataModelMock.expects("_isChangedEntityEmpty")
				.withExactArgs(sinon.match.same(oQuxEntity))
				.returns(false);
			oModelMock.expects("getEntityByPath")
				.withExactArgs("/Foo/S", null, {})
				.callsFake(function (sPath, oContext, oEntityInfo) {
					oEntityInfo.key = "key('Foo')";
					oEntityInfo.propertyPath = "S";
					return "~oFooEntity";
				});
			oODataModelMock.expects("_isChangedEntityEmpty")
				.withExactArgs(sinon.match.same(oFooEntity))
				.returns(true);
			oModelMock.expects("getContext").withExactArgs("/key('Qux')").returns(oContext0);
			this.mock(oContext0).expects("getSubContextsAsKey")
				.withExactArgs(true)
				.returns(["key('Foo')", "key('Xyz')"]);
			oModelMock.expects("getContext").withExactArgs("/key('Foo')").returns(oContext1);
			this.mock(oContext1).expects("getSubContextsAsKey")
				.withExactArgs(true)
				.returns(["key('Xyz')"]);
			oModelMock.expects("_discardEntityChanges")
				.withExactArgs("key('Qux')", oFixture.bDeleteEntity);
			oModelMock.expects("_discardEntityChanges")
				.withExactArgs("key('Foo')", undefined);
			oModelMock.expects("_discardEntityChanges")
				.withExactArgs("key('Xyz')", bDeleteCreatedEntities);
			oModelMock.expects("getBindings").withExactArgs().returns([]);
			oModelMock.expects("checkUpdate").withExactArgs(true);

			// code under test
			assert.strictEqual(
				ODataModel.prototype._resetChanges.call(oModel,
					["/Z", "/Z/Y/X", "/Bar/P", "/Baz", "/Bar/Q/X", "/Qux", "/Foo/S"],
					bAll, bDeleteCreatedEntities),
				oPromise);

			assert.deepEqual(oModel.mChangedEntities["key('Bar')"],
				{__metadata : oBarMetadata, Q : "prop1"});
			assert.strictEqual(oModel.mChangedEntities["key('Bar')"].__metadata, oBarMetadata);

			if (bAll) {
				oModelMock.expects("abortInternalRequest").withExactArgs("deferred0", {path : "Z"});
				oModelMock.expects("abortInternalRequest").withExactArgs("deferred1", {path : "Z"});
				oModelMock.expects("abortInternalRequest").withExactArgs("deferred0", {path : "Z/Y/X"});
				oModelMock.expects("abortInternalRequest").withExactArgs("deferred1", {path : "Z/Y/X"});
				oModelMock.expects("abortInternalRequest").withExactArgs("deferred0", {path : "Bar/P"});
				oModelMock.expects("abortInternalRequest").withExactArgs("deferred1", {path : "Bar/P"});
				oModelMock.expects("abortInternalRequest").withExactArgs("deferred0", {path : "Baz"});
				oModelMock.expects("abortInternalRequest").withExactArgs("deferred1", {path : "Baz"});
				oModelMock.expects("abortInternalRequest")
					.withExactArgs("deferred0", {path : "Bar/Q/X"});
				oModelMock.expects("abortInternalRequest")
					.withExactArgs("deferred1", {path : "Bar/Q/X"});
				oModelMock.expects("abortInternalRequest").withExactArgs("deferred0", {path : "Qux"});
				oModelMock.expects("abortInternalRequest").withExactArgs("deferred1", {path : "Qux"});
				oModelMock.expects("abortInternalRequest").withExactArgs("deferred0", {path : "Foo/S"});
				oModelMock.expects("abortInternalRequest").withExactArgs("deferred1", {path : "Foo/S"});
			} else {
				oModelMock.expects("abortInternalRequest").never(); // called in _discardEntityChanges
			}

			// test code that depends on metadata promise
			fnResolve();

			return oPromise;
		});
			});
		});
	});

	//*********************************************************************************************
	QUnit.test("_resetChanges: calls oBinding._resetChanges", function (assert) {
		var oBinding1 = {_resetChanges : function () {}},
			oBinding2 = {_resetChanges : function () {}},
			oModel = {
				oMetadata : {loaded : function () {}},
				checkUpdate : function () {},
				getBindings : function () {}
			},
			aPath = [];

		this.mock(oModel.oMetadata).expects("loaded").withExactArgs().returns("~pMetaDataLoaded");
		this.mock(oModel).expects("getBindings")
			.withExactArgs()
			.returns([{/*oBinding0*/}, oBinding1, oBinding2]);
		this.mock(oBinding1).expects("_resetChanges").withExactArgs(sinon.match.same(aPath));
		this.mock(oBinding2).expects("_resetChanges").withExactArgs(sinon.match.same(aPath));
		this.mock(oModel).expects("checkUpdate").withExactArgs(true);

		// code under test
		assert.strictEqual(ODataModel.prototype._resetChanges.call(oModel, aPath),
			"~pMetaDataLoaded");
	});


	//*********************************************************************************************
	QUnit.test("_resetChanges: with bForceUpdate=false", function (assert) {
		const oModel = {
			oMetadata : {loaded() {}},
			checkUpdate() {},
			getBindings() {}
		};

		this.mock(oModel.oMetadata).expects("loaded").withExactArgs().returns("~pMetaDataLoaded");
		this.mock(oModel).expects("getBindings").withExactArgs().returns([]);
		this.mock(oModel).expects("checkUpdate").withExactArgs(false);

		// code under test
		assert.strictEqual(ODataModel.prototype._resetChanges.call(oModel, /*aPath*/ undefined, /*bAll*/ undefined,
			/*bDeleteCreatedEntities*/ undefined, /*bForceUpdate*/ false), "~pMetaDataLoaded");
	});

	//*********************************************************************************************
	QUnit.test("resetChanges delegates to _resetChanges", function (assert) {
		const oModel = {
			_resetChanges() {}
		};

		this.mock(oModel).expects("_resetChanges")
			.withExactArgs("~aPath", "~bAll", "~bDeleteCreated")
			.returns("~pReturn");

		// code under test
		assert.strictEqual(ODataModel.prototype.resetChanges.call(oModel, "~aPath", "~bAll", "~bDeleteCreated"),
			"~pReturn");
	});

	//*********************************************************************************************
	QUnit.test("resetChangesWithoutUpdate delegates to _resetChanges", function (assert) {
		const oModel = {
			_resetChanges() {}
		};

		this.mock(oModel).expects("_resetChanges")
			.withExactArgs("~aPath", "~bAll", "~bDeleteCreated", false)
			.returns("~pReturn");

		// code under test
		assert.strictEqual(
			ODataModel.prototype.resetChangesWithoutUpdate.call(oModel, "~aPath", "~bAll", "~bDeleteCreated"),
			"~pReturn");
	});

	//*********************************************************************************************
	[true, false].forEach(function (bDeleteEntity) {
		[
			{oEntityMetadata : {}},
			{oEntityMetadata : {created : undefined}},
			{oEntityMetadata : {created : {}}},
			{
				oEntityMetadata : {created : {abort : function () {}}},
				bCallAbort : bDeleteEntity
			}
		].forEach(function (oFixture, i) {
		var sTitle = "_discardEntityChanges: bDeleteEntity=" + bDeleteEntity + ", #" + i;

		QUnit.test(sTitle, function (assert) {
			var oFindAndRemoveContext, oRemoveEntity, fnResolve,
				oContext = {removeFromTransientParent : function () {}},
				oMessagingMock = this.mock(Messaging),
				oMetadata = {
					loaded : function () {}
				},
				oModel = {
					mChangedEntities : {
						foo : "bar",
						"~sKey" : {__metadata : oFixture.oEntityMetadata}
					},
					oCreatedContextsCache : {
						findAndRemoveContext : function () {}
					},
					oMetadata : oMetadata,
					_createAbortedError : function () {},
					_removeEntity : function () {},
					_resolveGroup : function () {},
					abortInternalRequest : function () {},
					getContext : function () {},
					getMessagesByEntity : function () {}
				},
				oModelMock = this.mock(oModel),
				oPromise = new Promise(function (resolve) {
					fnResolve = resolve;
				});

			oModelMock.expects("_resolveGroup").withExactArgs("~sKey").returns({groupId : "~groupId"});
			this.mock(oMetadata).expects("loaded").withExactArgs().returns(oPromise);
			this.mock(oModel).expects("getContext")
				.withExactArgs("/~sKey")
				.exactly(bDeleteEntity ? 1 : 0)
				.returns(oContext);
			this.mock(oContext).expects("removeFromTransientParent")
				.withExactArgs()
				.exactly(bDeleteEntity ? 1 : 0);
			oFindAndRemoveContext = this.mock(oModel.oCreatedContextsCache)
				.expects("findAndRemoveContext")
				.withExactArgs(sinon.match.same(oContext))
				.exactly(bDeleteEntity ? 1 : 0);
			oRemoveEntity = oModelMock.expects("_removeEntity")
				.withExactArgs("~sKey")
				.exactly(bDeleteEntity ? 1 : 0)
				.callsFake(function (sKey) {
					delete this.mChangedEntities[sKey];
				});
			this.mock(ODataModel).expects("_createAbortedError")
				.withExactArgs()
				.exactly(oFixture.bCallAbort ? 1 : 0)
				.returns("~oAbortedError");
			if (oFixture.bCallAbort) {
				this.mock(oFixture.oEntityMetadata.created).expects("abort")
					.withExactArgs("~oAbortedError");
			}
			oModelMock.expects("getMessagesByEntity")
				.withExactArgs("~sKey", true)
				.returns("~aMessages");
			oMessagingMock.expects("removeMessages").withExactArgs("~aMessages");

			// code under test
			assert.strictEqual(
				ODataModel.prototype._discardEntityChanges.call(oModel, "~sKey", bDeleteEntity),
				oPromise);

			if (bDeleteEntity) {
				assert.ok(oRemoveEntity.calledImmediatelyAfter(oFindAndRemoveContext));
			}
			assert.deepEqual(oModel.mChangedEntities, {foo : "bar"});

			oModelMock.expects("abortInternalRequest")
				.withExactArgs("~groupId", {requestKey : "~sKey"});

			// test code that depends on metadata promise
			fnResolve();

			return oPromise;
		});
		});
	});

	//*********************************************************************************************
	QUnit.test("_discardEntityChanges: no changes for key", function (assert) {
		var oContext = {removeFromTransientParent : function () {}},
			fnResolve,
			oModel = {
				mChangedEntities : {},
				oCreatedContextsCache : {
					findAndRemoveContext : function () {}
				},
				oMetadata : {loaded : function () {}},
				_removeEntity : function () {},
				_resolveGroup : function () {},
				abortInternalRequest : function () {},
				getContext : function () {},
				getMessagesByEntity : function () {}
			},
			oModelMock = this.mock(oModel),
			oPromise = new Promise(function (resolve) {
				fnResolve = resolve;
			});

		this.mock(oModel).expects("_resolveGroup")
			.withExactArgs("~sKey")
			.returns({groupId : "~groupId"});
		this.mock(oModel.oMetadata).expects("loaded").withExactArgs().returns(oPromise);
		this.mock(oModel).expects("getContext").withExactArgs("/~sKey").returns(oContext);
		this.mock(oContext).expects("removeFromTransientParent").withExactArgs();
		this.mock(oModel.oCreatedContextsCache)
			.expects("findAndRemoveContext")
			.withExactArgs(sinon.match.same(oContext));
		this.mock(oModel).expects("_removeEntity").withExactArgs("~sKey");
		this.mock(oModel).expects("getMessagesByEntity")
			.withExactArgs("~sKey", true)
			.returns("~aMessages");
		this.mock(Messaging).expects("removeMessages")
			.withExactArgs("~aMessages");

		// code under test
		assert.strictEqual(
			ODataModel.prototype._discardEntityChanges.call(oModel, "~sKey", true),
			oPromise);

		oModelMock.expects("abortInternalRequest")
			.withExactArgs("~groupId", {requestKey : "~sKey"});

		// test code that depends on metadata promise
		fnResolve();

		return oPromise;
	});

	//*********************************************************************************************
	QUnit.test("_createAbortedError", function (assert) {
		var oError0, oError1,
			oAbortedError = {
				aborted : true,
				headers : {},
				message : "Request aborted",
				responseText : "",
				statusCode : 0,
				statusText : "abort",
				$rejected : true
			};

		// code under test
		oError0 = ODataModel._createAbortedError();

		assert.deepEqual(oError0, oAbortedError);

		// code under test
		oError1 = ODataModel._createAbortedError();

		assert.deepEqual(oError1, oAbortedError);
		assert.notStrictEqual(oError1, oError0);
		assert.notStrictEqual(oError1.headers, oError0.headers);
	});

	//*********************************************************************************************
	QUnit.test("getContext with create promise", function (assert) {
		var oContext,
			oModel = {mContexts : {}};

		// code under test
		oContext = ODataModel.prototype.getContext.call(oModel, "/~sPath", undefined,
			"~oSyncCreatePromise");

		assert.strictEqual(oModel.mContexts["/~sPath"], oContext);
		// constructor cannot be mocked so check internal member
		assert.strictEqual(oContext.oSyncCreatePromise, "~oSyncCreatePromise");

		return oContext.created().then(function (oSyncPromise) {
			assert.strictEqual(oSyncPromise, undefined);
		});
	});

	//*********************************************************************************************
	QUnit.test("_getCreatedContextsCache", function (assert) {
		var oModel = {oCreatedContextsCache : "~oCreatedContextsCache"};

		// code under test
		assert.strictEqual(ODataModel.prototype._getCreatedContextsCache.call(oModel),
			"~oCreatedContextsCache");
	});

	//*********************************************************************************************
	[{
		oData : {
			__metadata : {
				created : {
					error : "~fnError",
					refreshAfterChange : "~refreshAfterChange",
					success : "~fnSuccess"
				}
			}
		},
		expectedError : "~fnError",
		expectedRefreshAfterChange : "~refreshAfterChange",
		expectedSuccess : "~fnSuccess"
	}, {
		oData : {
			__metadata : {
				created : {
					error : "~fnError",
					success : "~fnSuccess"
				}
			}
		},
		expectedError : "~fnError",
		expectedRefreshAfterChange : "~bRefreshAfterChangeFromModel",
		expectedSuccess : "~fnSuccess"
	}, {
		oData : {
			__metadata : {}
		},
		expectedError : undefined,
		expectedRefreshAfterChange : "~bRefreshAfterChangeFromModel",
		expectedSuccess : undefined
	}, {
		oData : {},
		expectedError : undefined,
		expectedRefreshAfterChange : "~bRefreshAfterChangeFromModel",
		expectedSuccess : undefined
	}].forEach(function (oFixture, i) {
		QUnit.test("submitChanges: restore parameters for created entities; #" + i, function (assert) {
			var oContext = {
					hasTransientParent : function () {},
					isInactive : function () {}
				},
				oGroupInfo = {changeSetId : "~changeSetId", groupId : "~groupId"},
				oMetadataPromise = Promise.resolve(),
				oModel = {
					mChangedEntities : {
						"~sKey" : oFixture.oData
					},
					mDeferredGroups : {"~groupId" : "~groupId"},
					mDeferredRequests : {},
					oMetadata : {
						loaded : function () {}
					},
					bRefreshAfterChange : "~bRefreshAfterChangeFromModel",
					getBindings : function () {},
					getContext : function () {},
					_processChange : function () {},
					_processRequestQueue : function () {},
					_pushToRequestQueue : function () {},
					_resolveGroup : function () {}
				},
				oRequest = {};

			this.mock(oModel).expects("getBindings").withExactArgs().returns([]);
			this.mock(oModel.oMetadata).expects("loaded").withExactArgs().returns(oMetadataPromise);

			// code under test
			ODataModel.prototype.submitChangesWithChangeHeaders.call(oModel);

			// async, after metadata loaded promise is resolved
			this.mock(oModel).expects("getContext").withExactArgs("/~sKey").returns(oContext);
			this.mock(oModel).expects("_resolveGroup").withExactArgs("~sKey").returns(oGroupInfo);
			this.mock(oContext).expects("hasTransientParent").withExactArgs().returns(false);
			this.mock(oContext).expects("isInactive").withExactArgs().returns(false);
			this.mock(oModel).expects("_processChange")
				.withExactArgs("~sKey", /*copy of*/oFixture.oData, "~groupId", undefined)
				.returns(oRequest);
			this.mock(oModel).expects("_pushToRequestQueue")
				.withExactArgs(sinon.match.same(oModel.mDeferredRequests), "~groupId", "~changeSetId",
					sinon.match.same(oRequest), oFixture.expectedSuccess, oFixture.expectedError,
					/*oRequestHandle*/sinon.match.object, oFixture.expectedRefreshAfterChange);
			this.mock(oModel).expects("_processRequestQueue")
				.withExactArgs(sinon.match.same(oModel.mDeferredRequests), undefined, undefined,
					undefined, undefined);

			return oMetadataPromise.then(function () {
				assert.strictEqual(oRequest.key, "~sKey");
			});
		});
	});

	//*********************************************************************************************
	QUnit.test("submitChanges: calls _submitChanges on ODataTreeBindingFlat; w/o given parameters",
			function (assert) {
		var aBindings = [{_submitChanges : function () {}}, {}, {_submitChanges : function () {}}],
			oContext = {
				hasTransientParent : function () {},
				isInactive : function () {}
			},
			oMetadataPromise = Promise.resolve(),
			oModel = {
				mChangedEntities : {"~sKey" : {}},
				mDeferredGroups : {"~groupId" : "~groupId"},
				mDeferredRequests : {},
				oMetadata : {
					loaded : function () {}
				},
				bRefreshAfterChange : "~bRefreshAfterChangeFromModel",
				getBindings : function () {},
				getContext : function () {},
				_processChange : function () {},
				_processRequestQueue : function () {},
				_pushToRequestQueue : function () {},
				_resolveGroup : function () {}
			},
			aOrderedSuccessHandlerCalls = [],
			oRequest = {},
			fnSuccess;

		this.mock(oModel).expects("getBindings")
			.withExactArgs()
			.returns(aBindings);
		this.mock(aBindings[0]).expects("_submitChanges")
			.withExactArgs({groupId : undefined})
			.callsFake(function (mParameters) {
				mParameters.success = function (vParam0, vParam1) {
					assert.strictEqual(vParam0, "~foo");
					assert.strictEqual(vParam1, "~bar");
					aOrderedSuccessHandlerCalls.push("~success0");
				};
			});
		this.mock(aBindings[2]).expects("_submitChanges")
			.withExactArgs({groupId : undefined})
			.callsFake(function (mParameters) {
				mParameters.success = function (vParam0, vParam1) {
					assert.strictEqual(vParam0, "~foo");
					assert.strictEqual(vParam1, "~bar");
					aOrderedSuccessHandlerCalls.push("~success1");
				};
			});
		this.mock(oModel.oMetadata).expects("loaded").withExactArgs().returns(oMetadataPromise);

		// code under test
		ODataModel.prototype.submitChangesWithChangeHeaders.call(oModel, /*mParameters*/undefined);

		// async, after metadata loaded promise is resolved
		this.mock(oModel).expects("getContext").withExactArgs("/~sKey").returns(oContext);
		this.mock(oModel).expects("_resolveGroup")
			.withExactArgs("~sKey")
			.returns({changeSetId : "~changeSetId", groupId : "~groupId"});
		this.mock(oContext).expects("hasTransientParent").withExactArgs().returns(false);
		this.mock(oContext).expects("isInactive").withExactArgs().returns(false);
		this.mock(oModel).expects("_processChange")
			.withExactArgs("~sKey", {}, "~groupId", undefined)
			.returns(oRequest);
		this.mock(oModel).expects("_pushToRequestQueue")
			.withExactArgs(sinon.match.same(oModel.mDeferredRequests), "~groupId", "~changeSetId",
				sinon.match.same(oRequest), /*fnSuccess*/undefined, /*fnError*/undefined,
				/*oRequestHandle*/sinon.match.object, "~bRefreshAfterChangeFromModel");
		this.mock(oModel).expects("_processRequestQueue")
			.withExactArgs(sinon.match.same(oModel.mDeferredRequests), undefined,
				sinon.match.func, undefined, undefined)
			.callsFake(function (mDeferredRequests, sGroupId, fnSuccess0, fnError) {
				fnSuccess = fnSuccess0;
			});

		return oMetadataPromise.then(function () {
			assert.strictEqual(oRequest.key, "~sKey");

			// code under test: call success handler for this request queue
			fnSuccess("~foo", "~bar");

			assert.deepEqual(aOrderedSuccessHandlerCalls, ["~success0", "~success1"]);
		});
	});

	//*********************************************************************************************
	QUnit.test("submitChanges: calls _submitChanges on ODataTreeBindingFlat; w/ given parameters",
			function (assert) {
		var aBindings = [{_submitChanges : function () {}}, {_submitChanges : function () {}}],
			oContext = {
				hasTransientParent : function () {},
				isInactive : function () {}
			},
			oMetadataPromise = Promise.resolve(),
			oModel = {
				mChangedEntities : {"~sKey" : {}},
				mDeferredGroups : {"~groupId" : "~groupId"},
				mDeferredRequests : {},
				oMetadata : {
					loaded : function () {}
				},
				bRefreshAfterChange : "~bRefreshAfterChangeFromModel",
				getBindings : function () {},
				getContext : function () {},
				_processChange : function () {},
				_processRequestQueue : function () {},
				_pushToRequestQueue : function () {},
				_resolveGroup : function () {}
			},
			aOrderedSuccessHandlerCalls = [],
			fnOriginalSuccess = function (vParam0, vParam1) {
				assert.strictEqual(vParam0, "~foo");
				assert.strictEqual(vParam1, "~bar");
				aOrderedSuccessHandlerCalls.push("~successFromParams");
			},
			mParameters = {
				groupId : "~groupId",
				success : fnOriginalSuccess
			},
			oRequest = {},
			fnSuccess;

		this.mock(oModel).expects("getBindings")
			.withExactArgs()
			.returns(aBindings);
		this.mock(aBindings[0]).expects("_submitChanges")
			.withExactArgs({groupId : "~groupId"})
			.callsFake(function (mParameters) {
				mParameters.success = function (vParam0, vParam1) {
					assert.strictEqual(vParam0, "~foo");
					assert.strictEqual(vParam1, "~bar");
					aOrderedSuccessHandlerCalls.push("~success0");
				};
			});
		// second binding does nothing; e.g. unresolved
		this.mock(aBindings[1]).expects("_submitChanges").withExactArgs({groupId : "~groupId"});
		this.mock(oModel.oMetadata).expects("loaded").withExactArgs().returns(oMetadataPromise);

		// code under test
		ODataModel.prototype.submitChangesWithChangeHeaders.call(oModel, mParameters);

		// async, after metadata loaded promise is resolved
		this.mock(oModel).expects("getContext").withExactArgs("/~sKey").returns(oContext);
		this.mock(oModel).expects("_resolveGroup")
			.withExactArgs("~sKey")
			.returns({changeSetId : "~changeSetId", groupId : "~groupId"});
		this.mock(oContext).expects("hasTransientParent").withExactArgs().returns(false);
		this.mock(oContext).expects("isInactive").withExactArgs().returns(false);
		this.mock(oModel).expects("_processChange")
			.withExactArgs("~sKey", {}, "~groupId", undefined)
			.returns(oRequest);
		this.mock(oModel).expects("_pushToRequestQueue")
			.withExactArgs(sinon.match.same(oModel.mDeferredRequests), "~groupId", "~changeSetId",
				sinon.match.same(oRequest), /*fnSuccess*/undefined, /*fnError*/undefined,
				/*oRequestHandle*/sinon.match.object, "~bRefreshAfterChangeFromModel");
		this.mock(oModel).expects("_processRequestQueue")
			.withExactArgs(sinon.match.same(oModel.mDeferredRequests), "~groupId",
				sinon.match.func, undefined, undefined)
			.callsFake(function (mDeferredRequests, sGroupId, fnSuccess0, fnError) {
				fnSuccess = fnSuccess0;
			});

		return oMetadataPromise.then(function () {
			assert.strictEqual(oRequest.key, "~sKey");

			// code under test: call success handler for this request queue
			fnSuccess("~foo", "~bar");

			assert.strictEqual(fnOriginalSuccess, mParameters.success);
			assert.notStrictEqual(fnSuccess, mParameters.success);
			assert.deepEqual(aOrderedSuccessHandlerCalls, ["~successFromParams", "~success0"]);
		});
	});

	//*********************************************************************************************
	[true, false].forEach(function (bHasTransientParent, i) {
		QUnit.test("submitChanges: skip changed entities, " + i, function (assert) {
			var oContext = {
					hasTransientParent : function () {},
					isInactive : function () {}
				},
				oMetadataPromise = Promise.resolve(),
				oModel = {
					mChangedEntities : {"~sKey" : {}},
					mDeferredRequests : {},
					oMetadata : {loaded : function () {}},
					_processRequestQueue : function () {},
					_resolveGroup : function () {},
					getBindings : function () {},
					getContext : function () {}
				};

			this.mock(oModel).expects("getBindings").withExactArgs().returns([]);
			this.mock(oModel.oMetadata).expects("loaded").withExactArgs().returns(oMetadataPromise);

			// code under test
			ODataModel.prototype.submitChangesWithChangeHeaders.call(oModel);

			// async, after metadata loaded promise is resolved
			this.mock(oModel).expects("getContext").withExactArgs("/~sKey").returns(oContext);
			this.mock(oModel).expects("_resolveGroup").withExactArgs("~sKey").returns(/*not relevant*/);
			this.mock(oContext).expects("hasTransientParent").withExactArgs().returns(bHasTransientParent);
			this.mock(oContext).expects("isInactive").withExactArgs().exactly(bHasTransientParent ? 0 : 1).returns(true);
			this.mock(oModel).expects("_processRequestQueue")
				.withExactArgs(sinon.match(function (mDeferredRequests) {
					assert.deepEqual(mDeferredRequests, {});

					return oModel.mDeferredRequests === mDeferredRequests;
				}), undefined, undefined, undefined, undefined);

			return oMetadataPromise;
		});
	});

	//*********************************************************************************************
	QUnit.test("submitChanges: delegate to submitChangesWithHeaders", function (assert) {
		var oModel = {
				submitChangesWithChangeHeaders : function () {}
			},
			oModelMock = this.mock(oModel),
			mParameters = {
				batchGroupId : "~batchGroupId",
				changeHeaders : "~changeHeaders",  // only considered in direct call to submitChangesWithChangeHeaders
				error : "~error",
				groupId : "~groupId",
				merge : "~merge",
				success : "~success",
				unknown : "~unknown"
			},
			mPassedParameters = {
				batchGroupId : "~batchGroupId",
				error : "~error",
				groupId : "~groupId",
				merge : "~merge",
				success : "~success"
			};

		oModelMock.expects("submitChangesWithChangeHeaders").withExactArgs(undefined).returns("~requestHandle");

		// code under test
		assert.strictEqual(ODataModel.prototype.submitChanges.call(oModel), "~requestHandle");

		oModelMock.expects("submitChangesWithChangeHeaders").withExactArgs(mPassedParameters).returns("~requestHandle");

		// code under test
		assert.strictEqual(ODataModel.prototype.submitChanges.call(oModel, mParameters), "~requestHandle");
	});

	//*********************************************************************************************
	QUnit.test("submitChangesWithHeaders: propagates change headers", function (assert) {
		var mChangeHeaders = {header : "headerValue"},
			oMetadataPromise = Promise.resolve(),
			oModel = {
				mChangedEntities : {},
				mDeferredRequests : {},
				oMetadata : {
					loaded : function () {}
				},
				_isHeaderPrivate : function () {},
				_processRequestQueue : function () {},
				getBindings : function () {}
			};

		this.mock(oModel).expects("_isHeaderPrivate").withExactArgs("header").returns(false);
		this.mock(oModel).expects("getBindings").withExactArgs().returns([]);
		this.mock(oModel.oMetadata).expects("loaded").withExactArgs().returns(oMetadataPromise);
		this.mock(oModel).expects("_processRequestQueue")
			.withExactArgs(sinon.match.same(oModel.mDeferredRequests), undefined, undefined, undefined,
				sinon.match.same(mChangeHeaders));

		// code under test
		ODataModel.prototype.submitChangesWithChangeHeaders.call(oModel, {changeHeaders : mChangeHeaders});

		return oMetadataPromise;
	});

	//*********************************************************************************************
	QUnit.test("submitChangesWithHeaders: disallow private headers as change headers", function (assert) {
		var mChangeHeaders = {
				notPrivate0 : "n0",
				private0 : "p0",
				notPrivate1 : "n1"
			},
			oModel = {
				_isHeaderPrivate : function () {}
			},
			oModelMock = this.mock(oModel);

		oModelMock.expects("_isHeaderPrivate").withExactArgs("notPrivate0").returns(false);
		oModelMock.expects("_isHeaderPrivate").withExactArgs("private0").returns(true);

		// code under test
		assert.throws(function () {
			ODataModel.prototype.submitChangesWithChangeHeaders.call(oModel, {changeHeaders : mChangeHeaders});
		}, new Error("Must not use private header: private0"));
	});

	//*********************************************************************************************
	QUnit.test("setProperty: deferred request", function (assert) {
		var oRequestQueuedPromise,
			oEntry = {__metadata: {deepPath: "/any/deep/path", foo: "bar"}},
			oMetadataLoadedPromise = Promise.resolve(),
			oModel = {
				mChangedEntities: {},
				mDeferredGroups: {"~groupId": "~groupId"},
				mDeferredRequests: "~mDeferredRequests",
				oMetadata: {
					_getEntityTypeByPath: function () {},
					loaded: function () {}
				},
				mRequests: "~mRequests",
				checkUpdate: function () {},
				getEntityByPath: function () {},
				_getObject: function () {},
				_getRefreshAfterChange: function () {},
				_processChange: function () {},
				_processRequestQueueAsync: function () {},
				_pushToRequestQueue: function () {},
				resolve: function () {},
				resolveDeep: function () {},
				_resolveGroup: function () {}
			},
			oModelMock = this.mock(oModel),
			oOriginalEntry = {__metadata: {}};

		oModelMock.expects("resolve").withExactArgs("~sPath", "~oContext").returns("/resolved/~path");
		oModelMock.expects("resolveDeep").withExactArgs("~sPath", "~oContext").returns("/deep/path/~propertyPath");
		oModelMock.expects("getEntityByPath")
			.withExactArgs("/resolved/~path", null, /*by ref oEntityInfo*/{})
			.callsFake(function (sResolvedPath, oContext, oEntityInfo) { // fill reference parameter
				oEntityInfo.key = "~key";
				oEntityInfo.propertyPath = "~propertyPath";

				return oEntry;
			});
		oModelMock.expects("_getObject").withExactArgs("/~key", null, true).returns(oOriginalEntry);
		oModelMock.expects("_getObject").withExactArgs("~sPath", "~oContext", true).returns("~oOriginalValue");
		this.mock(oModel.oMetadata).expects("_getEntityTypeByPath").withExactArgs("~key").returns(/*oEntityType*/);
		oModelMock.expects("_resolveGroup")
			.withExactArgs("~key")
			.returns({changeSetId: "~changeSetId", groupId: "~groupId"});
		oModelMock.expects("_getObject").withExactArgs("/~key").returns("~oData");
		oModelMock.expects("_processChange")
			.withExactArgs("~key", "~oData", "~groupId")
			.returns(/*oRequest*/{});
		oModelMock.expects("_getRefreshAfterChange")
			.withExactArgs(undefined, "~groupId")
			.returns("~bRefreshAfterChange");
		this.mock(oModel.oMetadata).expects("loaded").withExactArgs().returns(oMetadataLoadedPromise);
		oModelMock.expects("checkUpdate").withExactArgs(false, "~bAsyncUpdate", {"~key": true});
		oRequestQueuedPromise = oMetadataLoadedPromise.then(function () {
			oModelMock.expects("_pushToRequestQueue")
				.withExactArgs("~mDeferredRequests", "~groupId", "~changeSetId", {key: "~key"}, /*success*/ undefined,
					/*error*/ undefined, /*oRequestHandle*/sinon.match.object, "~bRefreshAfterChange");
			oModelMock.expects("_processRequestQueueAsync").withExactArgs("~mRequests");
		});

		// code under test
		assert.strictEqual(
			ODataModel.prototype.setProperty.call(oModel, "~sPath", "~oValue", "~oContext", "~bAsyncUpdate"),
			true);

		assert.deepEqual(
			oModel.mChangedEntities["~key"],
			{
				__metadata: {
					deepPath: "/deep/path",
					foo: "bar"
				},
				"~path": "~oValue"
			});

		return oRequestQueuedPromise;
	});

	//*********************************************************************************************
	QUnit.test("setProperty: deferred request - function import", function (assert) {
		var oRequestQueuedPromise,
			oMetadataLoadedPromise = Promise.resolve(),
			oModel = {
				mChangedEntities: {},
				mDeferredGroups: {"~groupId": "~groupId"},
				mDeferredRequests: "~mDeferredRequests",
				oMetadata: {
					_getEntityTypeByPath: function () {},
					loaded: function () {}
				},
				mRequests: "~mRequests",
				checkUpdate: function () {},
				getEntityByPath: function () {},
				_getObject: function () {},
				_getRefreshAfterChange: function () {},
				_processChange: function () {},
				_processRequestQueueAsync: function () {},
				_pushToRequestQueue: function () {},
				resolve: function () {},
				resolveDeep: function () {},
				_resolveGroup: function () {}
			},
			oModelMock = this.mock(oModel),
			oOriginalEntry = {
				__metadata: {
					created: {
						functionImport: true
					},
					deepPath: "/functionName",
					foo: "bar"
				}
			};

		oModelMock.expects("resolve").withExactArgs("~sPath", "~oContext")
			.returns("/resolve_functionName('$id123')/~propertyPath");
		oModelMock.expects("resolveDeep").withExactArgs("~sPath", "~oContext")
			.returns("/deep_functionName('$id123')/~propertyPath");
		oModelMock.expects("getEntityByPath")
			.withExactArgs("/resolve_functionName('$id123')/~propertyPath", null, /*by ref oEntityInfo*/{})
			.callsFake(function (sResolvedPath, oContext, oEntityInfo) { // fill reference parameter
				oEntityInfo.key = "~key";
				oEntityInfo.propertyPath = "~propertyPath";

				return oOriginalEntry;
			});
		oModelMock.expects("_getObject").withExactArgs("/~key", null, true).returns(oOriginalEntry);
		oModelMock.expects("_getObject").withExactArgs("~sPath", "~oContext", true).returns("~oOriginalValue");
		this.mock(oModel.oMetadata).expects("_getEntityTypeByPath").withExactArgs("~key").returns(/*oEntityType*/);
		this.mock(oModel.oMetadata).expects("loaded").withExactArgs().returns(oMetadataLoadedPromise);
		oModelMock.expects("_resolveGroup")
			.withExactArgs("~key")
			.returns({changeSetId: "~changeSetId", groupId: "~groupId"});
		oModelMock.expects("_getObject").withExactArgs("/~key").returns("~oData");
		oModelMock.expects("_processChange")
			.withExactArgs("~key", "~oData", "~groupId")
			.returns(/*oRequest*/{});
		oModelMock.expects("_getRefreshAfterChange")
			.withExactArgs(undefined, "~groupId")
			.returns("~bRefreshAfterChange");
		oModelMock.expects("checkUpdate").withExactArgs(false, "~bAsyncUpdate", {"~key": true});
		oRequestQueuedPromise = oMetadataLoadedPromise.then(function () {
			oModelMock.expects("_pushToRequestQueue")
				.withExactArgs("~mDeferredRequests", "~groupId", "~changeSetId", {key: "~key"}, /*success*/ undefined,
					/*error*/ undefined, /*oRequestHandle*/sinon.match.object, "~bRefreshAfterChange");
			oModelMock.expects("_processRequestQueueAsync").withExactArgs("~mRequests");
		});

		// code under test
		assert.strictEqual(
			ODataModel.prototype.setProperty.call(oModel, "~sPath", "~oValue", "~oContext", "~bAsyncUpdate"),
			true);

		assert.deepEqual(oModel.mChangedEntities["~key"],
			{
				__metadata: {
					created: {
						functionImport: true
					},
					// deep path is not overwritten as original value is needed to repeat the request
					deepPath: "/functionName",
					foo: "bar"
				},
				"~propertyPath": "~oValue"
			});

		return oRequestQueuedPromise;
	});

	//*********************************************************************************************
	[{
		createdContextFound : false,
		entryMetadata : {},
		expectFindCreatedContext : false
	}, {
		createdContextFound : false,
		entryMetadata : {created : {}},
		expectFindCreatedContext : true
	}, {
		createdContextFound : true,
		entryMetadata : {created : {}},
		expectFindCreatedContext : true
	}, {
		createdContextFound : false,
		entryMetadata : {created : {functionImport : true}},
		expectFindCreatedContext : false
	}].forEach(function (oFixture, i) {
		QUnit.test("setProperty: created context is already activated; " + i, function (assert) {
			var oContext = {hasTransientParent : function () {}},
				oEntry = {
					__metadata : oFixture.entryMetadata
				},
				oMetadataLoadedPromise = Promise.resolve(),
				oModel = {
					oCreatedContextsCache : {
						findCreatedContext : function () {}
					},
					mChangedEntities : {
						"key" : {}
					},
					mDeferredGroups : {},
					oMetadata : {
						_getEntityTypeByPath : function () {},
						loaded : function () {}
					},
					mRequests : "~mRequests",
					checkUpdate : function () {},
					getEntityByPath : function () {},
					_getObject : function () {},
					_getRefreshAfterChange : function () {},
					_processChange : function () {},
					_processRequestQueueAsync : function () {},
					_pushToRequestQueue : function () {},
					resolve : function () {},
					resolveDeep : function () {},
					_resolveGroup : function () {}
				},
				oCreatedContext = new Context(oModel, "~sContextPath"),
				oModelMock = this.mock(oModel),
				oOriginalEntry = {
					__metadata : oFixture.entryMetadata
				},
				oOriginalValue = {};

			oModelMock.expects("resolve")
				.withExactArgs("~sPath", sinon.match.same(oContext))
				.returns("/resolved/path");
			oModelMock.expects("resolveDeep")
				.withExactArgs("~sPath", sinon.match.same(oContext))
				.returns("deepPath");
			this.mock(oContext).expects("hasTransientParent").withExactArgs().returns(false);
			oModelMock.expects("getEntityByPath")
				.withExactArgs("/resolved/path", null, /*by ref oEntityInfo*/{})
				.callsFake(function (sResolvedPath, oContext, oEntityInfo) { // fill reference parameter
					oEntityInfo.key = "key";
					oEntityInfo.propertyPath = "";

					return oEntry;
				});
			oModelMock.expects("_getObject")
				.withExactArgs("/key", null, true)
				.returns(oOriginalEntry);
			oModelMock.expects("_getObject")
				.withExactArgs("~sPath", sinon.match.same(oContext), true)
				.returns(oOriginalValue);
			this.mock(oModel.oMetadata).expects("_getEntityTypeByPath")
				.withExactArgs("key")
				.returns(/*oEntityType*/);
			oModelMock.expects("_resolveGroup")
				.withExactArgs("key")
				.returns({changeSetId : "~changeSetId", groupId : "~groupId"});
			oModelMock.expects("_getObject")
				.withExactArgs("/key")
				.returns("~oData");
			oModelMock.expects("_processChange")
				.withExactArgs("key", "~oData", "~groupId")
				.returns(/*oRequest*/{});
			oModelMock.expects("_getRefreshAfterChange")
				.withExactArgs(undefined, "~groupId")
				.returns("~bRefreshAfterChange");
			this.mock(oModel.oMetadata).expects("loaded")
				.withExactArgs()
				.returns(oMetadataLoadedPromise);
			this.mock(oModel.oCreatedContextsCache).expects("findCreatedContext")
				.withExactArgs("/resolved/path")
				.exactly(oFixture.expectFindCreatedContext ? 1 : 0)
				.returns(oFixture.createdContextFound ? oCreatedContext : undefined);
			this.mock(oCreatedContext).expects("isInactive")
				.withExactArgs()
				.exactly(oFixture.createdContextFound ? 1 : 0)
				.returns(false);
			oModelMock.expects("checkUpdate")
				.withExactArgs(false, "~bAsyncUpdate", {"key" : true});

			// code under test
			assert.strictEqual(
				ODataModel.prototype.setProperty.call(oModel, "~sPath", "~oValue", oContext,
					"~bAsyncUpdate"),
				true);

			oModelMock.expects("_pushToRequestQueue")
				.withExactArgs("~mRequests", "~groupId", "~changeSetId", {key : "key"},
					/*success*/ undefined, /*error*/ undefined,
					/*oRequestHandle*/sinon.match.object, "~bRefreshAfterChange");
			oModelMock.expects("_processRequestQueueAsync").withExactArgs("~mRequests");

			return oMetadataLoadedPromise;
		});
	});

	//*********************************************************************************************
	QUnit.test("setProperty: activate inactive context", function (assert) {
		var oActivatedPromise, fnResolveActivatedPromise,
			bActivatedPromiseResolved = false,
			oContext = {hasTransientParent : function () {}},
			oEntry = {
				__metadata : {created : {}}
			},
			oMetadataLoadedPromise = Promise.resolve(),
			oModel = {
				oCreatedContextsCache : {
					findCreatedContext : function () {}
				},
				mChangedEntities : {
					"key" : {}
				},
				mDeferredGroups : {},
				oMetadata : {
					_getEntityTypeByPath : function () {},
					loaded : function () {}
				},
				mRequests : "~mRequests",
				checkUpdate : function () {},
				getEntityByPath : function () {},
				_getObject : function () {},
				_getRefreshAfterChange : function () {},
				_processChange : function () {},
				_processRequestQueueAsync : function () {},
				_pushToRequestQueue : function () {},
				resolve : function () {},
				resolveDeep : function () {},
				_resolveGroup : function () {}
			},
			oCreatedContext = new Context(oModel, "~sContextPath"),
			oModelMock = this.mock(oModel),
			oOriginalEntry = {
				__metadata : {}
			},
			oOriginalValue = {};

		oModelMock.expects("resolve")
			.withExactArgs("~sPath", sinon.match.same(oContext))
			.returns("/resolved/path");
		oModelMock.expects("resolveDeep")
			.withExactArgs("~sPath", sinon.match.same(oContext))
			.returns("deepPath");
		this.mock(oContext).expects("hasTransientParent").withExactArgs().returns(false);
		oModelMock.expects("getEntityByPath")
			.withExactArgs("/resolved/path", null, /*by ref oEntityInfo*/{})
			.callsFake(function (sResolvedPath, oContext, oEntityInfo) { // fill reference parameter
				oEntityInfo.key = "key";
				oEntityInfo.propertyPath = "";

				return oEntry;
			});
		oModelMock.expects("_getObject")
			.withExactArgs("/key", null, true)
			.returns(oOriginalEntry);
		oModelMock.expects("_getObject")
			.withExactArgs("~sPath", sinon.match.same(oContext), true)
			.returns(oOriginalValue);
		this.mock(oModel.oMetadata).expects("_getEntityTypeByPath")
			.withExactArgs("key")
			.returns(/*oEntityType*/);
		oModelMock.expects("_resolveGroup")
			.withExactArgs("key")
			.returns({changeSetId : "~changeSetId", groupId : "~groupId"});
		oModelMock.expects("_getObject")
			.withExactArgs("/key")
			.returns("~oData");
		oModelMock.expects("_processChange")
			.withExactArgs("key", "~oData", "~groupId")
			.returns(/*oRequest*/{});
		oModelMock.expects("_getRefreshAfterChange")
			.withExactArgs(undefined, "~groupId")
			.returns("~bRefreshAfterChange");
		this.mock(oModel.oMetadata).expects("loaded")
			.withExactArgs()
			.returns(oMetadataLoadedPromise);
		this.mock(oModel.oCreatedContextsCache).expects("findCreatedContext")
			.withExactArgs("/resolved/path")
			.returns(oCreatedContext);
		this.mock(oCreatedContext).expects("isInactive")
			.withExactArgs()
			.returns(true);
		this.mock(oCreatedContext).expects("startActivation")
			.withExactArgs();
		oActivatedPromise = new SyncPromise(function(resolve) {
			fnResolveActivatedPromise = resolve;
		});
		this.mock(oCreatedContext).expects("fetchActivated")
			.withExactArgs()
			.returns(oActivatedPromise);
		oModelMock.expects("checkUpdate")
			.withExactArgs(false, "~bAsyncUpdate", {"key" : true});
		oActivatedPromise.then(function () {
			bActivatedPromiseResolved = true;
		});

		// code under test
		assert.strictEqual(
			ODataModel.prototype.setProperty.call(oModel, "~sPath", "~oValue", oContext,
				"~bAsyncUpdate"),
			true);

		oModelMock.expects("_pushToRequestQueue")
			.withExactArgs("~mRequests", "~groupId", "~changeSetId", {key : "key"},
				/*success*/ undefined, /*error*/ undefined,
				/*oRequestHandle*/sinon.match.object, "~bRefreshAfterChange")
			.callsFake(function () {
				assert.ok(bActivatedPromiseResolved, "only called after activated promise is resolved");
			});
		oModelMock.expects("_processRequestQueueAsync")
			.withExactArgs("~mRequests")
			.callsFake(function () {
				assert.ok(bActivatedPromiseResolved, "only called after activated promise is resolved");
			});

		// code under test
		fnResolveActivatedPromise();

		return Promise.all([oMetadataLoadedPromise, oActivatedPromise]);
	});

	//*********************************************************************************************
	[{
		vChangedValue : {ms : 60000, __edmType : "Edm.Time"},
		bMergeRequired : true,
		vNewValue : {ms : 0, __edmType : "Edm.Time"},
		vNewValueClone : {ms : 0, __edmType : "Edm.Time"},
		vOriginalValue : {ms : 0, __edmType : "Edm.Time"},
		oContext : {hasTransientParent : function () {}}
	}, {
		vChangedValue : UI5Date.getInstance(120000),
		bMergeRequired : false,
		vNewValue : UI5Date.getInstance(60000),
		vNewValueClone : UI5Date.getInstance(60000),
		vOriginalValue : UI5Date.getInstance(60000),
		oContext : {hasTransientParent : function () {}}
	}, {
		vChangedValue : 13,
		bMergeRequired : false,
		vNewValue : 42,
		vNewValueClone : 42,
		vOriginalValue : 42,
		oContext : undefined
	}, {
		vChangedValue : 13,
		bMergeRequired : false,
		vNewValue : 42,
		vNewValueClone : 42,
		vOriginalValue : 42,
		oContext : {} // standard model context having no hasTransientParent method, BCP 2270157004
	}].forEach(function (oFixture, i) {
		QUnit.test("setProperty: revert pending change; #" + i, function (assert) {
			var oClonedChangedEntry = {
					__metadata : {}
				},
				oHelperMock = this.mock(_Helper),
				oMetadataLoadedPromise = Promise.resolve(),
				oModel = {
					mChangedEntities : {
						"~entityKey" : {
							__metadata : "~changedEntityMetadata",
							"~propertyPath" : oFixture.vChangedValue
						}
					},
					sDefaultUpdateMethod : "~sDefaultUpdateMethod",
					mDeferredGroups : {"~groupId" : "~groupId"},
					oMetadata : {
						_getEntityTypeByPath : function () {},
						_getNavPropertyRefInfo : function () {},
						loaded : function () {}
					},
					_getObject : function () {},
					_resolveGroup : function () {},
					abortInternalRequest : function () {},
					checkUpdate : function () {},
					getEntityByPath : function () {},
					isLaundering : function () {},
					resolve : function () {},
					resolveDeep : function () {}
				},
				oModelMock = this.mock(oModel),
				oOriginalEntry = {
					__metadata : {},
					"~propertyPath" : oFixture.vOriginalValue
				};

			oModelMock.expects("resolve")
				.withExactArgs("~sPath", sinon.match.same(oFixture.oContext))
				.returns("/resolved/~propertyPath");
			oModelMock.expects("resolveDeep")
				.withExactArgs("~sPath", sinon.match.same(oFixture.oContext))
				.returns("/deepPath/~propertyPath");
			oModelMock.expects("getEntityByPath")
				.withExactArgs("/resolved/~propertyPath", null, /*by ref oEntityInfo*/{})
				.callsFake(function (sResolvedPath, oContext, oEntityInfo) { // fill reference parameter
					oEntityInfo.key = "~entityKey";
					oEntityInfo.propertyPath = "~propertyPath";

					return oClonedChangedEntry;
				});
			oModelMock.expects("_getObject")
				.withExactArgs("/~entityKey", null, true)
				.returns(oOriginalEntry);
			oModelMock.expects("_getObject")
				.withExactArgs("~sPath", sinon.match.same(oFixture.oContext), true)
				.returns(oFixture.vOriginalValue);
			oHelperMock.expects("isPlainObject")
				.withExactArgs(sinon.match.same(oFixture.vNewValue))
				.callThrough();
			oHelperMock.expects("merge")
				.withExactArgs({}, sinon.match.same(oFixture.vNewValue))
				.exactly(oFixture.bMergeRequired ? 1 : 0)
				.callThrough();
			if (oFixture.oContext && oFixture.oContext.hasTransientParent) {
				this.mock(oFixture.oContext).expects("hasTransientParent")
					.withExactArgs()
					.returns(false);
			}
			this.mock(oModel.oMetadata).expects("_getEntityTypeByPath")
				.withExactArgs("~entityKey")
				.returns("~oEntityType");
			this.mock(oModel.oMetadata).expects("_getNavPropertyRefInfo")
				.withExactArgs("~oEntityType", "~propertyPath")
				.returns(/*oNavPropRefInfo*/null);
			oModelMock.expects("isLaundering").withExactArgs("/~entityKey").returns(false);
			oModelMock.expects("checkUpdate")
				.withExactArgs(false, "~bAsyncUpdate", {"~entityKey" : true});
			this.mock(oModel.oMetadata).expects("loaded")
				.withExactArgs()
				.returns(oMetadataLoadedPromise);
			oModelMock.expects("_resolveGroup")
				.withExactArgs("~entityKey")
				.returns({changeSetId : "~changeSetId", groupId : "~groupId"});
			oModelMock.expects("abortInternalRequest")
				.withExactArgs("~groupId", {requestKey : "~entityKey"});

			// code under test
			assert.strictEqual(
				ODataModel.prototype.setProperty.call(oModel, "~sPath", oFixture.vNewValue,
					oFixture.oContext, "~bAsyncUpdate"),
				true);

			assert.deepEqual(oModel.mChangedEntities, {});
			assert.deepEqual(oFixture.vNewValue, oFixture.vNewValueClone, "new value not modified");

			return oMetadataLoadedPromise.then(function () {/*wait for aborted requests*/});
		});
	});

	//*********************************************************************************************
	QUnit.test("setProperty: setting a value for an instance annotation is not allowed",
			function (assert) {
		var oModel = {
				resolve : function () {},
				resolveDeep : function () {},
				getEntityByPath : function () {}
			};

		this.mock(oModel).expects("resolve")
			.withExactArgs("@$ui5.~annotation", "~oContext")
			.returns("/resolved/@$ui5.~annotation");
		this.mock(oModel).expects("resolveDeep")
			.withExactArgs("@$ui5.~annotation", "~oContext")
			.returns("/resolved/deep/path/@$ui5.~annotation");
		this.mock(oModel).expects("getEntityByPath")
			.withExactArgs("/resolved/@$ui5.~annotation", null, /*by ref oEntityInfo*/{})
			.returns("~oEntry");

		// code under test
		assert.throws(function () {
			ODataModel.prototype.setProperty.call(oModel, "@$ui5.~annotation", "~oValue",
				"~oContext", "~bAsyncUpdate");
		}, new Error(
			"Setting a value for an instance annotation starting with '@$ui5' is not allowed: "
				+ "@$ui5.~annotation"));
	});

	//*********************************************************************************************
	QUnit.test("setProperty: skip request creation for deep create", function (assert) {
		var oContext = {hasTransientParent : function () {}},
			oEntry = {__metadata : {}},
			oModel = {
				mChangedEntities : {"~key" : {}},
				checkUpdate : function () {},
				getEntityByPath : function () {},
				_getObject : function () {},
				resolve : function () {},
				resolveDeep : function () {}
			},
			oModelMock = this.mock(oModel),
			oOriginalEntry = {__metadata : {}},
			oOriginalValue = {};

		oModelMock.expects("resolve")
			.withExactArgs("~sPath", sinon.match.same(oContext))
			.returns("/~SalesOrderSet(42)/Note");
		oModelMock.expects("resolveDeep")
			.withExactArgs("~sPath", sinon.match.same(oContext))
			.returns("~deepPath");
		oModelMock.expects("getEntityByPath")
			.withExactArgs("/~SalesOrderSet(42)/Note", null, /*by ref oEntityInfo*/{})
			.callsFake(function (sResolvedPath, oContext, oEntityInfo) { // fill reference parameter
				oEntityInfo.key = "~key";
				oEntityInfo.propertyPath = "~propertyPath";

				return oEntry;
			});
		oModelMock.expects("_getObject")
			.withExactArgs("/~key", null, true)
			.returns(oOriginalEntry);
		oModelMock.expects("_getObject")
			.withExactArgs("~sPath", oContext, true)
			.returns(oOriginalValue);
		this.mock(oContext).expects("hasTransientParent").withExactArgs().returns(true);
		oModelMock.expects("checkUpdate")
			.withExactArgs(false, "~bAsyncUpdate", {"~key" : true});

		// code under test
		assert.strictEqual(
			ODataModel.prototype.setProperty.call(oModel, "~sPath", "~oValue", oContext,
				"~bAsyncUpdate"),
			true);

		assert.deepEqual(oModel.mChangedEntities, {"~key" : {"Note" : "~oValue"}});
	});

	//*********************************************************************************************
	QUnit.test("setProperty: with same value for referential constraint", function (assert) {
		var oContext = {},
			oEntry = {__metadata: {}},
			oLoadedPromise = Promise.resolve(),
			oMetadata = {
				_getEntityTypeByPath: function () {},
				_getNavPropertyRefInfo: function () {},
				loaded: function () {}
			},
			oMetadataMock = this.mock(oMetadata),
			oModel = {
				mChangedEntities: {},
				oMetadata: oMetadata,
				_getObject: function () {},
				_resolveGroup: function () {},
				abortInternalRequest: function () {},
				checkUpdate: function () {},
				createKey: function () {},
				getEntityByPath: function () {},
				isLaundering: function () {},
				resolve: function () {},
				resolveDeep: function () {}
			},
			oModelMock = this.mock(oModel),
			oNavPropRefInfo = {
				entitySet: "~otherEntity",
				keys: ["property"],
				name: "navigagtionProperty"
			},
			oOriginalEntry = {
				__metadata: {},
				navigagtionProperty: {
					__ref: "~navigationTarget"
				},
				property: "foo"
			};

		oModelMock.expects("resolve")
			.withExactArgs("property", sinon.match.same(oContext))
			.returns("/Entity(42)/property");
		oModelMock.expects("resolveDeep")
			.withExactArgs("property", sinon.match.same(oContext))
			.returns("~deepPath");
		oModelMock.expects("getEntityByPath")
			.withExactArgs("/Entity(42)/property", null, /*by ref oEntityInfo*/{})
			.callsFake(function (sResolvedPath, oContext, oEntityInfo) { // fill reference parameter
				oEntityInfo.key = "~key";
				oEntityInfo.propertyPath = "~propertyPath";

				return oEntry;
			});
		oModelMock.expects("_getObject").withExactArgs("/~key", null, true).returns(oOriginalEntry);
		oModelMock.expects("_getObject")
			.withExactArgs("property", sinon.match.same(oContext), true)
			.returns("foo");
		oMetadataMock.expects("_getEntityTypeByPath")
			.withExactArgs("~key")
			.returns("~oEntityType");
		oMetadataMock.expects("_getNavPropertyRefInfo")
			.withExactArgs("~oEntityType", "property")
			.returns(oNavPropRefInfo);
		oMetadataMock.expects("_getEntityTypeByPath")
			.withExactArgs("~otherEntity")
			.returns({
				key: {
					propertyRef: ["key1", "key2"]
				}
			});
		oModelMock.expects("createKey").never();
		oModelMock.expects("isLaundering").withExactArgs("/~key").returns(false);
		oModelMock.expects("checkUpdate").withExactArgs(false, undefined, {"~key": true});
		oMetadataMock.expects("loaded").withExactArgs().returns(oLoadedPromise);

		// code under test
		assert.strictEqual(
			ODataModel.prototype.setProperty.call(oModel, "property", "foo", oContext),
			true);

		oModelMock.expects("_resolveGroup").withExactArgs("~key").returns({groupId: "group"});
		oModelMock.expects("abortInternalRequest").withExactArgs("group", {requestKey: "~key"});

		return oLoadedPromise.then(function () {});
	});

	//*********************************************************************************************
	QUnit.test("getObject: missing selected property for a created entity", function (assert) {
		var oEntity = {
				__metadata : {
					created : {},
					uri : "~uri"
				}
			},
			oEntityType = {
				navigationProperty : "~navigationProperties",
				property : "~properties"
			},
			oModel = {
				oMetadata : {_getEntityTypeByPath : function () {}},
				_filterOwnExpand : function () {},
				_filterOwnSelect : function () {},
				_getObject : function () {},
				_splitEntries : function () {},
				resolve : function () {}
			},
			oModelMock = this.mock(oModel),
			mParameters = {
				select : "~select"
			};

		oModelMock.expects("resolve").withArgs("~path", "~context").returns("~resolvedPath");
		oModelMock.expects("_getObject").withArgs("~resolvedPath").returns(oEntity);
		this.mock(oModel.oMetadata).expects("_getEntityTypeByPath")
			.withArgs("~resolvedPath")
			.returns(oEntityType);
		oModelMock.expects("_splitEntries").withArgs("~select").returns("~selects");
		oModelMock.expects("_filterOwnSelect")
			.withArgs("~selects", "~properties")
			.returns(["selectedProperty"]);
		oModelMock.expects("_filterOwnExpand")
			.withArgs([], "~selects")
			.returns([/*selected expanded navigation properties*/]);
		oModelMock.expects("_filterOwnSelect")
			.withArgs("~selects", "~navigationProperties")
			.returns([/*deferred expanded navigation properties*/]);

		// code under test
		assert.deepEqual(
			ODataModel.prototype.getObject.call(oModel, "~path", "~context", mParameters),
			{
				__metadata : {
					created : {},
					uri : "~uri"
				},
				selectedProperty : undefined
			});
	});

	//*********************************************************************************************
	[true, false].forEach(function (bSuccess) {
		QUnit.test("requestSideEffects: bSuccess=" + bSuccess, function (assert) {
			var fnError, oResult, fnSuccess,
				aBindings = [
					{isA : function () {}},
					{_refreshForSideEffects : function () {}, isA : function () {}}
				],
				oModel = {
					oMetadata : {_getEntityTypeByPath : function () {}},
					_read : function () {},
					getBindings : function () {},
					resolve : function () {}
				},
				oMetadataMock = this.mock(oModel.oMetadata),
				oModelMock = this.mock(oModel),
				mParameters = {
					groupId : "~groupId",
					urlParameters : {
						$expand : "To0,To0/To1,To2",
						$select : "~select"
					}
				};

			oModelMock.expects("_read")
				.withExactArgs("", {
					context : "~oContext",
					error : sinon.match.func.and(sinon.match(function (fnError0) {
						fnError = fnError0;

						return true;
					})),
					groupId : "~groupId",
					success : sinon.match.func.and(sinon.match(function (fnSuccess0) {
						fnSuccess = fnSuccess0;

						return true;
					})),
					updateAggregatedMessages : true,
					urlParameters : sinon.match.same(mParameters.urlParameters)
				}, /*bSideEffect*/true);
			oModelMock.expects("resolve").withExactArgs("To0", "~oContext").returns("~resolved0");
			oMetadataMock.expects("_getEntityTypeByPath").withExactArgs("~resolved0").returns("~type0");
			oModelMock.expects("resolve").withExactArgs("To0/To1", "~oContext").returns("~resolved1");
			oMetadataMock.expects("_getEntityTypeByPath").withExactArgs("~resolved1").returns("~type1");
			oModelMock.expects("resolve").withExactArgs("To2", "~oContext").returns("~resolved2");
			oMetadataMock.expects("_getEntityTypeByPath")
				.withExactArgs("~resolved2")
				.returns(undefined);
			oModelMock.expects("getBindings").withExactArgs().returns(aBindings);
			this.mock(aBindings[0]).expects("isA")
				.withExactArgs("sap.ui.model.odata.v2.ODataListBinding")
				.returns(false);
			this.mock(aBindings[1]).expects("isA")
				.withExactArgs("sap.ui.model.odata.v2.ODataListBinding")
				.returns(true);
			this.mock(aBindings[1]).expects("_refreshForSideEffects")
				.withExactArgs(sinon.match.set.deepEquals(new Set(["~type0", "~type1", undefined])), "~groupId")
				.returns(false);

			// code under test
			oResult = ODataModel.prototype.requestSideEffects.call(oModel, "~oContext", mParameters);

			assert.ok(oResult instanceof Promise);

			if (bSuccess) {
				fnSuccess("~oData", "~oResponse");
			} else {
				fnError("~oError");
			}

			return oResult.then(function (oResult) {
					assert.ok(bSuccess);
					assert.deepEqual(oResult, []);
				}, function (oError) {
					assert.ok(!bSuccess);
					assert.strictEqual(oError, "~oError");
				});
		});
	});

	//*********************************************************************************************
	QUnit.test("requestSideEffects: resolves with affected bindings", function (assert) {
		var oResult, fnSuccess,
			aBindings = [
				{isA : function () {}},
				{_refreshForSideEffects : function () {}, isA : function () {}}
			],
			oModel = {
				oMetadata : {_getEntityTypeByPath : function () {}},
				_read : function () {},
				getBindings : function () {},
				resolve : function () {}
			},
			oMetadataMock = this.mock(oModel.oMetadata),
			oModelMock = this.mock(oModel),
			mParameters = {
				groupId : "~groupId",
				urlParameters : {
					$expand : "To0,To0/To1,To2",
					$select : "~select"
				}
			};

		oModelMock.expects("_read")
			.withExactArgs("", {
				context : "~oContext",
				error : sinon.match.func,
				groupId : "~groupId",
				success : sinon.match.func.and(sinon.match(function (fnSuccess0) {
					fnSuccess = fnSuccess0;

					return true;
				})),
				updateAggregatedMessages : true,
				urlParameters : sinon.match.same(mParameters.urlParameters)
			}, /*bSideEffect*/true);
		oModelMock.expects("resolve").withExactArgs("To0", "~oContext").returns("~resolved0");
		oMetadataMock.expects("_getEntityTypeByPath").withExactArgs("~resolved0").returns("~type0");
		oModelMock.expects("resolve").withExactArgs("To0/To1", "~oContext").returns("~resolved1");
		oMetadataMock.expects("_getEntityTypeByPath").withExactArgs("~resolved1").returns("~type1");
		oModelMock.expects("resolve").withExactArgs("To2", "~oContext").returns("~resolved2");
		oMetadataMock.expects("_getEntityTypeByPath").withExactArgs("~resolved2").returns(undefined);
		oModelMock.expects("getBindings").withExactArgs().returns(aBindings);
		this.mock(aBindings[0]).expects("isA").withExactArgs("sap.ui.model.odata.v2.ODataListBinding").returns(false);
		this.mock(aBindings[1]).expects("isA").withExactArgs("sap.ui.model.odata.v2.ODataListBinding").returns(true);
		this.mock(aBindings[1]).expects("_refreshForSideEffects")
			.withExactArgs(sinon.match.set.deepEquals(new Set(["~type0", "~type1", undefined])), "~groupId")
			.returns(true);

		// code under test
		oResult = ODataModel.prototype.requestSideEffects.call(oModel, "~oContext", mParameters);

		assert.ok(oResult instanceof Promise);

		fnSuccess("~oData", "~oResponse");

		return oResult.then(function (oResult) {assert.deepEqual(oResult, [aBindings[1]]);});
	});

	//*********************************************************************************************
	[{
		mParameters : undefined
	}, {
		mParameters : {}
	}, {
		mParameters : {
			urlParameters : {$select : "~select"}
		},
		mExpectsUrlParams : {$select : "~select"}
	}, {
		mParameters : {
			urlParameters : {$expand : ""}
		},
		mExpectsUrlParams : {$expand : ""}
	}].forEach(function (oFixture, i) {
		QUnit.test("requestSideEffects: parameters checked and passed #" + i, function (assert) {
			var oModel = {_read : function () {}};

			this.mock(oModel).expects("_read")
				.withExactArgs("", {
					context : "~oContext",
					error : sinon.match.func,
					groupId : undefined,
					success : sinon.match.func,
					updateAggregatedMessages : true,
					urlParameters : oFixture.mExpectsUrlParams
				}, /*bSideEffect*/true);

			// code under test
			ODataModel.prototype.requestSideEffects.call(oModel, "~oContext", oFixture.mParameters);
		});
	});

	//*********************************************************************************************
	[
		"batchGroupId", "changeSetId", "context", "error", "filters", "foo", "sorters", "success",
		"updateAggregatedMessages"
	].forEach(function (sParameter) {
		[sParameter, undefined, null, 42, function () {}].forEach(function (vParameterValue) {
		var sTitle = "requestSideEffects: unsupported parameters: " + sParameter + "="
				+ vParameterValue;

		QUnit.test(sTitle, function (assert) {
			var mParameters = {};

			mParameters[sParameter] = vParameterValue;

			assert.throws(function () {
				// code under test
				ODataModel.prototype.requestSideEffects.call({/*oModel*/}, "~oContext", mParameters);
			}, new Error("Parameter '" + sParameter + "' is not supported"));
		});
		});
	});

	//*********************************************************************************************
	QUnit.test("read delegates to _read", function (assert) {
		var oModel = {_read : function () {}};

		this.mock(oModel).expects("_read")
			.withExactArgs("~sPath", "~mParameters")
			.returns("~oResult");

		// code under test
		assert.strictEqual(ODataModel.prototype.read.call(oModel, "~sPath", "~mParameters", "foo"),
			"~oResult");
	});

	//*********************************************************************************************
	QUnit.test("getProperty: propagate _getObject error", function (assert) {
		var oError = new Error("~Error"),
			oModel = {_getObject : function () {}};

		this.mock(oModel).expects("_getObject")
			.withExactArgs("@$ui5.~annotation", "~oContext")
			.throws(oError);

		// code under test
		assert.throws(function() {
				ODataModel.prototype.getProperty.call(oModel, "@$ui5.~annotation", "~oContext");
			}, oError);
	});

	//*********************************************************************************************
	[
		{entity : {}, result : true},
		{entity : {__metadata : "foo"}, result : true},
		{entity : {prop : "bar"}, result : false},
		{entity : {__metadata : "foo", prop : "bar"}, result : false}
	].forEach(function (oFixture, i) {
		QUnit.test("_isChangedEntityEmpty: #" + i, function (assert) {
			// code under test
			assert.strictEqual(ODataModel._isChangedEntityEmpty(oFixture.entity), oFixture.result);
		});
	});

	//*********************************************************************************************
	[{
		created : false,
		deepPath : "/Bar(42)/To1",
		newEntityKey : "Foo(0)",
		resultDeepPath : "/Bar(42)/To1"
	}, {
		created : true,
		deepPath : "/Bar(42)/To1",
		newEntityKey : "Foo(0)",
		resultDeepPath : "/Bar(42)/To1"
	}, {
		created : false,
		deepPath : "/Foo(id-0-0)",
		newEntityKey : "Foo(0)",
		resultDeepPath : "/Foo(id-0-0)"
	}, {
		created : true,
		deepPath : "/Foo(id-0-0)",
		newEntityKey : "Foo(0)",
		resultDeepPath : "/Foo(0)"
	}, {
		created : true,
		deepPath : "/Bar(42)/ToN(id-0-0)",
		newEntityKey : "Foo(0)",
		resultDeepPath : "/Bar(42)/ToN(0)"
	}, {
		created : true,
		deepPath : "/Bar(42)/ToN(id-0-0)",
		newEntityKey : "Foo('A(0)')",
		resultDeepPath : "/Bar(42)/ToN('A(0)')"
	}].forEach(function (oFixture, i) {
		QUnit.test("_cleanupAfterCreate: " + i, function (assert) {
			var fnCallAfterUpdate, mExpectedChangedEntities,
				oContext = {
					isTransient : function () {},
					setUpdated : function () {}
				},
				oContextMock = this.mock(oContext),
				oEntity = {__metadata : {deepPath : "deepPath"}},
				oHelperMock = this.mock(_Helper),
				oModel = {
					mChangedEntities : {
						key0 : {prop0 : "A", prop1 : "B"},
						key1 : {prop0 : "A", prop1 : "B", prop2 : {k0 : "p0"}, toNav : "nav"}
					},
					oMetadata : {
						_getEntityTypeByPath : function () {},
						_getNavigationPropertyNames : function () {}
					},
					_getEntity : function () {},
					_resolveGroup : function () {},
					_updateContext : function () {},
					abortInternalRequest : function () {},
					callAfterUpdate : function () {},
					getContext : function () {}

				},
				oModelMock = this.mock(oModel),
				oRequest = {
					data : {prop0 : "A", prop1 : "_B", prop2 : {k0 : "p0"}, toNav : "_nav"},
					deepPath : oFixture.deepPath,
					key : "key1"
				};

			oModelMock.expects("getContext").withExactArgs("/key1").returns(oContext);
			oModelMock.expects("_getEntity").withExactArgs(oFixture.newEntityKey).returns(oEntity);
			oContextMock.expects("isTransient").withExactArgs().returns(oFixture.created);
			oModelMock.expects("_updateContext")
				.withExactArgs(sinon.match.same(oContext), "/" + oFixture.newEntityKey,
					oFixture.resultDeepPath);
			oContextMock.expects("setUpdated").withExactArgs(true);
			oModelMock.expects("callAfterUpdate").withExactArgs(sinon.match.func)
				.callsFake(function (fn) {fnCallAfterUpdate = fn;});
			this.mock(oModel.oMetadata).expects("_getEntityTypeByPath")
				.withExactArgs(oFixture.newEntityKey)
				.returns("~entityType");
			this.mock(oModel.oMetadata).expects("_getNavigationPropertyNames")
				.withExactArgs("~entityType")
				.returns(["toNav"]);
			oHelperMock.expects("merge")
				.withExactArgs({}, sinon.match.same(oModel.mChangedEntities.key1))
				.returns({prop0 : "A", prop1 : "B", prop2 : {k0 : "p0"}, toNav : "nav"});
			oHelperMock.expects("merge")
				.withExactArgs({}, sinon.match.same(oEntity.__metadata))
				.returns({deepPath : "~deepPath"});
			oHelperMock.expects("deepEqual").withExactArgs("A", "A").returns(true);
			oHelperMock.expects("deepEqual").withExactArgs("_B", "B").returns(false);
			oHelperMock.expects("deepEqual").withExactArgs({k0 : "p0"}, {k0 : "p0"}).returns(true);
			oHelperMock.expects("deepEqual").withExactArgs("_nav", "nav").returns(false);
			oModelMock.expects("_resolveGroup").withExactArgs("key1").returns({groupId : "~groupId"});
			oModelMock.expects("abortInternalRequest").withExactArgs("~groupId", {requestKey : "key1"});

			// code under test
			ODataModel.prototype._cleanupAfterCreate.call(oModel, oRequest, oFixture.newEntityKey);

			mExpectedChangedEntities = {
				key0 : {prop0 : "A", prop1 : "B"},
				key1 : {prop0 : "A", prop1 : "B", prop2 : {k0 : "p0"}, toNav : "nav"}
			};
			mExpectedChangedEntities[oFixture.newEntityKey] = {
				__metadata : {deepPath : oFixture.resultDeepPath},
				prop1 : "B"
			};
			assert.deepEqual(oModel.mChangedEntities, mExpectedChangedEntities);
			assert.notStrictEqual(oModel.mChangedEntities[oFixture.newEntityKey].__metadata,
				oEntity.__metadata);
			assert.strictEqual(oRequest.deepPath, oFixture.resultDeepPath);

			oContextMock.expects("setUpdated").withExactArgs(false);

			// code under test
			fnCallAfterUpdate();
		});
	});

	//*********************************************************************************************
	QUnit.test("_cleanupAfterCreate: no matching changed entity", function (assert) {
		var oContext = {
				isTransient : function () {},
				setUpdated : function () {}
			},
			oEntity = {__metadata : {created : {}}},
			oModel = {
				mChangedEntities : {
					key0 : {prop0 : "A"}
				},
				_getEntity : function () {},
				_updateContext : function () {},
				callAfterUpdate : function () {},
				getContext : function () {}
			},
			oModelMock = this.mock(oModel),
			oRequest = {deepPath : "newDeepPath", key : "key1"};

		oModelMock.expects("getContext").withExactArgs("/key1").returns(oContext);
		oModelMock.expects("_getEntity").withExactArgs("newKey").returns(oEntity);
		this.mock(oContext).expects("isTransient").withExactArgs().returns(true);
		oModelMock.expects("_updateContext")
			.withExactArgs(sinon.match.same(oContext), "/newKey", "newDeepPath");
		this.mock(oContext).expects("setUpdated").withExactArgs(true);
		oModelMock.expects("callAfterUpdate").withExactArgs(sinon.match.func);

		// code under test
		ODataModel.prototype._cleanupAfterCreate.call(oModel, oRequest, "newKey");

		assert.deepEqual(oModel.mChangedEntities, {key0 : {prop0 : "A"}});
		assert.deepEqual(oEntity, {__metadata : {}});
	});

	//*********************************************************************************************
	[undefined, {}, {__metadata : undefined}, {__metadata : {}}].forEach(function (oData, i) {
		QUnit.test("_resolveGroup: no group found #" + i, function (assert) {
			var oModel = {
					mChangeGroups : {/*no default group set*/},
					oMetadata : {_getEntityTypeByPath : function () {}},
					_getObject : function () {}
				};

			this.mock(oModel).expects("_getObject").withExactArgs("/~key").returns(oData);
			this.mock(oModel.oMetadata).expects("_getEntityTypeByPath")
				.withExactArgs("/~key")
				.returns({name : "foo"});

			// code under test
			assert.deepEqual(
				ODataModel.prototype._resolveGroup.call(oModel, "/~key"),
				{groupId: undefined, changeSetId: undefined});
		});
	});

	//*********************************************************************************************
	["/~key", "~key"].forEach(function (sKeyOrPath) {
		QUnit.test("_resolveGroup: sKeyOrPath defaulting (" + sKeyOrPath + ")", function (assert) {
			var oModel = {
					mChangeGroups : {/*no default group set*/},
					oMetadata : {_getEntityTypeByPath : function () {}},
					_getObject : function () {}
				};

			this.mock(oModel).expects("_getObject").withExactArgs("/~key").returns(undefined);
			this.mock(oModel.oMetadata).expects("_getEntityTypeByPath")
				.withExactArgs("/~key")
				.returns({name : "foo"});

			// code under test
			assert.deepEqual(
				ODataModel.prototype._resolveGroup.call(oModel, sKeyOrPath),
				// groupId not relevant for test scenario
				{groupId: undefined, changeSetId: undefined});
		});
	});

	//*********************************************************************************************
	QUnit.test("_resolveGroup: resolved from created entry", function (assert) {
		var oModel = {_getObject : function () {}};

		this.mock(oModel).expects("_getObject")
			.withExactArgs("/~key")
			.returns({__metadata : {created : {groupId: "~groupId", changeSetId: "~changeSetId"}}});

		// code under test
		assert.deepEqual(
			ODataModel.prototype._resolveGroup.call(oModel, "/~key"),
			{groupId: "~groupId", changeSetId: "~changeSetId"});
	});

	//*********************************************************************************************
	[{
		entityTypeName : "~anyType",
		result : {changeSetId : "changeSet0", groupId : "group0"}
	}, {
		entityTypeName : "~type",
		result : {changeSetId : "changeSet1", groupId : "group1"}
	}].forEach(function (oFixture) {
		[false, true].forEach(function (bSingleMode) {
		var sTitle = "_resolveGroup: resolved from mChangeGroups; entity type = "
				+ oFixture.entityTypeName + "; single mode = " + bSingleMode;

		QUnit.test(sTitle, function (assert) {
			var oModel = {
					mChangeGroups : {
						"*" : {changeSetId : "changeSet0", groupId : "group0", single : bSingleMode},
						"~type" : {changeSetId : "changeSet1", groupId : "group1", single : bSingleMode}
					},
					oMetadata : {_getEntityTypeByPath : function () {}},
					_getObject : function () {}
				},
				oResult;

			this.mock(oModel).expects("_getObject").withExactArgs("/~key").returns(undefined);
			this.mock(oModel.oMetadata).expects("_getEntityTypeByPath")
				.withExactArgs("/~key")
				.returns({name : oFixture.entityTypeName});

			// code under test
			oResult = ODataModel.prototype._resolveGroup.call(oModel, "/~key");

			if (bSingleMode) {
				assert.strictEqual(oResult.groupId, oFixture.result.groupId);
				assert.ok(oResult.changeSetId.startsWith("id-"));
			} else {
				assert.deepEqual(oResult, oFixture.result);
			}
		});
		});
	});

	//*********************************************************************************************
	[{
		bAll : false,
		mChangedEntities : {},
		iPendingDeferredRequests : 42,
		bResult : false
	}, {
		bAll : false,
		mChangedEntities : {foo : "bar"},
		iPendingDeferredRequests : undefined, // not relevant
		bResult : true
	}, {
		bAll : true,
		mChangedEntities : {},
		iPendingDeferredRequests : 0,
		bResult : false
	}, {
		bAll : true,
		mChangedEntities : {},
		iPendingDeferredRequests : 1,
		bResult : true
	}, {
		bAll : true,
		mChangedEntities : {foo : "bar"},
		iPendingDeferredRequests : 0,
		bResult : true
	}].forEach(function (oFixture, i) {
		QUnit.test("hasPendingChanges: #" + i, function (assert) {
			var oModel = {
					mChangedEntities : oFixture.mChangedEntities,
					iPendingDeferredRequests : oFixture.iPendingDeferredRequests,
					getBindings : function () {}
				};

			this.mock(oModel).expects("getBindings").withExactArgs().returns([]);

			// code under test
			assert.deepEqual(
				ODataModel.prototype.hasPendingChanges.call(oModel, oFixture.bAll),
				oFixture.bResult);
		});
	});

	//*********************************************************************************************
	QUnit.test("hasPendingChanges: oBinding._hasPendingChanges returns true", function (assert) {
		var oBinding1 = {_hasPendingChanges : function () {}},
			oBinding2 = {_hasPendingChanges : function () {}},
			aBindings = [{/*oBinding0*/}, oBinding1, oBinding2],
			oModel = {
				mChangedEntities : {},
				getBindings : function () {}
			};

		this.mock(oModel).expects("getBindings").withExactArgs().returns(aBindings);
		this.mock(oBinding1).expects("_hasPendingChanges").withExactArgs([]).returns(true);
		this.mock(oBinding2).expects("_hasPendingChanges").never();

		// code under test
		assert.deepEqual(ODataModel.prototype.hasPendingChanges.call(oModel), true);
	});

	//*********************************************************************************************
	QUnit.test("hasPendingChanges: oBinding._hasPendingChanges returns false", function (assert) {
		var oBinding = {_hasPendingChanges : function () {}},
			oModel = {
				mChangedEntities : {foo : {}},
				getBindings : function () {}
			};

		this.mock(oModel).expects("getBindings").withExactArgs().returns([oBinding]);
		this.mock(oBinding).expects("_hasPendingChanges")
			.withExactArgs(["foo"])
			.callsFake(function (aChangedEntityKeys) {
				aChangedEntityKeys.pop();

				return false;
			});

		// code under test
		assert.deepEqual(ODataModel.prototype.hasPendingChanges.call(oModel), false);
	});

	//*********************************************************************************************
	QUnit.test("getPendingChanges", function (assert) {
		var oBinding1 = {_getPendingChanges : function () {}},
			mChangedEntitiesCopy = {},
			oHelperMock = this.mock(_Helper),
			oModel = {
				mChangedEntities : "~changedEntities",
				getBindings : function () {}
			};

		oHelperMock.expects("merge")
			.withExactArgs({}, "~changedEntities")
			.returns(mChangedEntitiesCopy);
		this.mock(oModel).expects("getBindings")
			.withExactArgs()
			.returns([{/*oBinding0*/}, oBinding1]);
		this.mock(oBinding1).expects("_getPendingChanges")
			.withExactArgs()
			.returns("~changedTreeEntities");
		oHelperMock.expects("merge")
			.withExactArgs(sinon.match.same(mChangedEntitiesCopy), "~changedTreeEntities")
			.callsFake(function (mChangedEntitiesCopy0) {
				mChangedEntitiesCopy0.foo = "bar";
				mChangedEntitiesCopy0.baz = null;
			});

		// code under test
		assert.deepEqual(ODataModel.prototype.getPendingChanges.call(oModel), {foo : "bar"});
	});

	//*********************************************************************************************
	QUnit.test("_addSubEntitiesToPayload", function (assert) {
		var oContextBusinessPartner = createContext(),
			oContextContact0 = createContext(),
			oContextContact1 = createContext(),
			oContextLineItem0 = createContext(),
			oContextLineItem1 = createContext(),
			oContextProduct = createContext(),
			oContextSalesOrder = createContext(),
			oHelperMock = this.mock(_Helper),
			oModel = {
				_getObject : function () {},
				// allow recursive calls within _addSubEntitiesToPayload
				_addSubEntitiesToPayload : ODataModel.prototype._addSubEntitiesToPayload
			},
			oModelMock = this.mock(oModel),
			oPayload = {__metadata : "~metadata-SalesOrder", key : "SalesOrder"},
			that = this;

		function createContext() {
			return {getPath : function () {}, getSubContexts : function () {}};
		}

		function expectContextAccess(oContext, sEntityKey) {
			var oEntity = {__metadata : "~metadata-" + sEntityKey, key : sEntityKey},
				sPath = "/~" + sEntityKey;

			that.mock(oContext).expects("getPath").withExactArgs().returns(sPath);
			oModelMock.expects("_getObject").withExactArgs(sPath).returns(oEntity);
			oHelperMock.expects("merge").withExactArgs({}, sinon.match.same(oEntity)).callThrough();
		}

		this.mock(oContextSalesOrder).expects("getSubContexts")
			.withExactArgs()
			.returns({
				toBusinessPartner : oContextBusinessPartner,
				toLineItems : [oContextLineItem0, oContextLineItem1]
			});
		expectContextAccess(oContextBusinessPartner, "BusinessPartner");
		this.mock(oContextBusinessPartner).expects("getSubContexts")
			.withExactArgs()
			.returns({toContacts : [oContextContact0, oContextContact1]});
		expectContextAccess(oContextContact0, "Contact0");
		this.mock(oContextContact0).expects("getSubContexts").withExactArgs().returns();
		expectContextAccess(oContextContact1, "Contact1");
		this.mock(oContextContact1).expects("getSubContexts").withExactArgs().returns();
		expectContextAccess(oContextLineItem0, "LineItem0");
		this.mock(oContextLineItem0).expects("getSubContexts")
			.withExactArgs()
			.returns({toProduct : oContextProduct});
		expectContextAccess(oContextProduct, "Product");
		this.mock(oContextProduct).expects("getSubContexts").withExactArgs().returns();
		expectContextAccess(oContextLineItem1, "LineItem1");
		this.mock(oContextLineItem1).expects("getSubContexts").withExactArgs().returns();

		// code under test
		ODataModel.prototype._addSubEntitiesToPayload.call(oModel, oContextSalesOrder, oPayload);

		assert.deepEqual(oPayload, {
			__metadata : "~metadata-SalesOrder",
			key : "SalesOrder",
			toBusinessPartner : {
				key : "BusinessPartner",
				toContacts : [
					{key : "Contact0"},
					{key : "Contact1"}
				]
			},
			toLineItems : [
				{
					key : "LineItem0",
					toProduct : {key : "Product"}
				},
				{key : "LineItem1"}
			]
		});
	});

	//*********************************************************************************************
	QUnit.test("_isTransitionMessagesOnly", function (assert) {
		var oModel = {oTransitionMessagesOnlyGroups: new Set(["~group"])};

		// code under test
		assert.strictEqual(ODataModel.prototype._isTransitionMessagesOnly.call(oModel, "~group"), true);
		assert.strictEqual(ODataModel.prototype._isTransitionMessagesOnly.call(oModel, "~group2"), false);
	});

	//*********************************************************************************************
	QUnit.test("setTransitionMessagesOnlyForGroup", function (assert) {
		var oModel = {oTransitionMessagesOnlyGroups: new Set()};

		// code under test
		ODataModel.prototype.setTransitionMessagesOnlyForGroup.call(oModel, "~group", true);

		assert.ok(oModel.oTransitionMessagesOnlyGroups.has("~group"));
		assert.strictEqual(oModel.oTransitionMessagesOnlyGroups.size, 1);

		// code under test
		ODataModel.prototype.setTransitionMessagesOnlyForGroup.call(oModel, "~group", false);

		assert.notOk(oModel.oTransitionMessagesOnlyGroups.has("~group"));
		assert.strictEqual(oModel.oTransitionMessagesOnlyGroups.size, 0);
	});

	//*********************************************************************************************
	[{
		annotationURI : undefined,
		cacheKey : "~metadataUrl#annotations",
		ignoreAnnotationsFromMetadata : false
	}, {
		annotationURI : "~annotationURI",
		cacheKey : "~metadataUrl#annotations_~annotationURI#annotations",
		ignoreAnnotationsFromMetadata : false
	}, {
		annotationURI : undefined,
		cacheKey : undefined,
		ignoreAnnotationsFromMetadata : true
	}, {
		annotationURI : "~annotationURI",
		cacheKey : "~annotationURI#annotations",
		ignoreAnnotationsFromMetadata : true
	}].forEach(function (oFixture, i) {
		QUnit.test("_getAnnotationCacheKey, with ignoreAnnotationsFromMetadata, " + i, function (assert) {
			var oModel = {
					sAnnotationURI : oFixture.annotationURI,
					bIgnoreAnnotationsFromMetadata : oFixture.ignoreAnnotationsFromMetadata,
					bSkipMetadataAnnotationParsing : false,
					bUseCache : true
				};

			// code under test
			assert.strictEqual(ODataModel.prototype._getAnnotationCacheKey.call(oModel, "~metadataUrl"),
				oFixture.cacheKey);
		});
	});

	//*********************************************************************************************
	QUnit.test("getReporter", function (assert) {
		var fnCatchHandler,
			oModel = {
				_handleError : function () {}
			};

		// code under test
		fnCatchHandler = ODataModel.prototype.getReporter.call(oModel, "~reporter");

		this.mock(oModel).expects("_handleError").withExactArgs("~oError", undefined, "~reporter");

		// code under test
		fnCatchHandler("~oError");
	});

	//*********************************************************************************************
	[{
		parameters: undefined,
		expectedIsCanonicalRequestNeededParam: undefined,
		expectedPath: "~path"
	}, {
		parameters: null,
		expectedIsCanonicalRequestNeededParam: undefined,
		expectedPath: "~path"
	}, {
		parameters: {},
		expectedIsCanonicalRequestNeededParam: undefined,
		expectedPath: "~path"
	}, {
		parameters: {canonicalRequest: false},
		expectedIsCanonicalRequestNeededParam: false,
		expectedPath: "~path"
	}, {
		parameters: {canonicalRequest: true},
		expectedIsCanonicalRequestNeededParam: true,
		resolvedPath: undefined,
		expectedPath: "~path"
	}, {
		parameters: {canonicalRequest: true},
		expectedIsCanonicalRequestNeededParam: true,
		resolvedPath: "~canonicalPath",
		expectedPath: "~canonicalPath"
	}].forEach(function (oFixture, i) {
		QUnit.test("_isReloadNeeded: canonicalRequest can affect sPath #" + i, function (assert) {
			var oModel = {
					oMetadata: {
						_getEntityTypeByPath: function () {},
						isLoaded: function () {}
					},
					_isCanonicalRequestNeeded: function () {},
					_isCreatedEntity: function () {},
					_getObject: function () {},
					resolve: function () {}
				};

			this.mock(oModel.oMetadata).expects("isLoaded").withExactArgs().returns(true);
			this.mock(oModel).expects("_isCanonicalRequestNeeded")
				.withExactArgs(oFixture.expectedIsCanonicalRequestNeededParam)
				.returns(!!oFixture.resolvedPath);
			this.mock(oModel).expects("resolve")
				.withExactArgs("~path", undefined, true)
				.exactly(oFixture.resolvedPath ? 1 : 0)
				.returns(oFixture.resolvedPath);
			this.mock(oModel).expects("_getObject").withExactArgs(oFixture.expectedPath).returns(/*not relevant*/undefined);
			this.mock(oModel.oMetadata).expects("_getEntityTypeByPath")
				.withExactArgs(oFixture.expectedPath)
				.returns(/*not relevant*/undefined);
			this.mock(oModel).expects("_isCreatedEntity").withExactArgs(undefined).returns(false);

			// code under test
			ODataModel.prototype._isReloadNeeded.call(oModel, "~path", oFixture.parameters);
		});
	});

	//*********************************************************************************************
	QUnit.test("getForeignKeysFromReferentialConstraints: no navigation property", function (assert) {
		const oMetadata = {_splitByLastNavigationProperty() {}};
		const oModel = {oMetadata: oMetadata};
		this.mock(oMetadata).expects("_splitByLastNavigationProperty")
			.withExactArgs("~sNormalizedPath")
			.returns({lastNavigationProperty: ""});

		// code under test
		assert.deepEqual(
			ODataModel.prototype.getForeignKeysFromReferentialConstraints.call(oModel, "~sNormalizedPath"),
			{});
	});

	//*********************************************************************************************
	[
		{oData: undefined, oResult: {}},
		{oData: {a: 42, c: "foo", y: 13, z: "bar"}, oResult: {x: 42, z: "foo"}}
	].forEach((oFixture, i) => {
		QUnit.test("getForeignKeysFromReferentialConstraints: with navigation property, #" + i, function (assert) {
			const oMetadata = {
				_getEntityTypeByName() {},
				_getReferentialConstraintsMapping() {},
				_splitByLastNavigationProperty() {}
			};
			const oModel = {
				oMetadata: oMetadata,
				_getObject() {}
			};
			this.mock(oMetadata).expects("_splitByLastNavigationProperty")
				.withExactArgs("~sNormalizedPath")
				.returns({
					lastNavigationProperty: "/~lastNavigationProperty",
					pathBeforeLastNavigationProperty: "~pathBeforeLastNavigationProperty"
				});
			this.mock(oMetadata).expects("_getEntityTypeByName")
				.withExactArgs("~pathBeforeLastNavigationProperty")
				.returns("~oSourceEntityType");
			this.mock(oMetadata).expects("_getReferentialConstraintsMapping")
				.withExactArgs("~oSourceEntityType", "~lastNavigationProperty")
				.returns({a: "x", b: "y", c: "z"});
			this.mock(oModel).expects("_getObject").withExactArgs("~pathBeforeLastNavigationProperty")
				.returns(oFixture.oData);

			// code under test
			assert.deepEqual(
				ODataModel.prototype.getForeignKeysFromReferentialConstraints.call(oModel, "~sNormalizedPath"),
				oFixture.oResult);
		});
	});

	//*********************************************************************************************
	QUnit.test("setRetryAfterHandler", function (assert) {
		const oModel = {};

		// code under test (set)
		ODataModel.prototype.setRetryAfterHandler.call(oModel, "~setRetryAfterHandler0");
		assert.strictEqual(oModel.fnRetryAfter, "~setRetryAfterHandler0");

		// code under test (overwrite)
		ODataModel.prototype.setRetryAfterHandler.call(oModel, "~setRetryAfterHandler1");
		assert.strictEqual(oModel.fnRetryAfter, "~setRetryAfterHandler1");

		// code under test (reset)
		ODataModel.prototype.setRetryAfterHandler.call(oModel, null);
		assert.strictEqual(oModel.fnRetryAfter, null);
	});

	//*********************************************************************************************
	QUnit.test("createRetryAfterError", function (assert) {
		const oErrorResponse = {
			message : "foo",
			response : {
				headers : "~headers"
			}
		};
		const oModel = {_getHeader() {}};
		const oModelMock = this.mock(oModel);
		oModelMock.expects("_getHeader").withExactArgs("retry-after", "~headers").returns("5");
		this.mock(Date).expects("now").withExactArgs().returns(0);

		// code under test (seconds as number)
		let oError = ODataModel.prototype.createRetryAfterError.call(oModel, oErrorResponse);

		assert.ok(oError instanceof Error);
		assert.strictEqual(oError.message, "foo");
		assert.ok(oError.retryAfter instanceof Date);
		assert.strictEqual(oError.retryAfter.getTime(), 5000);

		oModelMock.expects("_getHeader")
			.withExactArgs("retry-after", "~headers")
			.returns("Sun, 06 Nov 1994 08:49:37 GMT");

		// code under test (IMF-fixdate see https://datatracker.ietf.org/doc/html/rfc7231#section-7.1.1.1)
		oError = ODataModel.prototype.createRetryAfterError.call(oModel, oErrorResponse);

		assert.ok(oError.retryAfter instanceof Date);
		assert.strictEqual(oError.retryAfter.getTime(), new Date("Sun, 06 Nov 1994 08:49:37 GMT").getTime());
	});

	//*********************************************************************************************
	QUnit.test("onRetryAfterRejected", function (assert) {
		const oHelper = {processError() {}};
		const oHelperMock = this.mock(oHelper);
		oHelperMock.expects("processError").withExactArgs({
			$ownReason: true,
			$rejected: true,
			$reported: true,
			message : "Retry-After handler rejected w/o reason"
		});
		const oModel = {};

		// code under test (no error response, no reason)
		ODataModel.prototype.onRetryAfterRejected.call(oModel, oHelper.processError, undefined, undefined);

		oHelperMock.expects("processError").withExactArgs({
			$ownReason: true,
			$rejected: true,
			$reported: true,
			message: "Retry-After handler rejected w/o reason"
		});

		// code under test (no error response, empty reason)
		ODataModel.prototype.onRetryAfterRejected.call(oModel, oHelper.processError, undefined, new Error(""));

		oHelperMock.expects("processError").withExactArgs({
			$ownReason: true,
			$rejected: true,
			$reported: true,
			message: "Retry-After handler rejected with: own reason"
		});

		// code under test (no error response, own reason)
		ODataModel.prototype.onRetryAfterRejected.call(oModel,
			oHelper.processError, undefined, new Error("own reason"));

		let oErrorResponse = {};
		oModel.oRetryAfterError = {message: "Service Unavailable"};
		const oOwnError = new Error("own reason");
		this.oLogMock.expects("error")
			.withExactArgs("Retry-After handler rejected with: own reason", oOwnError.stack,
				"sap.ui.model.odata.v2.ODataModel");
		oHelperMock.expects("processError")
			.withExactArgs(sinon.match.same(oErrorResponse)
				.and(sinon.match.has("$ownReason", true))
				.and(sinon.match.has("$rejected", true))
				.and(sinon.match.has("$reported", true)));

		// code under test (oErrorResponse and own oReason)
		ODataModel.prototype.onRetryAfterRejected.call(oModel,
			oHelper.processError, oErrorResponse, oOwnError);

		oErrorResponse = {};
		oHelperMock.expects("processError")
			.withExactArgs(sinon.match.same(oErrorResponse).and(sinon.match(
				(oErrorResponse0) => !oErrorResponse0.hasOwnProperty("$ownReason")
			)));

		// code under test (oErrorResponse, this.oRetryAfterError and oReason are same)
		ODataModel.prototype.onRetryAfterRejected.call(oModel,
			oHelper.processError, oErrorResponse, oModel.oRetryAfterError);

		oModel.bDestroyed = true;

		// code under test (do nothing if already destroyed)
		ODataModel.prototype.onRetryAfterRejected.call(oModel);
});

	//*********************************************************************************************
	QUnit.test("checkAndProcessRetryAfterError: returns false", function (assert) {
		const oModel = {_getHeader() {}};
		const oModelMock = this.mock(oModel);
		const oErrorResponse = {};

		function test(sRetryAfterValue) {
			oModelMock.expects("_getHeader")
				.withExactArgs("retry-after", sinon.match.object)
				.exactly(sRetryAfterValue === undefined ? 0 : 1)
				.returns(sRetryAfterValue);

			// code under test
			assert.strictEqual(ODataModel.prototype.checkAndProcessRetryAfterError.call(oModel,
				"~oRequest", oErrorResponse, "~fnSuccess", "~fnError"), false);
		}

		// no response in oErrorResponse
		test();

		// no statusCode in response
		oErrorResponse.response = {};
		test();

		// statusCode !== 503
		oErrorResponse.response.statusCode = 502;
		test();

		// no "Retry-after" value
		oErrorResponse.response.statusCode = 503;
		oErrorResponse.response.headers = {};
		test(null);

		// "Retry-after" header value, but no handler registered
		test("~retryAfterHeaderValue");

		// code under test (model parameter sequentializeRequests set)
		oModel.fnRetryAfter = "~fnRetryAfter";
		oModel.bSequentializeRequests = true;
		test("~retryAfterHeaderValue");
	});

	//*********************************************************************************************
	QUnit.test("_processRequest: : abort() forbidden during 'Retry-after'", function (assert) {
		const oModel = {oMetadata: {loaded() {}}, pRetryAfter: {}};
		const oMetadataMock = this.mock(oModel.oMetadata);
		oMetadataMock.expects("loaded").returns(new Promise(() => {}));

		let oAbort = ODataModel.prototype._processRequest.call(oModel);

		assert.throws(() => {
			// code under test: abort() w/ "Retry-after" promise forbidden
			oAbort.abort();
		}, new Error("abort() during HTTP 503 'Retry-after' processing not supported"));

		oMetadataMock.expects("loaded").returns(new Promise(() => {}));
		oModel.pRetryAfter = null;
		oAbort = ODataModel.prototype._processRequest.call(oModel);

		// code under test: abort() w/o "Retry-after" promise is allowed
		oAbort.abort();
	});

	//*********************************************************************************************
	QUnit.test("submitChangesWithChangeHeaders: : abort() forbidden during 'Retry-after'", function (assert) {
		const oModel = {oMetadata: {loaded() {}}, pRetryAfter: {}, getBindings() {}};
		const oModelMock = this.mock(oModel);
		oModelMock.expects("getBindings").returns([]);
		const oMetadataMock = this.mock(oModel.oMetadata);
		oMetadataMock.expects("loaded").returns(new Promise(() => {}));

		let oAbort = ODataModel.prototype.submitChangesWithChangeHeaders.call(oModel);

		assert.throws(() => {
			// code under test: abort() w/ "Retry-after" promise forbidden
			oAbort.abort();
		}, new Error("abort() during HTTP 503 'Retry-after' processing not supported"));

		oModelMock.expects("getBindings").returns([]);
		oMetadataMock.expects("loaded").returns(new Promise(() => {}));
		oModel.pRetryAfter = null;
		oAbort = ODataModel.prototype.submitChangesWithChangeHeaders.call(oModel);

		// code under test: abort() w/o "Retry-after" promise is allowed
		oAbort.abort();
	});

	//*********************************************************************************************
<<<<<<< HEAD
	[true, false].forEach((bResolve) => {
		const sTitle = "checkAndProcessRetryAfterError: returns true, register and handle "
			+ (bResolve ? "resolve" : "reject");
		QUnit.test(sTitle, function (assert) {
			const oModel = {
				_getHeader() {},
				_request() {},
				createRetryAfterError() {},
				fnRetryAfter() {},
				onRetryAfterRejected() {}
			};
			const oModelMock = this.mock(oModel);
			const oRequest0 = {};
			const oErrorResponse0 = {response: {statusCode: 503, headers: {}}};
			oModelMock.expects("_getHeader")
				.withExactArgs("retry-after", sinon.match.same(oErrorResponse0.response.headers))
				.returns("~retryAfterHeader");
			oModelMock.expects("createRetryAfterError")
				.withExactArgs(sinon.match.same(oErrorResponse0))
				.returns("~oRetryAfterError");
			let fnResolve;
			let fnReject;
			const pRetryAfter = new Promise(function(resolve, reject) {
				fnResolve = resolve;
				fnReject = reject;
			});
			oModelMock.expects("fnRetryAfter").withExactArgs("~oRetryAfterError").returns(pRetryAfter);

			// code under test (creates and remembers pRetryAfter)
			assert.strictEqual(ODataModel.prototype.checkAndProcessRetryAfterError.call(oModel, oRequest0, oErrorResponse0,
				"~fnSuccess0", "~fnError0", "~oHandler0", "~oHttpClient0", "~oMetadata0"), true);

			assert.strictEqual(oModel.pRetryAfter, pRetryAfter);
			assert.strictEqual(oModel.oRetryAfterError, "~oRetryAfterError");
=======
[true, false].forEach((bResolve) => {
	const sTitle = "checkAndProcessRetryAfterError: returns true, register and handle "
		+ (bResolve ? "resolve" : "reject");
	QUnit.test(sTitle, function (assert) {
		const oModel = {
			_getHeader() {},
			_request() {},
			createRetryAfterError() {},
			fnRetryAfter() {},
			onRetryAfterRejected() {}
		};
		const oModelMock = this.mock(oModel);
		const oRequest0 = {};
		const oErrorResponse0 = {response: {statusCode: 503, headers: {}}};
		oModelMock.expects("_getHeader")
			.withExactArgs("retry-after", sinon.match.same(oErrorResponse0.response.headers))
			.returns("~retryAfterHeader");
		oModelMock.expects("createRetryAfterError")
			.withExactArgs(sinon.match.same(oErrorResponse0))
			.returns("~oRetryAfterError");
		let fnResolve;
		let fnReject;
		const pRetryAfter = new Promise(function(resolve, reject) {
			fnResolve = resolve;
			fnReject = reject;
		});
		oModelMock.expects("fnRetryAfter").withExactArgs("~oRetryAfterError").returns(pRetryAfter);
		const oRequestHandle0 = {};

		// code under test (creates and remembers pRetryAfter)
		assert.strictEqual(ODataModel.prototype.checkAndProcessRetryAfterError.call(oModel, oRequest0, oErrorResponse0,
			"~fnSuccess0", "~fnError0", "~oHandler0", "~oHttpClient0", "~oMetadata0", oRequestHandle0), true);

		assert.strictEqual(oModel.pRetryAfter, pRetryAfter);
		assert.strictEqual(oModel.oRetryAfterError, "~oRetryAfterError");

		const oRequest1 = {};
		const oErrorResponse1 = {response: {statusCode: 503, headers: {}}};
		oModelMock.expects("_getHeader")
			.withExactArgs("retry-after", sinon.match.same(oErrorResponse1.response.headers))
			.returns("~retryAfterHeader");
		const oRequestHandle1 = {};

		// code under test (reuse existing pRetryAfter)
		assert.strictEqual(ODataModel.prototype.checkAndProcessRetryAfterError.call(oModel, oRequest1, oErrorResponse1,
			"~fnSuccess1", "~fnError1", "~oHandler1", "~oHttpClient1", "~oMetadata1", oRequestHandle1), true);
>>>>>>> 705e550a

			const oRequest1 = {};
			const oErrorResponse1 = {response: {statusCode: 503, headers: {}}};
			oModelMock.expects("_getHeader")
				.withExactArgs("retry-after", sinon.match.same(oErrorResponse1.response.headers))
				.returns("~retryAfterHeader");

<<<<<<< HEAD
			// code under test (reuse existing pRetryAfter)
			assert.strictEqual(ODataModel.prototype.checkAndProcessRetryAfterError.call(oModel, oRequest1, oErrorResponse1,
				"~fnSuccess1", "~fnError1", "~oHandler1", "~oHttpClient1", "~oMetadata1"), true);
=======
		if (bResolve) {
			oModelMock.expects("_request")
				.withExactArgs(sinon.match.same(oRequest0), "~fnSuccess0", "~fnError0", "~oHandler0", "~oHttpClient0",
					"~oMetadata0")
				.callsFake(() => {
					assert.strictEqual(oModel.pRetryAfter, null, "promise reset before repeated");
					assert.strictEqual(oModel.oRetryAfterError, null);
				})
				.returns({abort: "~fnAbort0"});
			oModelMock.expects("_request")
				.withExactArgs(sinon.match.same(oRequest1),"~fnSuccess1", "~fnError1", "~oHandler1", "~oHttpClient1",
					"~oMetadata1")
				.callsFake(() => {
					assert.strictEqual(oModel.pRetryAfter, null);
					assert.strictEqual(oModel.oRetryAfterError, null);
				})
				.returns({abort: "~fnAbort1"});
>>>>>>> 705e550a

			assert.strictEqual(oModel.pRetryAfter, pRetryAfter);
			assert.strictEqual(oModel.oRetryAfterError, "~oRetryAfterError");

			if (bResolve) {
				oModelMock.expects("_request")
					.withExactArgs(sinon.match.same(oRequest0), "~fnSuccess0", "~fnError0", "~oHandler0", "~oHttpClient0",
						"~oMetadata0")
					.callsFake(() => {
						assert.strictEqual(oModel.pRetryAfter, null, "promise reset before repeated");
						assert.strictEqual(oModel.oRetryAfterError, null);
					});
				oModelMock.expects("_request")
					.withExactArgs(sinon.match.same(oRequest1),"~fnSuccess1", "~fnError1", "~oHandler1", "~oHttpClient1",
						"~oMetadata1")
					.callsFake(() => {
						assert.strictEqual(oModel.pRetryAfter, null);
						assert.strictEqual(oModel.oRetryAfterError, null);
					});

				// code under test (pRetryAfter resolves, both registrations executed)
				fnResolve();
			} else {
				oModelMock.expects("onRetryAfterRejected")
					.withExactArgs("~fnError0", sinon.match.same(oErrorResponse0), "~oReason")
					.callsFake(() => {
						assert.strictEqual(oModel.pRetryAfter, null, "promise reset before repeated");
						assert.strictEqual(oModel.oRetryAfterError, "~oRetryAfterError");
					});
				oModelMock.expects("onRetryAfterRejected")
					.withExactArgs("~fnError1", sinon.match.same(oErrorResponse1), "~oReason")
					.callsFake(() => {
						assert.strictEqual(oModel.pRetryAfter, null);
						assert.strictEqual(oModel.oRetryAfterError, "~oRetryAfterError");
					});

				// code under test (pRetryAfter rejects, both registrations rejected)
				fnReject("~oReason");
			}

<<<<<<< HEAD
			return oModel.pRetryAfter.then(() => {
				assert.ok(bResolve);
				assert.strictEqual(oModel.oRetryAfterError, null);
			}, () => {
				assert.notOk(bResolve);
				assert.strictEqual(oModel.oRetryAfterError, "~oRetryAfterError");
			}).finally(() => {
				assert.strictEqual(oModel.pRetryAfter, null);
			});
=======
		return oModel.pRetryAfter.then(() => {
			assert.ok(bResolve);
			assert.strictEqual(oModel.oRetryAfterError, null);
			assert.strictEqual("~fnAbort0", oRequestHandle0.abort);
			assert.strictEqual("~fnAbort1", oRequestHandle1.abort);
		}, () => {
			assert.notOk(bResolve);
			assert.strictEqual(oModel.oRetryAfterError, "~oRetryAfterError");
		}).finally(() => {
			assert.strictEqual(oModel.pRetryAfter, null);
>>>>>>> 705e550a
		});
	});

	//*********************************************************************************************
<<<<<<< HEAD
	[true, false].forEach((bResolve) => {
		const sTitle = "_request: with pending pRetryAfter promise, " + (bResolve ? "resolve" : "reject");
		QUnit.test(sTitle, function (assert) {
			let fnResolve;
			let fnReject;
			const oModel = {
				aPendingRequestHandles: [],
				pRetryAfter: new Promise((resolve, reject) => {
					fnResolve = resolve;
					fnReject = reject;
				})
			};
			const oRequest = {async: "!==false"};
			const oHelper0 = {success() {}};
			const oHelper0Mock = this.mock(oHelper0);
			oHelper0Mock.expects("success").never();

			// code under test (register for repetition)
			let oResult = ODataModel.prototype._request.call(oModel, oRequest, "~fnSuccess", "~fnError",
				"~oHandler", "~oHttpClient", "~oMetadata");

			assert.strictEqual(oResult.abort(), undefined, "returned abort() does nothing");
=======
[true, false].forEach((bResolve) => {
	const sTitle = "_request: with pending pRetryAfter promise, " + (bResolve ? "resolve" : "reject");
	QUnit.test(sTitle, function (assert) {
		let fnResolve;
		let fnReject;
		const oModel = {
			aPendingRequestHandles: [],
			pRetryAfter: new Promise((resolve, reject) => {
				fnResolve = resolve;
				fnReject = reject;
			})
		};
		const oRequest = {async: "!==false"};
		const oHelper0 = {success() {}};
		const oHelper0Mock = this.mock(oHelper0);
		oHelper0Mock.expects("success").never();

		// code under test (register for repetition)
		let oResult = ODataModel.prototype._request.call(oModel, oRequest, "~fnSuccess", "~fnError",
			"~oHandler", "~oHttpClient", "~oMetadata");

		assert.strictEqual(oResult.abort(), undefined, "returned abort() does nothing");
		const fnOriginalAbort = oResult.abort;

		if (bResolve) {
			oModel._request = () => {};
			this.mock(oModel).expects("_request")
				.withExactArgs(sinon.match.same(oRequest), "~fnSuccess", "~fnError", "~oHandler",
					"~oHttpClient", "~oMetadata")
				.returns({abort: "~fnAbort"});

			// code under test (resolve -> repeat)
			fnResolve();
		} else {
			oModel.onRetryAfterRejected = () => {};
			this.mock(oModel).expects("onRetryAfterRejected")
				.withExactArgs("~fnError", undefined, "~reason");

			// code under test (reject -> onRetryAfterRejected)
			fnReject("~reason");
		}

		return oModel.pRetryAfter.then(() => {
			assert.ok(bResolve);
			assert.strictEqual(oResult.abort, "~fnAbort");
		}, () => {
			assert.notOk(bResolve);
			assert.strictEqual(oResult.abort, fnOriginalAbort);
		}).finally(() => {
			// simulate reset of pRetryAfter in #checkAndProcessRetryAfterError
			oModel.pRetryAfter = null;
			assert.deepEqual(oModel.aPendingRequestHandles, []);

			const oODataMock = this.mock(OData);
			const oExpectation0 = oODataMock.expects("request")
				.withExactArgs(sinon.match.same(oRequest), sinon.match.func, sinon.match.func, "~oHandler0",
					"~oHttpClient0", "~oMetadata0")
				.returns("~oRequestHandle0");

			// code under test (normal behavior after pRetryAfter reset to null, oRequest.async === false)
			oResult = ODataModel.prototype._request.call(oModel, oRequest, oHelper0.success, "~fnError", "~oHandler0",
				"~oHttpClient0", "~oMetadata0");

			assert.strictEqual(oResult, "~oRequestHandle0");
			assert.deepEqual(oModel.aPendingRequestHandles, ["~oRequestHandle0"]);

			oODataMock.expects("request")
				.withExactArgs(sinon.match.same(oRequest), sinon.match.func, sinon.match.func, "~oHandler1",
					"~oHttpClient1", "~oMetadata1")
				.returns("~oRequestHandle1");

			// code under test (normal behavior after pRetryAfter reset to null, oRequest.async !== false)
			oResult = ODataModel.prototype._request.call(oModel, oRequest, "~fnSuccess1", "~fnError1", "~oHandler1",
				"~oHttpClient1", "~oMetadata1");

			assert.strictEqual(oResult, "~oRequestHandle1");
			assert.deepEqual(oModel.aPendingRequestHandles, ["~oRequestHandle0", "~oRequestHandle1"]);

			let oExpectation = oODataMock.expects("request")
				.withExactArgs(sinon.match.same(oRequest), sinon.match.func, sinon.match.func, "~oHandler2",
					"~oHttpClient2", "~oMetadata2")
				.returns("~oRequestHandle2");
			oModel.checkAndProcessRetryAfterError = () => {};
			const oModelMock = this.mock(oModel);
			oModelMock.expects("checkAndProcessRetryAfterError")
				.withExactArgs(sinon.match.same(oRequest), "~oErrorResponse2", "~fnSuccess2", "~fnError2",
					"~oHandler2", "~oHttpClient2", "~oMetadata2", "~oRequestHandle2")
				.returns(true);

			oResult = ODataModel.prototype._request.call(oModel, oRequest, "~fnSuccess2", "~fnError2",
				"~oHandler2", "~oHttpClient2", "~oMetadata2");
			assert.strictEqual(oResult, "~oRequestHandle2");
			assert.deepEqual(oModel.aPendingRequestHandles,
				["~oRequestHandle0", "~oRequestHandle1", "~oRequestHandle2"]);

			// code under test (OData error callback invokes checkAndProcessRetryAfterError which returns true)
			oExpectation.args[0][2]("~oErrorResponse2");

			assert.deepEqual(oModel.aPendingRequestHandles, ["~oRequestHandle0", "~oRequestHandle1"]);
			oExpectation = oODataMock.expects("request")
				.withExactArgs(sinon.match.same(oRequest), sinon.match.func, sinon.match.func, "~oHandler3",
					"~oHttpClient3", "~oMetadata3")
				.returns("~oRequestHandle3");
			oModelMock.expects("checkAndProcessRetryAfterError")
				.withExactArgs(sinon.match.same(oRequest), "~oErrorResponse3", "~fnSuccess3", sinon.match.func,
					"~oHandler3", "~oHttpClient3", "~oMetadata3", "~oRequestHandle3")
				.returns(false);
			const oHelper3 = {error() {}};
			this.mock(oHelper3).expects("error").withExactArgs("~oErrorResponse3");
			oResult = ODataModel.prototype._request.call(oModel, oRequest, "~fnSuccess3", oHelper3.error,
				"~oHandler3", "~oHttpClient3", "~oMetadata3");
			assert.deepEqual(oModel.aPendingRequestHandles,
				["~oRequestHandle0", "~oRequestHandle1", "~oRequestHandle3"]);
>>>>>>> 705e550a

			if (bResolve) {
				oModel._request = () => {};
				this.mock(oModel).expects("_request").withExactArgs(sinon.match.same(oRequest), "~fnSuccess",
					"~fnError", "~oHandler", "~oHttpClient", "~oMetadata");

				// code under test (resolve -> repeat)
				fnResolve();
			} else {
				oModel.onRetryAfterRejected = () => {};
				this.mock(oModel).expects("onRetryAfterRejected")
					.withExactArgs("~fnError", undefined, "~reason");

				// code under test (reject -> onRetryAfterRejected)
				fnReject("~reason");
			}

			return oModel.pRetryAfter.then(() => {
				assert.ok(bResolve);
			}, () => {
				assert.notOk(bResolve);
			}).finally(() => {
				// simulate reset of pRetryAfter in #checkAndProcessRetryAfterError
				oModel.pRetryAfter = null;
				assert.deepEqual(oModel.aPendingRequestHandles, []);

				const oODataMock = this.mock(OData);
				const oExpectation0 = oODataMock.expects("request")
					.withExactArgs(sinon.match.same(oRequest), sinon.match.func, sinon.match.func, "~oHandler0",
						"~oHttpClient0", "~oMetadata0")
					.returns("~oRequestHandle0");

				// code under test (normal behavior after pRetryAfter reset to null, oRequest.async === false)
				oResult = ODataModel.prototype._request.call(oModel, oRequest, oHelper0.success, "~fnError", "~oHandler0",
					"~oHttpClient0", "~oMetadata0");

				assert.strictEqual(oResult, "~oRequestHandle0");
				assert.deepEqual(oModel.aPendingRequestHandles, ["~oRequestHandle0"]);

				oODataMock.expects("request")
					.withExactArgs(sinon.match.same(oRequest), sinon.match.func, sinon.match.func, "~oHandler1",
						"~oHttpClient1", "~oMetadata1")
					.returns("~oRequestHandle1");

				// code under test (normal behavior after pRetryAfter reset to null, oRequest.async !== false)
				oResult = ODataModel.prototype._request.call(oModel, oRequest, "~fnSuccess1", "~fnError1", "~oHandler1",
					"~oHttpClient1", "~oMetadata1");

				assert.strictEqual(oResult, "~oRequestHandle1");
				assert.deepEqual(oModel.aPendingRequestHandles, ["~oRequestHandle0", "~oRequestHandle1"]);

				let oExpectation = oODataMock.expects("request")
					.withExactArgs(sinon.match.same(oRequest), sinon.match.func, sinon.match.func, "~oHandler2",
						"~oHttpClient2", "~oMetadata2")
					.returns("~oRequestHandle2");
				oModel.checkAndProcessRetryAfterError = () => {};
				const oModelMock = this.mock(oModel);
				oModelMock.expects("checkAndProcessRetryAfterError")
					.withExactArgs(sinon.match.same(oRequest), "~oErrorResponse2", "~fnSuccess2", "~fnError2",
						"~oHandler2", "~oHttpClient2", "~oMetadata2")
					.returns(true);

				oResult = ODataModel.prototype._request.call(oModel, oRequest, "~fnSuccess2", "~fnError2",
					"~oHandler2", "~oHttpClient2", "~oMetadata2");
				assert.strictEqual(oResult, "~oRequestHandle2");
				assert.deepEqual(oModel.aPendingRequestHandles,
					["~oRequestHandle0", "~oRequestHandle1", "~oRequestHandle2"]);

				// code under test (OData error callback invokes checkAndProcessRetryAfterError which returns true)
				oExpectation.args[0][2]("~oErrorResponse2");

				assert.deepEqual(oModel.aPendingRequestHandles, ["~oRequestHandle0", "~oRequestHandle1"]);
				oExpectation = oODataMock.expects("request")
					.withExactArgs(sinon.match.same(oRequest), sinon.match.func, sinon.match.func, "~oHandler3",
						"~oHttpClient3", "~oMetadata3")
					.returns("~oRequestHandle3");
				oModelMock.expects("checkAndProcessRetryAfterError")
					.withExactArgs(sinon.match.same(oRequest), "~oErrorResponse3", "~fnSuccess3", sinon.match.func,
						"~oHandler3", "~oHttpClient3", "~oMetadata3")
					.returns(false);
				const oHelper3 = {error() {}};
				this.mock(oHelper3).expects("error").withExactArgs("~oErrorResponse3");
				oResult = ODataModel.prototype._request.call(oModel, oRequest, "~fnSuccess3", oHelper3.error,
					"~oHandler3", "~oHttpClient3", "~oMetadata3");
				assert.deepEqual(oModel.aPendingRequestHandles,
					["~oRequestHandle0", "~oRequestHandle1", "~oRequestHandle3"]);

				// code under test (OData error callback invokes checkAndProcessRetryAfterError which returns false)
				oExpectation.args[0][2]("~oErrorResponse3");

				assert.deepEqual(oModel.aPendingRequestHandles, ["~oRequestHandle0", "~oRequestHandle1"]);
				oHelper0Mock.expects("success").withExactArgs("~oResponse0");

				// code under test (invocation of success handler removes "~oRequestHandle0")
				oExpectation0.args[0][1]("~oResponse0");

				assert.deepEqual(oModel.aPendingRequestHandles, ["~oRequestHandle1"]);
			});
		});
	});
});<|MERGE_RESOLUTION|>--- conflicted
+++ resolved
@@ -9442,7 +9442,6 @@
 	});
 
 	//*********************************************************************************************
-<<<<<<< HEAD
 	[true, false].forEach((bResolve) => {
 		const sTitle = "checkAndProcessRetryAfterError: returns true, register and handle "
 			+ (bResolve ? "resolve" : "reject");
@@ -9470,91 +9469,25 @@
 				fnReject = reject;
 			});
 			oModelMock.expects("fnRetryAfter").withExactArgs("~oRetryAfterError").returns(pRetryAfter);
+			const oRequestHandle0 = {};
 
 			// code under test (creates and remembers pRetryAfter)
 			assert.strictEqual(ODataModel.prototype.checkAndProcessRetryAfterError.call(oModel, oRequest0, oErrorResponse0,
-				"~fnSuccess0", "~fnError0", "~oHandler0", "~oHttpClient0", "~oMetadata0"), true);
+				"~fnSuccess0", "~fnError0", "~oHandler0", "~oHttpClient0", "~oMetadata0", oRequestHandle0), true);
 
 			assert.strictEqual(oModel.pRetryAfter, pRetryAfter);
 			assert.strictEqual(oModel.oRetryAfterError, "~oRetryAfterError");
-=======
-[true, false].forEach((bResolve) => {
-	const sTitle = "checkAndProcessRetryAfterError: returns true, register and handle "
-		+ (bResolve ? "resolve" : "reject");
-	QUnit.test(sTitle, function (assert) {
-		const oModel = {
-			_getHeader() {},
-			_request() {},
-			createRetryAfterError() {},
-			fnRetryAfter() {},
-			onRetryAfterRejected() {}
-		};
-		const oModelMock = this.mock(oModel);
-		const oRequest0 = {};
-		const oErrorResponse0 = {response: {statusCode: 503, headers: {}}};
-		oModelMock.expects("_getHeader")
-			.withExactArgs("retry-after", sinon.match.same(oErrorResponse0.response.headers))
-			.returns("~retryAfterHeader");
-		oModelMock.expects("createRetryAfterError")
-			.withExactArgs(sinon.match.same(oErrorResponse0))
-			.returns("~oRetryAfterError");
-		let fnResolve;
-		let fnReject;
-		const pRetryAfter = new Promise(function(resolve, reject) {
-			fnResolve = resolve;
-			fnReject = reject;
-		});
-		oModelMock.expects("fnRetryAfter").withExactArgs("~oRetryAfterError").returns(pRetryAfter);
-		const oRequestHandle0 = {};
-
-		// code under test (creates and remembers pRetryAfter)
-		assert.strictEqual(ODataModel.prototype.checkAndProcessRetryAfterError.call(oModel, oRequest0, oErrorResponse0,
-			"~fnSuccess0", "~fnError0", "~oHandler0", "~oHttpClient0", "~oMetadata0", oRequestHandle0), true);
-
-		assert.strictEqual(oModel.pRetryAfter, pRetryAfter);
-		assert.strictEqual(oModel.oRetryAfterError, "~oRetryAfterError");
-
-		const oRequest1 = {};
-		const oErrorResponse1 = {response: {statusCode: 503, headers: {}}};
-		oModelMock.expects("_getHeader")
-			.withExactArgs("retry-after", sinon.match.same(oErrorResponse1.response.headers))
-			.returns("~retryAfterHeader");
-		const oRequestHandle1 = {};
-
-		// code under test (reuse existing pRetryAfter)
-		assert.strictEqual(ODataModel.prototype.checkAndProcessRetryAfterError.call(oModel, oRequest1, oErrorResponse1,
-			"~fnSuccess1", "~fnError1", "~oHandler1", "~oHttpClient1", "~oMetadata1", oRequestHandle1), true);
->>>>>>> 705e550a
 
 			const oRequest1 = {};
 			const oErrorResponse1 = {response: {statusCode: 503, headers: {}}};
 			oModelMock.expects("_getHeader")
 				.withExactArgs("retry-after", sinon.match.same(oErrorResponse1.response.headers))
 				.returns("~retryAfterHeader");
-
-<<<<<<< HEAD
+			const oRequestHandle1 = {};
+
 			// code under test (reuse existing pRetryAfter)
 			assert.strictEqual(ODataModel.prototype.checkAndProcessRetryAfterError.call(oModel, oRequest1, oErrorResponse1,
-				"~fnSuccess1", "~fnError1", "~oHandler1", "~oHttpClient1", "~oMetadata1"), true);
-=======
-		if (bResolve) {
-			oModelMock.expects("_request")
-				.withExactArgs(sinon.match.same(oRequest0), "~fnSuccess0", "~fnError0", "~oHandler0", "~oHttpClient0",
-					"~oMetadata0")
-				.callsFake(() => {
-					assert.strictEqual(oModel.pRetryAfter, null, "promise reset before repeated");
-					assert.strictEqual(oModel.oRetryAfterError, null);
-				})
-				.returns({abort: "~fnAbort0"});
-			oModelMock.expects("_request")
-				.withExactArgs(sinon.match.same(oRequest1),"~fnSuccess1", "~fnError1", "~oHandler1", "~oHttpClient1",
-					"~oMetadata1")
-				.callsFake(() => {
-					assert.strictEqual(oModel.pRetryAfter, null);
-					assert.strictEqual(oModel.oRetryAfterError, null);
-				})
-				.returns({abort: "~fnAbort1"});
->>>>>>> 705e550a
+				"~fnSuccess1", "~fnError1", "~oHandler1", "~oHttpClient1", "~oMetadata1", oRequestHandle1), true);
 
 			assert.strictEqual(oModel.pRetryAfter, pRetryAfter);
 			assert.strictEqual(oModel.oRetryAfterError, "~oRetryAfterError");
@@ -9566,14 +9499,16 @@
 					.callsFake(() => {
 						assert.strictEqual(oModel.pRetryAfter, null, "promise reset before repeated");
 						assert.strictEqual(oModel.oRetryAfterError, null);
-					});
+					})
+					.returns({abort: "~fnAbort0"});
 				oModelMock.expects("_request")
 					.withExactArgs(sinon.match.same(oRequest1),"~fnSuccess1", "~fnError1", "~oHandler1", "~oHttpClient1",
 						"~oMetadata1")
 					.callsFake(() => {
 						assert.strictEqual(oModel.pRetryAfter, null);
 						assert.strictEqual(oModel.oRetryAfterError, null);
-					});
+					})
+					.returns({abort: "~fnAbort1"});
 
 				// code under test (pRetryAfter resolves, both registrations executed)
 				fnResolve();
@@ -9595,33 +9530,21 @@
 				fnReject("~oReason");
 			}
 
-<<<<<<< HEAD
 			return oModel.pRetryAfter.then(() => {
 				assert.ok(bResolve);
 				assert.strictEqual(oModel.oRetryAfterError, null);
+				assert.strictEqual("~fnAbort0", oRequestHandle0.abort);
+				assert.strictEqual("~fnAbort1", oRequestHandle1.abort);
 			}, () => {
 				assert.notOk(bResolve);
 				assert.strictEqual(oModel.oRetryAfterError, "~oRetryAfterError");
 			}).finally(() => {
 				assert.strictEqual(oModel.pRetryAfter, null);
 			});
-=======
-		return oModel.pRetryAfter.then(() => {
-			assert.ok(bResolve);
-			assert.strictEqual(oModel.oRetryAfterError, null);
-			assert.strictEqual("~fnAbort0", oRequestHandle0.abort);
-			assert.strictEqual("~fnAbort1", oRequestHandle1.abort);
-		}, () => {
-			assert.notOk(bResolve);
-			assert.strictEqual(oModel.oRetryAfterError, "~oRetryAfterError");
-		}).finally(() => {
-			assert.strictEqual(oModel.pRetryAfter, null);
->>>>>>> 705e550a
-		});
-	});
-
-	//*********************************************************************************************
-<<<<<<< HEAD
+		});
+	});
+
+	//*********************************************************************************************
 	[true, false].forEach((bResolve) => {
 		const sTitle = "_request: with pending pRetryAfter promise, " + (bResolve ? "resolve" : "reject");
 		QUnit.test(sTitle, function (assert) {
@@ -9644,126 +9567,14 @@
 				"~oHandler", "~oHttpClient", "~oMetadata");
 
 			assert.strictEqual(oResult.abort(), undefined, "returned abort() does nothing");
-=======
-[true, false].forEach((bResolve) => {
-	const sTitle = "_request: with pending pRetryAfter promise, " + (bResolve ? "resolve" : "reject");
-	QUnit.test(sTitle, function (assert) {
-		let fnResolve;
-		let fnReject;
-		const oModel = {
-			aPendingRequestHandles: [],
-			pRetryAfter: new Promise((resolve, reject) => {
-				fnResolve = resolve;
-				fnReject = reject;
-			})
-		};
-		const oRequest = {async: "!==false"};
-		const oHelper0 = {success() {}};
-		const oHelper0Mock = this.mock(oHelper0);
-		oHelper0Mock.expects("success").never();
-
-		// code under test (register for repetition)
-		let oResult = ODataModel.prototype._request.call(oModel, oRequest, "~fnSuccess", "~fnError",
-			"~oHandler", "~oHttpClient", "~oMetadata");
-
-		assert.strictEqual(oResult.abort(), undefined, "returned abort() does nothing");
-		const fnOriginalAbort = oResult.abort;
-
-		if (bResolve) {
-			oModel._request = () => {};
-			this.mock(oModel).expects("_request")
-				.withExactArgs(sinon.match.same(oRequest), "~fnSuccess", "~fnError", "~oHandler",
-					"~oHttpClient", "~oMetadata")
-				.returns({abort: "~fnAbort"});
-
-			// code under test (resolve -> repeat)
-			fnResolve();
-		} else {
-			oModel.onRetryAfterRejected = () => {};
-			this.mock(oModel).expects("onRetryAfterRejected")
-				.withExactArgs("~fnError", undefined, "~reason");
-
-			// code under test (reject -> onRetryAfterRejected)
-			fnReject("~reason");
-		}
-
-		return oModel.pRetryAfter.then(() => {
-			assert.ok(bResolve);
-			assert.strictEqual(oResult.abort, "~fnAbort");
-		}, () => {
-			assert.notOk(bResolve);
-			assert.strictEqual(oResult.abort, fnOriginalAbort);
-		}).finally(() => {
-			// simulate reset of pRetryAfter in #checkAndProcessRetryAfterError
-			oModel.pRetryAfter = null;
-			assert.deepEqual(oModel.aPendingRequestHandles, []);
-
-			const oODataMock = this.mock(OData);
-			const oExpectation0 = oODataMock.expects("request")
-				.withExactArgs(sinon.match.same(oRequest), sinon.match.func, sinon.match.func, "~oHandler0",
-					"~oHttpClient0", "~oMetadata0")
-				.returns("~oRequestHandle0");
-
-			// code under test (normal behavior after pRetryAfter reset to null, oRequest.async === false)
-			oResult = ODataModel.prototype._request.call(oModel, oRequest, oHelper0.success, "~fnError", "~oHandler0",
-				"~oHttpClient0", "~oMetadata0");
-
-			assert.strictEqual(oResult, "~oRequestHandle0");
-			assert.deepEqual(oModel.aPendingRequestHandles, ["~oRequestHandle0"]);
-
-			oODataMock.expects("request")
-				.withExactArgs(sinon.match.same(oRequest), sinon.match.func, sinon.match.func, "~oHandler1",
-					"~oHttpClient1", "~oMetadata1")
-				.returns("~oRequestHandle1");
-
-			// code under test (normal behavior after pRetryAfter reset to null, oRequest.async !== false)
-			oResult = ODataModel.prototype._request.call(oModel, oRequest, "~fnSuccess1", "~fnError1", "~oHandler1",
-				"~oHttpClient1", "~oMetadata1");
-
-			assert.strictEqual(oResult, "~oRequestHandle1");
-			assert.deepEqual(oModel.aPendingRequestHandles, ["~oRequestHandle0", "~oRequestHandle1"]);
-
-			let oExpectation = oODataMock.expects("request")
-				.withExactArgs(sinon.match.same(oRequest), sinon.match.func, sinon.match.func, "~oHandler2",
-					"~oHttpClient2", "~oMetadata2")
-				.returns("~oRequestHandle2");
-			oModel.checkAndProcessRetryAfterError = () => {};
-			const oModelMock = this.mock(oModel);
-			oModelMock.expects("checkAndProcessRetryAfterError")
-				.withExactArgs(sinon.match.same(oRequest), "~oErrorResponse2", "~fnSuccess2", "~fnError2",
-					"~oHandler2", "~oHttpClient2", "~oMetadata2", "~oRequestHandle2")
-				.returns(true);
-
-			oResult = ODataModel.prototype._request.call(oModel, oRequest, "~fnSuccess2", "~fnError2",
-				"~oHandler2", "~oHttpClient2", "~oMetadata2");
-			assert.strictEqual(oResult, "~oRequestHandle2");
-			assert.deepEqual(oModel.aPendingRequestHandles,
-				["~oRequestHandle0", "~oRequestHandle1", "~oRequestHandle2"]);
-
-			// code under test (OData error callback invokes checkAndProcessRetryAfterError which returns true)
-			oExpectation.args[0][2]("~oErrorResponse2");
-
-			assert.deepEqual(oModel.aPendingRequestHandles, ["~oRequestHandle0", "~oRequestHandle1"]);
-			oExpectation = oODataMock.expects("request")
-				.withExactArgs(sinon.match.same(oRequest), sinon.match.func, sinon.match.func, "~oHandler3",
-					"~oHttpClient3", "~oMetadata3")
-				.returns("~oRequestHandle3");
-			oModelMock.expects("checkAndProcessRetryAfterError")
-				.withExactArgs(sinon.match.same(oRequest), "~oErrorResponse3", "~fnSuccess3", sinon.match.func,
-					"~oHandler3", "~oHttpClient3", "~oMetadata3", "~oRequestHandle3")
-				.returns(false);
-			const oHelper3 = {error() {}};
-			this.mock(oHelper3).expects("error").withExactArgs("~oErrorResponse3");
-			oResult = ODataModel.prototype._request.call(oModel, oRequest, "~fnSuccess3", oHelper3.error,
-				"~oHandler3", "~oHttpClient3", "~oMetadata3");
-			assert.deepEqual(oModel.aPendingRequestHandles,
-				["~oRequestHandle0", "~oRequestHandle1", "~oRequestHandle3"]);
->>>>>>> 705e550a
+			const fnOriginalAbort = oResult.abort;
 
 			if (bResolve) {
 				oModel._request = () => {};
-				this.mock(oModel).expects("_request").withExactArgs(sinon.match.same(oRequest), "~fnSuccess",
-					"~fnError", "~oHandler", "~oHttpClient", "~oMetadata");
+				this.mock(oModel).expects("_request")
+					.withExactArgs(sinon.match.same(oRequest), "~fnSuccess", "~fnError", "~oHandler",
+						"~oHttpClient", "~oMetadata")
+					.returns({abort: "~fnAbort"});
 
 				// code under test (resolve -> repeat)
 				fnResolve();
@@ -9778,8 +9589,10 @@
 
 			return oModel.pRetryAfter.then(() => {
 				assert.ok(bResolve);
+				assert.strictEqual(oResult.abort, "~fnAbort");
 			}, () => {
 				assert.notOk(bResolve);
+				assert.strictEqual(oResult.abort, fnOriginalAbort);
 			}).finally(() => {
 				// simulate reset of pRetryAfter in #checkAndProcessRetryAfterError
 				oModel.pRetryAfter = null;
@@ -9818,7 +9631,7 @@
 				const oModelMock = this.mock(oModel);
 				oModelMock.expects("checkAndProcessRetryAfterError")
 					.withExactArgs(sinon.match.same(oRequest), "~oErrorResponse2", "~fnSuccess2", "~fnError2",
-						"~oHandler2", "~oHttpClient2", "~oMetadata2")
+						"~oHandler2", "~oHttpClient2", "~oMetadata2", "~oRequestHandle2")
 					.returns(true);
 
 				oResult = ODataModel.prototype._request.call(oModel, oRequest, "~fnSuccess2", "~fnError2",
@@ -9837,7 +9650,7 @@
 					.returns("~oRequestHandle3");
 				oModelMock.expects("checkAndProcessRetryAfterError")
 					.withExactArgs(sinon.match.same(oRequest), "~oErrorResponse3", "~fnSuccess3", sinon.match.func,
-						"~oHandler3", "~oHttpClient3", "~oMetadata3")
+						"~oHandler3", "~oHttpClient3", "~oMetadata3", "~oRequestHandle3")
 					.returns(false);
 				const oHelper3 = {error() {}};
 				this.mock(oHelper3).expects("error").withExactArgs("~oErrorResponse3");
