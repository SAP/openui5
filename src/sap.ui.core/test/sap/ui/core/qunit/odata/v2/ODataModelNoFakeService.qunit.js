/*!
 * ${copyright}
 */
sap.ui.define([
	"sap/base/Log",
	"sap/base/i18n/Localization",
	"sap/ui/base/SyncPromise",
	"sap/ui/core/Messaging",
	"sap/ui/core/date/UI5Date",
	"sap/ui/core/message/Message",
	"sap/ui/model/_Helper",
	"sap/ui/model/Context",
	"sap/ui/model/FilterProcessor",
	"sap/ui/model/Model",
	"sap/ui/model/odata/_ODataMetaModelUtils",
	"sap/ui/model/odata/CountMode",
	"sap/ui/model/odata/MessageScope",
	"sap/ui/model/odata/ODataMessageParser",
	"sap/ui/model/odata/ODataMetaModel",
	"sap/ui/model/odata/ODataPropertyBinding",
	"sap/ui/model/odata/ODataUtils",
	"sap/ui/model/odata/v2/_CreatedContextsCache",
	"sap/ui/model/odata/v2/Context",
	"sap/ui/model/odata/v2/ODataAnnotations",
	"sap/ui/model/odata/v2/ODataContextBinding",
	"sap/ui/model/odata/v2/ODataListBinding",
	"sap/ui/model/odata/v2/ODataModel",
	"sap/ui/model/odata/v2/ODataTreeBinding",
	"sap/ui/thirdparty/datajs"
], function (Log, Localization, SyncPromise, Messaging, UI5Date, Message, _Helper, BaseContext,
		FilterProcessor, Model, _ODataMetaModelUtils, CountMode, MessageScope, ODataMessageParser,
		ODataMetaModel, ODataPropertyBinding, ODataUtils, _CreatedContextsCache, Context,
		ODataAnnotations, ODataContextBinding, ODataListBinding, ODataModel, ODataTreeBinding, OData
) {
	/*global QUnit,sinon*/
	/*eslint camelcase: 0, max-nested-callbacks: 0, no-warning-comments: 0*/
	"use strict";

	var sClassName = "sap.ui.model.odata.v2.ODataModel",
		iCount = 1000,
		rTemporaryKey = /\('(id-[^']+)'\)$/;

	// Copied from ExpressionParser.performance.qunit
	function repeatedTest(assert, fnTest) {
		var i, iStart = Date.now(), iDuration;

		for (i = iCount; i; i -= 1) {
			fnTest();
		}
		iDuration = Date.now() - iStart;
		assert.ok(true, iCount + " iterations took " + iDuration + " ms, that is "
			+ iDuration / iCount + " ms per iteration");
	}

	//*********************************************************************************************
	QUnit.module("sap.ui.model.odata.v2.ODataModel (ODataModelNoFakeService)", {
		beforeEach : function () {
			this.oLogMock = this.mock(Log);
			this.oLogMock.expects("error").never();
			this.oLogMock.expects("warning").never();
		}
	});

	//*********************************************************************************************
	[{
		sExpectedRequestedWithHeader : "XMLHttpRequest",
		sServiceUrl : "/foo/bar"
	}, {
		sServiceUrl : "/foo/bar",
		oHeaderParameter : {
			"X-Requested-With" : "~X-Requested-With"
		}
	}, {
		sServiceUrl : "https://example.com/foo/bar"
	}, {
		oHeaderParameter : {
			"X-Requested-With" : "~X-Requested-With"
		},
		sServiceUrl : "https://example.com/foo/bar"
	}].forEach(function (oFixture, i) {
		var sTitle = "constructor: aSideEffectCleanUpFunctions, oCreatedContextsCache,"
			+ " codeListModelParameters and sMetadataUrl stored #" + i + ", sServiceUrl: "
			+ oFixture.sServiceUrl;
		QUnit.test(sTitle, function (assert) {
			var oDataModelMock = this.mock(ODataModel),
				oExpectedHeaders = {
					"Accept" : "application/json",
					"Accept-Language" : "~languageTag",
					"DataServiceVersion" : "2.0",
					"MaxDataServiceVersion" : "2.0",
					"sap-contextid-accept" : "header"
				},
				oMetadata = {
					oMetadata : {
						isLoaded : function () {},
						loaded : function () {}
					}
				},
				mParameters = {
					annotationURI : "~annotationURI",
					headers : oFixture.oHeaderParameter || {},
					serviceUrl : oFixture.sServiceUrl,
					skipMetadataAnnotationParsing : true,
					tokenHandling : false
				},
				oPromise = {
					then : function () {}
				};

			this.mock(ODataModel.prototype).expects("createCodeListModelParameters")
				.withExactArgs(sinon.match.same(mParameters))
				.returns("~codeListModelParameters");
			this.mock(ODataModel.prototype).expects("setDeferredGroups").withExactArgs(["changes"]);
			this.mock(ODataModel.prototype).expects("setChangeGroups")
				.withExactArgs({"*":{groupId: "changes"}});
			this.mock(ODataModel.prototype).expects("_createMetadataUrl")
				.withExactArgs("/$metadata")
				.returns("~metadataUrl");
			this.mock(ODataModel.prototype).expects("_getServerUrl").withExactArgs()
				.returns("~serverUrl");
			oDataModelMock.expects("_getSharedData").withExactArgs("server", "~serverUrl")
				.returns(undefined);
			oDataModelMock.expects("_getSharedData").withExactArgs("service", oFixture.sServiceUrl)
				.returns(undefined);
			oDataModelMock.expects("_getSharedData").withExactArgs("meta", "~metadataUrl")
				.returns(oMetadata);
			this.mock(ODataModel.prototype).expects("_getAnnotationCacheKey")
				.withExactArgs("~metadataUrl")
				.returns(undefined);
			// called in ODataModel#constructor and ODataAnnotations#constructor
			this.mock(oMetadata.oMetadata).expects("loaded").withExactArgs().twice().returns(oPromise);
			this.mock(oMetadata.oMetadata).expects("isLoaded").withExactArgs().returns(true);
			this.mock(ODataAnnotations.prototype).expects("addSource")
				.withExactArgs(["~annotationURI"]);
			this.mock(Localization).expects("getLanguageTag").withExactArgs().returns("~languageTag");
			if (oFixture.sExpectedRequestedWithHeader) {
				oExpectedHeaders["X-Requested-With"] = oFixture.sExpectedRequestedWithHeader;
			}

			// code under test
			var oModel = new ODataModel(mParameters);

			assert.strictEqual(oModel.mCodeListModelParams, "~codeListModelParameters");
			assert.strictEqual(oModel.sMetadataUrl, "~metadataUrl");
			assert.deepEqual(oModel.oHeaders, oExpectedHeaders);
			assert.deepEqual(oModel.mCustomHeaders, oFixture.oHeaderParameter || {});
			assert.ok(oModel.oCreatedContextsCache instanceof _CreatedContextsCache);
			assert.deepEqual(oModel.aSideEffectCleanUpFunctions, []);
			assert.ok(oModel.oTransitionMessagesOnlyGroups instanceof Set);
			assert.strictEqual(oModel.oTransitionMessagesOnlyGroups.size, 0);
			assert.strictEqual(oModel.fnRetryAfter, null);
			assert.strictEqual(oModel.oRetryAfterError, null);
			assert.strictEqual(oModel.pRetryAfter, null);
		});
	});

	//*********************************************************************************************
	[{
		parameter : undefined, member : false
	}, {
		parameter : false, member : false
	}, {
		parameter : true, member : true
	}, {
		parameter : 42, member : true
	}].forEach(function (oFixture, i) {
		QUnit.test("constructor: bIgnoreAnnotationsFromMetadata, " + i, function (assert) {
			var oDataModelMock = this.mock(ODataModel),
				oMetadata = {
					oMetadata : {
						isLoaded : function () {},
						loaded : function () {}
					}
				},
				mParameters = {
					annotationURI : "~annotationURI",
					serviceUrl : "~serviceUrl",
					ignoreAnnotationsFromMetadata : oFixture.parameter,
					tokenHandling : false
				},
				oPromise = Promise.resolve("~metadata");

			this.mock(ODataModel.prototype).expects("createCodeListModelParameters")
				.withExactArgs(sinon.match.same(mParameters))
				.returns("~codeListModelParameters");
			this.mock(ODataModel.prototype).expects("setDeferredGroups").withExactArgs(["changes"]);
			this.mock(ODataModel.prototype).expects("setChangeGroups").withExactArgs({"*":{groupId: "changes"}});
			this.mock(ODataModel.prototype).expects("setHeaders").withExactArgs(undefined)
				.callThrough(/*initializes this.mCustomHeaders*/);
			this.mock(ODataModel.prototype).expects("_getServerUrl").withExactArgs().returns("~serverUrl");
			this.mock(ODataModel.prototype).expects("_createMetadataUrl")
				.withExactArgs("/$metadata")
				.returns("~metadataUrl");
			oDataModelMock.expects("_getSharedData").withExactArgs("server", "~serverUrl").returns({});
			oDataModelMock.expects("_getSharedData").withExactArgs("service", "~serviceUrl").returns({});
			oDataModelMock.expects("_getSharedData").withExactArgs("meta", "~metadataUrl").returns(oMetadata);
			this.mock(ODataModel.prototype).expects("_cacheSupported").withExactArgs("~metadataUrl").returns(false);
			this.mock(ODataModel.prototype).expects("_getAnnotationCacheKey")
				.withExactArgs("~metadataUrl")
				.returns(undefined);
			// called in ODataModel#constructor and ODataAnnotations#constructor
			this.mock(oMetadata.oMetadata).expects("loaded")
				.withExactArgs()
				.exactly(oFixture.parameter ? 2 : 3)
				.returns(oPromise);
			this.mock(oMetadata.oMetadata).expects("isLoaded").withExactArgs().returns(true);
			this.mock(ODataModel.prototype).expects("_initializeMetadata").withExactArgs();
			this.mock(ODataAnnotations.prototype).expects("addSource")
				.withExactArgs(oFixture.parameter
					? "~annotationURI"
					: [{type : "xml", data : sinon.match.instanceOf(Promise)}, "~annotationURI"]);
			this.mock(Localization).expects("getLanguageTag").withExactArgs().returns("~languageTag");

			// code under test
			var oModel = new ODataModel(mParameters);

			assert.strictEqual(oModel.bIgnoreAnnotationsFromMetadata, oFixture.member);

			return oPromise;
		});
	});

	//*********************************************************************************************
	[{
		parameter : undefined, // value for tokenHandling c'tor parameter
		member : true, // expected value for bTokenHandling member of model instance
		headerIsSet : true // whether the x-csrf-token request header is expected to be set
	}, {
		parameter : false,
		member : false,
		headerIsSet : false
	}, {
		parameter : "skipServerCache",
		member : true,
		headerIsSet : false
	}].forEach((oFixture) => {
		QUnit.test("constructor: tokenHandling=" + oFixture.parameter, function (assert) {
			const mParameters = {
					serviceUrl : "~serviceUrl",
					tokenHandling : oFixture.parameter
				};
			this.mock(ODataModel.prototype).expects("createCodeListModelParameters")
				.withExactArgs(sinon.match.same(mParameters))
				.returns("~codeListModelParameters");
			this.mock(ODataModel.prototype).expects("setDeferredGroups").withExactArgs(["changes"]);
			this.mock(ODataModel.prototype).expects("setChangeGroups").withExactArgs({"*":{groupId: "changes"}});
			this.mock(ODataModel.prototype).expects("setHeaders").withExactArgs(undefined)
				.callThrough(/*initializes this.mCustomHeaders*/);
			this.mock(ODataModel.prototype).expects("_getServerUrl")
				.exactly(oFixture.parameter === "skipServerCache" ? 0 : 1)
				.withExactArgs()
				.returns("~serverUrl");
			this.mock(ODataModel.prototype).expects("_createMetadataUrl")
				.withExactArgs("/$metadata")
				.returns("~metadataUrl");
			const oDataModelMock = this.mock(ODataModel);
			const oServerCache = {securityToken : "~token"};
			oDataModelMock.expects("_getSharedData")
				.exactly(oFixture.parameter === "skipServerCache" ? 0 : 1)
				.withExactArgs("server", "~serverUrl")
				.returns(oServerCache);
			oDataModelMock.expects("_getSharedData").withExactArgs("service", "~serviceUrl").returns({});
			const oMetadata = {
				oMetadata : {
					isLoaded : function () {},
					loaded : function () {}
				}
			};
			oDataModelMock.expects("_getSharedData").withExactArgs("meta", "~metadataUrl").returns(oMetadata);
			this.mock(ODataModel.prototype).expects("_cacheSupported").withExactArgs("~metadataUrl").returns(false);
			this.mock(ODataModel.prototype).expects("_getAnnotationCacheKey")
				.withExactArgs("~metadataUrl")
				.returns(undefined);
			// called in ODataModel#constructor and ODataAnnotations#constructor
			const oPromise = Promise.resolve("~metadata");
			this.mock(oMetadata.oMetadata).expects("loaded").withExactArgs().exactly(3).returns(oPromise);
			this.mock(oMetadata.oMetadata).expects("isLoaded").withExactArgs().returns(true);
			this.mock(ODataModel.prototype).expects("_initializeMetadata").withExactArgs();
			this.mock(ODataAnnotations.prototype).expects("addSource")
				.withExactArgs([{type : "xml", data : sinon.match.instanceOf(Promise)}]);
			this.mock(Localization).expects("getLanguageTag").withExactArgs().returns("~languageTag");

			// code under test
			const oModel = new ODataModel(mParameters);

			assert.strictEqual(oModel.bTokenHandling, oFixture.member);
			assert.deepEqual(oModel.oSharedServerData, oFixture.parameter === "skipServerCache" ? undefined : oServerCache);
			assert.strictEqual(oModel.oHeaders["x-csrf-token"], oFixture.headerIsSet ? "~token" : undefined);

			return oPromise;
		});
	});

	//*********************************************************************************************
	[{
		sUrl : "$metadata",
		mAllParams : {"f oo" : "qux"}
	}, {
		sUrl : "$metadata?a%20b=c%20d&e+f=g+h&i j=k l&m?n=o?p&q/r=s/t&u",
		mAllParams : {"a b" : "c d", "e f" : "g h", "f oo": "qux", "i j" : "k l", "m?n" : "o?p", "q/r" : "s/t", "u" : ""}
	}, {
		sUrl : "/$metadata?f%20oo=b+ar#bar=baz",
		mAllParams : {"f oo" : "b ar"}
	}, {
		sUrl : "https://xyz.com/ServiceUrl/$metadata?foo=b+ar#bar=baz",
		mAllParams : {"foo" : "b ar", "f oo" : "qux"},
		sTargetUrl : "https://xyz.com/ServiceUrl/$metadata"
	}].forEach(({sUrl, mAllParams, sTargetUrl}, i) => {
		QUnit.test("_createMetadataUrl: " + i, function (assert) {
			const oModel = {
				mMetadataUrlParams : {"f oo" : "qux"},
				sServiceUrl : "/ServiceUrl",
				_addUrlParams : function () {}
			};

			this.mock(ODataUtils).expects("_createUrlParamsArray").withExactArgs(mAllParams).returns("~aMetadataUrlParams");
			this.mock(oModel).expects("_addUrlParams")
				.withExactArgs(sTargetUrl || "/ServiceUrl/$metadata", "~aMetadataUrlParams")
				.returns("~sUrl");

			// code under test
			assert.strictEqual(ODataModel.prototype._createMetadataUrl.call(oModel, sUrl), "~sUrl");

			assert.deepEqual(oModel.mMetadataUrlParams, {"f oo" : "qux"});
		});
	});

	//*********************************************************************************************
	QUnit.test("_read: updateAggregatedMessages and bSideEffects are passed to _createRequest",
			function (assert) {
		var bCanonicalRequest = "{boolean} bCanonicalRequest",
			oContext = "{sap.ui.model.odata.v2.Context} oContext",
			sDeepPath = "~deepPath",
			oEntityType = "{object} oEntityType",
			fnError = {/*function*/},
			oFilter = "{object} oFilter",
			sFilterParams = "~$filter",
			aFilters = "{sap.ui.model.Filter[]} aFilters",
			mGetHeaders = "{object} mGetHeaders",
			sGroupId = "~groupId",
			mHeaders = "{object} mHeaders",
			bIsCanonicalRequestNeeded = "{boolean} bIsCanonicalRequestNeeded",
			oModel = {
				_createRequest : function () {},
				_createRequestUrlWithNormalizedPath : function () {},
				_getHeaders : function () {},
				_getResourcePath : function () {},
				_isCanonicalRequestNeeded : function () {},
				_normalizePath : function () {},
				_pushToRequestQueue : function () {},
				resolveDeep : function () {},
				// members
				mDeferredGroups : {},
				bIncludeInCurrentBatch : true,
				oMetadata : {
					_getEntityTypeByPath : function () {}
				},
				mRequests : "{object} mRequests",
				bUseBatch : true
			},
			oModelMock = this.mock(oModel),
			oODataUtilsMock = this.mock(ODataUtils),
			sResourcePath = "~resourcePath/$count",
			aSorters = "{sap.ui.model.Sorter[]} aSorters",
			fnSuccess = "{function} fnSuccess",
			bUpdateAggregatedMessages = "{boolean} bUpdateAggregatedMessages",
			mUrlParams = "{object} mUrlParams",
			mParameters = {
				canonicalRequest : bCanonicalRequest,
				context : oContext,
				error : fnError,
				filters : aFilters,
				groupId : sGroupId,
				headers : mHeaders,
				sorters : aSorters,
				success : fnSuccess,
				updateAggregatedMessages : bUpdateAggregatedMessages,
				urlParameters : mUrlParams
			},
			sPath = "~path/$count",
			oRequest = {},
			sSorterParams = "~$orderby",
			sUrl = "~url",
			aUrlParams = [];

		oModelMock.expects("_isCanonicalRequestNeeded").withExactArgs(bCanonicalRequest)
			.returns(bIsCanonicalRequestNeeded);
		oODataUtilsMock.expects("_createUrlParamsArray").withExactArgs(mUrlParams)
			.returns(aUrlParams);
		oModelMock.expects("_getHeaders").withExactArgs(mHeaders, true)
			.returns(mGetHeaders);
		// inner function createReadRequest
		oModelMock.expects("resolveDeep").withExactArgs(sPath, oContext).returns(sDeepPath);
		oModelMock.expects("_getResourcePath")
			.withExactArgs(bIsCanonicalRequestNeeded, sDeepPath, sPath, oContext)
			.returns(sResourcePath);
		oODataUtilsMock.expects("createSortParams").withExactArgs(aSorters)
			.returns(sSorterParams);
		this.mock(oModel.oMetadata).expects("_getEntityTypeByPath")
			.withExactArgs(sResourcePath)
			.returns(oEntityType);
		this.mock(FilterProcessor).expects("groupFilters").withExactArgs(aFilters)
			.returns(oFilter);
		oODataUtilsMock.expects("createFilterParams")
			.withExactArgs(oFilter, sinon.match.same(oModel.oMetadata), oEntityType)
			.returns(sFilterParams);
		oModelMock.expects("_createRequestUrlWithNormalizedPath")
			.withExactArgs(sResourcePath,
				sinon.match.same(aUrlParams).and(sinon.match([sSorterParams, sFilterParams])),
				/*bUseBatch*/true)
				.returns(sUrl);
		oModelMock.expects("_createRequest")
			.withExactArgs(sUrl, sDeepPath, "GET", mGetHeaders, /*oData*/null, /*sETag*/undefined,
				/*bAsync*/undefined, bUpdateAggregatedMessages, "~bSideEffects")
			.returns(oRequest);
		oModelMock.expects("_pushToRequestQueue")
			.withExactArgs(oModel.mRequests, sGroupId, null, sinon.match.same(oRequest),
				fnSuccess, fnError, sinon.match.object, false)
			.returns(oRequest);

		// code under test
		ODataModel.prototype._read.call(oModel, "~path/$count?foo='bar'", mParameters,
			"~bSideEffects");
	});

	//*********************************************************************************************
	QUnit.test("_getResourcePath: do not shorten", function (assert) {
		var oModel = {
				resolve : function () {}
			};

		this.mock(oModel).expects("resolve")
			.withExactArgs("~sPath", "~oContext")
			.returns("/~resourcePath");

		// code under test
		assert.strictEqual(ODataModel.prototype._getResourcePath.call(oModel, false, "~sDeepPath",
			"~sPath", "~oContext"), "/~resourcePath");
	});

	//*********************************************************************************************
	[true, false].forEach(function (bCanBeResolved) {
		QUnit.test("_getResourcePath: no navigation property; resolvable path: " + bCanBeResolved,
				function (assert) {
			var oMetadata = {
					_splitByLastNavigationProperty : function () {}
				},
				oModel = {
					oMetadata : oMetadata,
					resolve : function () {}
				};

			this.mock(oMetadata).expects("_splitByLastNavigationProperty")
				.withExactArgs("~sDeepPath")
				.returns({
					pathBeforeLastNavigationProperty : "/~before",
					lastNavigationProperty : "",
					addressable : true,
					pathAfterLastNavigationProperty : ""
				});
			this.mock(oModel).expects("resolve")
				.withExactArgs("/~before", undefined, true)
				.returns(bCanBeResolved ? "/~resourcePath" : undefined);

			// code under test
			assert.strictEqual(
				ODataModel.prototype._getResourcePath.call(oModel, true, "~sDeepPath", "~sPath",
					"~oContext"),
				bCanBeResolved ? "/~resourcePath" : "/~before");
		});
	});

	//*********************************************************************************************
	QUnit.test("_getResourcePath: navigation property with key predicate can be resolved",
			function (assert) {
		var oMetadata = {
				_splitByLastNavigationProperty : function () {}
			},
			oModel = {
				oMetadata : oMetadata,
				resolve : function () {}
			};

		this.mock(oMetadata).expects("_splitByLastNavigationProperty")
			.withExactArgs("~sDeepPath")
			.returns({
				pathBeforeLastNavigationProperty : "/~before",
				lastNavigationProperty : "/~navigationProperty(foo='bar')",
				addressable : true,
				pathAfterLastNavigationProperty : "/~after"
			});
		this.mock(oModel).expects("resolve")
			.withExactArgs("/~before/~navigationProperty(foo='bar')",
				undefined, true)
			.returns("/~resourcePath");

		// code under test
		assert.strictEqual(
			ODataModel.prototype._getResourcePath.call(oModel, true, "~sDeepPath", "~sPath",
				"~oContext"),
			"/~resourcePath/~after");
	});

	//*********************************************************************************************
	[{
		addressable : true,
		isResolvingWithNavigationPropertyCalled : true,
		navigationProperty : "/~navigationProperty(foo='bar')",
		resolvedBeforePath : "/~resourcePath",
		result : "/~resourcePath/~navigationProperty(foo='bar')/~after"
	}, {
		addressable : true,
		isResolvingWithNavigationPropertyCalled : false,
		navigationProperty : "/~navigationProperty",
		resolvedBeforePath : "/~resourcePath",
		result : "/~resourcePath/~navigationProperty/~after"
	}, {
		addressable : false,
		isResolvingWithNavigationPropertyCalled : false,
		navigationProperty : "/~navigationProperty(foo='bar')",
		resolvedBeforePath : "/~resourcePath",
		result : "/~resourcePath/~navigationProperty(foo='bar')/~after"
	}, {
		addressable : true,
		isResolvingWithNavigationPropertyCalled : true,
		navigationProperty : "/~navigationProperty(foo='bar')",
		resolvedBeforePath : null,
		result : "/~before/~navigationProperty(foo='bar')/~after"
	}, {
		addressable : true,
		isResolvingWithNavigationPropertyCalled : false,
		navigationProperty : "/~navigationProperty",
		resolvedBeforePath : null,
		result : "/~before/~navigationProperty/~after"
	}, {
		addressable : false,
		isResolvingWithNavigationPropertyCalled : false,
		navigationProperty : "/~navigationProperty(foo='bar')",
		resolvedBeforePath : null,
		result : "/~before/~navigationProperty(foo='bar')/~after"
	}].forEach(function (oFixture, i) {
		QUnit.test("_getResourcePath: with navigation property, path before navigation property"
			+ " is resolvable, #" + i, function (assert) {
			var oMetadata = {
					_splitByLastNavigationProperty : function () {}
				},
				oModel = {
					oMetadata : oMetadata,
					resolve : function () {}
				},
				oModelMock = this.mock(oModel);

			this.mock(oMetadata).expects("_splitByLastNavigationProperty")
				.withExactArgs("~sDeepPath")
				.returns({
					pathBeforeLastNavigationProperty : "/~before",
					lastNavigationProperty : oFixture.navigationProperty,
					addressable : oFixture.addressable,
					pathAfterLastNavigationProperty : "/~after"
				});
			oModelMock.expects("resolve")
				.withExactArgs("/~before/~navigationProperty(foo='bar')",
					undefined, true)
				.exactly(oFixture.isResolvingWithNavigationPropertyCalled ? 1 : 0)
				.returns(null);
			oModelMock.expects("resolve")
				.withExactArgs("/~before", undefined, true)
				.returns(oFixture.resolvedBeforePath);

			// code under test
			assert.strictEqual(
				ODataModel.prototype._getResourcePath.call(oModel, true, "~sDeepPath", "~sPath",
					"~oContext"),
				oFixture.result);
		});
	});

	//*********************************************************************************************
	[{
		bAsync : true,
		oData : "{object} oData",
		sETag : "~etag",
		mHeaders : {},
		sMessageScope : MessageScope.Request,
		sMethod : "GET",
		sUrl : "~url",
		oExpected : {
			bAsync : true,
			mHeaders : {},
			sMethod : "GET",
			bUpdateAggregatedMessages : false,
			bUseOData : true
		}
	}, {
		bAsync : undefined,
		mHeaders : {"Content-Type" : "~contenttype"},
		sMessageScope : MessageScope.BusinessObject,
		sMethod : "MERGE",
		sUrl : "~url",
		bUseBatch : true,
		bWithCredentials : "{boolean} bWithCredentials",
		oExpected : {
			bAsync : true,
			mHeaders : {
				"Content-Type" : "~contenttype",
				"sap-message-scope" : MessageScope.BusinessObject
			},
			sMethod : "MERGE",
			bUpdateAggregatedMessages : true,
			bUseCredentials : true,
			bUseGeneratedUID : true
		}
	}, {
		bAsync : undefined,
		mHeaders : {"Content-Type" : "~contenttype", "sap-messages" : "transientOnly"},
		sMessageScope : MessageScope.BusinessObject,
		sMethod : "MERGE",
		sUrl : "~url",
		bUseBatch : true,
		bWithCredentials : "{boolean} bWithCredentials",
		oExpected : {
			bAsync : true,
			mHeaders : {
				"Content-Type" : "~contenttype",
				"sap-messages" : "transientOnly"
			},
			sMethod : "MERGE",
			bUpdateAggregatedMessages : true,
			bUseCredentials : true,
			bUseGeneratedUID : true
		}
	}, {
		bAsync : undefined,
		mHeaders : {"Foo" : "bar"},
		bJSON : true,
		sMessageScope : MessageScope.BusinessObject,
		sMethod : "MERGE",
		sUrl : "~url",
		bWithCredentials : "{boolean} bWithCredentials",
		oExpected : {
			bAsync : true,
			mHeaders : {
				"Content-Type" : "application/json",
				"Foo" : "bar",
				"sap-message-scope" : MessageScope.BusinessObject,
				"x-http-method" : "MERGE"
			},
			sMethod : "POST",
			bUpdateAggregatedMessages : true,
			bUseCredentials : true
		}
	}, {
		bAsync : false,
		sETag : "~etag",
		mHeaders : {"Foo" :  "bar"},
		sMethod : "~method",
		sUrl : "~url/$count",
		oExpected : {
			bAsync : false,
			mHeaders : {
				"Accept" : "text/plain, */*;q=0.5",
				"Content-Type" : "application/atom+xml",
				"Foo" : "bar",
				"If-Match" : "~etag"
			},
			sMethod : "~method",
			bUpdateAggregatedMessages : false
		}
	}, {
		bAsync : false,
		sETag : "~etag",
		mHeaders : {"Foo" : "bar"},
		sMethod : "DELETE",
		sUrl : "~url",
		oExpected : {
			bAsync : false,
			mHeaders : {
				"Foo" : "bar",
				"If-Match" : "~etag"
			},
			sMethod : "DELETE",
			bUpdateAggregatedMessages : false
		}
	}].forEach(function (oFixture, i) {
		[true, false].forEach(function (bUpdateAggregatedMessages) {
			[true, false].forEach(function (bIsMessageScopeSupported) {
		var sTitle = "_createRequest: " + i
				+ ", bIsMessageScopeSupported: " + bIsMessageScopeSupported
				+ ", bUpdateAggregatedMessages: " + bUpdateAggregatedMessages;

		QUnit.test(sTitle, function (assert) {
			var mExpectedHeaders = oFixture.oExpected.mHeaders,
				oModel = {
					_createRequestID : function () {},
					// members
					bIsMessageScopeSupported : bIsMessageScopeSupported,
					bJSON : oFixture.bJSON,
					sMessageScope : oFixture.sMessageScope,
					sPassword : "~password",
					sServiceUrl : "~serviceUrl",
					bUseBatch : oFixture.bUseBatch,
					sUser : "~user",
					bWithCredentials : oFixture.bWithCredentials
				},
				oRequest,
				sRequestID = "~uid",
				oExpectedResult = {
					async : oFixture.oExpected.bAsync,
					deepPath : "~deepPath",
					headers : mExpectedHeaders,
					method : oFixture.oExpected.sMethod,
					password : "~password",
					requestID : sRequestID,
					requestUri : oFixture.sUrl,
					updateAggregatedMessages : bUpdateAggregatedMessages && bIsMessageScopeSupported
						? oFixture.oExpected.bUpdateAggregatedMessages
						: false,
					user : "~user"
				};

			if (!oFixture.mHeaders["sap-messages"]
					&& oFixture.sMessageScope === MessageScope.BusinessObject
					&& !bIsMessageScopeSupported) {
				this.oLogMock.expects("error")
					.withExactArgs("Message scope 'sap.ui.model.odata.MessageScope.BusinessObject' is"
						+ " not supported by the service: ~serviceUrl", undefined,
						"sap.ui.model.odata.v2.ODataModel");
			}
			this.mock(oModel).expects("_createRequestID").withExactArgs().returns(sRequestID);
			if (oFixture.oExpected.bUseOData) {
				oExpectedResult.data = oFixture.oData;
			}
			if (oFixture.oExpected.bUseCredentials) {
				oExpectedResult.withCredentials = oFixture.bWithCredentials;
			}

			// code under test
			oRequest = ODataModel.prototype._createRequest.call(oModel, oFixture.sUrl, "~deepPath",
				oFixture.sMethod, oFixture.mHeaders, oFixture.oData, oFixture.sETag, oFixture.bAsync,
				bUpdateAggregatedMessages);

			if (oFixture.oExpected.bUseGeneratedUID) {
				assert.ok(oRequest.headers["Content-ID"].startsWith("id-"));
				delete oRequest.headers["Content-ID"];
			}

			assert.deepEqual(oRequest, oExpectedResult);
		});
			});
		});
	});

	//*********************************************************************************************
	QUnit.test("_createRequest: truthy bSideEffects sets sideEffects property at request object",
			function (assert) {
		var oModel = {
				bUseBatch : true,
				_createRequestID : function () {}
			};

		this.mock(oModel).expects("_createRequestID").withExactArgs().returns("~uid");

		assert.deepEqual(
			// code under test
			ODataModel.prototype._createRequest.call(oModel, "~sUrl", "~deepPath", "GET",
				/*mHeaders*/{}, /*oData*/undefined, /*sETag*/undefined, /*bAsync*/false,
				/*bUpdateAggregatedMessages*/false, "~bTruthySideEffects"),
			{
				async : false,
				deepPath : "~deepPath",
				headers : {},
				method : "GET",
				password : undefined,
				requestID : "~uid",
				requestUri : "~sUrl",
				sideEffects : true,
				updateAggregatedMessages : false,
				user : undefined
			});
	});

	//*********************************************************************************************
	[{
		headers : {},
		method : "DELETE",
		useGeneratedUID : true
	}, {
		headers : {},
		method : "MERGE",
		useGeneratedUID : true
	}, {
		headers : {},
		method : "POST",
		useGeneratedUID : true
	}, {
		headers : {"Content-ID" : "id-1234-123"},
		method : "MERGE",
		useGeneratedUID : false
	}, {
		headers : {"Content-ID" : "foo"},
		method : "POST",
		useGeneratedUID : false
	}].forEach(function (oFixture) {
		QUnit.test("_createRequest: using ContentID; " + JSON.stringify(oFixture), function (assert) {
			var oModel = {
					bUseBatch : true,
					_createRequestID : function () {}
				},
				oRequest;

			this.mock(oModel).expects("_createRequestID").withExactArgs().returns("~requestID");

			// code under test
			oRequest = ODataModel.prototype._createRequest.call(oModel, "~sUrl", "~sDeepPath",
				oFixture.method, Object.assign({}, oFixture.headers));

			if (oFixture.useGeneratedUID) {
				assert.ok(oRequest.headers["Content-ID"].startsWith("id-"));
			} else {
				assert.strictEqual(oRequest.headers["Content-ID"], oFixture.headers["Content-ID"]);
			}
		});
	});

	//*********************************************************************************************
	[
		{method : "GET", useBatch : true},
		{method : "HEAD", useBatch : true},
		{method : "DELETE", useBatch : false},
		{method : "HEAD", useBatch : false},
		{method : "GET", useBatch : false},
		{method : "MERGE", useBatch : false},
		{method : "POST", useBatch : false}
	].forEach(function (oFixture) {
		QUnit.test("_createRequest: no ContentID; " + JSON.stringify(oFixture), function (assert) {
			var oModel = {
					bUseBatch : oFixture.useBatch,
					_createRequestID : function () {}
				},
				oRequest;

			this.mock(oModel).expects("_createRequestID").withExactArgs().returns("~requestID");

			// code under test
			oRequest = ODataModel.prototype._createRequest.call(oModel, "~sUrl", "~sDeepPath",
				oFixture.method, {/*mHeaders*/});

			assert.notOk("Content-ID" in oRequest.headers);
		});
	});

	//*********************************************************************************************
	[true, false].forEach(function (bBatch) {
		QUnit.test("_processAborted: calls _createAbortedError, batch = " + bBatch, function (assert) {
			var oEventInfo = {},
				oModel = {
					_createEventInfo : function () {},
					_decreaseDeferredRequestCount : function () {},
					decreaseLaundering : function () {},
					fireBatchRequestCompleted : function () {},
					fireRequestCompleted : function () {},
					getKey : function () {}
				},
				oModelMock = this.mock(oModel),
				oRequest = {data : "~data"};

			oModelMock.expects("getKey")
				.withExactArgs("~data")
				.exactly(bBatch ? 0 : 1)
				.returns("~sKey");
			oModelMock.expects("decreaseLaundering")
				.withExactArgs("/~sKey", "~data")
				.exactly(bBatch ? 0 : 1);
			oModelMock.expects("_decreaseDeferredRequestCount")
				.withExactArgs(sinon.match.same(oRequest))
				.exactly(bBatch ? 0 : 1);
			this.mock(ODataModel).expects("_createAbortedError").withExactArgs().returns("~oError");
			oModelMock.expects("_createEventInfo")
				.withExactArgs(sinon.match.same(oRequest), "~oError")
				.returns(oEventInfo);
			oModelMock.expects("fireBatchRequestCompleted")
				.withExactArgs(sinon.match.same(oEventInfo).and(sinon.match.has("success", false)))
				.exactly(bBatch ? 1 : 0);
			oModelMock.expects("fireRequestCompleted")
				.withExactArgs(sinon.match.same(oEventInfo).and(sinon.match.has("success", false)))
				.exactly(bBatch ? 0 : 1);

			// code under test
			ODataModel.prototype._processAborted.call(oModel, oRequest, {}, bBatch);
		});
	});

	//*********************************************************************************************
	QUnit.test("_processChange", function (assert) {
		var oContext = {hasSubContexts : function () {}},
			oData = {
				__metadata : {
					deepPath : "~deepPath",
					etag : "~changedETag"
				}
			},
			sETag = "~etag",
			mHeaders = {},
			sKey = "~key",
			oModel = {
				_createRequest : function () {},
				_createRequestUrl : function () {},
				_getEntity : function () {},
				_getHeaders : function () {},
				_getObject : function () {},
				_isTransitionMessagesOnly : function () {},
				_removeReferences : function () {},
				getContext : function () {},
				getETag : function () {},
				mChangedEntities : {
					"~key" : {__metadata : {deepPath : "~deepPath"}}
				},
				sDefaultUpdateMethod : "MERGE",
				oMetadata : {
					_getEntityTypeByPath : function () {},
					_getNavigationPropertyNames : function () {}
				},
				sServiceUrl : "~serviceUrl",
				bUseBatch : "~useBatch"
			},
			oPayload = "~payload",
			oRequest = {requestUri : "~requestUri"},
			oResult,
			sUrl = "~url";

		this.mock(oModel.oMetadata).expects("_getEntityTypeByPath")
			.withExactArgs(sKey)
			.returns("~oEntityType");
		this.mock(oModel).expects("_getObject").withExactArgs("/~key")
			.returns({/* content not relevant for this test */});
		this.mock(oModel).expects("_getEntity").withExactArgs(sKey)
			.returns({__metadata : {etag : "~internalETag"}});
		this.mock(oModel.oMetadata).expects("_getNavigationPropertyNames")
			.withExactArgs("~oEntityType")
			.returns([/* content not relevant for this test */]);
		// withExactArgs() for _removeReferences is not relevant for this test
		this.mock(oModel).expects("_removeReferences")
			.withExactArgs(sinon.match(function (oPayload0) {
				assert.strictEqual(oPayload0.__metadata.etag, "~internalETag");
				return true;
			}))
			.returns(oPayload);
		this.mock(oModel).expects("_getHeaders").withExactArgs().returns(mHeaders);
		this.mock(oModel).expects("_isTransitionMessagesOnly").withExactArgs("~sGroupId").returns(true);
		this.mock(oModel).expects("getETag").withExactArgs(oPayload).returns(sETag);
		this.mock(oModel).expects("getContext").withExactArgs("/" + sKey).returns(oContext);
		this.mock(oModel).expects("_createRequestUrl")
			.withExactArgs("/~key", null, undefined, "~useBatch")
			.returns(sUrl);
		this.mock(oContext).expects("hasSubContexts").withExactArgs().returns("~hasSubContexts");
		this.mock(oModel).expects("_createRequest")
			.withExactArgs(sUrl, "~deepPath", "MERGE",
				sinon.match.same(mHeaders).and(sinon.match.has("sap-messages", "transientOnly")),
				oPayload, sETag, undefined, true, "~hasSubContexts")
			.returns(oRequest);

		// code under test
		oResult = ODataModel.prototype._processChange.call(oModel, sKey, oData, "~sGroupId", undefined);

		assert.strictEqual(oResult, oRequest);
		assert.deepEqual(oResult, {requestUri : "~requestUri"});
	});

	//*********************************************************************************************
	QUnit.test("_processRequest: calls _createAbortedError on abort", function (assert) {
		var fnError = sinon.stub(),
			oModel = {
				oMetadata : {
					loaded : function () {}
				}
			},
			oRequestHandle;

		this.mock(oModel.oMetadata).expects("loaded")
			.withExactArgs()
			.returns({then : function () {/*not relevant*/}});

		// code under test
		oRequestHandle = ODataModel.prototype._processRequest.call(oModel, "~fnProcessRequest",
			fnError, false);

		assert.strictEqual(fnError.called, false);

		this.mock(ODataModel).expects("_createAbortedError").withExactArgs().returns("~oError");

		// code under test
		oRequestHandle.abort();

		assert.ok(fnError.calledOnceWithExactly("~oError"));
	});

	//*********************************************************************************************
	QUnit.test("_writePathCache", function (assert) {
		var oModel = {
				mPathCache : {}
			},
			_writePathCache = ODataModel.prototype._writePathCache;

		// code under test
		_writePathCache.call(oModel, "", "");

		assert.deepEqual(oModel.mPathCache, {});

		// code under test
		_writePathCache.call(oModel, "/Path", "");

		assert.deepEqual(oModel.mPathCache, {});

		// code under test
		_writePathCache.call(oModel, "", "/Canonical");

		assert.deepEqual(oModel.mPathCache, {});

		// code under test
		_writePathCache.call(oModel, "/Deep/Path", "/Canonical");

		assert.deepEqual(oModel.mPathCache, {"/Deep/Path" : {canonicalPath : "/Canonical"}});

		// code under test
		_writePathCache.call(oModel, "/Deep/Path", "/OtherCanonical");

		assert.deepEqual(oModel.mPathCache, {"/Deep/Path" : {canonicalPath : "/OtherCanonical"}});

		// code under test
		_writePathCache.call(oModel, "/Deep/Path2", "/Canonical2");

		assert.deepEqual(oModel.mPathCache, {
			"/Deep/Path" : {canonicalPath : "/OtherCanonical"},
			"/Deep/Path2" : {canonicalPath : "/Canonical2"}
		});

		// code under test
		_writePathCache.call(oModel, "/Canonical1", "/Canonical2");

		assert.deepEqual(oModel.mPathCache, {
			"/Deep/Path" : {canonicalPath : "/OtherCanonical"},
			"/Deep/Path2" : {canonicalPath : "/Canonical2"},
			"/Canonical1" : {canonicalPath : "/Canonical1"}
		});

		// code under test
		_writePathCache.call(oModel, "/FunctionImport", "/Canonical", /*bFunctionImport*/true);

		assert.deepEqual(oModel.mPathCache, {
			"/Deep/Path" : {canonicalPath : "/OtherCanonical"},
			"/Deep/Path2" : {canonicalPath : "/Canonical2"},
			"/Canonical1" : {canonicalPath : "/Canonical1"},
			"/FunctionImport" : {canonicalPath : "/Canonical"}
		});
	});

	//*********************************************************************************************
	QUnit.test("_writePathCache, bUpdateShortenedPaths", function (assert) {
		var oModel = {
				mPathCache : {
					"/Set(42)/toA" : {canonicalPath : "/A(1)"},
					"/Set(42)/toA/toB" : {canonicalPath : "/B(2)"},
					"/A(1)/toB" : {canonicalPath : "/B(2)"} // shortened path with two segments
				}
			};

		// code under test
		ODataModel.prototype._writePathCache.call(oModel, "/Set(42)/toA/toB", "/B(77)",
			/*bFunctionImport*/undefined, /*bUpdateShortenedPaths*/true);

		assert.deepEqual(oModel.mPathCache, {
			"/Set(42)/toA" : {canonicalPath : "/A(1)"},
			"/Set(42)/toA/toB" : {canonicalPath : "/B(77)"},
			"/A(1)/toB" : {canonicalPath : "/B(77)"}
		});

		// multiple shortened paths for the given deep path
		oModel.mPathCache = {
			"/Set(42)/toA" : {canonicalPath : "/A(1)"},
			"/Set(42)/toA/toB" : {canonicalPath : "/B(2)"},
			"/Set(42)/toA/toB/toC" : {canonicalPath : "/C(3)"},
			"/A(1)/toB/toC" : {canonicalPath : "/C(3)"}, // shortened path with three segments
			"/B(2)/toC" : {canonicalPath : "/C(3)"} // shortened path with two segments
		};

		// code under test
		ODataModel.prototype._writePathCache.call(oModel, "/Set(42)/toA/toB/toC", "/C(77)",
			/*bFunctionImport*/undefined, /*bUpdateShortenedPaths*/true);

		assert.deepEqual(oModel.mPathCache, {
			"/Set(42)/toA" : {canonicalPath : "/A(1)"},
			"/Set(42)/toA/toB" : {canonicalPath : "/B(2)"},
			"/Set(42)/toA/toB/toC" : {canonicalPath : "/C(77)"},
			"/A(1)/toB/toC" : {canonicalPath : "/C(77)"},
			"/B(2)/toC" : {canonicalPath : "/C(77)"}
		});

		// two shortened paths for the given deep path, but the cache key for one of them does not
		// exist in the path cache => do not write it
		oModel.mPathCache = {
			"/Set(42)/toA" : {canonicalPath : "/A(1)"},
			"/Set(42)/toA/toB" : {canonicalPath : "/B(2)"},
			"/Set(42)/toA/toB/toC" : {canonicalPath : "/C(3)"},
			"/A(1)/toB/toC" : {canonicalPath : "/C(3)"} // shortened path with three segments
			// "/B(2)/toC" : {canonicalPath : "/C(3)"} // shortened path with two segments
		};

		// code under test
		ODataModel.prototype._writePathCache.call(oModel, "/Set(42)/toA/toB/toC", "/C(77)",
			/*bFunctionImport*/undefined, /*bUpdateShortenedPaths*/true);

		assert.deepEqual(oModel.mPathCache, {
			"/Set(42)/toA" : {canonicalPath : "/A(1)"},
			"/Set(42)/toA/toB" : {canonicalPath : "/B(2)"},
			"/Set(42)/toA/toB/toC" : {canonicalPath : "/C(77)"},
			"/A(1)/toB/toC" : {canonicalPath : "/C(77)"}
		});

		// two shortened paths for the given deep path, but one does not exist in cache
		oModel.mPathCache = {
			"/Set(42)/toA" : {canonicalPath : "/A(1)"},
			// "/Set(42)/toA/toB" : {canonicalPath : "/B(2)"},
			"/Set(42)/toA/toB/toC" : {canonicalPath : "/C(3)"},
			"/A(1)/toB/toC" : {canonicalPath : "/C(3)"} // shortened path with three segments
			// "/B(2)/toC" : {canonicalPath : "/C(3)"} // shortened path with two segments
		};

		// code under test
		ODataModel.prototype._writePathCache.call(oModel, "/Set(42)/toA/toB/toC", "/C(77)",
			/*bFunctionImport*/undefined, /*bUpdateShortenedPaths*/true);

		assert.deepEqual(oModel.mPathCache, {
			"/Set(42)/toA" : {canonicalPath : "/A(1)"},
			"/Set(42)/toA/toB/toC" : {canonicalPath : "/C(77)"},
			"/A(1)/toB/toC" : {canonicalPath : "/C(77)"}
		});
	});

	//*********************************************************************************************
	[undefined, "/canonicalParent/toChild"].forEach(function (sPathFromCanonicalParent, i) {
		QUnit.test("_importData for function import, " + i, function (assert) {
			var mChangedEntities = {},
				oData = {},
				oModel = {
					_getEntity : function () {},
					_getKey : function () {},
					hasContext : function () {},
					resolveFromCache : function () {},
					_updateChangedEntity : function () {},
					_writePathCache : function () {}
				},
				oModelMock = this.mock(oModel);

			oModelMock.expects("_getKey").withExactArgs(sinon.match.same(oData)).returns("key");
			oModelMock.expects("_getEntity").withExactArgs("key").returns("entry");
			oModelMock.expects("hasContext").withExactArgs("/key").returns(false);
			oModelMock.expects("_updateChangedEntity").withExactArgs("key", "entry");
			oModelMock.expects("resolveFromCache").withExactArgs("sDeepPath").returns("/key");
			// test that bFunctionImport is propagated to _writePathCache
			oModelMock.expects("_writePathCache").withExactArgs("/key", "/key", "bFunctionImport");
			oModelMock.expects("_writePathCache").withExactArgs("sPath", "/key", "bFunctionImport");
			oModelMock.expects("_writePathCache").withExactArgs("sDeepPath", "/key", "bFunctionImport",
				/*bUpdateShortenedPaths*/true);
			if (sPathFromCanonicalParent) {
				oModelMock.expects("_writePathCache")
					.withExactArgs(sPathFromCanonicalParent, "/key", "bFunctionImport");
			}

			// the parameter oResponse is unused in this test as there is no array or navigation
			// properties in the data nor are there bindable response headers
			// the parameter sKey is unused in this test as it is always unset in non-recursive calls to
			// _importData

			// code under test
			ODataModel.prototype._importData.call(oModel, oData, mChangedEntities,
				/*oResponse*/ undefined, {/*oRequest*/}, "sPath", "sDeepPath", /*sKey*/ undefined,
				"bFunctionImport", sPathFromCanonicalParent);

			assert.ok(mChangedEntities["key"]);
		});
	});

	//*********************************************************************************************
	QUnit.test("_importData for data with 0..1 navigation properties", function (assert) {
		var mChangedEntities = {},
			oData = {
				n0 : {
					__metadata : {
						uri : "uri0"
					}
				}
			},
			oEntry = {},
			oModel = {
				_getEntity : function () {},
				_getKey : function () {},
				_importData : function () {}, // used by recursion
				_updateChangedEntity : function () {},
				_writePathCache : function () {},
				hasContext : function () {},
				resolveFromCache : function () {}
			},
			oModelMock = this.mock(oModel);

		oModelMock.expects("_getKey").withExactArgs(sinon.match.same(oData)).returns("key");
		oModelMock.expects("_getEntity").withExactArgs("key").returns(oEntry);
		// recursive call for importing navigation property data
		oModelMock.expects("_importData")
			.withExactArgs(sinon.match.same(oData.n0), sinon.match.same(mChangedEntities),
				"oResponse", /*oRequest*/undefined, "sPath/n0", "sDeepPath/n0", undefined, false,
				"/key/n0", "bSideEffects")
			.returns("oResult");
		oModelMock.expects("hasContext").withExactArgs("/key").returns(false);
		oModelMock.expects("_updateChangedEntity").withExactArgs("key", sinon.match.same(oEntry));
		oModelMock.expects("resolveFromCache").withExactArgs("sDeepPath").returns("/key");
		// test that bFunctionImport is propagated to _writePathCache
		oModelMock.expects("_writePathCache").withExactArgs("/key", "/key", "bFunctionImport");
		oModelMock.expects("_writePathCache").withExactArgs("sPath", "/key", "bFunctionImport");
		oModelMock.expects("_writePathCache").withExactArgs("sDeepPath", "/key", "bFunctionImport",
			/*bUpdateShortenedPaths*/true);

		// code under test
		ODataModel.prototype._importData.call(oModel, oData, mChangedEntities, "oResponse",
			{/*oRequest*/}, "sPath", "sDeepPath", /*sKey*/ undefined, "bFunctionImport", undefined,
			 "bSideEffects");

		assert.strictEqual(oEntry.n0.__ref, "oResult");

		assert.ok(mChangedEntities["key"]);
	});

	//*********************************************************************************************
	[true, false].forEach(function (bSideEffects) {
		var sTitle = "_importData: data with 0..n navigation property, bSideEffects=" + bSideEffects;

		QUnit.test(sTitle, function (assert) {
			var mChangedEntities = {},
				oData = {
					toN : {
						results : [/*not relevant*/]
					}
				},
				oEntry = {},
				oModel = {
					aSideEffectCleanUpFunctions : [],
					_getEntity : function () {},
					_getKey : function () {},
					_importData : function () {}, // used by recursion
					_updateChangedEntity : function () {},
					_writePathCache : function () {},
					hasContext : function () {},
					resolveFromCache : function () {}
				},
				aNavigationPropertyData = [],
				oModelMock = this.mock(oModel);

			oModelMock.expects("_getKey").withExactArgs(sinon.match.same(oData)).returns("key");
			oModelMock.expects("_getEntity").withExactArgs("key").returns(oEntry);
			// recursive call for importing navigation property data
			oModelMock.expects("_importData")
				.withExactArgs(sinon.match.same(oData.toN), sinon.match.same(mChangedEntities),
					"oResponse", /*oRequest*/undefined, "sPath/toN", "sDeepPath/toN", undefined, false,
					"/key/toN", bSideEffects)
				.returns(aNavigationPropertyData);
			oModelMock.expects("hasContext").withExactArgs("/key").returns(false);
			oModelMock.expects("_updateChangedEntity").withExactArgs("key", sinon.match.same(oEntry));
			oModelMock.expects("resolveFromCache").withExactArgs("sDeepPath").returns("/key");
			oModelMock.expects("_writePathCache").withExactArgs("/key", "/key", "bFunctionImport");
			oModelMock.expects("_writePathCache").withExactArgs("sPath", "/key", "bFunctionImport");
			oModelMock.expects("_writePathCache").withExactArgs("sDeepPath", "/key", "bFunctionImport",
				/*bUpdateShortenedPaths*/true);

			assert.strictEqual(
				// code under test
				ODataModel.prototype._importData.call(oModel, oData, mChangedEntities, "oResponse",
					{/*oRequest*/}, "sPath", "sDeepPath", /*sKey*/undefined, "bFunctionImport",
					undefined, bSideEffects),
				"key");

			assert.strictEqual(oEntry.toN.__list, aNavigationPropertyData);
			if (bSideEffects) {
				assert.strictEqual(aNavigationPropertyData.sideEffects, true);
				assert.deepEqual(oModel.aSideEffectCleanUpFunctions.length, 1);
				assert.strictEqual(typeof oModel.aSideEffectCleanUpFunctions[0], "function");
				oModel.aSideEffectCleanUpFunctions[0]();
				assert.notOk(oEntry.hasOwnProperty("toN"));
			} else {
				assert.strictEqual(aNavigationPropertyData.hasOwnProperty("sideEffects"), false);
				assert.deepEqual(oModel.aSideEffectCleanUpFunctions, []);
			}
			assert.ok(mChangedEntities["key"]);
		});
	});

	//*********************************************************************************************
	QUnit.test("_importData: collection; passes bSideEffects", function (assert) {
		var oEntity0 = {},
			oEntity1 = {},
			oData = {
				results : [oEntity0, oEntity1]
			},
			oModel = {
				_getKey : function () {},
				_importData : function () {} // used by recursion
			},
			oModelMock = this.mock(oModel);

		oModelMock.expects("_getKey").withExactArgs(sinon.match.same(oEntity0)).returns("key0");
		oModelMock.expects("_importData")
			.withExactArgs(sinon.match.same(oEntity0), "mChangedEntities", "oResponse",
				/*oRequest*/undefined, "/foo", "sDeepPath", "key0", /*bFunctionImport*/undefined,
				/*sPathFromCanonicalParent*/undefined, "bSideEffects")
			.returns("key0");
		oModelMock.expects("_getKey").withExactArgs(sinon.match.same(oEntity1)).returns("key1");
		oModelMock.expects("_importData")
			.withExactArgs(sinon.match.same(oEntity1), "mChangedEntities", "oResponse",
				/*oRequest*/undefined, "/foo", "sDeepPath", "key1", /*bFunctionImport*/undefined,
				/*sPathFromCanonicalParent*/undefined, "bSideEffects")
			.returns("key1");

		// code under test
		assert.deepEqual(
			ODataModel.prototype._importData.call(oModel, oData, "mChangedEntities", "oResponse",
				{/*oRequest*/}, "/foo/ToNNavigationProperty", "sDeepPath", "sKey",
				"bFunctionImport", "sPathFromCanonicalParent", "bSideEffects"),
			["key0", "key1"]);
	});

	//*********************************************************************************************
	QUnit.test("_importData: handling of preliminary contexts", function (assert) {
		var fnCallAfterUpdate,
			mChangedEntities = {},
			oContext = {
				isPreliminary : function () {},
				setPreliminary : function () {},
				setUpdated : function () {}
			},
			oContextMock = this.mock(oContext),
			oData = {},
			oModel = {
				_getEntity : function () {},
				_getKey : function () {},
				_updateChangedEntity : function () {},
				_writePathCache : function () {},
				callAfterUpdate : function () {},
				getContext : function () {},
				hasContext : function () {},
				resolveFromCache : function () {}
			},
			oModelMock = this.mock(oModel);

		oModelMock.expects("_getKey").withExactArgs(sinon.match.same(oData)).returns("key");
		oModelMock.expects("_getEntity").withExactArgs("key").returns("entry");
		oModelMock.expects("hasContext").withExactArgs("/key").returns(true);
		oModelMock.expects("getContext").withExactArgs("/key").returns(oContext);
		oContextMock.expects("isPreliminary").withExactArgs().returns(true);
		oContextMock.expects("setUpdated").withExactArgs(true);
		oModelMock.expects("callAfterUpdate").callsFake(function (fnCallAfterUpdate0) {
			fnCallAfterUpdate = fnCallAfterUpdate0;
		});
		oContextMock.expects("setPreliminary").withExactArgs(false);
		oModelMock.expects("getContext").withExactArgs("/key").returns(oContext);
		oModelMock.expects("_updateChangedEntity").withExactArgs("key", "entry");
		oModelMock.expects("resolveFromCache").withExactArgs("sDeepPath").returns("canonicalPath");
		oModelMock.expects("_writePathCache").withExactArgs("sPath", "/key", undefined);
		oModelMock.expects("_writePathCache").withExactArgs("sDeepPath", "/key", undefined, true);

		// code under test
		ODataModel.prototype._importData.call(oModel, oData, mChangedEntities,
			/*oResponse; not relevant*/ undefined, {/*oRequest*/}, "sPath", "sDeepPath");

		assert.strictEqual(mChangedEntities["key"], true);

		oContextMock.expects("setUpdated").withExactArgs(false);

		// code under test: simulate _processAfterUpdate
		fnCallAfterUpdate();
	});

	//*********************************************************************************************
	[
		{cleanupAfterCreateCalled : true, request : {created : true, key : "requestKey"}},
		{cleanupAfterCreateCalled : false, request : {key : "requestKey"}},
		{cleanupAfterCreateCalled : false, request : {created : true}}
	].forEach(function (oFixture, i) {
		QUnit.test("_importData: cleanup after create, #" + i, function (assert) {
			var mChangedEntities = {},
				oData = {},
				oModel = {
					_addEntity : function () {},
					_cleanupAfterCreate : function () {},
					_getEntity : function () {},
					_getKey : function () {},
					_updateChangedEntity : function () {},
					_writePathCache : function () {},
					hasContext : function () {},
					resolveFromCache : function () {}
				},
				oModelMock = this.mock(oModel),
				oRequest = oFixture.request;

			oModelMock.expects("_getKey").withExactArgs(sinon.match.same(oData)).returns("key");
			oModelMock.expects("_getEntity").withExactArgs("key").returns(undefined);
			oModelMock.expects("_addEntity").withExactArgs(sinon.match.same(oData)).returns("key");
			oModelMock.expects("hasContext").withExactArgs("/key").returns(false);
			oModelMock.expects("_cleanupAfterCreate")
				.withExactArgs(sinon.match.same(oRequest), "key")
				.exactly(oFixture.cleanupAfterCreateCalled ? 1 : 0);
			oModelMock.expects("_updateChangedEntity").withExactArgs("key", sinon.match.same(oData));
			oModelMock.expects("resolveFromCache").withExactArgs("sDeepPath").returns("canonicalPath");
			oModelMock.expects("_writePathCache").withExactArgs("sPath", "/key", undefined);
			oModelMock.expects("_writePathCache").withExactArgs("sDeepPath", "/key", undefined, true);

			// code under test
			ODataModel.prototype._importData.call(oModel, oData, mChangedEntities,
				/*oResponse; not relevant*/ undefined, oRequest, "sPath", "sDeepPath");

			assert.strictEqual(mChangedEntities["key"], true);
		});
	});

	//*********************************************************************************************
	QUnit.test("_importData: recursive call", function (assert) {
		var mChangedEntities = {},
			oData = {n0 : {}},
			oEntry = {},
			oModel = {
				_getEntity : function () {},
				_getKey : function () {},
				_updateChangedEntity : function () {},
				_writePathCache : function () {},
				hasContext : function () {},
				resolveFromCache : function () {}
			},
			oModelMock = this.mock(oModel);

		oModelMock.expects("_getKey").withExactArgs(sinon.match.same(oData.n0)).returns("n0key");
		oModelMock.expects("_getEntity").withExactArgs("n0key").returns(oEntry);
		oModelMock.expects("hasContext").withExactArgs("/n0key").returns(false);
		oModelMock.expects("_updateChangedEntity").withExactArgs("n0key", sinon.match.same(oEntry));
		oModelMock.expects("resolveFromCache").withExactArgs("sDeepPath/n0").returns("/n0key");
		oModelMock.expects("_writePathCache").withExactArgs("/n0key", "/n0key", false);
		oModelMock.expects("_writePathCache").withExactArgs("sPath/n0", "/n0key", false);
		oModelMock.expects("_writePathCache").withExactArgs("sDeepPath/n0", "/n0key", false, true);
		oModelMock.expects("_writePathCache").withExactArgs("/key/n0", "/n0key", false);

		// code under test
		ODataModel.prototype._importData.call(oModel, oData.n0, mChangedEntities, "oResponse",
			/*oRequest*/undefined, "sPath/n0", "sDeepPath/n0", /*sKey*/ undefined,
			/*bFunctionImport*/false, "/key/n0", "bSideEffects");

		assert.ok(mChangedEntities["n0key"]);
	});

	//*********************************************************************************************
	["requestKey", undefined].forEach(function (sRequestKey) {
		[
			{entityType : "entityType", isFunction : "isFunction"},
			undefined
		].forEach(function (oEntityType) {
			["POST", "GET"].forEach(function (sMethod) {
		var sTitle = "_processSuccess for function import: method=" + sMethod + ", key=" + sRequestKey
				+ ", " + (oEntityType ? "with" : "without") + " entity type";

		QUnit.test(sTitle, function (assert) {
			var mEntityTypes = {},
				aRequests = [],
				oModel = {
					mChangedEntities : {},
					_createEventInfo : function () {},
					_decreaseDeferredRequestCount : function () {},
					decreaseLaundering : function () {},
					fireRequestCompleted : function () {},
					getDeepPathForCanonicalPath : function () {},
					_getEntity : function () {},
					_importData : function () {},
					oMetadata : {
						_getEntityTypeByPath : function () {}
					},
					_normalizePath : function () {},
					_parseResponse : function () {},
					_removeEntity : function () {},
					sServiceUrl : "/service/",
					_updateETag : function () {}
				},
				oModelMock = this.mock(oModel),
				oRequest = {
					data : "requestData",
					deepPath : "deepPath",
					functionTarget : "functionTarget",
					functionMetadata : "functionMetadata",
					key : sRequestKey,
					method : sMethod,
					requestUri : "/service/path"
				},
				oResponse = {
					data : {
						_metadata : {}
					},
					_imported : false,
					statusCode : 200
				},
				bSuccess;

			if (sRequestKey) {
				oModel.mChangedEntities[sRequestKey] = "~functionParameterObject";
			}
			oModelMock.expects("_normalizePath").withExactArgs("/path").returns("normalizedPath");
			this.mock(oModel.oMetadata).expects("_getEntityTypeByPath").withExactArgs("normalizedPath")
				.returns(oEntityType);
			oModelMock.expects("_normalizePath")
				.withExactArgs("/path", undefined, /*bCanonical*/ !oEntityType)
				.returns("normalizedCannonicalPath");
			oModelMock.expects("decreaseLaundering")
				.withExactArgs("normalizedCannonicalPath","requestData");
			oModelMock.expects("_decreaseDeferredRequestCount")
				.withExactArgs(sinon.match.same(oRequest));
			oModelMock.expects("getDeepPathForCanonicalPath")
				.withExactArgs("functionTarget")
				.returns(undefined);
			// test that bFunctionImport is propagated to _importData
			if (sRequestKey) {
				oModelMock.expects("_importData").withExactArgs(oResponse.data,
				/*mLocalGetEntities*/ {}, sinon.match.same(oResponse), sinon.match.same(oRequest),
				/*sPath*/ undefined, /*sDeepPath*/ undefined, /*sKey*/ undefined,
				oEntityType && "isFunction", /*sPathFromCanonicalParent*/undefined,
				/*bSideEffects*/undefined);
			} else {
				oModelMock.expects("_importData").withExactArgs(oResponse.data,
				/*mLocalGetEntities*/ {}, sinon.match.same(oResponse), sinon.match.same(oRequest),
				"normalizedCannonicalPath", /*sDeepPath*/"functionTarget", /*sKey*/ undefined,
				oEntityType && "isFunction", /*sPathFromCanonicalParent*/undefined,
				/*bSideEffects*/undefined);
			}
			oModelMock.expects("_getEntity").withExactArgs(sRequestKey).returns({__metadata : {}});
			oModelMock.expects("_removeEntity").withExactArgs(sRequestKey).never();
			oModelMock.expects("_parseResponse")
				.withExactArgs(sinon.match.same(oResponse), sinon.match.same(oRequest),
				/*mLocalGetEntities*/ {}, /*mLocalChangeEntities*/ {});
			oModelMock.expects("_updateETag")
				.withExactArgs(sinon.match.same(oRequest), sinon.match.same(oResponse));
			oModelMock.expects("_createEventInfo")
				.withExactArgs(sinon.match.same(oRequest), sinon.match.same(oResponse),
					sinon.match.same(aRequests))
				.returns("oEventInfo");
			oModelMock.expects("fireRequestCompleted").withExactArgs("oEventInfo");

			// code under test
			bSuccess = ODataModel.prototype._processSuccess.call(oModel, oRequest, oResponse,
				/*fnSuccess*/ undefined, /*mGetEntities*/ {}, /*mChangeEntities*/ {}, mEntityTypes,
				/*bBatch*/ false, aRequests);

			assert.strictEqual(bSuccess, true);
			assert.deepEqual(mEntityTypes, oEntityType ? {entityType : true} : {});
			assert.strictEqual(oModel.mChangedEntities[sRequestKey], undefined);
			assert.strictEqual(oResponse.$reported, true);
		});
			});
		});
	});
	//TODO refactor ODataModel#mPathCache to a simple map path -> canonical path instead of map
	// path -> object with single property 'canonicalPath'

	//*********************************************************************************************
	[
		{$reported : undefined, callParseResponse : true},
		{$reported : false, callParseResponse : true},
		{$reported : true, callParseResponse : false}
	].forEach(function (oFixture, i) {
		var sTitle = "_processSuccess: don't report messages twice if they are already reported; passes"
				+ " sideEffects to _importData, #" + i;

		QUnit.test(sTitle, function (assert) {
			var oEntityType = {},
				mEntityTypes = {},
				oModel = {
					oMetadata : {
						_getEntityTypeByPath : function () {}
					},
					sServiceUrl : "/service/",
					_createEventInfo : function () {},
					_decreaseDeferredRequestCount : function () {},
					_getEntity : function () {},
					_importData : function () {},
					_normalizePath : function () {},
					_parseResponse : function () {},
					_updateETag : function () {},
					decreaseLaundering : function () {},
					fireRequestCompleted : function () {}
				},
				oModelMock = this.mock(oModel),
				oRequest = {
					data : "requestData",
					requestUri : "/service/path",
					sideEffects : "~sideEffects"
				},
				aRequests = [],
				oResponse = {
					$reported : oFixture.$reported,
					data : {},
					statusCode : 200
				};

			oModelMock.expects("_normalizePath").withExactArgs("/path").returns("normalizedPath");
			this.mock(oModel.oMetadata).expects("_getEntityTypeByPath")
				.withExactArgs("normalizedPath")
				.returns(oEntityType);
			oModelMock.expects("_normalizePath")
				.withExactArgs("/path", undefined, true)
				.returns("normalizedCanonicalPath");
			oModelMock.expects("decreaseLaundering")
				.withExactArgs("normalizedCanonicalPath","requestData");
			oModelMock.expects("_decreaseDeferredRequestCount")
				.withExactArgs(sinon.match.same(oRequest));
			oModelMock.expects("_importData")
				.withExactArgs(oResponse.data, /*mLocalGetEntities*/ {}, sinon.match.same(oResponse),
					sinon.match.same(oRequest), "normalizedCanonicalPath", /*sDeepPath*/undefined,
					/*sKey*/undefined, /*bFunctionImport*/undefined,
					/*sPathFromCanonicalParent*/undefined, "~sideEffects");
			oModelMock.expects("_getEntity").withExactArgs(undefined).returns(undefined);
			oModelMock.expects("_parseResponse")
				.withExactArgs(sinon.match.same(oResponse), sinon.match.same(oRequest),
					/*mLocalGetEntities*/ {}, /*mLocalChangeEntities*/ {})
				.exactly(oFixture.callParseResponse ? 1 : 0);
			oModelMock.expects("_updateETag")
				.withExactArgs(sinon.match.same(oRequest), sinon.match.same(oResponse));
			oModelMock.expects("_createEventInfo")
				.withExactArgs(sinon.match.same(oRequest), sinon.match.same(oResponse),
					sinon.match.same(aRequests))
				.returns("oEventInfo");
			oModelMock.expects("fireRequestCompleted").withExactArgs("oEventInfo");

			// code under test
			ODataModel.prototype._processSuccess.call(oModel, oRequest, oResponse,
				/*fnSuccess*/ undefined, /*mGetEntities*/ {}, /*mChangeEntities*/ {}, mEntityTypes,
				/*bBatch*/ false, aRequests);
		});
	});

	//*********************************************************************************************
	[204, "204", 205, "205"].forEach(function (vStatusCode, i){
		QUnit.test("_processSuccess: _updateChangedEntity is called correctly, #" + i, function (assert) {
			var mEntityTypes = {},
				oModel = {
					oMetadata : {
						_getEntityTypeByPath : function () {}
					},
					sServiceUrl : "/service/",
					_createEventInfo : function () {},
					_decreaseDeferredRequestCount : function () {},
					_getEntity : function () {},
					_normalizePath : function () {},
					_parseResponse : function () {},
					_updateChangedEntity : function () {},
					_updateETag : function () {},
					decreaseLaundering : function () {},
					fireRequestCompleted : function () {}
				},
				oModelMock = this.mock(oModel),
				oRequest = {
					data : "requestData",
					key : "key",
					requestUri : "/service/path"
				},
				oResponse = {statusCode : vStatusCode};

			oModelMock.expects("_normalizePath").withExactArgs("/path").returns("normalizedPath");
			this.mock(oModel.oMetadata).expects("_getEntityTypeByPath")
				.withExactArgs("normalizedPath")
				.returns({/*oEntityType*/});
			oModelMock.expects("_normalizePath")
				.withExactArgs("/path", undefined, true)
				.returns("/normalizedCanonicalPath");
			oModelMock.expects("decreaseLaundering")
				.withExactArgs("/normalizedCanonicalPath","requestData");
			oModelMock.expects("_decreaseDeferredRequestCount")
				.withExactArgs(sinon.match.same(oRequest));
			oModelMock.expects("_getEntity").withExactArgs("key").returns({__metadata : {}});
			oModelMock.expects("_updateChangedEntity")
				.withExactArgs("normalizedCanonicalPath", "requestData");
			oModelMock.expects("_parseResponse")
				.withExactArgs(sinon.match.same(oResponse), sinon.match.same(oRequest),
					/*mLocalGetEntities*/ {}, {normalizedCanonicalPath : sinon.match.same(oRequest)});
			oModelMock.expects("_updateETag")
				.withExactArgs(sinon.match.same(oRequest), sinon.match.same(oResponse));
			oModelMock.expects("_createEventInfo")
				.withExactArgs(sinon.match.same(oRequest), sinon.match.same(oResponse), "aRequests")
				.returns("oEventInfo");
			oModelMock.expects("fireRequestCompleted").withExactArgs("oEventInfo");

			// code under test
			ODataModel.prototype._processSuccess.call(oModel, oRequest, oResponse,
				/*fnSuccess*/ undefined, /*mGetEntities*/ {}, /*mChangeEntities*/ {}, mEntityTypes,
				/*bBatch*/ false, "aRequests");
		});
	});

	//*********************************************************************************************
	[{
		functionMetadata : false,
		headers : {location : "/service/new/function/target"},
		result : {
			// no changes: no functionMetadata given
			deepPath : "/deep/path",
			functionTarget : "/function/target"
		}
	}, {
		functionMetadata : true,
		headers : undefined,
		result : {
			// no headers given; no deepPath calculation; deepPath is set to initial functionTarget
			deepPath : "/function/target",
			functionTarget : "/function/target"
		}
	}, {
		functionMetadata : true,
		headers : {},
		result : {
			// no headers given; no deepPath calculation; deepPath is set to initial functionTarget
			deepPath : "/function/target",
			functionTarget : "/function/target"
		}
	}, {
		functionMetadata : true,
		headers : {location : "/service/new/function/target"},
		normalizeKey : {
			input : "/new/function/target",
			output : "/normalized/function/target"
		},
		result : {
			// functionTarget is updated by the new canonical path sliced out of locationHeader;
			// locationHeader and functionTarget do not match -> no deep path calculation; deepPath is
			// set to updated functionTarget
			deepPath : "/normalized/function/target",
			functionTarget : "/normalized/function/target"
		}
	}, {
		functionMetadata : true,
		headers : {location : "/http/service/new/function/target"},
		normalizeKey : {
			input : "/new/function/target",
			output : "/normalized/function/target"
		},
		result : {
			// functionTarget is updated by the new canonical path sliced out of locationHeader;
			// oModel.sServiceUrl is not a starting position of the locationHeader;
			// locationHeader and functionTarget do not match -> no deep path calculation; deepPath is
			// set to updated functionTarget
			deepPath : "/normalized/function/target",
			functionTarget : "/normalized/function/target"
		}
	}, {
		getDeepPathForCanonicalPath : {
			inputParam : "/function/target",
			result : undefined
		},
		functionMetadata : true,
		headers : {location : "/service/function/target"},
		normalizeKey : {
			input : "/function/target",
			output : "/function/target"
		},
		result : {
			// deepPath cannot be updated until getDeepPathForCanonicalPath returns a value; deepPath is
			// set to functionTarget which is updated by the calculated canonical path
			deepPath : "/function/target",
			functionTarget : "/function/target"
		}
	}, {
		getDeepPathForCanonicalPath : {
			inputParam : "/function/target",
			result : "/new/deep/path"
		},
		functionMetadata : true,
		headers : {location : "/service/function/target"},
		normalizeKey : {
			input : "/function/target",
			output : "/function/target"
		},
		result : {
			// deepPath and functionTarget are updated
			deepPath : "/new/deep/path",
			functionTarget : "/function/target"
		}
	}, {
		functionMetadata : true,
		headers : {location : "/otherservice/function/target"},
		result : {
			// locationHeader does not contain oModel.sServiceUrl; no canonical path and no deepPath can
			// be calculated; deepPath is set to initial functionTarget
			deepPath : "/function/target",
			functionTarget : "/function/target"
		}
	}, {
		adjustDeepPath : {
			inputDeepPath : "/function/target",
			mock : function () {}
		},
		functionMetadata : true,
		headers : undefined,
		result : {
			// deepPath is updated by calling adjustDeepPath; parameter mParameters.deepPath is taken
			// from oRequest.functionTarget; no prior calculation since headers are not given
			deepPath : "/correct/deep/path",
			functionTarget : "/function/target"
		}
	}, {
		adjustDeepPath : {
			inputDeepPath : "/different/function/target",
			mock : function () {}
		},
		contentID2KeyAndDeepPath : {},
		functionMetadata : true,
		headers : {location : "/service/different/function/target"},
		normalizeKey : {
			input : "/different/function/target",
			output : "/different/function/target"
		},
		result : {
			// deepPath is updated by calling adjustDeepPath; parameter mParameters.deepPath is taken
			// from sCanonicalPath (oRequest.functionTarget) which is sliced out of the headers location
			deepPath : "/correct/deep/path",
			functionTarget : "/different/function/target"
		}
	}, {
		adjustDeepPath : {
			inputDeepPath : "/new/deep/path",
			mock : function () {}
		},
		contentID : "~contentID",
		contentID2KeyAndDeepPath : {
			"~contentID" : {
				deepPath : "~oldDeepPath",
				key : "~key"
			}
		},
		getDeepPathForCanonicalPath : {
			inputParam : "/function/target",
			result : "/new/deep/path"
		},
		functionMetadata : true,
		headers : {location : "/service/function/target"},
		normalizeKey : {
			input : "/function/target",
			output : "/function/target"
		},
		result : {
			// deepPath is updated by calling adjustDeepPath; parameter mParameters.deepPath is taken
			// from sDeepPath which is calculated using getDeepPathForCanonicalPath
			deepPath : "/correct/deep/path",
			functionTarget : "/function/target"
		}
	}, {
		getDeepPathForCanonicalPath : {
			inputParam : "/function/target",
			result : "/new/deep/path"
		},
		functionMetadata : true,
		headers : {},
		result : {
			// In case no location header is provided, the deepPath has to be calculated based on the
			// function target
			deepPath : "/new/deep/path",
			functionTarget : "/function/target"
		}
	}].forEach(function (oFixture, i) {
		var sTitle = "_processSuccess for function import: update deepPath/functionTarget, " + i;

		QUnit.test(sTitle, function (assert) {
			var oModel = {
					oMetadata : {
						_getEntityTypeByPath : function () {}
					},
					sServiceUrl : "/service",
					_createEventInfo : function () {},
					_decreaseDeferredRequestCount : function () {},
					_getEntity : function () {},
					_normalizePath : function () {},
					_parseResponse : function () {},
					_updateETag : function () {},
					decreaseLaundering : function () {},
					fireRequestCompleted : function () {},
					getDeepPathForCanonicalPath : function () {}
				},
				oModelMock = this.mock(oModel),
				mParameters,
				oRequest = {
					adjustDeepPath : oFixture.adjustDeepPath && oFixture.adjustDeepPath.mock,
					contentID : oFixture.contentID,
					data : "requestData",
					deepPath : "/deep/path",
					functionMetadata : oFixture.functionMetadata,
					functionTarget : "/function/target",
					requestUri : "/service/path"
				},
				oResponse = {
					data : {
						_metadata : {}
					},
					headers : oFixture.headers,
					_imported : true
				};

			oModelMock.expects("_normalizePath").withExactArgs("/path").returns("normalizedPath0");
			this.mock(oModel.oMetadata).expects("_getEntityTypeByPath").withExactArgs("normalizedPath0")
				.returns("isFunction");
			oModelMock.expects("_normalizePath").withExactArgs("/path", undefined, true)
				.returns("normalizedPath1");
			oModelMock.expects("decreaseLaundering").withExactArgs("normalizedPath1", "requestData");
			oModelMock.expects("_decreaseDeferredRequestCount")
				.withExactArgs(sinon.match.same(oRequest));
			if (oFixture.normalizeKey) {
				this.mock(ODataUtils).expects("_normalizeKey")
					.withExactArgs(oFixture.normalizeKey.input)
					.returns(oFixture.normalizeKey.output);
			} else {
				this.mock(ODataUtils).expects("_normalizeKey").never();
			}
			if (oFixture.getDeepPathForCanonicalPath) {
				oModelMock.expects("getDeepPathForCanonicalPath")
					.withExactArgs(oFixture.getDeepPathForCanonicalPath.inputParam)
					.returns(oFixture.getDeepPathForCanonicalPath.result);
			}
			if (oFixture.adjustDeepPath) {
				this.mock(oRequest).expects("adjustDeepPath")
					.withExactArgs(sinon.match(function (mParameters0) {
						mParameters = mParameters0;
						return true;
					}))
					.returns("/correct/deep/path");
			}
			oModelMock.expects("_getEntity").withExactArgs(undefined).returns({__metadata : {}});
			oModelMock.expects("_parseResponse").withExactArgs(oResponse, oRequest, {}, {});
			oModelMock.expects("_updateETag").withExactArgs(oRequest, oResponse);
			oModelMock.expects("_createEventInfo").withExactArgs(oRequest, oResponse, "aRequests")
				.returns("oEventInfo");
			oModelMock.expects("fireRequestCompleted").withExactArgs("oEventInfo");

			// code under test
			ODataModel.prototype._processSuccess.call(oModel, oRequest, oResponse,
				/*fnSuccess*/ undefined, /*mGetEntities*/ {}, /*mChangeEntities*/ {},
				/*mEntityTypes*/ {}, /*bBatch*/ false, "aRequests", oFixture.contentID2KeyAndDeepPath);

			assert.strictEqual(oRequest.deepPath, oFixture.result.deepPath);
			assert.strictEqual(oRequest.functionTarget, oFixture.result.functionTarget);
			assert.strictEqual(oResponse.$reported, true);
			if (oFixture.adjustDeepPath) {
				assert.strictEqual(mParameters.deepPath, oFixture.adjustDeepPath.inputDeepPath);
				// $reported has been added after cloning the response
				assert.strictEqual(mParameters.response.$reported, undefined);
				mParameters.response.$reported = true;
				assert.deepEqual(mParameters.response, oResponse);
				assert.notStrictEqual(mParameters.response, oResponse);
				// mParameters.response is a deep copy
				mParameters.response.data.foo = "bar";
				assert.notDeepEqual(mParameters.response, oResponse);
			}
			if (oFixture.contentID) {
				assert.deepEqual(oFixture.contentID2KeyAndDeepPath, {
					"~contentID" : {
						deepPath : oFixture.result.deepPath,
						key : "~key"
					}
				});
			}
		});
	});

	//*********************************************************************************************
	QUnit.test("_processSuccess: for createEntry", function (assert) {
		var mEntityTypes = {},
			oModel = {
				oData : {},
				oMetadata : {
					_getEntityTypeByPath : function () {}
				},
				sServiceUrl : "/service",
				_createEventInfo : function () {},
				_decreaseDeferredRequestCount : function () {},
				_getEntity : function () {},
				_importData : function () {},
				_normalizePath : function () {},
				_parseResponse : function () {},
				_removeEntity : function () {},
				_updateETag : function () {},
				decreaseLaundering : function () {},
				fireRequestCompleted : function () {}
			},
			oModelMock = this.mock(oModel),
			oRequest = {
				created : true,
				data : "requestData",
				deepPath : "/entity(id-0-0)",
				key : "key('id-0-0')",
				method : "POST",
				requestUri : "/service/path",
				sideEffects : "~sideEffects"
			},
			oResponse = {
				data : {},
				statusCode : 201
			};

		oModelMock.expects("_normalizePath").withExactArgs("/path").returns("~sNormalizedPath");
		this.mock(oModel.oMetadata).expects("_getEntityTypeByPath")
			.withExactArgs("~sNormalizedPath")
			.returns({entityType : "FOO"});
		oModelMock.expects("_normalizePath").withExactArgs("/path", undefined, true)
			.returns("~sPath");
		oModelMock.expects("decreaseLaundering").withExactArgs("~sPath", "requestData");
		oModelMock.expects("_decreaseDeferredRequestCount")
			.withExactArgs(sinon.match.same(oRequest));
		oModelMock.expects("_importData")
			.withExactArgs({/*copy of oResponse.data*/},  {/*mLocalGetEntities*/},
				sinon.match.same(oResponse), sinon.match.same(oRequest), /*sPath*/undefined,
				/*sDeepPath*/undefined, /*sKey*/undefined, /*bIsFunction*/undefined,
				/*sPathFromCanonicalParent*/undefined, "~sideEffects");
		oModelMock.expects("_getEntity").withExactArgs("key('id-0-0')").returns({__metadata : {}});
		oModelMock.expects("_removeEntity").withExactArgs("key('id-0-0')");
		oModelMock.expects("_parseResponse")
			.withExactArgs(sinon.match.same(oResponse), sinon.match.same(oRequest), {}, {});
		oModelMock.expects("_updateETag")
			.withExactArgs(sinon.match.same(oRequest), sinon.match.same(oResponse));
		oModelMock.expects("_createEventInfo")
			.withExactArgs(sinon.match.same(oRequest), sinon.match.same(oResponse), "~aRequests")
			.returns("~oEventInfo");
		oModelMock.expects("fireRequestCompleted").withExactArgs("~oEventInfo");

		// code under test
		ODataModel.prototype._processSuccess.call(oModel, oRequest, oResponse,
			/*fnSuccess*/ undefined, /*mGetEntities*/ {}, /*mChangeEntities*/ {}, mEntityTypes,
			/*bBatch*/ false, "~aRequests");

		assert.strictEqual(oRequest.deepPath, "/entity(id-0-0)");
		assert.strictEqual(oResponse._imported, true);
		assert.strictEqual(oResponse.$reported, true);
		assert.strictEqual(mEntityTypes.FOO, true);
	});

	//*********************************************************************************************
	QUnit.test("removeInternalMetadata", function (assert) {
		var oEntityData,
			oModel = {},
			oModelPrototypeMock = this.mock(ODataModel.prototype),
			oResult;

		// code under test
		oResult = ODataModel.prototype.removeInternalMetadata.call(oModel);

		assert.deepEqual(oResult, {created : undefined, deepPath : undefined, invalid : undefined});

		oEntityData = {};

		// code under test
		oResult = ODataModel.prototype.removeInternalMetadata.call(oModel, oEntityData);

		assert.deepEqual(oEntityData, {});
		assert.deepEqual(oResult, {created : undefined, deepPath : undefined, invalid : undefined});

		oEntityData = {
			p : "p",
			__metadata : {
				uri : "uri",
				created : "created",
				deepPath : "deepPath",
				invalid : "invalid"
			}
		};

		// code under test
		oResult = ODataModel.prototype.removeInternalMetadata.call(oModel, oEntityData);

		assert.deepEqual(oEntityData, {p : "p", __metadata : {uri : "uri"}});
		assert.deepEqual(oResult, {
			created : "created",
			deepPath : "deepPath",
			invalid : "invalid"
		});

		oEntityData = {
			p : "p",
			__metadata : {
				uri : "uri",
				created : "created",
				deepPath : "deepPath",
				invalid : "invalid"
			},
			n : { // 0..1 navigation property
				p2 : "p2",
				__metadata : {
					uri : "uri2",
					created : "created2",
					deepPath : "deepPath2",
					invalid : "invalid2"
				}
			}
		};

		oModelPrototypeMock.expects("removeInternalMetadata") // the "code under test" call
			.withExactArgs(sinon.match.same(oEntityData))
			.callThrough();
		// recursive calls to removeInternalMetadata are only expected for non-scalar properties
		oModelPrototypeMock.expects("removeInternalMetadata")
			// do not use withExactArgs as this is called with index and array from forEach
			.withArgs(sinon.match.same(oEntityData.__metadata))
			.callThrough();
		oModelPrototypeMock.expects("removeInternalMetadata")
			.withArgs(sinon.match.same(oEntityData.n))
			.callThrough();
		oModelPrototypeMock.expects("removeInternalMetadata")
			.withArgs(sinon.match.same(oEntityData.n.__metadata))
			.callThrough();

		// code under test
		oResult = ODataModel.prototype.removeInternalMetadata.call(oModel, oEntityData);

		assert.deepEqual(oEntityData, {
			p : "p",
			__metadata : {uri : "uri"},
			n : {
				p2 : "p2",
				__metadata : {uri : "uri2"}
			}
		});
		assert.deepEqual(oResult, {
			created : "created",
			deepPath : "deepPath",
			invalid : "invalid"
		});

		oEntityData = {
			p : "p",
			__metadata : {
				uri : "uri",
				created : "created",
				deepPath : "deepPath",
				invalid : "invalid"
			},
			n : [{ // 0..n navigation property
					p2 : "p2",
					__metadata : {
						uri : "uri2",
						created : "created2",
						deepPath : "deepPath2",
						invalid : "invalid2"
					}
			}]
		};

		oModelPrototypeMock.expects("removeInternalMetadata") // the "code under test" call
			.withExactArgs(sinon.match.same(oEntityData))
			.callThrough();
		// recursive calls to removeInternalMetadata are only expected for non-scalar properties
		oModelPrototypeMock.expects("removeInternalMetadata")
			// do not use withExactArgs as this is called with index and array from forEach
			.withArgs(sinon.match.same(oEntityData.__metadata))
			.callThrough();
		oModelPrototypeMock.expects("removeInternalMetadata")
			.withArgs(sinon.match.same(oEntityData.n[0]))
			.callThrough();
		oModelPrototypeMock.expects("removeInternalMetadata")
			.withArgs(sinon.match.same(oEntityData.n[0].__metadata))
			.callThrough();

		// code under test
		oResult = ODataModel.prototype.removeInternalMetadata.call(oModel, oEntityData);

		assert.deepEqual(oEntityData, {
			p : "p",
			__metadata : {uri : "uri"},
			n : [{
				p2 : "p2",
				__metadata : {uri : "uri2"}
			}]
		});
		assert.deepEqual(oResult, {
			created : "created",
			deepPath : "deepPath",
			invalid : "invalid"
		});
	});

	//*********************************************************************************************
	QUnit.test("removeInternalMetadata, recursively", function (assert) {
		var oEntityData = {
				p : "p",
				n1 : { // 0..1 navigation property
					p1 : "p1",
					__metadata : {
						uri : "uri1",
						created : "created1",
						deepPath : "deepPath1",
						invalid : "invalid1"
					},
					x : {
						p4 : "p4",
						n3 : [{ // 0..n navigation property
							p3 : "p3",
							__metadata : {
								uri : "uri3",
								created : "created3",
								deepPath : "deepPath3",
								invalid : "invalid3"
							}
						}]
					}
				},
				n2 : [{ // 0..n navigation property
					p2 : "p2",
					__metadata : {
						uri : "uri2",
						created : "created2",
						deepPath : "deepPath2",
						invalid : "invalid2"
					}
				}]
			},
			oResult;

		// code under test
		oResult = ODataModel.prototype.removeInternalMetadata(oEntityData);

		assert.deepEqual(oEntityData, {
			p : "p",
			n1 : { // 0..1 navigation property
				p1 : "p1",
				__metadata : {
					uri : "uri1"
				},
				x : {
					p4 : "p4",
					n3 : [{ // 0..n navigation property
						p3 : "p3",
						__metadata : {
							uri : "uri3"
						}
					}]
				}
			},
			n2 : [{ // 0..n navigation property
				p2 : "p2",
				__metadata : {
					uri : "uri2"
				}
			}]
		});
		assert.deepEqual(oResult, {created : undefined, deepPath : undefined, invalid : undefined});
	});

	//*********************************************************************************************
	QUnit.test("_processRequestQueue: call #removeInternalMetadata, non-$batch", function (assert) {
		var oModel = {
				bUseBatch : false,
				checkDataState : function () {},
				getKey : function () {},
				increaseLaundering : function () {},
				mLaunderingState : "launderingState",
				removeInternalMetadata : function () {},
				_submitSingleRequest : function () {}
			},
			oModelMock = this.mock(oModel),
			mRequests = {
				undefined /*group id*/ : {
					changes : {
						undefined /*change set id*/ : [{
							parts : [{
								request : {}
							}],
							request : {
								data : "payload"
							}
						}]
					}
				}
			};

		oModelMock.expects("getKey").withExactArgs("payload").returns("path");
		oModelMock.expects("increaseLaundering").withExactArgs("/path", "payload").returns("path");
		oModelMock.expects("removeInternalMetadata").withExactArgs("payload");
		oModelMock.expects("_submitSingleRequest")
			.withExactArgs(sinon.match.same(mRequests[undefined].changes[undefined][0]));
		oModelMock.expects("checkDataState").withExactArgs("launderingState");

		// code under test
		ODataModel.prototype._processRequestQueue.call(oModel, mRequests
			/*, sGroupId, fnSuccess, fnError*/);
	});

	//*********************************************************************************************
	QUnit.test("getMessageScope/setMessageScope", function (assert) {
		var oModel = {};

		// code under test
		ODataModel.prototype.setMessageScope.call(oModel, MessageScope.RequestedObjects);

		// code under test
		assert.strictEqual(ODataModel.prototype.getMessageScope.call(oModel),
			MessageScope.RequestedObjects);

		// code under test
		ODataModel.prototype.setMessageScope.call(oModel, MessageScope.BusinessObject);

		// code under test
		assert.strictEqual(ODataModel.prototype.getMessageScope.call(oModel),
			MessageScope.BusinessObject);

		// code under test
		assert.throws(function () {
			ODataModel.prototype.setMessageScope.call(oModel, "Foo");
		}, new Error("Unsupported message scope: Foo"));
	});

	//*********************************************************************************************
	[{
		sFullTarget : "/foo", sPathPrefix : "", bResult : true
	}, {
		sFullTarget : "/foo", sPathPrefix : "/", bResult : true
	}, {
		sFullTarget : "/foo", sPathPrefix : "/f", bResult : false
	}, {
		sFullTarget : "/foo", sPathPrefix : "/foo", bResult : true
	}, {
		sFullTarget : "/foo(42)", sPathPrefix : "/foo", bResult : true
	}, {
		sFullTarget : "/foo/bar", sPathPrefix : "/foo", bResult : true
	}, {
		sFullTarget : "/foo", sPathPrefix : "/foo/bar", bResult : false
	}, {
		sFullTarget : "/foo", sPathPrefix : "/baz", bResult : false
	}].forEach(function (oFixture, i) {
		[false, true].forEach(function (bMulti) {
		QUnit.test("isMessageMatching, " + i + ", multi-target=" + bMulti, function (assert) {
			var vFullTarget = bMulti ? ["/xyz"].concat([oFixture.sFullTarget]) : oFixture.sFullTarget;

			// code under test
			assert.strictEqual(ODataModel.prototype.isMessageMatching
					.call({}, new Message({fullTarget : vFullTarget}), oFixture.sPathPrefix),
				 oFixture.bResult);
		});
		});
	});

	//*********************************************************************************************
	QUnit.test("filterMatchingMessages", function (assert) {
		var oMessage0 = "sap.ui.core.message.Message0",
			oMessage1 = "sap.ui.core.message.Message1",
			oMessage2 = "sap.ui.core.message.Message2",
			oModel = {
				mMessages : {
					"/foo" : []
				},
				isMessageMatching : function () {}
			},
			oModelMock = this.mock(oModel);

		oModelMock.expects("isMessageMatching").never();

		// code under test
		assert.deepEqual(ODataModel.prototype.filterMatchingMessages.call(oModel, "/foo", "/foo"),
			[]);

		oModel.mMessages = {
			"/foo" : [oMessage0, oMessage1, oMessage2]
		};
		oModelMock.expects("isMessageMatching").withExactArgs(oMessage0, "/").returns(true);
		oModelMock.expects("isMessageMatching").withExactArgs(oMessage1, "/").returns(false);
		oModelMock.expects("isMessageMatching").withExactArgs(oMessage2, "/").returns(true);

		// code under test
		assert.deepEqual(ODataModel.prototype.filterMatchingMessages.call(oModel, "/foo", "/"),
			[oMessage0, oMessage2]);

		oModelMock.expects("isMessageMatching").withExactArgs(oMessage0, "/baz").returns(false);
		oModelMock.expects("isMessageMatching").withExactArgs(oMessage1, "/baz").returns(false);
		oModelMock.expects("isMessageMatching").withExactArgs(oMessage2, "/baz").returns(false);

		// code under test
		assert.deepEqual(ODataModel.prototype.filterMatchingMessages.call(oModel, "/foo", "/baz"),
			[]);
	});

	//*********************************************************************************************
	QUnit.test("getMessages", function (assert) {
		var oContext = {sDeepPath : "deepPath"},
			aMessages = [],
			oModel = {
				getMessagesByPath : function () {}
			};

		this.mock(oModel).expects("getMessagesByPath").withExactArgs("deepPath", true)
			.returns(aMessages);
		this.mock(aMessages).expects("sort").withExactArgs(Message.compare).returns(aMessages);

		// code under test
		assert.strictEqual(ODataModel.prototype.getMessages.call(oModel, oContext), aMessages);
	});

	//*********************************************************************************************
	[
		{iMessageCount : 200, iRowCount : 100},
		{iMessageCount : 20, iRowCount : 30},
		{iMessageCount : 5, iRowCount : 20}
	].forEach(function (oFixture) {
		var sTitle = "getMessages: Performance Test - simulate " + oFixture.iMessageCount
				+ " messages for " + oFixture.iRowCount + " table rows";
		QUnit.skip(sTitle, function (assert) {
			var oContext = {
					sDeepPath : "deep(1)/path"
				},
				i,
				oModel = {
					filterMatchingMessages : ODataModel.prototype.filterMatchingMessages,
					getMessagesByPath : Model.prototype.getMessagesByPath,
					isMessageMatching : ODataModel.prototype.isMessageMatching,
					mMessages : {}
				},
				sPath;

			// prepare messages
			for (i = 0; i < oFixture.iMessageCount; i += 1) {
				sPath = "deep(" + i + ")/path";
				oModel.mMessages[sPath] = [{
					fullTarget : sPath
				}];
			}

			// code under test
			repeatedTest(assert, function () {
				for (i = 0; i < oFixture.iRowCount; i += 1) {
					ODataModel.prototype.getMessages.call(oModel, oContext);
				}
			});
		});
	});

	//*********************************************************************************************
	QUnit.test("createBindingContext calls #read with updateAggregatedMessages and calls"
			+ " callback with a V2 context", function (assert) {
		var fnCallBack = sinon.stub(),
			oModel = {
				createCustomParams : function () {},
				_getKey : function () {},
				_isCanonicalRequestNeeded : function () {},
				_isReloadNeeded : function () {},
				getContext : function () {},
				read : function () {},
				resolve : function () {},
				resolveDeep : function () {}
			},
			oModelMock = this.mock(oModel),
			oReadExpectation;

		oModelMock.expects("_isCanonicalRequestNeeded").withExactArgs(undefined)
			.returns("~bCanonical");
		oModelMock.expects("resolve").withExactArgs("~path/ToZ", "~context", "~bCanonical")
			.returns("~sResolvedPath");
		oModelMock.expects("resolveDeep").withExactArgs("~path/ToZ", "~context")
			.returns("~sDeepPath");
		oModelMock.expects("createCustomParams").withExactArgs(undefined).returns(undefined);
		oReadExpectation = oModelMock.expects("read").withExactArgs("~path/ToZ", {
			canonicalRequest : "~bCanonical",
			context : "~context",
			error : sinon.match.func,
			groupId : undefined,
			success : sinon.match.func,
			updateAggregatedMessages : true,
			urlParameters : []
		});

		// code under test - updateAggregatedMessages set to true
		ODataModel.prototype.createBindingContext.call(oModel, "~path/ToZ", "~context",
			/*mParameters*/undefined, fnCallBack, /*bReload*/true);

		oModelMock.expects("_getKey").withExactArgs("~oData").returns("~sKey");
		oModelMock.expects("getContext").withExactArgs("/~sKey", "~sDeepPath")
			.returns("~v2.Context");

		// code under test - call success handler with key data
		oReadExpectation.args[0][1].success("~oData");

		assert.ok(fnCallBack.calledOnceWithExactly("~v2.Context"));
		fnCallBack.resetHistory();

		oModelMock.expects("_getKey").withExactArgs("~oData").returns(undefined);
		oModelMock.expects("getContext").never();

		// code under test - call success handler without key data
		oReadExpectation.args[0][1].success("~oData");

		assert.ok(fnCallBack.calledOnceWithExactly(null));
		fnCallBack.resetHistory();

		// code under test - call error handler
		oReadExpectation.args[0][1].error({/*oError*/});

		assert.ok(fnCallBack.calledOnceWithExactly(null));
	});

	//*********************************************************************************************
	QUnit.test("createBindingContext: unresolved -> return null", function (assert) {
		var fnCallBack = sinon.stub(),
			oModel = {
				_isCanonicalRequestNeeded: function() {},
				resolve: function() {},
				resolveDeep: function() {}
			};

		this.mock(oModel).expects("_isCanonicalRequestNeeded").withExactArgs(undefined)
			.returns(false);
		this.mock(oModel).expects("resolve").withExactArgs("~sPath", undefined, false)
			.returns(undefined);
		this.mock(oModel).expects("resolveDeep").withExactArgs("~sPath", undefined)
			.returns("~sDeepPath");

		// code under test - path cannot be resolved
		assert.strictEqual(
			ODataModel.prototype.createBindingContext.call(oModel, "~sPath", /*oContext*/undefined,
				/*mParameters*/undefined, fnCallBack, /*bReload*/true),
			null);

		assert.ok(fnCallBack.calledOnceWithExactly(null));
	});

	//*********************************************************************************************
	QUnit.test("createBindingContext: resolved with createPreliminaryContext", function (assert) {
		var oModel = {
				_isCanonicalRequestNeeded: function() {},
				resolve: function() {},
				resolveDeep: function() {},
				getContext: function() {}
			},
			oModelMock = this.mock(oModel);

		oModelMock.expects("_isCanonicalRequestNeeded").withExactArgs(undefined)
			.returns(false);
		oModelMock.expects("resolve").exactly(2).withExactArgs("~sPath", undefined, false)
			.returns("/~sResolvedPath");
		oModelMock.expects("resolveDeep").withExactArgs("~sPath", undefined)
			.returns("~sDeepPath");
		oModelMock.expects("getContext").withExactArgs("/~sResolvedPath", "~sDeepPath")
			.returns("~v2.Context");

		// code under test - resolved with createPreliminaryContext set
		assert.strictEqual(
			ODataModel.prototype.createBindingContext.call(oModel, "~sPath", /*oContext*/undefined,
				/*mParameters*/{
					createPreliminaryContext: true
				}, /*fnCallBack*/undefined, /*bReload*/true),
				"~v2.Context");
	});

	//*********************************************************************************************
	["/~sCanonicalPath", undefined].forEach(function (sCanonicalPath) {
		var sTitle = "createBindingContext: resolved without reload; returns V2 Context with"
				+ " canonicalPath=" + sCanonicalPath;

		QUnit.test(sTitle, function (assert) {
			var fnCallBack = sinon.stub(),
				oExpectedContext = sCanonicalPath ? "~v2.Context" : null,
				oModel = {
					_isCanonicalRequestNeeded: function() {},
					resolve: function() {},
					resolveDeep: function() {},
					getContext: function() {}
				},
				oModelMock = this.mock(oModel);

			oModelMock.expects("_isCanonicalRequestNeeded").withExactArgs(undefined)
				.returns(/*bCanonical*/false);
			oModelMock.expects("resolve").withExactArgs("/~sPath", undefined, false)
				.returns("/~sResolvedPath");
			oModelMock.expects("resolveDeep").withExactArgs("/~sPath", undefined)
				.returns("~sDeepPath");
			oModelMock.expects("resolve").withExactArgs("/~sPath", undefined, true)
				.returns(sCanonicalPath);
			oModelMock.expects("getContext").withExactArgs("/~sCanonicalPath", "~sDeepPath")
				.exactly(sCanonicalPath ? 1 : 0)
				.returns("~v2.Context");

			// code under test - path cannot be resolved
			assert.strictEqual(
				ODataModel.prototype.createBindingContext.call(oModel, "/~sPath", /*oContext*/undefined,
					/*mParameters*/undefined, fnCallBack, /*bReload*/false),
				oExpectedContext);

			assert.ok(fnCallBack.calledOnceWithExactly(oExpectedContext));
		});
	});

	//*********************************************************************************************
	// BCP: 1970052240
	[false, true].forEach(function (bForceUpdate0, i) {
		[false, true].forEach(function (bForceUpdate1, j) {
			[{
				call0 : {"/path/A" : false, "/path/B" : true},
				call1 : {"/path/A" : true, "/path/C" : false},
				result : {"/path/A" : true, "/path/B" : true, "/path/C" : false}
			}, {
				call0 : {"/path/A" : false, "/path/B" : true},
				call1 : undefined,
				result : {"/path/A" : false, "/path/B" : true}
			}, {
				call0 : {"/path/A" : false, "/path/B" : true},
				call1 : {},
				result : {"/path/A" : false, "/path/B" : true}
			}].forEach(function (oChangedEntities, k) {
		QUnit.test("checkUpdate async (" + i + ", " + j + ", " + k + ")", function (assert) {
			var done = assert.async(),
				bForceUpdate2 = bForceUpdate0 || bForceUpdate1,
				oModel = {
					checkUpdate : function () {},
					mChangedEntities4checkUpdate : {},
					sUpdateTimer : null
				},
				sUpdateTimer;

			this.mock(oModel).expects("checkUpdate")
				.withExactArgs(bForceUpdate2, /*bAsync*/false, oChangedEntities.result)
				.callsFake(function () {
					done();
				});

			// code under test
			ODataModel.prototype.checkUpdate.call(oModel, bForceUpdate0, true, oChangedEntities.call0);

			sUpdateTimer = oModel.sUpdateTimer;
			assert.notStrictEqual(sUpdateTimer, null);

			// code under test
			ODataModel.prototype.checkUpdate.call(oModel, bForceUpdate1, true, oChangedEntities.call1);

			assert.strictEqual(oModel.sUpdateTimer, sUpdateTimer);
		});
			});
		});
	});

	//*********************************************************************************************
	// BCP: 1970052240
	[false, true].forEach(function (bForceUpdate, i) {
		QUnit.test("checkUpdate sync (" + i + ")", function (assert) {
			var oBinding = {
					checkUpdate : function () {}
				},
				mChangedEntities = "changedEntities",
				oModel = {
					checkUpdate : function () {},
					getBindings : function () {},
					_processAfterUpdate : function () {},
					// test data
					sUpdateTimer : "updateTimer",
					bForceUpdate : bForceUpdate,
					mChangedEntities4checkUpdate : "cumulatedChangedEntities"
				};

			this.mock(window).expects("clearTimeout").withExactArgs("updateTimer");
			this.mock(oModel).expects("getBindings").returns([oBinding]);
			this.mock(oBinding).expects("checkUpdate").withExactArgs(bForceUpdate, mChangedEntities);
			this.mock(oModel).expects("_processAfterUpdate").withExactArgs();

			// code under test
			ODataModel.prototype.checkUpdate.call(oModel, bForceUpdate, false, mChangedEntities);

			assert.deepEqual(oModel.mChangedEntities4checkUpdate, {});
			assert.strictEqual(oModel.bForceUpdate, undefined);
			assert.strictEqual(oModel.sUpdateTimer, null);
		});
	});

	//*********************************************************************************************
	// BCP: 2180036790
	QUnit.test("checkUpdate: truthy bForceUpdate of async wins over later sync", function (assert) {
		var oBinding = {
				checkUpdate : function () {}
			},
			oBindingMock = this.mock(oBinding),
			oModel = {
				_processAfterUpdate : function () {},
				getBindings : function () {},
				mChangedEntities4checkUpdate : {},
				sUpdateTimer : "updateTimer"
			},
			oModelMock = this.mock(oModel),
			oWindowMock = this.mock(window);

		oWindowMock.expects("clearTimeout").never();
		oModelMock.expects("getBindings").never();
		oBindingMock.expects("checkUpdate").never();
		oModelMock.expects("_processAfterUpdate").never();

		// code under test
		ODataModel.prototype.checkUpdate.call(oModel, true, true);

		oWindowMock.expects("clearTimeout").withExactArgs(oModel.sUpdateTimer).callThrough();
		oModelMock.expects("getBindings").withExactArgs().returns([oBinding]);
		oBindingMock.expects("checkUpdate").withExactArgs(true, undefined);
		oModelMock.expects("_processAfterUpdate").withExactArgs();

		// code under test
		ODataModel.prototype.checkUpdate.call(oModel);

		assert.strictEqual(oModel.bForceUpdate, undefined);
		assert.strictEqual(oModel.sUpdateTimer, null);
	});

	//*********************************************************************************************
	["expandAfterCreateFailed", "expandAfterFunctionCallFailed"].forEach(function (sExpandAfter) {
		QUnit.test("_createEventInfo: " + sExpandAfter, function (assert) {
			var oEventInfo,
				oResponseHeaders = {},
				oExpectedEventInfo = {
					ID : "~requestID",
					async : "~async",
					headers : "~requestHeader",
					method : "~method",
					response : {
						headers : oResponseHeaders,
						responseText : "~body",
						statusCode : 201,
						statusText : "~statusText"
					},
					success : true,
					url : "~requestUri"
				},
				oModel = {},
				oRequest = {
					async : "~async",
					headers : "~requestHeader",
					method : "~method",
					requestID : "~requestID",
					requestUri : "~requestUri"
				},
				oResponse = {
					response : {
						body : "~body",
						headers : oResponseHeaders,
						statusCode : 201,
						statusText : "~statusText"
					}
				};

			oResponse.response[sExpandAfter] = true;
			oExpectedEventInfo.response[sExpandAfter] = true;

			// code under test
			oEventInfo = ODataModel.prototype._createEventInfo.call(oModel, oRequest, oResponse);

			assert.deepEqual(oEventInfo, oExpectedEventInfo);
			assert.strictEqual(oEventInfo.response.headers, oResponseHeaders);
		});
	});

	//*********************************************************************************************
	QUnit.test("_processChange: restore expandRequest", function (assert) {
		var oContext = {hasSubContexts : function () {}},
			oData = {
				__metadata : {
					created : {
						contentID : "~contentID",
						expandRequest : "~expandRequest",
						key : "~createdKey"
					},
					deepPath : "~deepPath"
				}
			},
			oModel = {
				oMetadata : {
					_getEntityTypeByPath : function () {},
					_getNavigationPropertyNames : function () {}
				},
				_addSubEntitiesToPayload : function () {},
				_createRequest : function () {},
				_createRequestUrl : function () {},
				_getHeaders : function () {},
				_getObject : function () {},
				_isTransitionMessagesOnly : function () {},
				_removeReferences : function () {},
				getContext : function () {},
				getETag : function () {}
			},
			oRequest = {},
			oResult;

		this.mock(oModel.oMetadata).expects("_getEntityTypeByPath")
			.withExactArgs("~sKey")
			.returns("~oEntityType");
		this.mock(oModel).expects("_getObject").withExactArgs("/~sKey").returns({});
		this.mock(oModel.oMetadata).expects("_getNavigationPropertyNames")
			.withExactArgs("~oEntityType")
			.returns([]);
		this.mock(oModel).expects("_removeReferences")
			.withExactArgs({__metadata : {}})
			.returns("~oPayload");
		this.mock(oModel).expects("_getHeaders").withExactArgs(undefined).returns("~mHeaders");
		this.mock(oModel).expects("_isTransitionMessagesOnly").withExactArgs("~sGroupId").returns(false);
		this.mock(oModel).expects("getETag").withExactArgs("~oPayload").returns("~sETag");
		this.mock(oModel).expects("getContext").withExactArgs("/~sKey").returns(oContext);
		this.mock(oModel).expects("_createRequestUrl")
			.withExactArgs("/~createdKey", null, undefined, undefined)
			.returns("~sUrl");
		this.mock(oContext).expects("hasSubContexts").withExactArgs().returns("~hasSubContexts");
		this.mock(oModel).expects("_createRequest")
			.withExactArgs("~sUrl", "~deepPath", "POST", "~mHeaders", "~oPayload", "~sETag",
				undefined, true, "~hasSubContexts")
			.returns(oRequest);
		this.mock(oModel).expects("_addSubEntitiesToPayload")
			.withExactArgs(sinon.match.same(oContext), "~oPayload");

		// code under test
		oResult = ODataModel.prototype._processChange.call(oModel, "~sKey", oData, "~sGroupId", "POST");

		assert.deepEqual(oResult, {
			contentID : "~contentID",
			created : true,
			expandRequest : "~expandRequest"
		});
		assert.strictEqual(oResult, oRequest);
	});

	//*********************************************************************************************
	QUnit.test("_processChange: restore functionTarget for function imports", function (assert) {
		var oContext = {hasSubContexts : function () {}},
			oData = {
				__metadata : {
					created : {
						functionImport : true,
						functionMetadata : "~functionMetadata",
						key : "~createdKey"
					},
					deepPath : "~deepPath"
				}
			},
			oModel = {
				oMetadata : {
					_getCanonicalPathOfFunctionImport : function () {},
					_getEntityTypeByPath : function () {}
				},
				_createFunctionImportParameters : function () {},
				_createRequest : function () {},
				_createRequestUrl : function () {},
				_getHeaders : function () {},
				_getObject : function () {},
				_removeReferences : function () {},
				getContext : function () {},
				getETag : function () {}
			},
			oRequest = {},
			oResult;

		this.mock(oModel.oMetadata).expects("_getEntityTypeByPath").withExactArgs("~sKey")
			.returns("~oEntityType");
		this.mock(oModel).expects("_getObject").withExactArgs("/~sKey").returns({});
		this.mock(oModel).expects("_createFunctionImportParameters")
			.withExactArgs("~createdKey", "POST", oData).returns("~urlParameters");
		this.mock(oModel).expects("_removeReferences").withExactArgs(undefined).returns("~payload");
		this.mock(ODataUtils).expects("_createUrlParamsArray").withExactArgs("~urlParameters")
			.returns("~aUrlParams");
		this.mock(oModel).expects("_getHeaders").withExactArgs(undefined).returns("~mHeaders");
		this.mock(oModel).expects("getETag").withExactArgs("~payload").returns("~sETag");
		this.mock(oModel).expects("getContext").withExactArgs("/~sKey").returns(oContext);
		this.mock(oContext).expects("hasSubContexts").withExactArgs().returns("~hasSubContexts");
		this.mock(oModel).expects("_createRequestUrl")
			.withExactArgs("/~createdKey", null, "~aUrlParams", undefined).returns("~sUrl");
		this.mock(oModel).expects("_createRequest")
			.withExactArgs("~sUrl", "~deepPath", "POST", "~mHeaders", "~payload", "~sETag",
				undefined, true, "~hasSubContexts")
			.returns(oRequest);
		this.mock(oModel.oMetadata).expects("_getCanonicalPathOfFunctionImport")
			.withExactArgs("~functionMetadata", "~urlParameters")
			.returns("~functionTarget");

		// code under test
		oResult = ODataModel.prototype._processChange.call(oModel, "~sKey", oData, "~sGroupId", "POST");

		assert.deepEqual(oResult, {
				functionMetadata : "~functionMetadata",
				functionTarget : "~functionTarget"
			});
		assert.strictEqual(oResult, oRequest);
	});

	//*********************************************************************************************
	QUnit.test("_processChange: create, enhance payload for deep create", function (assert) {
		var oContext = {hasSubContexts : function () {}},
			oData = {
				__metadata : {
					created : {
						key : "~createdKey"
					},
					deepPath : "~deepPath"
				}
			},
			oModel = {
				oMetadata : {
					_getEntityTypeByPath : function () {},
					_getNavigationPropertyNames : function () {}
				},
				_addSubEntitiesToPayload : function () {},
				_createRequest : function () {},
				_createRequestUrl : function () {},
				_getHeaders : function () {},
				_getObject : function () {},
				_isTransitionMessagesOnly : function () {},
				_removeReferences : function () {},
				getContext : function () {},
				getETag : function () {}
			},
			oRequest = {},
			oResult;

		this.mock(oModel.oMetadata).expects("_getEntityTypeByPath").withExactArgs("~sKey")
			.returns("~oEntityType");
		this.mock(oModel).expects("_getObject").withExactArgs("/~sKey").returns({foo : 7});
		this.mock(oModel.oMetadata).expects("_getNavigationPropertyNames")
			.withExactArgs("~oEntityType")
			.returns([]);
		this.mock(oModel).expects("_removeReferences")
			.withExactArgs({__metadata : {}, foo : 7})
			.returns("~payload");
		this.mock(oModel).expects("_getHeaders").withExactArgs(undefined).returns("~mHeaders");
		this.mock(oModel).expects("_isTransitionMessagesOnly").withExactArgs("~sGroupId").returns(false);
		this.mock(oModel).expects("getETag").withExactArgs("~payload").returns("~sETag");
		this.mock(oModel).expects("getContext").withExactArgs("/~sKey").returns(oContext);
		this.mock(oModel).expects("_createRequestUrl")
			.withExactArgs("/~createdKey", null, undefined, undefined).returns("~sUrl");
		this.mock(oContext).expects("hasSubContexts").withExactArgs().returns("~hasSubContexts");
		this.mock(oModel).expects("_createRequest")
			.withExactArgs("~sUrl", "~deepPath", "POST", "~mHeaders", "~payload", "~sETag",
				undefined, true, "~hasSubContexts")
			.returns(oRequest);
		this.mock(oModel).expects("_addSubEntitiesToPayload")
			.withExactArgs(sinon.match.same(oContext), "~payload");

		// code under test
		oResult = ODataModel.prototype._processChange.call(oModel, "~sKey", oData, "~sGroupId", "POST");

		assert.deepEqual(oRequest, {created : true});
		assert.strictEqual(oResult, oRequest);
	});

	//*********************************************************************************************
	[false, true].forEach(function (bExpandRequest, i) {
		var sTitle = "_processRequestQueue: push expandRequest to queue, " + i + ", consider change headers";

		QUnit.test(sTitle, function (assert) {
			var oRequest = {
					data : "~data",
					expandRequest : bExpandRequest ? "~expandRequest" : undefined,
					headers : "~headers"
				},
				oChange = {
					parts : [{
						fnError : "~fnChangeError",
						request : {},
						requestHandle : "~changeRequestHandle",
						fnSuccess : "~fnChangeSuccess"
					}],
					request : oRequest
				},
				oModel = {
					mLaunderingState : "~mLaunderingState",
					bUseBatch : true,
					_collectChangedEntities : function () {},
					_createBatchRequest : function () {},
					_pushToRequestQueue : function () {},
					_submitBatchRequest : function () {},
					checkDataState : function () {},
					getKey : function () {},
					increaseLaundering : function () {},
					removeInternalMetadata : function () {}
				},
				oRequestGroup = {
					changes : {"~sChangeSetId" : [oChange]}
				},
				mRequests = {"~sGroupId" : oRequestGroup};

			this.mock(oModel).expects("_collectChangedEntities")
				.withExactArgs(sinon.match.same(oRequestGroup), {}, {});
			this.mock(_Helper).expects("extend").withExactArgs("~headers", "~changeHeaders");
			this.mock(oModel).expects("getKey").withExactArgs("~data").returns("~key");
			this.mock(oModel).expects("increaseLaundering").withExactArgs("/~key", "~data");
			this.mock(oModel).expects("removeInternalMetadata").withExactArgs("~data");
			this.mock(oModel).expects("_pushToRequestQueue")
				.withExactArgs(sinon.match.same(mRequests), "~sGroupId", undefined, "~expandRequest",
					"~fnChangeSuccess", "~fnChangeError", "~changeRequestHandle", false)
				.exactly(bExpandRequest ? 1 : 0);
			this.mock(oModel).expects("_createBatchRequest")
				.withExactArgs([{__changeRequests : [sinon.match.same(oRequest)]}])
				.returns("~oBatchRequest");
			this.mock(oModel).expects("_submitBatchRequest")
				.withExactArgs("~oBatchRequest", [[sinon.match.same(oChange)]], "~fnSuccess",
					"~fnError");
			this.mock(oModel).expects("checkDataState").withExactArgs("~mLaunderingState");

			// code under test
			ODataModel.prototype._processRequestQueue.call(oModel, mRequests, "~sGroupId", "~fnSuccess",
				"~fnError", "~changeHeaders");
		});
	});

	//*********************************************************************************************
	QUnit.test("createEntry: expand without bUseBatch leads to an error", function (assert) {
		var oModel = {bUseBatch : false};

		// code under test
		assert.throws(function () {
			ODataModel.prototype.createEntry.call(oModel, "~path", {expand : "ToNavigation"});
		}, new Error("The 'expand' parameter is only supported if batch mode is used"));
	});

	//*********************************************************************************************
	QUnit.test("createEntry: no created callback, before metadata is available", function (assert) {
		var oModel = {
				oMetadata : {
					isLoaded : function () {}
				}
			};

		this.mock(oModel.oMetadata).expects("isLoaded").withExactArgs().returns(false);
		this.oLogMock.expects("error")
			.withExactArgs("Tried to use createEntry without created-callback, before metadata is"
				+ " available!");

		// code under test
		assert.strictEqual(
			ODataModel.prototype.createEntry.call(oModel, "/~path"),
			undefined);
	});

	//*********************************************************************************************
	[undefined, "~expand"].forEach(function (sExpand) {
		[true, false].forEach(function (bWithCallbackHandlers) {
			(!sExpand
			? [ // successful creation without expand
				function (assert, oEventHandlersMock, fnAbort, fnError, fnSuccess, pCreate,
						fnExpectResetCreatePromise) {
					assert.ok(pCreate.isPending());

					fnExpectResetCreatePromise();
					oEventHandlersMock.expects("fnSuccess")
						.exactly(bWithCallbackHandlers ? 1 : 0)
						.withExactArgs("~oData", "~oCreateResponse");

					// code under test
					fnSuccess("~oData", "~oCreateResponse");

					assert.ok(pCreate.isFulfilled());

					return pCreate.then(function (oResult) {
						assert.strictEqual(oResult, undefined);
					});
				},
				// aborted creation without expand
				function (assert, oEventHandlersMock, fnAbort, fnError, fnSuccess, pCreate,
						fnExpectResetCreatePromise) {
					assert.ok(pCreate.isPending());

					// resetting the create promise is done only in success cases; do not call
					// fnExpectResetCreatePromise

					// code under test
					fnAbort("~oError");

					assert.ok(pCreate.isRejected());
					assert.strictEqual(pCreate.getResult(), "~oError");
					// don't catch to test avoiding "Uncaught (in promise)"
				}
			]
			: [
				// POST and GET succeed
				function (assert, oEventHandlersMock, fnAbort, fnError, fnSuccess, pCreate,
						fnExpectResetCreatePromise) {
					var oDataGET = {GET : true},
						oDataPOST = {POST : true},
						oResponseGET = "~oResponseGET",
						oResponsePOST = "~oResponsePOST";

					// code under test - POST request succeeds
					fnSuccess(oDataPOST, oResponsePOST);

					assert.ok(pCreate.isPending());

					fnExpectResetCreatePromise();
					oEventHandlersMock.expects("fnSuccess")
						.exactly(bWithCallbackHandlers ? 1 : 0)
						.withExactArgs({GET : true, POST : true}, oResponsePOST);

					// code under test - GET request succeeds
					fnSuccess(oDataGET, oResponseGET);

					assert.ok(pCreate.isFulfilled());

					return pCreate.then(function (oResult) {
						assert.strictEqual(oResult, undefined);
					});
				},
				// POST and GET fail; after retrying the creation both requests succeed
				function (assert, oEventHandlersMock, fnAbort, fnError, fnSuccess, pCreate,
						fnExpectResetCreatePromise) {
					var oDataGET = {GET : true},
						oDataPOST = {POST : true},
						oErrorGET = {},
						oErrorPOST = {},
						oResponseGET = "~oResponseGET",
						oResponsePOST = "~oResponsePOST";

					oEventHandlersMock.expects("fnError")
						.exactly(bWithCallbackHandlers ? 1 : 0)
						.withExactArgs(sinon.match.same(oErrorPOST));

					// code under test - POST request fails
					fnError(oErrorPOST);

					// code under test - GET request fails
					fnError(oErrorGET);

					assert.strictEqual(oErrorGET.expandAfterCreateFailed, true);

					// retry creation

					// code under test - POST request succeeds
					fnSuccess(oDataPOST, oResponsePOST);

					oEventHandlersMock.expects("fnSuccess")
						.exactly(bWithCallbackHandlers ? 1 : 0)
						.withExactArgs({GET : true, POST : true}, oResponsePOST);

					assert.ok(pCreate.isPending());

					fnExpectResetCreatePromise();

					// code under test - GET request succeeds
					fnSuccess(oDataGET, oResponseGET);

					assert.ok(pCreate.isFulfilled());

					return pCreate.then(function (oResult) {
						assert.strictEqual(oResult, undefined);
					});
				},
				// POST succeeds and GET fails
				function (assert, oEventHandlersMock, fnAbort, fnError, fnSuccess, pCreate,
						fnExpectResetCreatePromise) {
					var oDataPOST = "~oDataPOST",
						oErrorGET = {},
						oResponsePOST = {};

					// code under test - POST request succeeds
					fnSuccess(oDataPOST, oResponsePOST);

					assert.ok(pCreate.isPending());

					fnExpectResetCreatePromise();
					this.oLogMock.expects("error")
						.withExactArgs("Entity creation was successful but expansion of navigation"
							+ " properties failed",
							sinon.match.same(oErrorGET),
							sClassName);
					oEventHandlersMock.expects("fnSuccess")
						.exactly(bWithCallbackHandlers ? 1 : 0)
						.withExactArgs(oDataPOST,
							sinon.match.same(oResponsePOST)
								.and(sinon.match({expandAfterCreateFailed : true})));

					// code under test - GET request fails
					fnError(oErrorGET);

					assert.strictEqual(oErrorGET.expandAfterCreateFailed, true);
					assert.ok(pCreate.isFulfilled());

					return pCreate.then(function (oResult) {
						assert.strictEqual(oResult, undefined);
					});
				},
				// POST and GET fail; after retrying the creation both requests fail again
				function (assert, oEventHandlersMock, fnAbort, fnError, fnSuccess, pCreate,
						fnExpectResetCreatePromise) {
					var oErrorGET0 = {},
						oErrorGET1 = {},
						oErrorPOST0 = {},
						oErrorPOST1 = {};

					oEventHandlersMock.expects("fnError")
						.exactly(bWithCallbackHandlers ? 1 : 0)
						.withExactArgs(sinon.match.same(oErrorPOST0));

					// code under test - POST request fails
					fnError(oErrorPOST0);

					// code under test - GET request fails
					fnError(oErrorGET0);

					assert.strictEqual(oErrorGET0.expandAfterCreateFailed, true);

					// retry creation

					oEventHandlersMock.expects("fnError")
						.exactly(bWithCallbackHandlers ? 1 : 0)
						.withExactArgs(sinon.match.same(oErrorPOST1));

					// resetting the create promise is done only in success cases; do not call
					// fnExpectResetCreatePromise

					// code under test - POST request fails again
					fnError(oErrorPOST1);

					assert.strictEqual(oErrorPOST1.expandAfterCreateFailed, undefined);

					// code under test - GET request succeeds
					fnError(oErrorGET1);

					assert.strictEqual(oErrorGET1.expandAfterCreateFailed, true);
					assert.ok(pCreate.isPending());
				},
				// POST and GET fail; after retrying the creation POST succeeds and GET fails
				function (assert, oEventHandlersMock, fnAbort, fnError, fnSuccess, pCreate,
						fnExpectResetCreatePromise) {
					var oDataPOST = "~oDataPOST",
						oErrorGET0 = {},
						oErrorGET1 = {},
						oErrorPOST = {},
						oResponsePOST = {};

					oEventHandlersMock.expects("fnError")
						.exactly(bWithCallbackHandlers ? 1 : 0)
						.withExactArgs(sinon.match.same(oErrorPOST));

					// code under test - POST request fails
					fnError(oErrorPOST);

					// code under test - GET request fails
					fnError(oErrorGET0);

					assert.strictEqual(oErrorGET0.expandAfterCreateFailed, true);
					assert.ok(pCreate.isPending());

					// retry after failed POST

					// code under test - POST request succeeds
					fnSuccess(oDataPOST, oResponsePOST);

					fnExpectResetCreatePromise();
					this.oLogMock.expects("error")
						.withExactArgs("Entity creation was successful but expansion of navigation"
							+ " properties failed",
							sinon.match.same(oErrorGET1),
							sClassName);
					oEventHandlersMock.expects("fnSuccess")
						.exactly(bWithCallbackHandlers ? 1 : 0)
						.withExactArgs(oDataPOST,
							sinon.match.same(oResponsePOST)
								.and(sinon.match({expandAfterCreateFailed : true})));

					// code under test - GET request succeeds
					fnError(oErrorGET1);

					assert.strictEqual(oErrorGET1.expandAfterCreateFailed, true);
					assert.ok(pCreate.isFulfilled());

					return pCreate.then(function (oResult) {
						assert.strictEqual(oResult, undefined);
					});
				}
			]).forEach(function (fnTestEventHandlers, i) {
				[true, false].forEach(function (bFromODLBcreate) {
					[undefined, "~bInactive"].forEach(function (bInactive) {
			var sTitle = "createEntry: called with initial properties and considering referential constraints "
				+ (bFromODLBcreate ? "from ODataListBinding#create" : "directly")
				+ "; expand = " + sExpand + ", "
				+ (bWithCallbackHandlers ? "with" : "without") + " callback handlers, inactive = "
				+ bInactive + ", i = " + i;

		QUnit.test(sTitle, function (assert) {
			var fnAbort, fnAfterContextActivated, pCreate, oEntity, fnError, mHeaders, fnMetadataLoaded,
				oRequestHandle, oResult, fnSuccess, sUid,
				oCreatedContext = {
					fetchActivated : function () {},
					hasSubContexts : function () {},
					resetCreatedPromise : function () {}
				},
				oCreatedContextCache = {getCacheInfo : function () {}},
				oCreatedContextCacheMock = this.mock(oCreatedContextCache),
				oEntityMetadata = {entityType : "~entityType"},
				oEventHandlers = {
					fnError : function () {},
					fnSuccess : function () {}
				},
				oEventHandlersMock = this.mock(oEventHandlers),
				oExpandRequest = {},
				mHeadersInput = {input : true},
				oModel = {
					mChangedEntities : {},
					oCreatedContextsCache : oCreatedContextCache,
					mDeferredGroups : {},
					oMetadata : {
						_getEntitySetByType : function () {},
						_getEntityTypeByPath : function () {},
						_isCollection : function () {},
						isLoaded : function () {},
						loaded : function () {}
					},
					bRefreshAfterChange : false,
					mRequests : "~mRequests",
					sServiceUrl : "~sServiceUrl",
					bUseBatch : true,
					_addEntity : function () {},
					_createRequest : function () {},
					_createRequestUrlWithNormalizedPath : function () {},
					_getHeaders : function () {},
					_getRefreshAfterChange : function () {},
					_isCanonicalRequestNeeded : function () {},
					_isTransitionMessagesOnly : function () {},
					_normalizePath : function () {},
					_processRequestQueueAsync : function () {},
					_pushToRequestQueue : function () {},
					_resolveGroup : function () {},
					getContext : function () {},
					getForeignKeysFromReferentialConstraints() {},
					resolveDeep : function () {}
				},
				oMetadataMock = this.mock(oModel.oMetadata),
				oModelMock = this.mock(oModel),
				oRequest = {},
				that = this;

			oEventHandlersMock.expects("fnError").never();
			oEventHandlersMock.expects("fnSuccess").never();
			oCreatedContextCacheMock.expects("getCacheInfo").never();
			oModelMock.expects("_isCanonicalRequestNeeded")
				.withExactArgs("~canonicalRequest")
				.returns("~bCanonical");
			this.mock(ODataUtils).expects("_createUrlParamsArray")
				.withExactArgs("~urlParameters")
				.returns("~aUrlParams");
			oModelMock.expects("_normalizePath")
				.withExactArgs("~path", "~context", "~bCanonical")
				.returns("/~sNormalizedPath");
			oModelMock.expects("resolveDeep").withExactArgs("~path", "~context").returns("~sDeepPath");
			oMetadataMock.expects("_isCollection").withExactArgs("~sDeepPath").returns(true);
			oMetadataMock.expects("isLoaded").withExactArgs().returns(true);
			// function create()
			oModelMock.expects("_resolveGroup")
				.withExactArgs("/~sNormalizedPath")
				.returns({/*unused*/});
			oModelMock.expects("_getRefreshAfterChange")
				.withExactArgs("~refreshAfterChange", "~groupId")
				.returns("~bRefreshAfterChange");
			oModelMock.expects("_isTransitionMessagesOnly").withExactArgs("~groupId").returns(false);
			oMetadataMock.expects("_getEntityTypeByPath")
				.withExactArgs("/~sNormalizedPath")
				.returns(oEntityMetadata);
			oModelMock.expects("getForeignKeysFromReferentialConstraints")
				.withExactArgs("/~sNormalizedPath")
				.returns({Foo : "Baz", Qux: 42});
			oMetadataMock.expects("_getEntitySetByType")
				.withExactArgs(sinon.match.same(oEntityMetadata))
				.returns({name : "~entitySetName"});
			oModelMock.expects("_addEntity")
				.withExactArgs(sinon.match(function (oEntity0) {
					sUid = rTemporaryKey.exec(oEntity0.__metadata.deepPath)[1];
					fnAbort = oEntity0.__metadata.created.abort;
					fnError = oEntity0.__metadata.created.error;
					mHeaders = oEntity0.__metadata.created.headers;
					fnSuccess = oEntity0.__metadata.created.success;
					oEntity = {
						__metadata : {
							created : {
								abort : fnAbort,
								changeSetId : "~changeSetId",
								error : fnError,
								groupId : "~groupId",
								headers : mHeaders,
								key : "~sNormalizedPath",
								refreshAfterChange : "~bRefreshAfterChange",
								success : fnSuccess,
								urlParameters : "~urlParameters"
							},
							deepPath : "~sDeepPath('" + sUid + "')",
							type : "~entityType",
							uri : "~sServiceUrl/~entitySetName('" + sUid + "')"
						},
						Foo : "Bar",
						Qux : 42
					};
					assert.deepEqual(oEntity0, oEntity);
					assert.deepEqual(mHeaders,
						sExpand
							? Object.assign({}, mHeadersInput, {
								"Content-ID" : sUid,
								"sap-messages" : "transientOnly"
							})
							: mHeadersInput);
					assert.strictEqual(
						fnError === (bWithCallbackHandlers ? oEventHandlers.fnError : undefined),
						!sExpand);
					assert.ok(fnAbort instanceof Function);
					assert.ok(fnSuccess instanceof Function);

					return true;
				}))
				.returns("~sKey");
			oModelMock.expects("_createRequestUrlWithNormalizedPath")
				.withExactArgs("/~sNormalizedPath", "~aUrlParams", true)
				.returns("~sUrl");
			oModelMock.expects("_createRequest")
				.withExactArgs("~sUrl",
					sinon.match(function (sDeepPath0) {
						return sDeepPath0 === "~sDeepPath('" + sUid + "')";
					}),
					"POST",
					sinon.match(function (mHeaders0) {
						// not strict equal, as it is a clone of oEntity
						assert.deepEqual(mHeaders0, mHeaders);
						return true;
					}),
					sinon.match(function (oEntity0) {
						// not strict equal, as it is a clone of oEntity
						assert.deepEqual(oEntity0, oEntity);
						return true;
					}))
				.returns(oRequest);

			if (sExpand) {
				this.mock(ODataUtils).expects("_encodeURLParameters")
					.withExactArgs({$expand : sExpand, $select : sExpand})
					.returns("~expandselect");
				oModelMock.expects("_getHeaders").withExactArgs(undefined, true).returns("~GETheaders");
				oModelMock.expects("_createRequest")
					.withExactArgs(sinon.match(function (sUri) {
							return sUri === "$" + sUid + "?~expandselect";
						}), sinon.match(function (sDeepPath0) {
							return sDeepPath0 === "/$" + sUid;
						}), "GET", "~GETheaders", null, undefined, undefined, true)
					.returns(oExpandRequest);
			}
			oModelMock.expects("getContext")
				.withExactArgs("/~sKey",
					sinon.match(function (sDeepPath0) {
						return sDeepPath0 === "~sDeepPath('" + sUid + "')";
					}),
					sinon.match(function (pCreateParameter) {
						pCreate = pCreateParameter;
						assert.ok(pCreate instanceof SyncPromise);

						return true;
					}), bInactive, undefined)
				.returns(oCreatedContext);
			this.mock(oModel.oMetadata).expects("loaded").withExactArgs()
				.returns({then : function (fnFunc) {
					fnMetadataLoaded = fnFunc;
				}});

			// code under test
			oResult = ODataModel.prototype.createEntry.call(oModel, "~path", {
				canonicalRequest : "~canonicalRequest",
				changeSetId : "~changeSetId",
				context : "~context",
				error : bWithCallbackHandlers ? oEventHandlers.fnError : undefined,
				expand : sExpand,
				groupId : "~groupId",
				headers : mHeadersInput,
				inactive : bInactive,
				properties : {Foo : "Bar"},
				refreshAfterChange : "~refreshAfterChange",
				success : bWithCallbackHandlers ? oEventHandlers.fnSuccess : undefined,
				urlParameters : "~urlParameters"
			});

			if (sExpand) {
				oEntity.__metadata.created.expandRequest = oExpandRequest;
				oEntity.__metadata.created.contentID = sUid;
				assert.deepEqual(oExpandRequest, {contentID : sUid});
			}
			assert.deepEqual(oModel.mChangedEntities["~sKey"], bInactive ? undefined : oEntity);
			assert.strictEqual(oResult, oCreatedContext);
			assert.deepEqual(oRequest, sExpand
				? {
					contentID : sUid,
					created : true,
					expandRequest : oExpandRequest,
					key : "~sKey"
				}
				: {created : true, key : "~sKey"});

			// async functionality

			this.mock(oCreatedContext).expects("fetchActivated").withExactArgs()
				.returns({then : function (fnFunc) {
					fnAfterContextActivated = fnFunc;
				}});

			// code under test
			fnMetadataLoaded();

			oModelMock.expects("_pushToRequestQueue")
				.withExactArgs("~mRequests", "~groupId", "~changeSetId", sinon.match.same(oRequest),
					sinon.match(function (fnSuccess0) {
						return fnSuccess0 === fnSuccess;
					}),
					sinon.match(function (fnError0) {
						return fnError0 === fnError;
					}),
					sinon.match(function (oRequestHandle0) {
						oRequestHandle = oRequestHandle0;
						return true;
					}),
					"~bRefreshAfterChange");
			oModelMock.expects("_processRequestQueueAsync").withExactArgs("~mRequests");

			// code under test
			fnAfterContextActivated();

			// test abort handler
			assert.strictEqual(oRequest._aborted, undefined);
			if (sExpand) {
				assert.strictEqual(oRequest.expandRequest._aborted, undefined);
			}

			// code under test
			oRequestHandle.abort();

			assert.strictEqual(oRequest._aborted, true);
			if (sExpand) {
				assert.strictEqual(oRequest.expandRequest._aborted, true);
			}

			function fnExpectResetCreatePromise() {
				oCreatedContextCacheMock.expects("getCacheInfo")
					.withExactArgs(oCreatedContext)
					.returns(bFromODLBcreate ? {/*cache info*/} : undefined);
				that.mock(oCreatedContext).expects("resetCreatedPromise")
					.withExactArgs()
					.exactly(bFromODLBcreate ? 0 : 1);
				that.mock(oCreatedContext).expects("hasSubContexts").withExactArgs().returns(false);
			}
			return fnTestEventHandlers.call(this, assert, oEventHandlersMock, fnAbort, fnError,
				fnSuccess, pCreate, fnExpectResetCreatePromise);
		});
					});
				});
			});
		});
	});

	//*********************************************************************************************
	QUnit.test("createEntry: fallback to default groupId and changeSetId", function (assert) {
		var fnAfterContextActivated,
			oCreatedContext = {fetchActivated : function () {}},
			oEntityMetadata = {entityType : "~entityType"},
			fnMetadataLoaded,
			oModel = {
				mChangedEntities : {},
				mDeferredGroups : {},
				oMetadata : {
					_getEntitySetByType : function () {},
					_getEntityTypeByPath : function () {},
					_isCollection : function () {},
					isLoaded : function () {},
					loaded : function () {}
				},
				mRequests : "~mRequests",
				_addEntity : function () {},
				_createRequest : function () {},
				_createRequestUrlWithNormalizedPath : function () {},
				_getRefreshAfterChange : function () {},
				_isCanonicalRequestNeeded : function () {},
				_isTransitionMessagesOnly : function () {},
				_normalizePath : function () {},
				_processRequestQueueAsync : function () {},
				_pushToRequestQueue : function () {},
				_resolveGroup : function () {},
				getContext : function () {},
				getForeignKeysFromReferentialConstraints() {},
				resolveDeep : function () {}
			},
			oRequest = {};

		this.mock(oModel).expects("_isCanonicalRequestNeeded")
			.withExactArgs(undefined)
			.returns("~bCanonical");
		this.mock(oModel).expects("_normalizePath")
			.withExactArgs("/~path", undefined, "~bCanonical")
			.returns("/~sNormalizedPath");
		this.mock(oModel).expects("resolveDeep")
			.withExactArgs("/~path", undefined)
			.returns("~sDeepPath");
		this.mock(oModel.oMetadata).expects("_isCollection")
			.withExactArgs("~sDeepPath")
			.returns(false);
		this.mock(ODataUtils).expects("_createUrlParamsArray")
			.withExactArgs(undefined)
			.returns("~aUrlParams");
		this.mock(oModel.oMetadata).expects("isLoaded").withExactArgs().returns(true);
		// function create()
		this.mock(oModel).expects("_resolveGroup")
			.withExactArgs("/~sNormalizedPath")
			.returns({changeSetId : "~defaultChangeSetId", groupId : "~defaultGroupId"});
		this.mock(oModel).expects("_getRefreshAfterChange")
			.withExactArgs(undefined, "~defaultGroupId")
			.returns("~bRefreshAfterChange");
		this.mock(oModel).expects("_isTransitionMessagesOnly").withExactArgs("~defaultGroupId").returns(false);
		this.mock(oModel.oMetadata).expects("_getEntityTypeByPath")
			.withExactArgs("/~sNormalizedPath")
			.returns(oEntityMetadata);
		this.mock(oModel).expects("getForeignKeysFromReferentialConstraints")
			.withExactArgs("/~sNormalizedPath")
			.returns({});
		this.mock(oModel.oMetadata).expects("_getEntitySetByType")
			.withExactArgs(sinon.match.same(oEntityMetadata))
			.returns({name : "~entitySetName"});
		this.mock(oModel).expects("_addEntity").callsFake(function (oEntity0) {
				assert.strictEqual(oEntity0.__metadata.created.changeSetId, "~defaultChangeSetId");
				assert.strictEqual(oEntity0.__metadata.created.groupId, "~defaultGroupId");

				return "~sKey";
			});
		this.mock(oModel).expects("_createRequestUrlWithNormalizedPath")
			.withExactArgs("/~sNormalizedPath", "~aUrlParams", undefined)
			.returns("~sUrl");
		this.mock(oModel).expects("_createRequest")
			.withExactArgs("~sUrl", "~sDeepPath", "POST", {}, sinon.match(function (oEntity0) {
				assert.strictEqual(oEntity0.__metadata.created.changeSetId, "~defaultChangeSetId");
				assert.strictEqual(oEntity0.__metadata.created.groupId, "~defaultGroupId");

				return true;
			}))
			.returns(oRequest);
		this.mock(oModel).expects("getContext")
			.withExactArgs("/~sKey", "~sDeepPath", sinon.match.object, undefined, undefined)
			.returns(oCreatedContext);
		this.mock(oModel.oMetadata).expects("loaded").withExactArgs()
			.returns({then : function (fnFunc) {
				fnMetadataLoaded = fnFunc;
			}});

		// code under test
		ODataModel.prototype.createEntry.call(oModel, "/~path", {properties : {}});

		this.mock(oCreatedContext).expects("fetchActivated").withExactArgs()
			.returns({then : function (fnFunc) {
				fnAfterContextActivated = fnFunc;
			}});

		// code under test
		fnMetadataLoaded();

		this.mock(oModel).expects("_pushToRequestQueue")
			.withExactArgs("~mRequests", "~defaultGroupId", "~defaultChangeSetId",
				sinon.match.same(oRequest), sinon.match.func, undefined, sinon.match.object,
				"~bRefreshAfterChange");
		this.mock(oModel).expects("_processRequestQueueAsync").withExactArgs("~mRequests");

		// code under test
		fnAfterContextActivated();
	});

	//*********************************************************************************************
	[undefined, "~expand"].forEach(function (sExpand) {
		var sTitle = "createEntry: transientOnly header required for group" + (sExpand ? "; with expand" : "");

		QUnit.test(sTitle, function (assert) {
			var oCreatedContext = {fetchActivated: function () {}},
				oEntityMetadata = {entityType: "~entityType"},
				oModel = {
					mChangedEntities: {},
					mDeferredGroups: {},
					oMetadata: {
						_getEntitySetByType: function () {},
						_getEntityTypeByPath: function () {},
						_isCollection: function () {},
						isLoaded: function () {},
						loaded: function () {}
					},
					mRequests: "~mRequests",
					bUseBatch: "~bUseBatch",
					_addEntity: function () {},
					_createRequest: function () {},
					_createRequestUrlWithNormalizedPath: function () {},
					_getHeaders: function () {},
					_getRefreshAfterChange: function () {},
					_isCanonicalRequestNeeded: function () {},
					_isTransitionMessagesOnly: function () {},
					_normalizePath: function () {},
					_processRequestQueueAsync: function () {},
					_pushToRequestQueue: function () {},
					_resolveGroup: function () {},
					getContext: function () {},
					getForeignKeysFromReferentialConstraints() {},
					resolveDeep: function () {}
				},
				oModelMock = this.mock(oModel),
				mOriginalHeaders = {},
				oRequest = {},
				sUID;

			this.mock(oModel.oMetadata).expects("isLoaded").withExactArgs().returns(true);
			// function create()
			oModelMock.expects("_isCanonicalRequestNeeded").withExactArgs(undefined).returns("~bCanonical");
			this.mock(ODataUtils).expects("_createUrlParamsArray").withExactArgs(undefined).returns("~aUrlParams");
			oModelMock.expects("_normalizePath")
				.withExactArgs("/~path", undefined, "~bCanonical")
				.returns("/~sNormalizedPath");
			oModelMock.expects("resolveDeep").withExactArgs("/~path", undefined).returns("~sDeepPath");
			this.mock(oModel.oMetadata).expects("_isCollection").withExactArgs("~sDeepPath").returns(false);
			this.mock(oModel.oMetadata).expects("_getEntityTypeByPath")
				.withExactArgs("/~sNormalizedPath")
				.returns(oEntityMetadata);
			oModelMock.expects("getForeignKeysFromReferentialConstraints").withExactArgs("/~sNormalizedPath").returns({});
			this.mock(oModel.oMetadata).expects("_getEntitySetByType")
				.withExactArgs(sinon.match.same(oEntityMetadata))
				.returns({name: "~entitySetName"});
			oModelMock.expects("_resolveGroup")
				.withExactArgs("/~sNormalizedPath")
				.returns({changeSetId: "~defaultChangeSetId", groupId: "~defaultGroupId"});
			oModelMock.expects("_getRefreshAfterChange")
				.withExactArgs(undefined, "~defaultGroupId")
				.returns("~bRefreshAfterChange");
			oModelMock.expects("_isTransitionMessagesOnly").withExactArgs("~defaultGroupId").returns(true);
			oModelMock.expects("_addEntity").callsFake(function (oEntity0) {
					assert.strictEqual(oEntity0.__metadata.created.headers["sap-messages"], "transientOnly");

					return "~sKey";
				});
			oModelMock.expects("getContext")
				.withExactArgs("/~sKey", "~sDeepPath", sinon.match.object, undefined, undefined)
				.returns(oCreatedContext);
			oModelMock.expects("_createRequestUrlWithNormalizedPath")
				.withExactArgs("/~sNormalizedPath", "~aUrlParams", "~bUseBatch")
				.returns("~sUrl");
			oModelMock.expects("_createRequest")
				.callsFake(function (sUrl, sDeepPath, sMethod, mHeaders, oData, sETag) {
					sUID = mHeaders["Content-ID"];

					assert.strictEqual(sUrl, "~sUrl");
					assert.strictEqual(sDeepPath, "~sDeepPath");
					assert.strictEqual(sMethod, "POST");
					assert.strictEqual(mHeaders["sap-messages"], "transientOnly");
					assert.strictEqual(oData.__metadata.created.headers["sap-messages"], "transientOnly");
					assert.strictEqual(sETag, undefined);

					return oRequest;
				});
			if (sExpand) {
				oModelMock.expects("_getHeaders").withExactArgs(undefined, true).returns({});
				this.mock(ODataUtils).expects("_encodeURLParameters")
					.withExactArgs({$expand: "~expand", $select: "~expand"})
					.returns("~encodedUrlParams");
				oModelMock.expects("_createRequest")
					.callsFake(function (sUrl, sDeepPath, sMethod, mHeaders, oData, sETag, bAsync,
							bUpdateAggregatedMessages) {
						assert.strictEqual(sUrl, "$" + sUID + "?~encodedUrlParams");
						assert.strictEqual(sDeepPath, "/$" + sUID);
						assert.strictEqual(sMethod, "GET");
						assert.strictEqual(mHeaders["sap-messages"], "transientOnly");
						assert.strictEqual(oData, null);
						assert.strictEqual(sETag, undefined);
						assert.strictEqual(bAsync, undefined);
						assert.strictEqual(bUpdateAggregatedMessages, true);

						return {};
					});
			}
			this.mock(oModel.oMetadata).expects("loaded").withExactArgs().returns({then: function () {}});
			// handling of oMetadata.loaded() promise not relevant

			// code under test
			ODataModel.prototype.createEntry.call(oModel, "/~path", {
				expand: sExpand,
				headers: mOriginalHeaders,
				properties: {}
			});

			assert.deepEqual(mOriginalHeaders, {});
		});
	});

	//*********************************************************************************************
	QUnit.test("createEntry: deep create", function (assert) {
		var oChangedEntity,
			oContext = {
				addSubContext : function () {},
				getPath : function () {},
				isInactive : function () {},
				isTransient : function () {}
			},
			oContextMock = this.mock(oContext),
			oCreatedContext = {},
			oEntityMetadata = {entityType : "~entityType"},
			oModel = {
				mChangedEntities : {},
				oMetadata : {
					_getEntitySetByType : function () {},
					_getEntityTypeByPath : function () {},
					_getNavigationPropertyNames : function () {},
					_isCollection : function () {},
					isLoaded : function () {}
				},
				sServiceUrl : "~sServiceUrl",
				_addEntity : function () {},
				_getObject : function () {},
				_isCanonicalRequestNeeded : function () {},
				_normalizePath : function () {},
				getContext : function () {},
				// getForeignKeysFromReferentialConstraints() {}, // never called in deep create scenarios
				resolveDeep : function () {}
			},
			oMetadataMock = this.mock(oModel.oMetadata);

		oContextMock.expects("isTransient").returns(true);
		oContextMock.expects("isInactive").returns(false);
		oMetadataMock.expects("isLoaded").withExactArgs().returns(true);
		// function create()
		oContextMock.expects("getPath").withExactArgs().returns("/~sContextPath");
		oMetadataMock.expects("_getEntityTypeByPath")
			.withExactArgs("/~sContextPath")
			.returns("~oSourceEntityMetadata");
		oMetadataMock.expects("_getNavigationPropertyNames")
			.withExactArgs("~oSourceEntityMetadata")
			.returns(["~path"]);
		this.mock(oModel).expects("_isCanonicalRequestNeeded")
			.withExactArgs(undefined)
			.returns("~bCanonical");
		this.mock(ODataUtils).expects("_createUrlParamsArray")
			.withExactArgs(undefined)
			.returns("~aUrlParams");
		this.mock(oModel).expects("_normalizePath")
			.withExactArgs("~path", sinon.match.same(oContext), "~bCanonical")
			.returns("/~sNormalizedPath");
		this.mock(oModel).expects("resolveDeep")
			.withExactArgs("~path", sinon.match.same(oContext))
			.returns("~sDeepPath");
		oMetadataMock.expects("_isCollection")
			.withExactArgs("~sDeepPath")
			.returns("~bIsCollection");
		oMetadataMock.expects("_getEntityTypeByPath")
			.withExactArgs("/~sNormalizedPath")
			.returns(oEntityMetadata);
		oMetadataMock.expects("_getEntitySetByType")
			.withExactArgs(sinon.match.same(oEntityMetadata))
			.returns({name : "~entitySetName"});
		oContextMock.expects("getPath").withExactArgs().returns("/~sContextPath");
		this.mock(oModel).expects("_getObject").withExactArgs("/~sContextPath").returns({
				__metadata : {
					created : {
						changeSetId : "~changeSetIdFromRoot",
						groupId : "~groupIdFromRoot"
					}
				}
			});
		this.mock(oModel).expects("_addEntity").callsFake(function (oEntity0) {
				assert.strictEqual(oEntity0.__metadata.created.changeSetId, "~changeSetIdFromRoot");
				assert.strictEqual(oEntity0.__metadata.created.groupId, "~groupIdFromRoot");

				return "~sKey";
			});
		this.mock(oModel).expects("getContext")
			.withExactArgs("/~sKey", sinon.match.string /*deep path not relevant for deep create*/,
				undefined, undefined, sinon.match.same(oContext))
			.returns(oCreatedContext);
		this.mock(oContext).expects("addSubContext")
			.withExactArgs("~path", oCreatedContext, "~bIsCollection");

		// code under test
		assert.strictEqual(ODataModel.prototype.createEntry.call(oModel, "~path",
			{context : oContext, properties : {foo : "bar"}}), oCreatedContext);

		assert.strictEqual(Object.keys(oModel.mChangedEntities).length, 1);
		oChangedEntity = oModel.mChangedEntities[Object.keys(oModel.mChangedEntities)[0]];
		assert.strictEqual(oChangedEntity.foo, "bar");
		assert.strictEqual(oChangedEntity.__metadata.type, "~entityType");
		assert.ok(oChangedEntity.__metadata.uri.startsWith("~sServiceUrl/~entitySetName('"));
		assert.strictEqual(oChangedEntity.__metadata.created.changeSetId, "~changeSetIdFromRoot");
		assert.strictEqual(oChangedEntity.__metadata.created.groupId, "~groupIdFromRoot");
		assert.strictEqual(oChangedEntity.__metadata.created.error, undefined);
		assert.strictEqual(oChangedEntity.__metadata.created.headers, undefined);
		assert.strictEqual(oChangedEntity.__metadata.created.key, undefined);
		assert.strictEqual(oChangedEntity.__metadata.created.refreshAfterChange, undefined);
		assert.strictEqual(oChangedEntity.__metadata.created.success, undefined);
		assert.strictEqual(oChangedEntity.__metadata.created.urlParameters, undefined);
	});

	//*********************************************************************************************
	QUnit.test("createEntry: reset changes on sub contexts after deep create", function (assert) {
		var fnAfterContextActivated,
			oCreatedContext = {
				fetchActivated : function () {},
				getSubContextsAsPath : function () {},
				hasSubContexts : function () {}
			},
			oEntityMetadata = {entityType : "~entityType"},
			oModel = {
				mChangedEntities : {},
				oCreatedContextsCache : {
					getCacheInfo : function () {}
				},
				mDeferredGroups : {},
				oMetadata : {
					_getEntitySetByType : function () {},
					_getEntityTypeByPath : function () {},
					_isCollection : function () {},
					isLoaded : function () {},
					loaded : function () {}
				},
				mRequests : "~mRequests",
				sServiceUrl : "~sServiceUrl",
				_addEntity : function () {},
				_createRequest : function () {},
				_createRequestUrlWithNormalizedPath : function () {},
				_getRefreshAfterChange : function () {},
				_isCanonicalRequestNeeded : function () {},
				_isTransitionMessagesOnly : function () {},
				_normalizePath : function () {},
				_pushToRequestQueue : function () {},
				_processRequestQueueAsync : function () {},
				_resolveGroup : function () {},
				getContext : function () {},
				getForeignKeysFromReferentialConstraints() {},
				resetChanges : function () {},
				resolveDeep : function () {}
			},
			fnMetadataLoaded,
			oMetadataMock = this.mock(oModel.oMetadata),
			oRequest = {},
			fnSuccess;

		oMetadataMock.expects("isLoaded").withExactArgs().returns(true);
		// function create()
		this.mock(oModel).expects("_isCanonicalRequestNeeded")
			.withExactArgs(undefined)
			.returns("~bCanonical");
		this.mock(ODataUtils).expects("_createUrlParamsArray")
			.withExactArgs(undefined)
			.returns("~aUrlParams");
		this.mock(oModel).expects("_normalizePath")
			.withExactArgs("/~path", undefined, "~bCanonical")
			.returns("/~sNormalizedPath");
		this.mock(oModel).expects("resolveDeep")
			.withExactArgs("/~path", undefined)
			.returns("~sDeepPath");
		oMetadataMock.expects("_isCollection").withExactArgs("~sDeepPath").returns(false);
		oMetadataMock.expects("_getEntityTypeByPath")
			.withExactArgs("/~sNormalizedPath")
			.returns(oEntityMetadata);
		this.mock(oModel).expects("getForeignKeysFromReferentialConstraints")
			.withExactArgs("/~sNormalizedPath")
			.returns({});
		oMetadataMock.expects("_getEntitySetByType")
			.withExactArgs(sinon.match.same(oEntityMetadata))
			.returns({name : "~entitySetName"});
		this.mock(oModel).expects("_resolveGroup")
			.withExactArgs("/~sNormalizedPath")
			.returns({groupId : "~groupId", changeSetId : "~changeSetId"});
		this.mock(oModel).expects("_getRefreshAfterChange")
			.withExactArgs(undefined, "~groupId")
			.returns("~bRefreshAfterChange");
		this.mock(oModel).expects("_isTransitionMessagesOnly").withExactArgs("~groupId").returns(false);
		this.mock(oModel).expects("_addEntity")
			.withExactArgs(sinon.match.object/*aspect already tested*/)
			.returns("~sKey");
		this.mock(oModel).expects("getContext")
			.withExactArgs("/~sKey", sinon.match.string /*deep path not relevant for deep create*/,
				sinon.match.object/*aspect already tested*/, undefined, undefined)
			.returns(oCreatedContext);
		this.mock(oModel).expects("_createRequestUrlWithNormalizedPath")
			.withExactArgs("/~sNormalizedPath", "~aUrlParams", undefined)
			.returns("~sUrl");
		this.mock(oModel).expects("_createRequest")
			.withExactArgs("~sUrl", "~sDeepPath", "POST", {}, sinon.match.object/*aspect already tested*/)
			.returns(oRequest);
		oMetadataMock.expects("loaded").withExactArgs()
			.returns({then : function (fnFunc) {
				fnMetadataLoaded = fnFunc;
			}});

		// code under test
		assert.strictEqual(ODataModel.prototype.createEntry.call(oModel, "/~path",
			{properties : {foo : "bar"}}), oCreatedContext);

		this.mock(oCreatedContext).expects("fetchActivated").withExactArgs()
			.returns({then : function (fnFunc) {
				fnAfterContextActivated = fnFunc;
			}});

		// code under test
		fnMetadataLoaded();

		this.mock(oModel).expects("_pushToRequestQueue")
			.withExactArgs("~mRequests", "~groupId", "~changeSetId", sinon.match.same(oRequest),
				sinon.match(function (fnSuccess0) {
					fnSuccess = fnSuccess0;

					return true;
				}), undefined, sinon.match.object, "~bRefreshAfterChange");
		this.mock(oModel).expects("_processRequestQueueAsync").withExactArgs("~mRequests");

		// code under test
		fnAfterContextActivated();

		this.mock(oModel.oCreatedContextsCache).expects("getCacheInfo")
			.withExactArgs(sinon.match.same(oCreatedContext))
			.returns(true);
		this.mock(oCreatedContext).expects("hasSubContexts").withExactArgs().returns(true);
		this.mock(oCreatedContext).expects("getSubContextsAsPath")
			.withExactArgs()
			.returns("~subContextPaths");
		this.mock(oModel).expects("resetChanges")
			.withExactArgs("~subContextPaths", undefined, true);

		// code under test
		fnSuccess();
	});

	//*********************************************************************************************
	QUnit.test("createEntry: deep create, :1 nav property is not supported", function (assert) {
		var oContext = {
				getPath : function () {},
				isInactive : function () {},
				isTransient : function () {}
			},
			oModel = {
				oMetadata : {
					_getEntityTypeByPath : function () {},
					_getNavigationPropertyNames : function () {},
					_isCollection : function () {},
					isLoaded : function () {}
				},
				_isCanonicalRequestNeeded : function () {},
				_normalizePath : function () {},
				resolveDeep : function () {}
			};

		this.mock(oContext).expects("isTransient").returns(true);
		this.mock(oContext).expects("isInactive").returns(false);
		this.mock(oModel.oMetadata).expects("isLoaded").withExactArgs().returns(true);
		// create()
		this.mock(oModel).expects("_isCanonicalRequestNeeded")
			.withExactArgs(undefined)
			.returns("~bCanonical");
		this.mock(ODataUtils).expects("_createUrlParamsArray")
			.withExactArgs(undefined)
			.returns("~aUrlParams");
		this.mock(oModel).expects("_normalizePath")
			.withExactArgs("~path", sinon.match.same(oContext), "~bCanonical")
			.returns("~sNormalizedPath");
		this.mock(oModel).expects("resolveDeep")
			.withExactArgs("~path", sinon.match.same(oContext))
			.returns("~sDeepPath");
		this.mock(oModel.oMetadata).expects("_isCollection")
			.withExactArgs("~sDeepPath")
			.returns(false);
		// checkDeepCreatePreconditions()
		this.mock(oContext).expects("getPath").withExactArgs().returns("/~sContextPath");
		this.mock(oModel.oMetadata).expects("_getEntityTypeByPath")
			.withExactArgs("/~sContextPath")
			.returns("~oSourceEntityMetadata");
		this.mock(oModel.oMetadata).expects("_getNavigationPropertyNames")
			.withExactArgs(sinon.match.same("~oSourceEntityMetadata"))
			.returns(["~path"]);

		// code under test
		assert.throws(function () {
			ODataModel.prototype.createEntry.call(oModel, "~path", {context : oContext});
		}, new Error("Cannot create entity; deep create on navigation property '~path' with "
			+ "single cardinality is not supported"));
	});

	//*********************************************************************************************
	QUnit.test("createEntry: deep create, path is not a navigation property", function (assert) {
		var oContext = {
				getPath : function () {},
				isInactive : function () {},
				isTransient : function () {}
			},
			oModel = {
				oMetadata : {
					_getEntityTypeByPath : function () {},
					_getNavigationPropertyNames : function () {},
					_isCollection : function () {},
					isLoaded : function () {}
				},
				_isCanonicalRequestNeeded : function () {},
				_normalizePath : function () {},
				resolveDeep : function () {}
			},
			oSourceEntityMetadata = {name : "~sourceTypeName"};

		this.mock(oContext).expects("isTransient").returns(true);
		this.mock(oContext).expects("isInactive").returns(false);
		this.mock(oModel.oMetadata).expects("isLoaded").withExactArgs().returns(true);
		// create()
		this.mock(oModel).expects("_isCanonicalRequestNeeded")
			.withExactArgs(undefined)
			.returns("~bCanonical");
		this.mock(ODataUtils).expects("_createUrlParamsArray")
			.withExactArgs(undefined)
			.returns("~aUrlParams");
		this.mock(oModel).expects("_normalizePath")
			.withExactArgs("~invalid", sinon.match.same(oContext), "~bCanonical")
			.returns("~sNormalizedPath");
		this.mock(oModel).expects("resolveDeep")
			.withExactArgs("~invalid", sinon.match.same(oContext))
			.returns("~sDeepPath");
		this.mock(oModel.oMetadata).expects("_isCollection")
			.withExactArgs("~sDeepPath")
			.returns("~bIsCollection");
		// checkDeepCreatePreconditions()
		this.mock(oContext).expects("getPath").withExactArgs().returns("/~sContextPath");
		this.mock(oModel.oMetadata).expects("_getEntityTypeByPath")
			.withExactArgs("/~sContextPath")
			.returns(oSourceEntityMetadata);
		this.mock(oModel.oMetadata).expects("_getNavigationPropertyNames")
			.withExactArgs(sinon.match.same(oSourceEntityMetadata))
			.returns(["~path"]);

		// code under test
		assert.throws(function () {
			ODataModel.prototype.createEntry.call(oModel, "~invalid", {context : oContext});
		}, new Error("Cannot create entity; path '~invalid' is not a navigation property of "
			+ "'~sourceTypeName'"));
	});

	//*********************************************************************************************
	["batchGroupId", "changeSetId", "created", "error", "expand", "groupId", "headers", "inactive",
	 "refreshAfterChange", "success", "urlParameters", "invalid"].forEach(function (sParameter) {
		QUnit.test("createEntry: deep create, unsupported parameter " + sParameter, function (assert) {
			var oContext = {isTransient : function () {}},
				oModel = {bUseBatch : true},
				mParameters = {context : oContext};

			this.mock(oContext).expects("isTransient").returns(true);

			mParameters[sParameter] = "foo";

			// code under test
			assert.throws(function () {
				ODataModel.prototype.createEntry.call(oModel, "~path", mParameters);
			}, new Error("deep create, unsupported parameter: " + sParameter));
		});
	});

	//*********************************************************************************************
	QUnit.test("createEntry: deep create, error on inactive context", function (assert) {
		var oContext = {
				isInactive : function () {},
				isTransient : function () {}
			},
			oModel = {bUseBatch : true},
			mParameters = {context : oContext};

		this.mock(oContext).expects("isTransient").returns(true);
		this.mock(oContext).expects("isInactive").returns(true);

		// code under test
		assert.throws(function () {
			ODataModel.prototype.createEntry.call(oModel, "~path", mParameters);
		}, new Error("deep create, context must not be inactive"));
	});

	//*********************************************************************************************
	[{
		contentID2KeyAndDeepPath : {
			"~contentID" : {
				deepPath : "~deepPath('~key')",
				functionImport : false,
				key : "Foo('~key')"
			}
		},
		request0Info : {
			contentID : "~contentID",
			created : true,
			deepPath : "~deepPath('~contentID')",
			requestUri : "~serviceUri/Foo?bar"
		},
		resultingDeepPath : "~deepPath('~key')",
		resultingUri : "~serviceUri/Foo('~key')?bar"
	}, {
		contentID2KeyAndDeepPath : {
			"~contentID" : {
				deepPath : "~/FunctionName",
				functionImport : true,
				key : "Foo('~key')"
			}
		},
		request0Info : {
			contentID : "~contentID",
			deepPath : "~/FunctionName",
			functionMetadata : "~functionMetadata",
			requestUri : "~FunctionName?bar"
		},
		resultingDeepPath : "/$~contentID",
		resultingUri : "~serviceUri/$~contentID?bar"
	}].forEach(function (oFixture, i) {
		QUnit.test("_submitBatchRequest: with content-IDs, #" + i, function (assert) {
			var oBatchRequest = {},
				oBatchResponse = {
					headers : "~batchResponseHeaders"
				},
				oRequestPOST = {},
				oRequest0 = {
					parts : [{
						request : oRequestPOST,
						fnSuccess : "~fnSuccess0"
					}],
					request : oFixture.request0Info
				},
				oRequestGET = {},
				oRequest1 = {
					parts : [{
						request : oRequestGET,
						fnSuccess : "~fnSuccess1"
					}],
					request : {
						contentID : "~contentID",
						deepPath : "/$~contentID",
						requestUri : "~serviceUri/$~contentID?bar"
					}
				},
				oResponseGET = {headers : "~getHeaders"},
				oResponsePOST = {data : "~postData", headers : "~postHeaders"},
				oData = {
					__batchResponses : [oResponsePOST, oResponseGET]
				},
				aRequests = [oRequest0, oRequest1],
				oEventInfo = {requests : sinon.match.same(aRequests), batch : true},
				fnHandleSuccess,
				oModel = {
					_getHeader : function () {},
					_getKey : function () {},
					_invalidatePathCache : function () {},
					_processSuccess : function () {},
					_setSessionContextIdHeader : function () {},
					_submitRequest : function () {},
					checkUpdate : function () {}
				},
				oModelMock = this.mock(oModel);

			oModelMock.expects("_submitRequest")
				.withExactArgs(sinon.match.same(oBatchRequest)
						.and(sinon.match({eventInfo : oEventInfo})),
					sinon.match.func.and(sinon.match(function (fnSuccess) {
						fnHandleSuccess = fnSuccess;
						return true;
					})),
					sinon.match.func);

			// code under test
			ODataModel.prototype._submitBatchRequest.call(oModel, oBatchRequest, aRequests,
				"~fnSuccess");

			oModelMock.expects("_getKey").withExactArgs("~postData")
				.returns("Foo('~key')");
			oModelMock.expects("_processSuccess")
				.withExactArgs(sinon.match.same(oRequestPOST), sinon.match.same(oResponsePOST),
					"~fnSuccess0", sinon.match.object, sinon.match.object, sinon.match.object,
					false, undefined, oFixture.contentID2KeyAndDeepPath);
			oModelMock.expects("_processSuccess")
				.withExactArgs(sinon.match.same(oRequestGET), sinon.match.same(oResponseGET),
					"~fnSuccess1", sinon.match.object, sinon.match.object, sinon.match.object,
					false, undefined, oFixture.contentID2KeyAndDeepPath);
			oModelMock.expects("_invalidatePathCache").withExactArgs();
			oModelMock.expects("checkUpdate").withExactArgs(false, false, sinon.match.object);
			oModelMock.expects("_processSuccess")
				.withExactArgs(sinon.match.same(oBatchRequest), sinon.match.same(oBatchResponse),
					"~fnSuccess", sinon.match.object, sinon.match.object, sinon.match.object, true,
					sinon.match.same(aRequests));
			oModelMock.expects("_getHeader")
				.withExactArgs("sap-contextid", "~batchResponseHeaders")
				.returns("~sap-contextid");
			oModelMock.expects("_setSessionContextIdHeader").withExactArgs("~sap-contextid");

			// code under test
			fnHandleSuccess(oData, oBatchResponse);

			assert.strictEqual(oRequest1.request.requestUri, oFixture.resultingUri);
			assert.strictEqual(oRequest1.request.deepPath, oFixture.resultingDeepPath);
		});
	});

	//*********************************************************************************************
	[true, false].forEach(function (bReject) {
		QUnit.test("metadataLoaded calls oMetadata.loaded (" + bReject + ")", function (assert) {
			var oModel = {
					oMetadata : {
						loaded : function () {}
					}
				},
				oPromise = {};

			this.mock(oModel.oMetadata).expects("loaded").withExactArgs(bReject).returns(oPromise);

			//code under test
			assert.strictEqual(ODataModel.prototype.metadataLoaded.call(oModel, bReject),
				oPromise);
		});
	});

	//*********************************************************************************************
	[true, false].forEach(function (bReject) {
		[true, false].forEach(function (bAnnotations) {
			[true, false].forEach(function (bMetadata) {
		var sTitle = "metadataLoaded with annotations: " + "bRejectOnFailure=" + bReject + " (" +
			bAnnotations + ", " + bMetadata + ")";

		QUnit.test(sTitle, function (assert) {
			var fnAnnotationsPromise,
				oMetadataPromise,
				fnMetadataPromise,
				oModel = {
					bLoadAnnotationsJoined : true,
					oMetadata : {
						loaded : function () {}
					}
				},
				oTest = {
					resolved : function () {},
					rejected : function () {}
				},
				oTestMock = this.mock(oTest);

			oModel.pAnnotationsLoaded = new Promise(function(resolve, reject) {
				fnAnnotationsPromise = bAnnotations ? resolve : reject;
			});
			oMetadataPromise = new Promise(function(resolve, reject) {
				// The metadata promise is not rejected if !bReject (existing behavior).
				fnMetadataPromise = (bMetadata || !bReject) ? resolve : reject;
			});
			this.mock(oModel.oMetadata).expects("loaded").withExactArgs(bReject)
				.returns(oMetadataPromise);
			// The resulting promise is never rejected if !bReject.
			if (!bReject || (bAnnotations && bMetadata)) {
				oTestMock.expects("resolved");
				oTestMock.expects("rejected").never();
			} else {
				oTestMock.expects("resolved").never();
				oTestMock.expects("rejected");
			}
			fnAnnotationsPromise();
			fnMetadataPromise();

			// code under test
			return ODataModel.prototype.metadataLoaded.call(oModel, bReject)
				.then(oTest.resolved, oTest.rejected);
		});
			});
		});
	});

	//*********************************************************************************************
	[false, true].forEach((bOwnReason) => {
		QUnit.test("_submitBatchRequest: with error responses: " + (bOwnReason ? "$ownReason" : ""), function (assert) {
			var oBatchRequest = {},
				oBatchRequestHandle = {abort : function () {/*not relevant for this test*/}},
				oBatchResponse = {headers : "~headers", statusCode : 200},
				oChangesetError = {message : "complete changeset failed"},
				oData = {__batchResponses : [
					oChangesetError
					// don't care about successful requests in the changeset in this test
				]},
				oError = {message : "an error message", $ownReason : bOwnReason},
				fnHandleError,
				oHandlers = {
					fnError : function () {},
					fnSuccess : function () {}
				},
				fnHandleSuccess,
				oModel = {
					_getHeader : function () {},
					_invalidatePathCache : function () {},
					_processAfterUpdate : function () {},
					_processError : function () {},
					_processSuccess : function () {},
					_setSessionContextIdHeader : function () {},
					_submitRequest : function () {},
					checkUpdate : function () {}
				},
				oModelMock = this.mock(oModel),
				oPart0_0 = {fnError : "~fnErrorPart0_0", request : {}},
				oPart1_0 = {fnError : "~fnErrorPart1_0", request : {}},
				oPart1_1 = {fnError : "~fnErrorPart1_1", request : {}},
				oPart2_0 = {fnError : "~fnErrorPart2_0", request : {}},
				oRequest0 = {parts : [oPart0_0]},
				oRequest1 = {parts : [oPart1_0, oPart1_1]},
				oRequest2 = {parts : [oPart2_0]},
				aRequests = [
					// changeset
					[oRequest1, oRequest2],
					// single request
					oRequest0
				],
				oEventInfo = {
					batch : true,
					requests : aRequests
				};

			oModelMock.expects("_submitRequest")
				.withExactArgs(sinon.match.same(oBatchRequest), sinon.match.func, sinon.match.func)
				.callsFake(function (oBatchRequest0, fnHandleSuccess0, fnHandleError0) {
					fnHandleError = fnHandleError0;
					fnHandleSuccess = fnHandleSuccess0;
					return oBatchRequestHandle;
				});

			// code under test
			ODataModel.prototype._submitBatchRequest.call(oModel, oBatchRequest, aRequests,
				oHandlers.fnSuccess, oHandlers.fnError);

			assert.deepEqual(oBatchRequest.eventInfo, oEventInfo);

			// complete $batch fails

			oModelMock.expects("_processError") // for oRequest1 - part 0
				.withExactArgs(sinon.match.same(oPart1_0.request),
					sinon.match.same(oError).and(sinon.match({$reported : true})),
					"~fnErrorPart1_0");
			oModelMock.expects("_processError") // for oRequest1 - part 1
				.withExactArgs(sinon.match.same(oPart1_1.request),
					sinon.match.same(oError).and(sinon.match({$reported : true})),
					"~fnErrorPart1_1");
			oModelMock.expects("_processError") // for oRequest2
				.withExactArgs(sinon.match.same(oPart2_0.request),
					sinon.match.same(oError).and(sinon.match({$reported : true})),
					"~fnErrorPart2_0");
			oModelMock.expects("_processError") // for oRequest0
				.withExactArgs(sinon.match.same(oPart0_0.request),
					sinon.match.same(oError).and(sinon.match({$reported : true})),
					"~fnErrorPart0_0");
			oModelMock.expects("_processAfterUpdate").withExactArgs();
			oModelMock.expects("_processError")
				.withExactArgs(sinon.match.same(oBatchRequest),
					sinon.match.same(oError).and(sinon.match({$reported : bOwnReason})),
					sinon.match.same(oHandlers.fnError), true, sinon.match.same(aRequests));

			// code under test
			fnHandleError(oError);

			// $batch succeeds but single request in the batch fail

			oModelMock.expects("_processError") // for oRequest1 - part 0
				.withExactArgs(sinon.match.same(oPart1_0.request),
					sinon.match.same(oChangesetError).and(sinon.match({$reported : false})),
					"~fnErrorPart1_0")
				.callsFake(function (oRequest, oResponse, fnError0) {
					oResponse.$reported = true;
				});
			oModelMock.expects("_processError") // for oRequest1 - part 1
				.withExactArgs(sinon.match.same(oPart1_1.request),
					sinon.match.same(oChangesetError).and(sinon.match({$reported : true})),
					"~fnErrorPart1_1");
			oModelMock.expects("_processError") // for oRequest2
				.withExactArgs(sinon.match.same(oPart2_0.request),
					sinon.match.same(oChangesetError).and(sinon.match({$reported : false})),
					"~fnErrorPart2_0");
			oModelMock.expects("_invalidatePathCache").withExactArgs();
			oModelMock.expects("checkUpdate").withExactArgs(false, false, {/*mGetEntities*/});
			oModelMock.expects("_processSuccess")
				.withExactArgs(sinon.match.same(oBatchRequest), sinon.match.same(oBatchResponse),
					sinon.match.same(oHandlers.fnSuccess), {/*mGetEntities*/}, {/*mChangeEntities*/},
					{/*mEntityTypes*/}, true, sinon.match.same(aRequests));
			oModelMock.expects("_getHeader").withExactArgs("sap-contextid", "~headers")
				.returns("~contextid");
			oModelMock.expects("_setSessionContextIdHeader").withExactArgs("~contextid");

			// code under test
			fnHandleSuccess(oData, oBatchResponse);
		});
	});

	//*********************************************************************************************
	[false, true].forEach(function (bSuppressErrorHandlerCall) {
		var sTitle = "_submitBatchRequest: calls _createAbortedError on abort;"
				+ " bSuppressErrorHandlerCall=" + bSuppressErrorHandlerCall;

		QUnit.test(sTitle, function (assert) {
			var oBatchRequest = {},
				oBatchRequestHandle = {
					abort : function () {}
				},
				fnError = sinon.stub(),
				i = -1,
				oPart0_AlreadyAborted = {request : {_aborted : true}},
				oPart0_NoErrorHandler = {request : {}},
				oPart0_WithErrorHandler = {
					fnError : function () {},
					request : {}
				},
				oPart1_NoErrorHandler = {request : {}},
				oPart1_WithErrorHandler = {
					fnError : function () {},
					request : {}
				},
				oPart2_AlreadyAborted = {request : {_aborted : true}},
				oPart2_WithErrorHandler = {
					fnError : function () {},
					request : {}
				},
				oRequest0 = {
					parts : [oPart0_NoErrorHandler, oPart0_AlreadyAborted, oPart0_WithErrorHandler]
				},
				oRequest1 = {parts : [oPart1_NoErrorHandler, oPart1_WithErrorHandler]},
				oRequest2 = {parts : [oPart2_WithErrorHandler, oPart2_AlreadyAborted]},
				aRequests = [
					// changeset
					[oRequest1, oRequest2],
					// single request
					oRequest0
				],
				oEventInfo = {
					batch : true,
					requests : aRequests
				},
				oModel = {
					_submitRequest : function () {}
				},
				oRequestHandle;

			this.mock(oModel).expects("_submitRequest")
				.withExactArgs(
					sinon.match.same(oBatchRequest).and(sinon.match.has("eventInfo", oEventInfo)),
					sinon.match.func, sinon.match.func)
				.returns(oBatchRequestHandle);

			// code under test
			oRequestHandle = ODataModel.prototype._submitBatchRequest.call(oModel, oBatchRequest,
				aRequests, "~fnSuccess", fnError);

			assert.strictEqual(fnError.called, false);

			this.mock(ODataModel).expects("_createAbortedError")
				.withExactArgs()
				.exactly(bSuppressErrorHandlerCall ? 3 : 4)
				.callsFake(function () {
					i += 1;
					return "~oError" + i;
				});
			this.mock(oPart0_WithErrorHandler).expects("fnError").withExactArgs("~oError2");
			this.mock(oPart1_WithErrorHandler).expects("fnError").withExactArgs("~oError0");
			this.mock(oPart2_WithErrorHandler).expects("fnError").withExactArgs("~oError1");
			this.mock(oBatchRequestHandle).expects("abort").withExactArgs();

			// code under test
			oRequestHandle.abort(bSuppressErrorHandlerCall);

			if (bSuppressErrorHandlerCall) {
				assert.strictEqual(fnError.called, false);
			} else {
				assert.ok(fnError.calledOnceWithExactly("~oError3"));
			}
		});
	});

	//*********************************************************************************************
	[false, true].forEach(function (bReported) {
		QUnit.test("_handleError: $reported = " + bReported, function (assert) {
			var oError = {
					$reported : bReported,
					message : "~message",
					response : {
						body : "~body",
						headers : "~headers",
						statusCode : "~code",
						statusText : "~statusText"
					}
				},
				oModel = {
					_parseResponse : function () {}
				},
				oRequest = {method : "~method", requestUri : "~uri"},
				oResult;

			this.mock(oModel).expects("_parseResponse")
				.withExactArgs(sinon.match.same(oError.response), sinon.match.same(oRequest))
				.exactly(bReported ? 0 : 1);

			// code under test
			oResult = ODataModel.prototype._handleError.call(oModel, oError, oRequest);

			assert.deepEqual(oResult, {
				headers : "~headers",
				message : "~message",
				responseText : "~body",
				statusCode : "~code",
				statusText : "~statusText"
			});
			assert.strictEqual(oError.$reported, true);
		});
	});

	//*********************************************************************************************
	[false, true].forEach(function (bReported) {
		QUnit.test("_handleError: no response given, $reported = " + bReported, function (assert) {
			var oError = {
					$reported : bReported,
					message : "~message"
				},
				oModel = {
					_parseResponse : function () {}
				},
				oResult;

			this.mock(oModel).expects("_parseResponse").never();
			this.oLogMock.expects("error").exactly(bReported ? 0 : 1)
				.withExactArgs("The following problem occurred: ~message", undefined, sClassName);

			// code under test
			oResult = ODataModel.prototype._handleError.call(oModel, oError, "~oRequest");

			assert.deepEqual(oResult, {message : "~message"});
			assert.strictEqual(oError.$reported, true);
		});
	});

	//*********************************************************************************************
	[{
		reportingClassName : undefined,
		expectedClassName : sClassName
	}, {
		reportingClassName : "foo.bar.Baz",
		expectedClassName : "foo.bar.Baz"
	}].forEach(function (oFixture) {
		QUnit.test("_handleError: sReportingClassName = " + oFixture.reportingClassName, function (assert) {
			var oError = {
					$reported : false,
					message : "~message",
					stack : "~stack"
				},
				oModel = {
					_parseResponse : function () {}
				};

			this.mock(oModel).expects("_parseResponse").never();
			this.oLogMock.expects("error")
				.withExactArgs("The following problem occurred: ~message", "~stack", oFixture.expectedClassName);

			// code under test
			ODataModel.prototype._handleError.call(oModel, oError, undefined /*oRequest*/, oFixture.reportingClassName);
		});
	});

	//*********************************************************************************************
	QUnit.test("_updateChangedEntity: skip __metadata", function (assert) {
		var mChangedEntities = {
				"~key" : {
					__metadata : {
						etag : "~etag_old",
						uri : "~uri"
					},
					foo : "bar"
				}
			},
			oChangedEntry = Object.assign({}, mChangedEntities["~key"]),
			oModel = {
				mChangedEntities : mChangedEntities,
				oMetadata : {
					_getEntityTypeByPath : function () {},
					_getNavPropertyRefInfo : function () {}
				},
				_getObject : function () {},
				_resolveGroup : function () {},
				abortInternalRequest : function () {},
				isLaundering : function () {},
				removeInternalMetadata : function () {}
			},
			oModelMock = this.mock(oModel);

		oModelMock.expects("_getObject")
			.withExactArgs("/~key", null, true)
			.returns({
				__metadata : {etag : "~etag_old", uri : "~uri"},
				foo : "original value"
			});
		oModelMock.expects("_getObject").withExactArgs("/~key").returns(oChangedEntry);
		oModelMock.expects("removeInternalMetadata")
			.withExactArgs(sinon.match.same(oChangedEntry))
			.returns({deepPath : "~deepPath"});
		oModelMock.expects("isLaundering").withExactArgs("/~key/foo");
		this.mock(oModel.oMetadata).expects("_getEntityTypeByPath")
			.withExactArgs("/~key")
			.returns("~oEntityType");
		this.mock(oModel.oMetadata).expects("_getNavPropertyRefInfo")
			.withExactArgs("~oEntityType", "foo")
			.returns(null);
		oModelMock.expects("_resolveGroup").withExactArgs("~key").returns({groupId : "~group"});
		oModelMock.expects("abortInternalRequest").withExactArgs("~group", {requestKey : "~key"});

		// code under test
		ODataModel.prototype._updateChangedEntity.call(oModel, "~key", {
			__metadata : {etag : "~etag_new", uri : "~uri"},
			foo : "bar"
		});

		assert.deepEqual(oModel.mChangedEntities, {});
	});

	//*********************************************************************************************
	[
		null,
		{isTransient : function () { return true; }},
		{isTransient : function () { return false; }}
	].forEach(function (oContext, i) {
		["/path/~entityKey?query&string", "/path/~entityKey"].forEach(function (sUrl) {
		var sTitle = "remove: create request with bUpdateAggregatedMessages=true;"
				+ (oContext ? " context created=" + oContext.isTransient() : " no context")
				+ "; sUrl=" + sUrl;

		QUnit.test(sTitle, function (assert) {
			var fnHandleSuccess, fnProcessRequest,
				oModel = {
					mContexts : oContext ? {"/~entityKey" : oContext} : {},
					oCreatedContextsCache : {findAndRemoveContext : function () {}},
					mDeferredGroups : {},
					mRequests : "~mRequests",
					bUseBatch : "~bUseBatch",
					_createRequest : function () {},
					_createRequestUrlWithNormalizedPath : function () {},
					_getHeaders : function () {},
					_getRefreshAfterChange : function () {},
					_isCanonicalRequestNeeded : function () {},
					_normalizePath : function () {},
					_processRequest : function () {},
					_pushToRequestQueue : function () {},
					_removeEntity : function () {},
					resolveDeep : function () {}
				};

			this.mock(oModel).expects("_isCanonicalRequestNeeded")
				.withExactArgs("~bCanonical0")
				.returns("~bCanonical1");
			this.mock(oModel).expects("_getRefreshAfterChange")
				.withExactArgs("~bRefreshAfterChange0", "~sGroupId")
				.returns("~bRefreshAfterChange1");
			this.mock(ODataUtils).expects("_createUrlParamsArray")
				.withExactArgs("~mUrlParams")
				.returns("~aUrlParams");
			this.mock(oModel).expects("_getHeaders")
				.withExactArgs("~mHeaders0")
				.returns("~mHeaders1");
			this.mock(oModel).expects("_normalizePath")
				.withExactArgs("~sPath", "~oContext", "~bCanonical1")
				.returns("~sNormalizedPath");
			this.mock(oModel).expects("resolveDeep")
				.withExactArgs("~sPath", "~oContext")
				.returns("~sDeepPath");
			this.mock(oModel).expects("_processRequest")
				.withExactArgs(sinon.match.func, "~fnError", false)
				.callsFake(function (fnProcessRequest0) {
					fnProcessRequest = fnProcessRequest0;
				});

			// code under test
			ODataModel.prototype.remove.call(oModel, "~sPath", {
				canonicalRequest : "~bCanonical0",
				changeSetId : "~sChangeSetId",
				context : "~oContext",
				error : "~fnError",
				eTag : "~sETag",
				groupId : "~sGroupId",
				headers : "~mHeaders0",
				refreshAfterChange : "~bRefreshAfterChange0",
				urlParameters : "~mUrlParams"
			});

			this.mock(oModel).expects("_createRequestUrlWithNormalizedPath")
				.withExactArgs("~sNormalizedPath", "~aUrlParams", "~bUseBatch")
				.returns(sUrl);
			this.mock(oModel).expects("_createRequest")
				.withExactArgs(sUrl, "~sDeepPath", "DELETE", "~mHeaders1", undefined, "~sETag",
					undefined, true)
				.returns("~oRequest");
			this.mock(oModel).expects("_pushToRequestQueue")
				.withExactArgs("~mRequests", "~sGroupId", "~sChangeSetId", "~oRequest",
					sinon.match.func, "~fnError", "~requestHandle", "~bRefreshAfterChange1")
				.callsFake(function () {
					fnHandleSuccess = arguments[4];
				});

			// code under test
			fnProcessRequest("~requestHandle");

			this.mock(oModel).expects("_removeEntity").withExactArgs("~entityKey");
			this.mock(oModel.oCreatedContextsCache).expects("findAndRemoveContext")
				.withExactArgs(sinon.match.same(oContext))
				.exactly(i === 2 ? 1 : 0);

			// code under test
			fnHandleSuccess();
		});
		});
	});

	//*********************************************************************************************
	[{groupId : "~groupId"}, {batchGroupId : "~groupId"}].forEach(function (oGroupFixture, i) {
		[{
			oFunctionMetadata : {
				parameter : [{name : "~name0", type : "~type0"}, {name : "~name1", type : "~type1"}]
			}
		}, {
			oFunctionMetadata : {
				entitySetPath : "~entitySetPath",
				parameter : null
			},
			$result : {__list : []}
		}, {
			oFunctionMetadata : {
				entitySet : "~entitySet",
				parameter : null
			},
			$result : {__list : []}
		}, {
			oFunctionMetadata : {
				entitySet : "~entitySet",
				parameter : null,
				returnType : "~returnType"
			},
			$result : {__ref : {}} // single entity
		}, {
			oFunctionMetadata : {
				entitySet : "~entitySet",
				parameter : null,
				returnType : "Collection(~returnType)"
			},
			$result : {__list : []}
		}].forEach(function (oFunctionMetadataFixture, j) {
			[true, false].forEach(function (bInDeferredGroups) {
		var sTitle = "callFunction: oGroupFixture#" + i + ", oFunctionMetadataFixture#" + j
				+ ", group in deferred Groups: " + bInDeferredGroups;

		QUnit.test(sTitle, function (assert) {
			var oContextCreatedPromise,
				oData,
				bFunctionHasParameter = oFunctionMetadataFixture.oFunctionMetadata.parameter !== null,
				mHeaders = {foo : "bar"},
				oExpectedOData = Object.assign({
						__metadata : {
							created : {
								changeSetId : "~changeSetId",
								error : "~error",
								eTag : "~eTag",
								functionImport : true,
								groupId : "~groupId",
								headers : mHeaders,
								key : "~sFunctionName",
								method : "~method",
								success : "~success"
							},
							deepPath: "/~sFunctionName",
							uri : sinon.match(function (sUri) {
								return sUri.startsWith("/service/url/~sFunctionName")
									&& sUri.match(rTemporaryKey);
							})
						}
					},
					bFunctionHasParameter
						? {"~name0" : undefined, "~name1" : "foo"}
						: undefined),
				oMetadata = {
					_getCanonicalPathOfFunctionImport : function () {},
					_getFunctionImportMetadata : function () {}
				},
				oModel = {
					mDeferredGroups : bInDeferredGroups ? {"~groupId" : "bar"} : {},
					mDeferredRequests : "~mDeferredRequests",
					oMetadata : oMetadata,
					mRequests : "~mRequests",
					bUseBatch : "~bUseBatch",
					sServiceUrl : "/service/url",
					_addEntity : function () {},
					_createRequest : function () {},
					_createRequestUrlWithNormalizedPath : function () {},
					_getHeaders : function () {},
					_getRefreshAfterChange : function () {},
					_processRequest : function () {},
					_pushToRequestQueue : function () {},
					_writePathCache : function () {},
					getContext : function () {}
				},
				oModelMock = this.mock(oModel),
				fnProcessRequest,
				oRequest = {},
				oRequestHandle = {},
				oResult,
				oResultingRequest;

			if (oFunctionMetadataFixture.$result) {
				oExpectedOData.$result = oFunctionMetadataFixture.$result;
			}
			oModelMock.expects("_getRefreshAfterChange")
				.withExactArgs("~refreshAfterChange", "~groupId")
				.returns("~bRefreshAfterChange");
			oModelMock.expects("_getHeaders")
				.withExactArgs(sinon.match.same(mHeaders))
				.returns("~mHeaders");
			oModelMock.expects("_processRequest")
				.withExactArgs(sinon.match.func, "~error")
				.callsFake(function (fnProcessRequest0) {
					fnProcessRequest = fnProcessRequest0;
					return oRequestHandle;
				});

			// code under test
			oResult = ODataModel.prototype.callFunction.call(oModel, "/~sFunctionName", {
				adjustDeepPath : "~adjustDeepPath",
				batchGroupId : oGroupFixture.batchGroupId,
				changeSetId : "~changeSetId",
				error : "~error",
				eTag : "~eTag",
				groupId : oGroupFixture.groupId,
				headers : mHeaders,
				method : "~method",
				refreshAfterChange : "~refreshAfterChange",
				success : "~success",
				urlParameters : {"~name1" : "foo"}
			});

			assert.strictEqual(oResult, oRequestHandle);
			oContextCreatedPromise = oResult.contextCreated();
			assert.ok(oContextCreatedPromise instanceof Promise);

			this.mock(oMetadata).expects("_getFunctionImportMetadata")
				.withExactArgs("/~sFunctionName", "~method")
				.returns(oFunctionMetadataFixture.oFunctionMetadata);

			if (bFunctionHasParameter) {
				this.oLogMock.expects("warning")
					.withExactArgs("No value given for parameter '~name0' of function import"
						+ " '/~sFunctionName'", sinon.match.same(oModel), sClassName);
				this.mock(ODataUtils).expects("formatValue")
					.withExactArgs("foo", "~type1")
					.returns("~value1");
			}

			oModelMock.expects("_addEntity").withExactArgs(oExpectedOData)
				.callsFake(function (oData0) {
					oData = oData0;
					assert.notStrictEqual(oData.__metadata.created.headers, mHeaders);

					return "~sKey";
				});
			oModelMock.expects("getContext").withExactArgs("/~sKey").returns("~oContext");
			oModelMock.expects("_writePathCache").withExactArgs("/~sKey", "/~sKey");
			this.mock(ODataUtils).expects("_createUrlParamsArray")
				.withExactArgs({"~name1" : bFunctionHasParameter ? "~value1" : "foo"})
				.returns("~aUrlParams");
			oModelMock.expects("_createRequestUrlWithNormalizedPath")
				.withExactArgs("/~sFunctionName", "~aUrlParams", "~bUseBatch")
				.returns("~sUrl");
			oModelMock.expects("_createRequest")
				.withExactArgs("~sUrl", "/~sFunctionName", "~method", "~mHeaders", undefined, "~eTag",
					undefined, true)
				.returns(oRequest);
			this.mock(oMetadata).expects("_getCanonicalPathOfFunctionImport")
				.withExactArgs(sinon.match.same(oFunctionMetadataFixture.oFunctionMetadata),
					{"~name1" : bFunctionHasParameter ? "~value1" : "foo"})
				.returns("~functionTarget");
			oModelMock.expects("_pushToRequestQueue")
				.withExactArgs(bInDeferredGroups ? "~mDeferredRequests" : "~mRequests", "~groupId",
					"~changeSetId", sinon.match.same(oRequest), "~success", "~error", "~requestHandle",
					"~bRefreshAfterChange");

			// code under test
			oResultingRequest = fnProcessRequest("~requestHandle");

			assert.strictEqual(oResultingRequest, oRequest);
			assert.deepEqual(oResultingRequest, {
				adjustDeepPath : "~adjustDeepPath",
				functionMetadata : oFunctionMetadataFixture.oFunctionMetadata,
				functionTarget : "~functionTarget",
				key : "~sKey"
			});
			assert.strictEqual(oData.__metadata.created.functionMetadata,
				oFunctionMetadataFixture.oFunctionMetadata);

			return oContextCreatedPromise.then(function (oContext) {
				assert.strictEqual(oContext, "~oContext");
			});
		});
			});
		});
	});

	//*********************************************************************************************
	QUnit.test("callFunction: function name starts not with /", function (assert) {
		var oModel = {};

		this.oLogMock.expects("fatal")
			.withExactArgs("callFunction: sFunctionName has to be absolute, but the given"
				+ " '~sFunctionName' is not absolute", sinon.match.same(oModel), sClassName);

		// code under test
		assert.strictEqual(ODataModel.prototype.callFunction.call(oModel, "~sFunctionName"),
			undefined);

	});

	//*********************************************************************************************
	QUnit.test("callFunction: no function metadata; no parameters", function (assert) {
		var oContextCreatedPromise,
			oMetadata = {
				_getFunctionImportMetadata : function () {}
			},
			oModel = {
				oMetadata : oMetadata,
				_getHeaders : function () {},
				_getRefreshAfterChange : function () {},
				_processRequest : function () {}
			},
			oModelMock = this.mock(oModel),
			fnProcessRequest,
			oRequestHandle = {},
			oResult;

		oModelMock.expects("_getRefreshAfterChange")
			.withExactArgs(undefined, undefined)
			.returns("~bRefreshAfterChange");
		oModelMock.expects("_processRequest")
			.withExactArgs(sinon.match.func, undefined)
			.callsFake(function (fnProcessRequest0) {
				fnProcessRequest = fnProcessRequest0;
				return oRequestHandle;
			});
		oModelMock.expects("_getHeaders").never();

		// code under test
		oResult = ODataModel.prototype.callFunction.call(oModel, "/~sFunctionName");

		assert.strictEqual(oResult, oRequestHandle);
		oContextCreatedPromise = oResult.contextCreated();
		assert.ok(oContextCreatedPromise instanceof Promise);

		this.mock(oMetadata).expects("_getFunctionImportMetadata")
			.withExactArgs("/~sFunctionName", "GET")
			.returns(undefined);
		this.oLogMock.expects("error")
			.withExactArgs("Function '/~sFunctionName' not found in the metadata",
				sinon.match.same(oModel), sClassName);

		// code under test
		assert.strictEqual(fnProcessRequest("~requestHandle"), undefined);

		return oContextCreatedPromise.then(function () {
			assert.ok(false, "created Promise has to be rejected");
		}, function () {
			assert.ok(true, "created Promise is rejected");
		});
	});

	//*********************************************************************************************
	QUnit.test("callFunction: with expand; not a POST", function (assert) {
		var oModel = {
				bUseBatch : true
			};

		assert.throws(function () {
			// code under test
			ODataModel.prototype.callFunction.call(oModel, "/~sFunctionName", {
				expand : "ToFoo"
			});
		}, new Error("Use 'expand' parameter only with HTTP method 'POST'"));
	});

	//*********************************************************************************************
	QUnit.test("callFunction: with expand; not in batch mode", function (assert) {
		var oModel = {
				bUseBatch : false
			};

		assert.throws(function () {
			// code under test
			ODataModel.prototype.callFunction.call(oModel, "/~sFunctionName", {
				expand : "ToFoo"
			});
		}, new Error("Use 'expand' parameter only with 'useBatch' set to 'true'"));
	});

	//*********************************************************************************************
	[
		{},
		{entitySet : "~FooSet"},
		{entitySetPath : "~FooSetPath"},
		{entitySet : "~FooSet", returnType : "Collection(~FooType)"},
		{entitySetPath : "~FooSetPath", returnType : "Collection(~FooType)"}
	].forEach(function (oFunctionMetadata, i) {
		QUnit.test("callFunction: with expand; returns a collection, #" + i, function (assert) {
			var callFunctionResult,
				oMetadata = {
					_getFunctionImportMetadata : function () {}
				},
				oModel = {
					bUseBatch : true,
					oMetadata : oMetadata,
					_processRequest : function () {},
					_getRefreshAfterChange : function () {}
				};

			this.mock(oModel).expects("_getRefreshAfterChange") // don't care about parameters
				.returns(false);
			this.mock(oModel).expects("_processRequest") // don't care about parameters
				.callsFake(function (fnProcessRequest, fnError, bDeferred) {
					fnProcessRequest();

					return {};
				});
			this.mock(oMetadata).expects("_getFunctionImportMetadata")
				.withExactArgs("/~sFunctionName", "POST")
				.returns(oFunctionMetadata);

			// code under test
			callFunctionResult = ODataModel.prototype.callFunction.call(oModel, "/~sFunctionName", {
				expand : "ToBar",
				method : "POST"
			});

			return callFunctionResult.contextCreated().then(function () {
				assert.ok(false, "unexpected success");
			}, function (oError) {
				assert.ok(oError instanceof Error);
				assert.strictEqual(oError.message,
					"Use 'expand' parameter only for functions returning a single entity");
			});
		});
	});

	//*********************************************************************************************
	[true, false].forEach(function (bWithCallbacks) {
		[
			// successful POST and successful GET
			function (assert, fnSuccess, fnError, oCallbacksMock) {
				var oObjectMock = this.mock(Object);
				// code under test
				fnSuccess("~oDataPOST", "~oResponsePOST");

				oObjectMock.expects("assign")
					.withExactArgs({}, "~oDataPOST", "~oDataGET")
					.exactly(bWithCallbacks ? 1 : 0)
					.returns("~mergedData");
				oCallbacksMock.expects("success")
					.withExactArgs("~mergedData", "~oResponsePOST")
					.exactly(bWithCallbacks ? 1 : 0);

				// code under test
				fnSuccess("~oDataGET", "~oResponseGET");

				oObjectMock.restore();
			},
			// successful POST and failed GET
			function (assert, fnSuccess, fnError, oCallbacksMock) {
				var oErrorGET = {},
					oResponsePOST = {};

				// code under test
				fnSuccess("~oDataPOST", oResponsePOST);

				this.oLogMock.expects("error")
					.withExactArgs("Function '/~sFunctionName' was called successfully, but expansion"
						+ " of navigation properties (~expand) failed",
						sinon.match.same(oErrorGET), sClassName);
				oCallbacksMock.expects("success")
					.withExactArgs("~oDataPOST", sinon.match.same(oResponsePOST)
						.and(sinon.match.hasOwn("expandAfterFunctionCallFailed", true)))
					.exactly(bWithCallbacks ? 1 : 0);

				// code under test
				fnError(oErrorGET);

				assert.strictEqual(oErrorGET.expandAfterFunctionCallFailed, true);
			},
			// failed POST and failed GET
			function (assert, fnSuccess, fnError, oCallbacksMock) {
				var oErrorGET = {};

				oCallbacksMock.expects("error")
					.withExactArgs("~oErrorPOST")
					.exactly(bWithCallbacks ? 1 : 0);

				// code under test
				fnError("~oErrorPOST");

				// code under test
				fnError(oErrorGET);

				assert.strictEqual(oErrorGET.expandAfterFunctionCallFailed, true);
			}
		].forEach(function (fnCallbackHandling, i) {
		var sTitle = "callFunction: with expand; with callback handlers: " + bWithCallbacks + ", #" + i;

		QUnit.test(sTitle, function (assert) {
			var fnError, fnProcessRequest, oResult, oResultingRequest, fnSuccess, sUid, oCachedData,
				oCallbacks = {
					error : function () {},
					success : function () {}
				},
				oCallbacksMock = this.mock(oCallbacks),
				oExpandRequest = {},
				oFunctionCallRequest = {},
				oFunctionMetadata = {
					entitySet : "~entitySet",
					parameter : null, // parameters are not relevant for this test
					returnType : "~returnType"
				},
				mInputHeaders = {foo : "bar"},
				oMetadata = {
					_getCanonicalPathOfFunctionImport : function () {},
					_getFunctionImportMetadata : function () {}
				},
				oModel = {
					mDeferredGroups : {},
					oMetadata : oMetadata,
					mRequests : "~mRequests",
					bUseBatch : true,
					sServiceUrl : "/service/url",
					_addEntity : function () {},
					_createRequest : function () {},
					_createRequestUrlWithNormalizedPath : function () {},
					_getHeaders : function () {},
					_getRefreshAfterChange : function () {},
					_processRequest : function () {},
					_pushToRequestQueue : function () {},
					_writePathCache : function () {},
					getContext : function () {}
				},
				oModelMock = this.mock(oModel);

			oCallbacksMock.expects("error").never();
			oCallbacksMock.expects("success").never();
			oModelMock.expects("_getRefreshAfterChange") // don't care about parameters
				.returns("~bRefreshAfterChange");
			oModelMock.expects("_processRequest")
				.withExactArgs(sinon.match.func,
					bWithCallbacks ? sinon.match.same(oCallbacks.error) : undefined)
				.callsFake(function (fnProcessRequest0) {
					fnProcessRequest = fnProcessRequest0;
					return /*oRequestHandle*/ {};
				});

			// code under test
			oResult = ODataModel.prototype.callFunction.call(oModel, "/~sFunctionName", {
				error : bWithCallbacks ? oCallbacks.error : undefined,
				eTag : "~eTag",
				expand : "~expand",
				headers : mInputHeaders,
				method : "POST",
				success : bWithCallbacks ? oCallbacks.success : undefined
			});

			this.mock(oMetadata).expects("_getFunctionImportMetadata")
				.withExactArgs("/~sFunctionName", "POST")
				.returns(oFunctionMetadata);
			oModelMock.expects("_addEntity") // don't care about parameters
				.callsFake(function (oData) {
					oCachedData = oData;
					sUid = rTemporaryKey.exec(oData.__metadata.uri)[1];
					fnError = oData.__metadata.created.error;
					fnSuccess = oData.__metadata.created.success;

					assert.ok(typeof fnError === "function");
					assert.notStrictEqual(fnError, oCallbacks.error, "wrapped error handler");
					assert.ok(typeof fnSuccess === "function");
					assert.notStrictEqual(fnSuccess, oCallbacks.success, "wrapped success handler");
					assert.notStrictEqual(oData.__metadata.created.headers, mInputHeaders);
					assert.deepEqual(oData.__metadata.created.headers, {
						"Content-ID" : sUid,
						foo : "bar",
						"sap-messages" : "transientOnly"
					});

					return "~sKey";
				});
			oModelMock.expects("getContext").withExactArgs("/~sKey").returns("~oContext");
			oModelMock.expects("_writePathCache").withExactArgs("/~sKey", "/~sKey");
			this.mock(ODataUtils).expects("_createUrlParamsArray") // don't care about parameters
				.returns("~aUrlParams");
			oModelMock.expects("_createRequestUrlWithNormalizedPath") // don't care about parameters
				.returns("~sUrl");
			oModelMock.expects("_getHeaders")
				.withExactArgs(sinon.match(function (mHeaders0) {
					assert.notStrictEqual(mHeaders0, mInputHeaders);
					assert.deepEqual(mHeaders0, {
						"Content-ID" : sUid,
						foo : "bar",
						"sap-messages" : "transientOnly"
					});

					return true;
				}))
				.returns("~mHeadersPOST");
			oModelMock.expects("_createRequest")
				.withExactArgs("~sUrl", "/~sFunctionName", "POST", "~mHeadersPOST", undefined, "~eTag",
					undefined, true)
				.returns(oFunctionCallRequest);
			this.mock(oMetadata).expects("_getCanonicalPathOfFunctionImport")
				// don't care about parameters
				.returns("~functionTarget");
			this.mock(ODataUtils).expects("_encodeURLParameters")
				.withExactArgs({$expand : "~expand", $select : "~expand"})
				.returns("~expandselect");
			oModelMock.expects("_getHeaders").withExactArgs(undefined, true).returns("~mHeadersGET");
			oModelMock.expects("_createRequest")
				.withExactArgs(sinon.match.string, sinon.match.string, "GET", "~mHeadersGET", undefined,
					undefined, undefined, true)
				.callsFake(function (sUrl, sDeepPath) {
					assert.strictEqual(sUrl, "$" + sUid + "?~expandselect");
					assert.strictEqual(sDeepPath, "/$" + sUid);

					return oExpandRequest;
				});
			oModelMock.expects("_pushToRequestQueue")
				.withExactArgs("~mRequests", /*sGroupId*/ undefined, /*sChangeSetId*/ undefined,
					sinon.match.same(oFunctionCallRequest),
					sinon.match(function (fnSuccess0) { return fnSuccess0 === fnSuccess; }),
					sinon.match(function (fnError0) { return fnError0 === fnError; }),
					"~requestHandle", "~bRefreshAfterChange");

			// code under test
			oResultingRequest = fnProcessRequest("~requestHandle");

			assert.strictEqual(oResultingRequest, oFunctionCallRequest);
			assert.strictEqual(oResultingRequest.contentID, sUid);
			assert.strictEqual(oResultingRequest.expandRequest, oExpandRequest);
			assert.strictEqual(oResultingRequest.expandRequest.contentID, sUid);
			assert.strictEqual(oCachedData.__metadata.created.expandRequest, oExpandRequest);
			assert.strictEqual(oCachedData.__metadata.created.contentID, sUid);

			// code under test
			fnCallbackHandling.call(this, assert, fnSuccess, fnError, oCallbacksMock);
			// repeat it again to simulate a function call retrigger through a parameter value change
			fnCallbackHandling.call(this, assert, fnSuccess, fnError, oCallbacksMock);

			return oResult.contextCreated();
		});
		});
	});

	//*********************************************************************************************
	QUnit.test("getDeepPathForCanonicalPath", function (assert) {
		var oCreatedContextsCache = {removePersistedContexts : function () {}},
			oModel = {
				// used by ODataListBinding and ODataTreeBinding
				_getCreatedContextsCache : function () {},
				checkFilter : function () {},
				createCustomParams : function () { return {}; }, // used by ODataListBinding
				resolveDeep : function () {},
				resolveFromCache : function () {}
			},
			oModelMock = this.mock(oModel),
			// use real objects since instanceof checks are performed
			oContextBinding = new ODataContextBinding(oModel, "path/to/entity", "~oContext0"),
			oListBinding,
			oPropertyBinding,
			oTreeBinding = new ODataTreeBinding(oModel, "path4tree", "~oContext3"),
			oUnresolvedBinding = new ODataContextBinding(oModel, "path/unbound");

		oModelMock.expects("resolveDeep").withExactArgs("path/to/collection", "~oContext1")
			.returns("/deep/path/to/collection");
		this.mock(ODataListBinding.prototype).expects("checkExpandedList").withExactArgs()
			.returns(false);
		this.mock(ODataListBinding.prototype).expects("getResolvedPath")
			.withExactArgs()
			.returns("~resolvedPath");
		this.mock(oModel).expects("_getCreatedContextsCache")
			.withExactArgs()
			.returns(oCreatedContextsCache);
		this.mock(oCreatedContextsCache).expects("removePersistedContexts")
			.withExactArgs("~resolvedPath", "");
		this.mock(ODataListBinding.prototype).expects("_reassignCreateActivate").withExactArgs();
		oListBinding = new ODataListBinding(oModel, "path/to/collection", "~oContext1");

		this.mock(ODataPropertyBinding.prototype).expects("_getValue").withExactArgs()
			.returns("foo");
		this.mock(ODataPropertyBinding.prototype).expects("getDataState").withExactArgs()
			.returns({setValue : function () {/*not relevant*/}});
		oPropertyBinding = new ODataPropertyBinding(oModel, "path/to/property", "~oContext2");

		oModel.aBindings = [oTreeBinding, oPropertyBinding, oContextBinding, oListBinding,
			oUnresolvedBinding];

		oModelMock.expects("resolveDeep").withExactArgs("path/to/entity", "~oContext0")
			.returns("/deep/path/to/entity");
		oModelMock.expects("resolveFromCache").withExactArgs("/deep/path/to/entity")
			.returns("/~sCanonicalPath(42)");
		oModelMock.expects("resolveDeep").withExactArgs("path/to/collection(42)", "~oContext1")
			.returns("/deep/path/to/collection(42)");
		oModelMock.expects("resolveFromCache").withExactArgs("/deep/path/to/collection(42)")
			.returns("/~sCanonicalPath0(42)");

		// code under test
		assert.strictEqual(
			ODataModel.prototype.getDeepPathForCanonicalPath.call(oModel, "/~sCanonicalPath(42)"),
			"/deep/path/to/entity");
	});

	//*********************************************************************************************
	QUnit.test("getDeepPathForCanonicalPath: different deep paths", function (assert) {
		var oModel = {
				resolveDeep : function () {},
				resolveFromCache : function () {}
			},
			oModelMock = this.mock(oModel),
			oContextBinding0 = new ODataContextBinding(oModel, "path2entity", "~oContext0"),
			oContextBinding1 = new ODataContextBinding(oModel, "another/path2entity", "~oContext1");

		oModel.aBindings = [oContextBinding0, oContextBinding1];

		oModelMock.expects("resolveDeep").withExactArgs("path2entity", "~oContext0")
			.returns("/deep/path2entity");
		oModelMock.expects("resolveFromCache").withExactArgs("/deep/path2entity")
			.returns("/~sCanonicalPath(42)");
		oModelMock.expects("resolveDeep").withExactArgs("another/path2entity", "~oContext1")
			.returns("/deep/another/path2entity");
		oModelMock.expects("resolveFromCache").withExactArgs("/deep/another/path2entity")
			.returns("/~sCanonicalPath(42)");

		// code under test
		assert.strictEqual(
			ODataModel.prototype.getDeepPathForCanonicalPath.call(oModel, "/~sCanonicalPath(42)"),
			undefined);
	});

	//*********************************************************************************************
	QUnit.test("getDeepPathForCanonicalPath: same deep path", function (assert) {
		var oModel = {
				resolveDeep : function () {},
				resolveFromCache : function () {}
			},
			oModelMock = this.mock(oModel),
			oContextBinding0 = new ODataContextBinding(oModel, "path2entity", "~oContext0"),
			oContextBinding1 = new ODataContextBinding(oModel, "another/path2entity", "~oContext1");

		oModel.aBindings = [oContextBinding0, oContextBinding1];

		oModelMock.expects("resolveDeep").withExactArgs("path2entity", "~oContext0")
			.returns("/same/deep/path2entity");
		oModelMock.expects("resolveFromCache").withExactArgs("/same/deep/path2entity")
			.returns("/~sCanonicalPath(42)");
		oModelMock.expects("resolveDeep").withExactArgs("another/path2entity", "~oContext1")
			.returns("/same/deep/path2entity");
		oModelMock.expects("resolveFromCache").withExactArgs("/same/deep/path2entity")
			.returns("/~sCanonicalPath(42)");

		// code under test
		assert.strictEqual(
			ODataModel.prototype.getDeepPathForCanonicalPath.call(oModel, "/~sCanonicalPath(42)"),
			"/same/deep/path2entity");
	});

	//*********************************************************************************************
	// BCP: 2070289685
	// BCP: 002075129400008585322020
	[{
		functionMetadata : undefined,
		functionTarget : "~functionTarget",
		method : "GET",
		expectedRequest : {
			functionMetadata : undefined
		}
	}, {
		functionMetadata : "~functionMetadata",
		functionTarget : "~functionTarget",
		method : "GET",
		expectedRequest : {
			functionMetadata : "~functionMetadata",
			functionTarget : "~functionTarget",
			requestUri : "~requestUri"
		}
	}, {
		functionMetadata : "~functionMetadata",
		functionTarget : "~functionTarget",
		method : "POST",
		expectedRequest : {
			data : "~data",
			functionMetadata : "~functionMetadata",
			functionTarget : "~functionTarget",
			headers : "~headers",
			method : "POST",
			requestUri : "~requestUri",
			sideEffects : undefined
		}
	}].forEach(function (oFixture, i) {
		var sTitle = "_pushToRequestQueue: restore functionTarget and requestUri for function imports; "
				+ i;

		QUnit.test(sTitle, function (assert) {
			var oModel = {},
				oRequest = {
					data : "~data",
					functionTarget : oFixture.functionTarget,
					headers : "~headers",
					key : "~key",
					method : oFixture.method,
					requestUri : "~requestUri"
				},
				mRequests = {
					"~sGroupId" : {
						map : {
							"~key" : {
								request : {functionMetadata : oFixture.functionMetadata}
							}
						}
					}
				};

			// code under test
			ODataModel.prototype._pushToRequestQueue.call(oModel, mRequests, "~sGroupId", undefined,
				oRequest);

			assert.deepEqual(mRequests["~sGroupId"].map["~key"].request, oFixture.expectedRequest);
		});
	});

	//*********************************************************************************************
	QUnit.test("_pushToRequestQueue: restore POST request properties", function (assert) {
		var oModel = {},
			oNewRequest = {
				data : "~newData",
				headers : "~newHeaders",
				key : "~key",
				method : "POST",
				sideEffects : "~sideEffects"
			},
			oStoredRequest = {},
			mRequests = {
				"~sGroupId" : {
					map : {
						"~key" : {request : oStoredRequest}
					}
				}
			};

		// code under test
		ODataModel.prototype._pushToRequestQueue.call(oModel, mRequests, "~sGroupId", undefined,
			oNewRequest);

		assert.deepEqual(oStoredRequest, {
			data : "~newData",
			headers : "~newHeaders",
			method : "POST",
			sideEffects : "~sideEffects"
		});
	});

	//*********************************************************************************************
	QUnit.test("_parseResponse, message parser exists", function (assert) {
		var oModel = {
				bIsMessageScopeSupported : "~bIsMessageScopeSupported",
				oMessageParser : {
					parse : function () {}
				}
			};

		this.mock(oModel.oMessageParser).expects("parse")
			.withExactArgs("~oResponse", "~oRequest", "~mGetEntities", "~mChangeEntities",
				"~bIsMessageScopeSupported");

		// code under test
		ODataModel.prototype._parseResponse.call(oModel, "~oResponse", "~oRequest", "~mGetEntities",
			"~mChangeEntities");
	});

	//*********************************************************************************************
	[
		{bPersist : true, bExpected : true},
		{bPersist : undefined, bExpected : false},
		{bPersist : false, bExpected : false}
	].forEach(function (oFixture, i) {
		QUnit.test("_parseResponse, message parser does not exist, #" + i, function (assert) {
			var oModel = {
					bIsMessageScopeSupported : "~bIsMessageScopeSupported",
					bPersistTechnicalMessages : oFixture.bPersist,
					oMetadata : "~oMetadata",
					sServiceUrl : "/service/"
				};

			this.mock(ODataMessageParser.prototype).expects("parse")
				.withExactArgs("~oResponse", "~oRequest", "~mGetEntities", "~mChangeEntities",
					"~bIsMessageScopeSupported");
			this.mock(ODataMessageParser.prototype).expects("setProcessor")
				.withExactArgs(sinon.match.same(oModel));

			// code under test
			ODataModel.prototype._parseResponse.call(oModel, "~oResponse", "~oRequest", "~mGetEntities",
				"~mChangeEntities");

			assert.strictEqual(oModel.oMessageParser._serviceUrl, "/service/");
			assert.strictEqual(oModel.oMessageParser._metadata, "~oMetadata");
			assert.strictEqual(oModel.oMessageParser._bPersistTechnicalMessages, oFixture.bExpected);
		});
	});

	//*********************************************************************************************
	QUnit.test("_parseResponse, parse function throws error", function (assert) {
		var sError = "error",
			oModel = {
				bIsMessageScopeSupported : "~bIsMessageScopeSupported",
				oMessageParser : {
					parse : function () {}
				}
			};

		this.mock(oModel.oMessageParser).expects("parse")
			.withExactArgs("~oResponse", "~oRequest", "~mGetEntities", "~mChangeEntities",
				"~bIsMessageScopeSupported")
			.throws(sError);

		this.oLogMock.expects("error").withExactArgs("Error parsing OData messages: " + sError);

		// code under test
		ODataModel.prototype._parseResponse.call(oModel, "~oResponse", "~oRequest", "~mGetEntities",
			"~mChangeEntities");
	});

	//*********************************************************************************************
	[
		{_setPersistTechnicalMessages : function () {}},
		undefined
	].forEach(function (oODataMessageParser, i) {
		[
			{persist : true, result : true},
			{persist : "foo", result : true},
			{persist : false, result : false},
			{persist : undefined, result : false},
			{persist : null, result : false}
		].forEach(function (oFixture) {
		var sTitle = "setPersistTechnicalMessages: " + oFixture.persist + "; #" + i;

		QUnit.test(sTitle, function (assert) {
			var oODataModel = {
					oMessageParser : oODataMessageParser
				},
				oODataMessageParserMock = oODataMessageParser
					? this.mock(oODataMessageParser) : undefined;

			if (oODataMessageParserMock) {
				oODataMessageParserMock.expects("_setPersistTechnicalMessages")
					.withExactArgs(oFixture.result);
			}

			// code under test
			ODataModel.prototype.setPersistTechnicalMessages.call(oODataModel, oFixture.persist);

			assert.strictEqual(oODataModel.bPersistTechnicalMessages, oFixture.result);

			if (oODataMessageParserMock) {
				oODataMessageParserMock.expects("_setPersistTechnicalMessages").exactly(0);
			}

			// code under test - setting the same value again does nothing
			ODataModel.prototype.setPersistTechnicalMessages.call(oODataModel, oFixture.persist);

			assert.strictEqual(oODataModel.bPersistTechnicalMessages, oFixture.result);

			this.oLogMock.expects("warning")
				.withExactArgs("The flag whether technical messages should always be treated as"
					+ " persistent has been overwritten to " + !oFixture.result, undefined, sClassName);
			if (oODataMessageParserMock) {
				oODataMessageParserMock.expects("_setPersistTechnicalMessages")
					.withExactArgs(!oFixture.result);
			}

			// code under test - setting a different value !== undefined logs a warning
			ODataModel.prototype.setPersistTechnicalMessages.call(oODataModel, !oFixture.persist);

			assert.strictEqual(oODataModel.bPersistTechnicalMessages, !oFixture.result);
		});
		});
	});

	//*********************************************************************************************
	[true, false, undefined].forEach(function (bPersist) {
		QUnit.test("getPersistTechnicalMessages: " + bPersist, function (assert) {
			var oODataModel = {
					bPersistTechnicalMessages : bPersist
				};

			assert.strictEqual(ODataModel.prototype.getPersistTechnicalMessages.call(oODataModel),
				bPersist);
		});
	});

	//*********************************************************************************************
	[{
		oEntry : undefined,
		sETag : undefined,
		oExpectedEntry : undefined
	}, {
		oEntry : {},
		sETag : "~etag",
		oExpectedEntry : {}
	}, {
		oEntry : {__metadata : {}},
		sETag : undefined,
		oExpectedEntry : {__metadata : {}}
	}, {
		oEntry : {__metadata : {}},
		sETag : "~etag",
		oExpectedEntry : {__metadata : {etag : "~etag"}}
	}].forEach(function (oFixture, i) {
		QUnit.test("_updateETag: " + i, function (assert) {
			var oModel = {
					_getHeader : function () {},
					_getObject : function () {},
					sServiceUrl : "/service_url"
				},
				oRequest = {
					requestUri : "/service_url/~requestedEntity?filter"
				},
				oResponse = {
					headers : "~headers"
				};

			this.mock(oModel).expects("_getObject")
				.withExactArgs("/~requestedEntity", undefined, true).returns(oFixture.oEntry);
			this.mock(oModel).expects("_getHeader").withExactArgs("etag", "~headers")
				.returns(oFixture.sETag);

			// code under test
			ODataModel.prototype._updateETag.call(oModel, oRequest, oResponse);

			assert.deepEqual(oFixture.oEntry, oFixture.oExpectedEntry);
		});
	});

	//*********************************************************************************************
	[{
		input : undefined,
		output : {}
	}, {
		input : null,
		output : {}
	}, {
		input : "foo",
		output : {}
	}, {
		input : 42,
		output : {}
	}, {
		input : ["a", "b", "c"],
		output : {}
	}].forEach(function (oFixture, i) {
		QUnit.test("increaseLaundering: skip laundering if oChangedEntity is not a plain object " + i,
				function (assert) {
			var oModel = {
					mLaunderingState : {}
				};

			// code under test
			ODataModel.prototype.increaseLaundering.call(oModel, "/Test", oFixture.input);

			assert.deepEqual(oModel.mLaunderingState, oFixture.output);
		});
	});

	//*********************************************************************************************
	[{
		input : {},
		launderingState : {},
		output : {"/Test" : 1}
	}, {
		input : {property1 : "foo", property2 : "bar"},
		launderingState : {},
		output : {"/Test" : 1, "/Test/property1" : 1, "/Test/property2" : 1}
	}, {
		input : {__metadata : {}, property1 : "foo"},
		launderingState : {},
		output : {"/Test" : 1, "/Test/property1" : 1}
	}, {
		increaseLaunderingPath : "/Test/property2",
		input : {property1 : "foo", property2 : {}},
		launderingState : {},
		output : {"/Test" : 1, "/Test/property1" : 1}
	}, {
		input : {property1 : "foo", property3 : "baz"},
		launderingState : {"/Test" : 1, "/Test/property1" : 1, "/Test/property2" : 1},
		output : {"/Test" : 2, "/Test/property1" : 2, "/Test/property2" : 1, "/Test/property3" : 1}
	}].forEach(function (oFixture, i) {
		QUnit.test("increaseLaundering: oChangedEntity is a plain object " + i, function (assert) {
			var sIncreaseLaunderingPath = oFixture.increaseLaunderingPath || "",
				oModel = {
					increaseLaundering : function () {},
					mLaunderingState : oFixture.launderingState
				};

			this.mock(oModel).expects("increaseLaundering")
				.withExactArgs(sIncreaseLaunderingPath,
					sinon.match.same(oFixture.input[sIncreaseLaunderingPath.slice(6)]))
				.exactly(sIncreaseLaunderingPath ? 1 : 0);

			// code under test
			ODataModel.prototype.increaseLaundering.call(oModel, "/Test", oFixture.input);

			assert.deepEqual(oModel.mLaunderingState, oFixture.output);
		});
	});

	//*********************************************************************************************
	[{
		input : undefined,
		output : {"/Test" : 1}
	}, {
		input : null,
		output : {"/Test" : 1}
	}, {
		input : "foo",
		output : {"/Test" : 1}
	}, {
		input : 42,
		output : {"/Test" : 1}
	}, {
		input : ["a", "b", "c"],
		output : {"/Test" : 1}
	}].forEach(function (oFixture, i) {
		QUnit.test("decreaseLaundering: skip laundering if oChangedEntity is not a plain object " + i,
				function (assert) {
			var oModel = {
					mLaunderingState : {"/Test" : 1}
				};

			// code under test
			ODataModel.prototype.decreaseLaundering.call(oModel, "/Test", oFixture.input);

			assert.deepEqual(oModel.mLaunderingState, oFixture.output);
		});
	});

	//*********************************************************************************************
	[{
		input : {},
		launderingState : {"/Test" : 1},
		output : {}
	}, {
		input : {property1 : "foo", property2 : "bar"},
		launderingState : {"/Test" : 1, "/Test/property1" : 1, "/Test/property2" : 1},
		output : {}
	}, {
		input : {__metadata : {}, property1 : "foo"},
		launderingState : {"/Test" : 1, "/Test/property1" : 1},
		output : {}
	}, {
		decreaseLaunderingPath : "/Test/property2",
		input : {property1 : "foo", property2 : {}},
		launderingState : {"/Test" : 1, "/Test/property1" : 1},
		output : {}
	}, {
		input : {property1 : "foo", property3 : "baz"},
		launderingState : {"/Test" : 2, "/Test/property1" : 2, "/Test/property2" : 1,
			"/Test/property3" : 1},
		output : {"/Test" : 1, "/Test/property1" : 1, "/Test/property2" : 1}
	}].forEach(function (oFixture, i) {
		QUnit.test("decreaseLaundering: oChangedEntity is a plain object " + i, function (assert) {
			var sDecreaseLaunderingPath = oFixture.decreaseLaunderingPath || "",
				oModel = {
					decreaseLaundering : function () {},
					mLaunderingState : oFixture.launderingState
				};

			this.mock(oModel).expects("decreaseLaundering")
				.withExactArgs(sDecreaseLaunderingPath,
					sinon.match.same(oFixture.input[sDecreaseLaunderingPath.slice(6)]))
				.exactly(sDecreaseLaunderingPath ? 1 : 0);

			// code under test
			ODataModel.prototype.decreaseLaundering.call(oModel, "/Test", oFixture.input);

			assert.deepEqual(oModel.mLaunderingState, oFixture.output);
		});
	});

	//*********************************************************************************************
	QUnit.test("_processError: update deep path for function imports", function (assert) {
		var oModel = {
				_createEventInfo : function () {},
				_handleError : function () {},
				fireBatchRequestCompleted : function () {},
				fireBatchRequestFailed : function () {}
			},
			oRequest = {
				deepPath : "~deepPath",
				functionMetadata : "~functionMetadata",
				functionTarget : "~functionTarget"
			};

		this.mock(oModel).expects("_handleError")
			.withExactArgs("~oResponse", sinon.match.same(oRequest)
				.and(sinon.match.has("deepPath", "~functionTarget")))
			.returns("~oError");
		this.mock(oModel).expects("_createEventInfo")
			.withExactArgs(sinon.match.same(oRequest), "~oError", "~aRequests")
			.returns("~oEventInfo");
		this.mock(oModel).expects("fireBatchRequestCompleted").withExactArgs("~oEventInfo");
		this.mock(oModel).expects("fireBatchRequestFailed").withExactArgs("~oEventInfo");

		// code under test
		ODataModel.prototype._processError.call(oModel, oRequest, "~oResponse",
			/*fnError*/undefined, "~bBatch", "~aRequests");

		assert.strictEqual(oRequest.deepPath, "~functionTarget");
		assert.strictEqual(oRequest.deepPath, oRequest.functionTarget);
	});

	//*********************************************************************************************
	// BCP: 2080258237
	QUnit.test("_submitRequest: avoid TypeError if request is aborted", function (assert) {
		var done = assert.async(),
			oModel = {
				pReadyForRequest : Promise.resolve(),
				_getODataHandler : function () {},
				_request : function () {},
				getServiceMetadata : function () {}
			},
			oRequest = {requestUri : "~uri"};

		this.mock(oModel).expects("_getODataHandler").withExactArgs("~uri").returns("~oHandler");

		// code under test
		ODataModel.prototype._submitRequest.call(oModel, oRequest).abort();

		// internal function submit is called async
		this.mock(oModel).expects("getServiceMetadata").withExactArgs().returns("~metadata");
		this.mock(oModel).expects("_request")
			.withExactArgs(sinon.match.same(oRequest), sinon.match.func, sinon.match.func,
				"~oHandler", undefined, "~metadata")
			.callsFake(function () {
				Promise.resolve().then(done);
				// for any reason the request handle is undefined which must not lead to a TypeError
				return undefined;
			});
	});

	//*********************************************************************************************
	QUnit.test("_submitRequest: clean up side effect expands in success case", function (assert) {
		var fnResolve, fnHandleSuccessInternal,
			oHandlers = {
				fnSuccessParameter : function () {}
			},
			oHandlersMock = this.mock(oHandlers),
			oModel = {
				pReadyForRequest : Promise.resolve(),
				_getODataHandler : function () {},
				_request : function () {},
				getServiceMetadata : function () {}
			},
			oPromise = new Promise(function (resolve, reject) {
				fnResolve = resolve;
			}),
			oRequest = {requestUri : "~uri"};

		this.mock(oModel).expects("_getODataHandler").withExactArgs("~uri").returns("~oHandler");
		oHandlersMock.expects("fnSuccessParameter").never();

		// code under test
		ODataModel.prototype._submitRequest.call(oModel, oRequest, oHandlers.fnSuccessParameter);

		// internal function submit is called async
		this.mock(oModel).expects("getServiceMetadata").withExactArgs().returns("~metadata");
		this.mock(oModel).expects("_request")
			.withExactArgs(sinon.match.same(oRequest),
				sinon.match(function (handleSuccess) {
					fnHandleSuccessInternal = handleSuccess;

					return true;
				}), sinon.match.func, "~oHandler", undefined, "~metadata")
			.callsFake(function () {
				fnResolve();
			});

		return oPromise.then(function () {
			var aSideEffectCleanUpFunctions = [sinon.spy(), sinon.spy()];

			oHandlersMock.expects("fnSuccessParameter") // parameters not relevant
				.callsFake(function () {
					// simulate collection of side effect cleanup functions
					oModel.aSideEffectCleanUpFunctions = aSideEffectCleanUpFunctions;
				});

			// code under test
			fnHandleSuccessInternal();

			assert.notStrictEqual(oModel.aSideEffectCleanUpFunctions, aSideEffectCleanUpFunctions);
			assert.deepEqual(oModel.aSideEffectCleanUpFunctions, []);
			assert.ok(aSideEffectCleanUpFunctions[0].calledOnceWithExactly());
			assert.ok(aSideEffectCleanUpFunctions[1].calledOnceWithExactly());
		});
	});

	//*********************************************************************************************
	["fulfilled", "pending", "rejected"].forEach(function (sCase) {
		[false, true].forEach(function (bMetaModelLoaded) {
		var sTitle = "_getObject: code list path, " + sCase + "; bMetaModelLoaded=" + bMetaModelLoaded;

		QUnit.test(sTitle, function (assert) {
			var oFetchCodeListPromise,
				oMetaModel = {
					fetchCodeList : function () {}
				},
				oModel = {
					oMetadata : {isLoaded : function () {}},
					bMetaModelLoaded : bMetaModelLoaded,
					_isMetadataPath : function () {},
					getMetaModel : function () {},
					isMetaModelPath : function () {},
					resolve : function () {}
				};

			// We use SyncPromise instead of a mock to ensure #caught needs to be called in case of a
			// rejected SyncPromise.
			// SyncPromise.resolve(Promise.resolve()) in fixtures leads to a fulfilled promise in the
			// QUnit test -> cannot be used in fixture.
			if (sCase === "fulfilled") {
				oFetchCodeListPromise = SyncPromise.resolve("~mCodeList");
			} else {
				oFetchCodeListPromise = sCase === "pending"
					? SyncPromise.resolve(Promise.resolve("~mCodeList"))
					: SyncPromise.reject("~error");
			}
			this.mock(oModel).expects("resolve").withExactArgs("~path", undefined, undefined)
				.returns("~resolvedPath");
			this.mock(oModel).expects("_isMetadataPath").withExactArgs("~resolvedPath").returns(true);
			this.mock(oModel.oMetadata).expects("isLoaded").withExactArgs().returns(true);
			this.mock(oModel).expects("isMetaModelPath").withExactArgs("~resolvedPath").returns(true);
			this.mock(oModel).expects("getMetaModel").withExactArgs().returns(oMetaModel);
			this.mock(ODataMetaModel).expects("getCodeListTerm").withExactArgs("~resolvedPath")
				.returns("~term");
			this.mock(oMetaModel).expects("fetchCodeList").withExactArgs("~term")
				.returns(oFetchCodeListPromise);

			// code under test
			assert.strictEqual(ODataModel.prototype._getObject.call(oModel, "~path"),
				sCase === "fulfilled" ? "~mCodeList" : undefined);

			return oFetchCodeListPromise.isPending() ? oFetchCodeListPromise : undefined;
		});
		});
	});

	//*********************************************************************************************
	QUnit.test("_getObject: code list path, oMetadata.isLoaded=false", function (assert) {
		var oModel = {
				oMetadata : {isLoaded : function () {}},
				_isMetadataPath : function () {},
				resolve : function () {}
			};

		this.mock(oModel).expects("resolve").withExactArgs("~path", undefined, undefined)
			.returns("~resolvedPath");
		this.mock(oModel).expects("_isMetadataPath").withExactArgs("~resolvedPath").returns(true);
		this.mock(oModel.oMetadata).expects("isLoaded").withExactArgs().returns(false);
		this.mock(ODataMetaModel).expects("getCodeListTerm").withExactArgs("~resolvedPath")
			.returns("~term");

		// code under test
		assert.strictEqual(ODataModel.prototype._getObject.call(oModel, "~path"), undefined);
	});

	//*********************************************************************************************
	[{
		bUseUndefinedIfUnresolved : true,
		vResult : undefined
	}, {
		bUseUndefinedIfUnresolved : undefined,
		vResult : null
	}].forEach(function (oFixture) {
		var sTitle = "_getObject: use undefined if unresolved: " + oFixture.bUseUndefinedIfUnresolved;

		QUnit.test(sTitle, function (assert) {
			var oModel = {
					resolve : function () {}
				};

			this.mock(oModel).expects("resolve")
				.withExactArgs("~path", undefined, undefined)
				.returns(undefined);

			// code under test
			assert.strictEqual(ODataModel.prototype._getObject.call(oModel, "~path", undefined,
				undefined, oFixture.bUseUndefinedIfUnresolved), oFixture.vResult);
		});
	});

	//*********************************************************************************************
	QUnit.test("_getObject: call _getInstanceAnnotationValue", function (assert) {
		var oModel = {
				resolve : function () {},
				_getInstanceAnnotationValue : function () {}
			},
			sPath = "@$ui5.~annotation";

		this.mock(oModel).expects("resolve")
			.withExactArgs(sPath, "~oContext", undefined)
			.returns("~resolvedPath");
		this.mock(oModel).expects("_getInstanceAnnotationValue")
			.withExactArgs(sPath, "~oContext")
			.returns("~value");

		// code under test
		assert.strictEqual(ODataModel.prototype._getObject.call(oModel, sPath, "~oContext"),
			"~value");
	});

	//*********************************************************************************************
	[undefined, "~sPath"].forEach(function (sPath) {
		var sTitle = "_getObject: Don't call _getInstanceAnnotationValue for sPath: " + sPath;

		QUnit.test(sTitle, function (assert) {
			var oModel = {
					mChangedEntities : {},
					_getEntity : function () {},
					_isMetadataPath : function () {},
					resolve : function () {}
				};

			this.mock(oModel).expects("resolve")
				.withExactArgs(sPath, "~oContext", undefined)
				.returns("/~resolvedPath");
			this.mock(oModel).expects("_isMetadataPath").withExactArgs("/~resolvedPath").returns(false);
			this.mock(oModel).expects("_getEntity").withExactArgs("~resolvedPath").returns("~Data");

			// code under test
			assert.strictEqual(ODataModel.prototype._getObject.call(oModel, sPath, "~oContext"),
				"~Data");
		});
	});

	//*********************************************************************************************
	QUnit.test("_getObject: propagate _getInstanceAnnotationValue error", function (assert) {
		var oError = new Error("~Error"),
			oModel = {
				_getInstanceAnnotationValue : function () {},
				resolve : function () {}
			};

		this.mock(oModel).expects("resolve")
			.withExactArgs("@$ui5.~annotation", "~oContext", undefined)
			.returns("/~resolvedPath");
		this.mock(oModel).expects("_getInstanceAnnotationValue")
			.withExactArgs("@$ui5.~annotation", "~oContext")
			.throws(oError);

		// code under test
		assert.throws(function () {
				ODataModel.prototype._getObject.call(oModel,"@$ui5.~annotation", "~oContext");
			}, oError);
	});

	//*********************************************************************************************
	[
		{sPath : "@$ui5.context.isInactive", sFunctionName : "isInactive"},
		{sPath : "@$ui5.context.isTransient", sFunctionName : "isTransient"}
	].forEach(function (oFixture) {
		QUnit.test("_getInstanceAnnotationValue: " + oFixture.sPath, function (assert) {
			var oContext = {};

			oContext[oFixture.sFunctionName] = function () {};
			this.mock(oContext).expects(oFixture.sFunctionName)
				.withExactArgs()
				.returns("~annotationValue");

			// code under test
			assert.strictEqual(ODataModel.prototype._getInstanceAnnotationValue(oFixture.sPath,
				oContext), "~annotationValue");
		});
	});

	//*********************************************************************************************
	QUnit.test("_getInstanceAnnotationValue: unsupported instance annotation", function (assert) {
		// code under test
		assert.throws(function () {
			ODataModel.prototype._getInstanceAnnotationValue("@$ui5.~annotation", "~oContext");
		}, new Error("Unsupported instance annotation: @$ui5.~annotation"));
	});

	//*********************************************************************************************
	QUnit.test("annotationsLoaded", function (assert) {
		var oModel = {pAnnotationsLoaded : "~pAnnotationsLoaded"};

		// code under test
		assert.strictEqual(ODataModel.prototype.annotationsLoaded.call(oModel),
			"~pAnnotationsLoaded");
	});

	//*********************************************************************************************
	QUnit.test("getMetaModel: new meta model - successfully loaded", function (assert) {
		var oData = {foo : 'bar'},
			oMetaModel,
			oModel = {
				oAnnotations : undefined,
				oMetadata : {
					getServiceMetadata : function () {},
					isLoaded : function () {}
				},
				oMetaModel : undefined,
				bMetaModelLoaded : "~bMetaModelLoaded",
				annotationsLoaded : function () {},
				checkUpdate : function () {}
			};

		// called in ODataMetaModel constructor
		this.mock(oModel).expects("annotationsLoaded").withExactArgs().returns(Promise.resolve());
		// called in ODataMetaModel constructor; result is used to create a JSONModel
		this.mock(oModel.oMetadata).expects("getServiceMetadata").withExactArgs().returns(oData);

		// code under test
		oMetaModel = ODataModel.prototype.getMetaModel.call(oModel);

		assert.ok(oMetaModel instanceof ODataMetaModel);
		assert.strictEqual(oModel.oMetaModel, oMetaModel);
		assert.strictEqual(oModel.bMetaModelLoaded, "~bMetaModelLoaded",
			"bMetaModelLoaded is unchanged until the meta model is loaded");

		// called in ODataMetaModel constructor
		this.mock(_ODataMetaModelUtils).expects("merge")
			.withExactArgs({}, oData, sinon.match.same(oMetaModel), /*bIgnoreAnnotationsFromMetadata*/undefined);

		this.mock(oModel).expects("checkUpdate").withExactArgs(false, false, null, true)
			.callsFake(function () {
				assert.strictEqual(oModel.bMetaModelLoaded, true,
					"checkUpdate called after the meta model is loaded");
			});

		return oMetaModel.loaded().then(function () {
			assert.strictEqual(oModel.bMetaModelLoaded, true);
		});
	});

	//*********************************************************************************************
	QUnit.test("getMetaModel: meta model already available", function (assert) {
		var oModel = {oMetaModel : "~oMetaModel"};

		// code under test
		assert.strictEqual(ODataModel.prototype.getMetaModel.call(oModel), "~oMetaModel");
	});

	//*********************************************************************************************
	QUnit.test("createCodeListModelParameters: mParameters=undefined and defaulting",
			function (assert) {
		var mExpectedResult = {
				defaultCountMode : CountMode.None,
				disableSoftStateHeader : true,
				headers : undefined,
				json : undefined,
				metadataUrlParams : undefined,
				persistTechnicalMessages : undefined,
				serviceUrl : "~serviceUrl",
				serviceUrlParams : undefined,
				tokenHandling : false,
				useBatch : false,
				warmupUrl : undefined
			},
			oModel = {sServiceUrl : "~serviceUrl"};

		// code under test
		assert.deepEqual(ODataModel.prototype.createCodeListModelParameters.call(oModel),
			mExpectedResult);
	});

	//*********************************************************************************************
	QUnit.test("createCodeListModelParameters: w/ mParameters and defaulting", function (assert) {
		var mExpectedResult = {
				defaultCountMode : CountMode.None,
				disableSoftStateHeader : true,
				headers : {foo : "bar"},
				json : "~json",
				metadataUrlParams : {meta : "data"},
				persistTechnicalMessages : "~persist",
				serviceUrl : "~serviceUrl",
				serviceUrlParams : {service : "url"},
				tokenHandling : false,
				useBatch : false,
				warmupUrl : "~warmupUrl"
			},
			oModel = {sServiceUrl : "~serviceUrl"},
			mParameters = {
				defaultCountMode : "~countMode",
				disableSoftStateHeader : false,
				headers : {foo : "bar"},
				json : "~json",
				metadataUrlParams : {meta : "data"},
				persistTechnicalMessages : "~persist",
				serviceUrl : "~serviceUrl",
				serviceUrlParams : {service : "url"},
				tokenHandling : true,
				useBatch : true,
				warmupUrl : "~warmupUrl"
			},
			mResults;

		// code under test
		mResults = ODataModel.prototype.createCodeListModelParameters.call(oModel, mParameters);

		assert.deepEqual(mResults, mExpectedResult);
		assert.notStrictEqual(mResults.headers, mParameters.headers);
		assert.notStrictEqual(mResults.metadataUrlParams, mParameters.metadataUrlParams);
		assert.notStrictEqual(mResults.serviceUrlParams, mParameters.serviceUrlParams);
	});

	//*********************************************************************************************
	QUnit.test("getCodeListModelParameters", function (assert) {
		var oModel = {mCodeListModelParams : "~mCodeListModelParams"};

		// code under test
		assert.strictEqual(ODataModel.prototype.getCodeListModelParameters.call(oModel),
			"~mCodeListModelParams");
	});

	//*********************************************************************************************
	QUnit.test("getMetadataUrl", function (assert) {
		var oModel = {sMetadataUrl : "~metadataUrl"};

		// code under test
		assert.strictEqual(ODataModel.prototype.getMetadataUrl.call(oModel), "~metadataUrl");
	});

	//*********************************************************************************************
	QUnit.test("_updateContext", function (assert) {
		var oModel = {mContexts : {}},
			oContext = new BaseContext(oModel, "/path");

		oModel.mContexts["/path"] = oContext;

		assert.strictEqual(oContext.getPath(), "/path");
		assert.strictEqual(oContext.sDeepPath, "");

		// code under test
		ODataModel.prototype._updateContext.call(oModel, oContext, "/newPath");

		assert.strictEqual(oContext.getPath(), "/newPath");
		assert.strictEqual(oContext.sDeepPath, "", "deep path is not changed");
		assert.deepEqual(oModel.mContexts, {
			//TODO is it necessary the context remains stored with its previous path as key?
			"/path"  : oContext,
			"/newPath" : oContext
		});

		// code under test
		ODataModel.prototype._updateContext.call(oModel, oContext, "/newPath2", "/deep/newPath2");

		assert.strictEqual(oContext.getPath(), "/newPath2");
		assert.strictEqual(oContext.sDeepPath, "/deep/newPath2");
		assert.deepEqual(oModel.mContexts, {
			"/path"  : oContext,
			"/newPath" : oContext,
			"/newPath2" : oContext
		});
	});

	//*********************************************************************************************
[false, true].forEach((bRejected) => {
	QUnit.test("refreshSecurityToken: call handleGetError with oRequest, $rejected:" + bRejected, function (assert) {
		var fnError, oResult,
			oModel = {
				bDisableHeadRequestForToken : true,
				_createRequest : function () {},
				_createRequestUrlWithNormalizedPath : function () {},
				_getHeaders : function () {},
				_handleError : function () {},
				_request : function () {},
				getServiceMetadata : function () {},
				resetSecurityToken : function () {}
			},
			oError = {$rejected : bRejected},
			oHelper = {error() {}},
			oHelperMock = this.mock(oHelper),
			oRequest = {headers : {}};

		this.mock(oModel).expects("_createRequestUrlWithNormalizedPath")
			.withExactArgs("/")
			.returns("~sUrl");
		this.mock(oModel).expects("_getHeaders").withExactArgs(undefined, true).returns("~headers");
		this.mock(oModel).expects("_createRequest")
			.withExactArgs("~sUrl", "", "GET", "~headers", null, null, false)
			.returns(oRequest);
		this.mock(oModel).expects("getServiceMetadata").withExactArgs().returns("~serviceMetadata");
		this.mock(oModel).expects("_request")
			.withExactArgs(sinon.match.same(oRequest), sinon.match.func,
				sinon.match(function (fnError0) {
					fnError = fnError0;
					return true;
				}), undefined, undefined, "~serviceMetadata")
			.returns("~requestHandle");
		oHelperMock.expects("error").never();

		// code under test - parameters fnSuccess and bAsync are not relevant for this test
		oResult = ODataModel.prototype.refreshSecurityToken.call(oModel, "~fnSuccess", oHelper.error);

		assert.strictEqual(oResult.request, "~requestHandle");

		this.mock(oModel).expects("resetSecurityToken").withExactArgs();
		this.mock(oModel).expects("_handleError")
			.withExactArgs(sinon.match.same(oError), sinon.match.same(oRequest))
			.exactly(bRejected ? 0 : 1);
		oHelperMock.expects("error")
			.withExactArgs(oError)
			.exactly(bRejected ? 0 : 1);

		// code under test - call error handler
		fnError(oError);

		assert.strictEqual(oModel.bTokenHandling, bRejected ? undefined : false);
	});
});

	//*********************************************************************************************
[false, true].forEach((bRejected) => {
	const sTitle = `refreshSecurityToken: call handleHeadError -> handleGetError, $rejected: ${bRejected}`;
	QUnit.test(sTitle, function (assert) {
		const oModel = {
				_createRequest() {},
				_createRequestUrlWithNormalizedPath() {},
				_getHeaders() {},
				_handleError() {},
				_request() {},
				getServiceMetadata() {},
				resetSecurityToken() {}
			},
			oModelMock = this.mock(oModel),
			oRequest = {headers : {}};

		oModelMock.expects("_createRequestUrlWithNormalizedPath")
			.withExactArgs("/")
			.returns("~sUrl");
		oModelMock.expects("_getHeaders").withExactArgs(undefined, true).returns("~headers");
		oModelMock.expects("_createRequest")
			.withExactArgs("~sUrl", "", "HEAD", "~headers", null, null, false)
			.returns(oRequest);
		oModelMock.expects("getServiceMetadata").withExactArgs().returns("~serviceMetadata");
		let fnHandleHeadError;
		oModelMock.expects("_request")
			.withExactArgs(sinon.match.same(oRequest), sinon.match.func,
				sinon.match((fnError0) => {
					fnHandleHeadError = fnError0;
					return true;
				}), undefined, undefined, "~serviceMetadata")
			.returns("~requestHandle0");
		const oHelper = {error() {}};
		const oHelperMock = this.mock(oHelper);
		oHelperMock.expects("error").never();

		// code under test - parameters fnSuccess and bAsync are not relevant for this test
		const oResult = ODataModel.prototype.refreshSecurityToken.call(oModel, "~fnSuccess", oHelper.error);

		assert.strictEqual(oResult.request, "~requestHandle0");

		let fnHandleGetError;
		if (!bRejected) {
			oModelMock.expects("_getHeaders").withExactArgs(undefined, true).returns("~headers");
			oModelMock.expects("_createRequest")
				.withExactArgs("~sUrl", "", "GET", "~headers", null, null, false)
				.returns(oRequest);
			oModelMock.expects("getServiceMetadata").withExactArgs().returns("~serviceMetadata");
			oModelMock.expects("_request")
				.withExactArgs(sinon.match.same(oRequest), sinon.match.func,
					sinon.match(function (fnError0) {
						fnHandleGetError = fnError0;
						return true;
					}), undefined, undefined, "~serviceMetadata")
				.returns("~requestHandle1");
		}
		oModelMock.expects("resetSecurityToken").withExactArgs().exactly(bRejected ? 1 : 0);

		// code under test - call HEAD error handler
		const oError = {$rejected : bRejected};
		fnHandleHeadError(oError);

		assert.strictEqual(oModel.bTokenHandling, undefined);
		assert.strictEqual(oResult.request, bRejected ? "~requestHandle0" : "~requestHandle1");

		if (!bRejected) { // -> fallback to requestToken("GET"...)
			oModelMock.expects("resetSecurityToken").withExactArgs();
			oModelMock.expects("_handleError")
				.withExactArgs(sinon.match.same(oError), sinon.match.same(oRequest));
			oHelperMock.expects("error").withExactArgs(oError);

			// code under test - call GET error handler
			fnHandleGetError(oError);
		}
		assert.strictEqual(oModel.bTokenHandling, bRejected ? undefined : false);
	});
});

	//*********************************************************************************************
	QUnit.test("refreshSecurityToken: no server cache for tokenHandling='skipServerCache'", function (assert) {
		const oModel = {
				bDisableHeadRequestForToken : true,
				_createRequest() {},
				_createRequestUrlWithNormalizedPath() {},
				_getHeader() {},
				_getHeaders() {},
				_request() {},
				_setSessionContextIdHeader() {},
				getServiceMetadata() {},
				oHeaders : {},
				oSharedServiceData : {}
			};
		const oModelMock = this.mock(oModel);
		const oRequest = {headers : {}};
		const oResponse = {headers : "~responseHdrs"};

		oModelMock.expects("_createRequestUrlWithNormalizedPath").withExactArgs("/").returns("~sUrl");
		oModelMock.expects("_getHeaders").withExactArgs(undefined, true).returns("~headers");
		oModelMock.expects("_createRequest")
			.withExactArgs("~sUrl", "", "GET", "~headers", null, null, false)
			.returns(oRequest);
		oModelMock.expects("getServiceMetadata").withExactArgs().returns("~serviceMetadata");
		const oRequestCall = oModelMock.expects("_request")
			.withExactArgs(sinon.match.same(oRequest), sinon.match.func, sinon.match.func, undefined, undefined,
				"~serviceMetadata")
			.returns("~requestHandle");

		// code under test - parameters fnSuccess, fnError and bAsync are not relevant for this test
		const oResult = ODataModel.prototype.refreshSecurityToken.call(oModel);

		assert.strictEqual(oResult.request, "~requestHandle");

		oModelMock.expects("_getHeader").withExactArgs("x-csrf-token", "~responseHdrs").returns("~token");
		oModelMock.expects("_getHeader").withExactArgs("sap-contextid", "~responseHdrs").returns("~contextId");
		oModelMock.expects("_setSessionContextIdHeader").withExactArgs("~contextId");

		// code under test - call success handler handleSuccess
		oRequestCall.args[0][1]("~oData", oResponse);

		assert.strictEqual(oModel.oSharedServiceData.securityToken, "~token");
		assert.strictEqual(oModel.oHeaders["x-csrf-token"], "~token");
		return oModel.pSecurityToken.then((sToken) => {
			assert.strictEqual(sToken, "~token");
		});
	});

	//*********************************************************************************************
	QUnit.test("getContext", function (assert) {
		var oContext, oContext1,
			oContextPrototypeMock = this.mock(Context.prototype),
			oModel = {mContexts : {}};

		// oContextPrototypeMock.expects("getDeepPath").never();
		oContextPrototypeMock.expects("setDeepPath").never();

		// code under test
		oContext = ODataModel.prototype.getContext.call(oModel, "/~sPath");

		assert.ok(oContext instanceof Context);
		assert.strictEqual(oContext.getModel(), oModel);
		assert.strictEqual(oContext.getPath(), "/~sPath");
		assert.strictEqual(oContext.getDeepPath(), "/~sPath");

		// code under test
		oContext1 = ODataModel.prototype.getContext.call(oModel, "/~sPath1", "/~sDeepPath1");

		assert.notStrictEqual(oContext1, oContext);
		assert.strictEqual(oContext1.getPath(), "/~sPath1");
		assert.strictEqual(oContext1.getDeepPath(), "/~sDeepPath1");

		oContextPrototypeMock.expects("getDeepPath").never();
		oContextPrototypeMock.expects("setDeepPath").on(oContext).withArgs("/~sDeepPath");

		// code under test - cached instance
		oContext1 = ODataModel.prototype.getContext.call(oModel, "/~sPath", "/~sDeepPath");

		assert.strictEqual(oContext1, oContext);

		oContextPrototypeMock.expects("getDeepPath").on(oContext).withArgs()
			.returns("/~sDeepPathFromGetter");
		oContextPrototypeMock.expects("setDeepPath").on(oContext).withArgs("/~sDeepPathFromGetter");

		// code under test - existing deep path must not be overwritten by path
		oContext1 = ODataModel.prototype.getContext.call(oModel, "/~sPath");

		oContextPrototypeMock.expects("getDeepPath").never();
		oContextPrototypeMock.expects("setDeepPath").on(oContext).withArgs("/~sDeepPath2");

		// code under test - existing deep path overwrite
		oContext1 = ODataModel.prototype.getContext.call(oModel, "/~sPath", "/~sDeepPath2");

		oContextPrototypeMock.expects("getDeepPath").on(oContext).withArgs().returns("");
		oContextPrototypeMock.expects("setDeepPath").on(oContext).withArgs("/~sPath");

		// code under test - empty deep path
		oContext1 = ODataModel.prototype.getContext.call(oModel, "/~sPath", "");
	});

	//*********************************************************************************************
	QUnit.test("getContext: inactive context", function (assert) {
		var oContext,
			oModel = {mContexts : {}};

		// code under test
		oContext = ODataModel.prototype.getContext.call(oModel, "/~sPath", "/~sDeepPath",
			"~createPromise", "~inactive");

		assert.strictEqual(oModel.mContexts["/~sPath"], oContext);
		// constructor cannot be mocked so check internal member
		assert.strictEqual(oContext.bInactive, true);
	});

	//*********************************************************************************************
	QUnit.test("getContext: transient parent", function (assert) {
		var oContext,
			oModel = {mContexts : {}};

		// code under test
		oContext = ODataModel.prototype.getContext.call(oModel, "/~sPath", "/~sDeepPath",
			"~createPromise", "~inactive", "~transientParent");

		assert.strictEqual(oModel.mContexts["/~sPath"], oContext);
		// constructor cannot be mocked so check internal member
		assert.strictEqual(oContext.oTransientParent, "~transientParent");
	});

	//*********************************************************************************************
	[false, true].forEach(function (bAll) {
		[false, true].forEach(function (bDeleteCreatedEntities) {
		var sTitle = "_resetChanges: no paths; bAll=" + bAll + ", bDeleteCreatedEntities="
			+ bDeleteCreatedEntities;

		QUnit.test(sTitle, function (assert) {
			var oContextBar = {isInactive : function () {}},
				oContextBaz = {isInactive : function () {}},
				oContextFoo = {isInactive : function () {}},
				oModel = {
					mChangedEntities : {
						"key('Bar')" : {__metadata : {}},
						"key('Foo')" : {__metadata : {created : {}}},
						"key('Baz')" : {__metadata : {created : {}}}
					},
					mDeferredGroups : {
						deferred0 : {},
						deferred1 : {}
					},
					oMetadata : {
						loaded : function () {}
					},
					_discardEntityChanges : function () {},
					abortInternalRequest : function () {},
					checkUpdate : function () {},
					getBindings : function () {},
					getContext : function () {}
				},
				oModelMock = this.mock(oModel),
				fnResolve,
				oPromise = new Promise(function (resolve) {
					fnResolve = resolve;
				});

			this.mock(oModel.oMetadata).expects("loaded").withExactArgs().returns(oPromise);
			oModelMock.expects("getContext").withExactArgs("/key('Bar')").returns(oContextBar);
			this.mock(oContextBar).expects("isInactive").withExactArgs().returns(false);
			oModelMock.expects("_discardEntityChanges")
				.withExactArgs("key('Bar')", undefined);
			oModelMock.expects("getContext").withExactArgs("/key('Foo')").returns(oContextFoo);
			this.mock(oContextFoo).expects("isInactive").withExactArgs().returns(false);
			oModelMock.expects("_discardEntityChanges")
				.withExactArgs("key('Foo')", bDeleteCreatedEntities);
			oModelMock.expects("getContext").withExactArgs("/key('Baz')").returns(oContextBaz);
			this.mock(oContextBaz).expects("isInactive").withExactArgs().returns(true);
			oModelMock.expects("_discardEntityChanges")
				.withExactArgs("key('Baz')", false);
			oModelMock.expects("getBindings").withExactArgs().returns([]);
			oModelMock.expects("checkUpdate").withExactArgs(true);

			// code under test
			assert.strictEqual(
				ODataModel.prototype._resetChanges.call(oModel, undefined, bAll, bDeleteCreatedEntities),
				oPromise);

			oModelMock.expects("abortInternalRequest").withExactArgs("deferred0").exactly(bAll ? 1 : 0);
			oModelMock.expects("abortInternalRequest").withExactArgs("deferred1").exactly(bAll ? 1 : 0);

			// test code that depends on metadata promise
			fnResolve();

			return oPromise;
		});
		});
	});

	//*********************************************************************************************
	[false, true].forEach(function (bAll) {
		[false, true].forEach(function (bDeleteCreatedEntities) {
			[
				{bDeleteEntity : undefined, oQuxMetadata : {}},
				{bDeleteEntity : bDeleteCreatedEntities, oQuxMetadata : {created : {}}}
			].forEach(function (oFixture) {
		var sTitle = "_resetChanges: with paths; bAll=" + bAll + ", bDeleteCreatedEntities="
			+ bDeleteCreatedEntities + ", oMetadata=" + JSON.stringify(oFixture.oQuxMetadata);

		QUnit.test(sTitle, function (assert) {
			var oBarMetadata = {},
				oBarEntity = {__metadata : oBarMetadata, P : "prop0", Q : "prop1"},
				oContext0 = {getSubContextsAsKey : function () {}},
				oContext1 = {getSubContextsAsKey : function () {}},
				oFooEntity = {__metadata : {}, S : "prop3"},
				oODataModelMock = this.mock(ODataModel),
				oQuxEntity = {__metadata : oFixture.oQuxMetadata, R : "prop2"},
				oXyzEntity = {__metadata : {created : {}}, X : "prop4"},
				oModel = {
					mChangedEntities : {
						"key('Bar')" : oBarEntity,
						"key('Foo')" : oFooEntity,
						"key('Qux')" : oQuxEntity,
						"key('Xyz')" : oXyzEntity
					},
					mDeferredGroups : {
						deferred0 : {},
						deferred1 : {}
					},
					oMetadata : {
						loaded : function () {}
					},
					_discardEntityChanges : function () {},
					abortInternalRequest : function () {},
					checkUpdate : function () {},
					getBindings : function () {},
					getContext : function () {},
					getEntityByPath : function () {}
				},
				oModelMock = this.mock(oModel),
				fnResolve,
				oPromise = new Promise(function (resolve) {
					fnResolve = resolve;
				});

			this.mock(oModel.oMetadata).expects("loaded").withExactArgs().returns(oPromise);
			oODataModelMock.expects("_isChangedEntityEmpty").never();
			oModelMock.expects("getEntityByPath")
				.withExactArgs("/Z", null, {})
				.callsFake(function (sPath, oContext, oEntityInfo) {
					oEntityInfo.key = "key('Z')";
					oEntityInfo.propertyPath = "";
					return "~oZEntity";
				});
			oModelMock.expects("getEntityByPath")
				.withExactArgs("/Z/Y/X", null, {})
				.callsFake(function (sPath, oContext, oEntityInfo) {
					oEntityInfo.key = "key('Z')";
					oEntityInfo.propertyPath = "Y/X";
					return "~oZEntity";
				});
			oModelMock.expects("getEntityByPath")
				.withExactArgs("/Bar/P", null, {})
				.callsFake(function (sPath, oContext, oEntityInfo) {
					oEntityInfo.key = "key('Bar')";
					oEntityInfo.propertyPath = "P";
					return "~oBarEntity";
				});
			oODataModelMock.expects("_isChangedEntityEmpty")
				.withExactArgs(sinon.match.same(oBarEntity))
				.returns(false);
			oModelMock.expects("getEntityByPath").withExactArgs("/Baz", null, {}).returns(null);
			oModelMock.expects("getEntityByPath")
				.withExactArgs("/Bar/Q/X", null, {})
				.callsFake(function (sPath, oContext, oEntityInfo) {
					oEntityInfo.key = "key('Bar')";
					oEntityInfo.propertyPath = "Q/X";
					return "~oBarEntity";
				});
			oODataModelMock.expects("_isChangedEntityEmpty")
				.withExactArgs(sinon.match.same(oBarEntity))
				.returns(false);
			oModelMock.expects("getEntityByPath")
				.withExactArgs("/Qux", null, {})
				.callsFake(function (sPath, oContext, oEntityInfo) {
					oEntityInfo.key = "key('Qux')";
					oEntityInfo.propertyPath = "";
					return "~oQuxEntity";
				});
			oODataModelMock.expects("_isChangedEntityEmpty")
				.withExactArgs(sinon.match.same(oQuxEntity))
				.returns(false);
			oModelMock.expects("getEntityByPath")
				.withExactArgs("/Foo/S", null, {})
				.callsFake(function (sPath, oContext, oEntityInfo) {
					oEntityInfo.key = "key('Foo')";
					oEntityInfo.propertyPath = "S";
					return "~oFooEntity";
				});
			oODataModelMock.expects("_isChangedEntityEmpty")
				.withExactArgs(sinon.match.same(oFooEntity))
				.returns(true);
			oModelMock.expects("getContext").withExactArgs("/key('Qux')").returns(oContext0);
			this.mock(oContext0).expects("getSubContextsAsKey")
				.withExactArgs(true)
				.returns(["key('Foo')", "key('Xyz')"]);
			oModelMock.expects("getContext").withExactArgs("/key('Foo')").returns(oContext1);
			this.mock(oContext1).expects("getSubContextsAsKey")
				.withExactArgs(true)
				.returns(["key('Xyz')"]);
			oModelMock.expects("_discardEntityChanges")
				.withExactArgs("key('Qux')", oFixture.bDeleteEntity);
			oModelMock.expects("_discardEntityChanges")
				.withExactArgs("key('Foo')", undefined);
			oModelMock.expects("_discardEntityChanges")
				.withExactArgs("key('Xyz')", bDeleteCreatedEntities);
			oModelMock.expects("getBindings").withExactArgs().returns([]);
			oModelMock.expects("checkUpdate").withExactArgs(true);

			// code under test
			assert.strictEqual(
				ODataModel.prototype._resetChanges.call(oModel,
					["/Z", "/Z/Y/X", "/Bar/P", "/Baz", "/Bar/Q/X", "/Qux", "/Foo/S"],
					bAll, bDeleteCreatedEntities),
				oPromise);

			assert.deepEqual(oModel.mChangedEntities["key('Bar')"],
				{__metadata : oBarMetadata, Q : "prop1"});
			assert.strictEqual(oModel.mChangedEntities["key('Bar')"].__metadata, oBarMetadata);

			if (bAll) {
				oModelMock.expects("abortInternalRequest").withExactArgs("deferred0", {path : "Z"});
				oModelMock.expects("abortInternalRequest").withExactArgs("deferred1", {path : "Z"});
				oModelMock.expects("abortInternalRequest").withExactArgs("deferred0", {path : "Z/Y/X"});
				oModelMock.expects("abortInternalRequest").withExactArgs("deferred1", {path : "Z/Y/X"});
				oModelMock.expects("abortInternalRequest").withExactArgs("deferred0", {path : "Bar/P"});
				oModelMock.expects("abortInternalRequest").withExactArgs("deferred1", {path : "Bar/P"});
				oModelMock.expects("abortInternalRequest").withExactArgs("deferred0", {path : "Baz"});
				oModelMock.expects("abortInternalRequest").withExactArgs("deferred1", {path : "Baz"});
				oModelMock.expects("abortInternalRequest")
					.withExactArgs("deferred0", {path : "Bar/Q/X"});
				oModelMock.expects("abortInternalRequest")
					.withExactArgs("deferred1", {path : "Bar/Q/X"});
				oModelMock.expects("abortInternalRequest").withExactArgs("deferred0", {path : "Qux"});
				oModelMock.expects("abortInternalRequest").withExactArgs("deferred1", {path : "Qux"});
				oModelMock.expects("abortInternalRequest").withExactArgs("deferred0", {path : "Foo/S"});
				oModelMock.expects("abortInternalRequest").withExactArgs("deferred1", {path : "Foo/S"});
			} else {
				oModelMock.expects("abortInternalRequest").never(); // called in _discardEntityChanges
			}

			// test code that depends on metadata promise
			fnResolve();

			return oPromise;
		});
			});
		});
	});

	//*********************************************************************************************
	QUnit.test("_resetChanges: calls oBinding._resetChanges", function (assert) {
		var oBinding1 = {_resetChanges : function () {}},
			oBinding2 = {_resetChanges : function () {}},
			oModel = {
				oMetadata : {loaded : function () {}},
				checkUpdate : function () {},
				getBindings : function () {}
			},
			aPath = [];

		this.mock(oModel.oMetadata).expects("loaded").withExactArgs().returns("~pMetaDataLoaded");
		this.mock(oModel).expects("getBindings")
			.withExactArgs()
			.returns([{/*oBinding0*/}, oBinding1, oBinding2]);
		this.mock(oBinding1).expects("_resetChanges").withExactArgs(sinon.match.same(aPath));
		this.mock(oBinding2).expects("_resetChanges").withExactArgs(sinon.match.same(aPath));
		this.mock(oModel).expects("checkUpdate").withExactArgs(true);

		// code under test
		assert.strictEqual(ODataModel.prototype._resetChanges.call(oModel, aPath),
			"~pMetaDataLoaded");
	});


	//*********************************************************************************************
	QUnit.test("_resetChanges: with bForceUpdate=false", function (assert) {
		const oModel = {
			oMetadata : {loaded() {}},
			checkUpdate() {},
			getBindings() {}
		};

		this.mock(oModel.oMetadata).expects("loaded").withExactArgs().returns("~pMetaDataLoaded");
		this.mock(oModel).expects("getBindings").withExactArgs().returns([]);
		this.mock(oModel).expects("checkUpdate").withExactArgs(false);

		// code under test
		assert.strictEqual(ODataModel.prototype._resetChanges.call(oModel, /*aPath*/ undefined, /*bAll*/ undefined,
			/*bDeleteCreatedEntities*/ undefined, /*bForceUpdate*/ false), "~pMetaDataLoaded");
	});

	//*********************************************************************************************
	QUnit.test("resetChanges delegates to _resetChanges", function (assert) {
		const oModel = {
			_resetChanges() {}
		};

		this.mock(oModel).expects("_resetChanges")
			.withExactArgs("~aPath", "~bAll", "~bDeleteCreated")
			.returns("~pReturn");

		// code under test
		assert.strictEqual(ODataModel.prototype.resetChanges.call(oModel, "~aPath", "~bAll", "~bDeleteCreated"),
			"~pReturn");
	});

	//*********************************************************************************************
	QUnit.test("resetChangesWithoutUpdate delegates to _resetChanges", function (assert) {
		const oModel = {
			_resetChanges() {}
		};

		this.mock(oModel).expects("_resetChanges")
			.withExactArgs("~aPath", "~bAll", "~bDeleteCreated", false)
			.returns("~pReturn");

		// code under test
		assert.strictEqual(
			ODataModel.prototype.resetChangesWithoutUpdate.call(oModel, "~aPath", "~bAll", "~bDeleteCreated"),
			"~pReturn");
	});

	//*********************************************************************************************
	[true, false].forEach(function (bDeleteEntity) {
		[
			{oEntityMetadata : {}},
			{oEntityMetadata : {created : undefined}},
			{oEntityMetadata : {created : {}}},
			{
				oEntityMetadata : {created : {abort : function () {}}},
				bCallAbort : bDeleteEntity
			}
		].forEach(function (oFixture, i) {
		var sTitle = "_discardEntityChanges: bDeleteEntity=" + bDeleteEntity + ", #" + i;

		QUnit.test(sTitle, function (assert) {
			var oFindAndRemoveContext, oRemoveEntity, fnResolve,
				oContext = {removeFromTransientParent : function () {}},
				oMessagingMock = this.mock(Messaging),
				oMetadata = {
					loaded : function () {}
				},
				oModel = {
					mChangedEntities : {
						foo : "bar",
						"~sKey" : {__metadata : oFixture.oEntityMetadata}
					},
					oCreatedContextsCache : {
						findAndRemoveContext : function () {}
					},
					oMetadata : oMetadata,
					_createAbortedError : function () {},
					_removeEntity : function () {},
					_resolveGroup : function () {},
					abortInternalRequest : function () {},
					getContext : function () {},
					getMessagesByEntity : function () {}
				},
				oModelMock = this.mock(oModel),
				oPromise = new Promise(function (resolve) {
					fnResolve = resolve;
				});

			oModelMock.expects("_resolveGroup").withExactArgs("~sKey").returns({groupId : "~groupId"});
			this.mock(oMetadata).expects("loaded").withExactArgs().returns(oPromise);
			this.mock(oModel).expects("getContext")
				.withExactArgs("/~sKey")
				.exactly(bDeleteEntity ? 1 : 0)
				.returns(oContext);
			this.mock(oContext).expects("removeFromTransientParent")
				.withExactArgs()
				.exactly(bDeleteEntity ? 1 : 0);
			oFindAndRemoveContext = this.mock(oModel.oCreatedContextsCache)
				.expects("findAndRemoveContext")
				.withExactArgs(sinon.match.same(oContext))
				.exactly(bDeleteEntity ? 1 : 0);
			oRemoveEntity = oModelMock.expects("_removeEntity")
				.withExactArgs("~sKey")
				.exactly(bDeleteEntity ? 1 : 0)
				.callsFake(function (sKey) {
					delete this.mChangedEntities[sKey];
				});
			this.mock(ODataModel).expects("_createAbortedError")
				.withExactArgs()
				.exactly(oFixture.bCallAbort ? 1 : 0)
				.returns("~oAbortedError");
			if (oFixture.bCallAbort) {
				this.mock(oFixture.oEntityMetadata.created).expects("abort")
					.withExactArgs("~oAbortedError");
			}
			oModelMock.expects("getMessagesByEntity")
				.withExactArgs("~sKey", true)
				.returns("~aMessages");
			oMessagingMock.expects("removeMessages").withExactArgs("~aMessages");

			// code under test
			assert.strictEqual(
				ODataModel.prototype._discardEntityChanges.call(oModel, "~sKey", bDeleteEntity),
				oPromise);

			if (bDeleteEntity) {
				assert.ok(oRemoveEntity.calledImmediatelyAfter(oFindAndRemoveContext));
			}
			assert.deepEqual(oModel.mChangedEntities, {foo : "bar"});

			oModelMock.expects("abortInternalRequest")
				.withExactArgs("~groupId", {requestKey : "~sKey"});

			// test code that depends on metadata promise
			fnResolve();

			return oPromise;
		});
		});
	});

	//*********************************************************************************************
	QUnit.test("_discardEntityChanges: no changes for key", function (assert) {
		var oContext = {removeFromTransientParent : function () {}},
			fnResolve,
			oModel = {
				mChangedEntities : {},
				oCreatedContextsCache : {
					findAndRemoveContext : function () {}
				},
				oMetadata : {loaded : function () {}},
				_removeEntity : function () {},
				_resolveGroup : function () {},
				abortInternalRequest : function () {},
				getContext : function () {},
				getMessagesByEntity : function () {}
			},
			oModelMock = this.mock(oModel),
			oPromise = new Promise(function (resolve) {
				fnResolve = resolve;
			});

		this.mock(oModel).expects("_resolveGroup")
			.withExactArgs("~sKey")
			.returns({groupId : "~groupId"});
		this.mock(oModel.oMetadata).expects("loaded").withExactArgs().returns(oPromise);
		this.mock(oModel).expects("getContext").withExactArgs("/~sKey").returns(oContext);
		this.mock(oContext).expects("removeFromTransientParent").withExactArgs();
		this.mock(oModel.oCreatedContextsCache)
			.expects("findAndRemoveContext")
			.withExactArgs(sinon.match.same(oContext));
		this.mock(oModel).expects("_removeEntity").withExactArgs("~sKey");
		this.mock(oModel).expects("getMessagesByEntity")
			.withExactArgs("~sKey", true)
			.returns("~aMessages");
		this.mock(Messaging).expects("removeMessages")
			.withExactArgs("~aMessages");

		// code under test
		assert.strictEqual(
			ODataModel.prototype._discardEntityChanges.call(oModel, "~sKey", true),
			oPromise);

		oModelMock.expects("abortInternalRequest")
			.withExactArgs("~groupId", {requestKey : "~sKey"});

		// test code that depends on metadata promise
		fnResolve();

		return oPromise;
	});

	//*********************************************************************************************
	QUnit.test("_createAbortedError", function (assert) {
		var oError0, oError1,
			oAbortedError = {
				aborted : true,
				headers : {},
				message : "Request aborted",
				responseText : "",
				statusCode : 0,
				statusText : "abort"
			};

		// code under test
		oError0 = ODataModel._createAbortedError();

		assert.deepEqual(oError0, oAbortedError);

		// code under test
		oError1 = ODataModel._createAbortedError();

		assert.deepEqual(oError1, oAbortedError);
		assert.notStrictEqual(oError1, oError0);
		assert.notStrictEqual(oError1.headers, oError0.headers);
	});

	//*********************************************************************************************
	QUnit.test("getContext with create promise", function (assert) {
		var oContext,
			oModel = {mContexts : {}};

		// code under test
		oContext = ODataModel.prototype.getContext.call(oModel, "/~sPath", undefined,
			"~oSyncCreatePromise");

		assert.strictEqual(oModel.mContexts["/~sPath"], oContext);
		// constructor cannot be mocked so check internal member
		assert.strictEqual(oContext.oSyncCreatePromise, "~oSyncCreatePromise");

		return oContext.created().then(function (oSyncPromise) {
			assert.strictEqual(oSyncPromise, undefined);
		});
	});

	//*********************************************************************************************
	QUnit.test("_getCreatedContextsCache", function (assert) {
		var oModel = {oCreatedContextsCache : "~oCreatedContextsCache"};

		// code under test
		assert.strictEqual(ODataModel.prototype._getCreatedContextsCache.call(oModel),
			"~oCreatedContextsCache");
	});

	//*********************************************************************************************
	[{
		oData : {
			__metadata : {
				created : {
					error : "~fnError",
					refreshAfterChange : "~refreshAfterChange",
					success : "~fnSuccess"
				}
			}
		},
		expectedError : "~fnError",
		expectedRefreshAfterChange : "~refreshAfterChange",
		expectedSuccess : "~fnSuccess"
	}, {
		oData : {
			__metadata : {
				created : {
					error : "~fnError",
					success : "~fnSuccess"
				}
			}
		},
		expectedError : "~fnError",
		expectedRefreshAfterChange : "~bRefreshAfterChangeFromModel",
		expectedSuccess : "~fnSuccess"
	}, {
		oData : {
			__metadata : {}
		},
		expectedError : undefined,
		expectedRefreshAfterChange : "~bRefreshAfterChangeFromModel",
		expectedSuccess : undefined
	}, {
		oData : {},
		expectedError : undefined,
		expectedRefreshAfterChange : "~bRefreshAfterChangeFromModel",
		expectedSuccess : undefined
	}].forEach(function (oFixture, i) {
		QUnit.test("submitChanges: restore parameters for created entities; #" + i, function (assert) {
			var oContext = {
					hasTransientParent : function () {},
					isInactive : function () {}
				},
				oGroupInfo = {changeSetId : "~changeSetId", groupId : "~groupId"},
				oMetadataPromise = Promise.resolve(),
				oModel = {
					mChangedEntities : {
						"~sKey" : oFixture.oData
					},
					mDeferredGroups : {"~groupId" : "~groupId"},
					mDeferredRequests : {},
					oMetadata : {
						loaded : function () {}
					},
					bRefreshAfterChange : "~bRefreshAfterChangeFromModel",
					getBindings : function () {},
					getContext : function () {},
					_processChange : function () {},
					_processRequestQueue : function () {},
					_pushToRequestQueue : function () {},
					_resolveGroup : function () {}
				},
				oRequest = {};

			this.mock(oModel).expects("getBindings").withExactArgs().returns([]);
			this.mock(oModel.oMetadata).expects("loaded").withExactArgs().returns(oMetadataPromise);

			// code under test
			ODataModel.prototype.submitChangesWithChangeHeaders.call(oModel);

			// async, after metadata loaded promise is resolved
			this.mock(oModel).expects("getContext").withExactArgs("/~sKey").returns(oContext);
			this.mock(oModel).expects("_resolveGroup").withExactArgs("~sKey").returns(oGroupInfo);
			this.mock(oContext).expects("hasTransientParent").withExactArgs().returns(false);
			this.mock(oContext).expects("isInactive").withExactArgs().returns(false);
			this.mock(oModel).expects("_processChange")
				.withExactArgs("~sKey", /*copy of*/oFixture.oData, "~groupId", undefined)
				.returns(oRequest);
			this.mock(oModel).expects("_pushToRequestQueue")
				.withExactArgs(sinon.match.same(oModel.mDeferredRequests), "~groupId", "~changeSetId",
					sinon.match.same(oRequest), oFixture.expectedSuccess, oFixture.expectedError,
					/*oRequestHandle*/sinon.match.object, oFixture.expectedRefreshAfterChange);
			this.mock(oModel).expects("_processRequestQueue")
				.withExactArgs(sinon.match.same(oModel.mDeferredRequests), undefined, undefined,
					undefined, undefined);

			return oMetadataPromise.then(function () {
				assert.strictEqual(oRequest.key, "~sKey");
			});
		});
	});

	//*********************************************************************************************
	QUnit.test("submitChanges: calls _submitChanges on ODataTreeBindingFlat; w/o given parameters",
			function (assert) {
		var aBindings = [{_submitChanges : function () {}}, {}, {_submitChanges : function () {}}],
			oContext = {
				hasTransientParent : function () {},
				isInactive : function () {}
			},
			oMetadataPromise = Promise.resolve(),
			oModel = {
				mChangedEntities : {"~sKey" : {}},
				mDeferredGroups : {"~groupId" : "~groupId"},
				mDeferredRequests : {},
				oMetadata : {
					loaded : function () {}
				},
				bRefreshAfterChange : "~bRefreshAfterChangeFromModel",
				getBindings : function () {},
				getContext : function () {},
				_processChange : function () {},
				_processRequestQueue : function () {},
				_pushToRequestQueue : function () {},
				_resolveGroup : function () {}
			},
			aOrderedSuccessHandlerCalls = [],
			oRequest = {},
			fnSuccess;

		this.mock(oModel).expects("getBindings")
			.withExactArgs()
			.returns(aBindings);
		this.mock(aBindings[0]).expects("_submitChanges")
			.withExactArgs({groupId : undefined})
			.callsFake(function (mParameters) {
				mParameters.success = function (vParam0, vParam1) {
					assert.strictEqual(vParam0, "~foo");
					assert.strictEqual(vParam1, "~bar");
					aOrderedSuccessHandlerCalls.push("~success0");
				};
			});
		this.mock(aBindings[2]).expects("_submitChanges")
			.withExactArgs({groupId : undefined})
			.callsFake(function (mParameters) {
				mParameters.success = function (vParam0, vParam1) {
					assert.strictEqual(vParam0, "~foo");
					assert.strictEqual(vParam1, "~bar");
					aOrderedSuccessHandlerCalls.push("~success1");
				};
			});
		this.mock(oModel.oMetadata).expects("loaded").withExactArgs().returns(oMetadataPromise);

		// code under test
		ODataModel.prototype.submitChangesWithChangeHeaders.call(oModel, /*mParameters*/undefined);

		// async, after metadata loaded promise is resolved
		this.mock(oModel).expects("getContext").withExactArgs("/~sKey").returns(oContext);
		this.mock(oModel).expects("_resolveGroup")
			.withExactArgs("~sKey")
			.returns({changeSetId : "~changeSetId", groupId : "~groupId"});
		this.mock(oContext).expects("hasTransientParent").withExactArgs().returns(false);
		this.mock(oContext).expects("isInactive").withExactArgs().returns(false);
		this.mock(oModel).expects("_processChange")
			.withExactArgs("~sKey", {}, "~groupId", undefined)
			.returns(oRequest);
		this.mock(oModel).expects("_pushToRequestQueue")
			.withExactArgs(sinon.match.same(oModel.mDeferredRequests), "~groupId", "~changeSetId",
				sinon.match.same(oRequest), /*fnSuccess*/undefined, /*fnError*/undefined,
				/*oRequestHandle*/sinon.match.object, "~bRefreshAfterChangeFromModel");
		this.mock(oModel).expects("_processRequestQueue")
			.withExactArgs(sinon.match.same(oModel.mDeferredRequests), undefined,
				sinon.match.func, undefined, undefined)
			.callsFake(function (mDeferredRequests, sGroupId, fnSuccess0, fnError) {
				fnSuccess = fnSuccess0;
			});

		return oMetadataPromise.then(function () {
			assert.strictEqual(oRequest.key, "~sKey");

			// code under test: call success handler for this request queue
			fnSuccess("~foo", "~bar");

			assert.deepEqual(aOrderedSuccessHandlerCalls, ["~success0", "~success1"]);
		});
	});

	//*********************************************************************************************
	QUnit.test("submitChanges: calls _submitChanges on ODataTreeBindingFlat; w/ given parameters",
			function (assert) {
		var aBindings = [{_submitChanges : function () {}}, {_submitChanges : function () {}}],
			oContext = {
				hasTransientParent : function () {},
				isInactive : function () {}
			},
			oMetadataPromise = Promise.resolve(),
			oModel = {
				mChangedEntities : {"~sKey" : {}},
				mDeferredGroups : {"~groupId" : "~groupId"},
				mDeferredRequests : {},
				oMetadata : {
					loaded : function () {}
				},
				bRefreshAfterChange : "~bRefreshAfterChangeFromModel",
				getBindings : function () {},
				getContext : function () {},
				_processChange : function () {},
				_processRequestQueue : function () {},
				_pushToRequestQueue : function () {},
				_resolveGroup : function () {}
			},
			aOrderedSuccessHandlerCalls = [],
			fnOriginalSuccess = function (vParam0, vParam1) {
				assert.strictEqual(vParam0, "~foo");
				assert.strictEqual(vParam1, "~bar");
				aOrderedSuccessHandlerCalls.push("~successFromParams");
			},
			mParameters = {
				groupId : "~groupId",
				success : fnOriginalSuccess
			},
			oRequest = {},
			fnSuccess;

		this.mock(oModel).expects("getBindings")
			.withExactArgs()
			.returns(aBindings);
		this.mock(aBindings[0]).expects("_submitChanges")
			.withExactArgs({groupId : "~groupId"})
			.callsFake(function (mParameters) {
				mParameters.success = function (vParam0, vParam1) {
					assert.strictEqual(vParam0, "~foo");
					assert.strictEqual(vParam1, "~bar");
					aOrderedSuccessHandlerCalls.push("~success0");
				};
			});
		// second binding does nothing; e.g. unresolved
		this.mock(aBindings[1]).expects("_submitChanges").withExactArgs({groupId : "~groupId"});
		this.mock(oModel.oMetadata).expects("loaded").withExactArgs().returns(oMetadataPromise);

		// code under test
		ODataModel.prototype.submitChangesWithChangeHeaders.call(oModel, mParameters);

		// async, after metadata loaded promise is resolved
		this.mock(oModel).expects("getContext").withExactArgs("/~sKey").returns(oContext);
		this.mock(oModel).expects("_resolveGroup")
			.withExactArgs("~sKey")
			.returns({changeSetId : "~changeSetId", groupId : "~groupId"});
		this.mock(oContext).expects("hasTransientParent").withExactArgs().returns(false);
		this.mock(oContext).expects("isInactive").withExactArgs().returns(false);
		this.mock(oModel).expects("_processChange")
			.withExactArgs("~sKey", {}, "~groupId", undefined)
			.returns(oRequest);
		this.mock(oModel).expects("_pushToRequestQueue")
			.withExactArgs(sinon.match.same(oModel.mDeferredRequests), "~groupId", "~changeSetId",
				sinon.match.same(oRequest), /*fnSuccess*/undefined, /*fnError*/undefined,
				/*oRequestHandle*/sinon.match.object, "~bRefreshAfterChangeFromModel");
		this.mock(oModel).expects("_processRequestQueue")
			.withExactArgs(sinon.match.same(oModel.mDeferredRequests), "~groupId",
				sinon.match.func, undefined, undefined)
			.callsFake(function (mDeferredRequests, sGroupId, fnSuccess0, fnError) {
				fnSuccess = fnSuccess0;
			});

		return oMetadataPromise.then(function () {
			assert.strictEqual(oRequest.key, "~sKey");

			// code under test: call success handler for this request queue
			fnSuccess("~foo", "~bar");

			assert.strictEqual(fnOriginalSuccess, mParameters.success);
			assert.notStrictEqual(fnSuccess, mParameters.success);
			assert.deepEqual(aOrderedSuccessHandlerCalls, ["~successFromParams", "~success0"]);
		});
	});

	//*********************************************************************************************
	[true, false].forEach(function (bHasTransientParent, i) {
		QUnit.test("submitChanges: skip changed entities, " + i, function (assert) {
			var oContext = {
					hasTransientParent : function () {},
					isInactive : function () {}
				},
				oMetadataPromise = Promise.resolve(),
				oModel = {
					mChangedEntities : {"~sKey" : {}},
					mDeferredRequests : {},
					oMetadata : {loaded : function () {}},
					_processRequestQueue : function () {},
					_resolveGroup : function () {},
					getBindings : function () {},
					getContext : function () {}
				};

			this.mock(oModel).expects("getBindings").withExactArgs().returns([]);
			this.mock(oModel.oMetadata).expects("loaded").withExactArgs().returns(oMetadataPromise);

			// code under test
			ODataModel.prototype.submitChangesWithChangeHeaders.call(oModel);

			// async, after metadata loaded promise is resolved
			this.mock(oModel).expects("getContext").withExactArgs("/~sKey").returns(oContext);
			this.mock(oModel).expects("_resolveGroup").withExactArgs("~sKey").returns(/*not relevant*/);
			this.mock(oContext).expects("hasTransientParent").withExactArgs().returns(bHasTransientParent);
			this.mock(oContext).expects("isInactive").withExactArgs().exactly(bHasTransientParent ? 0 : 1).returns(true);
			this.mock(oModel).expects("_processRequestQueue")
				.withExactArgs(sinon.match(function (mDeferredRequests) {
					assert.deepEqual(mDeferredRequests, {});

					return oModel.mDeferredRequests === mDeferredRequests;
				}), undefined, undefined, undefined, undefined);

			return oMetadataPromise;
		});
	});

	//*********************************************************************************************
	QUnit.test("submitChanges: delegate to submitChangesWithHeaders", function (assert) {
		var oModel = {
				submitChangesWithChangeHeaders : function () {}
			},
			oModelMock = this.mock(oModel),
			mParameters = {
				batchGroupId : "~batchGroupId",
				changeHeaders : "~changeHeaders",  // only considered in direct call to submitChangesWithChangeHeaders
				error : "~error",
				groupId : "~groupId",
				merge : "~merge",
				success : "~success",
				unknown : "~unknown"
			},
			mPassedParameters = {
				batchGroupId : "~batchGroupId",
				error : "~error",
				groupId : "~groupId",
				merge : "~merge",
				success : "~success"
			};

		oModelMock.expects("submitChangesWithChangeHeaders").withExactArgs(undefined).returns("~requestHandle");

		// code under test
		assert.strictEqual(ODataModel.prototype.submitChanges.call(oModel), "~requestHandle");

		oModelMock.expects("submitChangesWithChangeHeaders").withExactArgs(mPassedParameters).returns("~requestHandle");

		// code under test
		assert.strictEqual(ODataModel.prototype.submitChanges.call(oModel, mParameters), "~requestHandle");
	});

	//*********************************************************************************************
	QUnit.test("submitChangesWithHeaders: propagates change headers", function (assert) {
		var mChangeHeaders = {header : "headerValue"},
			oMetadataPromise = Promise.resolve(),
			oModel = {
				mChangedEntities : {},
				mDeferredRequests : {},
				oMetadata : {
					loaded : function () {}
				},
				_isHeaderPrivate : function () {},
				_processRequestQueue : function () {},
				getBindings : function () {}
			};

		this.mock(oModel).expects("_isHeaderPrivate").withExactArgs("header").returns(false);
		this.mock(oModel).expects("getBindings").withExactArgs().returns([]);
		this.mock(oModel.oMetadata).expects("loaded").withExactArgs().returns(oMetadataPromise);
		this.mock(oModel).expects("_processRequestQueue")
			.withExactArgs(sinon.match.same(oModel.mDeferredRequests), undefined, undefined, undefined,
				sinon.match.same(mChangeHeaders));

		// code under test
		ODataModel.prototype.submitChangesWithChangeHeaders.call(oModel, {changeHeaders : mChangeHeaders});

		return oMetadataPromise;
	});

	//*********************************************************************************************
	QUnit.test("submitChangesWithHeaders: disallow private headers as change headers", function (assert) {
		var mChangeHeaders = {
				notPrivate0 : "n0",
				private0 : "p0",
				notPrivate1 : "n1"
			},
			oModel = {
				_isHeaderPrivate : function () {}
			},
			oModelMock = this.mock(oModel);

		oModelMock.expects("_isHeaderPrivate").withExactArgs("notPrivate0").returns(false);
		oModelMock.expects("_isHeaderPrivate").withExactArgs("private0").returns(true);

		// code under test
		assert.throws(function () {
			ODataModel.prototype.submitChangesWithChangeHeaders.call(oModel, {changeHeaders : mChangeHeaders});
		}, new Error("Must not use private header: private0"));
	});

	//*********************************************************************************************
	QUnit.test("setProperty: deferred request", function (assert) {
		var oRequestQueuedPromise,
			oEntry = {__metadata: {deepPath: "/any/deep/path", foo: "bar"}},
			oMetadataLoadedPromise = Promise.resolve(),
			oModel = {
				mChangedEntities: {},
				mDeferredGroups: {"~groupId": "~groupId"},
				mDeferredRequests: "~mDeferredRequests",
				oMetadata: {
					_getEntityTypeByPath: function () {},
					loaded: function () {}
				},
				mRequests: "~mRequests",
				checkUpdate: function () {},
				getEntityByPath: function () {},
				_getObject: function () {},
				_getRefreshAfterChange: function () {},
				_processChange: function () {},
				_processRequestQueueAsync: function () {},
				_pushToRequestQueue: function () {},
				resolve: function () {},
				resolveDeep: function () {},
				_resolveGroup: function () {}
			},
			oModelMock = this.mock(oModel),
			oOriginalEntry = {__metadata: {}};

		oModelMock.expects("resolve").withExactArgs("~sPath", "~oContext").returns("/resolved/~path");
		oModelMock.expects("resolveDeep").withExactArgs("~sPath", "~oContext").returns("/deep/path/~propertyPath");
		oModelMock.expects("getEntityByPath")
			.withExactArgs("/resolved/~path", null, /*by ref oEntityInfo*/{})
			.callsFake(function (sResolvedPath, oContext, oEntityInfo) { // fill reference parameter
				oEntityInfo.key = "~key";
				oEntityInfo.propertyPath = "~propertyPath";

				return oEntry;
			});
		oModelMock.expects("_getObject").withExactArgs("/~key", null, true).returns(oOriginalEntry);
		oModelMock.expects("_getObject").withExactArgs("~sPath", "~oContext", true).returns("~oOriginalValue");
		this.mock(oModel.oMetadata).expects("_getEntityTypeByPath").withExactArgs("~key").returns(/*oEntityType*/);
		oModelMock.expects("_resolveGroup")
			.withExactArgs("~key")
			.returns({changeSetId: "~changeSetId", groupId: "~groupId"});
		oModelMock.expects("_getObject").withExactArgs("/~key").returns("~oData");
		oModelMock.expects("_processChange")
			.withExactArgs("~key", "~oData", "~groupId")
			.returns(/*oRequest*/{});
		oModelMock.expects("_getRefreshAfterChange")
			.withExactArgs(undefined, "~groupId")
			.returns("~bRefreshAfterChange");
		this.mock(oModel.oMetadata).expects("loaded").withExactArgs().returns(oMetadataLoadedPromise);
		oModelMock.expects("checkUpdate").withExactArgs(false, "~bAsyncUpdate", {"~key": true});
		oRequestQueuedPromise = oMetadataLoadedPromise.then(function () {
			oModelMock.expects("_pushToRequestQueue")
				.withExactArgs("~mDeferredRequests", "~groupId", "~changeSetId", {key: "~key"}, /*success*/ undefined,
					/*error*/ undefined, /*oRequestHandle*/sinon.match.object, "~bRefreshAfterChange");
			oModelMock.expects("_processRequestQueueAsync").withExactArgs("~mRequests");
		});

		// code under test
		assert.strictEqual(
			ODataModel.prototype.setProperty.call(oModel, "~sPath", "~oValue", "~oContext", "~bAsyncUpdate"),
			true);

		assert.deepEqual(
			oModel.mChangedEntities["~key"],
			{
				__metadata: {
					deepPath: "/deep/path",
					foo: "bar"
				},
				"~path": "~oValue"
			});

		return oRequestQueuedPromise;
	});

	//*********************************************************************************************
	QUnit.test("setProperty: deferred request - function import", function (assert) {
		var oRequestQueuedPromise,
			oMetadataLoadedPromise = Promise.resolve(),
			oModel = {
				mChangedEntities: {},
				mDeferredGroups: {"~groupId": "~groupId"},
				mDeferredRequests: "~mDeferredRequests",
				oMetadata: {
					_getEntityTypeByPath: function () {},
					loaded: function () {}
				},
				mRequests: "~mRequests",
				checkUpdate: function () {},
				getEntityByPath: function () {},
				_getObject: function () {},
				_getRefreshAfterChange: function () {},
				_processChange: function () {},
				_processRequestQueueAsync: function () {},
				_pushToRequestQueue: function () {},
				resolve: function () {},
				resolveDeep: function () {},
				_resolveGroup: function () {}
			},
			oModelMock = this.mock(oModel),
			oOriginalEntry = {
				__metadata: {
					created: {
						functionImport: true
					},
					deepPath: "/functionName",
					foo: "bar"
				}
			};

		oModelMock.expects("resolve").withExactArgs("~sPath", "~oContext")
			.returns("/resolve_functionName('$id123')/~propertyPath");
		oModelMock.expects("resolveDeep").withExactArgs("~sPath", "~oContext")
			.returns("/deep_functionName('$id123')/~propertyPath");
		oModelMock.expects("getEntityByPath")
			.withExactArgs("/resolve_functionName('$id123')/~propertyPath", null, /*by ref oEntityInfo*/{})
			.callsFake(function (sResolvedPath, oContext, oEntityInfo) { // fill reference parameter
				oEntityInfo.key = "~key";
				oEntityInfo.propertyPath = "~propertyPath";

				return oOriginalEntry;
			});
		oModelMock.expects("_getObject").withExactArgs("/~key", null, true).returns(oOriginalEntry);
		oModelMock.expects("_getObject").withExactArgs("~sPath", "~oContext", true).returns("~oOriginalValue");
		this.mock(oModel.oMetadata).expects("_getEntityTypeByPath").withExactArgs("~key").returns(/*oEntityType*/);
		this.mock(oModel.oMetadata).expects("loaded").withExactArgs().returns(oMetadataLoadedPromise);
		oModelMock.expects("_resolveGroup")
			.withExactArgs("~key")
			.returns({changeSetId: "~changeSetId", groupId: "~groupId"});
		oModelMock.expects("_getObject").withExactArgs("/~key").returns("~oData");
		oModelMock.expects("_processChange")
			.withExactArgs("~key", "~oData", "~groupId")
			.returns(/*oRequest*/{});
		oModelMock.expects("_getRefreshAfterChange")
			.withExactArgs(undefined, "~groupId")
			.returns("~bRefreshAfterChange");
		oModelMock.expects("checkUpdate").withExactArgs(false, "~bAsyncUpdate", {"~key": true});
		oRequestQueuedPromise = oMetadataLoadedPromise.then(function () {
			oModelMock.expects("_pushToRequestQueue")
				.withExactArgs("~mDeferredRequests", "~groupId", "~changeSetId", {key: "~key"}, /*success*/ undefined,
					/*error*/ undefined, /*oRequestHandle*/sinon.match.object, "~bRefreshAfterChange");
			oModelMock.expects("_processRequestQueueAsync").withExactArgs("~mRequests");
		});

		// code under test
		assert.strictEqual(
			ODataModel.prototype.setProperty.call(oModel, "~sPath", "~oValue", "~oContext", "~bAsyncUpdate"),
			true);

		assert.deepEqual(oModel.mChangedEntities["~key"],
			{
				__metadata: {
					created: {
						functionImport: true
					},
					// deep path is not overwritten as original value is needed to repeat the request
					deepPath: "/functionName",
					foo: "bar"
				},
				"~propertyPath": "~oValue"
			});

		return oRequestQueuedPromise;
	});

	//*********************************************************************************************
	[{
		createdContextFound : false,
		entryMetadata : {},
		expectFindCreatedContext : false
	}, {
		createdContextFound : false,
		entryMetadata : {created : {}},
		expectFindCreatedContext : true
	}, {
		createdContextFound : true,
		entryMetadata : {created : {}},
		expectFindCreatedContext : true
	}, {
		createdContextFound : false,
		entryMetadata : {created : {functionImport : true}},
		expectFindCreatedContext : false
	}].forEach(function (oFixture, i) {
		QUnit.test("setProperty: created context is already activated; " + i, function (assert) {
			var oContext = {hasTransientParent : function () {}},
				oEntry = {
					__metadata : oFixture.entryMetadata
				},
				oMetadataLoadedPromise = Promise.resolve(),
				oModel = {
					oCreatedContextsCache : {
						findCreatedContext : function () {}
					},
					mChangedEntities : {
						"key" : {}
					},
					mDeferredGroups : {},
					oMetadata : {
						_getEntityTypeByPath : function () {},
						loaded : function () {}
					},
					mRequests : "~mRequests",
					checkUpdate : function () {},
					getEntityByPath : function () {},
					_getObject : function () {},
					_getRefreshAfterChange : function () {},
					_processChange : function () {},
					_processRequestQueueAsync : function () {},
					_pushToRequestQueue : function () {},
					resolve : function () {},
					resolveDeep : function () {},
					_resolveGroup : function () {}
				},
				oCreatedContext = new Context(oModel, "~sContextPath"),
				oModelMock = this.mock(oModel),
				oOriginalEntry = {
					__metadata : oFixture.entryMetadata
				},
				oOriginalValue = {};

			oModelMock.expects("resolve")
				.withExactArgs("~sPath", sinon.match.same(oContext))
				.returns("/resolved/path");
			oModelMock.expects("resolveDeep")
				.withExactArgs("~sPath", sinon.match.same(oContext))
				.returns("deepPath");
			this.mock(oContext).expects("hasTransientParent").withExactArgs().returns(false);
			oModelMock.expects("getEntityByPath")
				.withExactArgs("/resolved/path", null, /*by ref oEntityInfo*/{})
				.callsFake(function (sResolvedPath, oContext, oEntityInfo) { // fill reference parameter
					oEntityInfo.key = "key";
					oEntityInfo.propertyPath = "";

					return oEntry;
				});
			oModelMock.expects("_getObject")
				.withExactArgs("/key", null, true)
				.returns(oOriginalEntry);
			oModelMock.expects("_getObject")
				.withExactArgs("~sPath", sinon.match.same(oContext), true)
				.returns(oOriginalValue);
			this.mock(oModel.oMetadata).expects("_getEntityTypeByPath")
				.withExactArgs("key")
				.returns(/*oEntityType*/);
			oModelMock.expects("_resolveGroup")
				.withExactArgs("key")
				.returns({changeSetId : "~changeSetId", groupId : "~groupId"});
			oModelMock.expects("_getObject")
				.withExactArgs("/key")
				.returns("~oData");
			oModelMock.expects("_processChange")
				.withExactArgs("key", "~oData", "~groupId")
				.returns(/*oRequest*/{});
			oModelMock.expects("_getRefreshAfterChange")
				.withExactArgs(undefined, "~groupId")
				.returns("~bRefreshAfterChange");
			this.mock(oModel.oMetadata).expects("loaded")
				.withExactArgs()
				.returns(oMetadataLoadedPromise);
			this.mock(oModel.oCreatedContextsCache).expects("findCreatedContext")
				.withExactArgs("/resolved/path")
				.exactly(oFixture.expectFindCreatedContext ? 1 : 0)
				.returns(oFixture.createdContextFound ? oCreatedContext : undefined);
			this.mock(oCreatedContext).expects("isInactive")
				.withExactArgs()
				.exactly(oFixture.createdContextFound ? 1 : 0)
				.returns(false);
			oModelMock.expects("checkUpdate")
				.withExactArgs(false, "~bAsyncUpdate", {"key" : true});

			// code under test
			assert.strictEqual(
				ODataModel.prototype.setProperty.call(oModel, "~sPath", "~oValue", oContext,
					"~bAsyncUpdate"),
				true);

			oModelMock.expects("_pushToRequestQueue")
				.withExactArgs("~mRequests", "~groupId", "~changeSetId", {key : "key"},
					/*success*/ undefined, /*error*/ undefined,
					/*oRequestHandle*/sinon.match.object, "~bRefreshAfterChange");
			oModelMock.expects("_processRequestQueueAsync").withExactArgs("~mRequests");

			return oMetadataLoadedPromise;
		});
	});

	//*********************************************************************************************
	QUnit.test("setProperty: activate inactive context", function (assert) {
		var oActivatedPromise, fnResolveActivatedPromise,
			bActivatedPromiseResolved = false,
			oContext = {hasTransientParent : function () {}},
			oEntry = {
				__metadata : {created : {}}
			},
			oMetadataLoadedPromise = Promise.resolve(),
			oModel = {
				oCreatedContextsCache : {
					findCreatedContext : function () {}
				},
				mChangedEntities : {
					"key" : {}
				},
				mDeferredGroups : {},
				oMetadata : {
					_getEntityTypeByPath : function () {},
					loaded : function () {}
				},
				mRequests : "~mRequests",
				checkUpdate : function () {},
				getEntityByPath : function () {},
				_getObject : function () {},
				_getRefreshAfterChange : function () {},
				_processChange : function () {},
				_processRequestQueueAsync : function () {},
				_pushToRequestQueue : function () {},
				resolve : function () {},
				resolveDeep : function () {},
				_resolveGroup : function () {}
			},
			oCreatedContext = new Context(oModel, "~sContextPath"),
			oModelMock = this.mock(oModel),
			oOriginalEntry = {
				__metadata : {}
			},
			oOriginalValue = {};

		oModelMock.expects("resolve")
			.withExactArgs("~sPath", sinon.match.same(oContext))
			.returns("/resolved/path");
		oModelMock.expects("resolveDeep")
			.withExactArgs("~sPath", sinon.match.same(oContext))
			.returns("deepPath");
		this.mock(oContext).expects("hasTransientParent").withExactArgs().returns(false);
		oModelMock.expects("getEntityByPath")
			.withExactArgs("/resolved/path", null, /*by ref oEntityInfo*/{})
			.callsFake(function (sResolvedPath, oContext, oEntityInfo) { // fill reference parameter
				oEntityInfo.key = "key";
				oEntityInfo.propertyPath = "";

				return oEntry;
			});
		oModelMock.expects("_getObject")
			.withExactArgs("/key", null, true)
			.returns(oOriginalEntry);
		oModelMock.expects("_getObject")
			.withExactArgs("~sPath", sinon.match.same(oContext), true)
			.returns(oOriginalValue);
		this.mock(oModel.oMetadata).expects("_getEntityTypeByPath")
			.withExactArgs("key")
			.returns(/*oEntityType*/);
		oModelMock.expects("_resolveGroup")
			.withExactArgs("key")
			.returns({changeSetId : "~changeSetId", groupId : "~groupId"});
		oModelMock.expects("_getObject")
			.withExactArgs("/key")
			.returns("~oData");
		oModelMock.expects("_processChange")
			.withExactArgs("key", "~oData", "~groupId")
			.returns(/*oRequest*/{});
		oModelMock.expects("_getRefreshAfterChange")
			.withExactArgs(undefined, "~groupId")
			.returns("~bRefreshAfterChange");
		this.mock(oModel.oMetadata).expects("loaded")
			.withExactArgs()
			.returns(oMetadataLoadedPromise);
		this.mock(oModel.oCreatedContextsCache).expects("findCreatedContext")
			.withExactArgs("/resolved/path")
			.returns(oCreatedContext);
		this.mock(oCreatedContext).expects("isInactive")
			.withExactArgs()
			.returns(true);
		this.mock(oCreatedContext).expects("startActivation")
			.withExactArgs();
		oActivatedPromise = new SyncPromise(function(resolve) {
			fnResolveActivatedPromise = resolve;
		});
		this.mock(oCreatedContext).expects("fetchActivated")
			.withExactArgs()
			.returns(oActivatedPromise);
		oModelMock.expects("checkUpdate")
			.withExactArgs(false, "~bAsyncUpdate", {"key" : true});
		oActivatedPromise.then(function () {
			bActivatedPromiseResolved = true;
		});

		// code under test
		assert.strictEqual(
			ODataModel.prototype.setProperty.call(oModel, "~sPath", "~oValue", oContext,
				"~bAsyncUpdate"),
			true);

		oModelMock.expects("_pushToRequestQueue")
			.withExactArgs("~mRequests", "~groupId", "~changeSetId", {key : "key"},
				/*success*/ undefined, /*error*/ undefined,
				/*oRequestHandle*/sinon.match.object, "~bRefreshAfterChange")
			.callsFake(function () {
				assert.ok(bActivatedPromiseResolved, "only called after activated promise is resolved");
			});
		oModelMock.expects("_processRequestQueueAsync")
			.withExactArgs("~mRequests")
			.callsFake(function () {
				assert.ok(bActivatedPromiseResolved, "only called after activated promise is resolved");
			});

		// code under test
		fnResolveActivatedPromise();

		return Promise.all([oMetadataLoadedPromise, oActivatedPromise]);
	});

	//*********************************************************************************************
	[{
		vChangedValue : {ms : 60000, __edmType : "Edm.Time"},
		bMergeRequired : true,
		vNewValue : {ms : 0, __edmType : "Edm.Time"},
		vNewValueClone : {ms : 0, __edmType : "Edm.Time"},
		vOriginalValue : {ms : 0, __edmType : "Edm.Time"},
		oContext : {hasTransientParent : function () {}}
	}, {
		vChangedValue : UI5Date.getInstance(120000),
		bMergeRequired : false,
		vNewValue : UI5Date.getInstance(60000),
		vNewValueClone : UI5Date.getInstance(60000),
		vOriginalValue : UI5Date.getInstance(60000),
		oContext : {hasTransientParent : function () {}}
	}, {
		vChangedValue : 13,
		bMergeRequired : false,
		vNewValue : 42,
		vNewValueClone : 42,
		vOriginalValue : 42,
		oContext : undefined
	}, {
		vChangedValue : 13,
		bMergeRequired : false,
		vNewValue : 42,
		vNewValueClone : 42,
		vOriginalValue : 42,
		oContext : {} // standard model context having no hasTransientParent method, BCP 2270157004
	}].forEach(function (oFixture, i) {
		QUnit.test("setProperty: revert pending change; #" + i, function (assert) {
			var oClonedChangedEntry = {
					__metadata : {}
				},
				oHelperMock = this.mock(_Helper),
				oMetadataLoadedPromise = Promise.resolve(),
				oModel = {
					mChangedEntities : {
						"~entityKey" : {
							__metadata : "~changedEntityMetadata",
							"~propertyPath" : oFixture.vChangedValue
						}
					},
					sDefaultUpdateMethod : "~sDefaultUpdateMethod",
					mDeferredGroups : {"~groupId" : "~groupId"},
					oMetadata : {
						_getEntityTypeByPath : function () {},
						_getNavPropertyRefInfo : function () {},
						loaded : function () {}
					},
					_getObject : function () {},
					_resolveGroup : function () {},
					abortInternalRequest : function () {},
					checkUpdate : function () {},
					getEntityByPath : function () {},
					isLaundering : function () {},
					resolve : function () {},
					resolveDeep : function () {}
				},
				oModelMock = this.mock(oModel),
				oOriginalEntry = {
					__metadata : {},
					"~propertyPath" : oFixture.vOriginalValue
				};

			oModelMock.expects("resolve")
				.withExactArgs("~sPath", sinon.match.same(oFixture.oContext))
				.returns("/resolved/~propertyPath");
			oModelMock.expects("resolveDeep")
				.withExactArgs("~sPath", sinon.match.same(oFixture.oContext))
				.returns("/deepPath/~propertyPath");
			oModelMock.expects("getEntityByPath")
				.withExactArgs("/resolved/~propertyPath", null, /*by ref oEntityInfo*/{})
				.callsFake(function (sResolvedPath, oContext, oEntityInfo) { // fill reference parameter
					oEntityInfo.key = "~entityKey";
					oEntityInfo.propertyPath = "~propertyPath";

					return oClonedChangedEntry;
				});
			oModelMock.expects("_getObject")
				.withExactArgs("/~entityKey", null, true)
				.returns(oOriginalEntry);
			oModelMock.expects("_getObject")
				.withExactArgs("~sPath", sinon.match.same(oFixture.oContext), true)
				.returns(oFixture.vOriginalValue);
			oHelperMock.expects("isPlainObject")
				.withExactArgs(sinon.match.same(oFixture.vNewValue))
				.callThrough();
			oHelperMock.expects("merge")
				.withExactArgs({}, sinon.match.same(oFixture.vNewValue))
				.exactly(oFixture.bMergeRequired ? 1 : 0)
				.callThrough();
			if (oFixture.oContext && oFixture.oContext.hasTransientParent) {
				this.mock(oFixture.oContext).expects("hasTransientParent")
					.withExactArgs()
					.returns(false);
			}
			this.mock(oModel.oMetadata).expects("_getEntityTypeByPath")
				.withExactArgs("~entityKey")
				.returns("~oEntityType");
			this.mock(oModel.oMetadata).expects("_getNavPropertyRefInfo")
				.withExactArgs("~oEntityType", "~propertyPath")
				.returns(/*oNavPropRefInfo*/null);
			oModelMock.expects("isLaundering").withExactArgs("/~entityKey").returns(false);
			oModelMock.expects("checkUpdate")
				.withExactArgs(false, "~bAsyncUpdate", {"~entityKey" : true});
			this.mock(oModel.oMetadata).expects("loaded")
				.withExactArgs()
				.returns(oMetadataLoadedPromise);
			oModelMock.expects("_resolveGroup")
				.withExactArgs("~entityKey")
				.returns({changeSetId : "~changeSetId", groupId : "~groupId"});
			oModelMock.expects("abortInternalRequest")
				.withExactArgs("~groupId", {requestKey : "~entityKey"});

			// code under test
			assert.strictEqual(
				ODataModel.prototype.setProperty.call(oModel, "~sPath", oFixture.vNewValue,
					oFixture.oContext, "~bAsyncUpdate"),
				true);

			assert.deepEqual(oModel.mChangedEntities, {});
			assert.deepEqual(oFixture.vNewValue, oFixture.vNewValueClone, "new value not modified");

			return oMetadataLoadedPromise.then(function () {/*wait for aborted requests*/});
		});
	});

	//*********************************************************************************************
	QUnit.test("setProperty: setting a value for an instance annotation is not allowed",
			function (assert) {
		var oModel = {
				resolve : function () {},
				resolveDeep : function () {},
				getEntityByPath : function () {}
			};

		this.mock(oModel).expects("resolve")
			.withExactArgs("@$ui5.~annotation", "~oContext")
			.returns("/resolved/@$ui5.~annotation");
		this.mock(oModel).expects("resolveDeep")
			.withExactArgs("@$ui5.~annotation", "~oContext")
			.returns("/resolved/deep/path/@$ui5.~annotation");
		this.mock(oModel).expects("getEntityByPath")
			.withExactArgs("/resolved/@$ui5.~annotation", null, /*by ref oEntityInfo*/{})
			.returns("~oEntry");

		// code under test
		assert.throws(function () {
			ODataModel.prototype.setProperty.call(oModel, "@$ui5.~annotation", "~oValue",
				"~oContext", "~bAsyncUpdate");
		}, new Error(
			"Setting a value for an instance annotation starting with '@$ui5' is not allowed: "
				+ "@$ui5.~annotation"));
	});

	//*********************************************************************************************
	QUnit.test("setProperty: skip request creation for deep create", function (assert) {
		var oContext = {hasTransientParent : function () {}},
			oEntry = {__metadata : {}},
			oModel = {
				mChangedEntities : {"~key" : {}},
				checkUpdate : function () {},
				getEntityByPath : function () {},
				_getObject : function () {},
				resolve : function () {},
				resolveDeep : function () {}
			},
			oModelMock = this.mock(oModel),
			oOriginalEntry = {__metadata : {}},
			oOriginalValue = {};

		oModelMock.expects("resolve")
			.withExactArgs("~sPath", sinon.match.same(oContext))
			.returns("/~SalesOrderSet(42)/Note");
		oModelMock.expects("resolveDeep")
			.withExactArgs("~sPath", sinon.match.same(oContext))
			.returns("~deepPath");
		oModelMock.expects("getEntityByPath")
			.withExactArgs("/~SalesOrderSet(42)/Note", null, /*by ref oEntityInfo*/{})
			.callsFake(function (sResolvedPath, oContext, oEntityInfo) { // fill reference parameter
				oEntityInfo.key = "~key";
				oEntityInfo.propertyPath = "~propertyPath";

				return oEntry;
			});
		oModelMock.expects("_getObject")
			.withExactArgs("/~key", null, true)
			.returns(oOriginalEntry);
		oModelMock.expects("_getObject")
			.withExactArgs("~sPath", oContext, true)
			.returns(oOriginalValue);
		this.mock(oContext).expects("hasTransientParent").withExactArgs().returns(true);
		oModelMock.expects("checkUpdate")
			.withExactArgs(false, "~bAsyncUpdate", {"~key" : true});

		// code under test
		assert.strictEqual(
			ODataModel.prototype.setProperty.call(oModel, "~sPath", "~oValue", oContext,
				"~bAsyncUpdate"),
			true);

		assert.deepEqual(oModel.mChangedEntities, {"~key" : {"Note" : "~oValue"}});
	});

	//*********************************************************************************************
	QUnit.test("setProperty: with same value for referential constraint", function (assert) {
		var oContext = {},
			oEntry = {__metadata: {}},
			oLoadedPromise = Promise.resolve(),
			oMetadata = {
				_getEntityTypeByPath: function () {},
				_getNavPropertyRefInfo: function () {},
				loaded: function () {}
			},
			oMetadataMock = this.mock(oMetadata),
			oModel = {
				mChangedEntities: {},
				oMetadata: oMetadata,
				_getObject: function () {},
				_resolveGroup: function () {},
				abortInternalRequest: function () {},
				checkUpdate: function () {},
				createKey: function () {},
				getEntityByPath: function () {},
				isLaundering: function () {},
				resolve: function () {},
				resolveDeep: function () {}
			},
			oModelMock = this.mock(oModel),
			oNavPropRefInfo = {
				entitySet: "~otherEntity",
				keys: ["property"],
				name: "navigagtionProperty"
			},
			oOriginalEntry = {
				__metadata: {},
				navigagtionProperty: {
					__ref: "~navigationTarget"
				},
				property: "foo"
			};

		oModelMock.expects("resolve")
			.withExactArgs("property", sinon.match.same(oContext))
			.returns("/Entity(42)/property");
		oModelMock.expects("resolveDeep")
			.withExactArgs("property", sinon.match.same(oContext))
			.returns("~deepPath");
		oModelMock.expects("getEntityByPath")
			.withExactArgs("/Entity(42)/property", null, /*by ref oEntityInfo*/{})
			.callsFake(function (sResolvedPath, oContext, oEntityInfo) { // fill reference parameter
				oEntityInfo.key = "~key";
				oEntityInfo.propertyPath = "~propertyPath";

				return oEntry;
			});
		oModelMock.expects("_getObject").withExactArgs("/~key", null, true).returns(oOriginalEntry);
		oModelMock.expects("_getObject")
			.withExactArgs("property", sinon.match.same(oContext), true)
			.returns("foo");
		oMetadataMock.expects("_getEntityTypeByPath")
			.withExactArgs("~key")
			.returns("~oEntityType");
		oMetadataMock.expects("_getNavPropertyRefInfo")
			.withExactArgs("~oEntityType", "property")
			.returns(oNavPropRefInfo);
		oMetadataMock.expects("_getEntityTypeByPath")
			.withExactArgs("~otherEntity")
			.returns({
				key: {
					propertyRef: ["key1", "key2"]
				}
			});
		oModelMock.expects("createKey").never();
		oModelMock.expects("isLaundering").withExactArgs("/~key").returns(false);
		oModelMock.expects("checkUpdate").withExactArgs(false, undefined, {"~key": true});
		oMetadataMock.expects("loaded").withExactArgs().returns(oLoadedPromise);

		// code under test
		assert.strictEqual(
			ODataModel.prototype.setProperty.call(oModel, "property", "foo", oContext),
			true);

		oModelMock.expects("_resolveGroup").withExactArgs("~key").returns({groupId: "group"});
		oModelMock.expects("abortInternalRequest").withExactArgs("group", {requestKey: "~key"});

		return oLoadedPromise.then(function () {});
	});

	//*********************************************************************************************
	QUnit.test("getObject: missing selected property for a created entity", function (assert) {
		var oEntity = {
				__metadata : {
					created : {},
					uri : "~uri"
				}
			},
			oEntityType = {
				navigationProperty : "~navigationProperties",
				property : "~properties"
			},
			oModel = {
				oMetadata : {_getEntityTypeByPath : function () {}},
				_filterOwnExpand : function () {},
				_filterOwnSelect : function () {},
				_getObject : function () {},
				_splitEntries : function () {},
				resolve : function () {}
			},
			oModelMock = this.mock(oModel),
			mParameters = {
				select : "~select"
			};

		oModelMock.expects("resolve").withArgs("~path", "~context").returns("~resolvedPath");
		oModelMock.expects("_getObject").withArgs("~resolvedPath").returns(oEntity);
		this.mock(oModel.oMetadata).expects("_getEntityTypeByPath")
			.withArgs("~resolvedPath")
			.returns(oEntityType);
		oModelMock.expects("_splitEntries").withArgs("~select").returns("~selects");
		oModelMock.expects("_filterOwnSelect")
			.withArgs("~selects", "~properties")
			.returns(["selectedProperty"]);
		oModelMock.expects("_filterOwnExpand")
			.withArgs([], "~selects")
			.returns([/*selected expanded navigation properties*/]);
		oModelMock.expects("_filterOwnSelect")
			.withArgs("~selects", "~navigationProperties")
			.returns([/*deferred expanded navigation properties*/]);

		// code under test
		assert.deepEqual(
			ODataModel.prototype.getObject.call(oModel, "~path", "~context", mParameters),
			{
				__metadata : {
					created : {},
					uri : "~uri"
				},
				selectedProperty : undefined
			});
	});

	//*********************************************************************************************
	[true, false].forEach(function (bSuccess) {
		QUnit.test("requestSideEffects: bSuccess=" + bSuccess, function (assert) {
			var fnError, oResult, fnSuccess,
				aBindings = [
					{isA : function () {}},
					{_refreshForSideEffects : function () {}, isA : function () {}}
				],
				oModel = {
					oMetadata : {_getEntityTypeByPath : function () {}},
					_read : function () {},
					getBindings : function () {},
					resolve : function () {}
				},
				oMetadataMock = this.mock(oModel.oMetadata),
				oModelMock = this.mock(oModel),
				mParameters = {
					groupId : "~groupId",
					urlParameters : {
						$expand : "To0,To0/To1,To2",
						$select : "~select"
					}
				};

			oModelMock.expects("_read")
				.withExactArgs("", {
					context : "~oContext",
					error : sinon.match.func.and(sinon.match(function (fnError0) {
						fnError = fnError0;

						return true;
					})),
					groupId : "~groupId",
					success : sinon.match.func.and(sinon.match(function (fnSuccess0) {
						fnSuccess = fnSuccess0;

						return true;
					})),
					updateAggregatedMessages : true,
					urlParameters : sinon.match.same(mParameters.urlParameters)
				}, /*bSideEffect*/true);
			oModelMock.expects("resolve").withExactArgs("To0", "~oContext").returns("~resolved0");
			oMetadataMock.expects("_getEntityTypeByPath").withExactArgs("~resolved0").returns("~type0");
			oModelMock.expects("resolve").withExactArgs("To0/To1", "~oContext").returns("~resolved1");
			oMetadataMock.expects("_getEntityTypeByPath").withExactArgs("~resolved1").returns("~type1");
			oModelMock.expects("resolve").withExactArgs("To2", "~oContext").returns("~resolved2");
			oMetadataMock.expects("_getEntityTypeByPath")
				.withExactArgs("~resolved2")
				.returns(undefined);
			oModelMock.expects("getBindings").withExactArgs().returns(aBindings);
			this.mock(aBindings[0]).expects("isA")
				.withExactArgs("sap.ui.model.odata.v2.ODataListBinding")
				.returns(false);
			this.mock(aBindings[1]).expects("isA")
				.withExactArgs("sap.ui.model.odata.v2.ODataListBinding")
				.returns(true);
			this.mock(aBindings[1]).expects("_refreshForSideEffects")
				.withExactArgs(sinon.match.set.deepEquals(new Set(["~type0", "~type1", undefined])), "~groupId")
				.returns(false);

			// code under test
			oResult = ODataModel.prototype.requestSideEffects.call(oModel, "~oContext", mParameters);

			assert.ok(oResult instanceof Promise);

			if (bSuccess) {
				fnSuccess("~oData", "~oResponse");
			} else {
				fnError("~oError");
			}

			return oResult.then(function (oResult) {
					assert.ok(bSuccess);
					assert.deepEqual(oResult, []);
				}, function (oError) {
					assert.ok(!bSuccess);
					assert.strictEqual(oError, "~oError");
				});
		});
	});

	//*********************************************************************************************
	QUnit.test("requestSideEffects: resolves with affected bindings", function (assert) {
		var oResult, fnSuccess,
			aBindings = [
				{isA : function () {}},
				{_refreshForSideEffects : function () {}, isA : function () {}}
			],
			oModel = {
				oMetadata : {_getEntityTypeByPath : function () {}},
				_read : function () {},
				getBindings : function () {},
				resolve : function () {}
			},
			oMetadataMock = this.mock(oModel.oMetadata),
			oModelMock = this.mock(oModel),
			mParameters = {
				groupId : "~groupId",
				urlParameters : {
					$expand : "To0,To0/To1,To2",
					$select : "~select"
				}
			};

		oModelMock.expects("_read")
			.withExactArgs("", {
				context : "~oContext",
				error : sinon.match.func,
				groupId : "~groupId",
				success : sinon.match.func.and(sinon.match(function (fnSuccess0) {
					fnSuccess = fnSuccess0;

					return true;
				})),
				updateAggregatedMessages : true,
				urlParameters : sinon.match.same(mParameters.urlParameters)
			}, /*bSideEffect*/true);
		oModelMock.expects("resolve").withExactArgs("To0", "~oContext").returns("~resolved0");
		oMetadataMock.expects("_getEntityTypeByPath").withExactArgs("~resolved0").returns("~type0");
		oModelMock.expects("resolve").withExactArgs("To0/To1", "~oContext").returns("~resolved1");
		oMetadataMock.expects("_getEntityTypeByPath").withExactArgs("~resolved1").returns("~type1");
		oModelMock.expects("resolve").withExactArgs("To2", "~oContext").returns("~resolved2");
		oMetadataMock.expects("_getEntityTypeByPath").withExactArgs("~resolved2").returns(undefined);
		oModelMock.expects("getBindings").withExactArgs().returns(aBindings);
		this.mock(aBindings[0]).expects("isA").withExactArgs("sap.ui.model.odata.v2.ODataListBinding").returns(false);
		this.mock(aBindings[1]).expects("isA").withExactArgs("sap.ui.model.odata.v2.ODataListBinding").returns(true);
		this.mock(aBindings[1]).expects("_refreshForSideEffects")
			.withExactArgs(sinon.match.set.deepEquals(new Set(["~type0", "~type1", undefined])), "~groupId")
			.returns(true);

		// code under test
		oResult = ODataModel.prototype.requestSideEffects.call(oModel, "~oContext", mParameters);

		assert.ok(oResult instanceof Promise);

		fnSuccess("~oData", "~oResponse");

		return oResult.then(function (oResult) {assert.deepEqual(oResult, [aBindings[1]]);});
	});

	//*********************************************************************************************
	[{
		mParameters : undefined
	}, {
		mParameters : {}
	}, {
		mParameters : {
			urlParameters : {$select : "~select"}
		},
		mExpectsUrlParams : {$select : "~select"}
	}, {
		mParameters : {
			urlParameters : {$expand : ""}
		},
		mExpectsUrlParams : {$expand : ""}
	}].forEach(function (oFixture, i) {
		QUnit.test("requestSideEffects: parameters checked and passed #" + i, function (assert) {
			var oModel = {_read : function () {}};

			this.mock(oModel).expects("_read")
				.withExactArgs("", {
					context : "~oContext",
					error : sinon.match.func,
					groupId : undefined,
					success : sinon.match.func,
					updateAggregatedMessages : true,
					urlParameters : oFixture.mExpectsUrlParams
				}, /*bSideEffect*/true);

			// code under test
			ODataModel.prototype.requestSideEffects.call(oModel, "~oContext", oFixture.mParameters);
		});
	});

	//*********************************************************************************************
	[
		"batchGroupId", "changeSetId", "context", "error", "filters", "foo", "sorters", "success",
		"updateAggregatedMessages"
	].forEach(function (sParameter) {
		[sParameter, undefined, null, 42, function () {}].forEach(function (vParameterValue) {
		var sTitle = "requestSideEffects: unsupported parameters: " + sParameter + "="
				+ vParameterValue;

		QUnit.test(sTitle, function (assert) {
			var mParameters = {};

			mParameters[sParameter] = vParameterValue;

			assert.throws(function () {
				// code under test
				ODataModel.prototype.requestSideEffects.call({/*oModel*/}, "~oContext", mParameters);
			}, new Error("Parameter '" + sParameter + "' is not supported"));
		});
		});
	});

	//*********************************************************************************************
	QUnit.test("read delegates to _read", function (assert) {
		var oModel = {_read : function () {}};

		this.mock(oModel).expects("_read")
			.withExactArgs("~sPath", "~mParameters")
			.returns("~oResult");

		// code under test
		assert.strictEqual(ODataModel.prototype.read.call(oModel, "~sPath", "~mParameters", "foo"),
			"~oResult");
	});

	//*********************************************************************************************
	QUnit.test("getProperty: propagate _getObject error", function (assert) {
		var oError = new Error("~Error"),
			oModel = {_getObject : function () {}};

		this.mock(oModel).expects("_getObject")
			.withExactArgs("@$ui5.~annotation", "~oContext")
			.throws(oError);

		// code under test
		assert.throws(function() {
				ODataModel.prototype.getProperty.call(oModel, "@$ui5.~annotation", "~oContext");
			}, oError);
	});

	//*********************************************************************************************
	[
		{entity : {}, result : true},
		{entity : {__metadata : "foo"}, result : true},
		{entity : {prop : "bar"}, result : false},
		{entity : {__metadata : "foo", prop : "bar"}, result : false}
	].forEach(function (oFixture, i) {
		QUnit.test("_isChangedEntityEmpty: #" + i, function (assert) {
			// code under test
			assert.strictEqual(ODataModel._isChangedEntityEmpty(oFixture.entity), oFixture.result);
		});
	});

	//*********************************************************************************************
	[{
		created : false,
		deepPath : "/Bar(42)/To1",
		newEntityKey : "Foo(0)",
		resultDeepPath : "/Bar(42)/To1"
	}, {
		created : true,
		deepPath : "/Bar(42)/To1",
		newEntityKey : "Foo(0)",
		resultDeepPath : "/Bar(42)/To1"
	}, {
		created : false,
		deepPath : "/Foo(id-0-0)",
		newEntityKey : "Foo(0)",
		resultDeepPath : "/Foo(id-0-0)"
	}, {
		created : true,
		deepPath : "/Foo(id-0-0)",
		newEntityKey : "Foo(0)",
		resultDeepPath : "/Foo(0)"
	}, {
		created : true,
		deepPath : "/Bar(42)/ToN(id-0-0)",
		newEntityKey : "Foo(0)",
		resultDeepPath : "/Bar(42)/ToN(0)"
	}, {
		created : true,
		deepPath : "/Bar(42)/ToN(id-0-0)",
		newEntityKey : "Foo('A(0)')",
		resultDeepPath : "/Bar(42)/ToN('A(0)')"
	}].forEach(function (oFixture, i) {
		QUnit.test("_cleanupAfterCreate: " + i, function (assert) {
			var fnCallAfterUpdate, mExpectedChangedEntities,
				oContext = {
					isTransient : function () {},
					setUpdated : function () {}
				},
				oContextMock = this.mock(oContext),
				oEntity = {__metadata : {deepPath : "deepPath"}},
				oHelperMock = this.mock(_Helper),
				oModel = {
					mChangedEntities : {
						key0 : {prop0 : "A", prop1 : "B"},
						key1 : {prop0 : "A", prop1 : "B", prop2 : {k0 : "p0"}, toNav : "nav"}
					},
					oMetadata : {
						_getEntityTypeByPath : function () {},
						_getNavigationPropertyNames : function () {}
					},
					_getEntity : function () {},
					_resolveGroup : function () {},
					_updateContext : function () {},
					abortInternalRequest : function () {},
					callAfterUpdate : function () {},
					getContext : function () {}

				},
				oModelMock = this.mock(oModel),
				oRequest = {
					data : {prop0 : "A", prop1 : "_B", prop2 : {k0 : "p0"}, toNav : "_nav"},
					deepPath : oFixture.deepPath,
					key : "key1"
				};

			oModelMock.expects("getContext").withExactArgs("/key1").returns(oContext);
			oModelMock.expects("_getEntity").withExactArgs(oFixture.newEntityKey).returns(oEntity);
			oContextMock.expects("isTransient").withExactArgs().returns(oFixture.created);
			oModelMock.expects("_updateContext")
				.withExactArgs(sinon.match.same(oContext), "/" + oFixture.newEntityKey,
					oFixture.resultDeepPath);
			oContextMock.expects("setUpdated").withExactArgs(true);
			oModelMock.expects("callAfterUpdate").withExactArgs(sinon.match.func)
				.callsFake(function (fn) {fnCallAfterUpdate = fn;});
			this.mock(oModel.oMetadata).expects("_getEntityTypeByPath")
				.withExactArgs(oFixture.newEntityKey)
				.returns("~entityType");
			this.mock(oModel.oMetadata).expects("_getNavigationPropertyNames")
				.withExactArgs("~entityType")
				.returns(["toNav"]);
			oHelperMock.expects("merge")
				.withExactArgs({}, sinon.match.same(oModel.mChangedEntities.key1))
				.returns({prop0 : "A", prop1 : "B", prop2 : {k0 : "p0"}, toNav : "nav"});
			oHelperMock.expects("merge")
				.withExactArgs({}, sinon.match.same(oEntity.__metadata))
				.returns({deepPath : "~deepPath"});
			oHelperMock.expects("deepEqual").withExactArgs("A", "A").returns(true);
			oHelperMock.expects("deepEqual").withExactArgs("_B", "B").returns(false);
			oHelperMock.expects("deepEqual").withExactArgs({k0 : "p0"}, {k0 : "p0"}).returns(true);
			oHelperMock.expects("deepEqual").withExactArgs("_nav", "nav").returns(false);
			oModelMock.expects("_resolveGroup").withExactArgs("key1").returns({groupId : "~groupId"});
			oModelMock.expects("abortInternalRequest").withExactArgs("~groupId", {requestKey : "key1"});

			// code under test
			ODataModel.prototype._cleanupAfterCreate.call(oModel, oRequest, oFixture.newEntityKey);

			mExpectedChangedEntities = {
				key0 : {prop0 : "A", prop1 : "B"},
				key1 : {prop0 : "A", prop1 : "B", prop2 : {k0 : "p0"}, toNav : "nav"}
			};
			mExpectedChangedEntities[oFixture.newEntityKey] = {
				__metadata : {deepPath : oFixture.resultDeepPath},
				prop1 : "B"
			};
			assert.deepEqual(oModel.mChangedEntities, mExpectedChangedEntities);
			assert.notStrictEqual(oModel.mChangedEntities[oFixture.newEntityKey].__metadata,
				oEntity.__metadata);
			assert.strictEqual(oRequest.deepPath, oFixture.resultDeepPath);

			oContextMock.expects("setUpdated").withExactArgs(false);

			// code under test
			fnCallAfterUpdate();
		});
	});

	//*********************************************************************************************
	QUnit.test("_cleanupAfterCreate: no matching changed entity", function (assert) {
		var oContext = {
				isTransient : function () {},
				setUpdated : function () {}
			},
			oEntity = {__metadata : {created : {}}},
			oModel = {
				mChangedEntities : {
					key0 : {prop0 : "A"}
				},
				_getEntity : function () {},
				_updateContext : function () {},
				callAfterUpdate : function () {},
				getContext : function () {}
			},
			oModelMock = this.mock(oModel),
			oRequest = {deepPath : "newDeepPath", key : "key1"};

		oModelMock.expects("getContext").withExactArgs("/key1").returns(oContext);
		oModelMock.expects("_getEntity").withExactArgs("newKey").returns(oEntity);
		this.mock(oContext).expects("isTransient").withExactArgs().returns(true);
		oModelMock.expects("_updateContext")
			.withExactArgs(sinon.match.same(oContext), "/newKey", "newDeepPath");
		this.mock(oContext).expects("setUpdated").withExactArgs(true);
		oModelMock.expects("callAfterUpdate").withExactArgs(sinon.match.func);

		// code under test
		ODataModel.prototype._cleanupAfterCreate.call(oModel, oRequest, "newKey");

		assert.deepEqual(oModel.mChangedEntities, {key0 : {prop0 : "A"}});
		assert.deepEqual(oEntity, {__metadata : {}});
	});

	//*********************************************************************************************
	[undefined, {}, {__metadata : undefined}, {__metadata : {}}].forEach(function (oData, i) {
		QUnit.test("_resolveGroup: no group found #" + i, function (assert) {
			var oModel = {
					mChangeGroups : {/*no default group set*/},
					oMetadata : {_getEntityTypeByPath : function () {}},
					_getObject : function () {}
				};

			this.mock(oModel).expects("_getObject").withExactArgs("/~key").returns(oData);
			this.mock(oModel.oMetadata).expects("_getEntityTypeByPath")
				.withExactArgs("/~key")
				.returns({name : "foo"});

			// code under test
			assert.deepEqual(
				ODataModel.prototype._resolveGroup.call(oModel, "/~key"),
				{groupId: undefined, changeSetId: undefined});
		});
	});

	//*********************************************************************************************
	["/~key", "~key"].forEach(function (sKeyOrPath) {
		QUnit.test("_resolveGroup: sKeyOrPath defaulting (" + sKeyOrPath + ")", function (assert) {
			var oModel = {
					mChangeGroups : {/*no default group set*/},
					oMetadata : {_getEntityTypeByPath : function () {}},
					_getObject : function () {}
				};

			this.mock(oModel).expects("_getObject").withExactArgs("/~key").returns(undefined);
			this.mock(oModel.oMetadata).expects("_getEntityTypeByPath")
				.withExactArgs("/~key")
				.returns({name : "foo"});

			// code under test
			assert.deepEqual(
				ODataModel.prototype._resolveGroup.call(oModel, sKeyOrPath),
				// groupId not relevant for test scenario
				{groupId: undefined, changeSetId: undefined});
		});
	});

	//*********************************************************************************************
	QUnit.test("_resolveGroup: resolved from created entry", function (assert) {
		var oModel = {_getObject : function () {}};

		this.mock(oModel).expects("_getObject")
			.withExactArgs("/~key")
			.returns({__metadata : {created : {groupId: "~groupId", changeSetId: "~changeSetId"}}});

		// code under test
		assert.deepEqual(
			ODataModel.prototype._resolveGroup.call(oModel, "/~key"),
			{groupId: "~groupId", changeSetId: "~changeSetId"});
	});

	//*********************************************************************************************
	[{
		entityTypeName : "~anyType",
		result : {changeSetId : "changeSet0", groupId : "group0"}
	}, {
		entityTypeName : "~type",
		result : {changeSetId : "changeSet1", groupId : "group1"}
	}].forEach(function (oFixture) {
		[false, true].forEach(function (bSingleMode) {
		var sTitle = "_resolveGroup: resolved from mChangeGroups; entity type = "
				+ oFixture.entityTypeName + "; single mode = " + bSingleMode;

		QUnit.test(sTitle, function (assert) {
			var oModel = {
					mChangeGroups : {
						"*" : {changeSetId : "changeSet0", groupId : "group0", single : bSingleMode},
						"~type" : {changeSetId : "changeSet1", groupId : "group1", single : bSingleMode}
					},
					oMetadata : {_getEntityTypeByPath : function () {}},
					_getObject : function () {}
				},
				oResult;

			this.mock(oModel).expects("_getObject").withExactArgs("/~key").returns(undefined);
			this.mock(oModel.oMetadata).expects("_getEntityTypeByPath")
				.withExactArgs("/~key")
				.returns({name : oFixture.entityTypeName});

			// code under test
			oResult = ODataModel.prototype._resolveGroup.call(oModel, "/~key");

			if (bSingleMode) {
				assert.strictEqual(oResult.groupId, oFixture.result.groupId);
				assert.ok(oResult.changeSetId.startsWith("id-"));
			} else {
				assert.deepEqual(oResult, oFixture.result);
			}
		});
		});
	});

	//*********************************************************************************************
	[{
		bAll : false,
		mChangedEntities : {},
		iPendingDeferredRequests : 42,
		bResult : false
	}, {
		bAll : false,
		mChangedEntities : {foo : "bar"},
		iPendingDeferredRequests : undefined, // not relevant
		bResult : true
	}, {
		bAll : true,
		mChangedEntities : {},
		iPendingDeferredRequests : 0,
		bResult : false
	}, {
		bAll : true,
		mChangedEntities : {},
		iPendingDeferredRequests : 1,
		bResult : true
	}, {
		bAll : true,
		mChangedEntities : {foo : "bar"},
		iPendingDeferredRequests : 0,
		bResult : true
	}].forEach(function (oFixture, i) {
		QUnit.test("hasPendingChanges: #" + i, function (assert) {
			var oModel = {
					mChangedEntities : oFixture.mChangedEntities,
					iPendingDeferredRequests : oFixture.iPendingDeferredRequests,
					getBindings : function () {}
				};

			this.mock(oModel).expects("getBindings").withExactArgs().returns([]);

			// code under test
			assert.deepEqual(
				ODataModel.prototype.hasPendingChanges.call(oModel, oFixture.bAll),
				oFixture.bResult);
		});
	});

	//*********************************************************************************************
	QUnit.test("hasPendingChanges: oBinding._hasPendingChanges returns true", function (assert) {
		var oBinding1 = {_hasPendingChanges : function () {}},
			oBinding2 = {_hasPendingChanges : function () {}},
			aBindings = [{/*oBinding0*/}, oBinding1, oBinding2],
			oModel = {
				mChangedEntities : {},
				getBindings : function () {}
			};

		this.mock(oModel).expects("getBindings").withExactArgs().returns(aBindings);
		this.mock(oBinding1).expects("_hasPendingChanges").withExactArgs([]).returns(true);
		this.mock(oBinding2).expects("_hasPendingChanges").never();

		// code under test
		assert.deepEqual(ODataModel.prototype.hasPendingChanges.call(oModel), true);
	});

	//*********************************************************************************************
	QUnit.test("hasPendingChanges: oBinding._hasPendingChanges returns false", function (assert) {
		var oBinding = {_hasPendingChanges : function () {}},
			oModel = {
				mChangedEntities : {foo : {}},
				getBindings : function () {}
			};

		this.mock(oModel).expects("getBindings").withExactArgs().returns([oBinding]);
		this.mock(oBinding).expects("_hasPendingChanges")
			.withExactArgs(["foo"])
			.callsFake(function (aChangedEntityKeys) {
				aChangedEntityKeys.pop();

				return false;
			});

		// code under test
		assert.deepEqual(ODataModel.prototype.hasPendingChanges.call(oModel), false);
	});

	//*********************************************************************************************
	QUnit.test("getPendingChanges", function (assert) {
		var oBinding1 = {_getPendingChanges : function () {}},
			mChangedEntitiesCopy = {},
			oHelperMock = this.mock(_Helper),
			oModel = {
				mChangedEntities : "~changedEntities",
				getBindings : function () {}
			};

		oHelperMock.expects("merge")
			.withExactArgs({}, "~changedEntities")
			.returns(mChangedEntitiesCopy);
		this.mock(oModel).expects("getBindings")
			.withExactArgs()
			.returns([{/*oBinding0*/}, oBinding1]);
		this.mock(oBinding1).expects("_getPendingChanges")
			.withExactArgs()
			.returns("~changedTreeEntities");
		oHelperMock.expects("merge")
			.withExactArgs(sinon.match.same(mChangedEntitiesCopy), "~changedTreeEntities")
			.callsFake(function (mChangedEntitiesCopy0) {
				mChangedEntitiesCopy0.foo = "bar";
				mChangedEntitiesCopy0.baz = null;
			});

		// code under test
		assert.deepEqual(ODataModel.prototype.getPendingChanges.call(oModel), {foo : "bar"});
	});

	//*********************************************************************************************
	QUnit.test("_addSubEntitiesToPayload", function (assert) {
		var oContextBusinessPartner = createContext(),
			oContextContact0 = createContext(),
			oContextContact1 = createContext(),
			oContextLineItem0 = createContext(),
			oContextLineItem1 = createContext(),
			oContextProduct = createContext(),
			oContextSalesOrder = createContext(),
			oHelperMock = this.mock(_Helper),
			oModel = {
				_getObject : function () {},
				// allow recursive calls within _addSubEntitiesToPayload
				_addSubEntitiesToPayload : ODataModel.prototype._addSubEntitiesToPayload
			},
			oModelMock = this.mock(oModel),
			oPayload = {__metadata : "~metadata-SalesOrder", key : "SalesOrder"},
			that = this;

		function createContext() {
			return {getPath : function () {}, getSubContexts : function () {}};
		}

		function expectContextAccess(oContext, sEntityKey) {
			var oEntity = {__metadata : "~metadata-" + sEntityKey, key : sEntityKey},
				sPath = "/~" + sEntityKey;

			that.mock(oContext).expects("getPath").withExactArgs().returns(sPath);
			oModelMock.expects("_getObject").withExactArgs(sPath).returns(oEntity);
			oHelperMock.expects("merge").withExactArgs({}, sinon.match.same(oEntity)).callThrough();
		}

		this.mock(oContextSalesOrder).expects("getSubContexts")
			.withExactArgs()
			.returns({
				toBusinessPartner : oContextBusinessPartner,
				toLineItems : [oContextLineItem0, oContextLineItem1]
			});
		expectContextAccess(oContextBusinessPartner, "BusinessPartner");
		this.mock(oContextBusinessPartner).expects("getSubContexts")
			.withExactArgs()
			.returns({toContacts : [oContextContact0, oContextContact1]});
		expectContextAccess(oContextContact0, "Contact0");
		this.mock(oContextContact0).expects("getSubContexts").withExactArgs().returns();
		expectContextAccess(oContextContact1, "Contact1");
		this.mock(oContextContact1).expects("getSubContexts").withExactArgs().returns();
		expectContextAccess(oContextLineItem0, "LineItem0");
		this.mock(oContextLineItem0).expects("getSubContexts")
			.withExactArgs()
			.returns({toProduct : oContextProduct});
		expectContextAccess(oContextProduct, "Product");
		this.mock(oContextProduct).expects("getSubContexts").withExactArgs().returns();
		expectContextAccess(oContextLineItem1, "LineItem1");
		this.mock(oContextLineItem1).expects("getSubContexts").withExactArgs().returns();

		// code under test
		ODataModel.prototype._addSubEntitiesToPayload.call(oModel, oContextSalesOrder, oPayload);

		assert.deepEqual(oPayload, {
			__metadata : "~metadata-SalesOrder",
			key : "SalesOrder",
			toBusinessPartner : {
				key : "BusinessPartner",
				toContacts : [
					{key : "Contact0"},
					{key : "Contact1"}
				]
			},
			toLineItems : [
				{
					key : "LineItem0",
					toProduct : {key : "Product"}
				},
				{key : "LineItem1"}
			]
		});
	});

	//*********************************************************************************************
	QUnit.test("_isTransitionMessagesOnly", function (assert) {
		var oModel = {oTransitionMessagesOnlyGroups: new Set(["~group"])};

		// code under test
		assert.strictEqual(ODataModel.prototype._isTransitionMessagesOnly.call(oModel, "~group"), true);
		assert.strictEqual(ODataModel.prototype._isTransitionMessagesOnly.call(oModel, "~group2"), false);
	});

	//*********************************************************************************************
	QUnit.test("setTransitionMessagesOnlyForGroup", function (assert) {
		var oModel = {oTransitionMessagesOnlyGroups: new Set()};

		// code under test
		ODataModel.prototype.setTransitionMessagesOnlyForGroup.call(oModel, "~group", true);

		assert.ok(oModel.oTransitionMessagesOnlyGroups.has("~group"));
		assert.strictEqual(oModel.oTransitionMessagesOnlyGroups.size, 1);

		// code under test
		ODataModel.prototype.setTransitionMessagesOnlyForGroup.call(oModel, "~group", false);

		assert.notOk(oModel.oTransitionMessagesOnlyGroups.has("~group"));
		assert.strictEqual(oModel.oTransitionMessagesOnlyGroups.size, 0);
	});

	//*********************************************************************************************
	[{
		annotationURI : undefined,
		cacheKey : "~metadataUrl#annotations",
		ignoreAnnotationsFromMetadata : false
	}, {
		annotationURI : "~annotationURI",
		cacheKey : "~metadataUrl#annotations_~annotationURI#annotations",
		ignoreAnnotationsFromMetadata : false
	}, {
		annotationURI : undefined,
		cacheKey : undefined,
		ignoreAnnotationsFromMetadata : true
	}, {
		annotationURI : "~annotationURI",
		cacheKey : "~annotationURI#annotations",
		ignoreAnnotationsFromMetadata : true
	}].forEach(function (oFixture, i) {
		QUnit.test("_getAnnotationCacheKey, with ignoreAnnotationsFromMetadata, " + i, function (assert) {
			var oModel = {
					sAnnotationURI : oFixture.annotationURI,
					bIgnoreAnnotationsFromMetadata : oFixture.ignoreAnnotationsFromMetadata,
					bSkipMetadataAnnotationParsing : false,
					bUseCache : true
				};

			// code under test
			assert.strictEqual(ODataModel.prototype._getAnnotationCacheKey.call(oModel, "~metadataUrl"),
				oFixture.cacheKey);
		});
	});

	//*********************************************************************************************
	QUnit.test("getReporter", function (assert) {
		var fnCatchHandler,
			oModel = {
				_handleError : function () {}
			};

		// code under test
		fnCatchHandler = ODataModel.prototype.getReporter.call(oModel, "~reporter");

		this.mock(oModel).expects("_handleError").withExactArgs("~oError", undefined, "~reporter");

		// code under test
		fnCatchHandler("~oError");
	});

	//*********************************************************************************************
	[{
		parameters: undefined,
		expectedIsCanonicalRequestNeededParam: undefined,
		expectedPath: "~path"
	}, {
		parameters: null,
		expectedIsCanonicalRequestNeededParam: undefined,
		expectedPath: "~path"
	}, {
		parameters: {},
		expectedIsCanonicalRequestNeededParam: undefined,
		expectedPath: "~path"
	}, {
		parameters: {canonicalRequest: false},
		expectedIsCanonicalRequestNeededParam: false,
		expectedPath: "~path"
	}, {
		parameters: {canonicalRequest: true},
		expectedIsCanonicalRequestNeededParam: true,
		resolvedPath: undefined,
		expectedPath: "~path"
	}, {
		parameters: {canonicalRequest: true},
		expectedIsCanonicalRequestNeededParam: true,
		resolvedPath: "~canonicalPath",
		expectedPath: "~canonicalPath"
	}].forEach(function (oFixture, i) {
		QUnit.test("_isReloadNeeded: canonicalRequest can affect sPath #" + i, function (assert) {
			var oModel = {
					oMetadata: {
						_getEntityTypeByPath: function () {},
						isLoaded: function () {}
					},
					_isCanonicalRequestNeeded: function () {},
					_isCreatedEntity: function () {},
					_getObject: function () {},
					resolve: function () {}
				};

			this.mock(oModel.oMetadata).expects("isLoaded").withExactArgs().returns(true);
			this.mock(oModel).expects("_isCanonicalRequestNeeded")
				.withExactArgs(oFixture.expectedIsCanonicalRequestNeededParam)
				.returns(!!oFixture.resolvedPath);
			this.mock(oModel).expects("resolve")
				.withExactArgs("~path", undefined, true)
				.exactly(oFixture.resolvedPath ? 1 : 0)
				.returns(oFixture.resolvedPath);
			this.mock(oModel).expects("_getObject").withExactArgs(oFixture.expectedPath).returns(/*not relevant*/undefined);
			this.mock(oModel.oMetadata).expects("_getEntityTypeByPath")
				.withExactArgs(oFixture.expectedPath)
				.returns(/*not relevant*/undefined);
			this.mock(oModel).expects("_isCreatedEntity").withExactArgs(undefined).returns(false);

			// code under test
			ODataModel.prototype._isReloadNeeded.call(oModel, "~path", oFixture.parameters);
		});
	});

	//*********************************************************************************************
	QUnit.test("getForeignKeysFromReferentialConstraints: no navigation property", function (assert) {
		const oMetadata = {_splitByLastNavigationProperty() {}};
		const oModel = {oMetadata: oMetadata};
		this.mock(oMetadata).expects("_splitByLastNavigationProperty")
			.withExactArgs("~sNormalizedPath")
			.returns({lastNavigationProperty: ""});

		// code under test
		assert.deepEqual(
			ODataModel.prototype.getForeignKeysFromReferentialConstraints.call(oModel, "~sNormalizedPath"),
			{});
	});

	//*********************************************************************************************
	[
		{oData: undefined, oResult: {}},
		{oData: {a: 42, c: "foo", y: 13, z: "bar"}, oResult: {x: 42, z: "foo"}}
	].forEach((oFixture, i) => {
		QUnit.test("getForeignKeysFromReferentialConstraints: with navigation property, #" + i, function (assert) {
			const oMetadata = {
				_getEntityTypeByName() {},
				_getReferentialConstraintsMapping() {},
				_splitByLastNavigationProperty() {}
			};
			const oModel = {
				oMetadata: oMetadata,
				_getObject() {}
			};
			this.mock(oMetadata).expects("_splitByLastNavigationProperty")
				.withExactArgs("~sNormalizedPath")
				.returns({
					lastNavigationProperty: "/~lastNavigationProperty",
					pathBeforeLastNavigationProperty: "~pathBeforeLastNavigationProperty"
				});
			this.mock(oMetadata).expects("_getEntityTypeByName")
				.withExactArgs("~pathBeforeLastNavigationProperty")
				.returns("~oSourceEntityType");
			this.mock(oMetadata).expects("_getReferentialConstraintsMapping")
				.withExactArgs("~oSourceEntityType", "~lastNavigationProperty")
				.returns({a: "x", b: "y", c: "z"});
			this.mock(oModel).expects("_getObject").withExactArgs("~pathBeforeLastNavigationProperty")
				.returns(oFixture.oData);

			// code under test
			assert.deepEqual(
				ODataModel.prototype.getForeignKeysFromReferentialConstraints.call(oModel, "~sNormalizedPath"),
				oFixture.oResult);
		});
	});

	//*********************************************************************************************
	QUnit.test("setRetryAfterHandler", function (assert) {
		const oModel = {};

		// code under test (set)
		ODataModel.prototype.setRetryAfterHandler.call(oModel, "~setRetryAfterHandler0");
		assert.strictEqual(oModel.fnRetryAfter, "~setRetryAfterHandler0");

		// code under test (overwrite)
		ODataModel.prototype.setRetryAfterHandler.call(oModel, "~setRetryAfterHandler1");
		assert.strictEqual(oModel.fnRetryAfter, "~setRetryAfterHandler1");

		// code under test (reset)
		ODataModel.prototype.setRetryAfterHandler.call(oModel, null);
		assert.strictEqual(oModel.fnRetryAfter, null);
	});

	//*********************************************************************************************
	QUnit.test("createRetryAfterError", function (assert) {
		const oErrorResponse = {
			message : "foo",
			response : {
				headers : "~headers"
			}
		};
		const oModel = {_getHeader() {}};
		const oModelMock = this.mock(oModel);
		oModelMock.expects("_getHeader").withExactArgs("retry-after", "~headers").returns("5");
		this.mock(Date).expects("now").withExactArgs().returns(0);

		// code under test (seconds as number)
		let oError = ODataModel.prototype.createRetryAfterError.call(oModel, oErrorResponse);

		assert.ok(oError instanceof Error);
		assert.strictEqual(oError.message, "foo");
		assert.ok(oError.retryAfter instanceof Date);
		assert.strictEqual(oError.retryAfter.getTime(), 5000);

		oModelMock.expects("_getHeader")
			.withExactArgs("retry-after", "~headers")
			.returns("Sun, 06 Nov 1994 08:49:37 GMT");

		// code under test (IMF-fixdate see https://datatracker.ietf.org/doc/html/rfc7231#section-7.1.1.1)
		oError = ODataModel.prototype.createRetryAfterError.call(oModel, oErrorResponse);

		assert.ok(oError.retryAfter instanceof Date);
		assert.strictEqual(oError.retryAfter.getTime(), new Date("Sun, 06 Nov 1994 08:49:37 GMT").getTime());
	});

	//*********************************************************************************************
	QUnit.test("onRetryAfterRejected", function (assert) {
		const oHelper = {processError() {}};
		const oHelperMock = this.mock(oHelper);
		oHelperMock.expects("processError").withExactArgs({
			$ownReason : true,
			message : "Retry-After handler rejected w/o reason"
		});
		const oModel = {};

		// code under test (no error response, no reason)
		ODataModel.prototype.onRetryAfterRejected.call(oModel, oHelper.processError, undefined, undefined);

		oHelperMock.expects("processError").withExactArgs({
			$ownReason : true,
			message : "Retry-After handler rejected w/o reason"
		});

		// code under test (no error response, empty reason)
		ODataModel.prototype.onRetryAfterRejected.call(oModel, oHelper.processError, undefined, new Error(""));

		oHelperMock.expects("processError").withExactArgs({
			$ownReason : true,
			message : "Retry-After handler rejected with: own reason"
		});

		// code under test (no error response, own reason)
		ODataModel.prototype.onRetryAfterRejected.call(oModel,
			oHelper.processError, undefined, new Error("own reason"));

		let oErrorResponse = {};
		oModel.oRetryAfterError = {message: "Service Unavailable"};
		const oOwnError = new Error("own reason");
		this.oLogMock.expects("error")
			.withExactArgs("Retry-After handler rejected with: own reason", oOwnError.stack,
				"sap.ui.model.odata.v2.ODataModel");
		oHelperMock.expects("processError")
			.withExactArgs(sinon.match.same(oErrorResponse)
				.and(sinon.match.has("$ownReason", true))
				.and(sinon.match.has("$rejected", true))
				.and(sinon.match.has("$reported", true)));

		// code under test (oErrorResponse and own oReason)
		ODataModel.prototype.onRetryAfterRejected.call(oModel,
			oHelper.processError, oErrorResponse, oOwnError);

		oErrorResponse = {};
		oHelperMock.expects("processError")
			.withExactArgs(sinon.match.same(oErrorResponse).and(sinon.match(
				(oErrorResponse0) => !oErrorResponse0.hasOwnProperty("$ownReason")
			)));

		// code under test (oErrorResponse, this.oRetryAfterError and oReason are same)
		ODataModel.prototype.onRetryAfterRejected.call(oModel,
			oHelper.processError, oErrorResponse, oModel.oRetryAfterError);
	});

	//*********************************************************************************************
	QUnit.test("checkAndProcessRetryAfterError: returns false", function (assert) {
		const oModel = {_getHeader() {}};
		const oModelMock = this.mock(oModel);
		const oErrorResponse = {};

		function test(sRetryAfterValue) {
			oModelMock.expects("_getHeader")
				.withExactArgs("retry-after", sinon.match.object)
				.exactly(sRetryAfterValue === undefined ? 0 : 1)
				.returns(sRetryAfterValue);

			// code under test
			assert.strictEqual(ODataModel.prototype.checkAndProcessRetryAfterError.call(oModel,
				"~oRequest", oErrorResponse, "~fnSuccess", "~fnError"), false);
		}

		// no response in oErrorResponse
		test();

		// no statusCode in response
		oErrorResponse.response = {};
		test();

		// statusCode !== 503
		oErrorResponse.response.statusCode = 502;
		test();

		// no retry-after value
		oErrorResponse.response.statusCode = 503;
		oErrorResponse.response.headers = {};
		test(null);

		// retry-after header value, but no handler registered
		test("~retryAfterHeaderValue");

		// code under test (model parameter sequentializeRequests set)
		oModel.fnRetryAfter = "~fnRetryAfter";
		oModel.bSequentializeRequests = true;
		test("~retryAfterHeaderValue");
	});

	//*********************************************************************************************
<<<<<<< HEAD
	[true, false].forEach((bResolve) => {
		const sTitle = "checkAndProcessRetryAfterError: returns true, register and handle "
			+ (bResolve ? "resolve" : "reject");
		QUnit.test(sTitle, function (assert) {
			const oModel = {
				_getHeader() {},
				_submitRequest() {},
				createRetryAfterError() {},
				fnRetryAfter() {},
				onRetryAfterRejected() {}
			};
			const oModelMock = this.mock(oModel);
			const oRequest0 = {};
			const oErrorResponse0 = {response: {statusCode: 503, headers: {}}};
			oModelMock.expects("_getHeader")
				.withExactArgs("retry-after", sinon.match.same(oErrorResponse0.response.headers))
				.returns("~retryAfterHeader");
			oModelMock.expects("createRetryAfterError")
				.withExactArgs(sinon.match.same(oErrorResponse0))
				.returns("~oRetryAfterError");
			let fnResolve;
			let fnReject;
			const pRetryAfter = new Promise(function(resolve, reject) {
				fnResolve = resolve;
				fnReject = reject;
			});
			oModelMock.expects("fnRetryAfter").withExactArgs("~oRetryAfterError").returns(pRetryAfter);
=======
[true, false].forEach((bResolve) => {
	const sTitle = "checkAndProcessRetryAfterError: returns true, register and handle "
		+ (bResolve ? "resolve" : "reject");
	QUnit.test(sTitle, function (assert) {
		const oModel = {
			_getHeader() {},
			_request() {},
			createRetryAfterError() {},
			fnRetryAfter() {},
			onRetryAfterRejected() {}
		};
		const oModelMock = this.mock(oModel);
		const oRequest0 = {};
		const oErrorResponse0 = {response: {statusCode: 503, headers: {}}};
		oModelMock.expects("_getHeader")
			.withExactArgs("retry-after", sinon.match.same(oErrorResponse0.response.headers))
			.returns("~retryAfterHeader");
		oModelMock.expects("createRetryAfterError")
			.withExactArgs(sinon.match.same(oErrorResponse0))
			.returns("~oRetryAfterError");
		let fnResolve;
		let fnReject;
		const pRetryAfter = new Promise(function(resolve, reject) {
			fnResolve = resolve;
			fnReject = reject;
		});
		oModelMock.expects("fnRetryAfter").withExactArgs("~oRetryAfterError").returns(pRetryAfter);

		// code under test (creates and remembers pRetryAfter)
		assert.strictEqual(ODataModel.prototype.checkAndProcessRetryAfterError.call(oModel, oRequest0, oErrorResponse0,
			"~fnSuccess0", "~fnError0", "~oHandler0", "~oHttpClient0", "~oMetadata0"), true);

		assert.strictEqual(oModel.pRetryAfter, pRetryAfter);
		assert.strictEqual(oModel.oRetryAfterError, "~oRetryAfterError");
>>>>>>> c80897c3

			// code under test (creates and remembers pRetryAfter)
			assert.strictEqual(ODataModel.prototype.checkAndProcessRetryAfterError.call(oModel,
				oRequest0, oErrorResponse0, "~fnSuccess0", "~fnError0"), true);

<<<<<<< HEAD
			assert.strictEqual(oModel.pRetryAfter, pRetryAfter);
			assert.strictEqual(oModel.oRetryAfterError, "~oRetryAfterError");
=======
		// code under test (reuse existing pRetryAfter)
		assert.strictEqual(ODataModel.prototype.checkAndProcessRetryAfterError.call(oModel, oRequest1, oErrorResponse1,
			"~fnSuccess1", "~fnError1", "~oHandler1", "~oHttpClient1", "~oMetadata1"), true);
>>>>>>> c80897c3

			const oRequest1 = {};
			const oErrorResponse1 = {response: {statusCode: 503, headers: {}}};
			oModelMock.expects("_getHeader")
				.withExactArgs("retry-after", sinon.match.same(oErrorResponse1.response.headers))
				.returns("~retryAfterHeader");

<<<<<<< HEAD
			// code under test (reuse existing pRetryAfter)
			assert.strictEqual(ODataModel.prototype.checkAndProcessRetryAfterError.call(oModel,
				oRequest1, oErrorResponse1, "~fnSuccess1", "~fnError1"), true);
=======
		if (bResolve) {
			oModelMock.expects("_request")
				.withExactArgs(sinon.match.same(oRequest0), "~fnSuccess0", "~fnError0", "~oHandler0", "~oHttpClient0",
					"~oMetadata0")
				.callsFake(() => {
					assert.strictEqual(oModel.pRetryAfter, null, "promise reset before repeated");
					assert.strictEqual(oModel.oRetryAfterError, null);
				});
			oModelMock.expects("_request")
				.withExactArgs(sinon.match.same(oRequest1),"~fnSuccess1", "~fnError1", "~oHandler1", "~oHttpClient1",
					"~oMetadata1")
				.callsFake(() => {
					assert.strictEqual(oModel.pRetryAfter, null);
					assert.strictEqual(oModel.oRetryAfterError, null);
				});
>>>>>>> c80897c3

			assert.strictEqual(oModel.pRetryAfter, pRetryAfter);
			assert.strictEqual(oModel.oRetryAfterError, "~oRetryAfterError");

			if (bResolve) {
				oModelMock.expects("_submitRequest")
					.withExactArgs(sinon.match.same(oRequest0), "~fnSuccess0", "~fnError0")
					.callsFake(() => {
						assert.strictEqual(oModel.pRetryAfter, null, "promise reset before repeated");
						assert.strictEqual(oModel.oRetryAfterError, null);
					});
				oModelMock.expects("_submitRequest")
					.withExactArgs(sinon.match.same(oRequest1),"~fnSuccess1", "~fnError1")
					.callsFake(() => {
						assert.strictEqual(oModel.pRetryAfter, null);
						assert.strictEqual(oModel.oRetryAfterError, null);
					});

				// code under test (pRetryAfter resolves, both registrations executed)
				fnResolve();
			} else {
				oModelMock.expects("onRetryAfterRejected")
					.withExactArgs("~fnError0", sinon.match.same(oErrorResponse0), "~oReason")
					.callsFake(() => {
						assert.strictEqual(oModel.pRetryAfter, null, "promise reset before repeated");
						assert.strictEqual(oModel.oRetryAfterError, "~oRetryAfterError");
					});
				oModelMock.expects("onRetryAfterRejected")
					.withExactArgs("~fnError1", sinon.match.same(oErrorResponse1), "~oReason")
					.callsFake(() => {
						assert.strictEqual(oModel.pRetryAfter, null);
						assert.strictEqual(oModel.oRetryAfterError, "~oRetryAfterError");
					});

				// code under test (pRetryAfter rejects, both registrations rejected)
				fnReject("~oReason");
			}

			return oModel.pRetryAfter.then(() => {
				assert.ok(bResolve);
				assert.strictEqual(oModel.oRetryAfterError, null);
			}, () => {
				assert.notOk(bResolve);
				assert.strictEqual(oModel.oRetryAfterError, "~oRetryAfterError");
			}).finally(() => {
				assert.strictEqual(oModel.pRetryAfter, null);
			});
		});
	});

	//*********************************************************************************************
<<<<<<< HEAD
	[true, false].forEach((bResolve) => {
		const sTitle = "_submitRequest: retryAfterPromise already set, " + (bResolve ? "resolve" : "reject");
		QUnit.test(sTitle, function (assert) {
			let fnResolve;
			let fnReject;
			const oModel = {
				pRetryAfter: new Promise((resolve, reject) => {
					fnResolve = resolve;
					fnReject = reject;
				})
			};
			const oRequest = {};

			// code under test (register for repetition)
			let oResult = ODataModel.prototype._submitRequest.call(oModel, oRequest, "~fnSuccess", "~fnError");

			assert.ok(typeof oResult.abort === "function");
=======
[true, false].forEach((bResolve) => {
	const sTitle = "_request: retryAfterPromise, " + (bResolve ? "resolve" : "reject");
	QUnit.test(sTitle, function (assert) {
		let fnResolve;
		let fnReject;
		const oModel = {
			pRetryAfter: new Promise((resolve, reject) => {
				fnResolve = resolve;
				fnReject = reject;
			})
		};
		const oRequest = {};

		// code under test (register for repetition)
		let oResult = ODataModel.prototype._request.call(oModel, oRequest, "~fnSuccess", "~fnError",
			"~oHandler", "~oHttpClient", "~oMetadata");

		assert.strictEqual(oResult.abort(), undefined, "returned abort() does nothing");

		if (bResolve) {
			oModel._request = () => {};
			this.mock(oModel).expects("_request").withExactArgs(sinon.match.same(oRequest), "~fnSuccess",
				"~fnError", "~oHandler", "~oHttpClient", "~oMetadata");

			// code under test (resolve -> repeat)
			fnResolve();
		} else {
			oModel.onRetryAfterRejected = () => {};
			this.mock(oModel).expects("onRetryAfterRejected")
				.withExactArgs("~fnError", undefined, "~reason");
>>>>>>> c80897c3

			if (bResolve) {
				oModel._submitRequest = () => {};
				this.mock(oModel).expects("_submitRequest").withExactArgs(oRequest, "~fnSuccess", "~fnError");

<<<<<<< HEAD
				// code under test (resolve -> repeat)
				fnResolve();
			} else {
				oModel.onRetryAfterRejected = () => {};
				this.mock(oModel).expects("onRetryAfterRejected").withExactArgs("~fnError", undefined, "~reason");

				// code under test (reject -> onRetryAfterRejected)
				fnReject("~reason");
			}

			assert.ok(typeof oResult.abort === "function");

			return oModel.pRetryAfter.then(() => {
				assert.ok(bResolve);
			}, () => {
				assert.notOk(bResolve);
			}).finally(() => {
				// simulate reset of pRetryAfter in #checkAndProcessRetryAfterError
				oModel.pRetryAfter = null;
				// preparations and artefacts needed to see that we reach #_request
				oModel.pReadyForRequest = Promise.resolve();
				oModel._getODataHandler = () => {};
				oModel.getServiceMetadata = () => {};
				oModel._request = () => {};
				oRequest.requestUri = "~requestUrl";
				this.mock(oModel).expects("_getODataHandler").withExactArgs("~requestUrl").returns("~handler");
				this.mock(oModel).expects("getServiceMetadata").withExactArgs().returns("~serviceMetadata");
				this.mock(oModel).expects("_request")
					.withExactArgs(oRequest, sinon.match.func, sinon.match.func, "~handler", undefined, "~serviceMetadata");

				// code under test (normal behavior after pRetryAfter reset to null)
				oResult = ODataModel.prototype._submitRequest.call(oModel, oRequest, "~fnSuccess", "~fnError");
			});
		});
	});
=======
		return oModel.pRetryAfter.then(() => {
			assert.ok(bResolve);
		}, () => {
			assert.notOk(bResolve);
		}).finally(() => {
			// simulate reset of pRetryAfter in #checkAndProcessRetryAfterError
			oModel.pRetryAfter = null;
>>>>>>> c80897c3

			oRequest.async = false;
			const oODataMock = this.mock(OData);
			oODataMock.expects("request")
				.withExactArgs(sinon.match.same(oRequest), sinon.match.func, sinon.match.func, "~oHandler0",
					"~oHttpClient0", "~oMetadata0")
				.returns("~oRequestHandle0");

			// code under test (normal behavior after pRetryAfter reset to null, oRequest.async === false)
			oResult = ODataModel.prototype._request.call(oModel, oRequest, "~fnSuccess", "~fnError", "~oHandler0",
				"~oHttpClient0", "~oMetadata0");

			assert.strictEqual(oResult, "~oRequestHandle0");

			oRequest.async = "~!false";
			oModel.aPendingRequestHandles = [];
			oODataMock.expects("request")
				.withExactArgs(sinon.match.same(oRequest), sinon.match.func, sinon.match.func, "~oHandler1",
					"~oHttpClient1", "~oMetadata1")
				.returns("~oRequestHandle1");

			// code under test (normal behavior after pRetryAfter reset to null, oRequest.async !== false)
			oResult = ODataModel.prototype._request.call(oModel, oRequest, "~fnSuccess1", "~fnError1", "~oHandler1",
				"~oHttpClient1", "~oMetadata1");

			assert.strictEqual(oResult, "~oRequestHandle1");
			assert.deepEqual(oModel.aPendingRequestHandles, ["~oRequestHandle1"]);

			let oExpectation = oODataMock.expects("request")
				.withExactArgs(sinon.match.same(oRequest), sinon.match.func, sinon.match.func, "~oHandler2",
					"~oHttpClient2", "~oMetadata2")
				.returns("~oRequestHandle1");
			oModel.checkAndProcessRetryAfterError = () => {};
			const oModelMock = this.mock(oModel);
			oModelMock.expects("checkAndProcessRetryAfterError")
				.withExactArgs(sinon.match.same(oRequest), "~oErrorResponse2", "~fnSuccess2", sinon.match.func,
					"~oHandler2", "~oHttpClient2", "~oMetadata2")
				.returns(true);

			oResult = ODataModel.prototype._request.call(oModel, oRequest, "~fnSuccess2", "~fnError2",
				"~oHandler2", "~oHttpClient2", "~oMetadata2");

<<<<<<< HEAD
	//*********************************************************************************************
	[false, true].forEach((bWithErrorCallback) => {
		const sTitle = `_submitRequest: handleError calls checkAndProcessRetryAfterError w/o 503`
			+ ` error: ${bWithErrorCallback ? "w/" : "w/o"} errorCallback`;
		QUnit.test(sTitle, function (assert) {
			const oModel = {
				_getODataHandler() {},
				_request() {},
				checkAndProcessRetryAfterError() {},
				getServiceMetadata() {}
			};
			let bCalled = false;
			const oRequest = {requestUri : "~requestUrl"};
			// preparations and artefacts needed to see that we reach #_request
			oModel.pReadyForRequest = Promise.resolve();
			this.mock(oModel).expects("_getODataHandler")
				.withExactArgs("~requestUrl")
				.returns("~handler");
			this.mock(oModel).expects("getServiceMetadata")
				.withExactArgs()
				.returns("~serviceMetadata");
			const oExpectation = this.mock(oModel).expects("_request")
				.withExactArgs(oRequest, sinon.match.func, sinon.match.func, "~handler", undefined, "~serviceMetadata");
			const fnErrorCallback = bWithErrorCallback
				? function (oError) {
					bCalled = true;
					assert.strictEqual(oError, "~oErrorResponse");
				}
				: undefined;
			ODataModel.prototype._submitRequest.call(oModel, oRequest, "~fnSuccess", fnErrorCallback);

			return oModel.pReadyForRequest.then(() => {
				this.mock(oModel).expects("checkAndProcessRetryAfterError")
					.withExactArgs(sinon.match.same(oRequest), "~oErrorResponse", "~fnSuccess",
						sinon.match.same(fnErrorCallback))
					.returns(false);

				// code under test
				oExpectation.args[0][2]("~oErrorResponse");

				assert.strictEqual(bCalled, bWithErrorCallback);
			});
=======
			// code under test (OData error callback invokes checkAndProcessRetryAfterError which returns true)
			oExpectation.args[0][2]("~oErrorResponse2");

			oExpectation = oODataMock.expects("request")
				.withExactArgs(sinon.match.same(oRequest), sinon.match.func, sinon.match.func, "~oHandler3",
					"~oHttpClient3", "~oMetadata3")
				.returns("~oRequestHandle1");
			oModelMock.expects("checkAndProcessRetryAfterError")
				.withExactArgs(sinon.match.same(oRequest), "~oErrorResponse3", "~fnSuccess3", sinon.match.func,
					"~oHandler3", "~oHttpClient3", "~oMetadata3")
				.returns(false);

			const oHelper = {error() {}};
			this.mock(oHelper).expects("error").withExactArgs("~oErrorResponse3");
			oResult = ODataModel.prototype._request.call(oModel, oRequest, "~fnSuccess3", oHelper.error,
				"~oHandler3", "~oHttpClient3", "~oMetadata3");

			// code under test (OData error callback invokes checkAndProcessRetryAfterError which returns false)
			oExpectation.args[0][2]("~oErrorResponse3");
>>>>>>> c80897c3
		});
	});
});<|MERGE_RESOLUTION|>--- conflicted
+++ resolved
@@ -6340,138 +6340,138 @@
 	});
 
 	//*********************************************************************************************
-[false, true].forEach((bRejected) => {
-	QUnit.test("refreshSecurityToken: call handleGetError with oRequest, $rejected:" + bRejected, function (assert) {
-		var fnError, oResult,
-			oModel = {
-				bDisableHeadRequestForToken : true,
-				_createRequest : function () {},
-				_createRequestUrlWithNormalizedPath : function () {},
-				_getHeaders : function () {},
-				_handleError : function () {},
-				_request : function () {},
-				getServiceMetadata : function () {},
-				resetSecurityToken : function () {}
-			},
-			oError = {$rejected : bRejected},
-			oHelper = {error() {}},
-			oHelperMock = this.mock(oHelper),
-			oRequest = {headers : {}};
-
-		this.mock(oModel).expects("_createRequestUrlWithNormalizedPath")
-			.withExactArgs("/")
-			.returns("~sUrl");
-		this.mock(oModel).expects("_getHeaders").withExactArgs(undefined, true).returns("~headers");
-		this.mock(oModel).expects("_createRequest")
-			.withExactArgs("~sUrl", "", "GET", "~headers", null, null, false)
-			.returns(oRequest);
-		this.mock(oModel).expects("getServiceMetadata").withExactArgs().returns("~serviceMetadata");
-		this.mock(oModel).expects("_request")
-			.withExactArgs(sinon.match.same(oRequest), sinon.match.func,
-				sinon.match(function (fnError0) {
-					fnError = fnError0;
-					return true;
-				}), undefined, undefined, "~serviceMetadata")
-			.returns("~requestHandle");
-		oHelperMock.expects("error").never();
-
-		// code under test - parameters fnSuccess and bAsync are not relevant for this test
-		oResult = ODataModel.prototype.refreshSecurityToken.call(oModel, "~fnSuccess", oHelper.error);
-
-		assert.strictEqual(oResult.request, "~requestHandle");
-
-		this.mock(oModel).expects("resetSecurityToken").withExactArgs();
-		this.mock(oModel).expects("_handleError")
-			.withExactArgs(sinon.match.same(oError), sinon.match.same(oRequest))
-			.exactly(bRejected ? 0 : 1);
-		oHelperMock.expects("error")
-			.withExactArgs(oError)
-			.exactly(bRejected ? 0 : 1);
-
-		// code under test - call error handler
-		fnError(oError);
-
-		assert.strictEqual(oModel.bTokenHandling, bRejected ? undefined : false);
-	});
-});
-
-	//*********************************************************************************************
-[false, true].forEach((bRejected) => {
-	const sTitle = `refreshSecurityToken: call handleHeadError -> handleGetError, $rejected: ${bRejected}`;
-	QUnit.test(sTitle, function (assert) {
-		const oModel = {
-				_createRequest() {},
-				_createRequestUrlWithNormalizedPath() {},
-				_getHeaders() {},
-				_handleError() {},
-				_request() {},
-				getServiceMetadata() {},
-				resetSecurityToken() {}
-			},
-			oModelMock = this.mock(oModel),
-			oRequest = {headers : {}};
-
-		oModelMock.expects("_createRequestUrlWithNormalizedPath")
-			.withExactArgs("/")
-			.returns("~sUrl");
-		oModelMock.expects("_getHeaders").withExactArgs(undefined, true).returns("~headers");
-		oModelMock.expects("_createRequest")
-			.withExactArgs("~sUrl", "", "HEAD", "~headers", null, null, false)
-			.returns(oRequest);
-		oModelMock.expects("getServiceMetadata").withExactArgs().returns("~serviceMetadata");
-		let fnHandleHeadError;
-		oModelMock.expects("_request")
-			.withExactArgs(sinon.match.same(oRequest), sinon.match.func,
-				sinon.match((fnError0) => {
-					fnHandleHeadError = fnError0;
-					return true;
-				}), undefined, undefined, "~serviceMetadata")
-			.returns("~requestHandle0");
-		const oHelper = {error() {}};
-		const oHelperMock = this.mock(oHelper);
-		oHelperMock.expects("error").never();
-
-		// code under test - parameters fnSuccess and bAsync are not relevant for this test
-		const oResult = ODataModel.prototype.refreshSecurityToken.call(oModel, "~fnSuccess", oHelper.error);
-
-		assert.strictEqual(oResult.request, "~requestHandle0");
-
-		let fnHandleGetError;
-		if (!bRejected) {
+	[false, true].forEach((bRejected) => {
+		QUnit.test("refreshSecurityToken: call handleGetError with oRequest, $rejected:" + bRejected, function (assert) {
+			var fnError, oResult,
+				oModel = {
+					bDisableHeadRequestForToken : true,
+					_createRequest : function () {},
+					_createRequestUrlWithNormalizedPath : function () {},
+					_getHeaders : function () {},
+					_handleError : function () {},
+					_request : function () {},
+					getServiceMetadata : function () {},
+					resetSecurityToken : function () {}
+				},
+				oError = {$rejected : bRejected},
+				oHelper = {error() {}},
+				oHelperMock = this.mock(oHelper),
+				oRequest = {headers : {}};
+
+			this.mock(oModel).expects("_createRequestUrlWithNormalizedPath")
+				.withExactArgs("/")
+				.returns("~sUrl");
+			this.mock(oModel).expects("_getHeaders").withExactArgs(undefined, true).returns("~headers");
+			this.mock(oModel).expects("_createRequest")
+				.withExactArgs("~sUrl", "", "GET", "~headers", null, null, false)
+				.returns(oRequest);
+			this.mock(oModel).expects("getServiceMetadata").withExactArgs().returns("~serviceMetadata");
+			this.mock(oModel).expects("_request")
+				.withExactArgs(sinon.match.same(oRequest), sinon.match.func,
+					sinon.match(function (fnError0) {
+						fnError = fnError0;
+						return true;
+					}), undefined, undefined, "~serviceMetadata")
+				.returns("~requestHandle");
+			oHelperMock.expects("error").never();
+
+			// code under test - parameters fnSuccess and bAsync are not relevant for this test
+			oResult = ODataModel.prototype.refreshSecurityToken.call(oModel, "~fnSuccess", oHelper.error);
+
+			assert.strictEqual(oResult.request, "~requestHandle");
+
+			this.mock(oModel).expects("resetSecurityToken").withExactArgs();
+			this.mock(oModel).expects("_handleError")
+				.withExactArgs(sinon.match.same(oError), sinon.match.same(oRequest))
+				.exactly(bRejected ? 0 : 1);
+			oHelperMock.expects("error")
+				.withExactArgs(oError)
+				.exactly(bRejected ? 0 : 1);
+
+			// code under test - call error handler
+			fnError(oError);
+
+			assert.strictEqual(oModel.bTokenHandling, bRejected ? undefined : false);
+		});
+	});
+
+	//*********************************************************************************************
+	[false, true].forEach((bRejected) => {
+		const sTitle = `refreshSecurityToken: call handleHeadError -> handleGetError, $rejected: ${bRejected}`;
+		QUnit.test(sTitle, function (assert) {
+			const oModel = {
+					_createRequest() {},
+					_createRequestUrlWithNormalizedPath() {},
+					_getHeaders() {},
+					_handleError() {},
+					_request() {},
+					getServiceMetadata() {},
+					resetSecurityToken() {}
+				},
+				oModelMock = this.mock(oModel),
+				oRequest = {headers : {}};
+
+			oModelMock.expects("_createRequestUrlWithNormalizedPath")
+				.withExactArgs("/")
+				.returns("~sUrl");
 			oModelMock.expects("_getHeaders").withExactArgs(undefined, true).returns("~headers");
 			oModelMock.expects("_createRequest")
-				.withExactArgs("~sUrl", "", "GET", "~headers", null, null, false)
+				.withExactArgs("~sUrl", "", "HEAD", "~headers", null, null, false)
 				.returns(oRequest);
 			oModelMock.expects("getServiceMetadata").withExactArgs().returns("~serviceMetadata");
+			let fnHandleHeadError;
 			oModelMock.expects("_request")
 				.withExactArgs(sinon.match.same(oRequest), sinon.match.func,
-					sinon.match(function (fnError0) {
-						fnHandleGetError = fnError0;
+					sinon.match((fnError0) => {
+						fnHandleHeadError = fnError0;
 						return true;
 					}), undefined, undefined, "~serviceMetadata")
-				.returns("~requestHandle1");
-		}
-		oModelMock.expects("resetSecurityToken").withExactArgs().exactly(bRejected ? 1 : 0);
-
-		// code under test - call HEAD error handler
-		const oError = {$rejected : bRejected};
-		fnHandleHeadError(oError);
-
-		assert.strictEqual(oModel.bTokenHandling, undefined);
-		assert.strictEqual(oResult.request, bRejected ? "~requestHandle0" : "~requestHandle1");
-
-		if (!bRejected) { // -> fallback to requestToken("GET"...)
-			oModelMock.expects("resetSecurityToken").withExactArgs();
-			oModelMock.expects("_handleError")
-				.withExactArgs(sinon.match.same(oError), sinon.match.same(oRequest));
-			oHelperMock.expects("error").withExactArgs(oError);
-
-			// code under test - call GET error handler
-			fnHandleGetError(oError);
-		}
-		assert.strictEqual(oModel.bTokenHandling, bRejected ? undefined : false);
-	});
-});
+				.returns("~requestHandle0");
+			const oHelper = {error() {}};
+			const oHelperMock = this.mock(oHelper);
+			oHelperMock.expects("error").never();
+
+			// code under test - parameters fnSuccess and bAsync are not relevant for this test
+			const oResult = ODataModel.prototype.refreshSecurityToken.call(oModel, "~fnSuccess", oHelper.error);
+
+			assert.strictEqual(oResult.request, "~requestHandle0");
+
+			let fnHandleGetError;
+			if (!bRejected) {
+				oModelMock.expects("_getHeaders").withExactArgs(undefined, true).returns("~headers");
+				oModelMock.expects("_createRequest")
+					.withExactArgs("~sUrl", "", "GET", "~headers", null, null, false)
+					.returns(oRequest);
+				oModelMock.expects("getServiceMetadata").withExactArgs().returns("~serviceMetadata");
+				oModelMock.expects("_request")
+					.withExactArgs(sinon.match.same(oRequest), sinon.match.func,
+						sinon.match(function (fnError0) {
+							fnHandleGetError = fnError0;
+							return true;
+						}), undefined, undefined, "~serviceMetadata")
+					.returns("~requestHandle1");
+			}
+			oModelMock.expects("resetSecurityToken").withExactArgs().exactly(bRejected ? 1 : 0);
+
+			// code under test - call HEAD error handler
+			const oError = {$rejected : bRejected};
+			fnHandleHeadError(oError);
+
+			assert.strictEqual(oModel.bTokenHandling, undefined);
+			assert.strictEqual(oResult.request, bRejected ? "~requestHandle0" : "~requestHandle1");
+
+			if (!bRejected) { // -> fallback to requestToken("GET"...)
+				oModelMock.expects("resetSecurityToken").withExactArgs();
+				oModelMock.expects("_handleError")
+					.withExactArgs(sinon.match.same(oError), sinon.match.same(oRequest));
+				oHelperMock.expects("error").withExactArgs(oError);
+
+				// code under test - call GET error handler
+				fnHandleGetError(oError);
+			}
+			assert.strictEqual(oModel.bTokenHandling, bRejected ? undefined : false);
+		});
+	});
 
 	//*********************************************************************************************
 	QUnit.test("refreshSecurityToken: no server cache for tokenHandling='skipServerCache'", function (assert) {
@@ -9253,14 +9253,13 @@
 	});
 
 	//*********************************************************************************************
-<<<<<<< HEAD
 	[true, false].forEach((bResolve) => {
 		const sTitle = "checkAndProcessRetryAfterError: returns true, register and handle "
 			+ (bResolve ? "resolve" : "reject");
 		QUnit.test(sTitle, function (assert) {
 			const oModel = {
 				_getHeader() {},
-				_submitRequest() {},
+				_request() {},
 				createRetryAfterError() {},
 				fnRetryAfter() {},
 				onRetryAfterRejected() {}
@@ -9281,55 +9280,13 @@
 				fnReject = reject;
 			});
 			oModelMock.expects("fnRetryAfter").withExactArgs("~oRetryAfterError").returns(pRetryAfter);
-=======
-[true, false].forEach((bResolve) => {
-	const sTitle = "checkAndProcessRetryAfterError: returns true, register and handle "
-		+ (bResolve ? "resolve" : "reject");
-	QUnit.test(sTitle, function (assert) {
-		const oModel = {
-			_getHeader() {},
-			_request() {},
-			createRetryAfterError() {},
-			fnRetryAfter() {},
-			onRetryAfterRejected() {}
-		};
-		const oModelMock = this.mock(oModel);
-		const oRequest0 = {};
-		const oErrorResponse0 = {response: {statusCode: 503, headers: {}}};
-		oModelMock.expects("_getHeader")
-			.withExactArgs("retry-after", sinon.match.same(oErrorResponse0.response.headers))
-			.returns("~retryAfterHeader");
-		oModelMock.expects("createRetryAfterError")
-			.withExactArgs(sinon.match.same(oErrorResponse0))
-			.returns("~oRetryAfterError");
-		let fnResolve;
-		let fnReject;
-		const pRetryAfter = new Promise(function(resolve, reject) {
-			fnResolve = resolve;
-			fnReject = reject;
-		});
-		oModelMock.expects("fnRetryAfter").withExactArgs("~oRetryAfterError").returns(pRetryAfter);
-
-		// code under test (creates and remembers pRetryAfter)
-		assert.strictEqual(ODataModel.prototype.checkAndProcessRetryAfterError.call(oModel, oRequest0, oErrorResponse0,
-			"~fnSuccess0", "~fnError0", "~oHandler0", "~oHttpClient0", "~oMetadata0"), true);
-
-		assert.strictEqual(oModel.pRetryAfter, pRetryAfter);
-		assert.strictEqual(oModel.oRetryAfterError, "~oRetryAfterError");
->>>>>>> c80897c3
 
 			// code under test (creates and remembers pRetryAfter)
-			assert.strictEqual(ODataModel.prototype.checkAndProcessRetryAfterError.call(oModel,
-				oRequest0, oErrorResponse0, "~fnSuccess0", "~fnError0"), true);
-
-<<<<<<< HEAD
+			assert.strictEqual(ODataModel.prototype.checkAndProcessRetryAfterError.call(oModel, oRequest0, oErrorResponse0,
+				"~fnSuccess0", "~fnError0", "~oHandler0", "~oHttpClient0", "~oMetadata0"), true);
+
 			assert.strictEqual(oModel.pRetryAfter, pRetryAfter);
 			assert.strictEqual(oModel.oRetryAfterError, "~oRetryAfterError");
-=======
-		// code under test (reuse existing pRetryAfter)
-		assert.strictEqual(ODataModel.prototype.checkAndProcessRetryAfterError.call(oModel, oRequest1, oErrorResponse1,
-			"~fnSuccess1", "~fnError1", "~oHandler1", "~oHttpClient1", "~oMetadata1"), true);
->>>>>>> c80897c3
 
 			const oRequest1 = {};
 			const oErrorResponse1 = {response: {statusCode: 503, headers: {}}};
@@ -9337,40 +9294,24 @@
 				.withExactArgs("retry-after", sinon.match.same(oErrorResponse1.response.headers))
 				.returns("~retryAfterHeader");
 
-<<<<<<< HEAD
 			// code under test (reuse existing pRetryAfter)
-			assert.strictEqual(ODataModel.prototype.checkAndProcessRetryAfterError.call(oModel,
-				oRequest1, oErrorResponse1, "~fnSuccess1", "~fnError1"), true);
-=======
-		if (bResolve) {
-			oModelMock.expects("_request")
-				.withExactArgs(sinon.match.same(oRequest0), "~fnSuccess0", "~fnError0", "~oHandler0", "~oHttpClient0",
-					"~oMetadata0")
-				.callsFake(() => {
-					assert.strictEqual(oModel.pRetryAfter, null, "promise reset before repeated");
-					assert.strictEqual(oModel.oRetryAfterError, null);
-				});
-			oModelMock.expects("_request")
-				.withExactArgs(sinon.match.same(oRequest1),"~fnSuccess1", "~fnError1", "~oHandler1", "~oHttpClient1",
-					"~oMetadata1")
-				.callsFake(() => {
-					assert.strictEqual(oModel.pRetryAfter, null);
-					assert.strictEqual(oModel.oRetryAfterError, null);
-				});
->>>>>>> c80897c3
+			assert.strictEqual(ODataModel.prototype.checkAndProcessRetryAfterError.call(oModel, oRequest1, oErrorResponse1,
+				"~fnSuccess1", "~fnError1", "~oHandler1", "~oHttpClient1", "~oMetadata1"), true);
 
 			assert.strictEqual(oModel.pRetryAfter, pRetryAfter);
 			assert.strictEqual(oModel.oRetryAfterError, "~oRetryAfterError");
 
 			if (bResolve) {
-				oModelMock.expects("_submitRequest")
-					.withExactArgs(sinon.match.same(oRequest0), "~fnSuccess0", "~fnError0")
+				oModelMock.expects("_request")
+					.withExactArgs(sinon.match.same(oRequest0), "~fnSuccess0", "~fnError0", "~oHandler0", "~oHttpClient0",
+						"~oMetadata0")
 					.callsFake(() => {
 						assert.strictEqual(oModel.pRetryAfter, null, "promise reset before repeated");
 						assert.strictEqual(oModel.oRetryAfterError, null);
 					});
-				oModelMock.expects("_submitRequest")
-					.withExactArgs(sinon.match.same(oRequest1),"~fnSuccess1", "~fnError1")
+				oModelMock.expects("_request")
+					.withExactArgs(sinon.match.same(oRequest1),"~fnSuccess1", "~fnError1", "~oHandler1", "~oHttpClient1",
+						"~oMetadata1")
 					.callsFake(() => {
 						assert.strictEqual(oModel.pRetryAfter, null);
 						assert.strictEqual(oModel.oRetryAfterError, null);
@@ -9409,9 +9350,8 @@
 	});
 
 	//*********************************************************************************************
-<<<<<<< HEAD
 	[true, false].forEach((bResolve) => {
-		const sTitle = "_submitRequest: retryAfterPromise already set, " + (bResolve ? "resolve" : "reject");
+		const sTitle = "_request: retryAfterPromise, " + (bResolve ? "resolve" : "reject");
 		QUnit.test(sTitle, function (assert) {
 			let fnResolve;
 			let fnReject;
@@ -9424,58 +9364,26 @@
 			const oRequest = {};
 
 			// code under test (register for repetition)
-			let oResult = ODataModel.prototype._submitRequest.call(oModel, oRequest, "~fnSuccess", "~fnError");
-
-			assert.ok(typeof oResult.abort === "function");
-=======
-[true, false].forEach((bResolve) => {
-	const sTitle = "_request: retryAfterPromise, " + (bResolve ? "resolve" : "reject");
-	QUnit.test(sTitle, function (assert) {
-		let fnResolve;
-		let fnReject;
-		const oModel = {
-			pRetryAfter: new Promise((resolve, reject) => {
-				fnResolve = resolve;
-				fnReject = reject;
-			})
-		};
-		const oRequest = {};
-
-		// code under test (register for repetition)
-		let oResult = ODataModel.prototype._request.call(oModel, oRequest, "~fnSuccess", "~fnError",
-			"~oHandler", "~oHttpClient", "~oMetadata");
-
-		assert.strictEqual(oResult.abort(), undefined, "returned abort() does nothing");
-
-		if (bResolve) {
-			oModel._request = () => {};
-			this.mock(oModel).expects("_request").withExactArgs(sinon.match.same(oRequest), "~fnSuccess",
-				"~fnError", "~oHandler", "~oHttpClient", "~oMetadata");
-
-			// code under test (resolve -> repeat)
-			fnResolve();
-		} else {
-			oModel.onRetryAfterRejected = () => {};
-			this.mock(oModel).expects("onRetryAfterRejected")
-				.withExactArgs("~fnError", undefined, "~reason");
->>>>>>> c80897c3
+			let oResult = ODataModel.prototype._request.call(oModel, oRequest, "~fnSuccess", "~fnError",
+				"~oHandler", "~oHttpClient", "~oMetadata");
+
+			assert.strictEqual(oResult.abort(), undefined, "returned abort() does nothing");
 
 			if (bResolve) {
-				oModel._submitRequest = () => {};
-				this.mock(oModel).expects("_submitRequest").withExactArgs(oRequest, "~fnSuccess", "~fnError");
-
-<<<<<<< HEAD
+				oModel._request = () => {};
+				this.mock(oModel).expects("_request").withExactArgs(sinon.match.same(oRequest), "~fnSuccess",
+					"~fnError", "~oHandler", "~oHttpClient", "~oMetadata");
+
 				// code under test (resolve -> repeat)
 				fnResolve();
 			} else {
 				oModel.onRetryAfterRejected = () => {};
-				this.mock(oModel).expects("onRetryAfterRejected").withExactArgs("~fnError", undefined, "~reason");
+				this.mock(oModel).expects("onRetryAfterRejected")
+					.withExactArgs("~fnError", undefined, "~reason");
 
 				// code under test (reject -> onRetryAfterRejected)
 				fnReject("~reason");
 			}
-
-			assert.ok(typeof oResult.abort === "function");
 
 			return oModel.pRetryAfter.then(() => {
 				assert.ok(bResolve);
@@ -9484,137 +9392,68 @@
 			}).finally(() => {
 				// simulate reset of pRetryAfter in #checkAndProcessRetryAfterError
 				oModel.pRetryAfter = null;
-				// preparations and artefacts needed to see that we reach #_request
-				oModel.pReadyForRequest = Promise.resolve();
-				oModel._getODataHandler = () => {};
-				oModel.getServiceMetadata = () => {};
-				oModel._request = () => {};
-				oRequest.requestUri = "~requestUrl";
-				this.mock(oModel).expects("_getODataHandler").withExactArgs("~requestUrl").returns("~handler");
-				this.mock(oModel).expects("getServiceMetadata").withExactArgs().returns("~serviceMetadata");
-				this.mock(oModel).expects("_request")
-					.withExactArgs(oRequest, sinon.match.func, sinon.match.func, "~handler", undefined, "~serviceMetadata");
-
-				// code under test (normal behavior after pRetryAfter reset to null)
-				oResult = ODataModel.prototype._submitRequest.call(oModel, oRequest, "~fnSuccess", "~fnError");
+
+				oRequest.async = false;
+				const oODataMock = this.mock(OData);
+				oODataMock.expects("request")
+					.withExactArgs(sinon.match.same(oRequest), sinon.match.func, sinon.match.func, "~oHandler0",
+						"~oHttpClient0", "~oMetadata0")
+					.returns("~oRequestHandle0");
+
+				// code under test (normal behavior after pRetryAfter reset to null, oRequest.async === false)
+				oResult = ODataModel.prototype._request.call(oModel, oRequest, "~fnSuccess", "~fnError", "~oHandler0",
+					"~oHttpClient0", "~oMetadata0");
+
+				assert.strictEqual(oResult, "~oRequestHandle0");
+
+				oRequest.async = "~!false";
+				oModel.aPendingRequestHandles = [];
+				oODataMock.expects("request")
+					.withExactArgs(sinon.match.same(oRequest), sinon.match.func, sinon.match.func, "~oHandler1",
+						"~oHttpClient1", "~oMetadata1")
+					.returns("~oRequestHandle1");
+
+				// code under test (normal behavior after pRetryAfter reset to null, oRequest.async !== false)
+				oResult = ODataModel.prototype._request.call(oModel, oRequest, "~fnSuccess1", "~fnError1", "~oHandler1",
+					"~oHttpClient1", "~oMetadata1");
+
+				assert.strictEqual(oResult, "~oRequestHandle1");
+				assert.deepEqual(oModel.aPendingRequestHandles, ["~oRequestHandle1"]);
+
+				let oExpectation = oODataMock.expects("request")
+					.withExactArgs(sinon.match.same(oRequest), sinon.match.func, sinon.match.func, "~oHandler2",
+						"~oHttpClient2", "~oMetadata2")
+					.returns("~oRequestHandle1");
+				oModel.checkAndProcessRetryAfterError = () => {};
+				const oModelMock = this.mock(oModel);
+				oModelMock.expects("checkAndProcessRetryAfterError")
+					.withExactArgs(sinon.match.same(oRequest), "~oErrorResponse2", "~fnSuccess2", sinon.match.func,
+						"~oHandler2", "~oHttpClient2", "~oMetadata2")
+					.returns(true);
+
+				oResult = ODataModel.prototype._request.call(oModel, oRequest, "~fnSuccess2", "~fnError2",
+					"~oHandler2", "~oHttpClient2", "~oMetadata2");
+
+				// code under test (OData error callback invokes checkAndProcessRetryAfterError which returns true)
+				oExpectation.args[0][2]("~oErrorResponse2");
+
+				oExpectation = oODataMock.expects("request")
+					.withExactArgs(sinon.match.same(oRequest), sinon.match.func, sinon.match.func, "~oHandler3",
+						"~oHttpClient3", "~oMetadata3")
+					.returns("~oRequestHandle1");
+				oModelMock.expects("checkAndProcessRetryAfterError")
+					.withExactArgs(sinon.match.same(oRequest), "~oErrorResponse3", "~fnSuccess3", sinon.match.func,
+						"~oHandler3", "~oHttpClient3", "~oMetadata3")
+					.returns(false);
+
+				const oHelper = {error() {}};
+				this.mock(oHelper).expects("error").withExactArgs("~oErrorResponse3");
+				oResult = ODataModel.prototype._request.call(oModel, oRequest, "~fnSuccess3", oHelper.error,
+					"~oHandler3", "~oHttpClient3", "~oMetadata3");
+
+				// code under test (OData error callback invokes checkAndProcessRetryAfterError which returns false)
+				oExpectation.args[0][2]("~oErrorResponse3");
 			});
 		});
 	});
-=======
-		return oModel.pRetryAfter.then(() => {
-			assert.ok(bResolve);
-		}, () => {
-			assert.notOk(bResolve);
-		}).finally(() => {
-			// simulate reset of pRetryAfter in #checkAndProcessRetryAfterError
-			oModel.pRetryAfter = null;
->>>>>>> c80897c3
-
-			oRequest.async = false;
-			const oODataMock = this.mock(OData);
-			oODataMock.expects("request")
-				.withExactArgs(sinon.match.same(oRequest), sinon.match.func, sinon.match.func, "~oHandler0",
-					"~oHttpClient0", "~oMetadata0")
-				.returns("~oRequestHandle0");
-
-			// code under test (normal behavior after pRetryAfter reset to null, oRequest.async === false)
-			oResult = ODataModel.prototype._request.call(oModel, oRequest, "~fnSuccess", "~fnError", "~oHandler0",
-				"~oHttpClient0", "~oMetadata0");
-
-			assert.strictEqual(oResult, "~oRequestHandle0");
-
-			oRequest.async = "~!false";
-			oModel.aPendingRequestHandles = [];
-			oODataMock.expects("request")
-				.withExactArgs(sinon.match.same(oRequest), sinon.match.func, sinon.match.func, "~oHandler1",
-					"~oHttpClient1", "~oMetadata1")
-				.returns("~oRequestHandle1");
-
-			// code under test (normal behavior after pRetryAfter reset to null, oRequest.async !== false)
-			oResult = ODataModel.prototype._request.call(oModel, oRequest, "~fnSuccess1", "~fnError1", "~oHandler1",
-				"~oHttpClient1", "~oMetadata1");
-
-			assert.strictEqual(oResult, "~oRequestHandle1");
-			assert.deepEqual(oModel.aPendingRequestHandles, ["~oRequestHandle1"]);
-
-			let oExpectation = oODataMock.expects("request")
-				.withExactArgs(sinon.match.same(oRequest), sinon.match.func, sinon.match.func, "~oHandler2",
-					"~oHttpClient2", "~oMetadata2")
-				.returns("~oRequestHandle1");
-			oModel.checkAndProcessRetryAfterError = () => {};
-			const oModelMock = this.mock(oModel);
-			oModelMock.expects("checkAndProcessRetryAfterError")
-				.withExactArgs(sinon.match.same(oRequest), "~oErrorResponse2", "~fnSuccess2", sinon.match.func,
-					"~oHandler2", "~oHttpClient2", "~oMetadata2")
-				.returns(true);
-
-			oResult = ODataModel.prototype._request.call(oModel, oRequest, "~fnSuccess2", "~fnError2",
-				"~oHandler2", "~oHttpClient2", "~oMetadata2");
-
-<<<<<<< HEAD
-	//*********************************************************************************************
-	[false, true].forEach((bWithErrorCallback) => {
-		const sTitle = `_submitRequest: handleError calls checkAndProcessRetryAfterError w/o 503`
-			+ ` error: ${bWithErrorCallback ? "w/" : "w/o"} errorCallback`;
-		QUnit.test(sTitle, function (assert) {
-			const oModel = {
-				_getODataHandler() {},
-				_request() {},
-				checkAndProcessRetryAfterError() {},
-				getServiceMetadata() {}
-			};
-			let bCalled = false;
-			const oRequest = {requestUri : "~requestUrl"};
-			// preparations and artefacts needed to see that we reach #_request
-			oModel.pReadyForRequest = Promise.resolve();
-			this.mock(oModel).expects("_getODataHandler")
-				.withExactArgs("~requestUrl")
-				.returns("~handler");
-			this.mock(oModel).expects("getServiceMetadata")
-				.withExactArgs()
-				.returns("~serviceMetadata");
-			const oExpectation = this.mock(oModel).expects("_request")
-				.withExactArgs(oRequest, sinon.match.func, sinon.match.func, "~handler", undefined, "~serviceMetadata");
-			const fnErrorCallback = bWithErrorCallback
-				? function (oError) {
-					bCalled = true;
-					assert.strictEqual(oError, "~oErrorResponse");
-				}
-				: undefined;
-			ODataModel.prototype._submitRequest.call(oModel, oRequest, "~fnSuccess", fnErrorCallback);
-
-			return oModel.pReadyForRequest.then(() => {
-				this.mock(oModel).expects("checkAndProcessRetryAfterError")
-					.withExactArgs(sinon.match.same(oRequest), "~oErrorResponse", "~fnSuccess",
-						sinon.match.same(fnErrorCallback))
-					.returns(false);
-
-				// code under test
-				oExpectation.args[0][2]("~oErrorResponse");
-
-				assert.strictEqual(bCalled, bWithErrorCallback);
-			});
-=======
-			// code under test (OData error callback invokes checkAndProcessRetryAfterError which returns true)
-			oExpectation.args[0][2]("~oErrorResponse2");
-
-			oExpectation = oODataMock.expects("request")
-				.withExactArgs(sinon.match.same(oRequest), sinon.match.func, sinon.match.func, "~oHandler3",
-					"~oHttpClient3", "~oMetadata3")
-				.returns("~oRequestHandle1");
-			oModelMock.expects("checkAndProcessRetryAfterError")
-				.withExactArgs(sinon.match.same(oRequest), "~oErrorResponse3", "~fnSuccess3", sinon.match.func,
-					"~oHandler3", "~oHttpClient3", "~oMetadata3")
-				.returns(false);
-
-			const oHelper = {error() {}};
-			this.mock(oHelper).expects("error").withExactArgs("~oErrorResponse3");
-			oResult = ODataModel.prototype._request.call(oModel, oRequest, "~fnSuccess3", oHelper.error,
-				"~oHandler3", "~oHttpClient3", "~oMetadata3");
-
-			// code under test (OData error callback invokes checkAndProcessRetryAfterError which returns false)
-			oExpectation.args[0][2]("~oErrorResponse3");
->>>>>>> c80897c3
-		});
-	});
 });