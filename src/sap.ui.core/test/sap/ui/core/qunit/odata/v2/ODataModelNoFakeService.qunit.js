--- conflicted
+++ resolved
@@ -9880,129 +9880,67 @@
 		});
 	});
 
-	[{
-		sMetadataUrl: "~metadataUrl",
-		vAnnotationURI: undefined,
-		bCaching: false
-	}, {
-		sMetadataUrl: "~metadataUrl",
-		vAnnotationURI: "~annotationURI",
-		bCaching: false
-	}, {
-		sMetadataUrl: "~metadataUrl/~cachebuster~/",
-		vAnnotationURI: "~annotationURI",
-		bCaching: false
-	}, {
-		sMetadataUrl: "~metadataUrl?sap-context-token=foo",
-		vAnnotationURI: "~annotationURI",
-		bCaching: false
-	}, {
-		sMetadataUrl: "~metadataUrl",
-		vAnnotationURI: "~annotationURI/~cachebuster~/",
-		bCaching: false
-	}, {
-		sMetadataUrl: "~metadataUrl",
-		vAnnotationURI: "~annotationURI?sap-context-token=foo",
-		bCaching: false
-	}, {
-		sMetadataUrl: "~metadataUrl?sap-context-token=foo",
-		vAnnotationURI: ["~annotationURI?sap-context-token=foo", "~annotationURI2"],
-		bCaching: false
-	}, {
-		sMetadataUrl: "~metadataUrl/~cachebuster~/",
-		vAnnotationURI: "~annotationURI?sap-context-token=foo",
-		bCaching: false
-	}, {
-		sMetadataUrl: "~metadataUrl/~cachebuster~/",
-		vAnnotationURI: "~annotationURI/~cachebuster~/",
-		bCaching: false
-	}, {
-		sMetadataUrl: "~metadataUrl?sap-context-token=foo",
-		vAnnotationURI: "~annotationURI?sap-context-token=foo",
-		bCaching: true
-	}, {
-		sMetadataUrl: "~metadataUrl?sap-context-token=foo",
-		vAnnotationURI: "~annotationURI/~cachebuster~/",
-		bCaching: true
-	}, {
-		sMetadataUrl: "~metadataUrl?sap-context-token",
-		vAnnotationURI: "~annotationURI?sap-context-token",
-		bCaching: true
-	}, {
-		sMetadataUrl: "~metadataUrl/sap-context-token/foo",
-		vAnnotationURI: "~annotationURI/sap-context-token/foo",
-		bCaching: true
-	}].forEach(({sMetadataUrl, vAnnotationURI, bCaching}, i) => {
-		QUnit.test("_cacheSupported: #" + i, function (assert) {
+	[
+		{sUrl: "~url", bResult: false},
+		{sUrl: "~url/~cachebuster~/", bResult: false},
+		{sUrl: "~url/sap-context-token/", bResult: false},
+		{sUrl: "~url?sap-context-token", bResult: false},
+		{sUrl: "~url?sap-context-token=foo", bResult: true}
+	].forEach(({sUrl, bResult, i}) => {
+		QUnit.test("hasContextToken #" + i, function (assert) {
+			// code under test
+			assert.strictEqual(ODataModel.hasContextToken(sUrl), bResult);
+		});
+	});
+
+	//*********************************************************************************************
+	[
+		{aAnnotationURIs: [], bResult: true},
+		{aAnnotationURIs: ["~annotationURI?sap-context-token=foo"], bResult: true},
+		{aAnnotationURIs: ["path/~cacheBusterSegment~/resource"], bResult: true},
+		{aAnnotationURIs: ["~annotationURI"], bResult: false},
+		{aAnnotationURIs: ["~annotationURI1?sap-context-token=foo", "~annotationURI2"], bResult: false},
+		{aAnnotationURIs: ["path/~cacheBusterSegment~/resource", "~annotationURI2"], bResult: false},
+		{aAnnotationURIs: ["path/~cacheBusterSegment~/resource", "~annotationURI2?sap-context-token=foo"], bResult: true}
+	].forEach(({aAnnotationURIs, bResult}, i) => {
+		QUnit.test("isAnnotationsCacheable #" + i, function (assert) {
+			const oModelMock = this.mock(ODataModel);
+			for (const sAnnotationURI of aAnnotationURIs) {
+				oModelMock.expects("hasContextToken").withExactArgs(sAnnotationURI).callThrough();
+			}
+
+			// code under test
+			assert.strictEqual(ODataModel.isAnnotationsCacheable(aAnnotationURIs), bResult);
+		});
+	});
+
+	//*********************************************************************************************
+	[
+		{bMetadataCacheable: false, bAnnotationsCacheable: false, bResult: false},
+		{bMetadataCacheable: false, bAnnotationsCacheable: true, bResult: false},
+		{bMetadataCacheable: true, bAnnotationsCacheable: false, bResult: false},
+		{bMetadataCacheable: true, bAnnotationsCacheable: true, bResult: true}
+	].forEach(({bMetadataCacheable, bAnnotationsCacheable, bResult}, i) => {
+		[
+			{vAnnotationURI: undefined},
+			{vAnnotationURI: "~annotationURI", aExpectedAnnotationURI: ["~annotationURI"]},
+			{vAnnotationURI: ["~annotationURI1", "~annotationURI2"]}
+		].forEach(({vAnnotationURI, aExpectedAnnotationURI}, j) => {
+		QUnit.test(`_cacheSupported #(${i}, ${j})`, function (assert) {
+			aExpectedAnnotationURI ??= vAnnotationURI;
 			const oModel = {sAnnotationURI: vAnnotationURI};
-
-<<<<<<< HEAD
+			const oModelMock = this.mock(ODataModel);
+			oModelMock.expects("hasContextToken").withExactArgs("~metadataURL").returns(bMetadataCacheable);
+			oModelMock.expects("isAnnotationsCacheable")
+				.withExactArgs(aExpectedAnnotationURI ?? [])
+				.exactly(bMetadataCacheable ? 1 : 0)
+				.returns(bAnnotationsCacheable);
+
 			// code under test
-			assert.strictEqual(ODataModel.prototype._cacheSupported.call(oModel, sMetadataUrl), bCaching);
-		});
-=======
-	//*********************************************************************************************
-[
-	{sUrl: "~url", bResult: false},
-	{sUrl: "~url/~cachebuster~/", bResult: false},
-	{sUrl: "~url/sap-context-token/", bResult: false},
-	{sUrl: "~url?sap-context-token", bResult: false},
-	{sUrl: "~url?sap-context-token=foo", bResult: true}
-].forEach(({sUrl, bResult, i}) => {
-	QUnit.test("hasContextToken #" + i, function (assert) {
-		// code under test
-		assert.strictEqual(ODataModel.hasContextToken(sUrl), bResult);
-	});
-});
-
-	//*********************************************************************************************
-[
-	{aAnnotationURIs: [], bResult: true},
-	{aAnnotationURIs: ["~annotationURI?sap-context-token=foo"], bResult: true},
-	{aAnnotationURIs: ["path/~cacheBusterSegment~/resource"], bResult: true},
-	{aAnnotationURIs: ["~annotationURI"], bResult: false},
-	{aAnnotationURIs: ["~annotationURI1?sap-context-token=foo", "~annotationURI2"], bResult: false},
-	{aAnnotationURIs: ["path/~cacheBusterSegment~/resource", "~annotationURI2"], bResult: false},
-	{aAnnotationURIs: ["path/~cacheBusterSegment~/resource", "~annotationURI2?sap-context-token=foo"], bResult: true}
-].forEach(({aAnnotationURIs, bResult}, i) => {
-	QUnit.test("isAnnotationsCacheable #" + i, function (assert) {
-		const oModelMock = this.mock(ODataModel);
-		for (const sAnnotationURI of aAnnotationURIs) {
-			oModelMock.expects("hasContextToken").withExactArgs(sAnnotationURI).callThrough();
-		}
-
-		// code under test
-		assert.strictEqual(ODataModel.isAnnotationsCacheable(aAnnotationURIs), bResult);
-	});
-});
-
-	//*********************************************************************************************
-[
-	{bMetadataCacheable: false, bAnnotationsCacheable: false, bResult: false},
-	{bMetadataCacheable: false, bAnnotationsCacheable: true, bResult: false},
-	{bMetadataCacheable: true, bAnnotationsCacheable: false, bResult: false},
-	{bMetadataCacheable: true, bAnnotationsCacheable: true, bResult: true}
-].forEach(({bMetadataCacheable, bAnnotationsCacheable, bResult}, i) => {
-	[
-		{vAnnotationURI: undefined},
-		{vAnnotationURI: "~annotationURI", aExpectedAnnotationURI: ["~annotationURI"]},
-		{vAnnotationURI: ["~annotationURI1", "~annotationURI2"]}
-	].forEach(({vAnnotationURI, aExpectedAnnotationURI}, j) => {
-	QUnit.test(`_cacheSupported #(${i}, ${j})`, function (assert) {
-		aExpectedAnnotationURI ??= vAnnotationURI;
-		const oModel = {sAnnotationURI: vAnnotationURI};
-		const oModelMock = this.mock(ODataModel);
-		oModelMock.expects("hasContextToken").withExactArgs("~metadataURL").returns(bMetadataCacheable);
-		oModelMock.expects("isAnnotationsCacheable")
-			.withExactArgs(aExpectedAnnotationURI ?? [])
-			.exactly(bMetadataCacheable ? 1 : 0)
-			.returns(bAnnotationsCacheable);
-
-		// code under test
-		assert.strictEqual(ODataModel.prototype._cacheSupported.call(oModel, "~metadataURL"), bResult);
-
-		assert.deepEqual(oModel.sAnnotationURI, aExpectedAnnotationURI);
-	});
->>>>>>> 2c18baef
+			assert.strictEqual(ODataModel.prototype._cacheSupported.call(oModel, "~metadataURL"), bResult);
+
+			assert.deepEqual(oModel.sAnnotationURI, aExpectedAnnotationURI);
+		});
+		});
 	});
 });