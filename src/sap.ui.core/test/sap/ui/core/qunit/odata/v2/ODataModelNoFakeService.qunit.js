/*!
 * ${copyright}
 */
sap.ui.define([
	"sap/base/Log",
	"sap/base/i18n/Localization",
	"sap/ui/base/SyncPromise",
	"sap/ui/core/Messaging",
	"sap/ui/core/Supportability",
	"sap/ui/core/date/UI5Date",
	"sap/ui/core/message/Message",
	"sap/ui/model/_Helper",
	"sap/ui/model/Context",
	"sap/ui/model/FilterProcessor",
	"sap/ui/model/Model",
	"sap/ui/model/odata/_ODataMetaModelUtils",
	"sap/ui/model/odata/CountMode",
	"sap/ui/model/odata/MessageScope",
	"sap/ui/model/odata/ODataMessageParser",
	"sap/ui/model/odata/ODataMetaModel",
	"sap/ui/model/odata/ODataPropertyBinding",
	"sap/ui/model/odata/ODataUtils",
	"sap/ui/model/odata/v2/_CreatedContextsCache",
	"sap/ui/model/odata/v2/Context",
	"sap/ui/model/odata/v2/ODataAnnotations",
	"sap/ui/model/odata/v2/ODataContextBinding",
	"sap/ui/model/odata/v2/ODataListBinding",
	"sap/ui/model/odata/v2/ODataModel",
	"sap/ui/model/odata/v2/ODataTreeBinding",
	"sap/ui/thirdparty/datajs"
<<<<<<< HEAD
], function(Log, Localization, SyncPromise, Messaging, UI5Date, Message, _Helper, BaseContext, FilterProcessor, Model, _ODataMetaModelUtils, CountMode, MessageScope, ODataMessageParser, ODataMetaModel, ODataPropertyBinding, ODataUtils, _CreatedContextsCache, Context, ODataAnnotations, ODataContextBinding, ODataListBinding, ODataModel, ODataTreeBinding, OData) {
=======
], function (Log, Localization, Metadata, SyncPromise, Messaging, Supportability, UI5Date, Message, _Helper, BaseContext,
		FilterProcessor, Model, _ODataMetaModelUtils, CountMode, MessageScope, ODataMessageParser,
		ODataMetaModel, ODataPropertyBinding, ODataUtils, _CreatedContextsCache, Context,
		ODataAnnotations, ODataContextBinding, ODataListBinding, ODataModel, ODataTreeBinding, OData
) {
>>>>>>> a5d7a89b
	/*global QUnit,sinon*/
	/*eslint camelcase: 0, max-nested-callbacks: 0, no-warning-comments: 0*/
	"use strict";

	var sClassName = "sap.ui.model.odata.v2.ODataModel",
		iCount = 1000,
		rTemporaryKey = /\('(id-[^']+)'\)$/;

	// Copied from ExpressionParser.performance.qunit
	function repeatedTest(assert, fnTest) {
		var i, iStart = Date.now(), iDuration;

		for (i = iCount; i; i -= 1) {
			fnTest();
		}
		iDuration = Date.now() - iStart;
		assert.ok(true, iCount + " iterations took " + iDuration + " ms, that is "
			+ iDuration / iCount + " ms per iteration");
	}

	//*********************************************************************************************
	QUnit.module("sap.ui.model.odata.v2.ODataModel (ODataModelNoFakeService)", {
		beforeEach : function () {
			this.oLogMock = this.mock(Log);
			this.oLogMock.expects("error").never();
			this.oLogMock.expects("warning").never();
		}
	});

	//*********************************************************************************************
	[{
		sExpectedRequestedWithHeader : "XMLHttpRequest",
		sServiceUrl : "/foo/bar"
	}, {
		sServiceUrl : "/foo/bar",
		oHeaderParameter : {
			"X-Requested-With" : "~X-Requested-With"
		}
	}, {
		sServiceUrl : "https://example.com/foo/bar"
	}, {
		oHeaderParameter : {
			"X-Requested-With" : "~X-Requested-With"
		},
		sServiceUrl : "https://example.com/foo/bar"
	}].forEach(function (oFixture, i) {
		var sTitle = "constructor: aSideEffectCleanUpFunctions, oCreatedContextsCache,"
			+ " codeListModelParameters and sMetadataUrl stored #" + i + ", sServiceUrl: "
			+ oFixture.sServiceUrl;
		QUnit.test(sTitle, function (assert) {
			var oDataModelMock = this.mock(ODataModel),
				oExpectedHeaders = {
					"Accept" : "application/json",
					"Accept-Language" : "~languageTag",
					"DataServiceVersion" : "2.0",
					"MaxDataServiceVersion" : "2.0",
					"sap-contextid-accept" : "header"
				},
				oMetadata = {
					oMetadata : {
						isLoaded : function () {},
						loaded : function () {}
					}
				},
				mParameters = {
					annotationURI : "~annotationURI",
					headers : oFixture.oHeaderParameter || {},
					serviceUrl : oFixture.sServiceUrl,
					skipMetadataAnnotationParsing : true,
					tokenHandling : false
				},
				oPromise = {
					then : function () {}
				};

			this.mock(ODataModel.prototype).expects("createCodeListModelParameters")
				.withExactArgs(sinon.match.same(mParameters))
				.returns("~codeListModelParameters");
			this.mock(ODataModel.prototype).expects("setDeferredGroups").withExactArgs(["changes"]);
			this.mock(ODataModel.prototype).expects("setChangeGroups")
				.withExactArgs({"*":{groupId: "changes"}});
			this.mock(ODataModel.prototype).expects("_createMetadataUrl")
				.withExactArgs("/$metadata")
				.returns("~metadataUrl");
			this.mock(ODataModel.prototype).expects("_getServerUrl").withExactArgs()
				.returns("~serverUrl");
			oDataModelMock.expects("_getSharedData").withExactArgs("server", "~serverUrl")
				.returns(undefined);
			oDataModelMock.expects("_getSharedData").withExactArgs("service", oFixture.sServiceUrl)
				.returns(undefined);
			oDataModelMock.expects("_getSharedData").withExactArgs("meta", "~metadataUrl")
				.returns(oMetadata);
			this.mock(ODataModel.prototype).expects("_getAnnotationCacheKey")
				.withExactArgs("~metadataUrl")
				.returns(undefined);
			// called in ODataModel#constructor and ODataAnnotations#constructor
			this.mock(oMetadata.oMetadata).expects("loaded").withExactArgs().twice().returns(oPromise);
			this.mock(oMetadata.oMetadata).expects("isLoaded").withExactArgs().returns(true);
			this.mock(ODataAnnotations.prototype).expects("addSource")
				.withExactArgs(["~annotationURI"]);
			this.mock(Localization).expects("getLanguageTag").withExactArgs().returns("~languageTag");
			if (oFixture.sExpectedRequestedWithHeader) {
				oExpectedHeaders["X-Requested-With"] = oFixture.sExpectedRequestedWithHeader;
			}

			// code under test
			var oModel = new ODataModel(mParameters);

			assert.strictEqual(oModel.mCodeListModelParams, "~codeListModelParameters");
			assert.strictEqual(oModel.sMetadataUrl, "~metadataUrl");
			assert.deepEqual(oModel.oHeaders, oExpectedHeaders);
			assert.deepEqual(oModel.mCustomHeaders, oFixture.oHeaderParameter || {});
			assert.ok(oModel.oCreatedContextsCache instanceof _CreatedContextsCache);
			assert.deepEqual(oModel.aSideEffectCleanUpFunctions, []);
			assert.ok(oModel.oTransitionMessagesOnlyGroups instanceof Set);
			assert.strictEqual(oModel.oTransitionMessagesOnlyGroups.size, 0);
			assert.strictEqual(oModel.fnRetryAfter, null);
			assert.strictEqual(oModel.oRetryAfterError, null);
			assert.strictEqual(oModel.pRetryAfter, null);
			assert.strictEqual(oModel.pAnnotationChanges, null);
		});
	});

	//*********************************************************************************************
	[{
		parameter : undefined, member : false
	}, {
		parameter : false, member : false
	}, {
		parameter : true, member : true
	}, {
		parameter : 42, member : true
	}].forEach(function (oFixture, i) {
		QUnit.test("constructor: bIgnoreAnnotationsFromMetadata, " + i, function (assert) {
			var oDataModelMock = this.mock(ODataModel),
				oMetadata = {
					oMetadata : {
						isLoaded : function () {},
						loaded : function () {}
					}
				},
				mParameters = {
					annotationURI : "~annotationURI",
					serviceUrl : "~serviceUrl",
					ignoreAnnotationsFromMetadata : oFixture.parameter,
					tokenHandling : false
				},
				oPromise = Promise.resolve("~metadata");

			this.mock(ODataModel.prototype).expects("createCodeListModelParameters")
				.withExactArgs(sinon.match.same(mParameters))
				.returns("~codeListModelParameters");
			this.mock(ODataModel.prototype).expects("setDeferredGroups").withExactArgs(["changes"]);
			this.mock(ODataModel.prototype).expects("setChangeGroups").withExactArgs({"*":{groupId: "changes"}});
			this.mock(ODataModel.prototype).expects("setHeaders").withExactArgs(undefined)
				.callThrough(/*initializes this.mCustomHeaders*/);
			this.mock(ODataModel.prototype).expects("_getServerUrl").withExactArgs().returns("~serverUrl");
			this.mock(ODataModel.prototype).expects("_createMetadataUrl")
				.withExactArgs("/$metadata")
				.returns("~metadataUrl");
			oDataModelMock.expects("_getSharedData").withExactArgs("server", "~serverUrl").returns({});
			oDataModelMock.expects("_getSharedData").withExactArgs("service", "~serviceUrl").returns({});
			oDataModelMock.expects("_getSharedData").withExactArgs("meta", "~metadataUrl").returns(oMetadata);
			this.mock(ODataModel.prototype).expects("_cacheSupported").withExactArgs("~metadataUrl").returns(false);
			this.mock(ODataModel.prototype).expects("_getAnnotationCacheKey")
				.withExactArgs("~metadataUrl")
				.returns(undefined);
			// called in ODataModel#constructor and ODataAnnotations#constructor
			this.mock(oMetadata.oMetadata).expects("loaded")
				.withExactArgs()
				.exactly(oFixture.parameter ? 2 : 3)
				.returns(oPromise);
			this.mock(oMetadata.oMetadata).expects("isLoaded").withExactArgs().returns(true);
			this.mock(ODataModel.prototype).expects("_initializeMetadata").withExactArgs();
			this.mock(ODataAnnotations.prototype).expects("addSource")
				.withExactArgs(oFixture.parameter
					? "~annotationURI"
					: [{type : "xml", data : sinon.match.instanceOf(Promise)}, "~annotationURI"]);
			this.mock(Localization).expects("getLanguageTag").withExactArgs().returns("~languageTag");

			// code under test
			var oModel = new ODataModel(mParameters);

			assert.strictEqual(oModel.bIgnoreAnnotationsFromMetadata, oFixture.member);

			return oPromise;
		});
	});

	//*********************************************************************************************
	[{
		parameter : undefined, // value for tokenHandling c'tor parameter
		member : true, // expected value for bTokenHandling member of model instance
		headerIsSet : true // whether the x-csrf-token request header is expected to be set
	}, {
		parameter : false,
		member : false,
		headerIsSet : false
	}, {
		parameter : "skipServerCache",
		member : true,
		headerIsSet : false
	}].forEach((oFixture) => {
		QUnit.test("constructor: tokenHandling=" + oFixture.parameter, function (assert) {
			const mParameters = {
					serviceUrl : "~serviceUrl",
					tokenHandling : oFixture.parameter
				};
			this.mock(ODataModel.prototype).expects("createCodeListModelParameters")
				.withExactArgs(sinon.match.same(mParameters))
				.returns("~codeListModelParameters");
			this.mock(ODataModel.prototype).expects("setDeferredGroups").withExactArgs(["changes"]);
			this.mock(ODataModel.prototype).expects("setChangeGroups").withExactArgs({"*":{groupId: "changes"}});
			this.mock(ODataModel.prototype).expects("setHeaders").withExactArgs(undefined)
				.callThrough(/*initializes this.mCustomHeaders*/);
			this.mock(ODataModel.prototype).expects("_getServerUrl")
				.exactly(oFixture.parameter === "skipServerCache" ? 0 : 1)
				.withExactArgs()
				.returns("~serverUrl");
			this.mock(ODataModel.prototype).expects("_createMetadataUrl")
				.withExactArgs("/$metadata")
				.returns("~metadataUrl");
			const oDataModelMock = this.mock(ODataModel);
			const oServerCache = {securityToken : "~token"};
			oDataModelMock.expects("_getSharedData")
				.exactly(oFixture.parameter === "skipServerCache" ? 0 : 1)
				.withExactArgs("server", "~serverUrl")
				.returns(oServerCache);
			oDataModelMock.expects("_getSharedData").withExactArgs("service", "~serviceUrl").returns({});
			const oMetadata = {
				oMetadata : {
					isLoaded : function () {},
					loaded : function () {}
				}
			};
			oDataModelMock.expects("_getSharedData").withExactArgs("meta", "~metadataUrl").returns(oMetadata);
			this.mock(ODataModel.prototype).expects("_cacheSupported").withExactArgs("~metadataUrl").returns(false);
			this.mock(ODataModel.prototype).expects("_getAnnotationCacheKey")
				.withExactArgs("~metadataUrl")
				.returns(undefined);
			// called in ODataModel#constructor and ODataAnnotations#constructor
			const oPromise = Promise.resolve("~metadata");
			this.mock(oMetadata.oMetadata).expects("loaded").withExactArgs().exactly(3).returns(oPromise);
			this.mock(oMetadata.oMetadata).expects("isLoaded").withExactArgs().returns(true);
			this.mock(ODataModel.prototype).expects("_initializeMetadata").withExactArgs();
			this.mock(ODataAnnotations.prototype).expects("addSource")
				.withExactArgs([{type : "xml", data : sinon.match.instanceOf(Promise)}]);
			this.mock(Localization).expects("getLanguageTag").withExactArgs().returns("~languageTag");

			// code under test
			const oModel = new ODataModel(mParameters);

			assert.strictEqual(oModel.bTokenHandling, oFixture.member);
			assert.deepEqual(oModel.oSharedServerData, oFixture.parameter === "skipServerCache" ? undefined : oServerCache);
			assert.strictEqual(oModel.oHeaders["x-csrf-token"], oFixture.headerIsSet ? "~token" : undefined);

			return oPromise;
		});
	});

	//*********************************************************************************************
<<<<<<< HEAD
	[{
		sUrl : "$metadata",
		mAllParams : {"f oo" : "qux"}
	}, {
		sUrl : "$metadata?a%20b=c%20d&e+f=g+h&i j=k l&m?n=o?p&q/r=s/t&u",
		mAllParams : {"a b" : "c d", "e f" : "g h", "f oo": "qux", "i j" : "k l", "m?n" : "o?p", "q/r" : "s/t", "u" : ""}
	}, {
		sUrl : "/$metadata?f%20oo=b+ar#bar=baz",
		mAllParams : {"f oo" : "b ar"}
	}, {
		sUrl : "https://xyz.com/ServiceUrl/$metadata?foo=b+ar#bar=baz",
		mAllParams : {"foo" : "b ar", "f oo" : "qux"},
		sTargetUrl : "https://xyz.com/ServiceUrl/$metadata"
	}].forEach(({sUrl, mAllParams, sTargetUrl}, i) => {
		QUnit.test("_createMetadataUrl: " + i, function (assert) {
			const oModel = {
				mMetadataUrlParams : {"f oo" : "qux"},
				sServiceUrl : "/ServiceUrl",
				_addUrlParams : function () {}
			};
=======
	QUnit.test("getServiceUrl", function (assert) {
		this.mock(ODataModel.prototype).expects("createCodeListModelParameters").withExactArgs(undefined)
			.returns("~codeListModelParameters");
		this.mock(ODataModel.prototype).expects("setDeferredGroups").withExactArgs(["changes"]);
		this.mock(ODataModel.prototype).expects("setChangeGroups").withExactArgs({"*":{groupId: "changes"}});
		this.mock(Supportability).expects("isStatisticsEnabled").withExactArgs().returns(false);
		this.mock(ODataModel.prototype).expects("setHeaders").withExactArgs(undefined)
			.callThrough(/*initializes this.mCustomHeaders*/);
		this.mock(ODataModel.prototype).expects("_createMetadataUrl").withExactArgs("/$metadata")
			.returns("~metadataUrl");
		this.mock(ODataModel.prototype).expects("_getServerUrl").withExactArgs().returns("~serverUrl");
		const oDataModelMock = this.mock(ODataModel);
		oDataModelMock.expects("_getSharedData").withExactArgs("server", "~serverUrl").returns({});
		oDataModelMock.expects("_getSharedData").withExactArgs("service", "/foo/bar;o=SYS").returns({});
		const oMetadata = {oMetadata: {isLoaded() {}, loaded() {}}};
		oDataModelMock.expects("_getSharedData").withExactArgs("meta", "~metadataUrl").returns(oMetadata);
		this.mock(ODataModel.prototype).expects("_cacheSupported").withExactArgs("~metadataUrl").returns(false);
		this.mock(ODataModel.prototype).expects("_getAnnotationCacheKey").withExactArgs("~metadataUrl")
			.returns(undefined);
		// called in ODataMetadata#constructor and ODataAnnotations#constructor
		const oPromise = Promise.resolve("~metadata");
		this.mock(oMetadata.oMetadata).expects("loaded").withExactArgs().exactly(3).returns(oPromise);
		this.mock(oMetadata.oMetadata).expects("isLoaded").withExactArgs().returns(true);
		this.mock(ODataModel.prototype).expects("_initializeMetadata").withExactArgs();
		this.mock(ODataAnnotations.prototype).expects("addSource")
			.withExactArgs([{type : "xml", data : sinon.match.instanceOf(Promise)}]);
		this.mock(Localization).expects("getLanguageTag").withExactArgs().returns("~languageTag");
		const oModel = new ODataModel("/foo/bar;o=SYS/?sap-client=100");

		// code under test
		assert.strictEqual(oModel.getServiceUrl(), "/foo/bar;o=SYS");

		return oPromise;
	});

	//*********************************************************************************************
[{
	sUrl : "$metadata",
	mAllParams : {"f oo" : "qux"}
}, {
	sUrl : "$metadata?a%20b=c%20d&e+f=g+h&i j=k l&m?n=o?p&q/r=s/t&u",
	mAllParams : {"a b" : "c d", "e f" : "g h", "f oo": "qux", "i j" : "k l", "m?n" : "o?p", "q/r" : "s/t", "u" : ""}
}, {
	sUrl : "/$metadata?f%20oo=b+ar#bar=baz",
	mAllParams : {"f oo" : "b ar"}
}, {
	sUrl : "https://xyz.com/ServiceUrl/$metadata?foo=b+ar#bar=baz",
	mAllParams : {"foo" : "b ar", "f oo" : "qux"},
	sTargetUrl : "https://xyz.com/ServiceUrl/$metadata"
}].forEach(({sUrl, mAllParams, sTargetUrl}, i) => {
	QUnit.test("_createMetadataUrl: " + i, function (assert) {
		const oModel = {
			mMetadataUrlParams : {"f oo" : "qux"},
			sServiceUrl : "/ServiceUrl",
			_addUrlParams : function () {}
		};
>>>>>>> a5d7a89b

			this.mock(ODataUtils).expects("_createUrlParamsArray").withExactArgs(mAllParams).returns("~aMetadataUrlParams");
			this.mock(oModel).expects("_addUrlParams")
				.withExactArgs(sTargetUrl || "/ServiceUrl/$metadata", "~aMetadataUrlParams")
				.returns("~sUrl");

			// code under test
			assert.strictEqual(ODataModel.prototype._createMetadataUrl.call(oModel, sUrl), "~sUrl");

			assert.deepEqual(oModel.mMetadataUrlParams, {"f oo" : "qux"});
		});
	});

	//*********************************************************************************************
	QUnit.test("_read: updateAggregatedMessages and bSideEffects are passed to _createRequest",
			function (assert) {
		var bCanonicalRequest = "{boolean} bCanonicalRequest",
			oContext = "{sap.ui.model.odata.v2.Context} oContext",
			sDeepPath = "~deepPath",
			oEntityType = "{object} oEntityType",
			fnError = {/*function*/},
			oFilter = "{object} oFilter",
			sFilterParams = "~$filter",
			aFilters = "{sap.ui.model.Filter[]} aFilters",
			mGetHeaders = "{object} mGetHeaders",
			sGroupId = "~groupId",
			mHeaders = "{object} mHeaders",
			bIsCanonicalRequestNeeded = "{boolean} bIsCanonicalRequestNeeded",
			oModel = {
				_createRequest : function () {},
				_createRequestUrlWithNormalizedPath : function () {},
				_getHeaders : function () {},
				_getResourcePath : function () {},
				_isCanonicalRequestNeeded : function () {},
				_normalizePath : function () {},
				_pushToRequestQueue : function () {},
				resolveDeep : function () {},
				// members
				mDeferredGroups : {},
				bIncludeInCurrentBatch : true,
				oMetadata : {
					_getEntityTypeByPath : function () {}
				},
				mRequests : "{object} mRequests",
				bUseBatch : true
			},
			oModelMock = this.mock(oModel),
			oODataUtilsMock = this.mock(ODataUtils),
			sResourcePath = "~resourcePath/$count",
			aSorters = "{sap.ui.model.Sorter[]} aSorters",
			fnSuccess = "{function} fnSuccess",
			bUpdateAggregatedMessages = "{boolean} bUpdateAggregatedMessages",
			mUrlParams = "{object} mUrlParams",
			mParameters = {
				canonicalRequest : bCanonicalRequest,
				context : oContext,
				error : fnError,
				filters : aFilters,
				groupId : sGroupId,
				headers : mHeaders,
				sorters : aSorters,
				success : fnSuccess,
				updateAggregatedMessages : bUpdateAggregatedMessages,
				urlParameters : mUrlParams
			},
			sPath = "~path/$count",
			oRequest = {},
			sSorterParams = "~$orderby",
			sUrl = "~url",
			aUrlParams = [];

		oModelMock.expects("_isCanonicalRequestNeeded").withExactArgs(bCanonicalRequest)
			.returns(bIsCanonicalRequestNeeded);
		oODataUtilsMock.expects("_createUrlParamsArray").withExactArgs(mUrlParams)
			.returns(aUrlParams);
		oModelMock.expects("_getHeaders").withExactArgs(mHeaders, true)
			.returns(mGetHeaders);
		// inner function createReadRequest
		oModelMock.expects("resolveDeep").withExactArgs(sPath, oContext).returns(sDeepPath);
		oModelMock.expects("_getResourcePath")
			.withExactArgs(bIsCanonicalRequestNeeded, sDeepPath, sPath, oContext)
			.returns(sResourcePath);
		oODataUtilsMock.expects("createSortParams").withExactArgs(aSorters)
			.returns(sSorterParams);
		this.mock(oModel.oMetadata).expects("_getEntityTypeByPath")
			.withExactArgs(sResourcePath)
			.returns(oEntityType);
		this.mock(FilterProcessor).expects("groupFilters").withExactArgs(aFilters)
			.returns(oFilter);
		oODataUtilsMock.expects("createFilterParams")
			.withExactArgs(oFilter, sinon.match.same(oModel.oMetadata), oEntityType)
			.returns(sFilterParams);
		oModelMock.expects("_createRequestUrlWithNormalizedPath")
			.withExactArgs(sResourcePath,
				sinon.match.same(aUrlParams).and(sinon.match([sSorterParams, sFilterParams])),
				/*bUseBatch*/true)
				.returns(sUrl);
		oModelMock.expects("_createRequest")
			.withExactArgs(sUrl, sDeepPath, "GET", mGetHeaders, /*oData*/null, /*sETag*/undefined,
				/*bAsync*/undefined, bUpdateAggregatedMessages, "~bSideEffects")
			.returns(oRequest);
		oModelMock.expects("_pushToRequestQueue")
			.withExactArgs(oModel.mRequests, sGroupId, null, sinon.match.same(oRequest),
				fnSuccess, fnError, sinon.match.object, false)
			.returns(oRequest);

		// code under test
		ODataModel.prototype._read.call(oModel, "~path/$count?foo='bar'", mParameters,
			"~bSideEffects");
	});

	//*********************************************************************************************
	QUnit.test("_getResourcePath: do not shorten", function (assert) {
		var oModel = {
				resolve : function () {}
			};

		this.mock(oModel).expects("resolve")
			.withExactArgs("~sPath", "~oContext")
			.returns("/~resourcePath");

		// code under test
		assert.strictEqual(ODataModel.prototype._getResourcePath.call(oModel, false, "~sDeepPath",
			"~sPath", "~oContext"), "/~resourcePath");
	});

	//*********************************************************************************************
	[true, false].forEach(function (bCanBeResolved) {
		QUnit.test("_getResourcePath: no navigation property; resolvable path: " + bCanBeResolved,
				function (assert) {
			var oMetadata = {
					_splitByLastNavigationProperty : function () {}
				},
				oModel = {
					oMetadata : oMetadata,
					resolve : function () {}
				};

			this.mock(oMetadata).expects("_splitByLastNavigationProperty")
				.withExactArgs("~sDeepPath")
				.returns({
					pathBeforeLastNavigationProperty : "/~before",
					lastNavigationProperty : "",
					addressable : true,
					pathAfterLastNavigationProperty : ""
				});
			this.mock(oModel).expects("resolve")
				.withExactArgs("/~before", undefined, true)
				.returns(bCanBeResolved ? "/~resourcePath" : undefined);

			// code under test
			assert.strictEqual(
				ODataModel.prototype._getResourcePath.call(oModel, true, "~sDeepPath", "~sPath",
					"~oContext"),
				bCanBeResolved ? "/~resourcePath" : "/~before");
		});
	});

	//*********************************************************************************************
	QUnit.test("_getResourcePath: navigation property with key predicate can be resolved",
			function (assert) {
		var oMetadata = {
				_splitByLastNavigationProperty : function () {}
			},
			oModel = {
				oMetadata : oMetadata,
				resolve : function () {}
			};

		this.mock(oMetadata).expects("_splitByLastNavigationProperty")
			.withExactArgs("~sDeepPath")
			.returns({
				pathBeforeLastNavigationProperty : "/~before",
				lastNavigationProperty : "/~navigationProperty(foo='bar')",
				addressable : true,
				pathAfterLastNavigationProperty : "/~after"
			});
		this.mock(oModel).expects("resolve")
			.withExactArgs("/~before/~navigationProperty(foo='bar')",
				undefined, true)
			.returns("/~resourcePath");

		// code under test
		assert.strictEqual(
			ODataModel.prototype._getResourcePath.call(oModel, true, "~sDeepPath", "~sPath",
				"~oContext"),
			"/~resourcePath/~after");
	});

	//*********************************************************************************************
	[{
		addressable : true,
		isResolvingWithNavigationPropertyCalled : true,
		navigationProperty : "/~navigationProperty(foo='bar')",
		resolvedBeforePath : "/~resourcePath",
		result : "/~resourcePath/~navigationProperty(foo='bar')/~after"
	}, {
		addressable : true,
		isResolvingWithNavigationPropertyCalled : false,
		navigationProperty : "/~navigationProperty",
		resolvedBeforePath : "/~resourcePath",
		result : "/~resourcePath/~navigationProperty/~after"
	}, {
		addressable : false,
		isResolvingWithNavigationPropertyCalled : false,
		navigationProperty : "/~navigationProperty(foo='bar')",
		resolvedBeforePath : "/~resourcePath",
		result : "/~resourcePath/~navigationProperty(foo='bar')/~after"
	}, {
		addressable : true,
		isResolvingWithNavigationPropertyCalled : true,
		navigationProperty : "/~navigationProperty(foo='bar')",
		resolvedBeforePath : null,
		result : "/~before/~navigationProperty(foo='bar')/~after"
	}, {
		addressable : true,
		isResolvingWithNavigationPropertyCalled : false,
		navigationProperty : "/~navigationProperty",
		resolvedBeforePath : null,
		result : "/~before/~navigationProperty/~after"
	}, {
		addressable : false,
		isResolvingWithNavigationPropertyCalled : false,
		navigationProperty : "/~navigationProperty(foo='bar')",
		resolvedBeforePath : null,
		result : "/~before/~navigationProperty(foo='bar')/~after"
	}].forEach(function (oFixture, i) {
		QUnit.test("_getResourcePath: with navigation property, path before navigation property"
			+ " is resolvable, #" + i, function (assert) {
			var oMetadata = {
					_splitByLastNavigationProperty : function () {}
				},
				oModel = {
					oMetadata : oMetadata,
					resolve : function () {}
				},
				oModelMock = this.mock(oModel);

			this.mock(oMetadata).expects("_splitByLastNavigationProperty")
				.withExactArgs("~sDeepPath")
				.returns({
					pathBeforeLastNavigationProperty : "/~before",
					lastNavigationProperty : oFixture.navigationProperty,
					addressable : oFixture.addressable,
					pathAfterLastNavigationProperty : "/~after"
				});
			oModelMock.expects("resolve")
				.withExactArgs("/~before/~navigationProperty(foo='bar')",
					undefined, true)
				.exactly(oFixture.isResolvingWithNavigationPropertyCalled ? 1 : 0)
				.returns(null);
			oModelMock.expects("resolve")
				.withExactArgs("/~before", undefined, true)
				.returns(oFixture.resolvedBeforePath);

			// code under test
			assert.strictEqual(
				ODataModel.prototype._getResourcePath.call(oModel, true, "~sDeepPath", "~sPath",
					"~oContext"),
				oFixture.result);
		});
	});

	//*********************************************************************************************
	[{
		bAsync : true,
		oData : "{object} oData",
		sETag : "~etag",
		mHeaders : {},
		sMessageScope : MessageScope.Request,
		sMethod : "GET",
		sUrl : "~url",
		oExpected : {
			bAsync : true,
			mHeaders : {},
			sMethod : "GET",
			bUpdateAggregatedMessages : false,
			bUseOData : true
		}
	}, {
		bAsync : undefined,
		mHeaders : {"Content-Type" : "~contenttype"},
		sMessageScope : MessageScope.BusinessObject,
		sMethod : "MERGE",
		sUrl : "~url",
		bUseBatch : true,
		bWithCredentials : "{boolean} bWithCredentials",
		oExpected : {
			bAsync : true,
			mHeaders : {
				"Content-Type" : "~contenttype",
				"sap-message-scope" : MessageScope.BusinessObject
			},
			sMethod : "MERGE",
			bUpdateAggregatedMessages : true,
			bUseCredentials : true,
			bUseGeneratedUID : true
		}
	}, {
		bAsync : undefined,
		mHeaders : {"Content-Type" : "~contenttype", "sap-messages" : "transientOnly"},
		sMessageScope : MessageScope.BusinessObject,
		sMethod : "MERGE",
		sUrl : "~url",
		bUseBatch : true,
		bWithCredentials : "{boolean} bWithCredentials",
		oExpected : {
			bAsync : true,
			mHeaders : {
				"Content-Type" : "~contenttype",
				"sap-messages" : "transientOnly"
			},
			sMethod : "MERGE",
			bUpdateAggregatedMessages : true,
			bUseCredentials : true,
			bUseGeneratedUID : true
		}
	}, {
		bAsync : undefined,
		mHeaders : {"Foo" : "bar"},
		bJSON : true,
		sMessageScope : MessageScope.BusinessObject,
		sMethod : "MERGE",
		sUrl : "~url",
		bWithCredentials : "{boolean} bWithCredentials",
		oExpected : {
			bAsync : true,
			mHeaders : {
				"Content-Type" : "application/json",
				"Foo" : "bar",
				"sap-message-scope" : MessageScope.BusinessObject,
				"x-http-method" : "MERGE"
			},
			sMethod : "POST",
			bUpdateAggregatedMessages : true,
			bUseCredentials : true
		}
	}, {
		bAsync : false,
		sETag : "~etag",
		mHeaders : {"Foo" :  "bar"},
		sMethod : "~method",
		sUrl : "~url/$count",
		oExpected : {
			bAsync : false,
			mHeaders : {
				"Accept" : "text/plain, */*;q=0.5",
				"Content-Type" : "application/atom+xml",
				"Foo" : "bar",
				"If-Match" : "~etag"
			},
			sMethod : "~method",
			bUpdateAggregatedMessages : false
		}
	}, {
		bAsync : false,
		sETag : "~etag",
		mHeaders : {"Foo" : "bar"},
		sMethod : "DELETE",
		sUrl : "~url",
		oExpected : {
			bAsync : false,
			mHeaders : {
				"Foo" : "bar",
				"If-Match" : "~etag"
			},
			sMethod : "DELETE",
			bUpdateAggregatedMessages : false
		}
	}].forEach(function (oFixture, i) {
		[true, false].forEach(function (bUpdateAggregatedMessages) {
			[true, false].forEach(function (bIsMessageScopeSupported) {
		var sTitle = "_createRequest: " + i
				+ ", bIsMessageScopeSupported: " + bIsMessageScopeSupported
				+ ", bUpdateAggregatedMessages: " + bUpdateAggregatedMessages;

		QUnit.test(sTitle, function (assert) {
			var mExpectedHeaders = oFixture.oExpected.mHeaders,
				oModel = {
					_createRequestID : function () {},
					// members
					bIsMessageScopeSupported : bIsMessageScopeSupported,
					bJSON : oFixture.bJSON,
					sMessageScope : oFixture.sMessageScope,
					sPassword : "~password",
					sServiceUrl : "~serviceUrl",
					bUseBatch : oFixture.bUseBatch,
					sUser : "~user",
					bWithCredentials : oFixture.bWithCredentials
				},
				oRequest,
				sRequestID = "~uid",
				oExpectedResult = {
					async : oFixture.oExpected.bAsync,
					deepPath : "~deepPath",
					headers : mExpectedHeaders,
					method : oFixture.oExpected.sMethod,
					password : "~password",
					requestID : sRequestID,
					requestUri : oFixture.sUrl,
					updateAggregatedMessages : bUpdateAggregatedMessages && bIsMessageScopeSupported
						? oFixture.oExpected.bUpdateAggregatedMessages
						: false,
					user : "~user"
				};

			if (!oFixture.mHeaders["sap-messages"]
					&& oFixture.sMessageScope === MessageScope.BusinessObject
					&& !bIsMessageScopeSupported) {
				this.oLogMock.expects("error")
					.withExactArgs("Message scope 'sap.ui.model.odata.MessageScope.BusinessObject' is"
						+ " not supported by the service: ~serviceUrl", undefined,
						"sap.ui.model.odata.v2.ODataModel");
			}
			this.mock(oModel).expects("_createRequestID").withExactArgs().returns(sRequestID);
			if (oFixture.oExpected.bUseOData) {
				oExpectedResult.data = oFixture.oData;
			}
			if (oFixture.oExpected.bUseCredentials) {
				oExpectedResult.withCredentials = oFixture.bWithCredentials;
			}

			// code under test
			oRequest = ODataModel.prototype._createRequest.call(oModel, oFixture.sUrl, "~deepPath",
				oFixture.sMethod, oFixture.mHeaders, oFixture.oData, oFixture.sETag, oFixture.bAsync,
				bUpdateAggregatedMessages);

			if (oFixture.oExpected.bUseGeneratedUID) {
				assert.ok(oRequest.headers["Content-ID"].startsWith("id-"));
				delete oRequest.headers["Content-ID"];
			}

			assert.deepEqual(oRequest, oExpectedResult);
		});
			});
		});
	});

	//*********************************************************************************************
	QUnit.test("_createRequest: truthy bSideEffects sets sideEffects property at request object",
			function (assert) {
		var oModel = {
				bUseBatch : true,
				_createRequestID : function () {}
			};

		this.mock(oModel).expects("_createRequestID").withExactArgs().returns("~uid");

		assert.deepEqual(
			// code under test
			ODataModel.prototype._createRequest.call(oModel, "~sUrl", "~deepPath", "GET",
				/*mHeaders*/{}, /*oData*/undefined, /*sETag*/undefined, /*bAsync*/false,
				/*bUpdateAggregatedMessages*/false, "~bTruthySideEffects"),
			{
				async : false,
				deepPath : "~deepPath",
				headers : {},
				method : "GET",
				password : undefined,
				requestID : "~uid",
				requestUri : "~sUrl",
				sideEffects : true,
				updateAggregatedMessages : false,
				user : undefined
			});
	});

	//*********************************************************************************************
	[{
		headers : {},
		method : "DELETE",
		useGeneratedUID : true
	}, {
		headers : {},
		method : "MERGE",
		useGeneratedUID : true
	}, {
		headers : {},
		method : "POST",
		useGeneratedUID : true
	}, {
		headers : {"Content-ID" : "id-1234-123"},
		method : "MERGE",
		useGeneratedUID : false
	}, {
		headers : {"Content-ID" : "foo"},
		method : "POST",
		useGeneratedUID : false
	}].forEach(function (oFixture) {
		QUnit.test("_createRequest: using ContentID; " + JSON.stringify(oFixture), function (assert) {
			var oModel = {
					bUseBatch : true,
					_createRequestID : function () {}
				},
				oRequest;

			this.mock(oModel).expects("_createRequestID").withExactArgs().returns("~requestID");

			// code under test
			oRequest = ODataModel.prototype._createRequest.call(oModel, "~sUrl", "~sDeepPath",
				oFixture.method, Object.assign({}, oFixture.headers));

			if (oFixture.useGeneratedUID) {
				assert.ok(oRequest.headers["Content-ID"].startsWith("id-"));
			} else {
				assert.strictEqual(oRequest.headers["Content-ID"], oFixture.headers["Content-ID"]);
			}
		});
	});

	//*********************************************************************************************
	[
		{method : "GET", useBatch : true},
		{method : "HEAD", useBatch : true},
		{method : "DELETE", useBatch : false},
		{method : "HEAD", useBatch : false},
		{method : "GET", useBatch : false},
		{method : "MERGE", useBatch : false},
		{method : "POST", useBatch : false}
	].forEach(function (oFixture) {
		QUnit.test("_createRequest: no ContentID; " + JSON.stringify(oFixture), function (assert) {
			var oModel = {
					bUseBatch : oFixture.useBatch,
					_createRequestID : function () {}
				},
				oRequest;

			this.mock(oModel).expects("_createRequestID").withExactArgs().returns("~requestID");

			// code under test
			oRequest = ODataModel.prototype._createRequest.call(oModel, "~sUrl", "~sDeepPath",
				oFixture.method, {/*mHeaders*/});

			assert.notOk("Content-ID" in oRequest.headers);
		});
	});

	//*********************************************************************************************
	[true, false].forEach(function (bBatch) {
		QUnit.test("_processAborted: calls _createAbortedError, batch = " + bBatch, function (assert) {
			var oEventInfo = {},
				oModel = {
					_createEventInfo : function () {},
					_decreaseDeferredRequestCount : function () {},
					decreaseLaundering : function () {},
					fireBatchRequestCompleted : function () {},
					fireRequestCompleted : function () {},
					getKey : function () {}
				},
				oModelMock = this.mock(oModel),
				oRequest = {data : "~data"};

			oModelMock.expects("getKey")
				.withExactArgs("~data")
				.exactly(bBatch ? 0 : 1)
				.returns("~sKey");
			oModelMock.expects("decreaseLaundering")
				.withExactArgs("/~sKey", "~data")
				.exactly(bBatch ? 0 : 1);
			oModelMock.expects("_decreaseDeferredRequestCount")
				.withExactArgs(sinon.match.same(oRequest))
				.exactly(bBatch ? 0 : 1);
			this.mock(ODataModel).expects("_createAbortedError").withExactArgs().returns("~oError");
			oModelMock.expects("_createEventInfo")
				.withExactArgs(sinon.match.same(oRequest), "~oError")
				.returns(oEventInfo);
			oModelMock.expects("fireBatchRequestCompleted")
				.withExactArgs(sinon.match.same(oEventInfo).and(sinon.match.has("success", false)))
				.exactly(bBatch ? 1 : 0);
			oModelMock.expects("fireRequestCompleted")
				.withExactArgs(sinon.match.same(oEventInfo).and(sinon.match.has("success", false)))
				.exactly(bBatch ? 0 : 1);

			// code under test
			ODataModel.prototype._processAborted.call(oModel, oRequest, {}, bBatch);
		});
	});

	//*********************************************************************************************
	QUnit.test("_processChange", function (assert) {
		var oContext = {hasSubContexts : function () {}},
			oData = {
				__metadata : {
					deepPath : "~deepPath",
					etag : "~changedETag"
				}
			},
			sETag = "~etag",
			mHeaders = {},
			sKey = "~key",
			oModel = {
				_createRequest : function () {},
				_createRequestUrl : function () {},
				_getEntity : function () {},
				_getHeaders : function () {},
				_getObject : function () {},
				_isTransitionMessagesOnly : function () {},
				_removeReferences : function () {},
				getContext : function () {},
				getETag : function () {},
				mChangedEntities : {
					"~key" : {__metadata : {deepPath : "~deepPath"}}
				},
				sDefaultUpdateMethod : "MERGE",
				oMetadata : {
					_getEntityTypeByPath : function () {},
					_getNavigationPropertyNames : function () {}
				},
				sServiceUrl : "~serviceUrl",
				bUseBatch : "~useBatch"
			},
			oPayload = "~payload",
			oRequest = {requestUri : "~requestUri"},
			oResult,
			sUrl = "~url";

		this.mock(oModel.oMetadata).expects("_getEntityTypeByPath")
			.withExactArgs(sKey)
			.returns("~oEntityType");
		this.mock(oModel).expects("_getObject").withExactArgs("/~key")
			.returns({/* content not relevant for this test */});
		this.mock(oModel).expects("_getEntity").withExactArgs(sKey)
			.returns({__metadata : {etag : "~internalETag"}});
		this.mock(oModel.oMetadata).expects("_getNavigationPropertyNames")
			.withExactArgs("~oEntityType")
			.returns([/* content not relevant for this test */]);
		// withExactArgs() for _removeReferences is not relevant for this test
		this.mock(oModel).expects("_removeReferences")
			.withExactArgs(sinon.match(function (oPayload0) {
				assert.strictEqual(oPayload0.__metadata.etag, "~internalETag");
				return true;
			}))
			.returns(oPayload);
		this.mock(oModel).expects("_getHeaders").withExactArgs().returns(mHeaders);
		this.mock(oModel).expects("_isTransitionMessagesOnly").withExactArgs("~sGroupId").returns(true);
		this.mock(oModel).expects("getETag").withExactArgs(oPayload).returns(sETag);
		this.mock(oModel).expects("getContext").withExactArgs("/" + sKey).returns(oContext);
		this.mock(oModel).expects("_createRequestUrl")
			.withExactArgs("/~key", null, undefined, "~useBatch")
			.returns(sUrl);
		this.mock(oContext).expects("hasSubContexts").withExactArgs().returns("~hasSubContexts");
		this.mock(oModel).expects("_createRequest")
			.withExactArgs(sUrl, "~deepPath", "MERGE",
				sinon.match.same(mHeaders).and(sinon.match.has("sap-messages", "transientOnly")),
				oPayload, sETag, undefined, true, "~hasSubContexts")
			.returns(oRequest);

		// code under test
		oResult = ODataModel.prototype._processChange.call(oModel, sKey, oData, "~sGroupId", undefined);

		assert.strictEqual(oResult, oRequest);
		assert.deepEqual(oResult, {requestUri : "~requestUri"});
	});

	//*********************************************************************************************
	QUnit.test("_processRequest: calls _createAbortedError on abort", function (assert) {
		var fnError = sinon.stub(),
			oModel = {
				oMetadata : {
					loaded : function () {}
				}
			},
			oRequestHandle;

		this.mock(oModel.oMetadata).expects("loaded")
			.withExactArgs()
			.returns({then : function () {/*not relevant*/}});

		// code under test
		oRequestHandle = ODataModel.prototype._processRequest.call(oModel, "~fnProcessRequest",
			fnError, false);

		assert.strictEqual(fnError.called, false);

		this.mock(ODataModel).expects("_createAbortedError").withExactArgs().returns("~oError");

		// code under test
		oRequestHandle.abort();

		assert.ok(fnError.calledOnceWithExactly("~oError"));
	});

	//*********************************************************************************************
	QUnit.test("_writePathCache", function (assert) {
		var oModel = {
				mPathCache : {}
			},
			_writePathCache = ODataModel.prototype._writePathCache;

		// code under test
		_writePathCache.call(oModel, "", "");

		assert.deepEqual(oModel.mPathCache, {});

		// code under test
		_writePathCache.call(oModel, "/Path", "");

		assert.deepEqual(oModel.mPathCache, {});

		// code under test
		_writePathCache.call(oModel, "", "/Canonical");

		assert.deepEqual(oModel.mPathCache, {});

		// code under test
		_writePathCache.call(oModel, "/Deep/Path", "/Canonical");

		assert.deepEqual(oModel.mPathCache, {"/Deep/Path" : {canonicalPath : "/Canonical"}});

		// code under test
		_writePathCache.call(oModel, "/Deep/Path", "/OtherCanonical");

		assert.deepEqual(oModel.mPathCache, {"/Deep/Path" : {canonicalPath : "/OtherCanonical"}});

		// code under test
		_writePathCache.call(oModel, "/Deep/Path2", "/Canonical2");

		assert.deepEqual(oModel.mPathCache, {
			"/Deep/Path" : {canonicalPath : "/OtherCanonical"},
			"/Deep/Path2" : {canonicalPath : "/Canonical2"}
		});

		// code under test
		_writePathCache.call(oModel, "/Canonical1", "/Canonical2");

		assert.deepEqual(oModel.mPathCache, {
			"/Deep/Path" : {canonicalPath : "/OtherCanonical"},
			"/Deep/Path2" : {canonicalPath : "/Canonical2"},
			"/Canonical1" : {canonicalPath : "/Canonical1"}
		});

		// code under test
		_writePathCache.call(oModel, "/FunctionImport", "/Canonical", /*bFunctionImport*/true);

		assert.deepEqual(oModel.mPathCache, {
			"/Deep/Path" : {canonicalPath : "/OtherCanonical"},
			"/Deep/Path2" : {canonicalPath : "/Canonical2"},
			"/Canonical1" : {canonicalPath : "/Canonical1"},
			"/FunctionImport" : {canonicalPath : "/Canonical"}
		});
	});

	//*********************************************************************************************
	QUnit.test("_writePathCache, bUpdateShortenedPaths", function (assert) {
		var oModel = {
				mPathCache : {
					"/Set(42)/toA" : {canonicalPath : "/A(1)"},
					"/Set(42)/toA/toB" : {canonicalPath : "/B(2)"},
					"/A(1)/toB" : {canonicalPath : "/B(2)"} // shortened path with two segments
				}
			};

		// code under test
		ODataModel.prototype._writePathCache.call(oModel, "/Set(42)/toA/toB", "/B(77)",
			/*bFunctionImport*/undefined, /*bUpdateShortenedPaths*/true);

		assert.deepEqual(oModel.mPathCache, {
			"/Set(42)/toA" : {canonicalPath : "/A(1)"},
			"/Set(42)/toA/toB" : {canonicalPath : "/B(77)"},
			"/A(1)/toB" : {canonicalPath : "/B(77)"}
		});

		// multiple shortened paths for the given deep path
		oModel.mPathCache = {
			"/Set(42)/toA" : {canonicalPath : "/A(1)"},
			"/Set(42)/toA/toB" : {canonicalPath : "/B(2)"},
			"/Set(42)/toA/toB/toC" : {canonicalPath : "/C(3)"},
			"/A(1)/toB/toC" : {canonicalPath : "/C(3)"}, // shortened path with three segments
			"/B(2)/toC" : {canonicalPath : "/C(3)"} // shortened path with two segments
		};

		// code under test
		ODataModel.prototype._writePathCache.call(oModel, "/Set(42)/toA/toB/toC", "/C(77)",
			/*bFunctionImport*/undefined, /*bUpdateShortenedPaths*/true);

		assert.deepEqual(oModel.mPathCache, {
			"/Set(42)/toA" : {canonicalPath : "/A(1)"},
			"/Set(42)/toA/toB" : {canonicalPath : "/B(2)"},
			"/Set(42)/toA/toB/toC" : {canonicalPath : "/C(77)"},
			"/A(1)/toB/toC" : {canonicalPath : "/C(77)"},
			"/B(2)/toC" : {canonicalPath : "/C(77)"}
		});

		// two shortened paths for the given deep path, but the cache key for one of them does not
		// exist in the path cache => do not write it
		oModel.mPathCache = {
			"/Set(42)/toA" : {canonicalPath : "/A(1)"},
			"/Set(42)/toA/toB" : {canonicalPath : "/B(2)"},
			"/Set(42)/toA/toB/toC" : {canonicalPath : "/C(3)"},
			"/A(1)/toB/toC" : {canonicalPath : "/C(3)"} // shortened path with three segments
			// "/B(2)/toC" : {canonicalPath : "/C(3)"} // shortened path with two segments
		};

		// code under test
		ODataModel.prototype._writePathCache.call(oModel, "/Set(42)/toA/toB/toC", "/C(77)",
			/*bFunctionImport*/undefined, /*bUpdateShortenedPaths*/true);

		assert.deepEqual(oModel.mPathCache, {
			"/Set(42)/toA" : {canonicalPath : "/A(1)"},
			"/Set(42)/toA/toB" : {canonicalPath : "/B(2)"},
			"/Set(42)/toA/toB/toC" : {canonicalPath : "/C(77)"},
			"/A(1)/toB/toC" : {canonicalPath : "/C(77)"}
		});

		// two shortened paths for the given deep path, but one does not exist in cache
		oModel.mPathCache = {
			"/Set(42)/toA" : {canonicalPath : "/A(1)"},
			// "/Set(42)/toA/toB" : {canonicalPath : "/B(2)"},
			"/Set(42)/toA/toB/toC" : {canonicalPath : "/C(3)"},
			"/A(1)/toB/toC" : {canonicalPath : "/C(3)"} // shortened path with three segments
			// "/B(2)/toC" : {canonicalPath : "/C(3)"} // shortened path with two segments
		};

		// code under test
		ODataModel.prototype._writePathCache.call(oModel, "/Set(42)/toA/toB/toC", "/C(77)",
			/*bFunctionImport*/undefined, /*bUpdateShortenedPaths*/true);

		assert.deepEqual(oModel.mPathCache, {
			"/Set(42)/toA" : {canonicalPath : "/A(1)"},
			"/Set(42)/toA/toB/toC" : {canonicalPath : "/C(77)"},
			"/A(1)/toB/toC" : {canonicalPath : "/C(77)"}
		});
	});

	//*********************************************************************************************
	[undefined, "/canonicalParent/toChild"].forEach(function (sPathFromCanonicalParent, i) {
		QUnit.test("_importData for function import, " + i, function (assert) {
			var mChangedEntities = {},
				oData = {},
				oModel = {
					_getEntity : function () {},
					_getKey : function () {},
					hasContext : function () {},
					resolveFromCache : function () {},
					_updateChangedEntity : function () {},
					_writePathCache : function () {}
				},
				oModelMock = this.mock(oModel);

			oModelMock.expects("_getKey").withExactArgs(sinon.match.same(oData)).returns("key");
			oModelMock.expects("_getEntity").withExactArgs("key").returns("entry");
			oModelMock.expects("hasContext").withExactArgs("/key").returns(false);
			oModelMock.expects("_updateChangedEntity").withExactArgs("key", "entry");
			oModelMock.expects("resolveFromCache").withExactArgs("sDeepPath").returns("/key");
			// test that bFunctionImport is propagated to _writePathCache
			oModelMock.expects("_writePathCache").withExactArgs("/key", "/key", "bFunctionImport");
			oModelMock.expects("_writePathCache").withExactArgs("sPath", "/key", "bFunctionImport");
			oModelMock.expects("_writePathCache").withExactArgs("sDeepPath", "/key", "bFunctionImport",
				/*bUpdateShortenedPaths*/true);
			if (sPathFromCanonicalParent) {
				oModelMock.expects("_writePathCache")
					.withExactArgs(sPathFromCanonicalParent, "/key", "bFunctionImport");
			}

			// the parameter oResponse is unused in this test as there is no array or navigation
			// properties in the data nor are there bindable response headers
			// the parameter sKey is unused in this test as it is always unset in non-recursive calls to
			// _importData

			// code under test
			ODataModel.prototype._importData.call(oModel, oData, mChangedEntities,
				/*oResponse*/ undefined, {/*oRequest*/}, "sPath", "sDeepPath", /*sKey*/ undefined,
				"bFunctionImport", sPathFromCanonicalParent);

			assert.ok(mChangedEntities["key"]);
		});
	});

	//*********************************************************************************************
	QUnit.test("_importData for data with 0..1 navigation properties", function (assert) {
		var mChangedEntities = {},
			oData = {
				n0 : {
					__metadata : {
						uri : "uri0"
					}
				}
			},
			oEntry = {},
			oModel = {
				_getEntity : function () {},
				_getKey : function () {},
				_importData : function () {}, // used by recursion
				_updateChangedEntity : function () {},
				_writePathCache : function () {},
				hasContext : function () {},
				resolveFromCache : function () {}
			},
			oModelMock = this.mock(oModel);

		oModelMock.expects("_getKey").withExactArgs(sinon.match.same(oData)).returns("key");
		oModelMock.expects("_getEntity").withExactArgs("key").returns(oEntry);
		// recursive call for importing navigation property data
		oModelMock.expects("_importData")
			.withExactArgs(sinon.match.same(oData.n0), sinon.match.same(mChangedEntities),
				"oResponse", /*oRequest*/undefined, "sPath/n0", "sDeepPath/n0", undefined, false,
				"/key/n0", "bSideEffects")
			.returns("oResult");
		oModelMock.expects("hasContext").withExactArgs("/key").returns(false);
		oModelMock.expects("_updateChangedEntity").withExactArgs("key", sinon.match.same(oEntry));
		oModelMock.expects("resolveFromCache").withExactArgs("sDeepPath").returns("/key");
		// test that bFunctionImport is propagated to _writePathCache
		oModelMock.expects("_writePathCache").withExactArgs("/key", "/key", "bFunctionImport");
		oModelMock.expects("_writePathCache").withExactArgs("sPath", "/key", "bFunctionImport");
		oModelMock.expects("_writePathCache").withExactArgs("sDeepPath", "/key", "bFunctionImport",
			/*bUpdateShortenedPaths*/true);

		// code under test
		ODataModel.prototype._importData.call(oModel, oData, mChangedEntities, "oResponse",
			{/*oRequest*/}, "sPath", "sDeepPath", /*sKey*/ undefined, "bFunctionImport", undefined,
			 "bSideEffects");

		assert.strictEqual(oEntry.n0.__ref, "oResult");

		assert.ok(mChangedEntities["key"]);
	});

	//*********************************************************************************************
	[true, false].forEach(function (bSideEffects) {
		var sTitle = "_importData: data with 0..n navigation property, bSideEffects=" + bSideEffects;

		QUnit.test(sTitle, function (assert) {
			var mChangedEntities = {},
				oData = {
					toN : {
						results : [/*not relevant*/]
					}
				},
				oEntry = {},
				oModel = {
					aSideEffectCleanUpFunctions : [],
					_getEntity : function () {},
					_getKey : function () {},
					_importData : function () {}, // used by recursion
					_updateChangedEntity : function () {},
					_writePathCache : function () {},
					hasContext : function () {},
					resolveFromCache : function () {}
				},
				aNavigationPropertyData = [],
				oModelMock = this.mock(oModel);

			oModelMock.expects("_getKey").withExactArgs(sinon.match.same(oData)).returns("key");
			oModelMock.expects("_getEntity").withExactArgs("key").returns(oEntry);
			// recursive call for importing navigation property data
			oModelMock.expects("_importData")
				.withExactArgs(sinon.match.same(oData.toN), sinon.match.same(mChangedEntities),
					"oResponse", /*oRequest*/undefined, "sPath/toN", "sDeepPath/toN", undefined, false,
					"/key/toN", bSideEffects)
				.returns(aNavigationPropertyData);
			oModelMock.expects("hasContext").withExactArgs("/key").returns(false);
			oModelMock.expects("_updateChangedEntity").withExactArgs("key", sinon.match.same(oEntry));
			oModelMock.expects("resolveFromCache").withExactArgs("sDeepPath").returns("/key");
			oModelMock.expects("_writePathCache").withExactArgs("/key", "/key", "bFunctionImport");
			oModelMock.expects("_writePathCache").withExactArgs("sPath", "/key", "bFunctionImport");
			oModelMock.expects("_writePathCache").withExactArgs("sDeepPath", "/key", "bFunctionImport",
				/*bUpdateShortenedPaths*/true);

			assert.strictEqual(
				// code under test
				ODataModel.prototype._importData.call(oModel, oData, mChangedEntities, "oResponse",
					{/*oRequest*/}, "sPath", "sDeepPath", /*sKey*/undefined, "bFunctionImport",
					undefined, bSideEffects),
				"key");

			assert.strictEqual(oEntry.toN.__list, aNavigationPropertyData);
			if (bSideEffects) {
				assert.strictEqual(aNavigationPropertyData.sideEffects, true);
				assert.deepEqual(oModel.aSideEffectCleanUpFunctions.length, 1);
				assert.strictEqual(typeof oModel.aSideEffectCleanUpFunctions[0], "function");
				oModel.aSideEffectCleanUpFunctions[0]();
				assert.notOk(oEntry.hasOwnProperty("toN"));
			} else {
				assert.strictEqual(aNavigationPropertyData.hasOwnProperty("sideEffects"), false);
				assert.deepEqual(oModel.aSideEffectCleanUpFunctions, []);
			}
			assert.ok(mChangedEntities["key"]);
		});
	});

	//*********************************************************************************************
	QUnit.test("_importData: collection; passes bSideEffects", function (assert) {
		var oEntity0 = {},
			oEntity1 = {},
			oData = {
				results : [oEntity0, oEntity1]
			},
			oModel = {
				_getKey : function () {},
				_importData : function () {} // used by recursion
			},
			oModelMock = this.mock(oModel);

		oModelMock.expects("_getKey").withExactArgs(sinon.match.same(oEntity0)).returns("key0");
		oModelMock.expects("_importData")
			.withExactArgs(sinon.match.same(oEntity0), "mChangedEntities", "oResponse",
				/*oRequest*/undefined, "/foo", "sDeepPath", "key0", /*bFunctionImport*/undefined,
				/*sPathFromCanonicalParent*/undefined, "bSideEffects")
			.returns("key0");
		oModelMock.expects("_getKey").withExactArgs(sinon.match.same(oEntity1)).returns("key1");
		oModelMock.expects("_importData")
			.withExactArgs(sinon.match.same(oEntity1), "mChangedEntities", "oResponse",
				/*oRequest*/undefined, "/foo", "sDeepPath", "key1", /*bFunctionImport*/undefined,
				/*sPathFromCanonicalParent*/undefined, "bSideEffects")
			.returns("key1");

		// code under test
		assert.deepEqual(
			ODataModel.prototype._importData.call(oModel, oData, "mChangedEntities", "oResponse",
				{/*oRequest*/}, "/foo/ToNNavigationProperty", "sDeepPath", "sKey",
				"bFunctionImport", "sPathFromCanonicalParent", "bSideEffects"),
			["key0", "key1"]);
	});

	//*********************************************************************************************
	QUnit.test("_importData: handling of preliminary contexts", function (assert) {
		var fnCallAfterUpdate,
			mChangedEntities = {},
			oContext = {
				isPreliminary : function () {},
				setPreliminary : function () {},
				setUpdated : function () {}
			},
			oContextMock = this.mock(oContext),
			oData = {},
			oModel = {
				_getEntity : function () {},
				_getKey : function () {},
				_updateChangedEntity : function () {},
				_writePathCache : function () {},
				callAfterUpdate : function () {},
				getContext : function () {},
				hasContext : function () {},
				resolveFromCache : function () {}
			},
			oModelMock = this.mock(oModel);

		oModelMock.expects("_getKey").withExactArgs(sinon.match.same(oData)).returns("key");
		oModelMock.expects("_getEntity").withExactArgs("key").returns("entry");
		oModelMock.expects("hasContext").withExactArgs("/key").returns(true);
		oModelMock.expects("getContext").withExactArgs("/key").returns(oContext);
		oContextMock.expects("isPreliminary").withExactArgs().returns(true);
		oContextMock.expects("setUpdated").withExactArgs(true);
		oModelMock.expects("callAfterUpdate").callsFake(function (fnCallAfterUpdate0) {
			fnCallAfterUpdate = fnCallAfterUpdate0;
		});
		oContextMock.expects("setPreliminary").withExactArgs(false);
		oModelMock.expects("getContext").withExactArgs("/key").returns(oContext);
		oModelMock.expects("_updateChangedEntity").withExactArgs("key", "entry");
		oModelMock.expects("resolveFromCache").withExactArgs("sDeepPath").returns("canonicalPath");
		oModelMock.expects("_writePathCache").withExactArgs("sPath", "/key", undefined);
		oModelMock.expects("_writePathCache").withExactArgs("sDeepPath", "/key", undefined, true);

		// code under test
		ODataModel.prototype._importData.call(oModel, oData, mChangedEntities,
			/*oResponse; not relevant*/ undefined, {/*oRequest*/}, "sPath", "sDeepPath");

		assert.strictEqual(mChangedEntities["key"], true);

		oContextMock.expects("setUpdated").withExactArgs(false);

		// code under test: simulate _processAfterUpdate
		fnCallAfterUpdate();
	});

	//*********************************************************************************************
	[
		{cleanupAfterCreateCalled : true, request : {created : true, key : "requestKey"}},
		{cleanupAfterCreateCalled : false, request : {key : "requestKey"}},
		{cleanupAfterCreateCalled : false, request : {created : true}}
	].forEach(function (oFixture, i) {
		QUnit.test("_importData: cleanup after create, #" + i, function (assert) {
			var mChangedEntities = {},
				oData = {},
				oModel = {
					_addEntity : function () {},
					_cleanupAfterCreate : function () {},
					_getEntity : function () {},
					_getKey : function () {},
					_updateChangedEntity : function () {},
					_writePathCache : function () {},
					hasContext : function () {},
					resolveFromCache : function () {}
				},
				oModelMock = this.mock(oModel),
				oRequest = oFixture.request;

			oModelMock.expects("_getKey").withExactArgs(sinon.match.same(oData)).returns("key");
			oModelMock.expects("_getEntity").withExactArgs("key").returns(undefined);
			oModelMock.expects("_addEntity").withExactArgs(sinon.match.same(oData)).returns("key");
			oModelMock.expects("hasContext").withExactArgs("/key").returns(false);
			oModelMock.expects("_cleanupAfterCreate")
				.withExactArgs(sinon.match.same(oRequest), "key")
				.exactly(oFixture.cleanupAfterCreateCalled ? 1 : 0);
			oModelMock.expects("_updateChangedEntity").withExactArgs("key", sinon.match.same(oData));
			oModelMock.expects("resolveFromCache").withExactArgs("sDeepPath").returns("canonicalPath");
			oModelMock.expects("_writePathCache").withExactArgs("sPath", "/key", undefined);
			oModelMock.expects("_writePathCache").withExactArgs("sDeepPath", "/key", undefined, true);

			// code under test
			ODataModel.prototype._importData.call(oModel, oData, mChangedEntities,
				/*oResponse; not relevant*/ undefined, oRequest, "sPath", "sDeepPath");

			assert.strictEqual(mChangedEntities["key"], true);
		});
	});

	//*********************************************************************************************
	QUnit.test("_importData: recursive call", function (assert) {
		var mChangedEntities = {},
			oData = {n0 : {}},
			oEntry = {},
			oModel = {
				_getEntity : function () {},
				_getKey : function () {},
				_updateChangedEntity : function () {},
				_writePathCache : function () {},
				hasContext : function () {},
				resolveFromCache : function () {}
			},
			oModelMock = this.mock(oModel);

		oModelMock.expects("_getKey").withExactArgs(sinon.match.same(oData.n0)).returns("n0key");
		oModelMock.expects("_getEntity").withExactArgs("n0key").returns(oEntry);
		oModelMock.expects("hasContext").withExactArgs("/n0key").returns(false);
		oModelMock.expects("_updateChangedEntity").withExactArgs("n0key", sinon.match.same(oEntry));
		oModelMock.expects("resolveFromCache").withExactArgs("sDeepPath/n0").returns("/n0key");
		oModelMock.expects("_writePathCache").withExactArgs("/n0key", "/n0key", false);
		oModelMock.expects("_writePathCache").withExactArgs("sPath/n0", "/n0key", false);
		oModelMock.expects("_writePathCache").withExactArgs("sDeepPath/n0", "/n0key", false, true);
		oModelMock.expects("_writePathCache").withExactArgs("/key/n0", "/n0key", false);

		// code under test
		ODataModel.prototype._importData.call(oModel, oData.n0, mChangedEntities, "oResponse",
			/*oRequest*/undefined, "sPath/n0", "sDeepPath/n0", /*sKey*/ undefined,
			/*bFunctionImport*/false, "/key/n0", "bSideEffects");

		assert.ok(mChangedEntities["n0key"]);
	});

	//*********************************************************************************************
	["requestKey", undefined].forEach(function (sRequestKey) {
		[
			{entityType : "entityType", isFunction : "isFunction"},
			undefined
		].forEach(function (oEntityType) {
			["POST", "GET"].forEach(function (sMethod) {
		var sTitle = "_processSuccess for function import: method=" + sMethod + ", key=" + sRequestKey
				+ ", " + (oEntityType ? "with" : "without") + " entity type";

		QUnit.test(sTitle, function (assert) {
			var mEntityTypes = {},
				aRequests = [],
				oModel = {
					mChangedEntities : {},
					_createEventInfo : function () {},
					_decreaseDeferredRequestCount : function () {},
					decreaseLaundering : function () {},
					fireRequestCompleted : function () {},
					getDeepPathForCanonicalPath : function () {},
					_getEntity : function () {},
					_importData : function () {},
					oMetadata : {
						_getEntityTypeByPath : function () {}
					},
					_normalizePath : function () {},
					_parseResponse : function () {},
					_removeEntity : function () {},
					sServiceUrl : "/service/",
					_updateETag : function () {}
				},
				oModelMock = this.mock(oModel),
				oRequest = {
					data : "requestData",
					deepPath : "deepPath",
					functionTarget : "functionTarget",
					functionMetadata : "functionMetadata",
					key : sRequestKey,
					method : sMethod,
					requestUri : "/service/path"
				},
				oResponse = {
					data : {
						_metadata : {}
					},
					_imported : false,
					statusCode : 200
				},
				bSuccess;

			if (sRequestKey) {
				oModel.mChangedEntities[sRequestKey] = "~functionParameterObject";
			}
			oModelMock.expects("_normalizePath").withExactArgs("/path").returns("normalizedPath");
			this.mock(oModel.oMetadata).expects("_getEntityTypeByPath").withExactArgs("normalizedPath")
				.returns(oEntityType);
			oModelMock.expects("_normalizePath")
				.withExactArgs("/path", undefined, /*bCanonical*/ !oEntityType)
				.returns("normalizedCannonicalPath");
			oModelMock.expects("decreaseLaundering")
				.withExactArgs("normalizedCannonicalPath","requestData");
			oModelMock.expects("_decreaseDeferredRequestCount")
				.withExactArgs(sinon.match.same(oRequest));
			oModelMock.expects("getDeepPathForCanonicalPath")
				.withExactArgs("functionTarget")
				.returns(undefined);
			// test that bFunctionImport is propagated to _importData
			if (sRequestKey) {
				oModelMock.expects("_importData").withExactArgs(oResponse.data,
				/*mLocalGetEntities*/ {}, sinon.match.same(oResponse), sinon.match.same(oRequest),
				/*sPath*/ undefined, /*sDeepPath*/ undefined, /*sKey*/ undefined,
				oEntityType && "isFunction", /*sPathFromCanonicalParent*/undefined,
				/*bSideEffects*/undefined);
			} else {
				oModelMock.expects("_importData").withExactArgs(oResponse.data,
				/*mLocalGetEntities*/ {}, sinon.match.same(oResponse), sinon.match.same(oRequest),
				"normalizedCannonicalPath", /*sDeepPath*/"functionTarget", /*sKey*/ undefined,
				oEntityType && "isFunction", /*sPathFromCanonicalParent*/undefined,
				/*bSideEffects*/undefined);
			}
			oModelMock.expects("_getEntity").withExactArgs(sRequestKey).returns({__metadata : {}});
			oModelMock.expects("_removeEntity").withExactArgs(sRequestKey).never();
			oModelMock.expects("_parseResponse")
				.withExactArgs(sinon.match.same(oResponse), sinon.match.same(oRequest),
				/*mLocalGetEntities*/ {}, /*mLocalChangeEntities*/ {});
			oModelMock.expects("_updateETag")
				.withExactArgs(sinon.match.same(oRequest), sinon.match.same(oResponse));
			oModelMock.expects("_createEventInfo")
				.withExactArgs(sinon.match.same(oRequest), sinon.match.same(oResponse),
					sinon.match.same(aRequests))
				.returns("oEventInfo");
			oModelMock.expects("fireRequestCompleted").withExactArgs("oEventInfo");

			// code under test
			bSuccess = ODataModel.prototype._processSuccess.call(oModel, oRequest, oResponse,
				/*fnSuccess*/ undefined, /*mGetEntities*/ {}, /*mChangeEntities*/ {}, mEntityTypes,
				/*bBatch*/ false, aRequests);

			assert.strictEqual(bSuccess, true);
			assert.deepEqual(mEntityTypes, oEntityType ? {entityType : true} : {});
			assert.strictEqual(oModel.mChangedEntities[sRequestKey], undefined);
			assert.strictEqual(oResponse.$reported, true);
		});
			});
		});
	});
	//TODO refactor ODataModel#mPathCache to a simple map path -> canonical path instead of map
	// path -> object with single property 'canonicalPath'

	//*********************************************************************************************
	[
		{$reported : undefined, callParseResponse : true},
		{$reported : false, callParseResponse : true},
		{$reported : true, callParseResponse : false}
	].forEach(function (oFixture, i) {
		var sTitle = "_processSuccess: don't report messages twice if they are already reported; passes"
				+ " sideEffects to _importData, #" + i;

		QUnit.test(sTitle, function (assert) {
			var oEntityType = {},
				mEntityTypes = {},
				oModel = {
					oMetadata : {
						_getEntityTypeByPath : function () {}
					},
					sServiceUrl : "/service/",
					_createEventInfo : function () {},
					_decreaseDeferredRequestCount : function () {},
					_getEntity : function () {},
					_importData : function () {},
					_normalizePath : function () {},
					_parseResponse : function () {},
					_updateETag : function () {},
					decreaseLaundering : function () {},
					fireRequestCompleted : function () {}
				},
				oModelMock = this.mock(oModel),
				oRequest = {
					data : "requestData",
					requestUri : "/service/path",
					sideEffects : "~sideEffects"
				},
				aRequests = [],
				oResponse = {
					$reported : oFixture.$reported,
					data : {},
					statusCode : 200
				};

			oModelMock.expects("_normalizePath").withExactArgs("/path").returns("normalizedPath");
			this.mock(oModel.oMetadata).expects("_getEntityTypeByPath")
				.withExactArgs("normalizedPath")
				.returns(oEntityType);
			oModelMock.expects("_normalizePath")
				.withExactArgs("/path", undefined, true)
				.returns("normalizedCanonicalPath");
			oModelMock.expects("decreaseLaundering")
				.withExactArgs("normalizedCanonicalPath","requestData");
			oModelMock.expects("_decreaseDeferredRequestCount")
				.withExactArgs(sinon.match.same(oRequest));
			oModelMock.expects("_importData")
				.withExactArgs(oResponse.data, /*mLocalGetEntities*/ {}, sinon.match.same(oResponse),
					sinon.match.same(oRequest), "normalizedCanonicalPath", /*sDeepPath*/undefined,
					/*sKey*/undefined, /*bFunctionImport*/undefined,
					/*sPathFromCanonicalParent*/undefined, "~sideEffects");
			oModelMock.expects("_getEntity").withExactArgs(undefined).returns(undefined);
			oModelMock.expects("_parseResponse")
				.withExactArgs(sinon.match.same(oResponse), sinon.match.same(oRequest),
					/*mLocalGetEntities*/ {}, /*mLocalChangeEntities*/ {})
				.exactly(oFixture.callParseResponse ? 1 : 0);
			oModelMock.expects("_updateETag")
				.withExactArgs(sinon.match.same(oRequest), sinon.match.same(oResponse));
			oModelMock.expects("_createEventInfo")
				.withExactArgs(sinon.match.same(oRequest), sinon.match.same(oResponse),
					sinon.match.same(aRequests))
				.returns("oEventInfo");
			oModelMock.expects("fireRequestCompleted").withExactArgs("oEventInfo");

			// code under test
			ODataModel.prototype._processSuccess.call(oModel, oRequest, oResponse,
				/*fnSuccess*/ undefined, /*mGetEntities*/ {}, /*mChangeEntities*/ {}, mEntityTypes,
				/*bBatch*/ false, aRequests);
		});
	});

	//*********************************************************************************************
	[204, "204", 205, "205"].forEach(function (vStatusCode, i){
		QUnit.test("_processSuccess: _updateChangedEntity is called correctly, #" + i, function (assert) {
			var mEntityTypes = {},
				oModel = {
					oMetadata : {
						_getEntityTypeByPath : function () {}
					},
					sServiceUrl : "/service/",
					_createEventInfo : function () {},
					_decreaseDeferredRequestCount : function () {},
					_getEntity : function () {},
					_normalizePath : function () {},
					_parseResponse : function () {},
					_updateChangedEntity : function () {},
					_updateETag : function () {},
					decreaseLaundering : function () {},
					fireRequestCompleted : function () {}
				},
				oModelMock = this.mock(oModel),
				oRequest = {
					data : "requestData",
					key : "key",
					requestUri : "/service/path"
				},
				oResponse = {statusCode : vStatusCode};

			oModelMock.expects("_normalizePath").withExactArgs("/path").returns("normalizedPath");
			this.mock(oModel.oMetadata).expects("_getEntityTypeByPath")
				.withExactArgs("normalizedPath")
				.returns({/*oEntityType*/});
			oModelMock.expects("_normalizePath")
				.withExactArgs("/path", undefined, true)
				.returns("/normalizedCanonicalPath");
			oModelMock.expects("decreaseLaundering")
				.withExactArgs("/normalizedCanonicalPath","requestData");
			oModelMock.expects("_decreaseDeferredRequestCount")
				.withExactArgs(sinon.match.same(oRequest));
			oModelMock.expects("_getEntity").withExactArgs("key").returns({__metadata : {}});
			oModelMock.expects("_updateChangedEntity")
				.withExactArgs("normalizedCanonicalPath", "requestData");
			oModelMock.expects("_parseResponse")
				.withExactArgs(sinon.match.same(oResponse), sinon.match.same(oRequest),
					/*mLocalGetEntities*/ {}, {normalizedCanonicalPath : sinon.match.same(oRequest)});
			oModelMock.expects("_updateETag")
				.withExactArgs(sinon.match.same(oRequest), sinon.match.same(oResponse));
			oModelMock.expects("_createEventInfo")
				.withExactArgs(sinon.match.same(oRequest), sinon.match.same(oResponse), "aRequests")
				.returns("oEventInfo");
			oModelMock.expects("fireRequestCompleted").withExactArgs("oEventInfo");

			// code under test
			ODataModel.prototype._processSuccess.call(oModel, oRequest, oResponse,
				/*fnSuccess*/ undefined, /*mGetEntities*/ {}, /*mChangeEntities*/ {}, mEntityTypes,
				/*bBatch*/ false, "aRequests");
		});
	});

	//*********************************************************************************************
	[{
		functionMetadata : false,
		headers : {location : "/service/new/function/target"},
		result : {
			// no changes: no functionMetadata given
			deepPath : "/deep/path",
			functionTarget : "/function/target"
		}
	}, {
		functionMetadata : true,
		headers : undefined,
		result : {
			// no headers given; no deepPath calculation; deepPath is set to initial functionTarget
			deepPath : "/function/target",
			functionTarget : "/function/target"
		}
	}, {
		functionMetadata : true,
		headers : {},
		result : {
			// no headers given; no deepPath calculation; deepPath is set to initial functionTarget
			deepPath : "/function/target",
			functionTarget : "/function/target"
		}
	}, {
		functionMetadata : true,
		headers : {location : "/service/new/function/target"},
		normalizeKey : {
			input : "/new/function/target",
			output : "/normalized/function/target"
		},
		result : {
			// functionTarget is updated by the new canonical path sliced out of locationHeader;
			// locationHeader and functionTarget do not match -> no deep path calculation; deepPath is
			// set to updated functionTarget
			deepPath : "/normalized/function/target",
			functionTarget : "/normalized/function/target"
		}
	}, {
		functionMetadata : true,
		headers : {location : "/http/service/new/function/target"},
		normalizeKey : {
			input : "/new/function/target",
			output : "/normalized/function/target"
		},
		result : {
			// functionTarget is updated by the new canonical path sliced out of locationHeader;
			// oModel.sServiceUrl is not a starting position of the locationHeader;
			// locationHeader and functionTarget do not match -> no deep path calculation; deepPath is
			// set to updated functionTarget
			deepPath : "/normalized/function/target",
			functionTarget : "/normalized/function/target"
		}
	}, {
		getDeepPathForCanonicalPath : {
			inputParam : "/function/target",
			result : undefined
		},
		functionMetadata : true,
		headers : {location : "/service/function/target"},
		normalizeKey : {
			input : "/function/target",
			output : "/function/target"
		},
		result : {
			// deepPath cannot be updated until getDeepPathForCanonicalPath returns a value; deepPath is
			// set to functionTarget which is updated by the calculated canonical path
			deepPath : "/function/target",
			functionTarget : "/function/target"
		}
	}, {
		getDeepPathForCanonicalPath : {
			inputParam : "/function/target",
			result : "/new/deep/path"
		},
		functionMetadata : true,
		headers : {location : "/service/function/target"},
		normalizeKey : {
			input : "/function/target",
			output : "/function/target"
		},
		result : {
			// deepPath and functionTarget are updated
			deepPath : "/new/deep/path",
			functionTarget : "/function/target"
		}
	}, {
		functionMetadata : true,
		headers : {location : "/otherservice/function/target"},
		result : {
			// locationHeader does not contain oModel.sServiceUrl; no canonical path and no deepPath can
			// be calculated; deepPath is set to initial functionTarget
			deepPath : "/function/target",
			functionTarget : "/function/target"
		}
	}, {
		adjustDeepPath : {
			inputDeepPath : "/function/target",
			mock : function () {}
		},
		functionMetadata : true,
		headers : undefined,
		result : {
			// deepPath is updated by calling adjustDeepPath; parameter mParameters.deepPath is taken
			// from oRequest.functionTarget; no prior calculation since headers are not given
			deepPath : "/correct/deep/path",
			functionTarget : "/function/target"
		}
	}, {
		adjustDeepPath : {
			inputDeepPath : "/different/function/target",
			mock : function () {}
		},
		contentID2KeyAndDeepPath : {},
		functionMetadata : true,
		headers : {location : "/service/different/function/target"},
		normalizeKey : {
			input : "/different/function/target",
			output : "/different/function/target"
		},
		result : {
			// deepPath is updated by calling adjustDeepPath; parameter mParameters.deepPath is taken
			// from sCanonicalPath (oRequest.functionTarget) which is sliced out of the headers location
			deepPath : "/correct/deep/path",
			functionTarget : "/different/function/target"
		}
	}, {
		adjustDeepPath : {
			inputDeepPath : "/new/deep/path",
			mock : function () {}
		},
		contentID : "~contentID",
		contentID2KeyAndDeepPath : {
			"~contentID" : {
				deepPath : "~oldDeepPath",
				key : "~key"
			}
		},
		getDeepPathForCanonicalPath : {
			inputParam : "/function/target",
			result : "/new/deep/path"
		},
		functionMetadata : true,
		headers : {location : "/service/function/target"},
		normalizeKey : {
			input : "/function/target",
			output : "/function/target"
		},
		result : {
			// deepPath is updated by calling adjustDeepPath; parameter mParameters.deepPath is taken
			// from sDeepPath which is calculated using getDeepPathForCanonicalPath
			deepPath : "/correct/deep/path",
			functionTarget : "/function/target"
		}
	}, {
		getDeepPathForCanonicalPath : {
			inputParam : "/function/target",
			result : "/new/deep/path"
		},
		functionMetadata : true,
		headers : {},
		result : {
			// In case no location header is provided, the deepPath has to be calculated based on the
			// function target
			deepPath : "/new/deep/path",
			functionTarget : "/function/target"
		}
	}].forEach(function (oFixture, i) {
		var sTitle = "_processSuccess for function import: update deepPath/functionTarget, " + i;

		QUnit.test(sTitle, function (assert) {
			var oModel = {
					oMetadata : {
						_getEntityTypeByPath : function () {}
					},
					sServiceUrl : "/service",
					_createEventInfo : function () {},
					_decreaseDeferredRequestCount : function () {},
					_getEntity : function () {},
					_normalizePath : function () {},
					_parseResponse : function () {},
					_updateETag : function () {},
					decreaseLaundering : function () {},
					fireRequestCompleted : function () {},
					getDeepPathForCanonicalPath : function () {}
				},
				oModelMock = this.mock(oModel),
				mParameters,
				oRequest = {
					adjustDeepPath : oFixture.adjustDeepPath && oFixture.adjustDeepPath.mock,
					contentID : oFixture.contentID,
					data : "requestData",
					deepPath : "/deep/path",
					functionMetadata : oFixture.functionMetadata,
					functionTarget : "/function/target",
					requestUri : "/service/path"
				},
				oResponse = {
					data : {
						_metadata : {}
					},
					headers : oFixture.headers,
					_imported : true
				};

			oModelMock.expects("_normalizePath").withExactArgs("/path").returns("normalizedPath0");
			this.mock(oModel.oMetadata).expects("_getEntityTypeByPath").withExactArgs("normalizedPath0")
				.returns("isFunction");
			oModelMock.expects("_normalizePath").withExactArgs("/path", undefined, true)
				.returns("normalizedPath1");
			oModelMock.expects("decreaseLaundering").withExactArgs("normalizedPath1", "requestData");
			oModelMock.expects("_decreaseDeferredRequestCount")
				.withExactArgs(sinon.match.same(oRequest));
			if (oFixture.normalizeKey) {
				this.mock(ODataUtils).expects("_normalizeKey")
					.withExactArgs(oFixture.normalizeKey.input)
					.returns(oFixture.normalizeKey.output);
			} else {
				this.mock(ODataUtils).expects("_normalizeKey").never();
			}
			if (oFixture.getDeepPathForCanonicalPath) {
				oModelMock.expects("getDeepPathForCanonicalPath")
					.withExactArgs(oFixture.getDeepPathForCanonicalPath.inputParam)
					.returns(oFixture.getDeepPathForCanonicalPath.result);
			}
			if (oFixture.adjustDeepPath) {
				this.mock(oRequest).expects("adjustDeepPath")
					.withExactArgs(sinon.match(function (mParameters0) {
						mParameters = mParameters0;
						return true;
					}))
					.returns("/correct/deep/path");
			}
			oModelMock.expects("_getEntity").withExactArgs(undefined).returns({__metadata : {}});
			oModelMock.expects("_parseResponse").withExactArgs(oResponse, oRequest, {}, {});
			oModelMock.expects("_updateETag").withExactArgs(oRequest, oResponse);
			oModelMock.expects("_createEventInfo").withExactArgs(oRequest, oResponse, "aRequests")
				.returns("oEventInfo");
			oModelMock.expects("fireRequestCompleted").withExactArgs("oEventInfo");

			// code under test
			ODataModel.prototype._processSuccess.call(oModel, oRequest, oResponse,
				/*fnSuccess*/ undefined, /*mGetEntities*/ {}, /*mChangeEntities*/ {},
				/*mEntityTypes*/ {}, /*bBatch*/ false, "aRequests", oFixture.contentID2KeyAndDeepPath);

			assert.strictEqual(oRequest.deepPath, oFixture.result.deepPath);
			assert.strictEqual(oRequest.functionTarget, oFixture.result.functionTarget);
			assert.strictEqual(oResponse.$reported, true);
			if (oFixture.adjustDeepPath) {
				assert.strictEqual(mParameters.deepPath, oFixture.adjustDeepPath.inputDeepPath);
				// $reported has been added after cloning the response
				assert.strictEqual(mParameters.response.$reported, undefined);
				mParameters.response.$reported = true;
				assert.deepEqual(mParameters.response, oResponse);
				assert.notStrictEqual(mParameters.response, oResponse);
				// mParameters.response is a deep copy
				mParameters.response.data.foo = "bar";
				assert.notDeepEqual(mParameters.response, oResponse);
			}
			if (oFixture.contentID) {
				assert.deepEqual(oFixture.contentID2KeyAndDeepPath, {
					"~contentID" : {
						deepPath : oFixture.result.deepPath,
						key : "~key"
					}
				});
			}
		});
	});

	//*********************************************************************************************
	QUnit.test("_processSuccess: for createEntry", function (assert) {
		var mEntityTypes = {},
			oModel = {
				oData : {},
				oMetadata : {
					_getEntityTypeByPath : function () {}
				},
				sServiceUrl : "/service",
				_createEventInfo : function () {},
				_decreaseDeferredRequestCount : function () {},
				_getEntity : function () {},
				_importData : function () {},
				_normalizePath : function () {},
				_parseResponse : function () {},
				_removeEntity : function () {},
				_updateETag : function () {},
				decreaseLaundering : function () {},
				fireRequestCompleted : function () {}
			},
			oModelMock = this.mock(oModel),
			oRequest = {
				created : true,
				data : "requestData",
				deepPath : "/entity(id-0-0)",
				key : "key('id-0-0')",
				method : "POST",
				requestUri : "/service/path",
				sideEffects : "~sideEffects"
			},
			oResponse = {
				data : {},
				statusCode : 201
			};

		oModelMock.expects("_normalizePath").withExactArgs("/path").returns("~sNormalizedPath");
		this.mock(oModel.oMetadata).expects("_getEntityTypeByPath")
			.withExactArgs("~sNormalizedPath")
			.returns({entityType : "FOO"});
		oModelMock.expects("_normalizePath").withExactArgs("/path", undefined, true)
			.returns("~sPath");
		oModelMock.expects("decreaseLaundering").withExactArgs("~sPath", "requestData");
		oModelMock.expects("_decreaseDeferredRequestCount")
			.withExactArgs(sinon.match.same(oRequest));
		oModelMock.expects("_importData")
			.withExactArgs({/*copy of oResponse.data*/},  {/*mLocalGetEntities*/},
				sinon.match.same(oResponse), sinon.match.same(oRequest), /*sPath*/undefined,
				/*sDeepPath*/undefined, /*sKey*/undefined, /*bIsFunction*/undefined,
				/*sPathFromCanonicalParent*/undefined, "~sideEffects");
		oModelMock.expects("_getEntity").withExactArgs("key('id-0-0')").returns({__metadata : {}});
		oModelMock.expects("_removeEntity").withExactArgs("key('id-0-0')");
		oModelMock.expects("_parseResponse")
			.withExactArgs(sinon.match.same(oResponse), sinon.match.same(oRequest), {}, {});
		oModelMock.expects("_updateETag")
			.withExactArgs(sinon.match.same(oRequest), sinon.match.same(oResponse));
		oModelMock.expects("_createEventInfo")
			.withExactArgs(sinon.match.same(oRequest), sinon.match.same(oResponse), "~aRequests")
			.returns("~oEventInfo");
		oModelMock.expects("fireRequestCompleted").withExactArgs("~oEventInfo");

		// code under test
		ODataModel.prototype._processSuccess.call(oModel, oRequest, oResponse,
			/*fnSuccess*/ undefined, /*mGetEntities*/ {}, /*mChangeEntities*/ {}, mEntityTypes,
			/*bBatch*/ false, "~aRequests");

		assert.strictEqual(oRequest.deepPath, "/entity(id-0-0)");
		assert.strictEqual(oResponse._imported, true);
		assert.strictEqual(oResponse.$reported, true);
		assert.strictEqual(mEntityTypes.FOO, true);
	});

	//*********************************************************************************************
	QUnit.test("removeInternalMetadata", function (assert) {
		var oEntityData,
			oModel = {},
			oModelPrototypeMock = this.mock(ODataModel.prototype),
			oResult;

		// code under test
		oResult = ODataModel.prototype.removeInternalMetadata.call(oModel);

		assert.deepEqual(oResult, {created : undefined, deepPath : undefined, invalid : undefined});

		oEntityData = {};

		// code under test
		oResult = ODataModel.prototype.removeInternalMetadata.call(oModel, oEntityData);

		assert.deepEqual(oEntityData, {});
		assert.deepEqual(oResult, {created : undefined, deepPath : undefined, invalid : undefined});

		oEntityData = {
			p : "p",
			__metadata : {
				uri : "uri",
				created : "created",
				deepPath : "deepPath",
				invalid : "invalid"
			}
		};

		// code under test
		oResult = ODataModel.prototype.removeInternalMetadata.call(oModel, oEntityData);

		assert.deepEqual(oEntityData, {p : "p", __metadata : {uri : "uri"}});
		assert.deepEqual(oResult, {
			created : "created",
			deepPath : "deepPath",
			invalid : "invalid"
		});

		oEntityData = {
			p : "p",
			__metadata : {
				uri : "uri",
				created : "created",
				deepPath : "deepPath",
				invalid : "invalid"
			},
			n : { // 0..1 navigation property
				p2 : "p2",
				__metadata : {
					uri : "uri2",
					created : "created2",
					deepPath : "deepPath2",
					invalid : "invalid2"
				}
			}
		};

		oModelPrototypeMock.expects("removeInternalMetadata") // the "code under test" call
			.withExactArgs(sinon.match.same(oEntityData))
			.callThrough();
		// recursive calls to removeInternalMetadata are only expected for non-scalar properties
		oModelPrototypeMock.expects("removeInternalMetadata")
			// do not use withExactArgs as this is called with index and array from forEach
			.withArgs(sinon.match.same(oEntityData.__metadata))
			.callThrough();
		oModelPrototypeMock.expects("removeInternalMetadata")
			.withArgs(sinon.match.same(oEntityData.n))
			.callThrough();
		oModelPrototypeMock.expects("removeInternalMetadata")
			.withArgs(sinon.match.same(oEntityData.n.__metadata))
			.callThrough();

		// code under test
		oResult = ODataModel.prototype.removeInternalMetadata.call(oModel, oEntityData);

		assert.deepEqual(oEntityData, {
			p : "p",
			__metadata : {uri : "uri"},
			n : {
				p2 : "p2",
				__metadata : {uri : "uri2"}
			}
		});
		assert.deepEqual(oResult, {
			created : "created",
			deepPath : "deepPath",
			invalid : "invalid"
		});

		oEntityData = {
			p : "p",
			__metadata : {
				uri : "uri",
				created : "created",
				deepPath : "deepPath",
				invalid : "invalid"
			},
			n : [{ // 0..n navigation property
					p2 : "p2",
					__metadata : {
						uri : "uri2",
						created : "created2",
						deepPath : "deepPath2",
						invalid : "invalid2"
					}
			}]
		};

		oModelPrototypeMock.expects("removeInternalMetadata") // the "code under test" call
			.withExactArgs(sinon.match.same(oEntityData))
			.callThrough();
		// recursive calls to removeInternalMetadata are only expected for non-scalar properties
		oModelPrototypeMock.expects("removeInternalMetadata")
			// do not use withExactArgs as this is called with index and array from forEach
			.withArgs(sinon.match.same(oEntityData.__metadata))
			.callThrough();
		oModelPrototypeMock.expects("removeInternalMetadata")
			.withArgs(sinon.match.same(oEntityData.n[0]))
			.callThrough();
		oModelPrototypeMock.expects("removeInternalMetadata")
			.withArgs(sinon.match.same(oEntityData.n[0].__metadata))
			.callThrough();

		// code under test
		oResult = ODataModel.prototype.removeInternalMetadata.call(oModel, oEntityData);

		assert.deepEqual(oEntityData, {
			p : "p",
			__metadata : {uri : "uri"},
			n : [{
				p2 : "p2",
				__metadata : {uri : "uri2"}
			}]
		});
		assert.deepEqual(oResult, {
			created : "created",
			deepPath : "deepPath",
			invalid : "invalid"
		});
	});

	//*********************************************************************************************
	QUnit.test("removeInternalMetadata, recursively", function (assert) {
		var oEntityData = {
				p : "p",
				n1 : { // 0..1 navigation property
					p1 : "p1",
					__metadata : {
						uri : "uri1",
						created : "created1",
						deepPath : "deepPath1",
						invalid : "invalid1"
					},
					x : {
						p4 : "p4",
						n3 : [{ // 0..n navigation property
							p3 : "p3",
							__metadata : {
								uri : "uri3",
								created : "created3",
								deepPath : "deepPath3",
								invalid : "invalid3"
							}
						}]
					}
				},
				n2 : [{ // 0..n navigation property
					p2 : "p2",
					__metadata : {
						uri : "uri2",
						created : "created2",
						deepPath : "deepPath2",
						invalid : "invalid2"
					}
				}]
			},
			oResult;

		// code under test
		oResult = ODataModel.prototype.removeInternalMetadata(oEntityData);

		assert.deepEqual(oEntityData, {
			p : "p",
			n1 : { // 0..1 navigation property
				p1 : "p1",
				__metadata : {
					uri : "uri1"
				},
				x : {
					p4 : "p4",
					n3 : [{ // 0..n navigation property
						p3 : "p3",
						__metadata : {
							uri : "uri3"
						}
					}]
				}
			},
			n2 : [{ // 0..n navigation property
				p2 : "p2",
				__metadata : {
					uri : "uri2"
				}
			}]
		});
		assert.deepEqual(oResult, {created : undefined, deepPath : undefined, invalid : undefined});
	});

	//*********************************************************************************************
	QUnit.test("_processRequestQueue: call #removeInternalMetadata, non-$batch", function (assert) {
		var oModel = {
				bUseBatch : false,
				checkDataState : function () {},
				getKey : function () {},
				increaseLaundering : function () {},
				mLaunderingState : "launderingState",
				removeInternalMetadata : function () {},
				_submitSingleRequest : function () {}
			},
			oModelMock = this.mock(oModel),
			mRequests = {
				undefined /*group id*/ : {
					changes : {
						undefined /*change set id*/ : [{
							parts : [{
								request : {}
							}],
							request : {
								data : "payload"
							}
						}]
					}
				}
			};

		oModelMock.expects("getKey").withExactArgs("payload").returns("path");
		oModelMock.expects("increaseLaundering").withExactArgs("/path", "payload").returns("path");
		oModelMock.expects("removeInternalMetadata").withExactArgs("payload");
		oModelMock.expects("_submitSingleRequest")
			.withExactArgs(sinon.match.same(mRequests[undefined].changes[undefined][0]));
		oModelMock.expects("checkDataState").withExactArgs("launderingState");

		// code under test
		ODataModel.prototype._processRequestQueue.call(oModel, mRequests
			/*, sGroupId, fnSuccess, fnError*/);
	});

	//*********************************************************************************************
	QUnit.test("getMessageScope/setMessageScope", function (assert) {
		var oModel = {};

		// code under test
		ODataModel.prototype.setMessageScope.call(oModel, MessageScope.RequestedObjects);

		// code under test
		assert.strictEqual(ODataModel.prototype.getMessageScope.call(oModel),
			MessageScope.RequestedObjects);

		// code under test
		ODataModel.prototype.setMessageScope.call(oModel, MessageScope.BusinessObject);

		// code under test
		assert.strictEqual(ODataModel.prototype.getMessageScope.call(oModel),
			MessageScope.BusinessObject);

		// code under test
		assert.throws(function () {
			ODataModel.prototype.setMessageScope.call(oModel, "Foo");
		}, new Error("Unsupported message scope: Foo"));
	});

	//*********************************************************************************************
	[{
		sFullTarget : "/foo", sPathPrefix : "", bResult : true
	}, {
		sFullTarget : "/foo", sPathPrefix : "/", bResult : true
	}, {
		sFullTarget : "/foo", sPathPrefix : "/f", bResult : false
	}, {
		sFullTarget : "/foo", sPathPrefix : "/foo", bResult : true
	}, {
		sFullTarget : "/foo(42)", sPathPrefix : "/foo", bResult : true
	}, {
		sFullTarget : "/foo/bar", sPathPrefix : "/foo", bResult : true
	}, {
		sFullTarget : "/foo", sPathPrefix : "/foo/bar", bResult : false
	}, {
		sFullTarget : "/foo", sPathPrefix : "/baz", bResult : false
	}].forEach(function (oFixture, i) {
		[false, true].forEach(function (bMulti) {
		QUnit.test("isMessageMatching, " + i + ", multi-target=" + bMulti, function (assert) {
			var vFullTarget = bMulti ? ["/xyz"].concat([oFixture.sFullTarget]) : oFixture.sFullTarget;

			// code under test
			assert.strictEqual(ODataModel.prototype.isMessageMatching
					.call({}, new Message({fullTarget : vFullTarget}), oFixture.sPathPrefix),
				 oFixture.bResult);
		});
		});
	});

	//*********************************************************************************************
	QUnit.test("filterMatchingMessages", function (assert) {
		var oMessage0 = "sap.ui.core.message.Message0",
			oMessage1 = "sap.ui.core.message.Message1",
			oMessage2 = "sap.ui.core.message.Message2",
			oModel = {
				mMessages : {
					"/foo" : []
				},
				isMessageMatching : function () {}
			},
			oModelMock = this.mock(oModel);

		oModelMock.expects("isMessageMatching").never();

		// code under test
		assert.deepEqual(ODataModel.prototype.filterMatchingMessages.call(oModel, "/foo", "/foo"),
			[]);

		oModel.mMessages = {
			"/foo" : [oMessage0, oMessage1, oMessage2]
		};
		oModelMock.expects("isMessageMatching").withExactArgs(oMessage0, "/").returns(true);
		oModelMock.expects("isMessageMatching").withExactArgs(oMessage1, "/").returns(false);
		oModelMock.expects("isMessageMatching").withExactArgs(oMessage2, "/").returns(true);

		// code under test
		assert.deepEqual(ODataModel.prototype.filterMatchingMessages.call(oModel, "/foo", "/"),
			[oMessage0, oMessage2]);

		oModelMock.expects("isMessageMatching").withExactArgs(oMessage0, "/baz").returns(false);
		oModelMock.expects("isMessageMatching").withExactArgs(oMessage1, "/baz").returns(false);
		oModelMock.expects("isMessageMatching").withExactArgs(oMessage2, "/baz").returns(false);

		// code under test
		assert.deepEqual(ODataModel.prototype.filterMatchingMessages.call(oModel, "/foo", "/baz"),
			[]);
	});

	//*********************************************************************************************
	QUnit.test("getMessages", function (assert) {
		var oContext = {sDeepPath : "deepPath"},
			aMessages = [],
			oModel = {
				getMessagesByPath : function () {}
			};

		this.mock(oModel).expects("getMessagesByPath").withExactArgs("deepPath", true)
			.returns(aMessages);
		this.mock(aMessages).expects("sort").withExactArgs(Message.compare).returns(aMessages);

		// code under test
		assert.strictEqual(ODataModel.prototype.getMessages.call(oModel, oContext), aMessages);
	});

	//*********************************************************************************************
	[
		{iMessageCount : 200, iRowCount : 100},
		{iMessageCount : 20, iRowCount : 30},
		{iMessageCount : 5, iRowCount : 20}
	].forEach(function (oFixture) {
		var sTitle = "getMessages: Performance Test - simulate " + oFixture.iMessageCount
				+ " messages for " + oFixture.iRowCount + " table rows";
		QUnit.skip(sTitle, function (assert) {
			var oContext = {
					sDeepPath : "deep(1)/path"
				},
				i,
				oModel = {
					filterMatchingMessages : ODataModel.prototype.filterMatchingMessages,
					getMessagesByPath : Model.prototype.getMessagesByPath,
					isMessageMatching : ODataModel.prototype.isMessageMatching,
					mMessages : {}
				},
				sPath;

			// prepare messages
			for (i = 0; i < oFixture.iMessageCount; i += 1) {
				sPath = "deep(" + i + ")/path";
				oModel.mMessages[sPath] = [{
					fullTarget : sPath
				}];
			}

			// code under test
			repeatedTest(assert, function () {
				for (i = 0; i < oFixture.iRowCount; i += 1) {
					ODataModel.prototype.getMessages.call(oModel, oContext);
				}
			});
		});
	});

	//*********************************************************************************************
	QUnit.test("createBindingContext calls #read with updateAggregatedMessages and calls"
			+ " callback with a V2 context", function (assert) {
		var fnCallBack = sinon.stub(),
			oModel = {
				createCustomParams : function () {},
				_getKey : function () {},
				_isCanonicalRequestNeeded : function () {},
				_isReloadNeeded : function () {},
				getContext : function () {},
				read : function () {},
				resolve : function () {},
				resolveDeep : function () {}
			},
			oModelMock = this.mock(oModel),
			oReadExpectation;

		oModelMock.expects("_isCanonicalRequestNeeded").withExactArgs(undefined)
			.returns("~bCanonical");
		oModelMock.expects("resolve").withExactArgs("~path/ToZ", "~context", "~bCanonical")
			.returns("~sResolvedPath");
		oModelMock.expects("resolveDeep").withExactArgs("~path/ToZ", "~context")
			.returns("~sDeepPath");
		oModelMock.expects("createCustomParams").withExactArgs(undefined).returns(undefined);
		oReadExpectation = oModelMock.expects("read").withExactArgs("~path/ToZ", {
			canonicalRequest : "~bCanonical",
			context : "~context",
			error : sinon.match.func,
			groupId : undefined,
			success : sinon.match.func,
			updateAggregatedMessages : true,
			urlParameters : []
		});

		// code under test - updateAggregatedMessages set to true
		ODataModel.prototype.createBindingContext.call(oModel, "~path/ToZ", "~context",
			/*mParameters*/undefined, fnCallBack, /*bReload*/true);

		oModelMock.expects("_getKey").withExactArgs("~oData").returns("~sKey");
		oModelMock.expects("getContext").withExactArgs("/~sKey", "~sDeepPath")
			.returns("~v2.Context");

		// code under test - call success handler with key data
		oReadExpectation.args[0][1].success("~oData");

		assert.ok(fnCallBack.calledOnceWithExactly("~v2.Context"));
		fnCallBack.resetHistory();

		oModelMock.expects("_getKey").withExactArgs("~oData").returns(undefined);
		oModelMock.expects("getContext").never();

		// code under test - call success handler without key data
		oReadExpectation.args[0][1].success("~oData");

		assert.ok(fnCallBack.calledOnceWithExactly(null));
		fnCallBack.resetHistory();

		// code under test - call error handler
		oReadExpectation.args[0][1].error({/*oError*/});

		assert.ok(fnCallBack.calledOnceWithExactly(null));
	});

	//*********************************************************************************************
	QUnit.test("createBindingContext: unresolved -> return null", function (assert) {
		var fnCallBack = sinon.stub(),
			oModel = {
				_isCanonicalRequestNeeded: function() {},
				resolve: function() {},
				resolveDeep: function() {}
			};

		this.mock(oModel).expects("_isCanonicalRequestNeeded").withExactArgs(undefined)
			.returns(false);
		this.mock(oModel).expects("resolve").withExactArgs("~sPath", undefined, false)
			.returns(undefined);
		this.mock(oModel).expects("resolveDeep").withExactArgs("~sPath", undefined)
			.returns("~sDeepPath");

		// code under test - path cannot be resolved
		assert.strictEqual(
			ODataModel.prototype.createBindingContext.call(oModel, "~sPath", /*oContext*/undefined,
				/*mParameters*/undefined, fnCallBack, /*bReload*/true),
			null);

		assert.ok(fnCallBack.calledOnceWithExactly(null));
	});

	//*********************************************************************************************
	QUnit.test("createBindingContext: resolved with createPreliminaryContext", function (assert) {
		var oModel = {
				_isCanonicalRequestNeeded: function() {},
				resolve: function() {},
				resolveDeep: function() {},
				getContext: function() {}
			},
			oModelMock = this.mock(oModel);

		oModelMock.expects("_isCanonicalRequestNeeded").withExactArgs(undefined)
			.returns(false);
		oModelMock.expects("resolve").exactly(2).withExactArgs("~sPath", undefined, false)
			.returns("/~sResolvedPath");
		oModelMock.expects("resolveDeep").withExactArgs("~sPath", undefined)
			.returns("~sDeepPath");
		oModelMock.expects("getContext").withExactArgs("/~sResolvedPath", "~sDeepPath")
			.returns("~v2.Context");

		// code under test - resolved with createPreliminaryContext set
		assert.strictEqual(
			ODataModel.prototype.createBindingContext.call(oModel, "~sPath", /*oContext*/undefined,
				/*mParameters*/{
					createPreliminaryContext: true
				}, /*fnCallBack*/undefined, /*bReload*/true),
				"~v2.Context");
	});

	//*********************************************************************************************
	["/~sCanonicalPath", undefined].forEach(function (sCanonicalPath) {
		var sTitle = "createBindingContext: resolved without reload; returns V2 Context with"
				+ " canonicalPath=" + sCanonicalPath;

		QUnit.test(sTitle, function (assert) {
			var fnCallBack = sinon.stub(),
				oExpectedContext = sCanonicalPath ? "~v2.Context" : null,
				oModel = {
					_isCanonicalRequestNeeded: function() {},
					resolve: function() {},
					resolveDeep: function() {},
					getContext: function() {}
				},
				oModelMock = this.mock(oModel);

			oModelMock.expects("_isCanonicalRequestNeeded").withExactArgs(undefined)
				.returns(/*bCanonical*/false);
			oModelMock.expects("resolve").withExactArgs("/~sPath", undefined, false)
				.returns("/~sResolvedPath");
			oModelMock.expects("resolveDeep").withExactArgs("/~sPath", undefined)
				.returns("~sDeepPath");
			oModelMock.expects("resolve").withExactArgs("/~sPath", undefined, true)
				.returns(sCanonicalPath);
			oModelMock.expects("getContext").withExactArgs("/~sCanonicalPath", "~sDeepPath")
				.exactly(sCanonicalPath ? 1 : 0)
				.returns("~v2.Context");

			// code under test - path cannot be resolved
			assert.strictEqual(
				ODataModel.prototype.createBindingContext.call(oModel, "/~sPath", /*oContext*/undefined,
					/*mParameters*/undefined, fnCallBack, /*bReload*/false),
				oExpectedContext);

			assert.ok(fnCallBack.calledOnceWithExactly(oExpectedContext));
		});
	});

	//*********************************************************************************************
	// BCP: 1970052240
	[false, true].forEach(function (bForceUpdate0, i) {
		[false, true].forEach(function (bForceUpdate1, j) {
			[{
				call0 : {"/path/A" : false, "/path/B" : true},
				call1 : {"/path/A" : true, "/path/C" : false},
				result : {"/path/A" : true, "/path/B" : true, "/path/C" : false}
			}, {
				call0 : {"/path/A" : false, "/path/B" : true},
				call1 : undefined,
				result : {"/path/A" : false, "/path/B" : true}
			}, {
				call0 : {"/path/A" : false, "/path/B" : true},
				call1 : {},
				result : {"/path/A" : false, "/path/B" : true}
			}].forEach(function (oChangedEntities, k) {
		QUnit.test("checkUpdate async (" + i + ", " + j + ", " + k + ")", function (assert) {
			var done = assert.async(),
				bForceUpdate2 = bForceUpdate0 || bForceUpdate1,
				oModel = {
					checkUpdate : function () {},
					mChangedEntities4checkUpdate : {},
					sUpdateTimer : null
				},
				sUpdateTimer;

			this.mock(oModel).expects("checkUpdate")
				.withExactArgs(bForceUpdate2, /*bAsync*/false, oChangedEntities.result)
				.callsFake(function () {
					done();
				});

			// code under test
			ODataModel.prototype.checkUpdate.call(oModel, bForceUpdate0, true, oChangedEntities.call0);

			sUpdateTimer = oModel.sUpdateTimer;
			assert.notStrictEqual(sUpdateTimer, null);

			// code under test
			ODataModel.prototype.checkUpdate.call(oModel, bForceUpdate1, true, oChangedEntities.call1);

			assert.strictEqual(oModel.sUpdateTimer, sUpdateTimer);
		});
			});
		});
	});

	//*********************************************************************************************
	// BCP: 1970052240
	[false, true].forEach(function (bForceUpdate, i) {
		QUnit.test("checkUpdate sync (" + i + ")", function (assert) {
			var oBinding = {
					checkUpdate : function () {}
				},
				mChangedEntities = "changedEntities",
				oModel = {
					checkUpdate : function () {},
					getBindings : function () {},
					_processAfterUpdate : function () {},
					// test data
					sUpdateTimer : "updateTimer",
					bForceUpdate : bForceUpdate,
					mChangedEntities4checkUpdate : "cumulatedChangedEntities"
				};

			this.mock(window).expects("clearTimeout").withExactArgs("updateTimer");
			this.mock(oModel).expects("getBindings").returns([oBinding]);
			this.mock(oBinding).expects("checkUpdate").withExactArgs(bForceUpdate, mChangedEntities);
			this.mock(oModel).expects("_processAfterUpdate").withExactArgs();

			// code under test
			ODataModel.prototype.checkUpdate.call(oModel, bForceUpdate, false, mChangedEntities);

			assert.deepEqual(oModel.mChangedEntities4checkUpdate, {});
			assert.strictEqual(oModel.bForceUpdate, undefined);
			assert.strictEqual(oModel.sUpdateTimer, null);
		});
	});

	//*********************************************************************************************
	// BCP: 2180036790
	QUnit.test("checkUpdate: truthy bForceUpdate of async wins over later sync", function (assert) {
		var oBinding = {
				checkUpdate : function () {}
			},
			oBindingMock = this.mock(oBinding),
			oModel = {
				_processAfterUpdate : function () {},
				getBindings : function () {},
				mChangedEntities4checkUpdate : {},
				sUpdateTimer : "updateTimer"
			},
			oModelMock = this.mock(oModel),
			oWindowMock = this.mock(window);

		oWindowMock.expects("clearTimeout").never();
		oModelMock.expects("getBindings").never();
		oBindingMock.expects("checkUpdate").never();
		oModelMock.expects("_processAfterUpdate").never();

		// code under test
		ODataModel.prototype.checkUpdate.call(oModel, true, true);

		oWindowMock.expects("clearTimeout").withExactArgs(oModel.sUpdateTimer).callThrough();
		oModelMock.expects("getBindings").withExactArgs().returns([oBinding]);
		oBindingMock.expects("checkUpdate").withExactArgs(true, undefined);
		oModelMock.expects("_processAfterUpdate").withExactArgs();

		// code under test
		ODataModel.prototype.checkUpdate.call(oModel);

		assert.strictEqual(oModel.bForceUpdate, undefined);
		assert.strictEqual(oModel.sUpdateTimer, null);
	});

	//*********************************************************************************************
	["expandAfterCreateFailed", "expandAfterFunctionCallFailed"].forEach(function (sExpandAfter) {
		QUnit.test("_createEventInfo: " + sExpandAfter, function (assert) {
			var oEventInfo,
				oResponseHeaders = {},
				oExpectedEventInfo = {
					ID : "~requestID",
					async : "~async",
					headers : "~requestHeader",
					method : "~method",
					response : {
						headers : oResponseHeaders,
						responseText : "~body",
						statusCode : 201,
						statusText : "~statusText"
					},
					success : true,
					url : "~requestUri"
				},
				oModel = {},
				oRequest = {
					async : "~async",
					headers : "~requestHeader",
					method : "~method",
					requestID : "~requestID",
					requestUri : "~requestUri"
				},
				oResponse = {
					response : {
						body : "~body",
						headers : oResponseHeaders,
						statusCode : 201,
						statusText : "~statusText"
					}
				};

			oResponse.response[sExpandAfter] = true;
			oExpectedEventInfo.response[sExpandAfter] = true;

			// code under test
			oEventInfo = ODataModel.prototype._createEventInfo.call(oModel, oRequest, oResponse);

			assert.deepEqual(oEventInfo, oExpectedEventInfo);
			assert.strictEqual(oEventInfo.response.headers, oResponseHeaders);
		});
	});

	//*********************************************************************************************
	QUnit.test("_processChange: restore expandRequest", function (assert) {
		var oContext = {hasSubContexts : function () {}},
			oData = {
				__metadata : {
					created : {
						contentID : "~contentID",
						expandRequest : "~expandRequest",
						key : "~createdKey"
					},
					deepPath : "~deepPath"
				}
			},
			oModel = {
				oMetadata : {
					_getEntityTypeByPath : function () {},
					_getNavigationPropertyNames : function () {}
				},
				_addSubEntitiesToPayload : function () {},
				_createRequest : function () {},
				_createRequestUrl : function () {},
				_getHeaders : function () {},
				_getObject : function () {},
				_isTransitionMessagesOnly : function () {},
				_removeReferences : function () {},
				getContext : function () {},
				getETag : function () {}
			},
			oRequest = {},
			oResult;

		this.mock(oModel.oMetadata).expects("_getEntityTypeByPath")
			.withExactArgs("~sKey")
			.returns("~oEntityType");
		this.mock(oModel).expects("_getObject").withExactArgs("/~sKey").returns({});
		this.mock(oModel.oMetadata).expects("_getNavigationPropertyNames")
			.withExactArgs("~oEntityType")
			.returns([]);
		this.mock(oModel).expects("_removeReferences")
			.withExactArgs({__metadata : {}})
			.returns("~oPayload");
		this.mock(oModel).expects("_getHeaders").withExactArgs(undefined).returns("~mHeaders");
		this.mock(oModel).expects("_isTransitionMessagesOnly").withExactArgs("~sGroupId").returns(false);
		this.mock(oModel).expects("getETag").withExactArgs("~oPayload").returns("~sETag");
		this.mock(oModel).expects("getContext").withExactArgs("/~sKey").returns(oContext);
		this.mock(oModel).expects("_createRequestUrl")
			.withExactArgs("/~createdKey", null, undefined, undefined)
			.returns("~sUrl");
		this.mock(oContext).expects("hasSubContexts").withExactArgs().returns("~hasSubContexts");
		this.mock(oModel).expects("_createRequest")
			.withExactArgs("~sUrl", "~deepPath", "POST", "~mHeaders", "~oPayload", "~sETag",
				undefined, true, "~hasSubContexts")
			.returns(oRequest);
		this.mock(oModel).expects("_addSubEntitiesToPayload")
			.withExactArgs(sinon.match.same(oContext), "~oPayload");

		// code under test
		oResult = ODataModel.prototype._processChange.call(oModel, "~sKey", oData, "~sGroupId", "POST");

		assert.deepEqual(oResult, {
			contentID : "~contentID",
			created : true,
			expandRequest : "~expandRequest"
		});
		assert.strictEqual(oResult, oRequest);
	});

	//*********************************************************************************************
	QUnit.test("_processChange: restore functionTarget for function imports", function (assert) {
		var oContext = {hasSubContexts : function () {}},
			oData = {
				__metadata : {
					created : {
						functionImport : true,
						functionMetadata : "~functionMetadata",
						key : "~createdKey"
					},
					deepPath : "~deepPath"
				}
			},
			oModel = {
				oMetadata : {
					_getCanonicalPathOfFunctionImport : function () {},
					_getEntityTypeByPath : function () {}
				},
				_createFunctionImportParameters : function () {},
				_createRequest : function () {},
				_createRequestUrl : function () {},
				_getHeaders : function () {},
				_getObject : function () {},
				_removeReferences : function () {},
				getContext : function () {},
				getETag : function () {}
			},
			oRequest = {},
			oResult;

		this.mock(oModel.oMetadata).expects("_getEntityTypeByPath").withExactArgs("~sKey")
			.returns("~oEntityType");
		this.mock(oModel).expects("_getObject").withExactArgs("/~sKey").returns({});
		this.mock(oModel).expects("_createFunctionImportParameters")
			.withExactArgs("~createdKey", "POST", oData).returns("~urlParameters");
		this.mock(oModel).expects("_removeReferences").withExactArgs(undefined).returns("~payload");
		this.mock(ODataUtils).expects("_createUrlParamsArray").withExactArgs("~urlParameters")
			.returns("~aUrlParams");
		this.mock(oModel).expects("_getHeaders").withExactArgs(undefined).returns("~mHeaders");
		this.mock(oModel).expects("getETag").withExactArgs("~payload").returns("~sETag");
		this.mock(oModel).expects("getContext").withExactArgs("/~sKey").returns(oContext);
		this.mock(oContext).expects("hasSubContexts").withExactArgs().returns("~hasSubContexts");
		this.mock(oModel).expects("_createRequestUrl")
			.withExactArgs("/~createdKey", null, "~aUrlParams", undefined).returns("~sUrl");
		this.mock(oModel).expects("_createRequest")
			.withExactArgs("~sUrl", "~deepPath", "POST", "~mHeaders", "~payload", "~sETag",
				undefined, true, "~hasSubContexts")
			.returns(oRequest);
		this.mock(oModel.oMetadata).expects("_getCanonicalPathOfFunctionImport")
			.withExactArgs("~functionMetadata", "~urlParameters")
			.returns("~functionTarget");

		// code under test
		oResult = ODataModel.prototype._processChange.call(oModel, "~sKey", oData, "~sGroupId", "POST");

		assert.deepEqual(oResult, {
				functionMetadata : "~functionMetadata",
				functionTarget : "~functionTarget"
			});
		assert.strictEqual(oResult, oRequest);
	});

	//*********************************************************************************************
	QUnit.test("_processChange: create, enhance payload for deep create", function (assert) {
		var oContext = {hasSubContexts : function () {}},
			oData = {
				__metadata : {
					created : {
						key : "~createdKey"
					},
					deepPath : "~deepPath"
				}
			},
			oModel = {
				oMetadata : {
					_getEntityTypeByPath : function () {},
					_getNavigationPropertyNames : function () {}
				},
				_addSubEntitiesToPayload : function () {},
				_createRequest : function () {},
				_createRequestUrl : function () {},
				_getHeaders : function () {},
				_getObject : function () {},
				_isTransitionMessagesOnly : function () {},
				_removeReferences : function () {},
				getContext : function () {},
				getETag : function () {}
			},
			oRequest = {},
			oResult;

		this.mock(oModel.oMetadata).expects("_getEntityTypeByPath").withExactArgs("~sKey")
			.returns("~oEntityType");
		this.mock(oModel).expects("_getObject").withExactArgs("/~sKey").returns({foo : 7});
		this.mock(oModel.oMetadata).expects("_getNavigationPropertyNames")
			.withExactArgs("~oEntityType")
			.returns([]);
		this.mock(oModel).expects("_removeReferences")
			.withExactArgs({__metadata : {}, foo : 7})
			.returns("~payload");
		this.mock(oModel).expects("_getHeaders").withExactArgs(undefined).returns("~mHeaders");
		this.mock(oModel).expects("_isTransitionMessagesOnly").withExactArgs("~sGroupId").returns(false);
		this.mock(oModel).expects("getETag").withExactArgs("~payload").returns("~sETag");
		this.mock(oModel).expects("getContext").withExactArgs("/~sKey").returns(oContext);
		this.mock(oModel).expects("_createRequestUrl")
			.withExactArgs("/~createdKey", null, undefined, undefined).returns("~sUrl");
		this.mock(oContext).expects("hasSubContexts").withExactArgs().returns("~hasSubContexts");
		this.mock(oModel).expects("_createRequest")
			.withExactArgs("~sUrl", "~deepPath", "POST", "~mHeaders", "~payload", "~sETag",
				undefined, true, "~hasSubContexts")
			.returns(oRequest);
		this.mock(oModel).expects("_addSubEntitiesToPayload")
			.withExactArgs(sinon.match.same(oContext), "~payload");

		// code under test
		oResult = ODataModel.prototype._processChange.call(oModel, "~sKey", oData, "~sGroupId", "POST");

		assert.deepEqual(oRequest, {created : true});
		assert.strictEqual(oResult, oRequest);
	});

	//*********************************************************************************************
	[false, true].forEach(function (bExpandRequest, i) {
		var sTitle = "_processRequestQueue: push expandRequest to queue, " + i + ", consider change headers";

		QUnit.test(sTitle, function (assert) {
			var oRequest = {
					data : "~data",
					expandRequest : bExpandRequest ? "~expandRequest" : undefined,
					headers : "~headers"
				},
				oChange = {
					parts : [{
						fnError : "~fnChangeError",
						request : {},
						requestHandle : "~changeRequestHandle",
						fnSuccess : "~fnChangeSuccess"
					}],
					request : oRequest
				},
				oModel = {
					mLaunderingState : "~mLaunderingState",
					bUseBatch : true,
					_collectChangedEntities : function () {},
					_createBatchRequest : function () {},
					_pushToRequestQueue : function () {},
					_submitBatchRequest : function () {},
					checkDataState : function () {},
					getKey : function () {},
					increaseLaundering : function () {},
					removeInternalMetadata : function () {}
				},
				oRequestGroup = {
					changes : {"~sChangeSetId" : [oChange]}
				},
				mRequests = {"~sGroupId" : oRequestGroup};

			this.mock(oModel).expects("_collectChangedEntities")
				.withExactArgs(sinon.match.same(oRequestGroup), {}, {});
			this.mock(_Helper).expects("extend").withExactArgs("~headers", "~changeHeaders");
			this.mock(oModel).expects("getKey").withExactArgs("~data").returns("~key");
			this.mock(oModel).expects("increaseLaundering").withExactArgs("/~key", "~data");
			this.mock(oModel).expects("removeInternalMetadata").withExactArgs("~data");
			this.mock(oModel).expects("_pushToRequestQueue")
				.withExactArgs(sinon.match.same(mRequests), "~sGroupId", undefined, "~expandRequest",
					"~fnChangeSuccess", "~fnChangeError", "~changeRequestHandle", false)
				.exactly(bExpandRequest ? 1 : 0);
			this.mock(oModel).expects("_createBatchRequest")
				.withExactArgs([{__changeRequests : [sinon.match.same(oRequest)]}])
				.returns("~oBatchRequest");
			this.mock(oModel).expects("_submitBatchRequest")
				.withExactArgs("~oBatchRequest", [[sinon.match.same(oChange)]], "~fnSuccess",
					"~fnError");
			this.mock(oModel).expects("checkDataState").withExactArgs("~mLaunderingState");

			// code under test
			ODataModel.prototype._processRequestQueue.call(oModel, mRequests, "~sGroupId", "~fnSuccess",
				"~fnError", "~changeHeaders");
		});
	});

	//*********************************************************************************************
	QUnit.test("createEntry: expand without bUseBatch leads to an error", function (assert) {
		var oModel = {bUseBatch : false};

		// code under test
		assert.throws(function () {
			ODataModel.prototype.createEntry.call(oModel, "~path", {expand : "ToNavigation"});
		}, new Error("The 'expand' parameter is only supported if batch mode is used"));
	});

	//*********************************************************************************************
	QUnit.test("createEntry: no created callback, before metadata is available", function (assert) {
		var oModel = {
				oMetadata : {
					isLoaded : function () {}
				}
			};

		this.mock(oModel.oMetadata).expects("isLoaded").withExactArgs().returns(false);
		this.oLogMock.expects("error")
			.withExactArgs("Tried to use createEntry without created-callback, before metadata is"
				+ " available!");

		// code under test
		assert.strictEqual(
			ODataModel.prototype.createEntry.call(oModel, "/~path"),
			undefined);
	});

	//*********************************************************************************************
	[undefined, "~expand"].forEach(function (sExpand) {
		[true, false].forEach(function (bWithCallbackHandlers) {
			(!sExpand
			? [ // successful creation without expand
				function (assert, oEventHandlersMock, fnAbort, fnError, fnSuccess, pCreate,
						fnExpectResetCreatePromise) {
					assert.ok(pCreate.isPending());

					fnExpectResetCreatePromise();
					oEventHandlersMock.expects("fnSuccess")
						.exactly(bWithCallbackHandlers ? 1 : 0)
						.withExactArgs("~oData", "~oCreateResponse");

					// code under test
					fnSuccess("~oData", "~oCreateResponse");

					assert.ok(pCreate.isFulfilled());

					return pCreate.then(function (oResult) {
						assert.strictEqual(oResult, undefined);
					});
				},
				// aborted creation without expand
				function (assert, oEventHandlersMock, fnAbort, fnError, fnSuccess, pCreate,
						fnExpectResetCreatePromise) {
					assert.ok(pCreate.isPending());

					// resetting the create promise is done only in success cases; do not call
					// fnExpectResetCreatePromise

					// code under test
					fnAbort("~oError");

					assert.ok(pCreate.isRejected());
					assert.strictEqual(pCreate.getResult(), "~oError");
					// don't catch to test avoiding "Uncaught (in promise)"
				}
			]
			: [
				// POST and GET succeed
				function (assert, oEventHandlersMock, fnAbort, fnError, fnSuccess, pCreate,
						fnExpectResetCreatePromise) {
					var oDataGET = {GET : true},
						oDataPOST = {POST : true},
						oResponseGET = "~oResponseGET",
						oResponsePOST = "~oResponsePOST";

					// code under test - POST request succeeds
					fnSuccess(oDataPOST, oResponsePOST);

					assert.ok(pCreate.isPending());

					fnExpectResetCreatePromise();
					oEventHandlersMock.expects("fnSuccess")
						.exactly(bWithCallbackHandlers ? 1 : 0)
						.withExactArgs({GET : true, POST : true}, oResponsePOST);

					// code under test - GET request succeeds
					fnSuccess(oDataGET, oResponseGET);

					assert.ok(pCreate.isFulfilled());

					return pCreate.then(function (oResult) {
						assert.strictEqual(oResult, undefined);
					});
				},
				// POST and GET fail; after retrying the creation both requests succeed
				function (assert, oEventHandlersMock, fnAbort, fnError, fnSuccess, pCreate,
						fnExpectResetCreatePromise) {
					var oDataGET = {GET : true},
						oDataPOST = {POST : true},
						oErrorGET = {},
						oErrorPOST = {},
						oResponseGET = "~oResponseGET",
						oResponsePOST = "~oResponsePOST";

					oEventHandlersMock.expects("fnError")
						.exactly(bWithCallbackHandlers ? 1 : 0)
						.withExactArgs(sinon.match.same(oErrorPOST));

					// code under test - POST request fails
					fnError(oErrorPOST);

					// code under test - GET request fails
					fnError(oErrorGET);

					assert.strictEqual(oErrorGET.expandAfterCreateFailed, true);

					// retry creation

					// code under test - POST request succeeds
					fnSuccess(oDataPOST, oResponsePOST);

					oEventHandlersMock.expects("fnSuccess")
						.exactly(bWithCallbackHandlers ? 1 : 0)
						.withExactArgs({GET : true, POST : true}, oResponsePOST);

					assert.ok(pCreate.isPending());

					fnExpectResetCreatePromise();

					// code under test - GET request succeeds
					fnSuccess(oDataGET, oResponseGET);

					assert.ok(pCreate.isFulfilled());

					return pCreate.then(function (oResult) {
						assert.strictEqual(oResult, undefined);
					});
				},
				// POST succeeds and GET fails
				function (assert, oEventHandlersMock, fnAbort, fnError, fnSuccess, pCreate,
						fnExpectResetCreatePromise) {
					var oDataPOST = "~oDataPOST",
						oErrorGET = {},
						oResponsePOST = {};

					// code under test - POST request succeeds
					fnSuccess(oDataPOST, oResponsePOST);

					assert.ok(pCreate.isPending());

					fnExpectResetCreatePromise();
					this.oLogMock.expects("error")
						.withExactArgs("Entity creation was successful but expansion of navigation"
							+ " properties failed",
							sinon.match.same(oErrorGET),
							sClassName);
					oEventHandlersMock.expects("fnSuccess")
						.exactly(bWithCallbackHandlers ? 1 : 0)
						.withExactArgs(oDataPOST,
							sinon.match.same(oResponsePOST)
								.and(sinon.match({expandAfterCreateFailed : true})));

					// code under test - GET request fails
					fnError(oErrorGET);

					assert.strictEqual(oErrorGET.expandAfterCreateFailed, true);
					assert.ok(pCreate.isFulfilled());

					return pCreate.then(function (oResult) {
						assert.strictEqual(oResult, undefined);
					});
				},
				// POST and GET fail; after retrying the creation both requests fail again
				function (assert, oEventHandlersMock, fnAbort, fnError, fnSuccess, pCreate,
						fnExpectResetCreatePromise) {
					var oErrorGET0 = {},
						oErrorGET1 = {},
						oErrorPOST0 = {},
						oErrorPOST1 = {};

					oEventHandlersMock.expects("fnError")
						.exactly(bWithCallbackHandlers ? 1 : 0)
						.withExactArgs(sinon.match.same(oErrorPOST0));

					// code under test - POST request fails
					fnError(oErrorPOST0);

					// code under test - GET request fails
					fnError(oErrorGET0);

					assert.strictEqual(oErrorGET0.expandAfterCreateFailed, true);

					// retry creation

					oEventHandlersMock.expects("fnError")
						.exactly(bWithCallbackHandlers ? 1 : 0)
						.withExactArgs(sinon.match.same(oErrorPOST1));

					// resetting the create promise is done only in success cases; do not call
					// fnExpectResetCreatePromise

					// code under test - POST request fails again
					fnError(oErrorPOST1);

					assert.strictEqual(oErrorPOST1.expandAfterCreateFailed, undefined);

					// code under test - GET request succeeds
					fnError(oErrorGET1);

					assert.strictEqual(oErrorGET1.expandAfterCreateFailed, true);
					assert.ok(pCreate.isPending());
				},
				// POST and GET fail; after retrying the creation POST succeeds and GET fails
				function (assert, oEventHandlersMock, fnAbort, fnError, fnSuccess, pCreate,
						fnExpectResetCreatePromise) {
					var oDataPOST = "~oDataPOST",
						oErrorGET0 = {},
						oErrorGET1 = {},
						oErrorPOST = {},
						oResponsePOST = {};

					oEventHandlersMock.expects("fnError")
						.exactly(bWithCallbackHandlers ? 1 : 0)
						.withExactArgs(sinon.match.same(oErrorPOST));

					// code under test - POST request fails
					fnError(oErrorPOST);

					// code under test - GET request fails
					fnError(oErrorGET0);

					assert.strictEqual(oErrorGET0.expandAfterCreateFailed, true);
					assert.ok(pCreate.isPending());

					// retry after failed POST

					// code under test - POST request succeeds
					fnSuccess(oDataPOST, oResponsePOST);

					fnExpectResetCreatePromise();
					this.oLogMock.expects("error")
						.withExactArgs("Entity creation was successful but expansion of navigation"
							+ " properties failed",
							sinon.match.same(oErrorGET1),
							sClassName);
					oEventHandlersMock.expects("fnSuccess")
						.exactly(bWithCallbackHandlers ? 1 : 0)
						.withExactArgs(oDataPOST,
							sinon.match.same(oResponsePOST)
								.and(sinon.match({expandAfterCreateFailed : true})));

					// code under test - GET request succeeds
					fnError(oErrorGET1);

					assert.strictEqual(oErrorGET1.expandAfterCreateFailed, true);
					assert.ok(pCreate.isFulfilled());

					return pCreate.then(function (oResult) {
						assert.strictEqual(oResult, undefined);
					});
				}
			]).forEach(function (fnTestEventHandlers, i) {
				[true, false].forEach(function (bFromODLBcreate) {
					[undefined, "~bInactive"].forEach(function (bInactive) {
			var sTitle = "createEntry: called with initial properties and considering referential constraints "
				+ (bFromODLBcreate ? "from ODataListBinding#create" : "directly")
				+ "; expand = " + sExpand + ", "
				+ (bWithCallbackHandlers ? "with" : "without") + " callback handlers, inactive = "
				+ bInactive + ", i = " + i;

		QUnit.test(sTitle, function (assert) {
			var fnAbort, fnAfterContextActivated, pCreate, oEntity, fnError, mHeaders, fnMetadataLoaded,
				oRequestHandle, oResult, fnSuccess, sUid,
				oCreatedContext = {
					fetchActivated : function () {},
					hasSubContexts : function () {},
					resetCreatedPromise : function () {}
				},
				oCreatedContextCache = {getCacheInfo : function () {}},
				oCreatedContextCacheMock = this.mock(oCreatedContextCache),
				oEntityMetadata = {entityType : "~entityType"},
				oEventHandlers = {
					fnError : function () {},
					fnSuccess : function () {}
				},
				oEventHandlersMock = this.mock(oEventHandlers),
				oExpandRequest = {},
				mHeadersInput = {input : true},
				oModel = {
					mChangedEntities : {},
					oCreatedContextsCache : oCreatedContextCache,
					mDeferredGroups : {},
					oMetadata : {
						_getEntitySetByType : function () {},
						_getEntityTypeByPath : function () {},
						_isCollection : function () {},
						isLoaded : function () {},
						loaded : function () {}
					},
					bRefreshAfterChange : false,
					mRequests : "~mRequests",
					sServiceUrl : "~sServiceUrl",
					bUseBatch : true,
					_addEntity : function () {},
					_createRequest : function () {},
					_createRequestUrlWithNormalizedPath : function () {},
					_getHeaders : function () {},
					_getRefreshAfterChange : function () {},
					_isCanonicalRequestNeeded : function () {},
					_isTransitionMessagesOnly : function () {},
					_normalizePath : function () {},
					_processRequestQueueAsync : function () {},
					_pushToRequestQueue : function () {},
					_resolveGroup : function () {},
					getContext : function () {},
					getForeignKeysFromReferentialConstraints() {},
					resolveDeep : function () {}
				},
				oMetadataMock = this.mock(oModel.oMetadata),
				oModelMock = this.mock(oModel),
				oRequest = {},
				that = this;

			oEventHandlersMock.expects("fnError").never();
			oEventHandlersMock.expects("fnSuccess").never();
			oCreatedContextCacheMock.expects("getCacheInfo").never();
			oModelMock.expects("_isCanonicalRequestNeeded")
				.withExactArgs("~canonicalRequest")
				.returns("~bCanonical");
			this.mock(ODataUtils).expects("_createUrlParamsArray")
				.withExactArgs("~urlParameters")
				.returns("~aUrlParams");
			oModelMock.expects("_normalizePath")
				.withExactArgs("~path", "~context", "~bCanonical")
				.returns("/~sNormalizedPath");
			oModelMock.expects("resolveDeep").withExactArgs("~path", "~context").returns("~sDeepPath");
			oMetadataMock.expects("_isCollection").withExactArgs("~sDeepPath").returns(true);
			oMetadataMock.expects("isLoaded").withExactArgs().returns(true);
			// function create()
			oModelMock.expects("_resolveGroup")
				.withExactArgs("/~sNormalizedPath")
				.returns({/*unused*/});
			oModelMock.expects("_getRefreshAfterChange")
				.withExactArgs("~refreshAfterChange", "~groupId")
				.returns("~bRefreshAfterChange");
			oModelMock.expects("_isTransitionMessagesOnly").withExactArgs("~groupId").returns(false);
			oMetadataMock.expects("_getEntityTypeByPath")
				.withExactArgs("/~sNormalizedPath")
				.returns(oEntityMetadata);
			oModelMock.expects("getForeignKeysFromReferentialConstraints")
				.withExactArgs("/~sNormalizedPath")
				.returns({Foo : "Baz", Qux: 42});
			oMetadataMock.expects("_getEntitySetByType")
				.withExactArgs(sinon.match.same(oEntityMetadata))
				.returns({name : "~entitySetName"});
			oModelMock.expects("_addEntity")
				.withExactArgs(sinon.match(function (oEntity0) {
					sUid = rTemporaryKey.exec(oEntity0.__metadata.deepPath)[1];
					fnAbort = oEntity0.__metadata.created.abort;
					fnError = oEntity0.__metadata.created.error;
					mHeaders = oEntity0.__metadata.created.headers;
					fnSuccess = oEntity0.__metadata.created.success;
					oEntity = {
						__metadata : {
							created : {
								abort : fnAbort,
								changeSetId : "~changeSetId",
								error : fnError,
								groupId : "~groupId",
								headers : mHeaders,
								key : "~sNormalizedPath",
								refreshAfterChange : "~bRefreshAfterChange",
								success : fnSuccess,
								urlParameters : "~urlParameters"
							},
							deepPath : "~sDeepPath('" + sUid + "')",
							type : "~entityType",
							uri : "~sServiceUrl/~entitySetName('" + sUid + "')"
						},
						Foo : "Bar",
						Qux : 42
					};
					assert.deepEqual(oEntity0, oEntity);
					assert.deepEqual(mHeaders,
						sExpand
							? Object.assign({}, mHeadersInput, {
								"Content-ID" : sUid,
								"sap-messages" : "transientOnly"
							})
							: mHeadersInput);
					assert.strictEqual(
						fnError === (bWithCallbackHandlers ? oEventHandlers.fnError : undefined),
						!sExpand);
					assert.ok(fnAbort instanceof Function);
					assert.ok(fnSuccess instanceof Function);

					return true;
				}))
				.returns("~sKey");
			oModelMock.expects("_createRequestUrlWithNormalizedPath")
				.withExactArgs("/~sNormalizedPath", "~aUrlParams", true)
				.returns("~sUrl");
			oModelMock.expects("_createRequest")
				.withExactArgs("~sUrl",
					sinon.match(function (sDeepPath0) {
						return sDeepPath0 === "~sDeepPath('" + sUid + "')";
					}),
					"POST",
					sinon.match(function (mHeaders0) {
						// not strict equal, as it is a clone of oEntity
						assert.deepEqual(mHeaders0, mHeaders);
						return true;
					}),
					sinon.match(function (oEntity0) {
						// not strict equal, as it is a clone of oEntity
						assert.deepEqual(oEntity0, oEntity);
						return true;
					}))
				.returns(oRequest);

			if (sExpand) {
				this.mock(ODataUtils).expects("_encodeURLParameters")
					.withExactArgs({$expand : sExpand, $select : sExpand})
					.returns("~expandselect");
				oModelMock.expects("_getHeaders").withExactArgs(undefined, true).returns("~GETheaders");
				oModelMock.expects("_createRequest")
					.withExactArgs(sinon.match(function (sUri) {
							return sUri === "$" + sUid + "?~expandselect";
						}), sinon.match(function (sDeepPath0) {
							return sDeepPath0 === "/$" + sUid;
						}), "GET", "~GETheaders", null, undefined, undefined, true)
					.returns(oExpandRequest);
			}
			oModelMock.expects("getContext")
				.withExactArgs("/~sKey",
					sinon.match(function (sDeepPath0) {
						return sDeepPath0 === "~sDeepPath('" + sUid + "')";
					}),
					sinon.match(function (pCreateParameter) {
						pCreate = pCreateParameter;
						assert.ok(pCreate instanceof SyncPromise);

						return true;
					}), bInactive, undefined)
				.returns(oCreatedContext);
			this.mock(oModel.oMetadata).expects("loaded").withExactArgs()
				.returns({then : function (fnFunc) {
					fnMetadataLoaded = fnFunc;
				}});

			// code under test
			oResult = ODataModel.prototype.createEntry.call(oModel, "~path", {
				canonicalRequest : "~canonicalRequest",
				changeSetId : "~changeSetId",
				context : "~context",
				error : bWithCallbackHandlers ? oEventHandlers.fnError : undefined,
				expand : sExpand,
				groupId : "~groupId",
				headers : mHeadersInput,
				inactive : bInactive,
				properties : {Foo : "Bar"},
				refreshAfterChange : "~refreshAfterChange",
				success : bWithCallbackHandlers ? oEventHandlers.fnSuccess : undefined,
				urlParameters : "~urlParameters"
			});

			if (sExpand) {
				oEntity.__metadata.created.expandRequest = oExpandRequest;
				oEntity.__metadata.created.contentID = sUid;
				assert.deepEqual(oExpandRequest, {contentID : sUid});
			}
			assert.deepEqual(oModel.mChangedEntities["~sKey"], bInactive ? undefined : oEntity);
			assert.strictEqual(oResult, oCreatedContext);
			assert.deepEqual(oRequest, sExpand
				? {
					contentID : sUid,
					created : true,
					expandRequest : oExpandRequest,
					key : "~sKey"
				}
				: {created : true, key : "~sKey"});

			// async functionality

			this.mock(oCreatedContext).expects("fetchActivated").withExactArgs()
				.returns({then : function (fnFunc) {
					fnAfterContextActivated = fnFunc;
				}});

			// code under test
			fnMetadataLoaded();

			oModelMock.expects("_pushToRequestQueue")
				.withExactArgs("~mRequests", "~groupId", "~changeSetId", sinon.match.same(oRequest),
					sinon.match(function (fnSuccess0) {
						return fnSuccess0 === fnSuccess;
					}),
					sinon.match(function (fnError0) {
						return fnError0 === fnError;
					}),
					sinon.match(function (oRequestHandle0) {
						oRequestHandle = oRequestHandle0;
						return true;
					}),
					"~bRefreshAfterChange");
			oModelMock.expects("_processRequestQueueAsync").withExactArgs("~mRequests");

			// code under test
			fnAfterContextActivated();

			// test abort handler
			assert.strictEqual(oRequest._aborted, undefined);
			if (sExpand) {
				assert.strictEqual(oRequest.expandRequest._aborted, undefined);
			}

			// code under test
			oRequestHandle.abort();

			assert.strictEqual(oRequest._aborted, true);
			if (sExpand) {
				assert.strictEqual(oRequest.expandRequest._aborted, true);
			}

			function fnExpectResetCreatePromise() {
				oCreatedContextCacheMock.expects("getCacheInfo")
					.withExactArgs(oCreatedContext)
					.returns(bFromODLBcreate ? {/*cache info*/} : undefined);
				that.mock(oCreatedContext).expects("resetCreatedPromise")
					.withExactArgs()
					.exactly(bFromODLBcreate ? 0 : 1);
				that.mock(oCreatedContext).expects("hasSubContexts").withExactArgs().returns(false);
			}
			return fnTestEventHandlers.call(this, assert, oEventHandlersMock, fnAbort, fnError,
				fnSuccess, pCreate, fnExpectResetCreatePromise);
		});
					});
				});
			});
		});
	});

	//*********************************************************************************************
	QUnit.test("createEntry: fallback to default groupId and changeSetId", function (assert) {
		var fnAfterContextActivated,
			oCreatedContext = {fetchActivated : function () {}},
			oEntityMetadata = {entityType : "~entityType"},
			fnMetadataLoaded,
			oModel = {
				mChangedEntities : {},
				mDeferredGroups : {},
				oMetadata : {
					_getEntitySetByType : function () {},
					_getEntityTypeByPath : function () {},
					_isCollection : function () {},
					isLoaded : function () {},
					loaded : function () {}
				},
				mRequests : "~mRequests",
				_addEntity : function () {},
				_createRequest : function () {},
				_createRequestUrlWithNormalizedPath : function () {},
				_getRefreshAfterChange : function () {},
				_isCanonicalRequestNeeded : function () {},
				_isTransitionMessagesOnly : function () {},
				_normalizePath : function () {},
				_processRequestQueueAsync : function () {},
				_pushToRequestQueue : function () {},
				_resolveGroup : function () {},
				getContext : function () {},
				getForeignKeysFromReferentialConstraints() {},
				resolveDeep : function () {}
			},
			oRequest = {};

		this.mock(oModel).expects("_isCanonicalRequestNeeded")
			.withExactArgs(undefined)
			.returns("~bCanonical");
		this.mock(oModel).expects("_normalizePath")
			.withExactArgs("/~path", undefined, "~bCanonical")
			.returns("/~sNormalizedPath");
		this.mock(oModel).expects("resolveDeep")
			.withExactArgs("/~path", undefined)
			.returns("~sDeepPath");
		this.mock(oModel.oMetadata).expects("_isCollection")
			.withExactArgs("~sDeepPath")
			.returns(false);
		this.mock(ODataUtils).expects("_createUrlParamsArray")
			.withExactArgs(undefined)
			.returns("~aUrlParams");
		this.mock(oModel.oMetadata).expects("isLoaded").withExactArgs().returns(true);
		// function create()
		this.mock(oModel).expects("_resolveGroup")
			.withExactArgs("/~sNormalizedPath")
			.returns({changeSetId : "~defaultChangeSetId", groupId : "~defaultGroupId"});
		this.mock(oModel).expects("_getRefreshAfterChange")
			.withExactArgs(undefined, "~defaultGroupId")
			.returns("~bRefreshAfterChange");
		this.mock(oModel).expects("_isTransitionMessagesOnly").withExactArgs("~defaultGroupId").returns(false);
		this.mock(oModel.oMetadata).expects("_getEntityTypeByPath")
			.withExactArgs("/~sNormalizedPath")
			.returns(oEntityMetadata);
		this.mock(oModel).expects("getForeignKeysFromReferentialConstraints")
			.withExactArgs("/~sNormalizedPath")
			.returns({});
		this.mock(oModel.oMetadata).expects("_getEntitySetByType")
			.withExactArgs(sinon.match.same(oEntityMetadata))
			.returns({name : "~entitySetName"});
		this.mock(oModel).expects("_addEntity").callsFake(function (oEntity0) {
				assert.strictEqual(oEntity0.__metadata.created.changeSetId, "~defaultChangeSetId");
				assert.strictEqual(oEntity0.__metadata.created.groupId, "~defaultGroupId");

				return "~sKey";
			});
		this.mock(oModel).expects("_createRequestUrlWithNormalizedPath")
			.withExactArgs("/~sNormalizedPath", "~aUrlParams", undefined)
			.returns("~sUrl");
		this.mock(oModel).expects("_createRequest")
			.withExactArgs("~sUrl", "~sDeepPath", "POST", {}, sinon.match(function (oEntity0) {
				assert.strictEqual(oEntity0.__metadata.created.changeSetId, "~defaultChangeSetId");
				assert.strictEqual(oEntity0.__metadata.created.groupId, "~defaultGroupId");

				return true;
			}))
			.returns(oRequest);
		this.mock(oModel).expects("getContext")
			.withExactArgs("/~sKey", "~sDeepPath", sinon.match.object, undefined, undefined)
			.returns(oCreatedContext);
		this.mock(oModel.oMetadata).expects("loaded").withExactArgs()
			.returns({then : function (fnFunc) {
				fnMetadataLoaded = fnFunc;
			}});

		// code under test
		ODataModel.prototype.createEntry.call(oModel, "/~path", {properties : {}});

		this.mock(oCreatedContext).expects("fetchActivated").withExactArgs()
			.returns({then : function (fnFunc) {
				fnAfterContextActivated = fnFunc;
			}});

		// code under test
		fnMetadataLoaded();

		this.mock(oModel).expects("_pushToRequestQueue")
			.withExactArgs("~mRequests", "~defaultGroupId", "~defaultChangeSetId",
				sinon.match.same(oRequest), sinon.match.func, undefined, sinon.match.object,
				"~bRefreshAfterChange");
		this.mock(oModel).expects("_processRequestQueueAsync").withExactArgs("~mRequests");

		// code under test
		fnAfterContextActivated();
	});

	//*********************************************************************************************
	[undefined, "~expand"].forEach(function (sExpand) {
		var sTitle = "createEntry: transientOnly header required for group" + (sExpand ? "; with expand" : "");

		QUnit.test(sTitle, function (assert) {
			var oCreatedContext = {fetchActivated: function () {}},
				oEntityMetadata = {entityType: "~entityType"},
				oModel = {
					mChangedEntities: {},
					mDeferredGroups: {},
					oMetadata: {
						_getEntitySetByType: function () {},
						_getEntityTypeByPath: function () {},
						_isCollection: function () {},
						isLoaded: function () {},
						loaded: function () {}
					},
					mRequests: "~mRequests",
					bUseBatch: "~bUseBatch",
					_addEntity: function () {},
					_createRequest: function () {},
					_createRequestUrlWithNormalizedPath: function () {},
					_getHeaders: function () {},
					_getRefreshAfterChange: function () {},
					_isCanonicalRequestNeeded: function () {},
					_isTransitionMessagesOnly: function () {},
					_normalizePath: function () {},
					_processRequestQueueAsync: function () {},
					_pushToRequestQueue: function () {},
					_resolveGroup: function () {},
					getContext: function () {},
					getForeignKeysFromReferentialConstraints() {},
					resolveDeep: function () {}
				},
				oModelMock = this.mock(oModel),
				mOriginalHeaders = {},
				oRequest = {},
				sUID;

			this.mock(oModel.oMetadata).expects("isLoaded").withExactArgs().returns(true);
			// function create()
			oModelMock.expects("_isCanonicalRequestNeeded").withExactArgs(undefined).returns("~bCanonical");
			this.mock(ODataUtils).expects("_createUrlParamsArray").withExactArgs(undefined).returns("~aUrlParams");
			oModelMock.expects("_normalizePath")
				.withExactArgs("/~path", undefined, "~bCanonical")
				.returns("/~sNormalizedPath");
			oModelMock.expects("resolveDeep").withExactArgs("/~path", undefined).returns("~sDeepPath");
			this.mock(oModel.oMetadata).expects("_isCollection").withExactArgs("~sDeepPath").returns(false);
			this.mock(oModel.oMetadata).expects("_getEntityTypeByPath")
				.withExactArgs("/~sNormalizedPath")
				.returns(oEntityMetadata);
			oModelMock.expects("getForeignKeysFromReferentialConstraints").withExactArgs("/~sNormalizedPath").returns({});
			this.mock(oModel.oMetadata).expects("_getEntitySetByType")
				.withExactArgs(sinon.match.same(oEntityMetadata))
				.returns({name: "~entitySetName"});
			oModelMock.expects("_resolveGroup")
				.withExactArgs("/~sNormalizedPath")
				.returns({changeSetId: "~defaultChangeSetId", groupId: "~defaultGroupId"});
			oModelMock.expects("_getRefreshAfterChange")
				.withExactArgs(undefined, "~defaultGroupId")
				.returns("~bRefreshAfterChange");
			oModelMock.expects("_isTransitionMessagesOnly").withExactArgs("~defaultGroupId").returns(true);
			oModelMock.expects("_addEntity").callsFake(function (oEntity0) {
					assert.strictEqual(oEntity0.__metadata.created.headers["sap-messages"], "transientOnly");

					return "~sKey";
				});
			oModelMock.expects("getContext")
				.withExactArgs("/~sKey", "~sDeepPath", sinon.match.object, undefined, undefined)
				.returns(oCreatedContext);
			oModelMock.expects("_createRequestUrlWithNormalizedPath")
				.withExactArgs("/~sNormalizedPath", "~aUrlParams", "~bUseBatch")
				.returns("~sUrl");
			oModelMock.expects("_createRequest")
				.callsFake(function (sUrl, sDeepPath, sMethod, mHeaders, oData, sETag) {
					sUID = mHeaders["Content-ID"];

					assert.strictEqual(sUrl, "~sUrl");
					assert.strictEqual(sDeepPath, "~sDeepPath");
					assert.strictEqual(sMethod, "POST");
					assert.strictEqual(mHeaders["sap-messages"], "transientOnly");
					assert.strictEqual(oData.__metadata.created.headers["sap-messages"], "transientOnly");
					assert.strictEqual(sETag, undefined);

					return oRequest;
				});
			if (sExpand) {
				oModelMock.expects("_getHeaders").withExactArgs(undefined, true).returns({});
				this.mock(ODataUtils).expects("_encodeURLParameters")
					.withExactArgs({$expand: "~expand", $select: "~expand"})
					.returns("~encodedUrlParams");
				oModelMock.expects("_createRequest")
					.callsFake(function (sUrl, sDeepPath, sMethod, mHeaders, oData, sETag, bAsync,
							bUpdateAggregatedMessages) {
						assert.strictEqual(sUrl, "$" + sUID + "?~encodedUrlParams");
						assert.strictEqual(sDeepPath, "/$" + sUID);
						assert.strictEqual(sMethod, "GET");
						assert.strictEqual(mHeaders["sap-messages"], "transientOnly");
						assert.strictEqual(oData, null);
						assert.strictEqual(sETag, undefined);
						assert.strictEqual(bAsync, undefined);
						assert.strictEqual(bUpdateAggregatedMessages, true);

						return {};
					});
			}
			this.mock(oModel.oMetadata).expects("loaded").withExactArgs().returns({then: function () {}});
			// handling of oMetadata.loaded() promise not relevant

			// code under test
			ODataModel.prototype.createEntry.call(oModel, "/~path", {
				expand: sExpand,
				headers: mOriginalHeaders,
				properties: {}
			});

			assert.deepEqual(mOriginalHeaders, {});
		});
	});

	//*********************************************************************************************
	QUnit.test("createEntry: deep create", function (assert) {
		var oChangedEntity,
			oContext = {
				addSubContext : function () {},
				getPath : function () {},
				isInactive : function () {},
				isTransient : function () {}
			},
			oContextMock = this.mock(oContext),
			oCreatedContext = {},
			oEntityMetadata = {entityType : "~entityType"},
			oModel = {
				mChangedEntities : {},
				oMetadata : {
					_getEntitySetByType : function () {},
					_getEntityTypeByPath : function () {},
					_getNavigationPropertyNames : function () {},
					_isCollection : function () {},
					isLoaded : function () {}
				},
				sServiceUrl : "~sServiceUrl",
				_addEntity : function () {},
				_getObject : function () {},
				_isCanonicalRequestNeeded : function () {},
				_normalizePath : function () {},
				getContext : function () {},
				// getForeignKeysFromReferentialConstraints() {}, // never called in deep create scenarios
				resolveDeep : function () {}
			},
			oMetadataMock = this.mock(oModel.oMetadata);

		oContextMock.expects("isTransient").returns(true);
		oContextMock.expects("isInactive").returns(false);
		oMetadataMock.expects("isLoaded").withExactArgs().returns(true);
		// function create()
		oContextMock.expects("getPath").withExactArgs().returns("/~sContextPath");
		oMetadataMock.expects("_getEntityTypeByPath")
			.withExactArgs("/~sContextPath")
			.returns("~oSourceEntityMetadata");
		oMetadataMock.expects("_getNavigationPropertyNames")
			.withExactArgs("~oSourceEntityMetadata")
			.returns(["~path"]);
		this.mock(oModel).expects("_isCanonicalRequestNeeded")
			.withExactArgs(undefined)
			.returns("~bCanonical");
		this.mock(ODataUtils).expects("_createUrlParamsArray")
			.withExactArgs(undefined)
			.returns("~aUrlParams");
		this.mock(oModel).expects("_normalizePath")
			.withExactArgs("~path", sinon.match.same(oContext), "~bCanonical")
			.returns("/~sNormalizedPath");
		this.mock(oModel).expects("resolveDeep")
			.withExactArgs("~path", sinon.match.same(oContext))
			.returns("~sDeepPath");
		oMetadataMock.expects("_isCollection")
			.withExactArgs("~sDeepPath")
			.returns("~bIsCollection");
		oMetadataMock.expects("_getEntityTypeByPath")
			.withExactArgs("/~sNormalizedPath")
			.returns(oEntityMetadata);
		oMetadataMock.expects("_getEntitySetByType")
			.withExactArgs(sinon.match.same(oEntityMetadata))
			.returns({name : "~entitySetName"});
		oContextMock.expects("getPath").withExactArgs().returns("/~sContextPath");
		this.mock(oModel).expects("_getObject").withExactArgs("/~sContextPath").returns({
				__metadata : {
					created : {
						changeSetId : "~changeSetIdFromRoot",
						groupId : "~groupIdFromRoot"
					}
				}
			});
		this.mock(oModel).expects("_addEntity").callsFake(function (oEntity0) {
				assert.strictEqual(oEntity0.__metadata.created.changeSetId, "~changeSetIdFromRoot");
				assert.strictEqual(oEntity0.__metadata.created.groupId, "~groupIdFromRoot");

				return "~sKey";
			});
		this.mock(oModel).expects("getContext")
			.withExactArgs("/~sKey", sinon.match.string /*deep path not relevant for deep create*/,
				undefined, undefined, sinon.match.same(oContext))
			.returns(oCreatedContext);
		this.mock(oContext).expects("addSubContext")
			.withExactArgs("~path", oCreatedContext, "~bIsCollection");

		// code under test
		assert.strictEqual(ODataModel.prototype.createEntry.call(oModel, "~path",
			{context : oContext, properties : {foo : "bar"}}), oCreatedContext);

		assert.strictEqual(Object.keys(oModel.mChangedEntities).length, 1);
		oChangedEntity = oModel.mChangedEntities[Object.keys(oModel.mChangedEntities)[0]];
		assert.strictEqual(oChangedEntity.foo, "bar");
		assert.strictEqual(oChangedEntity.__metadata.type, "~entityType");
		assert.ok(oChangedEntity.__metadata.uri.startsWith("~sServiceUrl/~entitySetName('"));
		assert.strictEqual(oChangedEntity.__metadata.created.changeSetId, "~changeSetIdFromRoot");
		assert.strictEqual(oChangedEntity.__metadata.created.groupId, "~groupIdFromRoot");
		assert.strictEqual(oChangedEntity.__metadata.created.error, undefined);
		assert.strictEqual(oChangedEntity.__metadata.created.headers, undefined);
		assert.strictEqual(oChangedEntity.__metadata.created.key, undefined);
		assert.strictEqual(oChangedEntity.__metadata.created.refreshAfterChange, undefined);
		assert.strictEqual(oChangedEntity.__metadata.created.success, undefined);
		assert.strictEqual(oChangedEntity.__metadata.created.urlParameters, undefined);
	});

	//*********************************************************************************************
	QUnit.test("createEntry: reset changes on sub contexts after deep create", function (assert) {
		var fnAfterContextActivated,
			oCreatedContext = {
				fetchActivated : function () {},
				getSubContextsAsPath : function () {},
				hasSubContexts : function () {}
			},
			oEntityMetadata = {entityType : "~entityType"},
			oModel = {
				mChangedEntities : {},
				oCreatedContextsCache : {
					getCacheInfo : function () {}
				},
				mDeferredGroups : {},
				oMetadata : {
					_getEntitySetByType : function () {},
					_getEntityTypeByPath : function () {},
					_isCollection : function () {},
					isLoaded : function () {},
					loaded : function () {}
				},
				mRequests : "~mRequests",
				sServiceUrl : "~sServiceUrl",
				_addEntity : function () {},
				_createRequest : function () {},
				_createRequestUrlWithNormalizedPath : function () {},
				_getRefreshAfterChange : function () {},
				_isCanonicalRequestNeeded : function () {},
				_isTransitionMessagesOnly : function () {},
				_normalizePath : function () {},
				_pushToRequestQueue : function () {},
				_processRequestQueueAsync : function () {},
				_resolveGroup : function () {},
				getContext : function () {},
				getForeignKeysFromReferentialConstraints() {},
				resetChanges : function () {},
				resolveDeep : function () {}
			},
			fnMetadataLoaded,
			oMetadataMock = this.mock(oModel.oMetadata),
			oRequest = {},
			fnSuccess;

		oMetadataMock.expects("isLoaded").withExactArgs().returns(true);
		// function create()
		this.mock(oModel).expects("_isCanonicalRequestNeeded")
			.withExactArgs(undefined)
			.returns("~bCanonical");
		this.mock(ODataUtils).expects("_createUrlParamsArray")
			.withExactArgs(undefined)
			.returns("~aUrlParams");
		this.mock(oModel).expects("_normalizePath")
			.withExactArgs("/~path", undefined, "~bCanonical")
			.returns("/~sNormalizedPath");
		this.mock(oModel).expects("resolveDeep")
			.withExactArgs("/~path", undefined)
			.returns("~sDeepPath");
		oMetadataMock.expects("_isCollection").withExactArgs("~sDeepPath").returns(false);
		oMetadataMock.expects("_getEntityTypeByPath")
			.withExactArgs("/~sNormalizedPath")
			.returns(oEntityMetadata);
		this.mock(oModel).expects("getForeignKeysFromReferentialConstraints")
			.withExactArgs("/~sNormalizedPath")
			.returns({});
		oMetadataMock.expects("_getEntitySetByType")
			.withExactArgs(sinon.match.same(oEntityMetadata))
			.returns({name : "~entitySetName"});
		this.mock(oModel).expects("_resolveGroup")
			.withExactArgs("/~sNormalizedPath")
			.returns({groupId : "~groupId", changeSetId : "~changeSetId"});
		this.mock(oModel).expects("_getRefreshAfterChange")
			.withExactArgs(undefined, "~groupId")
			.returns("~bRefreshAfterChange");
		this.mock(oModel).expects("_isTransitionMessagesOnly").withExactArgs("~groupId").returns(false);
		this.mock(oModel).expects("_addEntity")
			.withExactArgs(sinon.match.object/*aspect already tested*/)
			.returns("~sKey");
		this.mock(oModel).expects("getContext")
			.withExactArgs("/~sKey", sinon.match.string /*deep path not relevant for deep create*/,
				sinon.match.object/*aspect already tested*/, undefined, undefined)
			.returns(oCreatedContext);
		this.mock(oModel).expects("_createRequestUrlWithNormalizedPath")
			.withExactArgs("/~sNormalizedPath", "~aUrlParams", undefined)
			.returns("~sUrl");
		this.mock(oModel).expects("_createRequest")
			.withExactArgs("~sUrl", "~sDeepPath", "POST", {}, sinon.match.object/*aspect already tested*/)
			.returns(oRequest);
		oMetadataMock.expects("loaded").withExactArgs()
			.returns({then : function (fnFunc) {
				fnMetadataLoaded = fnFunc;
			}});

		// code under test
		assert.strictEqual(ODataModel.prototype.createEntry.call(oModel, "/~path",
			{properties : {foo : "bar"}}), oCreatedContext);

		this.mock(oCreatedContext).expects("fetchActivated").withExactArgs()
			.returns({then : function (fnFunc) {
				fnAfterContextActivated = fnFunc;
			}});

		// code under test
		fnMetadataLoaded();

		this.mock(oModel).expects("_pushToRequestQueue")
			.withExactArgs("~mRequests", "~groupId", "~changeSetId", sinon.match.same(oRequest),
				sinon.match(function (fnSuccess0) {
					fnSuccess = fnSuccess0;

					return true;
				}), undefined, sinon.match.object, "~bRefreshAfterChange");
		this.mock(oModel).expects("_processRequestQueueAsync").withExactArgs("~mRequests");

		// code under test
		fnAfterContextActivated();

		this.mock(oModel.oCreatedContextsCache).expects("getCacheInfo")
			.withExactArgs(sinon.match.same(oCreatedContext))
			.returns(true);
		this.mock(oCreatedContext).expects("hasSubContexts").withExactArgs().returns(true);
		this.mock(oCreatedContext).expects("getSubContextsAsPath")
			.withExactArgs()
			.returns("~subContextPaths");
		this.mock(oModel).expects("resetChanges")
			.withExactArgs("~subContextPaths", undefined, true);

		// code under test
		fnSuccess();
	});

	//*********************************************************************************************
	QUnit.test("createEntry: deep create, :1 nav property is not supported", function (assert) {
		var oContext = {
				getPath : function () {},
				isInactive : function () {},
				isTransient : function () {}
			},
			oModel = {
				oMetadata : {
					_getEntityTypeByPath : function () {},
					_getNavigationPropertyNames : function () {},
					_isCollection : function () {},
					isLoaded : function () {}
				},
				_isCanonicalRequestNeeded : function () {},
				_normalizePath : function () {},
				resolveDeep : function () {}
			};

		this.mock(oContext).expects("isTransient").returns(true);
		this.mock(oContext).expects("isInactive").returns(false);
		this.mock(oModel.oMetadata).expects("isLoaded").withExactArgs().returns(true);
		// create()
		this.mock(oModel).expects("_isCanonicalRequestNeeded")
			.withExactArgs(undefined)
			.returns("~bCanonical");
		this.mock(ODataUtils).expects("_createUrlParamsArray")
			.withExactArgs(undefined)
			.returns("~aUrlParams");
		this.mock(oModel).expects("_normalizePath")
			.withExactArgs("~path", sinon.match.same(oContext), "~bCanonical")
			.returns("~sNormalizedPath");
		this.mock(oModel).expects("resolveDeep")
			.withExactArgs("~path", sinon.match.same(oContext))
			.returns("~sDeepPath");
		this.mock(oModel.oMetadata).expects("_isCollection")
			.withExactArgs("~sDeepPath")
			.returns(false);
		// checkDeepCreatePreconditions()
		this.mock(oContext).expects("getPath").withExactArgs().returns("/~sContextPath");
		this.mock(oModel.oMetadata).expects("_getEntityTypeByPath")
			.withExactArgs("/~sContextPath")
			.returns("~oSourceEntityMetadata");
		this.mock(oModel.oMetadata).expects("_getNavigationPropertyNames")
			.withExactArgs(sinon.match.same("~oSourceEntityMetadata"))
			.returns(["~path"]);

		// code under test
		assert.throws(function () {
			ODataModel.prototype.createEntry.call(oModel, "~path", {context : oContext});
		}, new Error("Cannot create entity; deep create on navigation property '~path' with "
			+ "single cardinality is not supported"));
	});

	//*********************************************************************************************
	QUnit.test("createEntry: deep create, path is not a navigation property", function (assert) {
		var oContext = {
				getPath : function () {},
				isInactive : function () {},
				isTransient : function () {}
			},
			oModel = {
				oMetadata : {
					_getEntityTypeByPath : function () {},
					_getNavigationPropertyNames : function () {},
					_isCollection : function () {},
					isLoaded : function () {}
				},
				_isCanonicalRequestNeeded : function () {},
				_normalizePath : function () {},
				resolveDeep : function () {}
			},
			oSourceEntityMetadata = {name : "~sourceTypeName"};

		this.mock(oContext).expects("isTransient").returns(true);
		this.mock(oContext).expects("isInactive").returns(false);
		this.mock(oModel.oMetadata).expects("isLoaded").withExactArgs().returns(true);
		// create()
		this.mock(oModel).expects("_isCanonicalRequestNeeded")
			.withExactArgs(undefined)
			.returns("~bCanonical");
		this.mock(ODataUtils).expects("_createUrlParamsArray")
			.withExactArgs(undefined)
			.returns("~aUrlParams");
		this.mock(oModel).expects("_normalizePath")
			.withExactArgs("~invalid", sinon.match.same(oContext), "~bCanonical")
			.returns("~sNormalizedPath");
		this.mock(oModel).expects("resolveDeep")
			.withExactArgs("~invalid", sinon.match.same(oContext))
			.returns("~sDeepPath");
		this.mock(oModel.oMetadata).expects("_isCollection")
			.withExactArgs("~sDeepPath")
			.returns("~bIsCollection");
		// checkDeepCreatePreconditions()
		this.mock(oContext).expects("getPath").withExactArgs().returns("/~sContextPath");
		this.mock(oModel.oMetadata).expects("_getEntityTypeByPath")
			.withExactArgs("/~sContextPath")
			.returns(oSourceEntityMetadata);
		this.mock(oModel.oMetadata).expects("_getNavigationPropertyNames")
			.withExactArgs(sinon.match.same(oSourceEntityMetadata))
			.returns(["~path"]);

		// code under test
		assert.throws(function () {
			ODataModel.prototype.createEntry.call(oModel, "~invalid", {context : oContext});
		}, new Error("Cannot create entity; path '~invalid' is not a navigation property of "
			+ "'~sourceTypeName'"));
	});

	//*********************************************************************************************
	["batchGroupId", "changeSetId", "created", "error", "expand", "groupId", "headers", "inactive",
	 "refreshAfterChange", "success", "urlParameters", "invalid"].forEach(function (sParameter) {
		QUnit.test("createEntry: deep create, unsupported parameter " + sParameter, function (assert) {
			var oContext = {isTransient : function () {}},
				oModel = {bUseBatch : true},
				mParameters = {context : oContext};

			this.mock(oContext).expects("isTransient").returns(true);

			mParameters[sParameter] = "foo";

			// code under test
			assert.throws(function () {
				ODataModel.prototype.createEntry.call(oModel, "~path", mParameters);
			}, new Error("deep create, unsupported parameter: " + sParameter));
		});
	});

	//*********************************************************************************************
	QUnit.test("createEntry: deep create, error on inactive context", function (assert) {
		var oContext = {
				isInactive : function () {},
				isTransient : function () {}
			},
			oModel = {bUseBatch : true},
			mParameters = {context : oContext};

		this.mock(oContext).expects("isTransient").returns(true);
		this.mock(oContext).expects("isInactive").returns(true);

		// code under test
		assert.throws(function () {
			ODataModel.prototype.createEntry.call(oModel, "~path", mParameters);
		}, new Error("deep create, context must not be inactive"));
	});

	//*********************************************************************************************
	[{
		contentID2KeyAndDeepPath : {
			"~contentID" : {
				deepPath : "~deepPath('~key')",
				functionImport : false,
				key : "Foo('~key')"
			}
		},
		request0Info : {
			contentID : "~contentID",
			created : true,
			deepPath : "~deepPath('~contentID')",
			requestUri : "~serviceUri/Foo?bar"
		},
		resultingDeepPath : "~deepPath('~key')",
		resultingUri : "~serviceUri/Foo('~key')?bar"
	}, {
		contentID2KeyAndDeepPath : {
			"~contentID" : {
				deepPath : "~/FunctionName",
				functionImport : true,
				key : "Foo('~key')"
			}
		},
		request0Info : {
			contentID : "~contentID",
			deepPath : "~/FunctionName",
			functionMetadata : "~functionMetadata",
			requestUri : "~FunctionName?bar"
		},
		resultingDeepPath : "/$~contentID",
		resultingUri : "~serviceUri/$~contentID?bar"
	}].forEach(function (oFixture, i) {
		QUnit.test("_submitBatchRequest: with content-IDs, #" + i, function (assert) {
			var oBatchRequest = {},
				oBatchResponse = {
					headers : "~batchResponseHeaders"
				},
				oRequestPOST = {},
				oRequest0 = {
					parts : [{
						request : oRequestPOST,
						fnSuccess : "~fnSuccess0"
					}],
					request : oFixture.request0Info
				},
				oRequestGET = {},
				oRequest1 = {
					parts : [{
						request : oRequestGET,
						fnSuccess : "~fnSuccess1"
					}],
					request : {
						contentID : "~contentID",
						deepPath : "/$~contentID",
						requestUri : "~serviceUri/$~contentID?bar"
					}
				},
				oResponseGET = {headers : "~getHeaders"},
				oResponsePOST = {data : "~postData", headers : "~postHeaders"},
				oData = {
					__batchResponses : [oResponsePOST, oResponseGET]
				},
				aRequests = [oRequest0, oRequest1],
				oEventInfo = {requests : sinon.match.same(aRequests), batch : true},
				fnHandleSuccess,
				oModel = {
					_getHeader : function () {},
					_getKey : function () {},
					_invalidatePathCache : function () {},
					_processSuccess : function () {},
					_setSessionContextIdHeader : function () {},
					_submitRequest : function () {},
					checkUpdate : function () {}
				},
				oModelMock = this.mock(oModel);

			oModelMock.expects("_submitRequest")
				.withExactArgs(sinon.match.same(oBatchRequest)
						.and(sinon.match({eventInfo : oEventInfo})),
					sinon.match.func.and(sinon.match(function (fnSuccess) {
						fnHandleSuccess = fnSuccess;
						return true;
					})),
					sinon.match.func);

			// code under test
			ODataModel.prototype._submitBatchRequest.call(oModel, oBatchRequest, aRequests,
				"~fnSuccess");

			oModelMock.expects("_getKey").withExactArgs("~postData")
				.returns("Foo('~key')");
			oModelMock.expects("_processSuccess")
				.withExactArgs(sinon.match.same(oRequestPOST), sinon.match.same(oResponsePOST),
					"~fnSuccess0", sinon.match.object, sinon.match.object, sinon.match.object,
					false, undefined, oFixture.contentID2KeyAndDeepPath);
			oModelMock.expects("_processSuccess")
				.withExactArgs(sinon.match.same(oRequestGET), sinon.match.same(oResponseGET),
					"~fnSuccess1", sinon.match.object, sinon.match.object, sinon.match.object,
					false, undefined, oFixture.contentID2KeyAndDeepPath);
			oModelMock.expects("_invalidatePathCache").withExactArgs();
			oModelMock.expects("checkUpdate").withExactArgs(false, false, sinon.match.object);
			oModelMock.expects("_processSuccess")
				.withExactArgs(sinon.match.same(oBatchRequest), sinon.match.same(oBatchResponse),
					"~fnSuccess", sinon.match.object, sinon.match.object, sinon.match.object, true,
					sinon.match.same(aRequests));
			oModelMock.expects("_getHeader")
				.withExactArgs("sap-contextid", "~batchResponseHeaders")
				.returns("~sap-contextid");
			oModelMock.expects("_setSessionContextIdHeader").withExactArgs("~sap-contextid");

			// code under test
			fnHandleSuccess(oData, oBatchResponse);

			assert.strictEqual(oRequest1.request.requestUri, oFixture.resultingUri);
			assert.strictEqual(oRequest1.request.deepPath, oFixture.resultingDeepPath);
		});
	});

	//*********************************************************************************************
	[true, false].forEach(function (bReject) {
		QUnit.test("metadataLoaded calls oMetadata.loaded (" + bReject + ")", function (assert) {
			var oModel = {
					oMetadata : {
						loaded : function () {}
					}
				},
				oPromise = {};

			this.mock(oModel.oMetadata).expects("loaded").withExactArgs(bReject).returns(oPromise);

			//code under test
			assert.strictEqual(ODataModel.prototype.metadataLoaded.call(oModel, bReject),
				oPromise);
		});
	});

	//*********************************************************************************************
	[true, false].forEach(function (bReject) {
		[true, false].forEach(function (bAnnotations) {
			[true, false].forEach(function (bMetadata) {
		var sTitle = "metadataLoaded with annotations: " + "bRejectOnFailure=" + bReject + " (" +
			bAnnotations + ", " + bMetadata + ")";

		QUnit.test(sTitle, function (assert) {
			var fnAnnotationsPromise,
				oMetadataPromise,
				fnMetadataPromise,
				oModel = {
					bLoadAnnotationsJoined : true,
					oMetadata : {
						loaded : function () {}
					}
				},
				oTest = {
					resolved : function () {},
					rejected : function () {}
				},
				oTestMock = this.mock(oTest);

			oModel.pAnnotationsLoaded = new Promise(function(resolve, reject) {
				fnAnnotationsPromise = bAnnotations ? resolve : reject;
			});
			oMetadataPromise = new Promise(function(resolve, reject) {
				// The metadata promise is not rejected if !bReject (existing behavior).
				fnMetadataPromise = (bMetadata || !bReject) ? resolve : reject;
			});
			this.mock(oModel.oMetadata).expects("loaded").withExactArgs(bReject)
				.returns(oMetadataPromise);
			// The resulting promise is never rejected if !bReject.
			if (!bReject || (bAnnotations && bMetadata)) {
				oTestMock.expects("resolved");
				oTestMock.expects("rejected").never();
			} else {
				oTestMock.expects("resolved").never();
				oTestMock.expects("rejected");
			}
			fnAnnotationsPromise();
			fnMetadataPromise();

			// code under test
			return ODataModel.prototype.metadataLoaded.call(oModel, bReject)
				.then(oTest.resolved, oTest.rejected);
		});
			});
		});
	});

	//*********************************************************************************************
	[false, true].forEach((bOwnReason) => {
		QUnit.test("_submitBatchRequest: with error responses: " + (bOwnReason ? "$ownReason" : ""), function (assert) {
			var oBatchRequest = {},
				oBatchRequestHandle = {abort : function () {/*not relevant for this test*/}},
				oBatchResponse = {headers : "~headers", statusCode : 200},
				oChangesetError = {message : "complete changeset failed"},
				oData = {__batchResponses : [
					oChangesetError
					// don't care about successful requests in the changeset in this test
				]},
				oError = {message : "an error message", $ownReason : bOwnReason},
				fnHandleError,
				oHandlers = {
					fnError : function () {},
					fnSuccess : function () {}
				},
				fnHandleSuccess,
				oModel = {
					_getHeader : function () {},
					_invalidatePathCache : function () {},
					_processAfterUpdate : function () {},
					_processError : function () {},
					_processSuccess : function () {},
					_setSessionContextIdHeader : function () {},
					_submitRequest : function () {},
					checkUpdate : function () {}
				},
				oModelMock = this.mock(oModel),
				oPart0_0 = {fnError : "~fnErrorPart0_0", request : {}},
				oPart1_0 = {fnError : "~fnErrorPart1_0", request : {}},
				oPart1_1 = {fnError : "~fnErrorPart1_1", request : {}},
				oPart2_0 = {fnError : "~fnErrorPart2_0", request : {}},
				oRequest0 = {parts : [oPart0_0]},
				oRequest1 = {parts : [oPart1_0, oPart1_1]},
				oRequest2 = {parts : [oPart2_0]},
				aRequests = [
					// changeset
					[oRequest1, oRequest2],
					// single request
					oRequest0
				],
				oEventInfo = {
					batch : true,
					requests : aRequests
				};

			oModelMock.expects("_submitRequest")
				.withExactArgs(sinon.match.same(oBatchRequest), sinon.match.func, sinon.match.func)
				.callsFake(function (oBatchRequest0, fnHandleSuccess0, fnHandleError0) {
					fnHandleError = fnHandleError0;
					fnHandleSuccess = fnHandleSuccess0;
					return oBatchRequestHandle;
				});

			// code under test
			ODataModel.prototype._submitBatchRequest.call(oModel, oBatchRequest, aRequests,
				oHandlers.fnSuccess, oHandlers.fnError);

			assert.deepEqual(oBatchRequest.eventInfo, oEventInfo);

			// complete $batch fails

			oModelMock.expects("_processError") // for oRequest1 - part 0
				.withExactArgs(sinon.match.same(oPart1_0.request),
					sinon.match.same(oError).and(sinon.match({$reported : true})),
					"~fnErrorPart1_0");
			oModelMock.expects("_processError") // for oRequest1 - part 1
				.withExactArgs(sinon.match.same(oPart1_1.request),
					sinon.match.same(oError).and(sinon.match({$reported : true})),
					"~fnErrorPart1_1");
			oModelMock.expects("_processError") // for oRequest2
				.withExactArgs(sinon.match.same(oPart2_0.request),
					sinon.match.same(oError).and(sinon.match({$reported : true})),
					"~fnErrorPart2_0");
			oModelMock.expects("_processError") // for oRequest0
				.withExactArgs(sinon.match.same(oPart0_0.request),
					sinon.match.same(oError).and(sinon.match({$reported : true})),
					"~fnErrorPart0_0");
			oModelMock.expects("_processAfterUpdate").withExactArgs();
			oModelMock.expects("_processError")
				.withExactArgs(sinon.match.same(oBatchRequest),
					sinon.match.same(oError).and(sinon.match({$reported : bOwnReason})),
					sinon.match.same(oHandlers.fnError), true, sinon.match.same(aRequests));

			// code under test
			fnHandleError(oError);

			// $batch succeeds but single request in the batch fail

			oModelMock.expects("_processError") // for oRequest1 - part 0
				.withExactArgs(sinon.match.same(oPart1_0.request),
					sinon.match.same(oChangesetError).and(sinon.match({$reported : false})),
					"~fnErrorPart1_0")
				.callsFake(function (oRequest, oResponse, fnError0) {
					oResponse.$reported = true;
				});
			oModelMock.expects("_processError") // for oRequest1 - part 1
				.withExactArgs(sinon.match.same(oPart1_1.request),
					sinon.match.same(oChangesetError).and(sinon.match({$reported : true})),
					"~fnErrorPart1_1");
			oModelMock.expects("_processError") // for oRequest2
				.withExactArgs(sinon.match.same(oPart2_0.request),
					sinon.match.same(oChangesetError).and(sinon.match({$reported : false})),
					"~fnErrorPart2_0");
			oModelMock.expects("_invalidatePathCache").withExactArgs();
			oModelMock.expects("checkUpdate").withExactArgs(false, false, {/*mGetEntities*/});
			oModelMock.expects("_processSuccess")
				.withExactArgs(sinon.match.same(oBatchRequest), sinon.match.same(oBatchResponse),
					sinon.match.same(oHandlers.fnSuccess), {/*mGetEntities*/}, {/*mChangeEntities*/},
					{/*mEntityTypes*/}, true, sinon.match.same(aRequests));
			oModelMock.expects("_getHeader").withExactArgs("sap-contextid", "~headers")
				.returns("~contextid");
			oModelMock.expects("_setSessionContextIdHeader").withExactArgs("~contextid");

			// code under test
			fnHandleSuccess(oData, oBatchResponse);
		});
	});

	//*********************************************************************************************
	[false, true].forEach(function (bSuppressErrorHandlerCall) {
		var sTitle = "_submitBatchRequest: calls _createAbortedError on abort;"
				+ " bSuppressErrorHandlerCall=" + bSuppressErrorHandlerCall;

		QUnit.test(sTitle, function (assert) {
			var oBatchRequest = {},
				oBatchRequestHandle = {
					abort : function () {}
				},
				fnError = sinon.stub(),
				i = -1,
				oPart0_AlreadyAborted = {request : {_aborted : true}},
				oPart0_NoErrorHandler = {request : {}},
				oPart0_WithErrorHandler = {
					fnError : function () {},
					request : {}
				},
				oPart1_NoErrorHandler = {request : {}},
				oPart1_WithErrorHandler = {
					fnError : function () {},
					request : {}
				},
				oPart2_AlreadyAborted = {request : {_aborted : true}},
				oPart2_WithErrorHandler = {
					fnError : function () {},
					request : {}
				},
				oRequest0 = {
					parts : [oPart0_NoErrorHandler, oPart0_AlreadyAborted, oPart0_WithErrorHandler]
				},
				oRequest1 = {parts : [oPart1_NoErrorHandler, oPart1_WithErrorHandler]},
				oRequest2 = {parts : [oPart2_WithErrorHandler, oPart2_AlreadyAborted]},
				aRequests = [
					// changeset
					[oRequest1, oRequest2],
					// single request
					oRequest0
				],
				oEventInfo = {
					batch : true,
					requests : aRequests
				},
				oModel = {
					_submitRequest : function () {}
				},
				oRequestHandle;

			this.mock(oModel).expects("_submitRequest")
				.withExactArgs(
					sinon.match.same(oBatchRequest).and(sinon.match.has("eventInfo", oEventInfo)),
					sinon.match.func, sinon.match.func)
				.returns(oBatchRequestHandle);

			// code under test
			oRequestHandle = ODataModel.prototype._submitBatchRequest.call(oModel, oBatchRequest,
				aRequests, "~fnSuccess", fnError);

			assert.strictEqual(fnError.called, false);

			this.mock(ODataModel).expects("_createAbortedError")
				.withExactArgs()
				.exactly(bSuppressErrorHandlerCall ? 3 : 4)
				.callsFake(function () {
					i += 1;
					return "~oError" + i;
				});
			this.mock(oPart0_WithErrorHandler).expects("fnError").withExactArgs("~oError2");
			this.mock(oPart1_WithErrorHandler).expects("fnError").withExactArgs("~oError0");
			this.mock(oPart2_WithErrorHandler).expects("fnError").withExactArgs("~oError1");
			this.mock(oBatchRequestHandle).expects("abort").withExactArgs();

			// code under test
			oRequestHandle.abort(bSuppressErrorHandlerCall);

			if (bSuppressErrorHandlerCall) {
				assert.strictEqual(fnError.called, false);
			} else {
				assert.ok(fnError.calledOnceWithExactly("~oError3"));
			}
		});
	});

	//*********************************************************************************************
	[false, true].forEach(function (bReported) {
		QUnit.test("_handleError: $reported = " + bReported, function (assert) {
			var oError = {
					$reported : bReported,
					message : "~message",
					response : {
						body : "~body",
						headers : "~headers",
						statusCode : "~code",
						statusText : "~statusText"
					}
				},
				oModel = {
					_parseResponse : function () {}
				},
				oRequest = {method : "~method", requestUri : "~uri"},
				oResult;

			this.mock(oModel).expects("_parseResponse")
				.withExactArgs(sinon.match.same(oError.response), sinon.match.same(oRequest))
				.exactly(bReported ? 0 : 1);

			// code under test
			oResult = ODataModel.prototype._handleError.call(oModel, oError, oRequest);

			assert.deepEqual(oResult, {
				headers : "~headers",
				message : "~message",
				responseText : "~body",
				statusCode : "~code",
				statusText : "~statusText"
			});
			assert.strictEqual(oError.$reported, true);
		});
	});

	//*********************************************************************************************
	[false, true].forEach(function (bReported) {
		QUnit.test("_handleError: no response given, $reported = " + bReported, function (assert) {
			var oError = {
					$reported : bReported,
					message : "~message"
				},
				oModel = {
					_parseResponse : function () {}
				},
				oResult;

			this.mock(oModel).expects("_parseResponse").never();
			this.oLogMock.expects("error").exactly(bReported ? 0 : 1)
				.withExactArgs("The following problem occurred: ~message", undefined, sClassName);

			// code under test
			oResult = ODataModel.prototype._handleError.call(oModel, oError, "~oRequest");

			assert.deepEqual(oResult, {message : "~message"});
			assert.strictEqual(oError.$reported, true);
		});
	});

	//*********************************************************************************************
	[{
		reportingClassName : undefined,
		expectedClassName : sClassName
	}, {
		reportingClassName : "foo.bar.Baz",
		expectedClassName : "foo.bar.Baz"
	}].forEach(function (oFixture) {
		QUnit.test("_handleError: sReportingClassName = " + oFixture.reportingClassName, function (assert) {
			var oError = {
					$reported : false,
					message : "~message",
					stack : "~stack"
				},
				oModel = {
					_parseResponse : function () {}
				};

			this.mock(oModel).expects("_parseResponse").never();
			this.oLogMock.expects("error")
				.withExactArgs("The following problem occurred: ~message", "~stack", oFixture.expectedClassName);

			// code under test
			ODataModel.prototype._handleError.call(oModel, oError, undefined /*oRequest*/, oFixture.reportingClassName);
		});
	});

	//*********************************************************************************************
	QUnit.test("_updateChangedEntity: skip __metadata", function (assert) {
		var mChangedEntities = {
				"~key" : {
					__metadata : {
						etag : "~etag_old",
						uri : "~uri"
					},
					foo : "bar"
				}
			},
			oChangedEntry = Object.assign({}, mChangedEntities["~key"]),
			oModel = {
				mChangedEntities : mChangedEntities,
				oMetadata : {
					_getEntityTypeByPath : function () {},
					_getNavPropertyRefInfo : function () {}
				},
				_getObject : function () {},
				_resolveGroup : function () {},
				abortInternalRequest : function () {},
				isLaundering : function () {},
				removeInternalMetadata : function () {}
			},
			oModelMock = this.mock(oModel);

		oModelMock.expects("_getObject")
			.withExactArgs("/~key", null, true)
			.returns({
				__metadata : {etag : "~etag_old", uri : "~uri"},
				foo : "original value"
			});
		oModelMock.expects("_getObject").withExactArgs("/~key").returns(oChangedEntry);
		oModelMock.expects("removeInternalMetadata")
			.withExactArgs(sinon.match.same(oChangedEntry))
			.returns({deepPath : "~deepPath"});
		oModelMock.expects("isLaundering").withExactArgs("/~key/foo");
		this.mock(oModel.oMetadata).expects("_getEntityTypeByPath")
			.withExactArgs("/~key")
			.returns("~oEntityType");
		this.mock(oModel.oMetadata).expects("_getNavPropertyRefInfo")
			.withExactArgs("~oEntityType", "foo")
			.returns(null);
		oModelMock.expects("_resolveGroup").withExactArgs("~key").returns({groupId : "~group"});
		oModelMock.expects("abortInternalRequest").withExactArgs("~group", {requestKey : "~key"});

		// code under test
		ODataModel.prototype._updateChangedEntity.call(oModel, "~key", {
			__metadata : {etag : "~etag_new", uri : "~uri"},
			foo : "bar"
		});

		assert.deepEqual(oModel.mChangedEntities, {});
	});

	//*********************************************************************************************
	[
		null,
		{isTransient : function () { return true; }},
		{isTransient : function () { return false; }}
	].forEach(function (oContext, i) {
		["/path/~entityKey?query&string", "/path/~entityKey"].forEach(function (sUrl) {
		var sTitle = "remove: create request with bUpdateAggregatedMessages=true;"
				+ (oContext ? " context created=" + oContext.isTransient() : " no context")
				+ "; sUrl=" + sUrl;

		QUnit.test(sTitle, function (assert) {
			var fnHandleSuccess, fnProcessRequest,
				oModel = {
					mContexts : oContext ? {"/~entityKey" : oContext} : {},
					oCreatedContextsCache : {findAndRemoveContext : function () {}},
					mDeferredGroups : {},
					mRequests : "~mRequests",
					bUseBatch : "~bUseBatch",
					_createRequest : function () {},
					_createRequestUrlWithNormalizedPath : function () {},
					_getHeaders : function () {},
					_getRefreshAfterChange : function () {},
					_isCanonicalRequestNeeded : function () {},
					_normalizePath : function () {},
					_processRequest : function () {},
					_pushToRequestQueue : function () {},
					_removeEntity : function () {},
					resolveDeep : function () {}
				};

			this.mock(oModel).expects("_isCanonicalRequestNeeded")
				.withExactArgs("~bCanonical0")
				.returns("~bCanonical1");
			this.mock(oModel).expects("_getRefreshAfterChange")
				.withExactArgs("~bRefreshAfterChange0", "~sGroupId")
				.returns("~bRefreshAfterChange1");
			this.mock(ODataUtils).expects("_createUrlParamsArray")
				.withExactArgs("~mUrlParams")
				.returns("~aUrlParams");
			this.mock(oModel).expects("_getHeaders")
				.withExactArgs("~mHeaders0")
				.returns("~mHeaders1");
			this.mock(oModel).expects("_normalizePath")
				.withExactArgs("~sPath", "~oContext", "~bCanonical1")
				.returns("~sNormalizedPath");
			this.mock(oModel).expects("resolveDeep")
				.withExactArgs("~sPath", "~oContext")
				.returns("~sDeepPath");
			this.mock(oModel).expects("_processRequest")
				.withExactArgs(sinon.match.func, "~fnError", false)
				.callsFake(function (fnProcessRequest0) {
					fnProcessRequest = fnProcessRequest0;
				});

			// code under test
			ODataModel.prototype.remove.call(oModel, "~sPath", {
				canonicalRequest : "~bCanonical0",
				changeSetId : "~sChangeSetId",
				context : "~oContext",
				error : "~fnError",
				eTag : "~sETag",
				groupId : "~sGroupId",
				headers : "~mHeaders0",
				refreshAfterChange : "~bRefreshAfterChange0",
				urlParameters : "~mUrlParams"
			});

			this.mock(oModel).expects("_createRequestUrlWithNormalizedPath")
				.withExactArgs("~sNormalizedPath", "~aUrlParams", "~bUseBatch")
				.returns(sUrl);
			this.mock(oModel).expects("_createRequest")
				.withExactArgs(sUrl, "~sDeepPath", "DELETE", "~mHeaders1", undefined, "~sETag",
					undefined, true)
				.returns("~oRequest");
			this.mock(oModel).expects("_pushToRequestQueue")
				.withExactArgs("~mRequests", "~sGroupId", "~sChangeSetId", "~oRequest",
					sinon.match.func, "~fnError", "~requestHandle", "~bRefreshAfterChange1")
				.callsFake(function () {
					fnHandleSuccess = arguments[4];
				});

			// code under test
			fnProcessRequest("~requestHandle");

			this.mock(oModel).expects("_removeEntity").withExactArgs("~entityKey");
			this.mock(oModel.oCreatedContextsCache).expects("findAndRemoveContext")
				.withExactArgs(sinon.match.same(oContext))
				.exactly(i === 2 ? 1 : 0);

			// code under test
			fnHandleSuccess();
		});
		});
	});

	//*********************************************************************************************
	[{groupId : "~groupId"}, {batchGroupId : "~groupId"}].forEach(function (oGroupFixture, i) {
		[{
			oFunctionMetadata : {
				parameter : [{name : "~name0", type : "~type0"}, {name : "~name1", type : "~type1"}]
			}
		}, {
			oFunctionMetadata : {
				entitySetPath : "~entitySetPath",
				parameter : null
			},
			$result : {__list : []}
		}, {
			oFunctionMetadata : {
				entitySet : "~entitySet",
				parameter : null
			},
			$result : {__list : []}
		}, {
			oFunctionMetadata : {
				entitySet : "~entitySet",
				parameter : null,
				returnType : "~returnType"
			},
			$result : {__ref : {}} // single entity
		}, {
			oFunctionMetadata : {
				entitySet : "~entitySet",
				parameter : null,
				returnType : "Collection(~returnType)"
			},
			$result : {__list : []}
		}].forEach(function (oFunctionMetadataFixture, j) {
			[true, false].forEach(function (bInDeferredGroups) {
		var sTitle = "callFunction: oGroupFixture#" + i + ", oFunctionMetadataFixture#" + j
				+ ", group in deferred Groups: " + bInDeferredGroups;

		QUnit.test(sTitle, function (assert) {
			var oContextCreatedPromise,
				oData,
				bFunctionHasParameter = oFunctionMetadataFixture.oFunctionMetadata.parameter !== null,
				mHeaders = {foo : "bar"},
				oExpectedOData = Object.assign({
						__metadata : {
							created : {
								changeSetId : "~changeSetId",
								error : "~error",
								eTag : "~eTag",
								functionImport : true,
								groupId : "~groupId",
								headers : mHeaders,
								key : "~sFunctionName",
								method : "~method",
								success : "~success"
							},
							deepPath: "/~sFunctionName",
							uri : sinon.match(function (sUri) {
								return sUri.startsWith("/service/url/~sFunctionName")
									&& sUri.match(rTemporaryKey);
							})
						}
					},
					bFunctionHasParameter
						? {"~name0" : undefined, "~name1" : "foo"}
						: undefined),
				oMetadata = {
					_getCanonicalPathOfFunctionImport : function () {},
					_getFunctionImportMetadata : function () {}
				},
				oModel = {
					mDeferredGroups : bInDeferredGroups ? {"~groupId" : "bar"} : {},
					mDeferredRequests : "~mDeferredRequests",
					oMetadata : oMetadata,
					mRequests : "~mRequests",
					bUseBatch : "~bUseBatch",
					sServiceUrl : "/service/url",
					_addEntity : function () {},
					_createRequest : function () {},
					_createRequestUrlWithNormalizedPath : function () {},
					_getHeaders : function () {},
					_getRefreshAfterChange : function () {},
					_processRequest : function () {},
					_pushToRequestQueue : function () {},
					_writePathCache : function () {},
					getContext : function () {}
				},
				oModelMock = this.mock(oModel),
				fnProcessRequest,
				oRequest = {},
				oRequestHandle = {},
				oResult,
				oResultingRequest;

			if (oFunctionMetadataFixture.$result) {
				oExpectedOData.$result = oFunctionMetadataFixture.$result;
			}
			oModelMock.expects("_getRefreshAfterChange")
				.withExactArgs("~refreshAfterChange", "~groupId")
				.returns("~bRefreshAfterChange");
			oModelMock.expects("_getHeaders")
				.withExactArgs(sinon.match.same(mHeaders))
				.returns("~mHeaders");
			oModelMock.expects("_processRequest")
				.withExactArgs(sinon.match.func, "~error")
				.callsFake(function (fnProcessRequest0) {
					fnProcessRequest = fnProcessRequest0;
					return oRequestHandle;
				});

			// code under test
			oResult = ODataModel.prototype.callFunction.call(oModel, "/~sFunctionName", {
				adjustDeepPath : "~adjustDeepPath",
				batchGroupId : oGroupFixture.batchGroupId,
				changeSetId : "~changeSetId",
				error : "~error",
				eTag : "~eTag",
				groupId : oGroupFixture.groupId,
				headers : mHeaders,
				method : "~method",
				refreshAfterChange : "~refreshAfterChange",
				success : "~success",
				urlParameters : {"~name1" : "foo"}
			});

			assert.strictEqual(oResult, oRequestHandle);
			oContextCreatedPromise = oResult.contextCreated();
			assert.ok(oContextCreatedPromise instanceof Promise);

			this.mock(oMetadata).expects("_getFunctionImportMetadata")
				.withExactArgs("/~sFunctionName", "~method")
				.returns(oFunctionMetadataFixture.oFunctionMetadata);

			if (bFunctionHasParameter) {
				this.oLogMock.expects("warning")
					.withExactArgs("No value given for parameter '~name0' of function import"
						+ " '/~sFunctionName'", sinon.match.same(oModel), sClassName);
				this.mock(ODataUtils).expects("formatValue")
					.withExactArgs("foo", "~type1")
					.returns("~value1");
			}

			oModelMock.expects("_addEntity").withExactArgs(oExpectedOData)
				.callsFake(function (oData0) {
					oData = oData0;
					assert.notStrictEqual(oData.__metadata.created.headers, mHeaders);

					return "~sKey";
				});
			oModelMock.expects("getContext").withExactArgs("/~sKey").returns("~oContext");
			oModelMock.expects("_writePathCache").withExactArgs("/~sKey", "/~sKey");
			this.mock(ODataUtils).expects("_createUrlParamsArray")
				.withExactArgs({"~name1" : bFunctionHasParameter ? "~value1" : "foo"})
				.returns("~aUrlParams");
			oModelMock.expects("_createRequestUrlWithNormalizedPath")
				.withExactArgs("/~sFunctionName", "~aUrlParams", "~bUseBatch")
				.returns("~sUrl");
			oModelMock.expects("_createRequest")
				.withExactArgs("~sUrl", "/~sFunctionName", "~method", "~mHeaders", undefined, "~eTag",
					undefined, true)
				.returns(oRequest);
			this.mock(oMetadata).expects("_getCanonicalPathOfFunctionImport")
				.withExactArgs(sinon.match.same(oFunctionMetadataFixture.oFunctionMetadata),
					{"~name1" : bFunctionHasParameter ? "~value1" : "foo"})
				.returns("~functionTarget");
			oModelMock.expects("_pushToRequestQueue")
				.withExactArgs(bInDeferredGroups ? "~mDeferredRequests" : "~mRequests", "~groupId",
					"~changeSetId", sinon.match.same(oRequest), "~success", "~error", "~requestHandle",
					"~bRefreshAfterChange");

			// code under test
			oResultingRequest = fnProcessRequest("~requestHandle");

			assert.strictEqual(oResultingRequest, oRequest);
			assert.deepEqual(oResultingRequest, {
				adjustDeepPath : "~adjustDeepPath",
				functionMetadata : oFunctionMetadataFixture.oFunctionMetadata,
				functionTarget : "~functionTarget",
				key : "~sKey"
			});
			assert.strictEqual(oData.__metadata.created.functionMetadata,
				oFunctionMetadataFixture.oFunctionMetadata);

			return oContextCreatedPromise.then(function (oContext) {
				assert.strictEqual(oContext, "~oContext");
			});
		});
			});
		});
	});

	//*********************************************************************************************
	QUnit.test("callFunction: function name starts not with /", function (assert) {
		var oModel = {};

		this.oLogMock.expects("fatal")
			.withExactArgs("callFunction: sFunctionName has to be absolute, but the given"
				+ " '~sFunctionName' is not absolute", sinon.match.same(oModel), sClassName);

		// code under test
		assert.strictEqual(ODataModel.prototype.callFunction.call(oModel, "~sFunctionName"),
			undefined);

	});

	//*********************************************************************************************
	QUnit.test("callFunction: no function metadata; no parameters", function (assert) {
		var oContextCreatedPromise,
			oMetadata = {
				_getFunctionImportMetadata : function () {}
			},
			oModel = {
				oMetadata : oMetadata,
				_getHeaders : function () {},
				_getRefreshAfterChange : function () {},
				_processRequest : function () {}
			},
			oModelMock = this.mock(oModel),
			fnProcessRequest,
			oRequestHandle = {},
			oResult;

		oModelMock.expects("_getRefreshAfterChange")
			.withExactArgs(undefined, undefined)
			.returns("~bRefreshAfterChange");
		oModelMock.expects("_processRequest")
			.withExactArgs(sinon.match.func, undefined)
			.callsFake(function (fnProcessRequest0) {
				fnProcessRequest = fnProcessRequest0;
				return oRequestHandle;
			});
		oModelMock.expects("_getHeaders").never();

		// code under test
		oResult = ODataModel.prototype.callFunction.call(oModel, "/~sFunctionName");

		assert.strictEqual(oResult, oRequestHandle);
		oContextCreatedPromise = oResult.contextCreated();
		assert.ok(oContextCreatedPromise instanceof Promise);

		this.mock(oMetadata).expects("_getFunctionImportMetadata")
			.withExactArgs("/~sFunctionName", "GET")
			.returns(undefined);
		this.oLogMock.expects("error")
			.withExactArgs("Function '/~sFunctionName' not found in the metadata",
				sinon.match.same(oModel), sClassName);

		// code under test
		assert.strictEqual(fnProcessRequest("~requestHandle"), undefined);

		return oContextCreatedPromise.then(function () {
			assert.ok(false, "created Promise has to be rejected");
		}, function () {
			assert.ok(true, "created Promise is rejected");
		});
	});

	//*********************************************************************************************
	QUnit.test("callFunction: with expand; not a POST", function (assert) {
		var oModel = {
				bUseBatch : true
			};

		assert.throws(function () {
			// code under test
			ODataModel.prototype.callFunction.call(oModel, "/~sFunctionName", {
				expand : "ToFoo"
			});
		}, new Error("Use 'expand' parameter only with HTTP method 'POST'"));
	});

	//*********************************************************************************************
	QUnit.test("callFunction: with expand; not in batch mode", function (assert) {
		var oModel = {
				bUseBatch : false
			};

		assert.throws(function () {
			// code under test
			ODataModel.prototype.callFunction.call(oModel, "/~sFunctionName", {
				expand : "ToFoo"
			});
		}, new Error("Use 'expand' parameter only with 'useBatch' set to 'true'"));
	});

	//*********************************************************************************************
	[
		{},
		{entitySet : "~FooSet"},
		{entitySetPath : "~FooSetPath"},
		{entitySet : "~FooSet", returnType : "Collection(~FooType)"},
		{entitySetPath : "~FooSetPath", returnType : "Collection(~FooType)"}
	].forEach(function (oFunctionMetadata, i) {
		QUnit.test("callFunction: with expand; returns a collection, #" + i, function (assert) {
			var callFunctionResult,
				oMetadata = {
					_getFunctionImportMetadata : function () {}
				},
				oModel = {
					bUseBatch : true,
					oMetadata : oMetadata,
					_processRequest : function () {},
					_getRefreshAfterChange : function () {}
				};

			this.mock(oModel).expects("_getRefreshAfterChange") // don't care about parameters
				.returns(false);
			this.mock(oModel).expects("_processRequest") // don't care about parameters
				.callsFake(function (fnProcessRequest, fnError, bDeferred) {
					fnProcessRequest();

					return {};
				});
			this.mock(oMetadata).expects("_getFunctionImportMetadata")
				.withExactArgs("/~sFunctionName", "POST")
				.returns(oFunctionMetadata);

			// code under test
			callFunctionResult = ODataModel.prototype.callFunction.call(oModel, "/~sFunctionName", {
				expand : "ToBar",
				method : "POST"
			});

			return callFunctionResult.contextCreated().then(function () {
				assert.ok(false, "unexpected success");
			}, function (oError) {
				assert.ok(oError instanceof Error);
				assert.strictEqual(oError.message,
					"Use 'expand' parameter only for functions returning a single entity");
			});
		});
	});

	//*********************************************************************************************
	[true, false].forEach(function (bWithCallbacks) {
		[
			// successful POST and successful GET
			function (assert, fnSuccess, fnError, oCallbacksMock) {
				var oObjectMock = this.mock(Object);
				// code under test
				fnSuccess("~oDataPOST", "~oResponsePOST");

				oObjectMock.expects("assign")
					.withExactArgs({}, "~oDataPOST", "~oDataGET")
					.exactly(bWithCallbacks ? 1 : 0)
					.returns("~mergedData");
				oCallbacksMock.expects("success")
					.withExactArgs("~mergedData", "~oResponsePOST")
					.exactly(bWithCallbacks ? 1 : 0);

				// code under test
				fnSuccess("~oDataGET", "~oResponseGET");

				oObjectMock.restore();
			},
			// successful POST and failed GET
			function (assert, fnSuccess, fnError, oCallbacksMock) {
				var oErrorGET = {},
					oResponsePOST = {};

				// code under test
				fnSuccess("~oDataPOST", oResponsePOST);

				this.oLogMock.expects("error")
					.withExactArgs("Function '/~sFunctionName' was called successfully, but expansion"
						+ " of navigation properties (~expand) failed",
						sinon.match.same(oErrorGET), sClassName);
				oCallbacksMock.expects("success")
					.withExactArgs("~oDataPOST", sinon.match.same(oResponsePOST)
						.and(sinon.match.hasOwn("expandAfterFunctionCallFailed", true)))
					.exactly(bWithCallbacks ? 1 : 0);

				// code under test
				fnError(oErrorGET);

				assert.strictEqual(oErrorGET.expandAfterFunctionCallFailed, true);
			},
			// failed POST and failed GET
			function (assert, fnSuccess, fnError, oCallbacksMock) {
				var oErrorGET = {};

				oCallbacksMock.expects("error")
					.withExactArgs("~oErrorPOST")
					.exactly(bWithCallbacks ? 1 : 0);

				// code under test
				fnError("~oErrorPOST");

				// code under test
				fnError(oErrorGET);

				assert.strictEqual(oErrorGET.expandAfterFunctionCallFailed, true);
			}
		].forEach(function (fnCallbackHandling, i) {
		var sTitle = "callFunction: with expand; with callback handlers: " + bWithCallbacks + ", #" + i;

		QUnit.test(sTitle, function (assert) {
			var fnError, fnProcessRequest, oResult, oResultingRequest, fnSuccess, sUid, oCachedData,
				oCallbacks = {
					error : function () {},
					success : function () {}
				},
				oCallbacksMock = this.mock(oCallbacks),
				oExpandRequest = {},
				oFunctionCallRequest = {},
				oFunctionMetadata = {
					entitySet : "~entitySet",
					parameter : null, // parameters are not relevant for this test
					returnType : "~returnType"
				},
				mInputHeaders = {foo : "bar"},
				oMetadata = {
					_getCanonicalPathOfFunctionImport : function () {},
					_getFunctionImportMetadata : function () {}
				},
				oModel = {
					mDeferredGroups : {},
					oMetadata : oMetadata,
					mRequests : "~mRequests",
					bUseBatch : true,
					sServiceUrl : "/service/url",
					_addEntity : function () {},
					_createRequest : function () {},
					_createRequestUrlWithNormalizedPath : function () {},
					_getHeaders : function () {},
					_getRefreshAfterChange : function () {},
					_processRequest : function () {},
					_pushToRequestQueue : function () {},
					_writePathCache : function () {},
					getContext : function () {}
				},
				oModelMock = this.mock(oModel);

			oCallbacksMock.expects("error").never();
			oCallbacksMock.expects("success").never();
			oModelMock.expects("_getRefreshAfterChange") // don't care about parameters
				.returns("~bRefreshAfterChange");
			oModelMock.expects("_processRequest")
				.withExactArgs(sinon.match.func,
					bWithCallbacks ? sinon.match.same(oCallbacks.error) : undefined)
				.callsFake(function (fnProcessRequest0) {
					fnProcessRequest = fnProcessRequest0;
					return /*oRequestHandle*/ {};
				});

			// code under test
			oResult = ODataModel.prototype.callFunction.call(oModel, "/~sFunctionName", {
				error : bWithCallbacks ? oCallbacks.error : undefined,
				eTag : "~eTag",
				expand : "~expand",
				headers : mInputHeaders,
				method : "POST",
				success : bWithCallbacks ? oCallbacks.success : undefined
			});

			this.mock(oMetadata).expects("_getFunctionImportMetadata")
				.withExactArgs("/~sFunctionName", "POST")
				.returns(oFunctionMetadata);
			oModelMock.expects("_addEntity") // don't care about parameters
				.callsFake(function (oData) {
					oCachedData = oData;
					sUid = rTemporaryKey.exec(oData.__metadata.uri)[1];
					fnError = oData.__metadata.created.error;
					fnSuccess = oData.__metadata.created.success;

					assert.ok(typeof fnError === "function");
					assert.notStrictEqual(fnError, oCallbacks.error, "wrapped error handler");
					assert.ok(typeof fnSuccess === "function");
					assert.notStrictEqual(fnSuccess, oCallbacks.success, "wrapped success handler");
					assert.notStrictEqual(oData.__metadata.created.headers, mInputHeaders);
					assert.deepEqual(oData.__metadata.created.headers, {
						"Content-ID" : sUid,
						foo : "bar",
						"sap-messages" : "transientOnly"
					});

					return "~sKey";
				});
			oModelMock.expects("getContext").withExactArgs("/~sKey").returns("~oContext");
			oModelMock.expects("_writePathCache").withExactArgs("/~sKey", "/~sKey");
			this.mock(ODataUtils).expects("_createUrlParamsArray") // don't care about parameters
				.returns("~aUrlParams");
			oModelMock.expects("_createRequestUrlWithNormalizedPath") // don't care about parameters
				.returns("~sUrl");
			oModelMock.expects("_getHeaders")
				.withExactArgs(sinon.match(function (mHeaders0) {
					assert.notStrictEqual(mHeaders0, mInputHeaders);
					assert.deepEqual(mHeaders0, {
						"Content-ID" : sUid,
						foo : "bar",
						"sap-messages" : "transientOnly"
					});

					return true;
				}))
				.returns("~mHeadersPOST");
			oModelMock.expects("_createRequest")
				.withExactArgs("~sUrl", "/~sFunctionName", "POST", "~mHeadersPOST", undefined, "~eTag",
					undefined, true)
				.returns(oFunctionCallRequest);
			this.mock(oMetadata).expects("_getCanonicalPathOfFunctionImport")
				// don't care about parameters
				.returns("~functionTarget");
			this.mock(ODataUtils).expects("_encodeURLParameters")
				.withExactArgs({$expand : "~expand", $select : "~expand"})
				.returns("~expandselect");
			oModelMock.expects("_getHeaders").withExactArgs(undefined, true).returns("~mHeadersGET");
			oModelMock.expects("_createRequest")
				.withExactArgs(sinon.match.string, sinon.match.string, "GET", "~mHeadersGET", undefined,
					undefined, undefined, true)
				.callsFake(function (sUrl, sDeepPath) {
					assert.strictEqual(sUrl, "$" + sUid + "?~expandselect");
					assert.strictEqual(sDeepPath, "/$" + sUid);

					return oExpandRequest;
				});
			oModelMock.expects("_pushToRequestQueue")
				.withExactArgs("~mRequests", /*sGroupId*/ undefined, /*sChangeSetId*/ undefined,
					sinon.match.same(oFunctionCallRequest),
					sinon.match(function (fnSuccess0) { return fnSuccess0 === fnSuccess; }),
					sinon.match(function (fnError0) { return fnError0 === fnError; }),
					"~requestHandle", "~bRefreshAfterChange");

			// code under test
			oResultingRequest = fnProcessRequest("~requestHandle");

			assert.strictEqual(oResultingRequest, oFunctionCallRequest);
			assert.strictEqual(oResultingRequest.contentID, sUid);
			assert.strictEqual(oResultingRequest.expandRequest, oExpandRequest);
			assert.strictEqual(oResultingRequest.expandRequest.contentID, sUid);
			assert.strictEqual(oCachedData.__metadata.created.expandRequest, oExpandRequest);
			assert.strictEqual(oCachedData.__metadata.created.contentID, sUid);

			// code under test
			fnCallbackHandling.call(this, assert, fnSuccess, fnError, oCallbacksMock);
			// repeat it again to simulate a function call retrigger through a parameter value change
			fnCallbackHandling.call(this, assert, fnSuccess, fnError, oCallbacksMock);

			return oResult.contextCreated();
		});
		});
	});

	//*********************************************************************************************
	QUnit.test("getDeepPathForCanonicalPath", function (assert) {
		var oCreatedContextsCache = {removePersistedContexts : function () {}},
			oModel = {
				// used by ODataListBinding and ODataTreeBinding
				_getCreatedContextsCache : function () {},
				checkFilter : function () {},
				createCustomParams : function () { return {}; }, // used by ODataListBinding
				resolveDeep : function () {},
				resolveFromCache : function () {}
			},
			oModelMock = this.mock(oModel),
			// use real objects since instanceof checks are performed
			oContextBinding = new ODataContextBinding(oModel, "path/to/entity", "~oContext0"),
			oListBinding,
			oPropertyBinding,
			oTreeBinding = new ODataTreeBinding(oModel, "path4tree", "~oContext3"),
			oUnresolvedBinding = new ODataContextBinding(oModel, "path/unbound");

		oModelMock.expects("resolveDeep").withExactArgs("path/to/collection", "~oContext1")
			.returns("/deep/path/to/collection");
		this.mock(ODataListBinding.prototype).expects("checkExpandedList").withExactArgs()
			.returns(false);
		this.mock(ODataListBinding.prototype).expects("getResolvedPath")
			.withExactArgs()
			.returns("~resolvedPath");
		this.mock(oModel).expects("_getCreatedContextsCache")
			.withExactArgs()
			.returns(oCreatedContextsCache);
		this.mock(oCreatedContextsCache).expects("removePersistedContexts")
			.withExactArgs("~resolvedPath", "");
		this.mock(ODataListBinding.prototype).expects("_reassignCreateActivate").withExactArgs();
		oListBinding = new ODataListBinding(oModel, "path/to/collection", "~oContext1");

		this.mock(ODataPropertyBinding.prototype).expects("_getValue").withExactArgs()
			.returns("foo");
		this.mock(ODataPropertyBinding.prototype).expects("getDataState").withExactArgs()
			.returns({setValue : function () {/*not relevant*/}});
		oPropertyBinding = new ODataPropertyBinding(oModel, "path/to/property", "~oContext2");

		oModel.aBindings = [oTreeBinding, oPropertyBinding, oContextBinding, oListBinding,
			oUnresolvedBinding];

		oModelMock.expects("resolveDeep").withExactArgs("path/to/entity", "~oContext0")
			.returns("/deep/path/to/entity");
		oModelMock.expects("resolveFromCache").withExactArgs("/deep/path/to/entity")
			.returns("/~sCanonicalPath(42)");
		oModelMock.expects("resolveDeep").withExactArgs("path/to/collection(42)", "~oContext1")
			.returns("/deep/path/to/collection(42)");
		oModelMock.expects("resolveFromCache").withExactArgs("/deep/path/to/collection(42)")
			.returns("/~sCanonicalPath0(42)");

		// code under test
		assert.strictEqual(
			ODataModel.prototype.getDeepPathForCanonicalPath.call(oModel, "/~sCanonicalPath(42)"),
			"/deep/path/to/entity");
	});

	//*********************************************************************************************
	QUnit.test("getDeepPathForCanonicalPath: different deep paths", function (assert) {
		var oModel = {
				resolveDeep : function () {},
				resolveFromCache : function () {}
			},
			oModelMock = this.mock(oModel),
			oContextBinding0 = new ODataContextBinding(oModel, "path2entity", "~oContext0"),
			oContextBinding1 = new ODataContextBinding(oModel, "another/path2entity", "~oContext1");

		oModel.aBindings = [oContextBinding0, oContextBinding1];

		oModelMock.expects("resolveDeep").withExactArgs("path2entity", "~oContext0")
			.returns("/deep/path2entity");
		oModelMock.expects("resolveFromCache").withExactArgs("/deep/path2entity")
			.returns("/~sCanonicalPath(42)");
		oModelMock.expects("resolveDeep").withExactArgs("another/path2entity", "~oContext1")
			.returns("/deep/another/path2entity");
		oModelMock.expects("resolveFromCache").withExactArgs("/deep/another/path2entity")
			.returns("/~sCanonicalPath(42)");

		// code under test
		assert.strictEqual(
			ODataModel.prototype.getDeepPathForCanonicalPath.call(oModel, "/~sCanonicalPath(42)"),
			undefined);
	});

	//*********************************************************************************************
	QUnit.test("getDeepPathForCanonicalPath: same deep path", function (assert) {
		var oModel = {
				resolveDeep : function () {},
				resolveFromCache : function () {}
			},
			oModelMock = this.mock(oModel),
			oContextBinding0 = new ODataContextBinding(oModel, "path2entity", "~oContext0"),
			oContextBinding1 = new ODataContextBinding(oModel, "another/path2entity", "~oContext1");

		oModel.aBindings = [oContextBinding0, oContextBinding1];

		oModelMock.expects("resolveDeep").withExactArgs("path2entity", "~oContext0")
			.returns("/same/deep/path2entity");
		oModelMock.expects("resolveFromCache").withExactArgs("/same/deep/path2entity")
			.returns("/~sCanonicalPath(42)");
		oModelMock.expects("resolveDeep").withExactArgs("another/path2entity", "~oContext1")
			.returns("/same/deep/path2entity");
		oModelMock.expects("resolveFromCache").withExactArgs("/same/deep/path2entity")
			.returns("/~sCanonicalPath(42)");

		// code under test
		assert.strictEqual(
			ODataModel.prototype.getDeepPathForCanonicalPath.call(oModel, "/~sCanonicalPath(42)"),
			"/same/deep/path2entity");
	});

	//*********************************************************************************************
	// BCP: 2070289685
	// BCP: 002075129400008585322020
	[{
		functionMetadata : undefined,
		functionTarget : "~functionTarget",
		method : "GET",
		expectedRequest : {
			functionMetadata : undefined
		}
	}, {
		functionMetadata : "~functionMetadata",
		functionTarget : "~functionTarget",
		method : "GET",
		expectedRequest : {
			functionMetadata : "~functionMetadata",
			functionTarget : "~functionTarget",
			requestUri : "~requestUri"
		}
	}, {
		functionMetadata : "~functionMetadata",
		functionTarget : "~functionTarget",
		method : "POST",
		expectedRequest : {
			data : "~data",
			functionMetadata : "~functionMetadata",
			functionTarget : "~functionTarget",
			headers : "~headers",
			method : "POST",
			requestUri : "~requestUri",
			sideEffects : undefined
		}
	}].forEach(function (oFixture, i) {
		var sTitle = "_pushToRequestQueue: restore functionTarget and requestUri for function imports; "
				+ i;

		QUnit.test(sTitle, function (assert) {
			var oModel = {},
				oRequest = {
					data : "~data",
					functionTarget : oFixture.functionTarget,
					headers : "~headers",
					key : "~key",
					method : oFixture.method,
					requestUri : "~requestUri"
				},
				mRequests = {
					"~sGroupId" : {
						map : {
							"~key" : {
								request : {functionMetadata : oFixture.functionMetadata}
							}
						}
					}
				};

			// code under test
			ODataModel.prototype._pushToRequestQueue.call(oModel, mRequests, "~sGroupId", undefined,
				oRequest);

			assert.deepEqual(mRequests["~sGroupId"].map["~key"].request, oFixture.expectedRequest);
		});
	});

	//*********************************************************************************************
	QUnit.test("_pushToRequestQueue: restore POST request properties", function (assert) {
		var oModel = {},
			oNewRequest = {
				data : "~newData",
				headers : "~newHeaders",
				key : "~key",
				method : "POST",
				sideEffects : "~sideEffects"
			},
			oStoredRequest = {},
			mRequests = {
				"~sGroupId" : {
					map : {
						"~key" : {request : oStoredRequest}
					}
				}
			};

		// code under test
		ODataModel.prototype._pushToRequestQueue.call(oModel, mRequests, "~sGroupId", undefined,
			oNewRequest);

		assert.deepEqual(oStoredRequest, {
			data : "~newData",
			headers : "~newHeaders",
			method : "POST",
			sideEffects : "~sideEffects"
		});
	});

	//*********************************************************************************************
	QUnit.test("_parseResponse, message parser exists", function (assert) {
		var oModel = {
				bIsMessageScopeSupported : "~bIsMessageScopeSupported",
				oMessageParser : {
					parse : function () {}
				}
			};

		this.mock(oModel.oMessageParser).expects("parse")
			.withExactArgs("~oResponse", "~oRequest", "~mGetEntities", "~mChangeEntities",
				"~bIsMessageScopeSupported");

		// code under test
		ODataModel.prototype._parseResponse.call(oModel, "~oResponse", "~oRequest", "~mGetEntities",
			"~mChangeEntities");
	});

	//*********************************************************************************************
	[
		{bPersist : true, bExpected : true},
		{bPersist : undefined, bExpected : false},
		{bPersist : false, bExpected : false}
	].forEach(function (oFixture, i) {
		QUnit.test("_parseResponse, message parser does not exist, #" + i, function (assert) {
			var oModel = {
					bIsMessageScopeSupported : "~bIsMessageScopeSupported",
					bPersistTechnicalMessages : oFixture.bPersist,
					oMetadata : "~oMetadata",
					sServiceUrl : "/service/"
				};

			this.mock(ODataMessageParser.prototype).expects("parse")
				.withExactArgs("~oResponse", "~oRequest", "~mGetEntities", "~mChangeEntities",
					"~bIsMessageScopeSupported");
			this.mock(ODataMessageParser.prototype).expects("setProcessor")
				.withExactArgs(sinon.match.same(oModel));

			// code under test
			ODataModel.prototype._parseResponse.call(oModel, "~oResponse", "~oRequest", "~mGetEntities",
				"~mChangeEntities");

			assert.strictEqual(oModel.oMessageParser._serviceUrl, "/service/");
			assert.strictEqual(oModel.oMessageParser._metadata, "~oMetadata");
			assert.strictEqual(oModel.oMessageParser._bPersistTechnicalMessages, oFixture.bExpected);
		});
	});

	//*********************************************************************************************
	QUnit.test("_parseResponse, parse function throws error", function (assert) {
		var sError = "error",
			oModel = {
				bIsMessageScopeSupported : "~bIsMessageScopeSupported",
				oMessageParser : {
					parse : function () {}
				}
			};

		this.mock(oModel.oMessageParser).expects("parse")
			.withExactArgs("~oResponse", "~oRequest", "~mGetEntities", "~mChangeEntities",
				"~bIsMessageScopeSupported")
			.throws(sError);

		this.oLogMock.expects("error").withExactArgs("Error parsing OData messages: " + sError);

		// code under test
		ODataModel.prototype._parseResponse.call(oModel, "~oResponse", "~oRequest", "~mGetEntities",
			"~mChangeEntities");
	});

	//*********************************************************************************************
	[
		{_setPersistTechnicalMessages : function () {}},
		undefined
	].forEach(function (oODataMessageParser, i) {
		[
			{persist : true, result : true},
			{persist : "foo", result : true},
			{persist : false, result : false},
			{persist : undefined, result : false},
			{persist : null, result : false}
		].forEach(function (oFixture) {
		var sTitle = "setPersistTechnicalMessages: " + oFixture.persist + "; #" + i;

		QUnit.test(sTitle, function (assert) {
			var oODataModel = {
					oMessageParser : oODataMessageParser
				},
				oODataMessageParserMock = oODataMessageParser
					? this.mock(oODataMessageParser) : undefined;

			if (oODataMessageParserMock) {
				oODataMessageParserMock.expects("_setPersistTechnicalMessages")
					.withExactArgs(oFixture.result);
			}

			// code under test
			ODataModel.prototype.setPersistTechnicalMessages.call(oODataModel, oFixture.persist);

			assert.strictEqual(oODataModel.bPersistTechnicalMessages, oFixture.result);

			if (oODataMessageParserMock) {
				oODataMessageParserMock.expects("_setPersistTechnicalMessages").exactly(0);
			}

			// code under test - setting the same value again does nothing
			ODataModel.prototype.setPersistTechnicalMessages.call(oODataModel, oFixture.persist);

			assert.strictEqual(oODataModel.bPersistTechnicalMessages, oFixture.result);

			this.oLogMock.expects("warning")
				.withExactArgs("The flag whether technical messages should always be treated as"
					+ " persistent has been overwritten to " + !oFixture.result, undefined, sClassName);
			if (oODataMessageParserMock) {
				oODataMessageParserMock.expects("_setPersistTechnicalMessages")
					.withExactArgs(!oFixture.result);
			}

			// code under test - setting a different value !== undefined logs a warning
			ODataModel.prototype.setPersistTechnicalMessages.call(oODataModel, !oFixture.persist);

			assert.strictEqual(oODataModel.bPersistTechnicalMessages, !oFixture.result);
		});
		});
	});

	//*********************************************************************************************
	[true, false, undefined].forEach(function (bPersist) {
		QUnit.test("getPersistTechnicalMessages: " + bPersist, function (assert) {
			var oODataModel = {
					bPersistTechnicalMessages : bPersist
				};

			assert.strictEqual(ODataModel.prototype.getPersistTechnicalMessages.call(oODataModel),
				bPersist);
		});
	});

	//*********************************************************************************************
	[{
		oEntry : undefined,
		sETag : undefined,
		oExpectedEntry : undefined
	}, {
		oEntry : {},
		sETag : "~etag",
		oExpectedEntry : {}
	}, {
		oEntry : {__metadata : {}},
		sETag : undefined,
		oExpectedEntry : {__metadata : {}}
	}, {
		oEntry : {__metadata : {}},
		sETag : "~etag",
		oExpectedEntry : {__metadata : {etag : "~etag"}}
	}].forEach(function (oFixture, i) {
		QUnit.test("_updateETag: " + i, function (assert) {
			var oModel = {
					_getHeader : function () {},
					_getObject : function () {},
					sServiceUrl : "/service_url"
				},
				oRequest = {
					requestUri : "/service_url/~requestedEntity?filter"
				},
				oResponse = {
					headers : "~headers"
				};

			this.mock(oModel).expects("_getObject")
				.withExactArgs("/~requestedEntity", undefined, true).returns(oFixture.oEntry);
			this.mock(oModel).expects("_getHeader").withExactArgs("etag", "~headers")
				.returns(oFixture.sETag);

			// code under test
			ODataModel.prototype._updateETag.call(oModel, oRequest, oResponse);

			assert.deepEqual(oFixture.oEntry, oFixture.oExpectedEntry);
		});
	});

	//*********************************************************************************************
	[{
		input : undefined,
		output : {}
	}, {
		input : null,
		output : {}
	}, {
		input : "foo",
		output : {}
	}, {
		input : 42,
		output : {}
	}, {
		input : ["a", "b", "c"],
		output : {}
	}].forEach(function (oFixture, i) {
		QUnit.test("increaseLaundering: skip laundering if oChangedEntity is not a plain object " + i,
				function (assert) {
			var oModel = {
					mLaunderingState : {}
				};

			// code under test
			ODataModel.prototype.increaseLaundering.call(oModel, "/Test", oFixture.input);

			assert.deepEqual(oModel.mLaunderingState, oFixture.output);
		});
	});

	//*********************************************************************************************
	[{
		input : {},
		launderingState : {},
		output : {"/Test" : 1}
	}, {
		input : {property1 : "foo", property2 : "bar"},
		launderingState : {},
		output : {"/Test" : 1, "/Test/property1" : 1, "/Test/property2" : 1}
	}, {
		input : {__metadata : {}, property1 : "foo"},
		launderingState : {},
		output : {"/Test" : 1, "/Test/property1" : 1}
	}, {
		increaseLaunderingPath : "/Test/property2",
		input : {property1 : "foo", property2 : {}},
		launderingState : {},
		output : {"/Test" : 1, "/Test/property1" : 1}
	}, {
		input : {property1 : "foo", property3 : "baz"},
		launderingState : {"/Test" : 1, "/Test/property1" : 1, "/Test/property2" : 1},
		output : {"/Test" : 2, "/Test/property1" : 2, "/Test/property2" : 1, "/Test/property3" : 1}
	}].forEach(function (oFixture, i) {
		QUnit.test("increaseLaundering: oChangedEntity is a plain object " + i, function (assert) {
			var sIncreaseLaunderingPath = oFixture.increaseLaunderingPath || "",
				oModel = {
					increaseLaundering : function () {},
					mLaunderingState : oFixture.launderingState
				};

			this.mock(oModel).expects("increaseLaundering")
				.withExactArgs(sIncreaseLaunderingPath,
					sinon.match.same(oFixture.input[sIncreaseLaunderingPath.slice(6)]))
				.exactly(sIncreaseLaunderingPath ? 1 : 0);

			// code under test
			ODataModel.prototype.increaseLaundering.call(oModel, "/Test", oFixture.input);

			assert.deepEqual(oModel.mLaunderingState, oFixture.output);
		});
	});

	//*********************************************************************************************
	[{
		input : undefined,
		output : {"/Test" : 1}
	}, {
		input : null,
		output : {"/Test" : 1}
	}, {
		input : "foo",
		output : {"/Test" : 1}
	}, {
		input : 42,
		output : {"/Test" : 1}
	}, {
		input : ["a", "b", "c"],
		output : {"/Test" : 1}
	}].forEach(function (oFixture, i) {
		QUnit.test("decreaseLaundering: skip laundering if oChangedEntity is not a plain object " + i,
				function (assert) {
			var oModel = {
					mLaunderingState : {"/Test" : 1}
				};

			// code under test
			ODataModel.prototype.decreaseLaundering.call(oModel, "/Test", oFixture.input);

			assert.deepEqual(oModel.mLaunderingState, oFixture.output);
		});
	});

	//*********************************************************************************************
	[{
		input : {},
		launderingState : {"/Test" : 1},
		output : {}
	}, {
		input : {property1 : "foo", property2 : "bar"},
		launderingState : {"/Test" : 1, "/Test/property1" : 1, "/Test/property2" : 1},
		output : {}
	}, {
		input : {__metadata : {}, property1 : "foo"},
		launderingState : {"/Test" : 1, "/Test/property1" : 1},
		output : {}
	}, {
		decreaseLaunderingPath : "/Test/property2",
		input : {property1 : "foo", property2 : {}},
		launderingState : {"/Test" : 1, "/Test/property1" : 1},
		output : {}
	}, {
		input : {property1 : "foo", property3 : "baz"},
		launderingState : {"/Test" : 2, "/Test/property1" : 2, "/Test/property2" : 1,
			"/Test/property3" : 1},
		output : {"/Test" : 1, "/Test/property1" : 1, "/Test/property2" : 1}
	}].forEach(function (oFixture, i) {
		QUnit.test("decreaseLaundering: oChangedEntity is a plain object " + i, function (assert) {
			var sDecreaseLaunderingPath = oFixture.decreaseLaunderingPath || "",
				oModel = {
					decreaseLaundering : function () {},
					mLaunderingState : oFixture.launderingState
				};

			this.mock(oModel).expects("decreaseLaundering")
				.withExactArgs(sDecreaseLaunderingPath,
					sinon.match.same(oFixture.input[sDecreaseLaunderingPath.slice(6)]))
				.exactly(sDecreaseLaunderingPath ? 1 : 0);

			// code under test
			ODataModel.prototype.decreaseLaundering.call(oModel, "/Test", oFixture.input);

			assert.deepEqual(oModel.mLaunderingState, oFixture.output);
		});
	});

	//*********************************************************************************************
	QUnit.test("_processError: update deep path for function imports", function (assert) {
		var oModel = {
				_createEventInfo : function () {},
				_handleError : function () {},
				fireBatchRequestCompleted : function () {},
				fireBatchRequestFailed : function () {}
			},
			oRequest = {
				deepPath : "~deepPath",
				functionMetadata : "~functionMetadata",
				functionTarget : "~functionTarget"
			};

		this.mock(oModel).expects("_handleError")
			.withExactArgs("~oResponse", sinon.match.same(oRequest)
				.and(sinon.match.has("deepPath", "~functionTarget")))
			.returns("~oError");
		this.mock(oModel).expects("_createEventInfo")
			.withExactArgs(sinon.match.same(oRequest), "~oError", "~aRequests")
			.returns("~oEventInfo");
		this.mock(oModel).expects("fireBatchRequestCompleted").withExactArgs("~oEventInfo");
		this.mock(oModel).expects("fireBatchRequestFailed").withExactArgs("~oEventInfo");

		// code under test
		ODataModel.prototype._processError.call(oModel, oRequest, "~oResponse",
			/*fnError*/undefined, "~bBatch", "~aRequests");

		assert.strictEqual(oRequest.deepPath, "~functionTarget");
		assert.strictEqual(oRequest.deepPath, oRequest.functionTarget);
	});

	//*********************************************************************************************
	// BCP: 2080258237
	QUnit.test("_submitRequest: avoid TypeError if request is aborted", function (assert) {
		var done = assert.async(),
			oModel = {
				pReadyForRequest : Promise.resolve(),
				_getODataHandler : function () {},
				_request : function () {},
				getServiceMetadata : function () {}
			},
			oRequest = {requestUri : "~uri"};

		this.mock(oModel).expects("_getODataHandler").withExactArgs("~uri").returns("~oHandler");

		// code under test
		ODataModel.prototype._submitRequest.call(oModel, oRequest).abort();

		// internal function submit is called async
		this.mock(oModel).expects("getServiceMetadata").withExactArgs().returns("~metadata");
		this.mock(oModel).expects("_request")
			.withExactArgs(sinon.match.same(oRequest), sinon.match.func, sinon.match.func,
				"~oHandler", undefined, "~metadata")
			.callsFake(function () {
				Promise.resolve().then(done);
				// for any reason the request handle is undefined which must not lead to a TypeError
				return undefined;
			});
	});

	//*********************************************************************************************
	QUnit.test("_submitRequest: clean up side effect expands in success case", function (assert) {
		var fnResolve, fnHandleSuccessInternal,
			oHandlers = {
				fnSuccessParameter : function () {}
			},
			oHandlersMock = this.mock(oHandlers),
			oModel = {
				pReadyForRequest : Promise.resolve(),
				_getODataHandler : function () {},
				_request : function () {},
				getServiceMetadata : function () {}
			},
			oPromise = new Promise(function (resolve, reject) {
				fnResolve = resolve;
			}),
			oRequest = {requestUri : "~uri"};

		this.mock(oModel).expects("_getODataHandler").withExactArgs("~uri").returns("~oHandler");
		oHandlersMock.expects("fnSuccessParameter").never();

		// code under test
		ODataModel.prototype._submitRequest.call(oModel, oRequest, oHandlers.fnSuccessParameter);

		// internal function submit is called async
		this.mock(oModel).expects("getServiceMetadata").withExactArgs().returns("~metadata");
		this.mock(oModel).expects("_request")
			.withExactArgs(sinon.match.same(oRequest),
				sinon.match(function (handleSuccess) {
					fnHandleSuccessInternal = handleSuccess;

					return true;
				}), sinon.match.func, "~oHandler", undefined, "~metadata")
			.callsFake(function () {
				fnResolve();
			});

		return oPromise.then(function () {
			var aSideEffectCleanUpFunctions = [sinon.spy(), sinon.spy()];

			oHandlersMock.expects("fnSuccessParameter") // parameters not relevant
				.callsFake(function () {
					// simulate collection of side effect cleanup functions
					oModel.aSideEffectCleanUpFunctions = aSideEffectCleanUpFunctions;
				});

			// code under test
			fnHandleSuccessInternal();

			assert.notStrictEqual(oModel.aSideEffectCleanUpFunctions, aSideEffectCleanUpFunctions);
			assert.deepEqual(oModel.aSideEffectCleanUpFunctions, []);
			assert.ok(aSideEffectCleanUpFunctions[0].calledOnceWithExactly());
			assert.ok(aSideEffectCleanUpFunctions[1].calledOnceWithExactly());
		});
	});

	//*********************************************************************************************
	["fulfilled", "pending", "rejected"].forEach(function (sCase) {
		[false, true].forEach(function (bMetaModelLoaded) {
		var sTitle = "_getObject: code list path, " + sCase + "; bMetaModelLoaded=" + bMetaModelLoaded;

		QUnit.test(sTitle, function (assert) {
			var oFetchCodeListPromise,
				oMetaModel = {
					fetchCodeList : function () {}
				},
				oModel = {
					oMetadata : {isLoaded : function () {}},
					bMetaModelLoaded : bMetaModelLoaded,
					_isMetadataPath : function () {},
					getMetaModel : function () {},
					isMetaModelPath : function () {},
					resolve : function () {}
				};

			// We use SyncPromise instead of a mock to ensure #caught needs to be called in case of a
			// rejected SyncPromise.
			// SyncPromise.resolve(Promise.resolve()) in fixtures leads to a fulfilled promise in the
			// QUnit test -> cannot be used in fixture.
			if (sCase === "fulfilled") {
				oFetchCodeListPromise = SyncPromise.resolve("~mCodeList");
			} else {
				oFetchCodeListPromise = sCase === "pending"
					? SyncPromise.resolve(Promise.resolve("~mCodeList"))
					: SyncPromise.reject("~error");
			}
			this.mock(oModel).expects("resolve").withExactArgs("~path", undefined, undefined)
				.returns("~resolvedPath");
			this.mock(oModel).expects("_isMetadataPath").withExactArgs("~resolvedPath").returns(true);
			this.mock(oModel.oMetadata).expects("isLoaded").withExactArgs().returns(true);
			this.mock(oModel).expects("isMetaModelPath").withExactArgs("~resolvedPath").returns(true);
			this.mock(oModel).expects("getMetaModel").withExactArgs().returns(oMetaModel);
			this.mock(ODataMetaModel).expects("getCodeListTerm").withExactArgs("~resolvedPath")
				.returns("~term");
			this.mock(oMetaModel).expects("fetchCodeList").withExactArgs("~term")
				.returns(oFetchCodeListPromise);

			// code under test
			assert.strictEqual(ODataModel.prototype._getObject.call(oModel, "~path"),
				sCase === "fulfilled" ? "~mCodeList" : undefined);

			return oFetchCodeListPromise.isPending() ? oFetchCodeListPromise : undefined;
		});
		});
	});

	//*********************************************************************************************
	QUnit.test("_getObject: code list path, oMetadata.isLoaded=false", function (assert) {
		var oModel = {
				oMetadata : {isLoaded : function () {}},
				_isMetadataPath : function () {},
				resolve : function () {}
			};

		this.mock(oModel).expects("resolve").withExactArgs("~path", undefined, undefined)
			.returns("~resolvedPath");
		this.mock(oModel).expects("_isMetadataPath").withExactArgs("~resolvedPath").returns(true);
		this.mock(oModel.oMetadata).expects("isLoaded").withExactArgs().returns(false);
		this.mock(ODataMetaModel).expects("getCodeListTerm").withExactArgs("~resolvedPath")
			.returns("~term");

		// code under test
		assert.strictEqual(ODataModel.prototype._getObject.call(oModel, "~path"), undefined);
	});

	//*********************************************************************************************
	[{
		bUseUndefinedIfUnresolved : true,
		vResult : undefined
	}, {
		bUseUndefinedIfUnresolved : undefined,
		vResult : null
	}].forEach(function (oFixture) {
		var sTitle = "_getObject: use undefined if unresolved: " + oFixture.bUseUndefinedIfUnresolved;

		QUnit.test(sTitle, function (assert) {
			var oModel = {
					resolve : function () {}
				};

			this.mock(oModel).expects("resolve")
				.withExactArgs("~path", undefined, undefined)
				.returns(undefined);

			// code under test
			assert.strictEqual(ODataModel.prototype._getObject.call(oModel, "~path", undefined,
				undefined, oFixture.bUseUndefinedIfUnresolved), oFixture.vResult);
		});
	});

	//*********************************************************************************************
	QUnit.test("_getObject: call _getInstanceAnnotationValue", function (assert) {
		var oModel = {
				resolve : function () {},
				_getInstanceAnnotationValue : function () {}
			},
			sPath = "@$ui5.~annotation";

		this.mock(oModel).expects("resolve")
			.withExactArgs(sPath, "~oContext", undefined)
			.returns("~resolvedPath");
		this.mock(oModel).expects("_getInstanceAnnotationValue")
			.withExactArgs(sPath, "~oContext")
			.returns("~value");

		// code under test
		assert.strictEqual(ODataModel.prototype._getObject.call(oModel, sPath, "~oContext"),
			"~value");
	});

	//*********************************************************************************************
	[undefined, "~sPath"].forEach(function (sPath) {
		var sTitle = "_getObject: Don't call _getInstanceAnnotationValue for sPath: " + sPath;

		QUnit.test(sTitle, function (assert) {
			var oModel = {
					mChangedEntities : {},
					_getEntity : function () {},
					_isMetadataPath : function () {},
					resolve : function () {}
				};

			this.mock(oModel).expects("resolve")
				.withExactArgs(sPath, "~oContext", undefined)
				.returns("/~resolvedPath");
			this.mock(oModel).expects("_isMetadataPath").withExactArgs("/~resolvedPath").returns(false);
			this.mock(oModel).expects("_getEntity").withExactArgs("~resolvedPath").returns("~Data");

			// code under test
			assert.strictEqual(ODataModel.prototype._getObject.call(oModel, sPath, "~oContext"),
				"~Data");
		});
	});

	//*********************************************************************************************
	QUnit.test("_getObject: propagate _getInstanceAnnotationValue error", function (assert) {
		var oError = new Error("~Error"),
			oModel = {
				_getInstanceAnnotationValue : function () {},
				resolve : function () {}
			};

		this.mock(oModel).expects("resolve")
			.withExactArgs("@$ui5.~annotation", "~oContext", undefined)
			.returns("/~resolvedPath");
		this.mock(oModel).expects("_getInstanceAnnotationValue")
			.withExactArgs("@$ui5.~annotation", "~oContext")
			.throws(oError);

		// code under test
		assert.throws(function () {
				ODataModel.prototype._getObject.call(oModel,"@$ui5.~annotation", "~oContext");
			}, oError);
	});

	//*********************************************************************************************
	[
		{sPath : "@$ui5.context.isInactive", sFunctionName : "isInactive"},
		{sPath : "@$ui5.context.isTransient", sFunctionName : "isTransient"}
	].forEach(function (oFixture) {
		QUnit.test("_getInstanceAnnotationValue: " + oFixture.sPath, function (assert) {
			var oContext = {};

			oContext[oFixture.sFunctionName] = function () {};
			this.mock(oContext).expects(oFixture.sFunctionName)
				.withExactArgs()
				.returns("~annotationValue");

			// code under test
			assert.strictEqual(ODataModel.prototype._getInstanceAnnotationValue(oFixture.sPath,
				oContext), "~annotationValue");
		});
	});

	//*********************************************************************************************
	QUnit.test("_getInstanceAnnotationValue: unsupported instance annotation", function (assert) {
		// code under test
		assert.throws(function () {
			ODataModel.prototype._getInstanceAnnotationValue("@$ui5.~annotation", "~oContext");
		}, new Error("Unsupported instance annotation: @$ui5.~annotation"));
	});

	//*********************************************************************************************
	QUnit.test("annotationsLoaded", function (assert) {
		var oModel = {pAnnotationsLoaded : "~pAnnotationsLoaded"};

		// code under test
		assert.strictEqual(ODataModel.prototype.annotationsLoaded.call(oModel),
			"~pAnnotationsLoaded");
	});

	//*********************************************************************************************
	QUnit.test("getMetaModel: new meta model - successfully loaded", function (assert) {
		var oData = {foo : 'bar'},
			oMetaModel,
			oModel = {
				oAnnotations : undefined,
				oMetadata : {
					getServiceMetadata : function () {},
					isLoaded : function () {}
				},
				oMetaModel : undefined,
				bMetaModelLoaded : "~bMetaModelLoaded",
				_requestAnnotationChanges() {},
				annotationsLoaded : function () {},
				checkUpdate : function () {}
			};

		// called in ODataMetaModel constructor
		this.mock(oModel).expects("annotationsLoaded").withExactArgs().returns(Promise.resolve());
		// called in ODataMetaModel constructor; result is used to create a JSONModel
		this.mock(oModel.oMetadata).expects("getServiceMetadata").withExactArgs().returns(oData);
		this.mock(oModel).expects("_requestAnnotationChanges").withExactArgs().returns(SyncPromise.resolve());

		// code under test
		oMetaModel = ODataModel.prototype.getMetaModel.call(oModel);

		assert.ok(oMetaModel instanceof ODataMetaModel);
		assert.strictEqual(oModel.oMetaModel, oMetaModel);
		assert.strictEqual(oModel.bMetaModelLoaded, "~bMetaModelLoaded",
			"bMetaModelLoaded is unchanged until the meta model is loaded");

		// called in ODataMetaModel constructor
		this.mock(_ODataMetaModelUtils).expects("merge")
			.withExactArgs({}, oData, sinon.match.same(oMetaModel), /*bIgnoreAnnotationsFromMetadata*/undefined);

		this.mock(oModel).expects("checkUpdate").withExactArgs(false, false, null, true)
			.callsFake(function () {
				assert.strictEqual(oModel.bMetaModelLoaded, true,
					"checkUpdate called after the meta model is loaded");
			});

		return oMetaModel.loaded().then(function () {
			assert.strictEqual(oModel.bMetaModelLoaded, true);
		});
	});

	//*********************************************************************************************
	QUnit.test("getMetaModel: meta model already available", function (assert) {
		var oModel = {oMetaModel : "~oMetaModel"};

		// code under test
		assert.strictEqual(ODataModel.prototype.getMetaModel.call(oModel), "~oMetaModel");
	});

	//*********************************************************************************************
	QUnit.test("createCodeListModelParameters: mParameters=undefined and defaulting",
			function (assert) {
		var mExpectedResult = {
				defaultCountMode : CountMode.None,
				disableSoftStateHeader : true,
				headers : undefined,
				json : undefined,
				metadataUrlParams : undefined,
				persistTechnicalMessages : undefined,
				serviceUrl : "~serviceUrl",
				serviceUrlParams : undefined,
				tokenHandling : false,
				useBatch : false,
				warmupUrl : undefined
			},
			oModel = {sServiceUrl : "~serviceUrl"};

		// code under test
		assert.deepEqual(ODataModel.prototype.createCodeListModelParameters.call(oModel),
			mExpectedResult);
	});

	//*********************************************************************************************
	QUnit.test("createCodeListModelParameters: w/ mParameters and defaulting", function (assert) {
		var mExpectedResult = {
				defaultCountMode : CountMode.None,
				disableSoftStateHeader : true,
				headers : {foo : "bar"},
				json : "~json",
				metadataUrlParams : {meta : "data"},
				persistTechnicalMessages : "~persist",
				serviceUrl : "~serviceUrl",
				serviceUrlParams : {service : "url"},
				tokenHandling : false,
				useBatch : false,
				warmupUrl : "~warmupUrl"
			},
			oModel = {sServiceUrl : "~serviceUrl"},
			mParameters = {
				defaultCountMode : "~countMode",
				disableSoftStateHeader : false,
				headers : {foo : "bar"},
				json : "~json",
				metadataUrlParams : {meta : "data"},
				persistTechnicalMessages : "~persist",
				serviceUrl : "~serviceUrl",
				serviceUrlParams : {service : "url"},
				tokenHandling : true,
				useBatch : true,
				warmupUrl : "~warmupUrl"
			},
			mResults;

		// code under test
		mResults = ODataModel.prototype.createCodeListModelParameters.call(oModel, mParameters);

		assert.deepEqual(mResults, mExpectedResult);
		assert.notStrictEqual(mResults.headers, mParameters.headers);
		assert.notStrictEqual(mResults.metadataUrlParams, mParameters.metadataUrlParams);
		assert.notStrictEqual(mResults.serviceUrlParams, mParameters.serviceUrlParams);
	});

	//*********************************************************************************************
	QUnit.test("getCodeListModelParameters", function (assert) {
		var oModel = {mCodeListModelParams : "~mCodeListModelParams"};

		// code under test
		assert.strictEqual(ODataModel.prototype.getCodeListModelParameters.call(oModel),
			"~mCodeListModelParams");
	});

	//*********************************************************************************************
	QUnit.test("getMetadataUrl", function (assert) {
		var oModel = {sMetadataUrl : "~metadataUrl"};

		// code under test
		assert.strictEqual(ODataModel.prototype.getMetadataUrl.call(oModel), "~metadataUrl");
	});

	//*********************************************************************************************
	QUnit.test("_updateContext", function (assert) {
		var oModel = {mContexts : {}},
			oContext = new BaseContext(oModel, "/path");

		oModel.mContexts["/path"] = oContext;

		assert.strictEqual(oContext.getPath(), "/path");
		assert.strictEqual(oContext.sDeepPath, "");

		// code under test
		ODataModel.prototype._updateContext.call(oModel, oContext, "/newPath");

		assert.strictEqual(oContext.getPath(), "/newPath");
		assert.strictEqual(oContext.sDeepPath, "", "deep path is not changed");
		assert.deepEqual(oModel.mContexts, {
			//TODO is it necessary the context remains stored with its previous path as key?
			"/path"  : oContext,
			"/newPath" : oContext
		});

		// code under test
		ODataModel.prototype._updateContext.call(oModel, oContext, "/newPath2", "/deep/newPath2");

		assert.strictEqual(oContext.getPath(), "/newPath2");
		assert.strictEqual(oContext.sDeepPath, "/deep/newPath2");
		assert.deepEqual(oModel.mContexts, {
			"/path"  : oContext,
			"/newPath" : oContext,
			"/newPath2" : oContext
		});
	});

	//*********************************************************************************************
	[false, true].forEach((bRejected) => {
		QUnit.test("refreshSecurityToken: call handleGetError with oRequest, $rejected:" + bRejected, function (assert) {
			var fnError, oResult,
				oModel = {
					bDisableHeadRequestForToken : true,
					_createRequest : function () {},
					_createRequestUrlWithNormalizedPath : function () {},
					_getHeaders : function () {},
					_handleError : function () {},
					_request : function () {},
					getServiceMetadata : function () {},
					resetSecurityToken : function () {}
				},
				oError = {$rejected : bRejected},
				oHelper = {error() {}},
				oHelperMock = this.mock(oHelper),
				oRequest = {headers : {}};

			this.mock(oModel).expects("_createRequestUrlWithNormalizedPath")
				.withExactArgs("/")
				.returns("~sUrl");
			this.mock(oModel).expects("_getHeaders").withExactArgs(undefined, true).returns("~headers");
			this.mock(oModel).expects("_createRequest")
				.withExactArgs("~sUrl", "", "GET", "~headers", null, null, false)
				.returns(oRequest);
			this.mock(oModel).expects("getServiceMetadata").withExactArgs().returns("~serviceMetadata");
			this.mock(oModel).expects("_request")
				.withExactArgs(sinon.match.same(oRequest), sinon.match.func,
					sinon.match(function (fnError0) {
						fnError = fnError0;
						return true;
					}), undefined, undefined, "~serviceMetadata")
				.returns("~requestHandle");
			oHelperMock.expects("error").never();

			// code under test - parameters fnSuccess and bAsync are not relevant for this test
			oResult = ODataModel.prototype.refreshSecurityToken.call(oModel, "~fnSuccess", oHelper.error);

			assert.strictEqual(oResult.request, "~requestHandle");

			this.mock(oModel).expects("resetSecurityToken").withExactArgs();
			this.mock(oModel).expects("_handleError")
				.withExactArgs(sinon.match.same(oError), sinon.match.same(oRequest))
				.exactly(bRejected ? 0 : 1);
			oHelperMock.expects("error").withExactArgs(oError);

			// code under test - call error handler
			fnError(oError);

			assert.strictEqual(oModel.bTokenHandling, bRejected ? undefined : false);
		});
	});

	//*********************************************************************************************
	QUnit.test("refreshSecurityToken: abort() forbidden during 'Retry-after'", function (assert) {
		const oModel = {
			_createRequest() {},
			_createRequestUrlWithNormalizedPath() {},
			_getHeaders() {},
			_request() {},
			getServiceMetadata() {},
			resetSecurityToken() {}
		};
		this.mock(oModel).expects("_createRequestUrlWithNormalizedPath")
			.withExactArgs("/")
			.returns("~sUrl");
		this.mock(oModel).expects("_getHeaders").withExactArgs(undefined, true).returns("~headers");
		const oRequest = {headers: {}};
		this.mock(oModel).expects("_createRequest")
			.withExactArgs("~sUrl", "", "HEAD", "~headers", null, null, false)
			.returns(oRequest);
		this.mock(oModel).expects("getServiceMetadata").withExactArgs().returns("~serviceMetadata");
		const oRequestHandle = {};
		this.mock(oModel).expects("_request")
			.withExactArgs(sinon.match.same(oRequest), sinon.match.func, sinon.match.func, undefined,
				undefined, "~serviceMetadata")
			.returns(oRequestHandle);
		const oAbort = ODataModel.prototype.refreshSecurityToken.call(oModel, "~fnSuccess",  "~fnError");
		assert.strictEqual(oAbort.request, oRequestHandle);
		oRequestHandle.abort = function() {};
		this.mock(oRequestHandle).expects("abort").withExactArgs();

		// code under test: abort() w/o "Retry-after" promise is allowed
		oAbort.abort();

		oModel.pRetryAfter = {};
		assert.throws(() => {
			// code under test: abort() w/ "Retry-after" promise forbidden
			oAbort.abort();
		}, new Error("abort() during HTTP 503 'Retry-after' processing not supported"));
	});

	//*********************************************************************************************
	[false, true].forEach((bRejected) => {
		const sTitle = `refreshSecurityToken: call handleHeadError -> handleGetError, $rejected: ${bRejected}`;
		QUnit.test(sTitle, function (assert) {
			const oModel = {
					_createRequest() {},
					_createRequestUrlWithNormalizedPath() {},
					_getHeaders() {},
					_handleError() {},
					_request() {},
					getServiceMetadata() {},
					resetSecurityToken() {}
				},
				oModelMock = this.mock(oModel),
				oRequest = {headers : {}};

			oModelMock.expects("_createRequestUrlWithNormalizedPath")
				.withExactArgs("/")
				.returns("~sUrl");
			oModelMock.expects("_getHeaders").withExactArgs(undefined, true).returns("~headers");
			oModelMock.expects("_createRequest")
				.withExactArgs("~sUrl", "", "HEAD", "~headers", null, null, false)
				.returns(oRequest);
			oModelMock.expects("getServiceMetadata").withExactArgs().returns("~serviceMetadata");
			let fnHandleHeadError;
			oModelMock.expects("_request")
				.withExactArgs(sinon.match.same(oRequest), sinon.match.func,
					sinon.match((fnError0) => {
						fnHandleHeadError = fnError0;
						return true;
					}), undefined, undefined, "~serviceMetadata")
				.returns("~requestHandle0");
			const oHelper = {error() {}};
			const oHelperMock = this.mock(oHelper);
			oHelperMock.expects("error").never();

			// code under test - parameters fnSuccess and bAsync are not relevant for this test
			const oResult = ODataModel.prototype.refreshSecurityToken.call(oModel, "~fnSuccess", oHelper.error);

			assert.strictEqual(oResult.request, "~requestHandle0");

			let fnHandleGetError;
			if (!bRejected) {
				oModelMock.expects("_getHeaders").withExactArgs(undefined, true).returns("~headers");
				oModelMock.expects("_createRequest")
					.withExactArgs("~sUrl", "", "GET", "~headers", null, null, false)
					.returns(oRequest);
				oModelMock.expects("getServiceMetadata").withExactArgs().returns("~serviceMetadata");
				oModelMock.expects("_request")
					.withExactArgs(sinon.match.same(oRequest), sinon.match.func,
						sinon.match(function (fnError0) {
							fnHandleGetError = fnError0;
							return true;
						}), undefined, undefined, "~serviceMetadata")
					.returns("~requestHandle1");
			}
			oModelMock.expects("resetSecurityToken").withExactArgs().exactly(bRejected ? 1 : 0);
			const oError = {$rejected: bRejected};
			oHelperMock.expects("error").withExactArgs(sinon.match.same(oError)).exactly(bRejected ? 1 : 0);

			// code under test - call HEAD error handler
			fnHandleHeadError(oError);

			assert.strictEqual(oModel.bTokenHandling, undefined);
			assert.strictEqual(oResult.request, bRejected ? "~requestHandle0" : "~requestHandle1");

			if (!bRejected) { // -> fallback to requestToken("GET"...)
				oModelMock.expects("resetSecurityToken").withExactArgs();
				oModelMock.expects("_handleError")
					.withExactArgs(sinon.match.same(oError), sinon.match.same(oRequest));
				oHelperMock.expects("error").withExactArgs(oError);

				// code under test - call GET error handler
				fnHandleGetError(oError);

				oModelMock.expects("resetSecurityToken").withExactArgs();
				oError.$rejected = true;
				oHelperMock.expects("error").withExactArgs(sinon.match.same(oError));

				// code under test - call GET error handler with rejected error
				// UseCase: HEAD via get returns non 503 error; fallback to token via GET returns 503 error and
				// "Retry-after" promise was rejected
				fnHandleGetError(oError);
			}
			assert.strictEqual(oModel.bTokenHandling, bRejected ? undefined : false);
		});
	});

	//*********************************************************************************************
	QUnit.test("securityTokenAvailable: forward rejection reason on error", function (assert) {
		const oModel = {
			oSharedServiceData: {},
			refreshSecurityToken() {}
		};
		const oExpectation = this.mock(oModel).expects("refreshSecurityToken")
			.withExactArgs(sinon.match.func, sinon.match.func, true);

		const pSecurityPromise = ODataModel.prototype.securityTokenAvailable.call(oModel).then(() => {
			assert.notOk("must not be called");
		}, (oError0) => {
			assert.strictEqual(oError0, "~oError");
		});

		// code under test (call error handler)
		oExpectation.args[0][1]("~oError");

		return pSecurityPromise;
	});

	//*********************************************************************************************
	QUnit.test("_submitRequest: submitWithToken, call errorhandler if $rejected", function (assert) {
		const oError0 = {$rejected: true};
		const oHelper = {error() {}};
		const oModel = {
			bTokenHandling: true,
			_getODataHandler() {},
			_request() {},
			securityTokenAvailable() {},
			getServiceMetadata() {}
		};
		let fnReject;
		const pReadyForRequest0 = new Promise((_resolve, reject) => {
			fnReject = reject;
		});
		const oModelMock = this.mock(oModel);
		oModelMock.expects("securityTokenAvailable").withExactArgs().returns(pReadyForRequest0);

		const oRequest = {
			headers: {"x-csrf-token": "token"},
			method: "!GET",
			requestUri: "~requestUri"
		};
		oModelMock.expects("_getODataHandler").withExactArgs("~requestUri").returns("~oHandler");
		const oHelperMock = this.mock(oHelper);
		oHelperMock.expects("error").withExactArgs(sinon.match.same(oError0));
		oModelMock.expects("getServiceMetadata").withExactArgs().never();
		ODataModel.prototype._submitRequest.call(oModel, oRequest, "~fnSuccess", oHelper.error);


		// code under test, test with $rejected -> no fallback to submit but handlError()
		fnReject(oError0);

		const pReadyForRequest1 = new Promise((_resolve, reject) => {
			fnReject = reject;
		});
		oModelMock.expects("securityTokenAvailable").withExactArgs().returns(pReadyForRequest1);
		oModelMock.expects("_getODataHandler").withExactArgs("~requestUri").returns("~oHandler1");
		const oError1 = {/*w/o $rejected: true*/};
		oHelperMock.expects("error").never();
		oModelMock.expects("getServiceMetadata").returns("~serviceMetadata");
		oModelMock.expects("_request")
			.withExactArgs(sinon.match.same(oRequest), sinon.match.func, sinon.match.func, "~oHandler1",
				undefined, "~serviceMetadata")
			.returns("~oRequestHAndle");
		ODataModel.prototype._submitRequest.call(oModel, oRequest, "~fnSuccess", oHelper.error);

		// code under test, test w/o $rejected) -> fallback to submit()
		fnReject(oError1);

		return Promise.all([
			pReadyForRequest0.then(() => {
				assert.notOk("must not be called");
			}, (oError) => {
				assert.strictEqual(oError, oError0);
			}),
			pReadyForRequest1.then(() => {
				assert.notOk("must not be called");
			}, (oError) => {
				assert.strictEqual(oError, oError1);
			})
		]);
	});

	//*********************************************************************************************
	QUnit.test("refreshSecurityToken: no server cache for tokenHandling='skipServerCache'", function (assert) {
		const oModel = {
				bDisableHeadRequestForToken : true,
				_createRequest() {},
				_createRequestUrlWithNormalizedPath() {},
				_getHeader() {},
				_getHeaders() {},
				_request() {},
				_setSessionContextIdHeader() {},
				getServiceMetadata() {},
				oHeaders : {},
				oSharedServiceData : {}
			};
		const oModelMock = this.mock(oModel);
		const oRequest = {headers : {}};
		const oResponse = {headers : "~responseHdrs"};

		oModelMock.expects("_createRequestUrlWithNormalizedPath").withExactArgs("/").returns("~sUrl");
		oModelMock.expects("_getHeaders").withExactArgs(undefined, true).returns("~headers");
		oModelMock.expects("_createRequest")
			.withExactArgs("~sUrl", "", "GET", "~headers", null, null, false)
			.returns(oRequest);
		oModelMock.expects("getServiceMetadata").withExactArgs().returns("~serviceMetadata");
		const oRequestCall = oModelMock.expects("_request")
			.withExactArgs(sinon.match.same(oRequest), sinon.match.func, sinon.match.func, undefined, undefined,
				"~serviceMetadata")
			.returns("~requestHandle");

		// code under test - parameters fnSuccess, fnError and bAsync are not relevant for this test
		const oResult = ODataModel.prototype.refreshSecurityToken.call(oModel);

		assert.strictEqual(oResult.request, "~requestHandle");

		oModelMock.expects("_getHeader").withExactArgs("x-csrf-token", "~responseHdrs").returns("~token");
		oModelMock.expects("_getHeader").withExactArgs("sap-contextid", "~responseHdrs").returns("~contextId");
		oModelMock.expects("_setSessionContextIdHeader").withExactArgs("~contextId");

		// code under test - call success handler handleSuccess
		oRequestCall.args[0][1]("~oData", oResponse);

		assert.strictEqual(oModel.oSharedServiceData.securityToken, "~token");
		assert.strictEqual(oModel.oHeaders["x-csrf-token"], "~token");
		return oModel.pSecurityToken.then((sToken) => {
			assert.strictEqual(sToken, "~token");
		});
	});

	//*********************************************************************************************
	QUnit.test("getContext", function (assert) {
		var oContext, oContext1,
			oContextPrototypeMock = this.mock(Context.prototype),
			oModel = {mContexts : {}};

		// oContextPrototypeMock.expects("getDeepPath").never();
		oContextPrototypeMock.expects("setDeepPath").never();

		// code under test
		oContext = ODataModel.prototype.getContext.call(oModel, "/~sPath");

		assert.ok(oContext instanceof Context);
		assert.strictEqual(oContext.getModel(), oModel);
		assert.strictEqual(oContext.getPath(), "/~sPath");
		assert.strictEqual(oContext.getDeepPath(), "/~sPath");

		// code under test
		oContext1 = ODataModel.prototype.getContext.call(oModel, "/~sPath1", "/~sDeepPath1");

		assert.notStrictEqual(oContext1, oContext);
		assert.strictEqual(oContext1.getPath(), "/~sPath1");
		assert.strictEqual(oContext1.getDeepPath(), "/~sDeepPath1");

		oContextPrototypeMock.expects("getDeepPath").never();
		oContextPrototypeMock.expects("setDeepPath").on(oContext).withArgs("/~sDeepPath");

		// code under test - cached instance
		oContext1 = ODataModel.prototype.getContext.call(oModel, "/~sPath", "/~sDeepPath");

		assert.strictEqual(oContext1, oContext);

		oContextPrototypeMock.expects("getDeepPath").on(oContext).withArgs()
			.returns("/~sDeepPathFromGetter");
		oContextPrototypeMock.expects("setDeepPath").on(oContext).withArgs("/~sDeepPathFromGetter");

		// code under test - existing deep path must not be overwritten by path
		oContext1 = ODataModel.prototype.getContext.call(oModel, "/~sPath");

		oContextPrototypeMock.expects("getDeepPath").never();
		oContextPrototypeMock.expects("setDeepPath").on(oContext).withArgs("/~sDeepPath2");

		// code under test - existing deep path overwrite
		oContext1 = ODataModel.prototype.getContext.call(oModel, "/~sPath", "/~sDeepPath2");

		oContextPrototypeMock.expects("getDeepPath").on(oContext).withArgs().returns("");
		oContextPrototypeMock.expects("setDeepPath").on(oContext).withArgs("/~sPath");

		// code under test - empty deep path
		oContext1 = ODataModel.prototype.getContext.call(oModel, "/~sPath", "");
	});

	//*********************************************************************************************
	QUnit.test("getContext: inactive context", function (assert) {
		var oContext,
			oModel = {mContexts : {}};

		// code under test
		oContext = ODataModel.prototype.getContext.call(oModel, "/~sPath", "/~sDeepPath",
			"~createPromise", "~inactive");

		assert.strictEqual(oModel.mContexts["/~sPath"], oContext);
		// constructor cannot be mocked so check internal member
		assert.strictEqual(oContext.bInactive, true);
	});

	//*********************************************************************************************
	QUnit.test("getContext: transient parent", function (assert) {
		var oContext,
			oModel = {mContexts : {}};

		// code under test
		oContext = ODataModel.prototype.getContext.call(oModel, "/~sPath", "/~sDeepPath",
			"~createPromise", "~inactive", "~transientParent");

		assert.strictEqual(oModel.mContexts["/~sPath"], oContext);
		// constructor cannot be mocked so check internal member
		assert.strictEqual(oContext.oTransientParent, "~transientParent");
	});

	//*********************************************************************************************
	[false, true].forEach(function (bAll) {
		[false, true].forEach(function (bDeleteCreatedEntities) {
		var sTitle = "_resetChanges: no paths; bAll=" + bAll + ", bDeleteCreatedEntities="
			+ bDeleteCreatedEntities;

		QUnit.test(sTitle, function (assert) {
			var oContextBar = {isInactive : function () {}},
				oContextBaz = {isInactive : function () {}},
				oContextFoo = {isInactive : function () {}},
				oModel = {
					mChangedEntities : {
						"key('Bar')" : {__metadata : {}},
						"key('Foo')" : {__metadata : {created : {}}},
						"key('Baz')" : {__metadata : {created : {}}}
					},
					mDeferredGroups : {
						deferred0 : {},
						deferred1 : {}
					},
					oMetadata : {
						loaded : function () {}
					},
					_discardEntityChanges : function () {},
					abortInternalRequest : function () {},
					checkUpdate : function () {},
					getBindings : function () {},
					getContext : function () {}
				},
				oModelMock = this.mock(oModel),
				fnResolve,
				oPromise = new Promise(function (resolve) {
					fnResolve = resolve;
				});

			this.mock(oModel.oMetadata).expects("loaded").withExactArgs().returns(oPromise);
			oModelMock.expects("getContext").withExactArgs("/key('Bar')").returns(oContextBar);
			this.mock(oContextBar).expects("isInactive").withExactArgs().returns(false);
			oModelMock.expects("_discardEntityChanges")
				.withExactArgs("key('Bar')", undefined);
			oModelMock.expects("getContext").withExactArgs("/key('Foo')").returns(oContextFoo);
			this.mock(oContextFoo).expects("isInactive").withExactArgs().returns(false);
			oModelMock.expects("_discardEntityChanges")
				.withExactArgs("key('Foo')", bDeleteCreatedEntities);
			oModelMock.expects("getContext").withExactArgs("/key('Baz')").returns(oContextBaz);
			this.mock(oContextBaz).expects("isInactive").withExactArgs().returns(true);
			oModelMock.expects("_discardEntityChanges")
				.withExactArgs("key('Baz')", false);
			oModelMock.expects("getBindings").withExactArgs().returns([]);
			oModelMock.expects("checkUpdate").withExactArgs(true);

			// code under test
			assert.strictEqual(
				ODataModel.prototype._resetChanges.call(oModel, undefined, bAll, bDeleteCreatedEntities),
				oPromise);

			oModelMock.expects("abortInternalRequest").withExactArgs("deferred0").exactly(bAll ? 1 : 0);
			oModelMock.expects("abortInternalRequest").withExactArgs("deferred1").exactly(bAll ? 1 : 0);

			// test code that depends on metadata promise
			fnResolve();

			return oPromise;
		});
		});
	});

	//*********************************************************************************************
	[false, true].forEach(function (bAll) {
		[false, true].forEach(function (bDeleteCreatedEntities) {
			[
				{bDeleteEntity : undefined, oQuxMetadata : {}},
				{bDeleteEntity : bDeleteCreatedEntities, oQuxMetadata : {created : {}}}
			].forEach(function (oFixture) {
		var sTitle = "_resetChanges: with paths; bAll=" + bAll + ", bDeleteCreatedEntities="
			+ bDeleteCreatedEntities + ", oMetadata=" + JSON.stringify(oFixture.oQuxMetadata);

		QUnit.test(sTitle, function (assert) {
			var oBarMetadata = {},
				oBarEntity = {__metadata : oBarMetadata, P : "prop0", Q : "prop1"},
				oContext0 = {getSubContextsAsKey : function () {}},
				oContext1 = {getSubContextsAsKey : function () {}},
				oFooEntity = {__metadata : {}, S : "prop3"},
				oODataModelMock = this.mock(ODataModel),
				oQuxEntity = {__metadata : oFixture.oQuxMetadata, R : "prop2"},
				oXyzEntity = {__metadata : {created : {}}, X : "prop4"},
				oModel = {
					mChangedEntities : {
						"key('Bar')" : oBarEntity,
						"key('Foo')" : oFooEntity,
						"key('Qux')" : oQuxEntity,
						"key('Xyz')" : oXyzEntity
					},
					mDeferredGroups : {
						deferred0 : {},
						deferred1 : {}
					},
					oMetadata : {
						loaded : function () {}
					},
					_discardEntityChanges : function () {},
					abortInternalRequest : function () {},
					checkUpdate : function () {},
					getBindings : function () {},
					getContext : function () {},
					getEntityByPath : function () {}
				},
				oModelMock = this.mock(oModel),
				fnResolve,
				oPromise = new Promise(function (resolve) {
					fnResolve = resolve;
				});

			this.mock(oModel.oMetadata).expects("loaded").withExactArgs().returns(oPromise);
			oODataModelMock.expects("_isChangedEntityEmpty").never();
			oModelMock.expects("getEntityByPath")
				.withExactArgs("/Z", null, {})
				.callsFake(function (sPath, oContext, oEntityInfo) {
					oEntityInfo.key = "key('Z')";
					oEntityInfo.propertyPath = "";
					return "~oZEntity";
				});
			oModelMock.expects("getEntityByPath")
				.withExactArgs("/Z/Y/X", null, {})
				.callsFake(function (sPath, oContext, oEntityInfo) {
					oEntityInfo.key = "key('Z')";
					oEntityInfo.propertyPath = "Y/X";
					return "~oZEntity";
				});
			oModelMock.expects("getEntityByPath")
				.withExactArgs("/Bar/P", null, {})
				.callsFake(function (sPath, oContext, oEntityInfo) {
					oEntityInfo.key = "key('Bar')";
					oEntityInfo.propertyPath = "P";
					return "~oBarEntity";
				});
			oODataModelMock.expects("_isChangedEntityEmpty")
				.withExactArgs(sinon.match.same(oBarEntity))
				.returns(false);
			oModelMock.expects("getEntityByPath").withExactArgs("/Baz", null, {}).returns(null);
			oModelMock.expects("getEntityByPath")
				.withExactArgs("/Bar/Q/X", null, {})
				.callsFake(function (sPath, oContext, oEntityInfo) {
					oEntityInfo.key = "key('Bar')";
					oEntityInfo.propertyPath = "Q/X";
					return "~oBarEntity";
				});
			oODataModelMock.expects("_isChangedEntityEmpty")
				.withExactArgs(sinon.match.same(oBarEntity))
				.returns(false);
			oModelMock.expects("getEntityByPath")
				.withExactArgs("/Qux", null, {})
				.callsFake(function (sPath, oContext, oEntityInfo) {
					oEntityInfo.key = "key('Qux')";
					oEntityInfo.propertyPath = "";
					return "~oQuxEntity";
				});
			oODataModelMock.expects("_isChangedEntityEmpty")
				.withExactArgs(sinon.match.same(oQuxEntity))
				.returns(false);
			oModelMock.expects("getEntityByPath")
				.withExactArgs("/Foo/S", null, {})
				.callsFake(function (sPath, oContext, oEntityInfo) {
					oEntityInfo.key = "key('Foo')";
					oEntityInfo.propertyPath = "S";
					return "~oFooEntity";
				});
			oODataModelMock.expects("_isChangedEntityEmpty")
				.withExactArgs(sinon.match.same(oFooEntity))
				.returns(true);
			oModelMock.expects("getContext").withExactArgs("/key('Qux')").returns(oContext0);
			this.mock(oContext0).expects("getSubContextsAsKey")
				.withExactArgs(true)
				.returns(["key('Foo')", "key('Xyz')"]);
			oModelMock.expects("getContext").withExactArgs("/key('Foo')").returns(oContext1);
			this.mock(oContext1).expects("getSubContextsAsKey")
				.withExactArgs(true)
				.returns(["key('Xyz')"]);
			oModelMock.expects("_discardEntityChanges")
				.withExactArgs("key('Qux')", oFixture.bDeleteEntity);
			oModelMock.expects("_discardEntityChanges")
				.withExactArgs("key('Foo')", undefined);
			oModelMock.expects("_discardEntityChanges")
				.withExactArgs("key('Xyz')", bDeleteCreatedEntities);
			oModelMock.expects("getBindings").withExactArgs().returns([]);
			oModelMock.expects("checkUpdate").withExactArgs(true);

			// code under test
			assert.strictEqual(
				ODataModel.prototype._resetChanges.call(oModel,
					["/Z", "/Z/Y/X", "/Bar/P", "/Baz", "/Bar/Q/X", "/Qux", "/Foo/S"],
					bAll, bDeleteCreatedEntities),
				oPromise);

			assert.deepEqual(oModel.mChangedEntities["key('Bar')"],
				{__metadata : oBarMetadata, Q : "prop1"});
			assert.strictEqual(oModel.mChangedEntities["key('Bar')"].__metadata, oBarMetadata);

			if (bAll) {
				oModelMock.expects("abortInternalRequest").withExactArgs("deferred0", {path : "Z"});
				oModelMock.expects("abortInternalRequest").withExactArgs("deferred1", {path : "Z"});
				oModelMock.expects("abortInternalRequest").withExactArgs("deferred0", {path : "Z/Y/X"});
				oModelMock.expects("abortInternalRequest").withExactArgs("deferred1", {path : "Z/Y/X"});
				oModelMock.expects("abortInternalRequest").withExactArgs("deferred0", {path : "Bar/P"});
				oModelMock.expects("abortInternalRequest").withExactArgs("deferred1", {path : "Bar/P"});
				oModelMock.expects("abortInternalRequest").withExactArgs("deferred0", {path : "Baz"});
				oModelMock.expects("abortInternalRequest").withExactArgs("deferred1", {path : "Baz"});
				oModelMock.expects("abortInternalRequest")
					.withExactArgs("deferred0", {path : "Bar/Q/X"});
				oModelMock.expects("abortInternalRequest")
					.withExactArgs("deferred1", {path : "Bar/Q/X"});
				oModelMock.expects("abortInternalRequest").withExactArgs("deferred0", {path : "Qux"});
				oModelMock.expects("abortInternalRequest").withExactArgs("deferred1", {path : "Qux"});
				oModelMock.expects("abortInternalRequest").withExactArgs("deferred0", {path : "Foo/S"});
				oModelMock.expects("abortInternalRequest").withExactArgs("deferred1", {path : "Foo/S"});
			} else {
				oModelMock.expects("abortInternalRequest").never(); // called in _discardEntityChanges
			}

			// test code that depends on metadata promise
			fnResolve();

			return oPromise;
		});
			});
		});
	});

	//*********************************************************************************************
	QUnit.test("_resetChanges: calls oBinding._resetChanges", function (assert) {
		var oBinding1 = {_resetChanges : function () {}},
			oBinding2 = {_resetChanges : function () {}},
			oModel = {
				oMetadata : {loaded : function () {}},
				checkUpdate : function () {},
				getBindings : function () {}
			},
			aPath = [];

		this.mock(oModel.oMetadata).expects("loaded").withExactArgs().returns("~pMetaDataLoaded");
		this.mock(oModel).expects("getBindings")
			.withExactArgs()
			.returns([{/*oBinding0*/}, oBinding1, oBinding2]);
		this.mock(oBinding1).expects("_resetChanges").withExactArgs(sinon.match.same(aPath));
		this.mock(oBinding2).expects("_resetChanges").withExactArgs(sinon.match.same(aPath));
		this.mock(oModel).expects("checkUpdate").withExactArgs(true);

		// code under test
		assert.strictEqual(ODataModel.prototype._resetChanges.call(oModel, aPath),
			"~pMetaDataLoaded");
	});


	//*********************************************************************************************
	QUnit.test("_resetChanges: with bForceUpdate=false", function (assert) {
		const oModel = {
			oMetadata : {loaded() {}},
			checkUpdate() {},
			getBindings() {}
		};

		this.mock(oModel.oMetadata).expects("loaded").withExactArgs().returns("~pMetaDataLoaded");
		this.mock(oModel).expects("getBindings").withExactArgs().returns([]);
		this.mock(oModel).expects("checkUpdate").withExactArgs(false);

		// code under test
		assert.strictEqual(ODataModel.prototype._resetChanges.call(oModel, /*aPath*/ undefined, /*bAll*/ undefined,
			/*bDeleteCreatedEntities*/ undefined, /*bForceUpdate*/ false), "~pMetaDataLoaded");
	});

	//*********************************************************************************************
	QUnit.test("resetChanges delegates to _resetChanges", function (assert) {
		const oModel = {
			_resetChanges() {}
		};

		this.mock(oModel).expects("_resetChanges")
			.withExactArgs("~aPath", "~bAll", "~bDeleteCreated")
			.returns("~pReturn");

		// code under test
		assert.strictEqual(ODataModel.prototype.resetChanges.call(oModel, "~aPath", "~bAll", "~bDeleteCreated"),
			"~pReturn");
	});

	//*********************************************************************************************
	QUnit.test("resetChangesWithoutUpdate delegates to _resetChanges", function (assert) {
		const oModel = {
			_resetChanges() {}
		};

		this.mock(oModel).expects("_resetChanges")
			.withExactArgs("~aPath", "~bAll", "~bDeleteCreated", false)
			.returns("~pReturn");

		// code under test
		assert.strictEqual(
			ODataModel.prototype.resetChangesWithoutUpdate.call(oModel, "~aPath", "~bAll", "~bDeleteCreated"),
			"~pReturn");
	});

	//*********************************************************************************************
	[true, false].forEach(function (bDeleteEntity) {
		[
			{oEntityMetadata : {}},
			{oEntityMetadata : {created : undefined}},
			{oEntityMetadata : {created : {}}},
			{
				oEntityMetadata : {created : {abort : function () {}}},
				bCallAbort : bDeleteEntity
			}
		].forEach(function (oFixture, i) {
		var sTitle = "_discardEntityChanges: bDeleteEntity=" + bDeleteEntity + ", #" + i;

		QUnit.test(sTitle, function (assert) {
			var oFindAndRemoveContext, oRemoveEntity, fnResolve,
				oContext = {removeFromTransientParent : function () {}},
				oMessagingMock = this.mock(Messaging),
				oMetadata = {
					loaded : function () {}
				},
				oModel = {
					mChangedEntities : {
						foo : "bar",
						"~sKey" : {__metadata : oFixture.oEntityMetadata}
					},
					oCreatedContextsCache : {
						findAndRemoveContext : function () {}
					},
					oMetadata : oMetadata,
					_createAbortedError : function () {},
					_removeEntity : function () {},
					_resolveGroup : function () {},
					abortInternalRequest : function () {},
					getContext : function () {},
					getMessagesByEntity : function () {}
				},
				oModelMock = this.mock(oModel),
				oPromise = new Promise(function (resolve) {
					fnResolve = resolve;
				});

			oModelMock.expects("_resolveGroup").withExactArgs("~sKey").returns({groupId : "~groupId"});
			this.mock(oMetadata).expects("loaded").withExactArgs().returns(oPromise);
			this.mock(oModel).expects("getContext")
				.withExactArgs("/~sKey")
				.exactly(bDeleteEntity ? 1 : 0)
				.returns(oContext);
			this.mock(oContext).expects("removeFromTransientParent")
				.withExactArgs()
				.exactly(bDeleteEntity ? 1 : 0);
			oFindAndRemoveContext = this.mock(oModel.oCreatedContextsCache)
				.expects("findAndRemoveContext")
				.withExactArgs(sinon.match.same(oContext))
				.exactly(bDeleteEntity ? 1 : 0);
			oRemoveEntity = oModelMock.expects("_removeEntity")
				.withExactArgs("~sKey")
				.exactly(bDeleteEntity ? 1 : 0)
				.callsFake(function (sKey) {
					delete this.mChangedEntities[sKey];
				});
			this.mock(ODataModel).expects("_createAbortedError")
				.withExactArgs()
				.exactly(oFixture.bCallAbort ? 1 : 0)
				.returns("~oAbortedError");
			if (oFixture.bCallAbort) {
				this.mock(oFixture.oEntityMetadata.created).expects("abort")
					.withExactArgs("~oAbortedError");
			}
			oModelMock.expects("getMessagesByEntity")
				.withExactArgs("~sKey", true)
				.returns("~aMessages");
			oMessagingMock.expects("removeMessages").withExactArgs("~aMessages");

			// code under test
			assert.strictEqual(
				ODataModel.prototype._discardEntityChanges.call(oModel, "~sKey", bDeleteEntity),
				oPromise);

			if (bDeleteEntity) {
				assert.ok(oRemoveEntity.calledImmediatelyAfter(oFindAndRemoveContext));
			}
			assert.deepEqual(oModel.mChangedEntities, {foo : "bar"});

			oModelMock.expects("abortInternalRequest")
				.withExactArgs("~groupId", {requestKey : "~sKey"});

			// test code that depends on metadata promise
			fnResolve();

			return oPromise;
		});
		});
	});

	//*********************************************************************************************
	QUnit.test("_discardEntityChanges: no changes for key", function (assert) {
		var oContext = {removeFromTransientParent : function () {}},
			fnResolve,
			oModel = {
				mChangedEntities : {},
				oCreatedContextsCache : {
					findAndRemoveContext : function () {}
				},
				oMetadata : {loaded : function () {}},
				_removeEntity : function () {},
				_resolveGroup : function () {},
				abortInternalRequest : function () {},
				getContext : function () {},
				getMessagesByEntity : function () {}
			},
			oModelMock = this.mock(oModel),
			oPromise = new Promise(function (resolve) {
				fnResolve = resolve;
			});

		this.mock(oModel).expects("_resolveGroup")
			.withExactArgs("~sKey")
			.returns({groupId : "~groupId"});
		this.mock(oModel.oMetadata).expects("loaded").withExactArgs().returns(oPromise);
		this.mock(oModel).expects("getContext").withExactArgs("/~sKey").returns(oContext);
		this.mock(oContext).expects("removeFromTransientParent").withExactArgs();
		this.mock(oModel.oCreatedContextsCache)
			.expects("findAndRemoveContext")
			.withExactArgs(sinon.match.same(oContext));
		this.mock(oModel).expects("_removeEntity").withExactArgs("~sKey");
		this.mock(oModel).expects("getMessagesByEntity")
			.withExactArgs("~sKey", true)
			.returns("~aMessages");
		this.mock(Messaging).expects("removeMessages")
			.withExactArgs("~aMessages");

		// code under test
		assert.strictEqual(
			ODataModel.prototype._discardEntityChanges.call(oModel, "~sKey", true),
			oPromise);

		oModelMock.expects("abortInternalRequest")
			.withExactArgs("~groupId", {requestKey : "~sKey"});

		// test code that depends on metadata promise
		fnResolve();

		return oPromise;
	});

	//*********************************************************************************************
	QUnit.test("_createAbortedError", function (assert) {
		var oError0, oError1,
			oAbortedError = {
				aborted : true,
				headers : {},
				message : "Request aborted",
				responseText : "",
				statusCode : 0,
				statusText : "abort",
				$rejected : true
			};

		// code under test
		oError0 = ODataModel._createAbortedError();

		assert.deepEqual(oError0, oAbortedError);

		// code under test
		oError1 = ODataModel._createAbortedError();

		assert.deepEqual(oError1, oAbortedError);
		assert.notStrictEqual(oError1, oError0);
		assert.notStrictEqual(oError1.headers, oError0.headers);
	});

	//*********************************************************************************************
	QUnit.test("getContext with create promise", function (assert) {
		var oContext,
			oModel = {mContexts : {}};

		// code under test
		oContext = ODataModel.prototype.getContext.call(oModel, "/~sPath", undefined,
			"~oSyncCreatePromise");

		assert.strictEqual(oModel.mContexts["/~sPath"], oContext);
		// constructor cannot be mocked so check internal member
		assert.strictEqual(oContext.oSyncCreatePromise, "~oSyncCreatePromise");

		return oContext.created().then(function (oSyncPromise) {
			assert.strictEqual(oSyncPromise, undefined);
		});
	});

	//*********************************************************************************************
	QUnit.test("_getCreatedContextsCache", function (assert) {
		var oModel = {oCreatedContextsCache : "~oCreatedContextsCache"};

		// code under test
		assert.strictEqual(ODataModel.prototype._getCreatedContextsCache.call(oModel),
			"~oCreatedContextsCache");
	});

	//*********************************************************************************************
	[{
		oData : {
			__metadata : {
				created : {
					error : "~fnError",
					refreshAfterChange : "~refreshAfterChange",
					success : "~fnSuccess"
				}
			}
		},
		expectedError : "~fnError",
		expectedRefreshAfterChange : "~refreshAfterChange",
		expectedSuccess : "~fnSuccess"
	}, {
		oData : {
			__metadata : {
				created : {
					error : "~fnError",
					success : "~fnSuccess"
				}
			}
		},
		expectedError : "~fnError",
		expectedRefreshAfterChange : "~bRefreshAfterChangeFromModel",
		expectedSuccess : "~fnSuccess"
	}, {
		oData : {
			__metadata : {}
		},
		expectedError : undefined,
		expectedRefreshAfterChange : "~bRefreshAfterChangeFromModel",
		expectedSuccess : undefined
	}, {
		oData : {},
		expectedError : undefined,
		expectedRefreshAfterChange : "~bRefreshAfterChangeFromModel",
		expectedSuccess : undefined
	}].forEach(function (oFixture, i) {
		QUnit.test("submitChanges: restore parameters for created entities; #" + i, function (assert) {
			var oContext = {
					hasTransientParent : function () {},
					isInactive : function () {}
				},
				oGroupInfo = {changeSetId : "~changeSetId", groupId : "~groupId"},
				oMetadataPromise = Promise.resolve(),
				oModel = {
					mChangedEntities : {
						"~sKey" : oFixture.oData
					},
					mDeferredGroups : {"~groupId" : "~groupId"},
					mDeferredRequests : {},
					oMetadata : {
						loaded : function () {}
					},
					bRefreshAfterChange : "~bRefreshAfterChangeFromModel",
					getBindings : function () {},
					getContext : function () {},
					_processChange : function () {},
					_processRequestQueue : function () {},
					_pushToRequestQueue : function () {},
					_resolveGroup : function () {}
				},
				oRequest = {};

			this.mock(oModel).expects("getBindings").withExactArgs().returns([]);
			this.mock(oModel.oMetadata).expects("loaded").withExactArgs().returns(oMetadataPromise);

			// code under test
			ODataModel.prototype.submitChangesWithChangeHeaders.call(oModel);

			// async, after metadata loaded promise is resolved
			this.mock(oModel).expects("getContext").withExactArgs("/~sKey").returns(oContext);
			this.mock(oModel).expects("_resolveGroup").withExactArgs("~sKey").returns(oGroupInfo);
			this.mock(oContext).expects("hasTransientParent").withExactArgs().returns(false);
			this.mock(oContext).expects("isInactive").withExactArgs().returns(false);
			this.mock(oModel).expects("_processChange")
				.withExactArgs("~sKey", /*copy of*/oFixture.oData, "~groupId", undefined)
				.returns(oRequest);
			this.mock(oModel).expects("_pushToRequestQueue")
				.withExactArgs(sinon.match.same(oModel.mDeferredRequests), "~groupId", "~changeSetId",
					sinon.match.same(oRequest), oFixture.expectedSuccess, oFixture.expectedError,
					/*oRequestHandle*/sinon.match.object, oFixture.expectedRefreshAfterChange);
			this.mock(oModel).expects("_processRequestQueue")
				.withExactArgs(sinon.match.same(oModel.mDeferredRequests), undefined, undefined,
					undefined, undefined);

			return oMetadataPromise.then(function () {
				assert.strictEqual(oRequest.key, "~sKey");
			});
		});
	});

	//*********************************************************************************************
	QUnit.test("submitChanges: calls _submitChanges on ODataTreeBindingFlat; w/o given parameters",
			function (assert) {
		var aBindings = [{_submitChanges : function () {}}, {}, {_submitChanges : function () {}}],
			oContext = {
				hasTransientParent : function () {},
				isInactive : function () {}
			},
			oMetadataPromise = Promise.resolve(),
			oModel = {
				mChangedEntities : {"~sKey" : {}},
				mDeferredGroups : {"~groupId" : "~groupId"},
				mDeferredRequests : {},
				oMetadata : {
					loaded : function () {}
				},
				bRefreshAfterChange : "~bRefreshAfterChangeFromModel",
				getBindings : function () {},
				getContext : function () {},
				_processChange : function () {},
				_processRequestQueue : function () {},
				_pushToRequestQueue : function () {},
				_resolveGroup : function () {}
			},
			aOrderedSuccessHandlerCalls = [],
			oRequest = {},
			fnSuccess;

		this.mock(oModel).expects("getBindings")
			.withExactArgs()
			.returns(aBindings);
		this.mock(aBindings[0]).expects("_submitChanges")
			.withExactArgs({groupId : undefined})
			.callsFake(function (mParameters) {
				mParameters.success = function (vParam0, vParam1) {
					assert.strictEqual(vParam0, "~foo");
					assert.strictEqual(vParam1, "~bar");
					aOrderedSuccessHandlerCalls.push("~success0");
				};
			});
		this.mock(aBindings[2]).expects("_submitChanges")
			.withExactArgs({groupId : undefined})
			.callsFake(function (mParameters) {
				mParameters.success = function (vParam0, vParam1) {
					assert.strictEqual(vParam0, "~foo");
					assert.strictEqual(vParam1, "~bar");
					aOrderedSuccessHandlerCalls.push("~success1");
				};
			});
		this.mock(oModel.oMetadata).expects("loaded").withExactArgs().returns(oMetadataPromise);

		// code under test
		ODataModel.prototype.submitChangesWithChangeHeaders.call(oModel, /*mParameters*/undefined);

		// async, after metadata loaded promise is resolved
		this.mock(oModel).expects("getContext").withExactArgs("/~sKey").returns(oContext);
		this.mock(oModel).expects("_resolveGroup")
			.withExactArgs("~sKey")
			.returns({changeSetId : "~changeSetId", groupId : "~groupId"});
		this.mock(oContext).expects("hasTransientParent").withExactArgs().returns(false);
		this.mock(oContext).expects("isInactive").withExactArgs().returns(false);
		this.mock(oModel).expects("_processChange")
			.withExactArgs("~sKey", {}, "~groupId", undefined)
			.returns(oRequest);
		this.mock(oModel).expects("_pushToRequestQueue")
			.withExactArgs(sinon.match.same(oModel.mDeferredRequests), "~groupId", "~changeSetId",
				sinon.match.same(oRequest), /*fnSuccess*/undefined, /*fnError*/undefined,
				/*oRequestHandle*/sinon.match.object, "~bRefreshAfterChangeFromModel");
		this.mock(oModel).expects("_processRequestQueue")
			.withExactArgs(sinon.match.same(oModel.mDeferredRequests), undefined,
				sinon.match.func, undefined, undefined)
			.callsFake(function (mDeferredRequests, sGroupId, fnSuccess0, fnError) {
				fnSuccess = fnSuccess0;
			});

		return oMetadataPromise.then(function () {
			assert.strictEqual(oRequest.key, "~sKey");

			// code under test: call success handler for this request queue
			fnSuccess("~foo", "~bar");

			assert.deepEqual(aOrderedSuccessHandlerCalls, ["~success0", "~success1"]);
		});
	});

	//*********************************************************************************************
	QUnit.test("submitChanges: calls _submitChanges on ODataTreeBindingFlat; w/ given parameters",
			function (assert) {
		var aBindings = [{_submitChanges : function () {}}, {_submitChanges : function () {}}],
			oContext = {
				hasTransientParent : function () {},
				isInactive : function () {}
			},
			oMetadataPromise = Promise.resolve(),
			oModel = {
				mChangedEntities : {"~sKey" : {}},
				mDeferredGroups : {"~groupId" : "~groupId"},
				mDeferredRequests : {},
				oMetadata : {
					loaded : function () {}
				},
				bRefreshAfterChange : "~bRefreshAfterChangeFromModel",
				getBindings : function () {},
				getContext : function () {},
				_processChange : function () {},
				_processRequestQueue : function () {},
				_pushToRequestQueue : function () {},
				_resolveGroup : function () {}
			},
			aOrderedSuccessHandlerCalls = [],
			fnOriginalSuccess = function (vParam0, vParam1) {
				assert.strictEqual(vParam0, "~foo");
				assert.strictEqual(vParam1, "~bar");
				aOrderedSuccessHandlerCalls.push("~successFromParams");
			},
			mParameters = {
				groupId : "~groupId",
				success : fnOriginalSuccess
			},
			oRequest = {},
			fnSuccess;

		this.mock(oModel).expects("getBindings")
			.withExactArgs()
			.returns(aBindings);
		this.mock(aBindings[0]).expects("_submitChanges")
			.withExactArgs({groupId : "~groupId"})
			.callsFake(function (mParameters) {
				mParameters.success = function (vParam0, vParam1) {
					assert.strictEqual(vParam0, "~foo");
					assert.strictEqual(vParam1, "~bar");
					aOrderedSuccessHandlerCalls.push("~success0");
				};
			});
		// second binding does nothing; e.g. unresolved
		this.mock(aBindings[1]).expects("_submitChanges").withExactArgs({groupId : "~groupId"});
		this.mock(oModel.oMetadata).expects("loaded").withExactArgs().returns(oMetadataPromise);

		// code under test
		ODataModel.prototype.submitChangesWithChangeHeaders.call(oModel, mParameters);

		// async, after metadata loaded promise is resolved
		this.mock(oModel).expects("getContext").withExactArgs("/~sKey").returns(oContext);
		this.mock(oModel).expects("_resolveGroup")
			.withExactArgs("~sKey")
			.returns({changeSetId : "~changeSetId", groupId : "~groupId"});
		this.mock(oContext).expects("hasTransientParent").withExactArgs().returns(false);
		this.mock(oContext).expects("isInactive").withExactArgs().returns(false);
		this.mock(oModel).expects("_processChange")
			.withExactArgs("~sKey", {}, "~groupId", undefined)
			.returns(oRequest);
		this.mock(oModel).expects("_pushToRequestQueue")
			.withExactArgs(sinon.match.same(oModel.mDeferredRequests), "~groupId", "~changeSetId",
				sinon.match.same(oRequest), /*fnSuccess*/undefined, /*fnError*/undefined,
				/*oRequestHandle*/sinon.match.object, "~bRefreshAfterChangeFromModel");
		this.mock(oModel).expects("_processRequestQueue")
			.withExactArgs(sinon.match.same(oModel.mDeferredRequests), "~groupId",
				sinon.match.func, undefined, undefined)
			.callsFake(function (mDeferredRequests, sGroupId, fnSuccess0, fnError) {
				fnSuccess = fnSuccess0;
			});

		return oMetadataPromise.then(function () {
			assert.strictEqual(oRequest.key, "~sKey");

			// code under test: call success handler for this request queue
			fnSuccess("~foo", "~bar");

			assert.strictEqual(fnOriginalSuccess, mParameters.success);
			assert.notStrictEqual(fnSuccess, mParameters.success);
			assert.deepEqual(aOrderedSuccessHandlerCalls, ["~successFromParams", "~success0"]);
		});
	});

	//*********************************************************************************************
	[true, false].forEach(function (bHasTransientParent, i) {
		QUnit.test("submitChanges: skip changed entities, " + i, function (assert) {
			var oContext = {
					hasTransientParent : function () {},
					isInactive : function () {}
				},
				oMetadataPromise = Promise.resolve(),
				oModel = {
					mChangedEntities : {"~sKey" : {}},
					mDeferredRequests : {},
					oMetadata : {loaded : function () {}},
					_processRequestQueue : function () {},
					_resolveGroup : function () {},
					getBindings : function () {},
					getContext : function () {}
				};

			this.mock(oModel).expects("getBindings").withExactArgs().returns([]);
			this.mock(oModel.oMetadata).expects("loaded").withExactArgs().returns(oMetadataPromise);

			// code under test
			ODataModel.prototype.submitChangesWithChangeHeaders.call(oModel);

			// async, after metadata loaded promise is resolved
			this.mock(oModel).expects("getContext").withExactArgs("/~sKey").returns(oContext);
			this.mock(oModel).expects("_resolveGroup").withExactArgs("~sKey").returns(/*not relevant*/);
			this.mock(oContext).expects("hasTransientParent").withExactArgs().returns(bHasTransientParent);
			this.mock(oContext).expects("isInactive").withExactArgs().exactly(bHasTransientParent ? 0 : 1).returns(true);
			this.mock(oModel).expects("_processRequestQueue")
				.withExactArgs(sinon.match(function (mDeferredRequests) {
					assert.deepEqual(mDeferredRequests, {});

					return oModel.mDeferredRequests === mDeferredRequests;
				}), undefined, undefined, undefined, undefined);

			return oMetadataPromise;
		});
	});

	//*********************************************************************************************
	QUnit.test("submitChanges: delegate to submitChangesWithHeaders", function (assert) {
		var oModel = {
				submitChangesWithChangeHeaders : function () {}
			},
			oModelMock = this.mock(oModel),
			mParameters = {
				batchGroupId : "~batchGroupId",
				changeHeaders : "~changeHeaders",  // only considered in direct call to submitChangesWithChangeHeaders
				error : "~error",
				groupId : "~groupId",
				merge : "~merge",
				success : "~success",
				unknown : "~unknown"
			},
			mPassedParameters = {
				batchGroupId : "~batchGroupId",
				error : "~error",
				groupId : "~groupId",
				merge : "~merge",
				success : "~success"
			};

		oModelMock.expects("submitChangesWithChangeHeaders").withExactArgs(undefined).returns("~requestHandle");

		// code under test
		assert.strictEqual(ODataModel.prototype.submitChanges.call(oModel), "~requestHandle");

		oModelMock.expects("submitChangesWithChangeHeaders").withExactArgs(mPassedParameters).returns("~requestHandle");

		// code under test
		assert.strictEqual(ODataModel.prototype.submitChanges.call(oModel, mParameters), "~requestHandle");
	});

	//*********************************************************************************************
	QUnit.test("submitChangesWithHeaders: propagates change headers", function (assert) {
		var mChangeHeaders = {header : "headerValue"},
			oMetadataPromise = Promise.resolve(),
			oModel = {
				mChangedEntities : {},
				mDeferredRequests : {},
				oMetadata : {
					loaded : function () {}
				},
				_isHeaderPrivate : function () {},
				_processRequestQueue : function () {},
				getBindings : function () {}
			};

		this.mock(oModel).expects("_isHeaderPrivate").withExactArgs("header").returns(false);
		this.mock(oModel).expects("getBindings").withExactArgs().returns([]);
		this.mock(oModel.oMetadata).expects("loaded").withExactArgs().returns(oMetadataPromise);
		this.mock(oModel).expects("_processRequestQueue")
			.withExactArgs(sinon.match.same(oModel.mDeferredRequests), undefined, undefined, undefined,
				sinon.match.same(mChangeHeaders));

		// code under test
		ODataModel.prototype.submitChangesWithChangeHeaders.call(oModel, {changeHeaders : mChangeHeaders});

		return oMetadataPromise;
	});

	//*********************************************************************************************
	QUnit.test("submitChangesWithHeaders: disallow private headers as change headers", function (assert) {
		var mChangeHeaders = {
				notPrivate0 : "n0",
				private0 : "p0",
				notPrivate1 : "n1"
			},
			oModel = {
				_isHeaderPrivate : function () {}
			},
			oModelMock = this.mock(oModel);

		oModelMock.expects("_isHeaderPrivate").withExactArgs("notPrivate0").returns(false);
		oModelMock.expects("_isHeaderPrivate").withExactArgs("private0").returns(true);

		// code under test
		assert.throws(function () {
			ODataModel.prototype.submitChangesWithChangeHeaders.call(oModel, {changeHeaders : mChangeHeaders});
		}, new Error("Must not use private header: private0"));
	});

	//*********************************************************************************************
	QUnit.test("setProperty: deferred request", function (assert) {
		var oRequestQueuedPromise,
			oEntry = {__metadata: {deepPath: "/any/deep/path", foo: "bar"}},
			oMetadataLoadedPromise = Promise.resolve(),
			oModel = {
				mChangedEntities: {},
				mDeferredGroups: {"~groupId": "~groupId"},
				mDeferredRequests: "~mDeferredRequests",
				oMetadata: {
					_getEntityTypeByPath: function () {},
					loaded: function () {}
				},
				mRequests: "~mRequests",
				checkUpdate: function () {},
				getEntityByPath: function () {},
				_getObject: function () {},
				_getRefreshAfterChange: function () {},
				_processChange: function () {},
				_processRequestQueueAsync: function () {},
				_pushToRequestQueue: function () {},
				resolve: function () {},
				resolveDeep: function () {},
				_resolveGroup: function () {}
			},
			oModelMock = this.mock(oModel),
			oOriginalEntry = {__metadata: {}};

		oModelMock.expects("resolve").withExactArgs("~sPath", "~oContext").returns("/resolved/~path");
		oModelMock.expects("resolveDeep").withExactArgs("~sPath", "~oContext").returns("/deep/path/~propertyPath");
		oModelMock.expects("getEntityByPath")
			.withExactArgs("/resolved/~path", null, /*by ref oEntityInfo*/{})
			.callsFake(function (sResolvedPath, oContext, oEntityInfo) { // fill reference parameter
				oEntityInfo.key = "~key";
				oEntityInfo.propertyPath = "~propertyPath";

				return oEntry;
			});
		oModelMock.expects("_getObject").withExactArgs("/~key", null, true).returns(oOriginalEntry);
		oModelMock.expects("_getObject").withExactArgs("~sPath", "~oContext", true).returns("~oOriginalValue");
		this.mock(oModel.oMetadata).expects("_getEntityTypeByPath").withExactArgs("~key").returns(/*oEntityType*/);
		oModelMock.expects("_resolveGroup")
			.withExactArgs("~key")
			.returns({changeSetId: "~changeSetId", groupId: "~groupId"});
		oModelMock.expects("_getObject").withExactArgs("/~key").returns("~oData");
		oModelMock.expects("_processChange")
			.withExactArgs("~key", "~oData", "~groupId")
			.returns(/*oRequest*/{});
		oModelMock.expects("_getRefreshAfterChange")
			.withExactArgs(undefined, "~groupId")
			.returns("~bRefreshAfterChange");
		this.mock(oModel.oMetadata).expects("loaded").withExactArgs().returns(oMetadataLoadedPromise);
		oModelMock.expects("checkUpdate").withExactArgs(false, "~bAsyncUpdate", {"~key": true});
		oRequestQueuedPromise = oMetadataLoadedPromise.then(function () {
			oModelMock.expects("_pushToRequestQueue")
				.withExactArgs("~mDeferredRequests", "~groupId", "~changeSetId", {key: "~key"}, /*success*/ undefined,
					/*error*/ undefined, /*oRequestHandle*/sinon.match.object, "~bRefreshAfterChange");
			oModelMock.expects("_processRequestQueueAsync").withExactArgs("~mRequests");
		});

		// code under test
		assert.strictEqual(
			ODataModel.prototype.setProperty.call(oModel, "~sPath", "~oValue", "~oContext", "~bAsyncUpdate"),
			true);

		assert.deepEqual(
			oModel.mChangedEntities["~key"],
			{
				__metadata: {
					deepPath: "/deep/path",
					foo: "bar"
				},
				"~path": "~oValue"
			});

		return oRequestQueuedPromise;
	});

	//*********************************************************************************************
	QUnit.test("setProperty: deferred request - function import", function (assert) {
		var oRequestQueuedPromise,
			oMetadataLoadedPromise = Promise.resolve(),
			oModel = {
				mChangedEntities: {},
				mDeferredGroups: {"~groupId": "~groupId"},
				mDeferredRequests: "~mDeferredRequests",
				oMetadata: {
					_getEntityTypeByPath: function () {},
					loaded: function () {}
				},
				mRequests: "~mRequests",
				checkUpdate: function () {},
				getEntityByPath: function () {},
				_getObject: function () {},
				_getRefreshAfterChange: function () {},
				_processChange: function () {},
				_processRequestQueueAsync: function () {},
				_pushToRequestQueue: function () {},
				resolve: function () {},
				resolveDeep: function () {},
				_resolveGroup: function () {}
			},
			oModelMock = this.mock(oModel),
			oOriginalEntry = {
				__metadata: {
					created: {
						functionImport: true
					},
					deepPath: "/functionName",
					foo: "bar"
				}
			};

		oModelMock.expects("resolve").withExactArgs("~sPath", "~oContext")
			.returns("/resolve_functionName('$id123')/~propertyPath");
		oModelMock.expects("resolveDeep").withExactArgs("~sPath", "~oContext")
			.returns("/deep_functionName('$id123')/~propertyPath");
		oModelMock.expects("getEntityByPath")
			.withExactArgs("/resolve_functionName('$id123')/~propertyPath", null, /*by ref oEntityInfo*/{})
			.callsFake(function (sResolvedPath, oContext, oEntityInfo) { // fill reference parameter
				oEntityInfo.key = "~key";
				oEntityInfo.propertyPath = "~propertyPath";

				return oOriginalEntry;
			});
		oModelMock.expects("_getObject").withExactArgs("/~key", null, true).returns(oOriginalEntry);
		oModelMock.expects("_getObject").withExactArgs("~sPath", "~oContext", true).returns("~oOriginalValue");
		this.mock(oModel.oMetadata).expects("_getEntityTypeByPath").withExactArgs("~key").returns(/*oEntityType*/);
		this.mock(oModel.oMetadata).expects("loaded").withExactArgs().returns(oMetadataLoadedPromise);
		oModelMock.expects("_resolveGroup")
			.withExactArgs("~key")
			.returns({changeSetId: "~changeSetId", groupId: "~groupId"});
		oModelMock.expects("_getObject").withExactArgs("/~key").returns("~oData");
		oModelMock.expects("_processChange")
			.withExactArgs("~key", "~oData", "~groupId")
			.returns(/*oRequest*/{});
		oModelMock.expects("_getRefreshAfterChange")
			.withExactArgs(undefined, "~groupId")
			.returns("~bRefreshAfterChange");
		oModelMock.expects("checkUpdate").withExactArgs(false, "~bAsyncUpdate", {"~key": true});
		oRequestQueuedPromise = oMetadataLoadedPromise.then(function () {
			oModelMock.expects("_pushToRequestQueue")
				.withExactArgs("~mDeferredRequests", "~groupId", "~changeSetId", {key: "~key"}, /*success*/ undefined,
					/*error*/ undefined, /*oRequestHandle*/sinon.match.object, "~bRefreshAfterChange");
			oModelMock.expects("_processRequestQueueAsync").withExactArgs("~mRequests");
		});

		// code under test
		assert.strictEqual(
			ODataModel.prototype.setProperty.call(oModel, "~sPath", "~oValue", "~oContext", "~bAsyncUpdate"),
			true);

		assert.deepEqual(oModel.mChangedEntities["~key"],
			{
				__metadata: {
					created: {
						functionImport: true
					},
					// deep path is not overwritten as original value is needed to repeat the request
					deepPath: "/functionName",
					foo: "bar"
				},
				"~propertyPath": "~oValue"
			});

		return oRequestQueuedPromise;
	});

	//*********************************************************************************************
	[{
		createdContextFound : false,
		entryMetadata : {},
		expectFindCreatedContext : false
	}, {
		createdContextFound : false,
		entryMetadata : {created : {}},
		expectFindCreatedContext : true
	}, {
		createdContextFound : true,
		entryMetadata : {created : {}},
		expectFindCreatedContext : true
	}, {
		createdContextFound : false,
		entryMetadata : {created : {functionImport : true}},
		expectFindCreatedContext : false
	}].forEach(function (oFixture, i) {
		QUnit.test("setProperty: created context is already activated; " + i, function (assert) {
			var oContext = {hasTransientParent : function () {}},
				oEntry = {
					__metadata : oFixture.entryMetadata
				},
				oMetadataLoadedPromise = Promise.resolve(),
				oModel = {
					oCreatedContextsCache : {
						findCreatedContext : function () {}
					},
					mChangedEntities : {
						"key" : {}
					},
					mDeferredGroups : {},
					oMetadata : {
						_getEntityTypeByPath : function () {},
						loaded : function () {}
					},
					mRequests : "~mRequests",
					checkUpdate : function () {},
					getEntityByPath : function () {},
					_getObject : function () {},
					_getRefreshAfterChange : function () {},
					_processChange : function () {},
					_processRequestQueueAsync : function () {},
					_pushToRequestQueue : function () {},
					resolve : function () {},
					resolveDeep : function () {},
					_resolveGroup : function () {}
				},
				oCreatedContext = new Context(oModel, "~sContextPath"),
				oModelMock = this.mock(oModel),
				oOriginalEntry = {
					__metadata : oFixture.entryMetadata
				},
				oOriginalValue = {};

			oModelMock.expects("resolve")
				.withExactArgs("~sPath", sinon.match.same(oContext))
				.returns("/resolved/path");
			oModelMock.expects("resolveDeep")
				.withExactArgs("~sPath", sinon.match.same(oContext))
				.returns("deepPath");
			this.mock(oContext).expects("hasTransientParent").withExactArgs().returns(false);
			oModelMock.expects("getEntityByPath")
				.withExactArgs("/resolved/path", null, /*by ref oEntityInfo*/{})
				.callsFake(function (sResolvedPath, oContext, oEntityInfo) { // fill reference parameter
					oEntityInfo.key = "key";
					oEntityInfo.propertyPath = "";

					return oEntry;
				});
			oModelMock.expects("_getObject")
				.withExactArgs("/key", null, true)
				.returns(oOriginalEntry);
			oModelMock.expects("_getObject")
				.withExactArgs("~sPath", sinon.match.same(oContext), true)
				.returns(oOriginalValue);
			this.mock(oModel.oMetadata).expects("_getEntityTypeByPath")
				.withExactArgs("key")
				.returns(/*oEntityType*/);
			oModelMock.expects("_resolveGroup")
				.withExactArgs("key")
				.returns({changeSetId : "~changeSetId", groupId : "~groupId"});
			oModelMock.expects("_getObject")
				.withExactArgs("/key")
				.returns("~oData");
			oModelMock.expects("_processChange")
				.withExactArgs("key", "~oData", "~groupId")
				.returns(/*oRequest*/{});
			oModelMock.expects("_getRefreshAfterChange")
				.withExactArgs(undefined, "~groupId")
				.returns("~bRefreshAfterChange");
			this.mock(oModel.oMetadata).expects("loaded")
				.withExactArgs()
				.returns(oMetadataLoadedPromise);
			this.mock(oModel.oCreatedContextsCache).expects("findCreatedContext")
				.withExactArgs("/resolved/path")
				.exactly(oFixture.expectFindCreatedContext ? 1 : 0)
				.returns(oFixture.createdContextFound ? oCreatedContext : undefined);
			this.mock(oCreatedContext).expects("isInactive")
				.withExactArgs()
				.exactly(oFixture.createdContextFound ? 1 : 0)
				.returns(false);
			oModelMock.expects("checkUpdate")
				.withExactArgs(false, "~bAsyncUpdate", {"key" : true});

			// code under test
			assert.strictEqual(
				ODataModel.prototype.setProperty.call(oModel, "~sPath", "~oValue", oContext,
					"~bAsyncUpdate"),
				true);

			oModelMock.expects("_pushToRequestQueue")
				.withExactArgs("~mRequests", "~groupId", "~changeSetId", {key : "key"},
					/*success*/ undefined, /*error*/ undefined,
					/*oRequestHandle*/sinon.match.object, "~bRefreshAfterChange");
			oModelMock.expects("_processRequestQueueAsync").withExactArgs("~mRequests");

			return oMetadataLoadedPromise;
		});
	});

	//*********************************************************************************************
	QUnit.test("setProperty: activate inactive context", function (assert) {
		var oActivatedPromise, fnResolveActivatedPromise,
			bActivatedPromiseResolved = false,
			oContext = {hasTransientParent : function () {}},
			oEntry = {
				__metadata : {created : {}}
			},
			oMetadataLoadedPromise = Promise.resolve(),
			oModel = {
				oCreatedContextsCache : {
					findCreatedContext : function () {}
				},
				mChangedEntities : {
					"key" : {}
				},
				mDeferredGroups : {},
				oMetadata : {
					_getEntityTypeByPath : function () {},
					loaded : function () {}
				},
				mRequests : "~mRequests",
				checkUpdate : function () {},
				getEntityByPath : function () {},
				_getObject : function () {},
				_getRefreshAfterChange : function () {},
				_processChange : function () {},
				_processRequestQueueAsync : function () {},
				_pushToRequestQueue : function () {},
				resolve : function () {},
				resolveDeep : function () {},
				_resolveGroup : function () {}
			},
			oCreatedContext = new Context(oModel, "~sContextPath"),
			oModelMock = this.mock(oModel),
			oOriginalEntry = {
				__metadata : {}
			},
			oOriginalValue = {};

		oModelMock.expects("resolve")
			.withExactArgs("~sPath", sinon.match.same(oContext))
			.returns("/resolved/path");
		oModelMock.expects("resolveDeep")
			.withExactArgs("~sPath", sinon.match.same(oContext))
			.returns("deepPath");
		this.mock(oContext).expects("hasTransientParent").withExactArgs().returns(false);
		oModelMock.expects("getEntityByPath")
			.withExactArgs("/resolved/path", null, /*by ref oEntityInfo*/{})
			.callsFake(function (sResolvedPath, oContext, oEntityInfo) { // fill reference parameter
				oEntityInfo.key = "key";
				oEntityInfo.propertyPath = "";

				return oEntry;
			});
		oModelMock.expects("_getObject")
			.withExactArgs("/key", null, true)
			.returns(oOriginalEntry);
		oModelMock.expects("_getObject")
			.withExactArgs("~sPath", sinon.match.same(oContext), true)
			.returns(oOriginalValue);
		this.mock(oModel.oMetadata).expects("_getEntityTypeByPath")
			.withExactArgs("key")
			.returns(/*oEntityType*/);
		oModelMock.expects("_resolveGroup")
			.withExactArgs("key")
			.returns({changeSetId : "~changeSetId", groupId : "~groupId"});
		oModelMock.expects("_getObject")
			.withExactArgs("/key")
			.returns("~oData");
		oModelMock.expects("_processChange")
			.withExactArgs("key", "~oData", "~groupId")
			.returns(/*oRequest*/{});
		oModelMock.expects("_getRefreshAfterChange")
			.withExactArgs(undefined, "~groupId")
			.returns("~bRefreshAfterChange");
		this.mock(oModel.oMetadata).expects("loaded")
			.withExactArgs()
			.returns(oMetadataLoadedPromise);
		this.mock(oModel.oCreatedContextsCache).expects("findCreatedContext")
			.withExactArgs("/resolved/path")
			.returns(oCreatedContext);
		this.mock(oCreatedContext).expects("isInactive")
			.withExactArgs()
			.returns(true);
		this.mock(oCreatedContext).expects("startActivation")
			.withExactArgs();
		oActivatedPromise = new SyncPromise(function(resolve) {
			fnResolveActivatedPromise = resolve;
		});
		this.mock(oCreatedContext).expects("fetchActivated")
			.withExactArgs()
			.returns(oActivatedPromise);
		oModelMock.expects("checkUpdate")
			.withExactArgs(false, "~bAsyncUpdate", {"key" : true});
		oActivatedPromise.then(function () {
			bActivatedPromiseResolved = true;
		});

		// code under test
		assert.strictEqual(
			ODataModel.prototype.setProperty.call(oModel, "~sPath", "~oValue", oContext,
				"~bAsyncUpdate"),
			true);

		oModelMock.expects("_pushToRequestQueue")
			.withExactArgs("~mRequests", "~groupId", "~changeSetId", {key : "key"},
				/*success*/ undefined, /*error*/ undefined,
				/*oRequestHandle*/sinon.match.object, "~bRefreshAfterChange")
			.callsFake(function () {
				assert.ok(bActivatedPromiseResolved, "only called after activated promise is resolved");
			});
		oModelMock.expects("_processRequestQueueAsync")
			.withExactArgs("~mRequests")
			.callsFake(function () {
				assert.ok(bActivatedPromiseResolved, "only called after activated promise is resolved");
			});

		// code under test
		fnResolveActivatedPromise();

		return Promise.all([oMetadataLoadedPromise, oActivatedPromise]);
	});

	//*********************************************************************************************
	[{
		vChangedValue : {ms : 60000, __edmType : "Edm.Time"},
		bMergeRequired : true,
		vNewValue : {ms : 0, __edmType : "Edm.Time"},
		vNewValueClone : {ms : 0, __edmType : "Edm.Time"},
		vOriginalValue : {ms : 0, __edmType : "Edm.Time"},
		oContext : {hasTransientParent : function () {}}
	}, {
		vChangedValue : UI5Date.getInstance(120000),
		bMergeRequired : false,
		vNewValue : UI5Date.getInstance(60000),
		vNewValueClone : UI5Date.getInstance(60000),
		vOriginalValue : UI5Date.getInstance(60000),
		oContext : {hasTransientParent : function () {}}
	}, {
		vChangedValue : 13,
		bMergeRequired : false,
		vNewValue : 42,
		vNewValueClone : 42,
		vOriginalValue : 42,
		oContext : undefined
	}, {
		vChangedValue : 13,
		bMergeRequired : false,
		vNewValue : 42,
		vNewValueClone : 42,
		vOriginalValue : 42,
		oContext : {} // standard model context having no hasTransientParent method, BCP 2270157004
	}].forEach(function (oFixture, i) {
		QUnit.test("setProperty: revert pending change; #" + i, function (assert) {
			var oClonedChangedEntry = {
					__metadata : {}
				},
				oHelperMock = this.mock(_Helper),
				oMetadataLoadedPromise = Promise.resolve(),
				oModel = {
					mChangedEntities : {
						"~entityKey" : {
							__metadata : "~changedEntityMetadata",
							"~propertyPath" : oFixture.vChangedValue
						}
					},
					sDefaultUpdateMethod : "~sDefaultUpdateMethod",
					mDeferredGroups : {"~groupId" : "~groupId"},
					oMetadata : {
						_getEntityTypeByPath : function () {},
						_getNavPropertyRefInfo : function () {},
						loaded : function () {}
					},
					_getObject : function () {},
					_resolveGroup : function () {},
					abortInternalRequest : function () {},
					checkUpdate : function () {},
					getEntityByPath : function () {},
					isLaundering : function () {},
					resolve : function () {},
					resolveDeep : function () {}
				},
				oModelMock = this.mock(oModel),
				oOriginalEntry = {
					__metadata : {},
					"~propertyPath" : oFixture.vOriginalValue
				};

			oModelMock.expects("resolve")
				.withExactArgs("~sPath", sinon.match.same(oFixture.oContext))
				.returns("/resolved/~propertyPath");
			oModelMock.expects("resolveDeep")
				.withExactArgs("~sPath", sinon.match.same(oFixture.oContext))
				.returns("/deepPath/~propertyPath");
			oModelMock.expects("getEntityByPath")
				.withExactArgs("/resolved/~propertyPath", null, /*by ref oEntityInfo*/{})
				.callsFake(function (sResolvedPath, oContext, oEntityInfo) { // fill reference parameter
					oEntityInfo.key = "~entityKey";
					oEntityInfo.propertyPath = "~propertyPath";

					return oClonedChangedEntry;
				});
			oModelMock.expects("_getObject")
				.withExactArgs("/~entityKey", null, true)
				.returns(oOriginalEntry);
			oModelMock.expects("_getObject")
				.withExactArgs("~sPath", sinon.match.same(oFixture.oContext), true)
				.returns(oFixture.vOriginalValue);
			oHelperMock.expects("isPlainObject")
				.withExactArgs(sinon.match.same(oFixture.vNewValue))
				.callThrough();
			oHelperMock.expects("merge")
				.withExactArgs({}, sinon.match.same(oFixture.vNewValue))
				.exactly(oFixture.bMergeRequired ? 1 : 0)
				.callThrough();
			if (oFixture.oContext && oFixture.oContext.hasTransientParent) {
				this.mock(oFixture.oContext).expects("hasTransientParent")
					.withExactArgs()
					.returns(false);
			}
			this.mock(oModel.oMetadata).expects("_getEntityTypeByPath")
				.withExactArgs("~entityKey")
				.returns("~oEntityType");
			this.mock(oModel.oMetadata).expects("_getNavPropertyRefInfo")
				.withExactArgs("~oEntityType", "~propertyPath")
				.returns(/*oNavPropRefInfo*/null);
			oModelMock.expects("isLaundering").withExactArgs("/~entityKey").returns(false);
			oModelMock.expects("checkUpdate")
				.withExactArgs(false, "~bAsyncUpdate", {"~entityKey" : true});
			this.mock(oModel.oMetadata).expects("loaded")
				.withExactArgs()
				.returns(oMetadataLoadedPromise);
			oModelMock.expects("_resolveGroup")
				.withExactArgs("~entityKey")
				.returns({changeSetId : "~changeSetId", groupId : "~groupId"});
			oModelMock.expects("abortInternalRequest")
				.withExactArgs("~groupId", {requestKey : "~entityKey"});

			// code under test
			assert.strictEqual(
				ODataModel.prototype.setProperty.call(oModel, "~sPath", oFixture.vNewValue,
					oFixture.oContext, "~bAsyncUpdate"),
				true);

			assert.deepEqual(oModel.mChangedEntities, {});
			assert.deepEqual(oFixture.vNewValue, oFixture.vNewValueClone, "new value not modified");

			return oMetadataLoadedPromise.then(function () {/*wait for aborted requests*/});
		});
	});

	//*********************************************************************************************
	QUnit.test("setProperty: setting a value for an instance annotation is not allowed",
			function (assert) {
		var oModel = {
				resolve : function () {},
				resolveDeep : function () {},
				getEntityByPath : function () {}
			};

		this.mock(oModel).expects("resolve")
			.withExactArgs("@$ui5.~annotation", "~oContext")
			.returns("/resolved/@$ui5.~annotation");
		this.mock(oModel).expects("resolveDeep")
			.withExactArgs("@$ui5.~annotation", "~oContext")
			.returns("/resolved/deep/path/@$ui5.~annotation");
		this.mock(oModel).expects("getEntityByPath")
			.withExactArgs("/resolved/@$ui5.~annotation", null, /*by ref oEntityInfo*/{})
			.returns("~oEntry");

		// code under test
		assert.throws(function () {
			ODataModel.prototype.setProperty.call(oModel, "@$ui5.~annotation", "~oValue",
				"~oContext", "~bAsyncUpdate");
		}, new Error(
			"Setting a value for an instance annotation starting with '@$ui5' is not allowed: "
				+ "@$ui5.~annotation"));
	});

	//*********************************************************************************************
	QUnit.test("setProperty: skip request creation for deep create", function (assert) {
		var oContext = {hasTransientParent : function () {}},
			oEntry = {__metadata : {}},
			oModel = {
				mChangedEntities : {"~key" : {}},
				checkUpdate : function () {},
				getEntityByPath : function () {},
				_getObject : function () {},
				resolve : function () {},
				resolveDeep : function () {}
			},
			oModelMock = this.mock(oModel),
			oOriginalEntry = {__metadata : {}},
			oOriginalValue = {};

		oModelMock.expects("resolve")
			.withExactArgs("~sPath", sinon.match.same(oContext))
			.returns("/~SalesOrderSet(42)/Note");
		oModelMock.expects("resolveDeep")
			.withExactArgs("~sPath", sinon.match.same(oContext))
			.returns("~deepPath");
		oModelMock.expects("getEntityByPath")
			.withExactArgs("/~SalesOrderSet(42)/Note", null, /*by ref oEntityInfo*/{})
			.callsFake(function (sResolvedPath, oContext, oEntityInfo) { // fill reference parameter
				oEntityInfo.key = "~key";
				oEntityInfo.propertyPath = "~propertyPath";

				return oEntry;
			});
		oModelMock.expects("_getObject")
			.withExactArgs("/~key", null, true)
			.returns(oOriginalEntry);
		oModelMock.expects("_getObject")
			.withExactArgs("~sPath", oContext, true)
			.returns(oOriginalValue);
		this.mock(oContext).expects("hasTransientParent").withExactArgs().returns(true);
		oModelMock.expects("checkUpdate")
			.withExactArgs(false, "~bAsyncUpdate", {"~key" : true});

		// code under test
		assert.strictEqual(
			ODataModel.prototype.setProperty.call(oModel, "~sPath", "~oValue", oContext,
				"~bAsyncUpdate"),
			true);

		assert.deepEqual(oModel.mChangedEntities, {"~key" : {"Note" : "~oValue"}});
	});

	//*********************************************************************************************
	QUnit.test("setProperty: with same value for referential constraint", function (assert) {
		var oContext = {},
			oEntry = {__metadata: {}},
			oLoadedPromise = Promise.resolve(),
			oMetadata = {
				_getEntityTypeByPath: function () {},
				_getNavPropertyRefInfo: function () {},
				loaded: function () {}
			},
			oMetadataMock = this.mock(oMetadata),
			oModel = {
				mChangedEntities: {},
				oMetadata: oMetadata,
				_getObject: function () {},
				_resolveGroup: function () {},
				abortInternalRequest: function () {},
				checkUpdate: function () {},
				createKey: function () {},
				getEntityByPath: function () {},
				isLaundering: function () {},
				resolve: function () {},
				resolveDeep: function () {}
			},
			oModelMock = this.mock(oModel),
			oNavPropRefInfo = {
				entitySet: "~otherEntity",
				keys: ["property"],
				name: "navigagtionProperty"
			},
			oOriginalEntry = {
				__metadata: {},
				navigagtionProperty: {
					__ref: "~navigationTarget"
				},
				property: "foo"
			};

		oModelMock.expects("resolve")
			.withExactArgs("property", sinon.match.same(oContext))
			.returns("/Entity(42)/property");
		oModelMock.expects("resolveDeep")
			.withExactArgs("property", sinon.match.same(oContext))
			.returns("~deepPath");
		oModelMock.expects("getEntityByPath")
			.withExactArgs("/Entity(42)/property", null, /*by ref oEntityInfo*/{})
			.callsFake(function (sResolvedPath, oContext, oEntityInfo) { // fill reference parameter
				oEntityInfo.key = "~key";
				oEntityInfo.propertyPath = "~propertyPath";

				return oEntry;
			});
		oModelMock.expects("_getObject").withExactArgs("/~key", null, true).returns(oOriginalEntry);
		oModelMock.expects("_getObject")
			.withExactArgs("property", sinon.match.same(oContext), true)
			.returns("foo");
		oMetadataMock.expects("_getEntityTypeByPath")
			.withExactArgs("~key")
			.returns("~oEntityType");
		oMetadataMock.expects("_getNavPropertyRefInfo")
			.withExactArgs("~oEntityType", "property")
			.returns(oNavPropRefInfo);
		oMetadataMock.expects("_getEntityTypeByPath")
			.withExactArgs("~otherEntity")
			.returns({
				key: {
					propertyRef: ["key1", "key2"]
				}
			});
		oModelMock.expects("createKey").never();
		oModelMock.expects("isLaundering").withExactArgs("/~key").returns(false);
		oModelMock.expects("checkUpdate").withExactArgs(false, undefined, {"~key": true});
		oMetadataMock.expects("loaded").withExactArgs().returns(oLoadedPromise);

		// code under test
		assert.strictEqual(
			ODataModel.prototype.setProperty.call(oModel, "property", "foo", oContext),
			true);

		oModelMock.expects("_resolveGroup").withExactArgs("~key").returns({groupId: "group"});
		oModelMock.expects("abortInternalRequest").withExactArgs("group", {requestKey: "~key"});

		return oLoadedPromise.then(function () {});
	});

	//*********************************************************************************************
	QUnit.test("getObject: missing selected property for a created entity", function (assert) {
		var oEntity = {
				__metadata : {
					created : {},
					uri : "~uri"
				}
			},
			oEntityType = {
				navigationProperty : "~navigationProperties",
				property : "~properties"
			},
			oModel = {
				oMetadata : {_getEntityTypeByPath : function () {}},
				_filterOwnExpand : function () {},
				_filterOwnSelect : function () {},
				_getObject : function () {},
				_splitEntries : function () {},
				resolve : function () {}
			},
			oModelMock = this.mock(oModel),
			mParameters = {
				select : "~select"
			};

		oModelMock.expects("resolve").withArgs("~path", "~context").returns("~resolvedPath");
		oModelMock.expects("_getObject").withArgs("~resolvedPath").returns(oEntity);
		this.mock(oModel.oMetadata).expects("_getEntityTypeByPath")
			.withArgs("~resolvedPath")
			.returns(oEntityType);
		oModelMock.expects("_splitEntries").withArgs("~select").returns("~selects");
		oModelMock.expects("_filterOwnSelect")
			.withArgs("~selects", "~properties")
			.returns(["selectedProperty"]);
		oModelMock.expects("_filterOwnExpand")
			.withArgs([], "~selects")
			.returns([/*selected expanded navigation properties*/]);
		oModelMock.expects("_filterOwnSelect")
			.withArgs("~selects", "~navigationProperties")
			.returns([/*deferred expanded navigation properties*/]);

		// code under test
		assert.deepEqual(
			ODataModel.prototype.getObject.call(oModel, "~path", "~context", mParameters),
			{
				__metadata : {
					created : {},
					uri : "~uri"
				},
				selectedProperty : undefined
			});
	});

	//*********************************************************************************************
	[true, false].forEach(function (bSuccess) {
		QUnit.test("requestSideEffects: bSuccess=" + bSuccess, function (assert) {
			var fnError, oResult, fnSuccess,
				aBindings = [
					{isA : function () {}},
					{_refreshForSideEffects : function () {}, isA : function () {}}
				],
				oModel = {
					oMetadata : {_getEntityTypeByPath : function () {}},
					_read : function () {},
					getBindings : function () {},
					resolve : function () {}
				},
				oMetadataMock = this.mock(oModel.oMetadata),
				oModelMock = this.mock(oModel),
				mParameters = {
					groupId : "~groupId",
					urlParameters : {
						$expand : "To0,To0/To1,To2",
						$select : "~select"
					}
				};

			oModelMock.expects("_read")
				.withExactArgs("", {
					context : "~oContext",
					error : sinon.match.func.and(sinon.match(function (fnError0) {
						fnError = fnError0;

						return true;
					})),
					groupId : "~groupId",
					success : sinon.match.func.and(sinon.match(function (fnSuccess0) {
						fnSuccess = fnSuccess0;

						return true;
					})),
					updateAggregatedMessages : true,
					urlParameters : sinon.match.same(mParameters.urlParameters)
				}, /*bSideEffect*/true);
			oModelMock.expects("resolve").withExactArgs("To0", "~oContext").returns("~resolved0");
			oMetadataMock.expects("_getEntityTypeByPath").withExactArgs("~resolved0").returns("~type0");
			oModelMock.expects("resolve").withExactArgs("To0/To1", "~oContext").returns("~resolved1");
			oMetadataMock.expects("_getEntityTypeByPath").withExactArgs("~resolved1").returns("~type1");
			oModelMock.expects("resolve").withExactArgs("To2", "~oContext").returns("~resolved2");
			oMetadataMock.expects("_getEntityTypeByPath")
				.withExactArgs("~resolved2")
				.returns(undefined);
			oModelMock.expects("getBindings").withExactArgs().returns(aBindings);
			this.mock(aBindings[0]).expects("isA")
				.withExactArgs("sap.ui.model.odata.v2.ODataListBinding")
				.returns(false);
			this.mock(aBindings[1]).expects("isA")
				.withExactArgs("sap.ui.model.odata.v2.ODataListBinding")
				.returns(true);
			this.mock(aBindings[1]).expects("_refreshForSideEffects")
				.withExactArgs(sinon.match.set.deepEquals(new Set(["~type0", "~type1", undefined])), "~groupId")
				.returns(false);

			// code under test
			oResult = ODataModel.prototype.requestSideEffects.call(oModel, "~oContext", mParameters);

			assert.ok(oResult instanceof Promise);

			if (bSuccess) {
				fnSuccess("~oData", "~oResponse");
			} else {
				fnError("~oError");
			}

			return oResult.then(function (oResult) {
					assert.ok(bSuccess);
					assert.deepEqual(oResult, []);
				}, function (oError) {
					assert.ok(!bSuccess);
					assert.strictEqual(oError, "~oError");
				});
		});
	});

	//*********************************************************************************************
	QUnit.test("requestSideEffects: resolves with affected bindings", function (assert) {
		var oResult, fnSuccess,
			aBindings = [
				{isA : function () {}},
				{_refreshForSideEffects : function () {}, isA : function () {}}
			],
			oModel = {
				oMetadata : {_getEntityTypeByPath : function () {}},
				_read : function () {},
				getBindings : function () {},
				resolve : function () {}
			},
			oMetadataMock = this.mock(oModel.oMetadata),
			oModelMock = this.mock(oModel),
			mParameters = {
				groupId : "~groupId",
				urlParameters : {
					$expand : "To0,To0/To1,To2",
					$select : "~select"
				}
			};

		oModelMock.expects("_read")
			.withExactArgs("", {
				context : "~oContext",
				error : sinon.match.func,
				groupId : "~groupId",
				success : sinon.match.func.and(sinon.match(function (fnSuccess0) {
					fnSuccess = fnSuccess0;

					return true;
				})),
				updateAggregatedMessages : true,
				urlParameters : sinon.match.same(mParameters.urlParameters)
			}, /*bSideEffect*/true);
		oModelMock.expects("resolve").withExactArgs("To0", "~oContext").returns("~resolved0");
		oMetadataMock.expects("_getEntityTypeByPath").withExactArgs("~resolved0").returns("~type0");
		oModelMock.expects("resolve").withExactArgs("To0/To1", "~oContext").returns("~resolved1");
		oMetadataMock.expects("_getEntityTypeByPath").withExactArgs("~resolved1").returns("~type1");
		oModelMock.expects("resolve").withExactArgs("To2", "~oContext").returns("~resolved2");
		oMetadataMock.expects("_getEntityTypeByPath").withExactArgs("~resolved2").returns(undefined);
		oModelMock.expects("getBindings").withExactArgs().returns(aBindings);
		this.mock(aBindings[0]).expects("isA").withExactArgs("sap.ui.model.odata.v2.ODataListBinding").returns(false);
		this.mock(aBindings[1]).expects("isA").withExactArgs("sap.ui.model.odata.v2.ODataListBinding").returns(true);
		this.mock(aBindings[1]).expects("_refreshForSideEffects")
			.withExactArgs(sinon.match.set.deepEquals(new Set(["~type0", "~type1", undefined])), "~groupId")
			.returns(true);

		// code under test
		oResult = ODataModel.prototype.requestSideEffects.call(oModel, "~oContext", mParameters);

		assert.ok(oResult instanceof Promise);

		fnSuccess("~oData", "~oResponse");

		return oResult.then(function (oResult) {assert.deepEqual(oResult, [aBindings[1]]);});
	});

	//*********************************************************************************************
	[{
		mParameters : undefined
	}, {
		mParameters : {}
	}, {
		mParameters : {
			urlParameters : {$select : "~select"}
		},
		mExpectsUrlParams : {$select : "~select"}
	}, {
		mParameters : {
			urlParameters : {$expand : ""}
		},
		mExpectsUrlParams : {$expand : ""}
	}].forEach(function (oFixture, i) {
		QUnit.test("requestSideEffects: parameters checked and passed #" + i, function (assert) {
			var oModel = {_read : function () {}};

			this.mock(oModel).expects("_read")
				.withExactArgs("", {
					context : "~oContext",
					error : sinon.match.func,
					groupId : undefined,
					success : sinon.match.func,
					updateAggregatedMessages : true,
					urlParameters : oFixture.mExpectsUrlParams
				}, /*bSideEffect*/true);

			// code under test
			ODataModel.prototype.requestSideEffects.call(oModel, "~oContext", oFixture.mParameters);
		});
	});

	//*********************************************************************************************
	[
		"batchGroupId", "changeSetId", "context", "error", "filters", "foo", "sorters", "success",
		"updateAggregatedMessages"
	].forEach(function (sParameter) {
		[sParameter, undefined, null, 42, function () {}].forEach(function (vParameterValue) {
		var sTitle = "requestSideEffects: unsupported parameters: " + sParameter + "="
				+ vParameterValue;

		QUnit.test(sTitle, function (assert) {
			var mParameters = {};

			mParameters[sParameter] = vParameterValue;

			assert.throws(function () {
				// code under test
				ODataModel.prototype.requestSideEffects.call({/*oModel*/}, "~oContext", mParameters);
			}, new Error("Parameter '" + sParameter + "' is not supported"));
		});
		});
	});

	//*********************************************************************************************
	QUnit.test("read delegates to _read", function (assert) {
		var oModel = {_read : function () {}};

		this.mock(oModel).expects("_read")
			.withExactArgs("~sPath", "~mParameters")
			.returns("~oResult");

		// code under test
		assert.strictEqual(ODataModel.prototype.read.call(oModel, "~sPath", "~mParameters", "foo"),
			"~oResult");
	});

	//*********************************************************************************************
	QUnit.test("getProperty: propagate _getObject error", function (assert) {
		var oError = new Error("~Error"),
			oModel = {_getObject : function () {}};

		this.mock(oModel).expects("_getObject")
			.withExactArgs("@$ui5.~annotation", "~oContext")
			.throws(oError);

		// code under test
		assert.throws(function() {
				ODataModel.prototype.getProperty.call(oModel, "@$ui5.~annotation", "~oContext");
			}, oError);
	});

	//*********************************************************************************************
	[
		{entity : {}, result : true},
		{entity : {__metadata : "foo"}, result : true},
		{entity : {prop : "bar"}, result : false},
		{entity : {__metadata : "foo", prop : "bar"}, result : false}
	].forEach(function (oFixture, i) {
		QUnit.test("_isChangedEntityEmpty: #" + i, function (assert) {
			// code under test
			assert.strictEqual(ODataModel._isChangedEntityEmpty(oFixture.entity), oFixture.result);
		});
	});

	//*********************************************************************************************
	[{
		created : false,
		deepPath : "/Bar(42)/To1",
		newEntityKey : "Foo(0)",
		resultDeepPath : "/Bar(42)/To1"
	}, {
		created : true,
		deepPath : "/Bar(42)/To1",
		newEntityKey : "Foo(0)",
		resultDeepPath : "/Bar(42)/To1"
	}, {
		created : false,
		deepPath : "/Foo(id-0-0)",
		newEntityKey : "Foo(0)",
		resultDeepPath : "/Foo(id-0-0)"
	}, {
		created : true,
		deepPath : "/Foo(id-0-0)",
		newEntityKey : "Foo(0)",
		resultDeepPath : "/Foo(0)"
	}, {
		created : true,
		deepPath : "/Bar(42)/ToN(id-0-0)",
		newEntityKey : "Foo(0)",
		resultDeepPath : "/Bar(42)/ToN(0)"
	}, {
		created : true,
		deepPath : "/Bar(42)/ToN(id-0-0)",
		newEntityKey : "Foo('A(0)')",
		resultDeepPath : "/Bar(42)/ToN('A(0)')"
	}].forEach(function (oFixture, i) {
		QUnit.test("_cleanupAfterCreate: " + i, function (assert) {
			var fnCallAfterUpdate, mExpectedChangedEntities,
				oContext = {
					isTransient : function () {},
					setUpdated : function () {}
				},
				oContextMock = this.mock(oContext),
				oEntity = {__metadata : {deepPath : "deepPath"}},
				oHelperMock = this.mock(_Helper),
				oModel = {
					mChangedEntities : {
						key0 : {prop0 : "A", prop1 : "B"},
						key1 : {prop0 : "A", prop1 : "B", prop2 : {k0 : "p0"}, toNav : "nav"}
					},
					oMetadata : {
						_getEntityTypeByPath : function () {},
						_getNavigationPropertyNames : function () {}
					},
					_getEntity : function () {},
					_resolveGroup : function () {},
					_updateContext : function () {},
					abortInternalRequest : function () {},
					callAfterUpdate : function () {},
					getContext : function () {}

				},
				oModelMock = this.mock(oModel),
				oRequest = {
					data : {prop0 : "A", prop1 : "_B", prop2 : {k0 : "p0"}, toNav : "_nav"},
					deepPath : oFixture.deepPath,
					key : "key1"
				};

			oModelMock.expects("getContext").withExactArgs("/key1").returns(oContext);
			oModelMock.expects("_getEntity").withExactArgs(oFixture.newEntityKey).returns(oEntity);
			oContextMock.expects("isTransient").withExactArgs().returns(oFixture.created);
			oModelMock.expects("_updateContext")
				.withExactArgs(sinon.match.same(oContext), "/" + oFixture.newEntityKey,
					oFixture.resultDeepPath);
			oContextMock.expects("setUpdated").withExactArgs(true);
			oModelMock.expects("callAfterUpdate").withExactArgs(sinon.match.func)
				.callsFake(function (fn) {fnCallAfterUpdate = fn;});
			this.mock(oModel.oMetadata).expects("_getEntityTypeByPath")
				.withExactArgs(oFixture.newEntityKey)
				.returns("~entityType");
			this.mock(oModel.oMetadata).expects("_getNavigationPropertyNames")
				.withExactArgs("~entityType")
				.returns(["toNav"]);
			oHelperMock.expects("merge")
				.withExactArgs({}, sinon.match.same(oModel.mChangedEntities.key1))
				.returns({prop0 : "A", prop1 : "B", prop2 : {k0 : "p0"}, toNav : "nav"});
			oHelperMock.expects("merge")
				.withExactArgs({}, sinon.match.same(oEntity.__metadata))
				.returns({deepPath : "~deepPath"});
			oHelperMock.expects("deepEqual").withExactArgs("A", "A").returns(true);
			oHelperMock.expects("deepEqual").withExactArgs("_B", "B").returns(false);
			oHelperMock.expects("deepEqual").withExactArgs({k0 : "p0"}, {k0 : "p0"}).returns(true);
			oHelperMock.expects("deepEqual").withExactArgs("_nav", "nav").returns(false);
			oModelMock.expects("_resolveGroup").withExactArgs("key1").returns({groupId : "~groupId"});
			oModelMock.expects("abortInternalRequest").withExactArgs("~groupId", {requestKey : "key1"});

			// code under test
			ODataModel.prototype._cleanupAfterCreate.call(oModel, oRequest, oFixture.newEntityKey);

			mExpectedChangedEntities = {
				key0 : {prop0 : "A", prop1 : "B"},
				key1 : {prop0 : "A", prop1 : "B", prop2 : {k0 : "p0"}, toNav : "nav"}
			};
			mExpectedChangedEntities[oFixture.newEntityKey] = {
				__metadata : {deepPath : oFixture.resultDeepPath},
				prop1 : "B"
			};
			assert.deepEqual(oModel.mChangedEntities, mExpectedChangedEntities);
			assert.notStrictEqual(oModel.mChangedEntities[oFixture.newEntityKey].__metadata,
				oEntity.__metadata);
			assert.strictEqual(oRequest.deepPath, oFixture.resultDeepPath);

			oContextMock.expects("setUpdated").withExactArgs(false);

			// code under test
			fnCallAfterUpdate();
		});
	});

	//*********************************************************************************************
	QUnit.test("_cleanupAfterCreate: no matching changed entity", function (assert) {
		var oContext = {
				isTransient : function () {},
				setUpdated : function () {}
			},
			oEntity = {__metadata : {created : {}}},
			oModel = {
				mChangedEntities : {
					key0 : {prop0 : "A"}
				},
				_getEntity : function () {},
				_updateContext : function () {},
				callAfterUpdate : function () {},
				getContext : function () {}
			},
			oModelMock = this.mock(oModel),
			oRequest = {deepPath : "newDeepPath", key : "key1"};

		oModelMock.expects("getContext").withExactArgs("/key1").returns(oContext);
		oModelMock.expects("_getEntity").withExactArgs("newKey").returns(oEntity);
		this.mock(oContext).expects("isTransient").withExactArgs().returns(true);
		oModelMock.expects("_updateContext")
			.withExactArgs(sinon.match.same(oContext), "/newKey", "newDeepPath");
		this.mock(oContext).expects("setUpdated").withExactArgs(true);
		oModelMock.expects("callAfterUpdate").withExactArgs(sinon.match.func);

		// code under test
		ODataModel.prototype._cleanupAfterCreate.call(oModel, oRequest, "newKey");

		assert.deepEqual(oModel.mChangedEntities, {key0 : {prop0 : "A"}});
		assert.deepEqual(oEntity, {__metadata : {}});
	});

	//*********************************************************************************************
	[undefined, {}, {__metadata : undefined}, {__metadata : {}}].forEach(function (oData, i) {
		QUnit.test("_resolveGroup: no group found #" + i, function (assert) {
			var oModel = {
					mChangeGroups : {/*no default group set*/},
					oMetadata : {_getEntityTypeByPath : function () {}},
					_getObject : function () {}
				};

			this.mock(oModel).expects("_getObject").withExactArgs("/~key").returns(oData);
			this.mock(oModel.oMetadata).expects("_getEntityTypeByPath")
				.withExactArgs("/~key")
				.returns({name : "foo"});

			// code under test
			assert.deepEqual(
				ODataModel.prototype._resolveGroup.call(oModel, "/~key"),
				{groupId: undefined, changeSetId: undefined});
		});
	});

	//*********************************************************************************************
	["/~key", "~key"].forEach(function (sKeyOrPath) {
		QUnit.test("_resolveGroup: sKeyOrPath defaulting (" + sKeyOrPath + ")", function (assert) {
			var oModel = {
					mChangeGroups : {/*no default group set*/},
					oMetadata : {_getEntityTypeByPath : function () {}},
					_getObject : function () {}
				};

			this.mock(oModel).expects("_getObject").withExactArgs("/~key").returns(undefined);
			this.mock(oModel.oMetadata).expects("_getEntityTypeByPath")
				.withExactArgs("/~key")
				.returns({name : "foo"});

			// code under test
			assert.deepEqual(
				ODataModel.prototype._resolveGroup.call(oModel, sKeyOrPath),
				// groupId not relevant for test scenario
				{groupId: undefined, changeSetId: undefined});
		});
	});

	//*********************************************************************************************
	QUnit.test("_resolveGroup: resolved from created entry", function (assert) {
		var oModel = {_getObject : function () {}};

		this.mock(oModel).expects("_getObject")
			.withExactArgs("/~key")
			.returns({__metadata : {created : {groupId: "~groupId", changeSetId: "~changeSetId"}}});

		// code under test
		assert.deepEqual(
			ODataModel.prototype._resolveGroup.call(oModel, "/~key"),
			{groupId: "~groupId", changeSetId: "~changeSetId"});
	});

	//*********************************************************************************************
	[{
		entityTypeName : "~anyType",
		result : {changeSetId : "changeSet0", groupId : "group0"}
	}, {
		entityTypeName : "~type",
		result : {changeSetId : "changeSet1", groupId : "group1"}
	}].forEach(function (oFixture) {
		[false, true].forEach(function (bSingleMode) {
		var sTitle = "_resolveGroup: resolved from mChangeGroups; entity type = "
				+ oFixture.entityTypeName + "; single mode = " + bSingleMode;

		QUnit.test(sTitle, function (assert) {
			var oModel = {
					mChangeGroups : {
						"*" : {changeSetId : "changeSet0", groupId : "group0", single : bSingleMode},
						"~type" : {changeSetId : "changeSet1", groupId : "group1", single : bSingleMode}
					},
					oMetadata : {_getEntityTypeByPath : function () {}},
					_getObject : function () {}
				},
				oResult;

			this.mock(oModel).expects("_getObject").withExactArgs("/~key").returns(undefined);
			this.mock(oModel.oMetadata).expects("_getEntityTypeByPath")
				.withExactArgs("/~key")
				.returns({name : oFixture.entityTypeName});

			// code under test
			oResult = ODataModel.prototype._resolveGroup.call(oModel, "/~key");

			if (bSingleMode) {
				assert.strictEqual(oResult.groupId, oFixture.result.groupId);
				assert.ok(oResult.changeSetId.startsWith("id-"));
			} else {
				assert.deepEqual(oResult, oFixture.result);
			}
		});
		});
	});

	//*********************************************************************************************
	[{
		bAll : false,
		mChangedEntities : {},
		iPendingDeferredRequests : 42,
		bResult : false
	}, {
		bAll : false,
		mChangedEntities : {foo : "bar"},
		iPendingDeferredRequests : undefined, // not relevant
		bResult : true
	}, {
		bAll : true,
		mChangedEntities : {},
		iPendingDeferredRequests : 0,
		bResult : false
	}, {
		bAll : true,
		mChangedEntities : {},
		iPendingDeferredRequests : 1,
		bResult : true
	}, {
		bAll : true,
		mChangedEntities : {foo : "bar"},
		iPendingDeferredRequests : 0,
		bResult : true
	}].forEach(function (oFixture, i) {
		QUnit.test("hasPendingChanges: #" + i, function (assert) {
			var oModel = {
					mChangedEntities : oFixture.mChangedEntities,
					iPendingDeferredRequests : oFixture.iPendingDeferredRequests,
					getBindings : function () {}
				};

			this.mock(oModel).expects("getBindings").withExactArgs().returns([]);

			// code under test
			assert.deepEqual(
				ODataModel.prototype.hasPendingChanges.call(oModel, oFixture.bAll),
				oFixture.bResult);
		});
	});

	//*********************************************************************************************
	QUnit.test("hasPendingChanges: oBinding._hasPendingChanges returns true", function (assert) {
		var oBinding1 = {_hasPendingChanges : function () {}},
			oBinding2 = {_hasPendingChanges : function () {}},
			aBindings = [{/*oBinding0*/}, oBinding1, oBinding2],
			oModel = {
				mChangedEntities : {},
				getBindings : function () {}
			};

		this.mock(oModel).expects("getBindings").withExactArgs().returns(aBindings);
		this.mock(oBinding1).expects("_hasPendingChanges").withExactArgs([]).returns(true);
		this.mock(oBinding2).expects("_hasPendingChanges").never();

		// code under test
		assert.deepEqual(ODataModel.prototype.hasPendingChanges.call(oModel), true);
	});

	//*********************************************************************************************
	QUnit.test("hasPendingChanges: oBinding._hasPendingChanges returns false", function (assert) {
		var oBinding = {_hasPendingChanges : function () {}},
			oModel = {
				mChangedEntities : {foo : {}},
				getBindings : function () {}
			};

		this.mock(oModel).expects("getBindings").withExactArgs().returns([oBinding]);
		this.mock(oBinding).expects("_hasPendingChanges")
			.withExactArgs(["foo"])
			.callsFake(function (aChangedEntityKeys) {
				aChangedEntityKeys.pop();

				return false;
			});

		// code under test
		assert.deepEqual(ODataModel.prototype.hasPendingChanges.call(oModel), false);
	});

	//*********************************************************************************************
	QUnit.test("getPendingChanges", function (assert) {
		var oBinding1 = {_getPendingChanges : function () {}},
			mChangedEntitiesCopy = {},
			oHelperMock = this.mock(_Helper),
			oModel = {
				mChangedEntities : "~changedEntities",
				getBindings : function () {}
			};

		oHelperMock.expects("merge")
			.withExactArgs({}, "~changedEntities")
			.returns(mChangedEntitiesCopy);
		this.mock(oModel).expects("getBindings")
			.withExactArgs()
			.returns([{/*oBinding0*/}, oBinding1]);
		this.mock(oBinding1).expects("_getPendingChanges")
			.withExactArgs()
			.returns("~changedTreeEntities");
		oHelperMock.expects("merge")
			.withExactArgs(sinon.match.same(mChangedEntitiesCopy), "~changedTreeEntities")
			.callsFake(function (mChangedEntitiesCopy0) {
				mChangedEntitiesCopy0.foo = "bar";
				mChangedEntitiesCopy0.baz = null;
			});

		// code under test
		assert.deepEqual(ODataModel.prototype.getPendingChanges.call(oModel), {foo : "bar"});
	});

	//*********************************************************************************************
	QUnit.test("_addSubEntitiesToPayload", function (assert) {
		var oContextBusinessPartner = createContext(),
			oContextContact0 = createContext(),
			oContextContact1 = createContext(),
			oContextLineItem0 = createContext(),
			oContextLineItem1 = createContext(),
			oContextProduct = createContext(),
			oContextSalesOrder = createContext(),
			oHelperMock = this.mock(_Helper),
			oModel = {
				_getObject : function () {},
				// allow recursive calls within _addSubEntitiesToPayload
				_addSubEntitiesToPayload : ODataModel.prototype._addSubEntitiesToPayload
			},
			oModelMock = this.mock(oModel),
			oPayload = {__metadata : "~metadata-SalesOrder", key : "SalesOrder"},
			that = this;

		function createContext() {
			return {getPath : function () {}, getSubContexts : function () {}};
		}

		function expectContextAccess(oContext, sEntityKey) {
			var oEntity = {__metadata : "~metadata-" + sEntityKey, key : sEntityKey},
				sPath = "/~" + sEntityKey;

			that.mock(oContext).expects("getPath").withExactArgs().returns(sPath);
			oModelMock.expects("_getObject").withExactArgs(sPath).returns(oEntity);
			oHelperMock.expects("merge").withExactArgs({}, sinon.match.same(oEntity)).callThrough();
		}

		this.mock(oContextSalesOrder).expects("getSubContexts")
			.withExactArgs()
			.returns({
				toBusinessPartner : oContextBusinessPartner,
				toLineItems : [oContextLineItem0, oContextLineItem1]
			});
		expectContextAccess(oContextBusinessPartner, "BusinessPartner");
		this.mock(oContextBusinessPartner).expects("getSubContexts")
			.withExactArgs()
			.returns({toContacts : [oContextContact0, oContextContact1]});
		expectContextAccess(oContextContact0, "Contact0");
		this.mock(oContextContact0).expects("getSubContexts").withExactArgs().returns();
		expectContextAccess(oContextContact1, "Contact1");
		this.mock(oContextContact1).expects("getSubContexts").withExactArgs().returns();
		expectContextAccess(oContextLineItem0, "LineItem0");
		this.mock(oContextLineItem0).expects("getSubContexts")
			.withExactArgs()
			.returns({toProduct : oContextProduct});
		expectContextAccess(oContextProduct, "Product");
		this.mock(oContextProduct).expects("getSubContexts").withExactArgs().returns();
		expectContextAccess(oContextLineItem1, "LineItem1");
		this.mock(oContextLineItem1).expects("getSubContexts").withExactArgs().returns();

		// code under test
		ODataModel.prototype._addSubEntitiesToPayload.call(oModel, oContextSalesOrder, oPayload);

		assert.deepEqual(oPayload, {
			__metadata : "~metadata-SalesOrder",
			key : "SalesOrder",
			toBusinessPartner : {
				key : "BusinessPartner",
				toContacts : [
					{key : "Contact0"},
					{key : "Contact1"}
				]
			},
			toLineItems : [
				{
					key : "LineItem0",
					toProduct : {key : "Product"}
				},
				{key : "LineItem1"}
			]
		});
	});

	//*********************************************************************************************
	QUnit.test("_isTransitionMessagesOnly", function (assert) {
		var oModel = {oTransitionMessagesOnlyGroups: new Set(["~group"])};

		// code under test
		assert.strictEqual(ODataModel.prototype._isTransitionMessagesOnly.call(oModel, "~group"), true);
		assert.strictEqual(ODataModel.prototype._isTransitionMessagesOnly.call(oModel, "~group2"), false);
	});

	//*********************************************************************************************
	QUnit.test("setTransitionMessagesOnlyForGroup", function (assert) {
		var oModel = {oTransitionMessagesOnlyGroups: new Set()};

		// code under test
		ODataModel.prototype.setTransitionMessagesOnlyForGroup.call(oModel, "~group", true);

		assert.ok(oModel.oTransitionMessagesOnlyGroups.has("~group"));
		assert.strictEqual(oModel.oTransitionMessagesOnlyGroups.size, 1);

		// code under test
		ODataModel.prototype.setTransitionMessagesOnlyForGroup.call(oModel, "~group", false);

		assert.notOk(oModel.oTransitionMessagesOnlyGroups.has("~group"));
		assert.strictEqual(oModel.oTransitionMessagesOnlyGroups.size, 0);
	});

	//*********************************************************************************************
	[{
		annotationURI : undefined,
		cacheKey : "~metadataUrl#annotations",
		ignoreAnnotationsFromMetadata : false
	}, {
		annotationURI : "~annotationURI",
		cacheKey : "~metadataUrl#annotations_~annotationURI#annotations",
		ignoreAnnotationsFromMetadata : false
	}, {
		annotationURI : undefined,
		cacheKey : undefined,
		ignoreAnnotationsFromMetadata : true
	}, {
		annotationURI : "~annotationURI",
		cacheKey : "~annotationURI#annotations",
		ignoreAnnotationsFromMetadata : true
	}].forEach(function (oFixture, i) {
		QUnit.test("_getAnnotationCacheKey, with ignoreAnnotationsFromMetadata, " + i, function (assert) {
			var oModel = {
					sAnnotationURI : oFixture.annotationURI,
					bIgnoreAnnotationsFromMetadata : oFixture.ignoreAnnotationsFromMetadata,
					bSkipMetadataAnnotationParsing : false,
					bUseCache : true
				};

			// code under test
			assert.strictEqual(ODataModel.prototype._getAnnotationCacheKey.call(oModel, "~metadataUrl"),
				oFixture.cacheKey);
		});
	});

	//*********************************************************************************************
	QUnit.test("getReporter", function (assert) {
		var fnCatchHandler,
			oModel = {
				_handleError : function () {}
			};

		// code under test
		fnCatchHandler = ODataModel.prototype.getReporter.call(oModel, "~reporter");

		this.mock(oModel).expects("_handleError").withExactArgs("~oError", undefined, "~reporter");

		// code under test
		fnCatchHandler("~oError");
	});

	//*********************************************************************************************
	[{
		parameters: undefined,
		expectedIsCanonicalRequestNeededParam: undefined,
		expectedPath: "~path"
	}, {
		parameters: null,
		expectedIsCanonicalRequestNeededParam: undefined,
		expectedPath: "~path"
	}, {
		parameters: {},
		expectedIsCanonicalRequestNeededParam: undefined,
		expectedPath: "~path"
	}, {
		parameters: {canonicalRequest: false},
		expectedIsCanonicalRequestNeededParam: false,
		expectedPath: "~path"
	}, {
		parameters: {canonicalRequest: true},
		expectedIsCanonicalRequestNeededParam: true,
		resolvedPath: undefined,
		expectedPath: "~path"
	}, {
		parameters: {canonicalRequest: true},
		expectedIsCanonicalRequestNeededParam: true,
		resolvedPath: "~canonicalPath",
		expectedPath: "~canonicalPath"
	}].forEach(function (oFixture, i) {
		QUnit.test("_isReloadNeeded: canonicalRequest can affect sPath #" + i, function (assert) {
			var oModel = {
					oMetadata: {
						_getEntityTypeByPath: function () {},
						isLoaded: function () {}
					},
					_isCanonicalRequestNeeded: function () {},
					_isCreatedEntity: function () {},
					_getObject: function () {},
					resolve: function () {}
				};

			this.mock(oModel.oMetadata).expects("isLoaded").withExactArgs().returns(true);
			this.mock(oModel).expects("_isCanonicalRequestNeeded")
				.withExactArgs(oFixture.expectedIsCanonicalRequestNeededParam)
				.returns(!!oFixture.resolvedPath);
			this.mock(oModel).expects("resolve")
				.withExactArgs("~path", undefined, true)
				.exactly(oFixture.resolvedPath ? 1 : 0)
				.returns(oFixture.resolvedPath);
			this.mock(oModel).expects("_getObject").withExactArgs(oFixture.expectedPath).returns(/*not relevant*/undefined);
			this.mock(oModel.oMetadata).expects("_getEntityTypeByPath")
				.withExactArgs(oFixture.expectedPath)
				.returns(/*not relevant*/undefined);
			this.mock(oModel).expects("_isCreatedEntity").withExactArgs(undefined).returns(false);

			// code under test
			ODataModel.prototype._isReloadNeeded.call(oModel, "~path", oFixture.parameters);
		});
	});

	//*********************************************************************************************
	QUnit.test("getForeignKeysFromReferentialConstraints: no navigation property", function (assert) {
		const oMetadata = {_splitByLastNavigationProperty() {}};
		const oModel = {oMetadata: oMetadata};
		this.mock(oMetadata).expects("_splitByLastNavigationProperty")
			.withExactArgs("~sNormalizedPath")
			.returns({lastNavigationProperty: ""});

		// code under test
		assert.deepEqual(
			ODataModel.prototype.getForeignKeysFromReferentialConstraints.call(oModel, "~sNormalizedPath"),
			{});
	});

	//*********************************************************************************************
	[
		{oData: undefined, oResult: {}},
		{oData: {a: 42, c: "foo", y: 13, z: "bar"}, oResult: {x: 42, z: "foo"}}
	].forEach((oFixture, i) => {
		QUnit.test("getForeignKeysFromReferentialConstraints: with navigation property, #" + i, function (assert) {
			const oMetadata = {
				_getEntityTypeByName() {},
				_getReferentialConstraintsMapping() {},
				_splitByLastNavigationProperty() {}
			};
			const oModel = {
				oMetadata: oMetadata,
				_getObject() {}
			};
			this.mock(oMetadata).expects("_splitByLastNavigationProperty")
				.withExactArgs("~sNormalizedPath")
				.returns({
					lastNavigationProperty: "/~lastNavigationProperty",
					pathBeforeLastNavigationProperty: "~pathBeforeLastNavigationProperty"
				});
			this.mock(oMetadata).expects("_getEntityTypeByName")
				.withExactArgs("~pathBeforeLastNavigationProperty")
				.returns("~oSourceEntityType");
			this.mock(oMetadata).expects("_getReferentialConstraintsMapping")
				.withExactArgs("~oSourceEntityType", "~lastNavigationProperty")
				.returns({a: "x", b: "y", c: "z"});
			this.mock(oModel).expects("_getObject").withExactArgs("~pathBeforeLastNavigationProperty")
				.returns(oFixture.oData);

			// code under test
			assert.deepEqual(
				ODataModel.prototype.getForeignKeysFromReferentialConstraints.call(oModel, "~sNormalizedPath"),
				oFixture.oResult);
		});
	});

	//*********************************************************************************************
	QUnit.test("setRetryAfterHandler", function (assert) {
		const oModel = {};

		// code under test (set)
		ODataModel.prototype.setRetryAfterHandler.call(oModel, "~setRetryAfterHandler0");
		assert.strictEqual(oModel.fnRetryAfter, "~setRetryAfterHandler0");

		// code under test (overwrite)
		ODataModel.prototype.setRetryAfterHandler.call(oModel, "~setRetryAfterHandler1");
		assert.strictEqual(oModel.fnRetryAfter, "~setRetryAfterHandler1");

		// code under test (reset)
		ODataModel.prototype.setRetryAfterHandler.call(oModel, null);
		assert.strictEqual(oModel.fnRetryAfter, null);
	});

	//*********************************************************************************************
	QUnit.test("createRetryAfterError", function (assert) {
		const oErrorResponse = {
			message : "foo",
			response : {
				headers : "~headers"
			}
		};
		const oModel = {_getHeader() {}};
		const oModelMock = this.mock(oModel);
		oModelMock.expects("_getHeader").withExactArgs("retry-after", "~headers").returns("5");
		this.mock(Date).expects("now").withExactArgs().returns(0);

		// code under test (seconds as number)
		let oError = ODataModel.prototype.createRetryAfterError.call(oModel, oErrorResponse);

		assert.ok(oError instanceof Error);
		assert.strictEqual(oError.message, "foo");
		assert.ok(oError.retryAfter instanceof Date);
		assert.strictEqual(oError.retryAfter.getTime(), 5000);

		oModelMock.expects("_getHeader")
			.withExactArgs("retry-after", "~headers")
			.returns("Sun, 06 Nov 1994 08:49:37 GMT");

		// code under test (IMF-fixdate see https://datatracker.ietf.org/doc/html/rfc7231#section-7.1.1.1)
		oError = ODataModel.prototype.createRetryAfterError.call(oModel, oErrorResponse);

		assert.ok(oError.retryAfter instanceof Date);
		assert.strictEqual(oError.retryAfter.getTime(), new Date("Sun, 06 Nov 1994 08:49:37 GMT").getTime());
	});

	//*********************************************************************************************
	QUnit.test("onRetryAfterRejected", function (assert) {
		const oHelper = {processError() {}};
		const oHelperMock = this.mock(oHelper);
		oHelperMock.expects("processError").withExactArgs({
			$ownReason: true,
			$rejected: true,
			$reported: true,
			message : "Retry-After handler rejected w/o reason"
		});
		const oModel = {};

		// code under test (no error response, no reason)
		ODataModel.prototype.onRetryAfterRejected.call(oModel, oHelper.processError, undefined, undefined);

		oHelperMock.expects("processError").withExactArgs({
			$ownReason: true,
			$rejected: true,
			$reported: true,
			message: "Retry-After handler rejected w/o reason"
		});

		// code under test (no error response, empty reason)
		ODataModel.prototype.onRetryAfterRejected.call(oModel, oHelper.processError, undefined, new Error(""));

		oHelperMock.expects("processError").withExactArgs({
			$ownReason: true,
			$rejected: true,
			$reported: true,
			message: "Retry-After handler rejected with: own reason"
		});

		// code under test (no error response, own reason)
		ODataModel.prototype.onRetryAfterRejected.call(oModel,
			oHelper.processError, undefined, new Error("own reason"));

		let oErrorResponse = {};
		oModel.oRetryAfterError = {message: "Service Unavailable"};
		this.oLogMock.expects("error")
			.withExactArgs("Retry-After handler rejected w/o reason", undefined, "sap.ui.model.odata.v2.ODataModel");
		oHelperMock.expects("processError")
			.withExactArgs(sinon.match.same(oErrorResponse)
				.and(sinon.match.has("$ownReason", true))
				.and(sinon.match.has("$rejected", true))
				.and(sinon.match.has("$reported", true)));

		// code under test (oErrorResponse, no reason)
		ODataModel.prototype.onRetryAfterRejected.call(oModel, oHelper.processError, oErrorResponse);

		const oOwnError = new Error("own reason");
		this.oLogMock.expects("error")
			.withExactArgs("Retry-After handler rejected with: own reason", oOwnError.stack,
				"sap.ui.model.odata.v2.ODataModel");
		oHelperMock.expects("processError")
			.withExactArgs(sinon.match.same(oErrorResponse)
				.and(sinon.match.has("$ownReason", true))
				.and(sinon.match.has("$rejected", true))
				.and(sinon.match.has("$reported", true)));

		// code under test (oErrorResponse and own oReason)
		ODataModel.prototype.onRetryAfterRejected.call(oModel,
			oHelper.processError, oErrorResponse, oOwnError);

		oErrorResponse = {};
		oHelperMock.expects("processError")
			.withExactArgs(sinon.match.same(oErrorResponse).and(sinon.match(
				(oErrorResponse0) => !oErrorResponse0.hasOwnProperty("$ownReason")
			)));

		// code under test (oErrorResponse, this.oRetryAfterError and oReason are same)
		ODataModel.prototype.onRetryAfterRejected.call(oModel,
			oHelper.processError, oErrorResponse, oModel.oRetryAfterError);

		oModel.bDestroyed = true;

		// code under test (do nothing if already destroyed)
		ODataModel.prototype.onRetryAfterRejected.call(oModel);
});

	//*********************************************************************************************
	QUnit.test("checkAndProcessRetryAfterError: returns false", function (assert) {
		const oModel = {_getHeader() {}};
		const oModelMock = this.mock(oModel);
		const oErrorResponse = {};

		function test(sRetryAfterValue) {
			oModelMock.expects("_getHeader")
				.withExactArgs("retry-after", sinon.match.object)
				.exactly(sRetryAfterValue === undefined ? 0 : 1)
				.returns(sRetryAfterValue);

			// code under test
			assert.strictEqual(ODataModel.prototype.checkAndProcessRetryAfterError.call(oModel,
				"~oRequest", oErrorResponse, "~fnSuccess", "~fnError"), false);
		}

		// no response in oErrorResponse
		test();

		// no statusCode in response
		oErrorResponse.response = {};
		test();

		// statusCode !== 503
		oErrorResponse.response.statusCode = 502;
		test();

		// no "Retry-after" value
		oErrorResponse.response.statusCode = 503;
		oErrorResponse.response.headers = {};
		test(null);

		// "Retry-after" header value, but no handler registered
		test("~retryAfterHeaderValue");

		// code under test (model parameter sequentializeRequests set)
		oModel.fnRetryAfter = "~fnRetryAfter";
		oModel.bSequentializeRequests = true;
		test("~retryAfterHeaderValue");
	});

	//*********************************************************************************************
	QUnit.test("_processRequest: : abort() forbidden during 'Retry-after'", function (assert) {
		const oModel = {oMetadata: {loaded() {}}, pRetryAfter: {}};
		const oMetadataMock = this.mock(oModel.oMetadata);
		oMetadataMock.expects("loaded").returns(new Promise(() => {}));

		let oAbort = ODataModel.prototype._processRequest.call(oModel);

		assert.throws(() => {
			// code under test: abort() w/ "Retry-after" promise forbidden
			oAbort.abort();
		}, new Error("abort() during HTTP 503 'Retry-after' processing not supported"));

		oMetadataMock.expects("loaded").returns(new Promise(() => {}));
		oModel.pRetryAfter = null;
		oAbort = ODataModel.prototype._processRequest.call(oModel);

		// code under test: abort() w/o "Retry-after" promise is allowed
		oAbort.abort();
	});

	//*********************************************************************************************
	QUnit.test("submitChangesWithChangeHeaders: : abort() forbidden during 'Retry-after'", function (assert) {
		const oModel = {oMetadata: {loaded() {}}, pRetryAfter: {}, getBindings() {}};
		const oModelMock = this.mock(oModel);
		oModelMock.expects("getBindings").returns([]);
		const oMetadataMock = this.mock(oModel.oMetadata);
		oMetadataMock.expects("loaded").returns(new Promise(() => {}));

		let oAbort = ODataModel.prototype.submitChangesWithChangeHeaders.call(oModel);

		assert.throws(() => {
			// code under test: abort() w/ "Retry-after" promise forbidden
			oAbort.abort();
		}, new Error("abort() during HTTP 503 'Retry-after' processing not supported"));

		oModelMock.expects("getBindings").returns([]);
		oMetadataMock.expects("loaded").returns(new Promise(() => {}));
		oModel.pRetryAfter = null;
		oAbort = ODataModel.prototype.submitChangesWithChangeHeaders.call(oModel);

		// code under test: abort() w/o "Retry-after" promise is allowed
		oAbort.abort();
	});

	//*********************************************************************************************
	[true, false].forEach((bResolve) => {
		const sTitle = "checkAndProcessRetryAfterError: returns true, register and handle "
			+ (bResolve ? "resolve" : "reject");
		QUnit.test(sTitle, function (assert) {
			const oModel = {
				_getHeader() {},
				_request() {},
				createRetryAfterError() {},
				fnRetryAfter() {},
				onRetryAfterRejected() {}
			};
			const oModelMock = this.mock(oModel);
			const oRequest0 = {};
			const oErrorResponse0 = {response: {statusCode: 503, headers: {}}};
			oModelMock.expects("_getHeader")
				.withExactArgs("retry-after", sinon.match.same(oErrorResponse0.response.headers))
				.returns("~retryAfterHeader");
			oModelMock.expects("createRetryAfterError")
				.withExactArgs(sinon.match.same(oErrorResponse0))
				.returns("~oRetryAfterError");
			let fnResolve;
			let fnReject;
			const pRetryAfter = new Promise(function(resolve, reject) {
				fnResolve = resolve;
				fnReject = reject;
			});
			oModelMock.expects("fnRetryAfter").withExactArgs("~oRetryAfterError").returns(pRetryAfter);
			const oRequestHandle0 = {};

			// code under test (creates and remembers pRetryAfter)
			assert.strictEqual(ODataModel.prototype.checkAndProcessRetryAfterError.call(oModel, oRequest0, oErrorResponse0,
				"~fnSuccess0", "~fnError0", "~oHandler0", "~oHttpClient0", "~oMetadata0", oRequestHandle0), true);

			assert.strictEqual(oModel.pRetryAfter, pRetryAfter);
			assert.strictEqual(oModel.oRetryAfterError, "~oRetryAfterError");

			const oRequest1 = {};
			const oErrorResponse1 = {response: {statusCode: 503, headers: {}}};
			oModelMock.expects("_getHeader")
				.withExactArgs("retry-after", sinon.match.same(oErrorResponse1.response.headers))
				.returns("~retryAfterHeader");
			const oRequestHandle1 = {};

			// code under test (reuse existing pRetryAfter)
			assert.strictEqual(ODataModel.prototype.checkAndProcessRetryAfterError.call(oModel, oRequest1, oErrorResponse1,
				"~fnSuccess1", "~fnError1", "~oHandler1", "~oHttpClient1", "~oMetadata1", oRequestHandle1), true);

			assert.strictEqual(oModel.pRetryAfter, pRetryAfter);
			assert.strictEqual(oModel.oRetryAfterError, "~oRetryAfterError");

			if (bResolve) {
				oModelMock.expects("_request")
					.withExactArgs(sinon.match.same(oRequest0), "~fnSuccess0", "~fnError0", "~oHandler0", "~oHttpClient0",
						"~oMetadata0")
					.callsFake(() => {
						assert.strictEqual(oModel.pRetryAfter, null, "promise reset before repeated");
						assert.strictEqual(oModel.oRetryAfterError, null);
					})
					.returns({abort: "~fnAbort0"});
				oModelMock.expects("_request")
					.withExactArgs(sinon.match.same(oRequest1),"~fnSuccess1", "~fnError1", "~oHandler1", "~oHttpClient1",
						"~oMetadata1")
					.callsFake(() => {
						assert.strictEqual(oModel.pRetryAfter, null);
						assert.strictEqual(oModel.oRetryAfterError, null);
					})
					.returns({abort: "~fnAbort1"});

				// code under test (pRetryAfter resolves, both registrations executed)
				fnResolve();
			} else {
				oModelMock.expects("onRetryAfterRejected")
					.withExactArgs("~fnError0", sinon.match.same(oErrorResponse0), "~oReason")
					.callsFake(() => {
						assert.strictEqual(oModel.pRetryAfter, null, "promise reset before repeated");
						assert.strictEqual(oModel.oRetryAfterError, "~oRetryAfterError");
					});
				oModelMock.expects("onRetryAfterRejected")
					.withExactArgs("~fnError1", sinon.match.same(oErrorResponse1), "~oReason")
					.callsFake(() => {
						assert.strictEqual(oModel.pRetryAfter, null);
						assert.strictEqual(oModel.oRetryAfterError, "~oRetryAfterError");
					});

				// code under test (pRetryAfter rejects, both registrations rejected)
				fnReject("~oReason");
			}

			return oModel.pRetryAfter.then(() => {
				assert.ok(bResolve);
				assert.strictEqual(oModel.oRetryAfterError, null);
				assert.strictEqual("~fnAbort0", oRequestHandle0.abort);
				assert.strictEqual("~fnAbort1", oRequestHandle1.abort);
			}, () => {
				assert.notOk(bResolve);
				assert.strictEqual(oModel.oRetryAfterError, "~oRetryAfterError");
			}).finally(() => {
				assert.strictEqual(oModel.pRetryAfter, null);
			});
		});
	});

	//*********************************************************************************************
	[true, false].forEach((bResolve) => {
		const sTitle = "_request: with pending pRetryAfter promise, " + (bResolve ? "resolve" : "reject");
		QUnit.test(sTitle, function (assert) {
			let fnResolve;
			let fnReject;
			const oModel = {
				aPendingRequestHandles: [],
				pRetryAfter: new Promise((resolve, reject) => {
					fnResolve = resolve;
					fnReject = reject;
				})
			};
			const oRequest = {async: "!==false"};
			const oHelper0 = {success() {}};
			const oHelper0Mock = this.mock(oHelper0);
			oHelper0Mock.expects("success").never();

			// code under test (register for repetition)
			let oResult = ODataModel.prototype._request.call(oModel, oRequest, "~fnSuccess", "~fnError",
				"~oHandler", "~oHttpClient", "~oMetadata");

			assert.strictEqual(oResult.abort(), undefined, "returned abort() does nothing");
			const fnOriginalAbort = oResult.abort;

			if (bResolve) {
				oModel._request = () => {};
				this.mock(oModel).expects("_request")
					.withExactArgs(sinon.match.same(oRequest), "~fnSuccess", "~fnError", "~oHandler",
						"~oHttpClient", "~oMetadata")
					.returns({abort: "~fnAbort"});

				// code under test (resolve -> repeat)
				fnResolve();
			} else {
				oModel.onRetryAfterRejected = () => {};
				this.mock(oModel).expects("onRetryAfterRejected")
					.withExactArgs("~fnError", undefined, "~reason");

				// code under test (reject -> onRetryAfterRejected)
				fnReject("~reason");
			}

			return oModel.pRetryAfter.then(() => {
				assert.ok(bResolve);
				assert.strictEqual(oResult.abort, "~fnAbort");
			}, () => {
				assert.notOk(bResolve);
				assert.strictEqual(oResult.abort, fnOriginalAbort);
			}).finally(() => {
				// simulate reset of pRetryAfter in #checkAndProcessRetryAfterError
				oModel.pRetryAfter = null;
				assert.deepEqual(oModel.aPendingRequestHandles, []);

				const oODataMock = this.mock(OData);
				const oExpectation0 = oODataMock.expects("request")
					.withExactArgs(sinon.match.same(oRequest), sinon.match.func, sinon.match.func, "~oHandler0",
						"~oHttpClient0", "~oMetadata0")
					.returns("~oRequestHandle0");

				// code under test (normal behavior after pRetryAfter reset to null, oRequest.async === false)
				oResult = ODataModel.prototype._request.call(oModel, oRequest, oHelper0.success, "~fnError", "~oHandler0",
					"~oHttpClient0", "~oMetadata0");

				assert.strictEqual(oResult, "~oRequestHandle0");
				assert.deepEqual(oModel.aPendingRequestHandles, ["~oRequestHandle0"]);

				oODataMock.expects("request")
					.withExactArgs(sinon.match.same(oRequest), sinon.match.func, sinon.match.func, "~oHandler1",
						"~oHttpClient1", "~oMetadata1")
					.returns("~oRequestHandle1");

				// code under test (normal behavior after pRetryAfter reset to null, oRequest.async !== false)
				oResult = ODataModel.prototype._request.call(oModel, oRequest, "~fnSuccess1", "~fnError1", "~oHandler1",
					"~oHttpClient1", "~oMetadata1");

				assert.strictEqual(oResult, "~oRequestHandle1");
				assert.deepEqual(oModel.aPendingRequestHandles, ["~oRequestHandle0", "~oRequestHandle1"]);

				let oExpectation = oODataMock.expects("request")
					.withExactArgs(sinon.match.same(oRequest), sinon.match.func, sinon.match.func, "~oHandler2",
						"~oHttpClient2", "~oMetadata2")
					.returns("~oRequestHandle2");
				oModel.checkAndProcessRetryAfterError = () => {};
				const oModelMock = this.mock(oModel);
				oModelMock.expects("checkAndProcessRetryAfterError")
					.withExactArgs(sinon.match.same(oRequest), "~oErrorResponse2", "~fnSuccess2", "~fnError2",
						"~oHandler2", "~oHttpClient2", "~oMetadata2", "~oRequestHandle2")
					.returns(true);

				oResult = ODataModel.prototype._request.call(oModel, oRequest, "~fnSuccess2", "~fnError2",
					"~oHandler2", "~oHttpClient2", "~oMetadata2");
				assert.strictEqual(oResult, "~oRequestHandle2");
				assert.deepEqual(oModel.aPendingRequestHandles,
					["~oRequestHandle0", "~oRequestHandle1", "~oRequestHandle2"]);

				// code under test (OData error callback invokes checkAndProcessRetryAfterError which returns true)
				oExpectation.args[0][2]("~oErrorResponse2");

				assert.deepEqual(oModel.aPendingRequestHandles, ["~oRequestHandle0", "~oRequestHandle1"]);
				oExpectation = oODataMock.expects("request")
					.withExactArgs(sinon.match.same(oRequest), sinon.match.func, sinon.match.func, "~oHandler3",
						"~oHttpClient3", "~oMetadata3")
					.returns("~oRequestHandle3");
				oModelMock.expects("checkAndProcessRetryAfterError")
					.withExactArgs(sinon.match.same(oRequest), "~oErrorResponse3", "~fnSuccess3", sinon.match.func,
						"~oHandler3", "~oHttpClient3", "~oMetadata3", "~oRequestHandle3")
					.returns(false);
				const oHelper3 = {error() {}};
				this.mock(oHelper3).expects("error").withExactArgs("~oErrorResponse3");
				oResult = ODataModel.prototype._request.call(oModel, oRequest, "~fnSuccess3", oHelper3.error,
					"~oHandler3", "~oHttpClient3", "~oMetadata3");
				assert.deepEqual(oModel.aPendingRequestHandles,
					["~oRequestHandle0", "~oRequestHandle1", "~oRequestHandle3"]);

				// code under test (OData error callback invokes checkAndProcessRetryAfterError which returns false)
				oExpectation.args[0][2]("~oErrorResponse3");

				assert.deepEqual(oModel.aPendingRequestHandles, ["~oRequestHandle0", "~oRequestHandle1"]);
				oHelper0Mock.expects("success").withExactArgs("~oResponse0");

				// code under test (invocation of success handler removes "~oRequestHandle0")
				oExpectation0.args[0][1]("~oResponse0");

				assert.deepEqual(oModel.aPendingRequestHandles, ["~oRequestHandle1"]);
			});
		});
	});

	//*********************************************************************************************
	QUnit.test("setAnnotationChangePromise", function (assert) {
		const oModel = {};

		// code under test
		ODataModel.prototype.setAnnotationChangePromise.call(oModel, "~pAnnotationChanges");

		assert.strictEqual(oModel.pAnnotationChanges, "~pAnnotationChanges");
	});

	//*********************************************************************************************
	QUnit.test("setAnnotationChangePromise: 'Too late' error", function (assert) {
		const oModel = {pAnnotationChanges: "~existingAnnotationChangePromise"};

		assert.throws(function () {
			// code under test
			ODataModel.prototype.setAnnotationChangePromise.call(oModel, "~pAnnotationChanges");
		}, new Error("Promise is set too late; an annotation change promise has already been set or the meta model is")
			+ " already used");

		assert.strictEqual(oModel.pAnnotationChanges, "~existingAnnotationChangePromise");
	});

	//*********************************************************************************************
	QUnit.test("_requestAnnotationChanges, promise exist", function (assert) {
		const oModel = {pAnnotationChanges: "~existingAnnotationChangePromise"};

		// code under test
		assert.strictEqual(ODataModel.prototype._requestAnnotationChanges.call(oModel),
			"~existingAnnotationChangePromise");
	});

	//*********************************************************************************************
	QUnit.test("_requestAnnotationChanges, promise does not exist", function (assert) {
		const oModel = {};

		// code under test
		const oPromise = ODataModel.prototype._requestAnnotationChanges.call(oModel);

		assert.ok(oPromise instanceof SyncPromise);
		assert.ok(oPromise.isFulfilled());
		assert.strictEqual(oModel.pAnnotationChanges, oPromise);
		assert.strictEqual(oPromise.getResult(), undefined);
	});

	//*********************************************************************************************
	QUnit.test("No extend in UI5 2.x", function (assert) {
<<<<<<< HEAD
=======
		/** @deprecated */
		const bVersion1 = true;
		/** @deprecated */
		if (bVersion1) {
			this.oLogMock.expects("error")
				.withExactArgs("[FUTURE FATAL] sap.ui.model.odata.v2.ODataModel must not be extended");
			this.mock(Metadata).expects("createClass")
				.withExactArgs(ODataModel, "foo.bar.MyODataModel", "~oSCClassInfo", "~fnSCMetaImpl")
				.returns("~oClass");

			// code under test
			assert.strictEqual(ODataModel.extend("foo.bar.MyODataModel", "~oSCClassInfo", "~fnSCMetaImpl"), "~oClass");

			return;
		}
>>>>>>> a5d7a89b
		// code under test
		assert.ok(ODataModel.getMetadata().isFinal());
		assert.notOk(ODataModel.extend);
	});
});<|MERGE_RESOLUTION|>--- conflicted
+++ resolved
@@ -28,15 +28,7 @@
 	"sap/ui/model/odata/v2/ODataModel",
 	"sap/ui/model/odata/v2/ODataTreeBinding",
 	"sap/ui/thirdparty/datajs"
-<<<<<<< HEAD
-], function(Log, Localization, SyncPromise, Messaging, UI5Date, Message, _Helper, BaseContext, FilterProcessor, Model, _ODataMetaModelUtils, CountMode, MessageScope, ODataMessageParser, ODataMetaModel, ODataPropertyBinding, ODataUtils, _CreatedContextsCache, Context, ODataAnnotations, ODataContextBinding, ODataListBinding, ODataModel, ODataTreeBinding, OData) {
-=======
-], function (Log, Localization, Metadata, SyncPromise, Messaging, Supportability, UI5Date, Message, _Helper, BaseContext,
-		FilterProcessor, Model, _ODataMetaModelUtils, CountMode, MessageScope, ODataMessageParser,
-		ODataMetaModel, ODataPropertyBinding, ODataUtils, _CreatedContextsCache, Context,
-		ODataAnnotations, ODataContextBinding, ODataListBinding, ODataModel, ODataTreeBinding, OData
-) {
->>>>>>> a5d7a89b
+], function(Log, Localization, SyncPromise, Messaging, Supportability, UI5Date, Message, _Helper, BaseContext, FilterProcessor, Model, _ODataMetaModelUtils, CountMode, MessageScope, ODataMessageParser, ODataMetaModel, ODataPropertyBinding, ODataUtils, _CreatedContextsCache, Context, ODataAnnotations, ODataContextBinding, ODataListBinding, ODataModel, ODataTreeBinding, OData) {
 	/*global QUnit,sinon*/
 	/*eslint camelcase: 0, max-nested-callbacks: 0, no-warning-comments: 0*/
 	"use strict";
@@ -298,28 +290,6 @@
 	});
 
 	//*********************************************************************************************
-<<<<<<< HEAD
-	[{
-		sUrl : "$metadata",
-		mAllParams : {"f oo" : "qux"}
-	}, {
-		sUrl : "$metadata?a%20b=c%20d&e+f=g+h&i j=k l&m?n=o?p&q/r=s/t&u",
-		mAllParams : {"a b" : "c d", "e f" : "g h", "f oo": "qux", "i j" : "k l", "m?n" : "o?p", "q/r" : "s/t", "u" : ""}
-	}, {
-		sUrl : "/$metadata?f%20oo=b+ar#bar=baz",
-		mAllParams : {"f oo" : "b ar"}
-	}, {
-		sUrl : "https://xyz.com/ServiceUrl/$metadata?foo=b+ar#bar=baz",
-		mAllParams : {"foo" : "b ar", "f oo" : "qux"},
-		sTargetUrl : "https://xyz.com/ServiceUrl/$metadata"
-	}].forEach(({sUrl, mAllParams, sTargetUrl}, i) => {
-		QUnit.test("_createMetadataUrl: " + i, function (assert) {
-			const oModel = {
-				mMetadataUrlParams : {"f oo" : "qux"},
-				sServiceUrl : "/ServiceUrl",
-				_addUrlParams : function () {}
-			};
-=======
 	QUnit.test("getServiceUrl", function (assert) {
 		this.mock(ODataModel.prototype).expects("createCodeListModelParameters").withExactArgs(undefined)
 			.returns("~codeListModelParameters");
@@ -356,27 +326,26 @@
 	});
 
 	//*********************************************************************************************
-[{
-	sUrl : "$metadata",
-	mAllParams : {"f oo" : "qux"}
-}, {
-	sUrl : "$metadata?a%20b=c%20d&e+f=g+h&i j=k l&m?n=o?p&q/r=s/t&u",
-	mAllParams : {"a b" : "c d", "e f" : "g h", "f oo": "qux", "i j" : "k l", "m?n" : "o?p", "q/r" : "s/t", "u" : ""}
-}, {
-	sUrl : "/$metadata?f%20oo=b+ar#bar=baz",
-	mAllParams : {"f oo" : "b ar"}
-}, {
-	sUrl : "https://xyz.com/ServiceUrl/$metadata?foo=b+ar#bar=baz",
-	mAllParams : {"foo" : "b ar", "f oo" : "qux"},
-	sTargetUrl : "https://xyz.com/ServiceUrl/$metadata"
-}].forEach(({sUrl, mAllParams, sTargetUrl}, i) => {
-	QUnit.test("_createMetadataUrl: " + i, function (assert) {
-		const oModel = {
-			mMetadataUrlParams : {"f oo" : "qux"},
-			sServiceUrl : "/ServiceUrl",
-			_addUrlParams : function () {}
-		};
->>>>>>> a5d7a89b
+	[{
+		sUrl : "$metadata",
+		mAllParams : {"f oo" : "qux"}
+	}, {
+		sUrl : "$metadata?a%20b=c%20d&e+f=g+h&i j=k l&m?n=o?p&q/r=s/t&u",
+		mAllParams : {"a b" : "c d", "e f" : "g h", "f oo": "qux", "i j" : "k l", "m?n" : "o?p", "q/r" : "s/t", "u" : ""}
+	}, {
+		sUrl : "/$metadata?f%20oo=b+ar#bar=baz",
+		mAllParams : {"f oo" : "b ar"}
+	}, {
+		sUrl : "https://xyz.com/ServiceUrl/$metadata?foo=b+ar#bar=baz",
+		mAllParams : {"foo" : "b ar", "f oo" : "qux"},
+		sTargetUrl : "https://xyz.com/ServiceUrl/$metadata"
+	}].forEach(({sUrl, mAllParams, sTargetUrl}, i) => {
+		QUnit.test("_createMetadataUrl: " + i, function (assert) {
+			const oModel = {
+				mMetadataUrlParams : {"f oo" : "qux"},
+				sServiceUrl : "/ServiceUrl",
+				_addUrlParams : function () {}
+			};
 
 			this.mock(ODataUtils).expects("_createUrlParamsArray").withExactArgs(mAllParams).returns("~aMetadataUrlParams");
 			this.mock(oModel).expects("_addUrlParams")
@@ -9798,24 +9767,6 @@
 
 	//*********************************************************************************************
 	QUnit.test("No extend in UI5 2.x", function (assert) {
-<<<<<<< HEAD
-=======
-		/** @deprecated */
-		const bVersion1 = true;
-		/** @deprecated */
-		if (bVersion1) {
-			this.oLogMock.expects("error")
-				.withExactArgs("[FUTURE FATAL] sap.ui.model.odata.v2.ODataModel must not be extended");
-			this.mock(Metadata).expects("createClass")
-				.withExactArgs(ODataModel, "foo.bar.MyODataModel", "~oSCClassInfo", "~fnSCMetaImpl")
-				.returns("~oClass");
-
-			// code under test
-			assert.strictEqual(ODataModel.extend("foo.bar.MyODataModel", "~oSCClassInfo", "~fnSCMetaImpl"), "~oClass");
-
-			return;
-		}
->>>>>>> a5d7a89b
 		// code under test
 		assert.ok(ODataModel.getMetadata().isFinal());
 		assert.notOk(ODataModel.extend);
