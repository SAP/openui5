/*!
 * ${copyright}
 */
sap.ui.define([
	"sap/base/Log",
	"sap/ui/model/_Helper",
	"sap/ui/model/ChangeReason",
	"sap/ui/model/Filter",
	"sap/ui/model/TreeBinding",
	"sap/ui/model/odata/ODataTreeBindingFlat"
], function (Log, _Helper, ChangeReason, Filter, TreeBinding, ODataTreeBindingFlat) {
	/*global QUnit,sinon*/
	"use strict";

	var sClassName = "sap.ui.model.odata.ODataTreeBindingFlat";

	//*********************************************************************************************
	QUnit.module("sap.ui.model.odata.ODataTreeBindingFlat (ODataTreeBindingFlatNoFakeService)", {
		beforeEach : function () {
			this.oLogMock = this.mock(Log);
			this.oLogMock.expects("error").never();
			this.oLogMock.expects("warning").never();
		}
	});

	//*********************************************************************************************
	QUnit.test("ODataTreeBindingFlat: basic test", function (assert) {
		var oTreeBinding = new TreeBinding("model", "/path");

		// code under test
		ODataTreeBindingFlat.call(oTreeBinding);

		assert.deepEqual(oTreeBinding.mParameters, {});
		assert.strictEqual(oTreeBinding._iPageSize, 0);
		assert.deepEqual(oTreeBinding._aNodes, []);
		assert.deepEqual(oTreeBinding._aNodeCache, []);
		assert.deepEqual(oTreeBinding._aCollapsed, []);
		assert.deepEqual(oTreeBinding._aExpanded, []);
		assert.deepEqual(oTreeBinding._aRemoved, []);
		assert.deepEqual(oTreeBinding._aAdded, []);
		assert.deepEqual(oTreeBinding._aNodeChanges, []);
		assert.deepEqual(oTreeBinding._aAllChangedNodes, []);
		assert.deepEqual(oTreeBinding._mSubtreeHandles, {});
		assert.strictEqual(oTreeBinding._iLowestServerLevel, null);
		assert.deepEqual(oTreeBinding._aExpandedAfterSelectAll, []);
		assert.deepEqual(oTreeBinding._mSelected, {});
		assert.deepEqual(oTreeBinding._mDeselected, {});
		assert.strictEqual(oTreeBinding._bSelectAll, false);
		assert.strictEqual(oTreeBinding._iLengthDelta, 0);
		assert.strictEqual(oTreeBinding.bCollapseRecursive, true);
		assert.strictEqual(oTreeBinding._bIsAdapted, true);
		assert.strictEqual(oTreeBinding._bReadOnly, true);
		assert.deepEqual(oTreeBinding._aPendingRequests, []);
		assert.deepEqual(oTreeBinding._aPendingChildrenRequests, []);
		assert.deepEqual(oTreeBinding._aPendingSubtreeRequests, []);
		assert.strictEqual(oTreeBinding._bSubmitChangesCalled, false);
	});

	//*********************************************************************************************
	[{Foo : true}, {}].forEach(function (mChangedEntities, i) {
			QUnit.test("_hasChangedEntity: no changes detected, " + i, function (assert) {
			var oBinding = {
					_map : function () {}
				},
				bResult;

			this.mock(oBinding).expects("_map").withExactArgs(sinon.match.func)
				.callsFake(function (fnMap) {
					var oRecursionBreaker = {broken : false};

					fnMap({key : "notMatched"}, oRecursionBreaker);
					fnMap(/*server index node not yet read*/undefined, oRecursionBreaker);
					assert.strictEqual(oRecursionBreaker.broken, false);
				});

			// code under test
			bResult = ODataTreeBindingFlat.prototype._hasChangedEntity.call(oBinding, mChangedEntities);

			assert.strictEqual(bResult, false);
		});
	});

	//*********************************************************************************************
	[{
		call0 : {bBrokenValue : true, sKey : "~changedEntityKey"}
	}, {
		call0 : {bBrokenValue : false, sKey : "foo"},
		call1 : {bBrokenValue : true, sKey : "~changedEntityKey"}
	}].forEach(function (oFixture, i) {
		QUnit.test("_hasChangedEntity: changes detected, " + i, function (assert) {
			var oBinding = {
					_map : function () {}
				},
				mChangedEntities = {"~changedEntityKey" : true},
				bResult;

			this.mock(oBinding).expects("_map").withExactArgs(sinon.match.func)
				.callsFake(function (fnMap) {
					var oRecursionBreaker = {broken : false};

					fnMap({key : oFixture.call0.sKey}, oRecursionBreaker);
					assert.strictEqual(oRecursionBreaker.broken, oFixture.call0.bBrokenValue,
						"key: " + oFixture.call0.sKey);

					if (!oRecursionBreaker.broken) {
						// if oRecursionBreaker.broken is true ODataTreeBindingFlat#_map stops iterating
						fnMap({key : oFixture.call1.sKey}, oRecursionBreaker);
						assert.strictEqual(oRecursionBreaker.broken, oFixture.call1.bBrokenValue,
							"key: " + oFixture.call1.sKey);
					}
				});

			// code under test
			bResult = ODataTreeBindingFlat.prototype._hasChangedEntity.call(oBinding, mChangedEntities);

			assert.strictEqual(bResult, true);
		});
	});

	//*********************************************************************************************
	QUnit.test("getContexts: delegates to _getContextsOrNodes", function (assert) {
		this.mock(ODataTreeBindingFlat.prototype).expects("_getContextsOrNodes")
			.withExactArgs(false, "~iStartIndex", "~iLength", "~iThreshold")
			.returns("~result");

		// code under test
		assert.strictEqual(
			ODataTreeBindingFlat.prototype.getContexts.call(ODataTreeBindingFlat.prototype,
				"~iStartIndex", "~iLength", "~iThreshold"),
			"~result");
	});

	//*********************************************************************************************
	QUnit.test("getNodes: delegates to _getContextsOrNodes", function (assert) {
		this.mock(ODataTreeBindingFlat.prototype).expects("_getContextsOrNodes")
			.withExactArgs(true, "~iStartIndex", "~iLength", "~iThreshold")
			.returns("~result");

		// code under test
		assert.strictEqual(
			ODataTreeBindingFlat.prototype.getNodes.call(ODataTreeBindingFlat.prototype,
				"~iStartIndex", "~iLength", "~iThreshold"),
			"~result");
	});

	//*********************************************************************************************
	QUnit.test("_getContextsOrNodes: unresolved binding", function (assert) {
		var oBinding = {
				isResolved : function () {}
			};

		this.mock(oBinding).expects("isResolved").withExactArgs().returns(false);

		// code under test - parameters are not relevant for this test
		assert.deepEqual(ODataTreeBindingFlat.prototype._getContextsOrNodes.call(oBinding), []);
	});

	//*********************************************************************************************
	[{
		inputParameters : undefined,
		expectedParameters : {groupId : "~groupId", refreshAfterChange : false}
	}, {
		inputParameters : {bar : "~baz", groupId : "~value0", refreshAfterChange : "~value1"},
		expectedParameters : {bar : "~baz", groupId : "~groupId", refreshAfterChange : false}
	}].forEach(function (oFixture, i) {
		QUnit.test("createEntry: resolved binding, #" + i, function (assert) {
			var oBinding = {
					oModel : {
						_resolveGroup : function () {},
						createEntry : function () {}
					},
					getResolvedPath : function () {}
				};

			this.mock(oBinding).expects("getResolvedPath").withExactArgs().returns("/foo");
			this.mock(oBinding.oModel).expects("_resolveGroup")
				.withExactArgs("/foo")
				.returns({groupId : "~groupId"});
			this.mock(oBinding.oModel).expects("createEntry")
				.withExactArgs("/foo", sinon.match(function (mParameters0) {
					if (oFixture.inputParameters) {
						assert.strictEqual(mParameters0, oFixture.inputParameters);
					}
					assert.deepEqual(mParameters0, oFixture.expectedParameters);

					return true;
				}))
				.returns("~createdContext");

			// code under test
			assert.strictEqual(
				ODataTreeBindingFlat.prototype.createEntry.call(oBinding, oFixture.inputParameters),
				"~createdContext");
		});
	});

	//*********************************************************************************************
	QUnit.test("createEntry: unresolved binding", function (assert) {
		var oBinding = {
				getResolvedPath : function () {}
			};

		this.mock(oBinding).expects("getResolvedPath").withExactArgs().returns(undefined);
		this.oLogMock.expects("warning")
			.withExactArgs("ODataTreeBindingFlat: createEntry failed, as the binding path could not"
				+ " be resolved.");

		// code under test - parameters are not relevant for this test
		assert.strictEqual(ODataTreeBindingFlat.prototype.createEntry.call(oBinding), undefined);
	});

	//*********************************************************************************************
	[{
		parameters: {expand : "~expand"},
		error: new Error("Parameter 'expand' is not supported")
	 }, {
		parameters: {inactive : "~inactive"},
		error: new Error("Parameter 'inactive' is not supported")
	}].forEach((oFixture) => {
		QUnit.test("createEntry: unsupported parameter", function (assert) {
			const oBinding = {
					getResolvedPath() {}
				};
			this.mock(oBinding).expects("getResolvedPath").withExactArgs().returns("~sPath");

			assert.throws(() => {
				// code under test
				ODataTreeBindingFlat.prototype.createEntry.call(oBinding, oFixture.parameters);
			}, oFixture.error );
		});
	});

	//*********************************************************************************************
	QUnit.test("_submitChanges: binding is unresolved", function (assert) {
		var oBinding = {
				_bSubmitChangesCalled : "~foo",
				getResolvedPath : function () {}
			};

		this.mock(oBinding).expects("getResolvedPath").withExactArgs().returns(undefined);

		// code under test
		ODataTreeBindingFlat.prototype._submitChanges.call(oBinding, {/*mParameters*/});

		assert.strictEqual(oBinding._bSubmitChangesCalled, false);
	});

	//*********************************************************************************************
	QUnit.test("_submitChanges: groupId doesn't match", function (assert) {
		var oBinding = {
				_bSubmitChangesCalled : "~bar",
				oModel : {_resolveGroup : function () {}},
				getResolvedPath : function () {}
			};

		this.mock(oBinding).expects("getResolvedPath").withExactArgs().returns("/foo");
		this.mock(oBinding.oModel).expects("_resolveGroup")
			.withExactArgs("/foo")
			.returns({groupId : "~groupId"});

		// code under test
		ODataTreeBindingFlat.prototype._submitChanges.call(oBinding, {groupId : "changes"});

		assert.strictEqual(oBinding._bSubmitChangesCalled, false);
	});

	//*********************************************************************************************
	QUnit.test("_submitChanges: does nothing if there are no hierarchy changes and the call was not"
			+ " trigged by ODataTreeBindingFlat#submitChanges", function (assert) {
		var oBinding = {
				_bSubmitChangesCalled : false,
				_optimizeChanges : function () {},
				getResolvedPath : function () {}
			};

		this.mock(oBinding).expects("getResolvedPath").withExactArgs().returns("/foo");
		this.mock(oBinding).expects("_optimizeChanges")
			.withExactArgs()
			.returns({
				added : [],
				creationCancelled : [],
				moved : [],
				removed : []
			});

		// code under test
		ODataTreeBindingFlat.prototype._submitChanges.call(oBinding, {/*mParameters*/});

		assert.strictEqual(oBinding._bSubmitChangesCalled, false);
	});

	//*********************************************************************************************
	QUnit.test("_submitChanges: overrides success handler and calls _generateSubmitData if there "
			+ "are no hierarchy changes but the call was triggered by "
			+ "ODataTreeBindingFlat#submitChanges", function (assert) {
		var oBinding = {
				_bSubmitChangesCalled : true,
				_generateSubmitData : function () {},
				_optimizeChanges : function () {},
				getResolvedPath : function () {}
			},
			oOptimizedChanges = {
				added : [],
				creationCancelled : [],
				moved : [],
				removed : []
			};

		this.mock(oBinding).expects("getResolvedPath").withExactArgs().returns("/foo");
		this.mock(oBinding).expects("_optimizeChanges").withExactArgs().returns(oOptimizedChanges);
		this.mock(oBinding).expects("_generateSubmitData")
			.withExactArgs(sinon.match.same(oOptimizedChanges), sinon.match.func);

		// code under test
		ODataTreeBindingFlat.prototype._submitChanges.call(oBinding, {/*mParameters*/});

		assert.strictEqual(oBinding._bSubmitChangesCalled, false);
	});

	//*********************************************************************************************
	[
		[{statusCode : "200"}, {statusCode : "300"}],
		[{statusCode : "200"}, {statusCode : "199"}]
	].forEach(function (aChangeResponses, i) {
		QUnit.test("_submitChanges: error in change response, success handler does nothing: " + i,
				function (assert) {
			var oBinding = {
					_generateSubmitData : function () {},
					_optimizeChanges : function () {},
					getResolvedPath : function () {}
				},
				oOptimizedChanges = {foo : [], bar : ["baz"]},
				mParameters = {},
				oResponseData = {__batchResponses : [{__changeResponses : aChangeResponses}]};

			this.mock(oBinding).expects("getResolvedPath").withExactArgs().returns("/foo");
			this.mock(oBinding).expects("_optimizeChanges").withExactArgs().returns(oOptimizedChanges);
			this.mock(oBinding).expects("_generateSubmitData")
				.withExactArgs(sinon.match.same(oOptimizedChanges), sinon.match.func);

			// code under test
			ODataTreeBindingFlat.prototype._submitChanges.call(oBinding, mParameters);

			// code under test: success handler does nothing
			mParameters.success(oResponseData);
		});
	});

	//*********************************************************************************************
	[false, true].forEach(function(bRestoreTreeStateSupported) {
		var sTitle = "_submitChanges: successful submit, _isRestoreTreeStateSupported="
				+ bRestoreTreeStateSupported + "; call "
				+ (bRestoreTreeStateSupported ? "_restoreTreeState" : "_refresh");

		QUnit.test(sTitle, function (assert) {
			var oBinding = {
					oModel : {submitChanges : function () {}},
					_generateSubmitData : function () {},
					_isRestoreTreeStateSupported : function () {},
					_optimizeChanges : function () {},
					_refresh : function () {},
					_restoreTreeState : function () {},
					getResolvedPath : function () {}
				},
				oOptimizedChanges = {foo : [], bar : ["baz"]},
				mParameters = {},
				oResponseData = {__batchResponses : [{__changeResponses : [{statusCode : "200"}]}]};

			this.mock(oBinding).expects("getResolvedPath").withExactArgs().returns("~sResolvedPath");
			this.mock(oBinding).expects("_optimizeChanges").withExactArgs().returns(oOptimizedChanges);
			this.mock(oBinding).expects("_generateSubmitData")
				.withExactArgs(sinon.match.same(oOptimizedChanges), sinon.match.func);

			// code under test
			ODataTreeBindingFlat.prototype._submitChanges.call(oBinding, mParameters);

			this.mock(oBinding).expects("_isRestoreTreeStateSupported")
				.withExactArgs()
				.returns(bRestoreTreeStateSupported);
			this.mock(oBinding).expects("_restoreTreeState")
				.withExactArgs(sinon.match.same(oOptimizedChanges))
				.exactly(bRestoreTreeStateSupported ? 1 : 0)
				.returns(Promise.resolve());
			this.mock(oBinding).expects("_refresh")
				.withExactArgs(true)
				.exactly(bRestoreTreeStateSupported ? 0 : 1);

			// code under test
			mParameters.success(oResponseData);
		});
	});

	//*********************************************************************************************
	QUnit.test("_submitChanges: _restoreTreeState returns rejected promise", function (assert) {
		var oBinding = {
				oModel : {submitChanges : function () {}},
				_generateSubmitData : function () {},
				_isRestoreTreeStateSupported : function () {},
				_optimizeChanges : function () {},
				_refresh : function () {},
				_restoreTreeState : function () {},
				getResolvedPath : function () {}
			},
			oOptimizedChanges = {foo : [], bar : ["baz"]},
			mParameters = {},
			oPromise = Promise.reject("~error"),
			oResponseData = {__batchResponses : [{__changeResponses : [{statusCode : "200"}]}]};

		this.mock(oBinding).expects("getResolvedPath").withExactArgs().returns("~sResolvedPath");
		this.mock(oBinding).expects("_optimizeChanges").withExactArgs().returns(oOptimizedChanges);
		this.mock(oBinding).expects("_generateSubmitData")
			.withExactArgs(sinon.match.same(oOptimizedChanges), sinon.match.func);

		// code under test
		ODataTreeBindingFlat.prototype._submitChanges.call(oBinding, mParameters);

		this.mock(oBinding).expects("_isRestoreTreeStateSupported").withExactArgs().returns(true);
		this.mock(oBinding).expects("_restoreTreeState")
			.withExactArgs(sinon.match.same(oOptimizedChanges))
			.returns(oPromise);
		this.oLogMock.expects("error")
			.withExactArgs("Tree state restoration request failed for binding: ~sResolvedPath",
				"~error", sClassName);
		this.mock(oBinding).expects("_refresh").withExactArgs(true);

		// code under test
		mParameters.success(oResponseData);

		return oPromise.catch(function () {});
	});

	//*********************************************************************************************
	[false, true].forEach(function(bRefresh, i) {
		QUnit.test("_submitChanges: successful submit but generating submit data failed, don't restore"
				+ " tree state but refresh if not yet rereshed; #" + i, function (assert) {
			var oBinding = {
					bRefresh : "~bRefresh",
					oModel : {
						_resolveGroup : function () {},
						submitChanges : function () {}
					},
					_generateSubmitData : function () {},
					_optimizeChanges : function () {},
					_refresh : function () {},
					getResolvedPath : function () {}
				},
				oOptimizedChanges = {foo : [], bar : ["baz"]},
				mParameters = {groupId : "~groupId"},
				oResponseData = {__batchResponses : [{__changeResponses : [{statusCode : "200"}]}]},
				that = this;

			this.mock(oBinding).expects("getResolvedPath").withExactArgs().returns("~sResolvedPath");
			this.mock(oBinding.oModel).expects("_resolveGroup")
				.withExactArgs("~sResolvedPath")
				.returns({groupId : "~groupId"});
			this.mock(oBinding).expects("_optimizeChanges").withExactArgs().returns(oOptimizedChanges);
			this.mock(oBinding).expects("_generateSubmitData")
				.withExactArgs(sinon.match.same(oOptimizedChanges), sinon.match.func)
				.callsFake(function (oOptimizedChanges, fnError) {
					that.oLogMock.expects("error")
						.withExactArgs("Tree state restoration request failed for binding: "
							+ "~sResolvedPath", "~error", sClassName);

					// code under test
					fnError("~error");
				});

			// code under test
			ODataTreeBindingFlat.prototype._submitChanges.call(oBinding, mParameters);

			assert.strictEqual(oBinding.bRefresh, false);

			oBinding.bRefresh = bRefresh;
			this.mock(oBinding).expects("_refresh").withExactArgs(true).exactly(bRefresh ? 0 : 1);

			// code under test
			mParameters.success(oResponseData);
		});
	});

	//*********************************************************************************************
	[
		{},
		{__batchResponses : []},
		{__batchResponses : [{}]},
		{__batchResponses : [{__changeResponses : []}]}
	].forEach(function (oResponseData, i) {
		var sTitle = "_submitChanges: success handler logs warning if batch responses or change"
				+ " responses are missing: " + i;

		QUnit.test(sTitle, function (assert) {
			var oBinding = {
					_generateSubmitData : function () {},
					_optimizeChanges : function () {},
					getResolvedPath : function () {}
				},
				oOptimizedChanges = {foo : [], bar : ["baz"]},
				mParameters = {};

			this.mock(oBinding).expects("getResolvedPath").withExactArgs().returns("/foo");
			this.mock(oBinding).expects("_optimizeChanges").withExactArgs().returns(oOptimizedChanges);
			this.mock(oBinding).expects("_generateSubmitData")
				.withExactArgs(sinon.match.same(oOptimizedChanges), sinon.match.func);

			// code under test
			ODataTreeBindingFlat.prototype._submitChanges.call(oBinding, mParameters);

			this.oLogMock.expects("warning")
				.withExactArgs("#submitChanges: no change response in batch response", "/foo",
					sClassName);

			// code under test
			mParameters.success(oResponseData, "~oResponse");
		});
	});

	//*********************************************************************************************
	QUnit.test("_submitChanges: success handler logs no warning if no request was sent",
			function (assert) {
		var oBinding = {
				_generateSubmitData : function () {},
				_optimizeChanges : function () {},
				getResolvedPath : function () {}
			},
			oOptimizedChanges = {foo : [], bar : ["baz"]},
			mParameters = {};

		this.mock(oBinding).expects("getResolvedPath").withExactArgs().returns("/foo");
		this.mock(oBinding).expects("_optimizeChanges").withExactArgs().returns(oOptimizedChanges);
		this.mock(oBinding).expects("_generateSubmitData")
			.withExactArgs(sinon.match.same(oOptimizedChanges), sinon.match.func);

		// code under test
		ODataTreeBindingFlat.prototype._submitChanges.call(oBinding, mParameters);

		// code under test
		mParameters.success({}, /*no request*/undefined);
	});

	//*********************************************************************************************
	["~sNewlyGeneratedId", undefined].forEach(function (sNewlyGeneratedId) {
		[true, false, undefined].forEach(function (bIsTransient) {
		var sTitle = "_ensureHierarchyNodeIDForContext: use isTransient, bIsTransient=" + bIsTransient
				+ ", sNewlyGeneratedId=" + sNewlyGeneratedId;

		QUnit.test(sTitle, function (assert) {
			var oBinding = {
					oModel : {setProperty : function () {}},
					oTreeProperties : {"hierarchy-node-for" : "foo"}
				},
				oContext = {// a sap.ui.model.odata.v2.Context instance
					getProperty : function () {},
					isTransient : function () {}
				};

			this.mock(oContext).expects("getProperty").withExactArgs("foo").returns(sNewlyGeneratedId);
			this.mock(oContext).expects("isTransient").withExactArgs().returns(bIsTransient);
			this.mock(oBinding.oModel).expects("setProperty")
				//TODO: replace with uid mock
				.withExactArgs("foo", /* uid */sinon.match.string, sinon.match.same(oContext))
				.exactly(bIsTransient !== true || sNewlyGeneratedId ? 0 : 1);

			// code under test
			ODataTreeBindingFlat.prototype._ensureHierarchyNodeIDForContext.call(oBinding, oContext);
		});
		});
	});

	//*********************************************************************************************
	[
		{restoreTreeStateSupported : undefined, result : true},
		{restoreTreeStateSupported : false, result : true},
		{restoreTreeStateSupported : true, result : false}
	].forEach(function (oFixture, i) {
		QUnit.test("_isRefreshAfterChangeAllowed: #" + i, function (assert) {
			var oBinding = {
					_isRestoreTreeStateSupported : function () {}
				};

			this.mock(oBinding).expects("_isRestoreTreeStateSupported")
				.withExactArgs()
				.returns(oFixture.restoreTreeStateSupported);

			// code under test
			assert.strictEqual(
				ODataTreeBindingFlat.prototype._isRefreshAfterChangeAllowed.call(oBinding),
				oFixture.result);
		});
	});

	[{
		binding : {_bRestoreTreeStateAfterChange : undefined, aApplicationFilters : undefined},
		result : undefined
	}, {
		binding : {_bRestoreTreeStateAfterChange : false, aApplicationFilters : undefined},
		result : false
	}, {
		binding : {_bRestoreTreeStateAfterChange : false, aApplicationFilters : []},
		result : false
	}, {
		binding : {_bRestoreTreeStateAfterChange : true, aApplicationFilters : ["~foo"]},
		result : false
	}, {
		binding : {_bRestoreTreeStateAfterChange : true, aApplicationFilters : undefined},
		result : true
	}, {
		binding : {_bRestoreTreeStateAfterChange : true, aApplicationFilters : []},
		result : true
	}].forEach(function (oFixture, i) {
		//*********************************************************************************************
		QUnit.test("_isRestoreTreeStateSupported: #" + i, function (assert) {
			// code under test
			assert.strictEqual(
				ODataTreeBindingFlat.prototype._isRestoreTreeStateSupported.call(oFixture.binding),
				oFixture.result);
		});
	});

	//*********************************************************************************************
	[false, true].forEach(function (bRestoreTreeStateSupported) {
		var sTitle = "_generateSubmitData: for moved nodes (restoreTreeStateSupported="
				+ bRestoreTreeStateSupported + ")";

		QUnit.test(sTitle, function (assert) {
			var oBinding = {
					oModel : {
						_resolveGroup : function () {},
						setProperty : function () {}
					},
					oTreeProperties : {
						"hierarchy-node-for" : "~hierarchyNode",
						"hierarchy-parent-node-for" : "~hierarchyParentNode"
					},
					_generatePreorderPositionRequest : function () {},
					_generateSiblingsPositionRequest : function () {},
					_isRestoreTreeStateSupported : function () {},
					getResolvedPath : function () {}
				},
				oBindingMock = this.mock(oBinding),
				oModelMock = this.mock(oBinding.oModel),
				fnNewNode = function (oContext) {
					return {
						context : oContext,
						parent : {context : {getProperty : function () {}}}
					};
				},
				oOptimizedChanges = {
					added : [],
					moved : [fnNewNode("context0"), fnNewNode("context1")],
					removed : [],
					creationCancelled : []
				};

			oBindingMock.expects("getResolvedPath").withExactArgs().returns("/foo");
			oModelMock.expects("_resolveGroup").withExactArgs("/foo").returns({groupId : "~groupId"});
			this.mock(oOptimizedChanges.moved[0].parent.context).expects("getProperty")
				.withExactArgs("~hierarchyNode")
				.returns("~parentID0");
			oModelMock.expects("setProperty")
				.withExactArgs("~hierarchyParentNode", "~parentID0", "context0");
			oBindingMock.expects("_isRestoreTreeStateSupported")
				.withExactArgs()
				.returns(bRestoreTreeStateSupported);
			oBindingMock.expects("_generatePreorderPositionRequest")
				.withExactArgs(sinon.match.same(oOptimizedChanges.moved[0]),
					{groupId : "~groupId", error : "~fnRestoreRequestErrorHandler"})
				.exactly(bRestoreTreeStateSupported ? 1 : 0);
			oBindingMock.expects("_generateSiblingsPositionRequest")
				.withExactArgs(sinon.match.same(oOptimizedChanges.moved[0]),
					{groupId : "~groupId", error : "~fnRestoreRequestErrorHandler"})
				.exactly(bRestoreTreeStateSupported ? 1 : 0);
			this.mock(oOptimizedChanges.moved[1].parent.context).expects("getProperty")
				.withExactArgs("~hierarchyNode")
				.returns("~parentID1");
			oModelMock.expects("setProperty")
				.withExactArgs("~hierarchyParentNode", "~parentID1", "context1");
			oBindingMock.expects("_isRestoreTreeStateSupported")
				.withExactArgs()
				.returns(bRestoreTreeStateSupported);
			oBindingMock.expects("_generatePreorderPositionRequest")
				.withExactArgs(sinon.match.same(oOptimizedChanges.moved[1]),
					{groupId : "~groupId", error : "~fnRestoreRequestErrorHandler"})
				.exactly(bRestoreTreeStateSupported ? 1 : 0);
			oBindingMock.expects("_generateSiblingsPositionRequest")
				.withExactArgs(sinon.match.same(oOptimizedChanges.moved[1]),
					{groupId : "~groupId", error : "~fnRestoreRequestErrorHandler"})
				.exactly(bRestoreTreeStateSupported ? 1 : 0);

			// code under test
			ODataTreeBindingFlat.prototype._generateSubmitData.call(oBinding, oOptimizedChanges,
				"~fnRestoreRequestErrorHandler");
		});
	});

	//*********************************************************************************************
	QUnit.test("_generateDeleteRequest: for added node", function (assert) {
		var oBinding = {
				oModel : {_discardEntityChanges : function () {}}
			},
			oNode = {
				context : {getPath : function () {}},
				nodeState : {added : true}
			};

		this.mock(oNode.context).expects("getPath").withExactArgs().returns("/~key");
		this.mock(oBinding.oModel).expects("_discardEntityChanges").withExactArgs("~key", /*bDeleteEntity*/true);

		// code under test
		assert.strictEqual(
			ODataTreeBindingFlat.prototype._generateDeleteRequest.call(oBinding, oNode),
			undefined);
	});

	//*********************************************************************************************
	QUnit.test("_generateDeleteRequest: for persisted node", function (assert) {
		var oBinding = {
				oModel : {
					_resolveGroup : function () {},
					remove : function () {}
				},
				getResolvedPath : function () {}
			},
			oNode = {
				context : {getPath : function () {}},
				nodeState : {added : false}
			};

		this.mock(oNode.context).expects("getPath").withExactArgs().returns("~path");
		this.mock(oBinding).expects("getResolvedPath").withExactArgs().returns("/foo");
		this.mock(oBinding.oModel).expects("_resolveGroup")
			.withExactArgs("/foo")
			.returns({groupId : "~groupId"});
		this.mock(oBinding.oModel).expects("remove")
			.withExactArgs("~path", {groupId : "~groupId", refreshAfterChange : false})
			.returns("~requestHandle");

		// code under test
		assert.strictEqual(
			ODataTreeBindingFlat.prototype._generateDeleteRequest.call(oBinding, oNode),
			"~requestHandle");
	});

	//*********************************************************************************************
	QUnit.test("_hasPendingChanges: unresolved binding", function (assert) {
		var oBinding = {isResolved : function () {}};

		this.mock(oBinding).expects("isResolved").withExactArgs().returns(false);

		// code under test
		assert.strictEqual(ODataTreeBindingFlat.prototype._hasPendingChanges.call(oBinding), false);
	});

	//*********************************************************************************************
	QUnit.test("_hasPendingChanges: w/o changed nodes", function (assert) {
		var oBinding = {_aAllChangedNodes : [], isResolved : function () {}};

		this.mock(oBinding).expects("isResolved").withExactArgs().returns(true);

		// code under test
		assert.strictEqual(ODataTreeBindingFlat.prototype._hasPendingChanges.call(oBinding), false);
	});

	//*********************************************************************************************
	[
		{added : [{/*node*/}], creationCancelled : [], moved : [], removed : []},
		{added : [], creationCancelled : [], moved : [{/*node*/}], removed : []},
		{added : [], creationCancelled : [], moved : [], removed : [{/*node*/}]}
	].forEach(function (oOptimizedChanges, i) {
		QUnit.test("_hasPendingChanges: with changed nodes: " + i, function (assert) {
			var oBinding = {
					_aAllChangedNodes : [{/*node*/}],
					_optimizeChanges : function () {},
					isResolved : function () {}
				};

			this.mock(oBinding).expects("isResolved").withExactArgs().returns(true);
			this.mock(oBinding).expects("_optimizeChanges")
				.withExactArgs()
				.returns(oOptimizedChanges);

			// code under test
			assert.strictEqual(ODataTreeBindingFlat.prototype._hasPendingChanges.call(oBinding),
				true);
		});
	});

	//*********************************************************************************************
	QUnit.test("_hasPendingChanges: cancelled creations", function (assert) {
		var oBinding = {
				_aAllChangedNodes : [{/*node*/}],
				_optimizeChanges : function () {},
				isResolved : function () {}
			},
			aChangedEntityKeys = ["foo", "baz"];

		this.mock(oBinding).expects("isResolved").withExactArgs().returns(true);
		this.mock(oBinding).expects("_optimizeChanges")
			.withExactArgs()
			.returns({
				added : [],
				moved : [],
				removed : [],
				creationCancelled : [{key : "foo"}, {key : "bar"}]
			});

		// code under test
		assert.strictEqual(
			ODataTreeBindingFlat.prototype._hasPendingChanges.call(oBinding, aChangedEntityKeys),
			false);

		assert.deepEqual(aChangedEntityKeys, ["baz"]);
	});

	//*********************************************************************************************
	QUnit.test("_getPendingChanges: unresolved binding", function (assert) {
		var oBinding = {isResolved : function () {}};

		this.mock(oBinding).expects("isResolved").withExactArgs().returns(false);

		// code under test
		assert.deepEqual(ODataTreeBindingFlat.prototype._getPendingChanges.call(oBinding), {});
	});

	//*********************************************************************************************
	QUnit.test("_getPendingChanges", function (assert) {
		var oBinding = {
				oTreeProperties : {
					"hierarchy-node-for" : "keyPropertyName",
					"hierarchy-parent-node-for" : "parentKeyPropertyName"
				},
				_optimizeChanges : function () {},
				isResolved : function () {}
			},
			oNode0 = {key : "node0", parent : {context : {getProperty : function () {}}}},
			oNode1 = {key : "node1", parent : {context : {getProperty : function () {}}}},
			oNode2 = {key : "node2", parent : {context : {getProperty : function () {}}}},
			oNode3 = {key : "node3", parent : {context : {getProperty : function () {}}}};

		this.mock(oBinding).expects("isResolved").withExactArgs().returns(true);
		this.mock(oBinding).expects("_optimizeChanges")
			.withExactArgs()
			.returns({
				added : [oNode0, oNode1],
				moved : [oNode2, oNode3],
				removed : [{key : "node4"}, {key : "node5"}],
				creationCancelled : [{key : "node6"}, {key : "node7"}]
			});
		this.mock(oNode0.parent.context).expects("getProperty")
			.withExactArgs("keyPropertyName")
			.returns("parentNode0");
		this.mock(oNode1.parent.context).expects("getProperty")
			.withExactArgs("keyPropertyName")
			.returns("parentNode1");
		this.mock(oNode2.parent.context).expects("getProperty")
			.withExactArgs("keyPropertyName")
			.returns("parentNode2");
		this.mock(oNode3.parent.context).expects("getProperty")
			.withExactArgs("keyPropertyName")
			.returns("parentNode3");

		// code under test
		assert.deepEqual(ODataTreeBindingFlat.prototype._getPendingChanges.call(oBinding), {
			node0 : {parentKeyPropertyName : "parentNode0"},
			node1 : {parentKeyPropertyName : "parentNode1"},
			node2 : {parentKeyPropertyName : "parentNode2"},
			node3 : {parentKeyPropertyName : "parentNode3"},
			node4 : {},
			node5 : {},
			node6 : null,
			node7 : null
		});
	});

	//*********************************************************************************************
	QUnit.test("_resetChanges: unresolved binding", function (assert) {
		var oBinding = {getResolvedPath : function () {}};

		this.mock(oBinding).expects("getResolvedPath").withExactArgs().returns(undefined);

		// code under test
		ODataTreeBindingFlat.prototype._resetChanges.call(oBinding);
	});

	//*********************************************************************************************
	QUnit.test("_resetChanges: binding has no changes", function (assert) {
		var oBinding = {
				_aAllChangedNodes : [],
				getResolvedPath : function () {}
			};

		this.mock(oBinding).expects("getResolvedPath").withExactArgs().returns("~path");

		// code under test
		ODataTreeBindingFlat.prototype._resetChanges.call(oBinding);
	});

	//*********************************************************************************************
	["~someBindingPath", "~path/to/entity", "entity/to/~path"].forEach(function (sPath, i) {
		QUnit.test("_resetChanges: aPaths doesn't match binding #" + i, function (assert) {
			var oBinding = {
					_aAllChangedNodes : ["~change"],
					getResolvedPath : function () {}
				};

			this.mock(oBinding).expects("getResolvedPath").withExactArgs().returns("~path");

			// code under test
			ODataTreeBindingFlat.prototype._resetChanges.call(oBinding, [sPath]);
		});
	});

	//*********************************************************************************************
<<<<<<< HEAD
	[undefined, ["foo", "~path", "bar"]].forEach(function (aPaths) {
		QUnit.test("_resetChanges: " + (aPaths ? "with" : "without") + " aPaths", function (assert) {
			var oBinding = {
					_aAdded : ["~change0", "~change1"],
					_aAllChangedNodes : ["~change0", "~change1", "~change2", "~change3"],
					_aRemoved : ["~change2", "~change3"],
					_cleanTreeStateMaps : function () {},
					_fireChange : function () {},
					getResolvedPath : function () {}
				},
				oTreeBindingFlatMock = this.mock(ODataTreeBindingFlat);

			this.mock(oBinding).expects("getResolvedPath").withExactArgs().returns("~path");
			oTreeBindingFlatMock.expects("_resetMovedOrRemovedNode").withExactArgs("~change2");
			oTreeBindingFlatMock.expects("_resetMovedOrRemovedNode").withExactArgs("~change3");
			oTreeBindingFlatMock.expects("_resetParentState").withExactArgs("~change0");
			oTreeBindingFlatMock.expects("_resetParentState").withExactArgs("~change1");
			this.mock(oBinding).expects("_cleanTreeStateMaps").withExactArgs();
			this.mock(oBinding).expects("_fireChange").withExactArgs({reason: ChangeReason.Change});
=======
[undefined, ["foo", "~path", "bar"]].forEach(function (aPaths) {
	QUnit.test("_resetChanges: " + (aPaths ? "with" : "without") + " aPaths", function (assert) {
		const oBinding = {
			_aAdded : ["~oNode0", "~oNode1"],
			_aAllChangedNodes : ["~oNode0", "~oNode1", "~oNode2", "~oNode3"],
			_aRemoved : ["~oNode2", "~oNode3"],
			_aTurnedToLeaf : [],
			_cleanTreeStateMaps() {},
			_fireChange() {},
			_resetMovedOrRemovedNode() {},
			_resetParentState() {},
			getResolvedPath() {}
		};
		const oBindingMock = this.mock(oBinding);

		oBindingMock.expects("getResolvedPath").withExactArgs().returns("~path");
		oBindingMock.expects("_resetMovedOrRemovedNode").withExactArgs("~oNode2");
		oBindingMock.expects("_resetMovedOrRemovedNode").withExactArgs("~oNode3");
		oBindingMock.expects("_resetParentState").withExactArgs("~oNode0");
		oBindingMock.expects("_resetParentState").withExactArgs("~oNode1");
		oBindingMock.expects("_cleanTreeStateMaps").withExactArgs();
		oBindingMock.expects("_fireChange").withExactArgs({reason: ChangeReason.Change});
>>>>>>> 6193a6cb

			// code under test
			ODataTreeBindingFlat.prototype._resetChanges.call(oBinding, aPaths);

<<<<<<< HEAD
			assert.deepEqual(oBinding._mSubtreeHandles, {});
			assert.deepEqual(oBinding._aAdded, []);
			assert.deepEqual(oBinding._aRemoved, []);
			assert.deepEqual(oBinding._aAllChangedNodes, []);
			assert.deepEqual(oBinding._aNodeCache, []);
		});
=======
		assert.deepEqual(oBinding._mSubtreeHandles, {});
		assert.deepEqual(oBinding._aAdded, []);
		assert.deepEqual(oBinding._aRemoved, []);
		assert.deepEqual(oBinding._aAllChangedNodes, []);
		assert.deepEqual(oBinding._aNodeCache, []);
		assert.deepEqual(oBinding._aTurnedToLeaf, []);
>>>>>>> 6193a6cb
	});

	//*********************************************************************************************
<<<<<<< HEAD
	[{
		inputNode : {foo : "bar", parent : null},
		expectedResult : {foo : "bar", parent : null}
	}, {
		inputNode : {foo : "bar", parent : {initiallyIsLeaf : false}},
		expectedResult : {foo : "bar", parent : {initiallyIsLeaf : false, addedSubtrees : []}}
	}, {
		inputNode : {foo : "bar", parent : {initiallyIsLeaf : true, nodeState : {}}},
		expectedResult : {
			foo : "bar",
			parent : {
				initiallyIsLeaf : true,
				addedSubtrees : [],
				nodeState : {collapsed : false, expanded : false, isLeaf : true}
			}
		}
	}].forEach(function (oFixture, i) {
		QUnit.test("_resetParentState: #" + i, function (assert) {
			// code under test
			ODataTreeBindingFlat._resetParentState(oFixture.inputNode);

			assert.deepEqual(oFixture.inputNode, oFixture.expectedResult);
		});
=======
	QUnit.test("_resetChanges resets nodeState", function (assert) {
		const oParentNode0 = {
			initiallyCollapsed : false,
			initiallyIsLeaf : false,
			key : "~Node0",
			nodeState : {collapsed : true, expanded : false, isLeaf : true, wasExpanded : true}
		};
		const oParentNode1 = {
			initiallyCollapsed : false,
			initiallyIsLeaf : true,
			key : "~Node1",
			nodeState : {collapsed : false, expanded : false, isLeaf : true, wasExpanded : true}
		};
		const oChildNode = {key : "~Node0.0", originalParent : oParentNode0};
		const oBinding = {
			_aAdded : [],
			_aAllChangedNodes : [oChildNode],
			_aRemoved : [oChildNode],
			_aTurnedToLeaf : [oParentNode0, oParentNode1],
			_cleanTreeStateMaps() {},
			_fireChange() {},
			_resetMovedOrRemovedNode() {},
			getResolvedPath() {}
		};
		const oBindingMock = this.mock(oBinding);

		oBindingMock.expects("getResolvedPath").withExactArgs().returns("~path");
		oBindingMock.expects("_resetMovedOrRemovedNode").withExactArgs(oChildNode);
		oBindingMock.expects("_cleanTreeStateMaps").withExactArgs();
		oBindingMock.expects("_fireChange").withExactArgs({reason: ChangeReason.Change});

		// code under test
		ODataTreeBindingFlat.prototype._resetChanges.call(oBinding);

		assert.deepEqual(oBinding._mSubtreeHandles, {});
		assert.deepEqual(oBinding._aAdded, []);
		assert.deepEqual(oBinding._aRemoved, []);
		assert.deepEqual(oBinding._aAllChangedNodes, []);
		assert.deepEqual(oBinding._aNodeCache, []);
		assert.deepEqual(oBinding._aTurnedToLeaf, []);
		assert.deepEqual(oParentNode0.nodeState, {collapsed : false, expanded : true, isLeaf : false});
		assert.deepEqual(oParentNode1.nodeState, {
			collapsed : false, expanded : false, isLeaf : true, wasExpanded : true});
	});

	//*********************************************************************************************
[{
	inputNode : {foo : "bar", parent : null},
	expectedResult : {foo : "bar", parent : null}
}, {
	inputNode : {foo : "bar", parent : {initiallyIsLeaf : false, nodeState : {}}},
	expectedResult : {foo : "bar", parent : {initiallyIsLeaf : false, nodeState : {}, addedSubtrees : []}}
}, {
	inputNode : {foo : "bar", parent : {initiallyIsLeaf : true, nodeState : {}}},
	expectedResult : {
		foo : "bar",
		parent : {
			initiallyIsLeaf : true,
			addedSubtrees : [],
			nodeState : {collapsed : false, expanded : false, isLeaf : true}
		}
	}
}, {
	inputNode : {foo : "bar", parent : {initiallyIsLeaf : false, nodeState : {wasExpanded : true}}},
	expectedResult : {
		foo : "bar",
		parent : {
			initiallyIsLeaf : false,
			addedSubtrees : [],
			nodeState : {collapsed : false, expanded : true, isLeaf : false}
		}
	}
}].forEach(function (oFixture, i) {
	QUnit.test("_resetParentState: #" + i, function (assert) {
		const oBinding = {
			_aTurnedToLeaf : [],
			_findParentNode() {}
		};
		if (i === 3) {
			oBinding._aTurnedToLeaf.push(oFixture.inputNode.parent);
		}
		this.mock(oBinding).expects("_findParentNode")
			.withExactArgs(oFixture.inputNode)
			.returns(oFixture.inputNode.parent);

		// code under test
		ODataTreeBindingFlat.prototype._resetParentState.call(oBinding, oFixture.inputNode);

		assert.deepEqual(oFixture.inputNode, oFixture.expectedResult);
		assert.deepEqual(oBinding._aTurnedToLeaf, []);
>>>>>>> 6193a6cb
	});

	//*********************************************************************************************
	QUnit.test("_resetMovedOrRemovedNode", function (assert) {
		const oBinding = {_resetParentState() {}};
		const oNode = {
				containingSubtreeHandle : "~containingSubtreeHandle",
				level : "~level",
				nodeState : {reinserted : "~reinserted", removed : "~removed"},
				originalLevel : "~originalLevel",
				originalParent : "~originalParent",
				parent : "~parent"
			};

		this.mock(oBinding).expects("_resetParentState").withExactArgs(sinon.match.same(oNode));

		// code under test
		ODataTreeBindingFlat.prototype._resetMovedOrRemovedNode.call(oBinding, oNode);

		assert.deepEqual(oNode, {
			level : "~originalLevel",
			nodeState : {},
			originalLevel : "~originalLevel",
			originalParent : "~originalParent",
			parent : "~originalParent"
		});
	});

	//*********************************************************************************************
<<<<<<< HEAD
	["leaf", "collapsed"].forEach(function (sDrillState) {
		var sTitle = "_addServerIndexNodes: node has initiallyIsLeaf (drill state = " + sDrillState + ")";

		QUnit.test(sTitle, function (assert) {
			var oBinding = {
					_iLowestServerLevel : null,
					_aNodes : [],
					_mSelected : {},
					oContext : "~oContext",
					oModel : {
						getContext() {},
						getKey() {},
						resolveDeep() {}
					},
					sPath : "~sPath",
					oTreeProperties : {
						"hierarchy-drill-state-for" : "drillStateFor",
						"hierarchy-level-for" : "levelFor",
						"hierarchy-node-descendant-count-for" : "nodeDescendantCountFor"
					}
=======
	QUnit.test("_findParentNode: the node has a parent", function (assert) {
		const oParenNode = {};

		// code under test,
		assert.strictEqual(ODataTreeBindingFlat.prototype._findParentNode({parent : oParenNode}), oParenNode);
	});

	//*********************************************************************************************
[
	{indexOfNode : 1, nodes : [undefined, {level : 1, serverIndex : 1}]},
	{indexOfNode : 3, nodes : [{level : 2}, {level : 3}, {level : 4}, {level : 3, serverIndex : 3}]}
].forEach(function (oFixture, i) {
	QUnit.test("_findParentNode: the node does not have a parent " + i, function (assert) {
		const oBinding = {_aNodes : oFixture.nodes};

		// code under test
		assert.strictEqual(
			ODataTreeBindingFlat.prototype._findParentNode.call(oBinding, oFixture.nodes[oFixture.indexOfNode]),
			oFixture.nodes[0]);
	});
});

	//*********************************************************************************************
	QUnit.test("_hasPendingRequest", function (assert) {
		const oBinding = {_aPendingChildrenRequests : [{sParent : "~sParent"}]};
		const sNodeKey = "~sParent";

		// code under test,
		assert.ok(ODataTreeBindingFlat.prototype._hasPendingRequest.call(oBinding, sNodeKey), true);
	});

	//*********************************************************************************************
	QUnit.test("_turnNodeToLeaf", function (assert) {
		const oBinding = {_aTurnedToLeaf : []};
		const oNode = {nodeState : {collapsed : false, expanded : true, isLeaf : false}};

		// code under test
		ODataTreeBindingFlat.prototype._turnNodeToLeaf.call(oBinding, oNode);

		assert.deepEqual(oNode.nodeState, {collapsed : false, expanded : false, isLeaf : true, wasExpanded : true});
		assert.strictEqual(oBinding._aTurnedToLeaf[0], oNode);
	});

	//*********************************************************************************************
[{
	aNodes : [
		{key : "Node1", nodeState : {expanded : false}}
	],
	iLength : 1
}, {
	aNodes : [
		{key : "Node1", nodeState : {expanded : false}},
		{key : "Node2", nodeState : {expanded : true}}
	],
	iLength : 2
}, {
	aNodes : [
		{key : "Node1", level : 0, nodeState : {expanded : true}, bHasPendingRequest : true},
		{key : "Node2", level : 1, nodeState : {expanded : true}, bHasPendingRequest : true}
	],
	iLength : 2
}].forEach(function (oFixture, i) {
	QUnit.test("_mapRetrieveNodeSection: don't call _turnNodeToLeaf: " + i, function (assert) {
		const oBinding = {
			_aRemoved : [],
			_aTurnedToLeaf : [],
			_hasPendingRequest() {},
			_map() {},
			_turnNodeToLeaf() {},
			getLength() {}
		};
		const oBindingMock = this.mock(oBinding);
		oBindingMock.expects("getLength").withExactArgs().returns(oFixture.iLength);
		oBindingMock.expects("_map").withExactArgs(sinon.match.func)
			.callsFake((fnMap) => {
				oBindingMock.expects("_turnNodeToLeaf").never();

				// code under test
				oFixture.aNodes.forEach((key) => {
					if (oFixture.aNodes.bHasPendingRequest) {
						oBindingMock.expects("_hasPendingRequest").withExactArgs("Node1").returns(false);
					}
					fnMap(key, {/*~oRecursionBreaker*/}, "~sTndexType", "~iIndex", {/*~oParent*/});
				});
			});

		// code under test
		ODataTreeBindingFlat.prototype._mapRetrieveNodeSection.call(oBinding, 0 /*oFixture.iLength*/);
	});
});

//*********************************************************************************************
[{
	aNodes : [
		{key : "Node1", nodeState : {expanded : true}}
	],
	iLength : 1
}, {
	aNodes : [
		{key : "Node1", level : 0, nodeState : {expanded : true}},
		{key : "Node2", level : 0, nodeState : {expanded : false}}
	],
	iLength : 2
}, {
	aNodes : [
		{key : "Node1.1", level : 1, nodeState : {expanded : true}},
		{key : "Node2", level : 0, nodeState : {expanded : false}}
	],
	iLength : 2
}].forEach(function (oFixture, i) {
	QUnit.test("_mapRetrieveNodeSection: call _turnNodeToLeaf: " + i, function (assert) {
		const oBinding = {
			_aRemoved : [{}],
			_aTurnedToLeaf : [],
			_hasPendingRequest() {},
			_map() {},
			_turnNodeToLeaf() {},
			getLength() {}};
		const oBindingMock = this.mock(oBinding);
		oBindingMock.expects("getLength").withExactArgs().returns(oFixture.iLength);
		oBindingMock.expects("_map").withExactArgs(sinon.match.func)
			.callsFake((fnMap) => {
				oBindingMock.expects("_turnNodeToLeaf").withExactArgs(sinon.match.same(oFixture.aNodes[0]));

				// code under test
				oFixture.aNodes.forEach((key) => {
					if (oFixture.aNodes.bHasPendingRequest) {
						oBindingMock.expects("_hasPendingRequest").withExactArgs("Node1").returns(false);
					}
					fnMap(key, {/*~oRecursionBreaker*/}, "~sTndexType", "~iIndex", {/*~oParent*/});
				});
			});

		// code under test
		ODataTreeBindingFlat.prototype._mapRetrieveNodeSection.call(oBinding, 0 /*oFixture.iLength*/);
	});
});

	//*********************************************************************************************
	QUnit.test("_mapCleanTreeStateMaps: parent of a removed node was turned to a leaf", function (assert) {
		const oParentNode = {nodeState : {isLeaf : true}};
		const oRemovedNode = {
			nodeState : {removed: true},
			parent : oParentNode
		};
		const oTreeBinding = new TreeBinding("model", "/path");
		ODataTreeBindingFlat.call(oTreeBinding);
		oTreeBinding._aRemoved.push(oRemovedNode);
		const oTreeBindingMock = this.mock(oTreeBinding);
		oTreeBindingMock.expects("_up").withExactArgs(oRemovedNode, sinon.match.func, false).callThrough();
		oTreeBindingMock.expects("_getParent").withExactArgs(oRemovedNode, false).returns(oParentNode);
		oTreeBindingMock.expects("_structuralUp")
			.withExactArgs(oParentNode, sinon.match.func, sinon.match({broken: false}), false)
			.callThrough();
		oTreeBindingMock.expects("_flatUp").never();

		// code under test
		assert.strictEqual(oTreeBinding._mapCleanTreeStateMaps(), 0);
	});

	//*********************************************************************************************
["leaf", "collapsed"].forEach(function (sDrillState) {
	var sTitle = "_addServerIndexNodes: node has initiallyIsLeaf (drill state = " + sDrillState + ")";

	QUnit.test(sTitle, function (assert) {
		var oBinding = {
				_iLowestServerLevel : null,
				_aNodes : [],
				_mSelected : {},
				oContext : "~oContext",
				oModel : {
					getContext() {},
					getKey() {},
					resolveDeep() {}
>>>>>>> 6193a6cb
				},
				oData = {
					__count : "1",
					results : [{
						drillStateFor : sDrillState,
						levelFor : "~level",
						nodeDescendantCountFor : "42"
					}]
				},
				oExpectedNode = {
					addedSubtrees : [],
					children : [],
					context : "~context",
					initiallyCollapsed : false,
					initiallyIsLeaf : false,
					isDeepOne : false,
					key : "~key('42')",
					level : "~level",
					magnitude : 42,
					nodeState : {
						collapsed : false,
						expanded : false,
						isLeaf : false,
						selected : false
					},
					originalLevel : "~level",
					originalParent  : null,
					parent : null,
					serverIndex : 0
				};

			if (sDrillState === "leaf") {
				oExpectedNode.initiallyIsLeaf = true;
				oExpectedNode.nodeState.isLeaf = true;
			} else if (sDrillState === "collapsed") {
				oExpectedNode.initiallyCollapsed = true;
				oExpectedNode.nodeState.collapsed = true;
			}

			this.mock(oBinding.oModel).expects("getKey").withExactArgs(sinon.match.same(oData.results[0]))
				.returns("~key('42')");
			this.mock(oBinding.oModel).expects("resolveDeep").withExactArgs("~sPath", "~oContext").returns("~deepPath");
			this.mock(oBinding.oModel).expects("getContext").withExactArgs("/~key('42')", "~deepPath('42')")
				.returns("~context");

			// code under test
			ODataTreeBindingFlat.prototype._addServerIndexNodes.call(oBinding, oData, 0);

			assert.strictEqual(oBinding._bLengthFinal, true);
			assert.deepEqual(oBinding._aNodes, [oExpectedNode]);
			assert.strictEqual(oBinding._iLowestServerLevel, "~level");
		});
	});

	//*********************************************************************************************
	[1, "2", "1e5", "9007199254740991"].forEach(function (vMagnitude) {
		QUnit.test("_addServerIndexNodes: magnitude is safe integer: " + vMagnitude, function (assert) {
			const oBinding = {
					_aNodes : [],
					_mSelected : {},
					oContext : "~oContext",
					oModel : {
						getContext() {},
						getKey() {},
						resolveDeep() {}
					},
					sPath : "~sPath",
					oTreeProperties : {
						"hierarchy-drill-state-for" : "drillStateFor",
						"hierarchy-level-for" : "levelFor",
						"hierarchy-node-descendant-count-for" : "nodeDescendantCountFor"
					}
				},
				oData = {
					__count : "1",
					results : [{
						drillStateFor : "~sDrillState",
						levelFor : "~level",
						nodeDescendantCountFor : vMagnitude
					}]
				};

			this.mock(oBinding.oModel).expects("getKey")
				.withExactArgs(sinon.match.same(oData.results[0]))
				.returns("~key('42')");
			this.mock(oBinding.oModel).expects("resolveDeep").withExactArgs("~sPath", "~oContext").returns("~deepPath");
			this.mock(oBinding.oModel).expects("getContext")
				.withExactArgs("/~key('42')", "~deepPath('42')")
				.returns("~context");

			// code under test
			ODataTreeBindingFlat.prototype._addServerIndexNodes.call(oBinding, oData, 0);

			assert.ok(typeof oBinding._aNodes[0].magnitude === "number");
		});
	});

	//*********************************************************************************************
	[
		{magnitude : "Foo", expected : '"Foo"'},
		{magnitude : 9007199254740992, expected : "9007199254740992"},
		{magnitude : "9007199254740999", expected : '"9007199254740999"'}
	].forEach(function (oFixture) {
		QUnit.test("_addServerIndexNodes: magnitude is not a safe integer: " + oFixture.magnitude, function (assert) {
			const oBinding = {
					_aNodes : [],
					_mSelected : {},
					oContext : "~oContext",
					oModel : {
						getContext() {},
						getKey() {},
						resolveDeep() {}
					},
					sPath : "~sPath",
					oTreeProperties : {
						"hierarchy-drill-state-for" : "drillStateFor",
						"hierarchy-level-for" : "levelFor",
						"hierarchy-node-descendant-count-for" : "nodeDescendantCountFor"
					},
					getResolvedPath() {}
				},
				oData = {
					__count : "1",
					results : [{
						drillStateFor : "~sDrillState",
						levelFor : "~level",
						nodeDescendantCountFor : oFixture.magnitude
					}]
				};

			this.mock(oBinding.oModel).expects("getKey")
				.withExactArgs(sinon.match.same(oData.results[0]))
				.returns("~key('42')");
			this.mock(oBinding.oModel).expects("resolveDeep").withExactArgs("~sPath", "~oContext").returns("~deepPath");
			this.mock(oBinding.oModel).expects("getContext")
				.withExactArgs("/~key('42')", "~deepPath('42')")
				.returns("~context");
			this.mock(oBinding).expects("getResolvedPath").withExactArgs().returns("~path");
			this.oLogMock.expects("error")
				.withExactArgs("The value of magnitude is not a safe integer: " + oFixture.expected, "~path", sClassName);

			// code under test
			ODataTreeBindingFlat.prototype._addServerIndexNodes.call(oBinding, oData, 0);
		});
	});

	//*********************************************************************************************
	["leaf", "collapsed"].forEach(function (sDrillState) {
		var sTitle = "_createChildNode: node has initiallyIsLeaf (drill state = " + sDrillState + ")";

		QUnit.test(sTitle, function (assert) {
			var oBinding = {
					_mSelected : {},
					oContext : "~oContext",
					oModel : {
						getContext() {},
						getKey() {},
						resolveDeep() {}
					},
					sPath : "~sPath",
					oTreeProperties : {
						"hierarchy-drill-state-for" : "drillStateFor"
					}
				},
				oEntry = {drillStateFor : sDrillState},
				oParent = {
					children : [],
					level : 3,
					serverIndex : "~serverIndex"
				},
				oExpectedNode = {
					addedSubtrees : [],
					children : [],
					containingServerIndex : "~serverIndex",
					context : "~context",
					initiallyCollapsed : false,
					initiallyIsLeaf : false,
					isDeepOne : true,
					key : "~key('42')",
					level : 4,
					magnitude : 0,
					nodeState : {
						collapsed : false,
						expanded : false,
						isLeaf : false,
						selected : false
					},
					originalLevel : 4,
					originalParent : oParent,
					parent : oParent,
					positionInParent : 42
				},
				oResult;

			if (sDrillState === "leaf") {
				oExpectedNode.initiallyIsLeaf = true;
				oExpectedNode.nodeState.isLeaf = true;
			} else if (sDrillState === "collapsed") {
				oExpectedNode.initiallyCollapsed = true;
				oExpectedNode.nodeState.collapsed = true;
			}

			this.mock(oBinding.oModel).expects("getKey").withExactArgs(sinon.match.same(oEntry)).returns("~key('42')");
			this.mock(oBinding.oModel).expects("resolveDeep").withExactArgs("~sPath", "~oContext").returns("~deepPath");
			this.mock(oBinding.oModel).expects("getContext").withExactArgs("/~key('42')", "~deepPath('42')")
				.returns("~context");

			// code under test
			oResult = ODataTreeBindingFlat.prototype._createChildNode.call(oBinding, oEntry, oParent, 42);

			assert.deepEqual(oResult, oExpectedNode);
			assert.strictEqual(oResult, oParent.children[42]);
		});
	});

	//*********************************************************************************************
	QUnit.test("_collectDeepNodes", function (assert) {
		var fnCallback, aResult,
			oBinding = {
				_collectServerSections : function () {},
				_map : function () {}
			},
			oBindingMock = this.mock(oBinding),
			oNode0 = {
				children : "~children0",
				initiallyCollapsed : true,
				nodeState : {expanded : true}
			},
			oNode1 = {
				children : "~children1",
				initiallyIsLeaf : true,
				nodeState : {expanded : true}
			},
			oNode2 = {
				children : "~children2",
				isDeepOne : true,
				nodeState : {expanded : true}
			},
			oNode3 = {nodeState : {expanded : false}};

		oBindingMock.expects("_map")
			.withExactArgs(sinon.match.func)
			.callsFake(function (fnFunction) {
				fnCallback = fnFunction;
			});

		// code under test
		aResult = ODataTreeBindingFlat.prototype._collectDeepNodes.call(oBinding);

		assert.deepEqual(aResult, []);

		oBindingMock.expects("_collectServerSections")
			.withExactArgs("~children0")
			.returns("~aChildSection0");
		oBindingMock.expects("_collectServerSections")
			.withExactArgs("~children1")
			.returns("~aChildSection1");
		oBindingMock.expects("_collectServerSections")
			.withExactArgs("~children2")
			.returns("~aChildSection2");

		// code under test
		[undefined, null, oNode0, oNode1, oNode2, oNode3].forEach(fnCallback);

		assert.deepEqual(aResult, [
			{aChildSections : "~aChildSection0", oParentNode : oNode0},
			{aChildSections : "~aChildSection1", oParentNode : oNode1},
			{aChildSections : "~aChildSection2", oParentNode : oNode2}
		]);
	});

	//*********************************************************************************************
	[true, false].forEach(function (bHasCollapsedNodes) {
		var sTitle = "_executeRestoreTreeState: success, " + (bHasCollapsedNodes ? "with" : "without")
				+ " collapsed nodes";

		QUnit.test(sTitle, function (assert) {
			var fnCollapseNodesCallback, fnResolve, pResult,
				oBinding = {
					_aCollapsed : bHasCollapsedNodes
						? [{key : "~collapsed0"}, {key : "~collapsed1"}]
						: [],
					_aNodes : "~aNodes",
					_adaptSections : function () {},
					_collectDeepNodes : function () {},
					_collectServerSections : function () {},
					_filterChangesForDeepSections : function () {},
					_filterChangeForServerSections : function () {},
					_map : function () {},
					_optimizeOptimizedChanges : function () {},
					_restoreChildren : function () {},
					_restoreServerIndexNodes : function () {},
					collapse : function () {},
					resetData : function () {}
				},
				oBindingMock = this.mock(oBinding),
				mFilteredDeepNodeChanges = {
					"~parent1" : "~change1",
					"~parent2" : "~change2"
				},
				aDeepNodeSections = [{
					aChildSections : [{iSkip : 0, iTop : 5}],
					oParentNode : {key : "~parent0"}
				}, {
					aChildSections : [],
					oParentNode : {key : "~parent1"}
				}, {
					aChildSections : [{iSkip : 0, iTop : 3}, {iSkip : 10, iTop : 5}],
					oParentNode : {key : "~parent2"}
				}],
				oResponseDeepNode0 = {/*oResponse*/},
				oResponseDeepNode1 = {statusCode : 0}, // request aborted
				oResponseDeepNode2 = {/*oResponse*/},
				pDeepNode0 = Promise.resolve(oResponseDeepNode0),
				pDeepNode1 = Promise.reject(oResponseDeepNode1),
				pDeepNode2 = new Promise(function (resolve) {
					fnResolve = resolve;
				}),
				oResponseServerIndexNodes0 = {/*oResponse*/},
				oResponseServerIndexNodes1 = {/*oResponse*/},
				aSections = [{iSkip : 5, iTop : 10}, {iSkip : 42, iTop : 13}],
				pServerIndexNodes0 = Promise.resolve(oResponseServerIndexNodes0),
				pServerIndexNodes1 = Promise.resolve(oResponseServerIndexNodes1);

			oBindingMock.expects("_collectServerSections").withExactArgs("~aNodes").returns(aSections);
			oBindingMock.expects("_optimizeOptimizedChanges")
				.withExactArgs("~optimizedChanges")
				.returns("~optimizedOptimizedChanges");
			oBindingMock.expects("_filterChangeForServerSections")
				.withExactArgs("~optimizedOptimizedChanges")
				.returns("~filteredServerIndexChanges");
			oBindingMock.expects("_adaptSections")
				.withExactArgs(sinon.match.same(aSections), "~filteredServerIndexChanges");
			oBindingMock.expects("_restoreServerIndexNodes")
				.withExactArgs(5, 10, true)
				.returns(pServerIndexNodes0);
			oBindingMock.expects("_restoreServerIndexNodes")
				.withExactArgs(42, 13, false)
				.returns(pServerIndexNodes1);
			oBindingMock.expects("_filterChangesForDeepSections")
				.withExactArgs("~optimizedOptimizedChanges")
				.returns(mFilteredDeepNodeChanges);
			oBindingMock.expects("_collectDeepNodes").withExactArgs().returns(aDeepNodeSections);
			oBindingMock.expects("_adaptSections")
				.withExactArgs(sinon.match.same(aDeepNodeSections[1].aChildSections), "~change1",
					{ignoreMagnitude: true, indexName: "positionInParent"});
			oBindingMock.expects("_adaptSections")
				.withExactArgs(sinon.match.same(aDeepNodeSections[2].aChildSections), "~change2",
					{ignoreMagnitude : true, indexName : "positionInParent"});
			oBindingMock.expects("_restoreChildren")
				.withExactArgs(sinon.match.same(aDeepNodeSections[0].oParentNode), 0, 5)
				.returns(pDeepNode0);
			oBindingMock.expects("_restoreChildren")
				.withExactArgs(sinon.match.same(aDeepNodeSections[2].oParentNode), 0, 3)
				.returns(pDeepNode1);
			oBindingMock.expects("_restoreChildren")
				.withExactArgs(sinon.match.same(aDeepNodeSections[2].oParentNode), 10, 5)
				.returns(pDeepNode2);
			oBindingMock.expects("resetData").withExactArgs(true);

			// code under test
			pResult = ODataTreeBindingFlat.prototype._executeRestoreTreeState.call(oBinding,
				"~optimizedChanges");

			assert.ok(pResult instanceof Promise);

			oBindingMock.expects("_map")
				.withExactArgs(sinon.match.func)
				.exactly(bHasCollapsedNodes ? 1 : 0)
				.callsFake(function (fnCallback) {
					fnCollapseNodesCallback = fnCallback;
				});

			// code under test
			fnResolve(oResponseDeepNode2);

			return Promise.all([
				pResult, pServerIndexNodes0, pServerIndexNodes1, pDeepNode0, pDeepNode2,
				pDeepNode0.catch(function () {/* rejected as expected*/})
			]).then(function (aResult) {
				var oNode, oRecursionBreaker = {broken : false};

				assert.deepEqual(aResult[0], [
					{responseData : {}},
					{responseData : {}},
					{responseData : {}},
					{error : oResponseDeepNode1},
					{responseData : {}}
				]);
				assert.strictEqual(aResult[0][0].responseData, oResponseServerIndexNodes0);
				assert.strictEqual(aResult[0][1].responseData, oResponseServerIndexNodes1);
				assert.strictEqual(aResult[0][2].responseData, oResponseDeepNode0);
				assert.strictEqual(aResult[0][3].error, oResponseDeepNode1);
				assert.strictEqual(aResult[0][4].responseData, oResponseDeepNode2);

				if (bHasCollapsedNodes) {
					// code under test
					fnCollapseNodesCallback(undefined, oRecursionBreaker);

					assert.strictEqual(oRecursionBreaker.broken, false);

					// code under test
					fnCollapseNodesCallback({key : "notCollapsed"}, oRecursionBreaker);

					assert.strictEqual(oRecursionBreaker.broken, false);

					oNode = {key : "~collapsed1"};
					oBindingMock.expects("collapse").withExactArgs(sinon.match.same(oNode), true);

					// code under test
					fnCollapseNodesCallback(oNode, oRecursionBreaker);

					assert.strictEqual(oRecursionBreaker.broken, false);

					oNode = {key : "~collapsed0"};
					oBindingMock.expects("collapse").withExactArgs(sinon.match.same(oNode), true);

					// code under test
					fnCollapseNodesCallback(oNode, oRecursionBreaker);

					assert.strictEqual(oRecursionBreaker.broken, true);
				}
			});
		});
	});

	//*********************************************************************************************
	QUnit.test("_executeRestoreTreeState: all aborted", function (assert) {
		var pResult,
			oBinding = {
				_aCollapsed : [],
				_aNodes : "~aNodes",
				_adaptSections : function () {},
				_collectDeepNodes : function () {},
				_collectServerSections : function () {},
				_filterChangesForDeepSections : function () {},
				_filterChangeForServerSections : function () {},
				_map : function () {},
				_optimizeOptimizedChanges : function () {},
				_restoreChildren : function () {},
				_restoreServerIndexNodes : function () {},
				resetData : function () {}
			},
			oBindingMock = this.mock(oBinding),
			mFilteredDeepNodeChanges = {
				"~parent0" : "~change0"
			},
			aDeepNodeSections = [{
				aChildSections : [{iSkip : 0, iTop : 5}],
				oParentNode : {key : "~parent0"}
			}],
			oResponseDeepNode0 = {statusCode : 0}, // request aborted
			pDeepNode0 = Promise.reject(oResponseDeepNode0),
			oResponseServerIndexNodes0 = {statusCode : 0}, // request aborted
			aSections = [{iSkip : 5, iTop : 10}],
			pServerIndexNodes0 = Promise.reject(oResponseServerIndexNodes0);

		oBindingMock.expects("_collectServerSections").withExactArgs("~aNodes").returns(aSections);
		oBindingMock.expects("_optimizeOptimizedChanges")
			.withExactArgs("~optimizedChanges")
			.returns("~optimizedOptimizedChanges");
		oBindingMock.expects("_filterChangeForServerSections")
			.withExactArgs("~optimizedOptimizedChanges")
			.returns("~filteredServerIndexChanges");
		oBindingMock.expects("_adaptSections")
			.withExactArgs(sinon.match.same(aSections), "~filteredServerIndexChanges");
		oBindingMock.expects("_restoreServerIndexNodes")
			.withExactArgs(5, 10, true)
			.returns(pServerIndexNodes0);
		oBindingMock.expects("_filterChangesForDeepSections")
			.withExactArgs("~optimizedOptimizedChanges")
			.returns(mFilteredDeepNodeChanges);
		oBindingMock.expects("_collectDeepNodes").withExactArgs().returns(aDeepNodeSections);
		oBindingMock.expects("_adaptSections")
			.withExactArgs(sinon.match.same(aDeepNodeSections[0].aChildSections), "~change0",
				{ignoreMagnitude: true, indexName: "positionInParent"});
		oBindingMock.expects("_restoreChildren")
			.withExactArgs(sinon.match.same(aDeepNodeSections[0].oParentNode), 0, 5)
			.returns(pDeepNode0);
		oBindingMock.expects("resetData").withExactArgs(true);
		oBindingMock.expects("_map").never();

		// code under test
		pResult = ODataTreeBindingFlat.prototype._executeRestoreTreeState.call(oBinding,
			"~optimizedChanges");

		assert.ok(pResult instanceof Promise);

		return Promise.all([
			pResult,
			pServerIndexNodes0.catch(function () {/* rejected as expected*/}),
			pDeepNode0.catch(function () {/* rejected as expected*/})
		]).then(function (aResult) {
			assert.strictEqual(aResult[0], undefined);
		});
	});

	//*********************************************************************************************
	["~errorMessage", {value : "~errorMessage"}].forEach(function (vMessage, i) {
		QUnit.test("_executeRestoreTreeState: #" + i, function (assert) {
			var pResult,
				oBinding = {
					_aCollapsed : [],
					_aNodes : "~aNodes",
					_adaptSections : function () {},
					_collectDeepNodes : function () {},
					_collectServerSections : function () {},
					_filterChangesForDeepSections : function () {},
					_filterChangeForServerSections : function () {},
					_map : function () {},
					_optimizeOptimizedChanges : function () {},
					_restoreChildren : function () {},
					_restoreServerIndexNodes : function () {},
					resetData : function () {}
				},
				oBindingMock = this.mock(oBinding),
				oResponseServerIndexNodes0 = { // server error
					message : vMessage,
					statusCode : 500
				},
				aSections = [{iSkip : 5, iTop : 10}],
				pServerIndexNodes0 = Promise.reject(oResponseServerIndexNodes0);

			oBindingMock.expects("_collectServerSections").withExactArgs("~aNodes").returns(aSections);
			oBindingMock.expects("_optimizeOptimizedChanges")
				.withExactArgs("~optimizedChanges")
				.returns("~optimizedOptimizedChanges");
			oBindingMock.expects("_filterChangeForServerSections")
				.withExactArgs("~optimizedOptimizedChanges")
				.returns("~filteredServerIndexChanges");
			oBindingMock.expects("_adaptSections")
				.withExactArgs(sinon.match.same(aSections), "~filteredServerIndexChanges");
			oBindingMock.expects("_restoreServerIndexNodes")
				.withExactArgs(5, 10, true)
				.returns(pServerIndexNodes0);
			oBindingMock.expects("_filterChangesForDeepSections")
				.withExactArgs("~optimizedOptimizedChanges")
				.returns({/*mFilteredDeepNodeChanges*/});
			oBindingMock.expects("_collectDeepNodes").withExactArgs().returns([/*aDeepNodeSections*/]);
			oBindingMock.expects("resetData").withExactArgs(true);
			oBindingMock.expects("_map").never();

			// code under test
			pResult = ODataTreeBindingFlat.prototype._executeRestoreTreeState.call(oBinding,
				"~optimizedChanges");

			assert.ok(pResult instanceof Promise);

			return Promise.all([
				pResult,
				pServerIndexNodes0.catch(function () {/* rejected as expected*/})
			]).then(function (aResult) {
				assert.ok(false, "unexpected success");
			}, function (oError) {
				assert.ok(oError instanceof Error);
				assert.strictEqual(oError.message, "Tree state restoration request failed. Complete or"
					+ " partial tree state might get lost. Error: ~errorMessage");
			});
		});
	});

	//*********************************************************************************************
	[{
		nodeKey : "~foo",
		drillState : "collapsed",
		expectedIsDeepOne : false,
		expectedInitiallyCollapsed : true
	}, {
		nodeKey : "~bar",
		drillState : "leaf",
		expectedIsDeepOne : true,
		expectedInitiallyCollapsed : false
	}].forEach(function (oFixture, i) {
		QUnit.test("_updateNodeInfoAfterSave: " + i, function (assert) {
			var oNode0 = {context : {getProperty : function () {}}},
				oNode1 = {context : {getProperty : function () {}}},
				oContextMock0 = this.mock(oNode0.context),
				oContextMock1 = this.mock(oNode1.context),
				oBinding = {
					_aAdded : [oNode0],
					oTreeProperties : {
						"hierarchy-drill-state-for" : "drillState",
						"hierarchy-node-for" : "nodeKey"
					}
				},
				aEntities = [{nodeKey : "~baz"}, {nodeKey : "~foo"}];

			oContextMock0.expects("getProperty").withExactArgs("nodeKey").returns(oFixture.nodeKey);
			oContextMock0.expects("getProperty")
				.withExactArgs("drillState")
				.returns(oFixture.drillState);

			// code under test - added node
			ODataTreeBindingFlat.prototype._updateNodeInfoAfterSave.call(oBinding, oNode0, aEntities);

			assert.deepEqual(oNode0.isDeepOne, oFixture.expectedIsDeepOne);
			assert.deepEqual(oNode0.initiallyCollapsed, oFixture.expectedInitiallyCollapsed);
			assert.deepEqual(oNode0.newIsDeepOne, undefined);
			assert.deepEqual(oNode0.newInitiallyCollapsed, undefined);

			oContextMock1.expects("getProperty").withExactArgs("nodeKey").returns(oFixture.nodeKey);
			oContextMock1.expects("getProperty")
				.withExactArgs("drillState")
				.returns(oFixture.drillState);

			// code under test - moved node
			ODataTreeBindingFlat.prototype._updateNodeInfoAfterSave.call(oBinding, oNode1, aEntities);

			assert.deepEqual(oNode1.isDeepOne, undefined);
			assert.deepEqual(oNode1.initiallyCollapsed, undefined);
			assert.deepEqual(oNode1.newIsDeepOne, oFixture.expectedIsDeepOne);
			assert.deepEqual(oNode1.newInitiallyCollapsed, oFixture.expectedInitiallyCollapsed);
		});
	});

	//*********************************************************************************************
	QUnit.test("_generatePreorderPositionRequest: unresolved binding", function (assert) {
		var oBinding = {getResolvedPath : function () {}};

		this.mock(oBinding).expects("getResolvedPath").withExactArgs().returns(undefined);

		// code under test
		ODataTreeBindingFlat.prototype._generatePreorderPositionRequest.call(oBinding);
	});

	//*********************************************************************************************
	QUnit.test("_generatePreorderPositionRequest: resolved binding", function (assert) {
		var fnSuccess,
			oData = {results : "~aResults"},
			oModel = {
				createCustomParams : function () {},
				read : function () {}
			},
			oBinding = {
				_aTreeKeyProperties : ["~key1", "~key0"],
				aApplicationFilters : [new Filter("~prop", "EQ", "~value")],
				sGroupId : "~unusedGroupId",
				oModel : oModel,
				mParameters : "~mParameters",
				aSorters : "~aSorters",
				oTreeProperties : {
					"hierarchy-drill-state-for" : "~drillState",
					"hierarchy-level-for" : "~level",
					"hierarchy-node-descendant-count-for" : "~descendantCount",
					"hierarchy-node-for" : "~nodeKey",
					"hierarchy-preorder-rank-for" : "~preorderRank"
				},
				_getHeaders() {},
				_updateNodeInfoAfterSave : function () {},
				getNumberOfExpandedLevels : function () {},
				getResolvedPath : function () {}
			},
			oNode = {
				context : {
					getProperty : function () {}
				}
			},
			oNodeContextMock = this.mock(oNode.context),
			mParameters = {
				error : "~fnError",
				groupId : "~groupID",
				success : function () {}
			},
			oParametersMock = this.mock(mParameters),
			mURLParameters = {};

		this.mock(oBinding).expects("getResolvedPath").withExactArgs().returns("~resolvedPath");
		oNodeContextMock.expects("getProperty").withExactArgs("~key0").returns("~value0");
		oNodeContextMock.expects("getProperty").withExactArgs("~key1").returns("~value1");
		this.mock(oBinding).expects("getNumberOfExpandedLevels")
			.withExactArgs()
			.returns("~iExpandedLevels");
		oParametersMock.expects("success").never();
		this.mock(_Helper).expects("extend")
			.withExactArgs({}, "~mParameters")
			.returns(mURLParameters);
		this.mock(oModel).expects("createCustomParams")
			.withExactArgs(sinon.match.same(mURLParameters)
				.and(sinon.match.has("select",
					"~key0,~key1,~nodeKey,~descendantCount,~drillState,~preorderRank")))
			.returns("~URLParameters");
		this.mock(oBinding).expects("_getHeaders").withExactArgs().returns("~headers");
		this.mock(oModel).expects("read")
			.withExactArgs("~resolvedPath", {
				error : "~fnError",
				filters : [
					new Filter({
						filters : [
							oBinding.aApplicationFilters[0],
							new Filter("~key0", "EQ", "~value0"),
							new Filter("~key1", "EQ", "~value1"),
							new Filter("~level", "LE", "~iExpandedLevels")
						],
						and : true})
				],
				groupId : "~groupID",
				headers : "~headers",
				sorters : "~aSorters",
				success : sinon.match.func,
				urlParameters : "~URLParameters"
			})
			.callsFake(function (sResolvedPath, mParameters0) {
				fnSuccess = mParameters0.success;
			});

		// code under test
		ODataTreeBindingFlat.prototype._generatePreorderPositionRequest.call(oBinding, oNode,
			mParameters);

		this.mock(oBinding).expects("_updateNodeInfoAfterSave")
			.withExactArgs(sinon.match.same(oNode), "~aResults");
		oParametersMock.expects("success")
			.withExactArgs(sinon.match.same(oData), "~foo", "~bar")
			.on(null);

		// code under test
		fnSuccess(oData, "~foo", "~bar");
	});

	//*********************************************************************************************
	QUnit.test("_generatePreorderPositionRequest: resolved binding, defaults", function (assert) {
		var fnSuccess,
			oModel = {
				createCustomParams : function () {},
				read : function () {}
			},
			oBinding = {
				_aTreeKeyProperties : ["~key1", "~key0"],
				aApplicationFilters : undefined,
				sGroupId : "~groupID",
				oModel : oModel,
				mParameters : "~mParameters",
				aSorters : [], // cannot be undefined
				oTreeProperties : {
					"hierarchy-drill-state-for" : "~drillState",
					"hierarchy-level-for" : "~level",
					"hierarchy-node-descendant-count-for" : "~descendantCount",
					"hierarchy-node-for" : "~nodeKey",
					"hierarchy-preorder-rank-for" : "~preorderRank"
				},
				_getHeaders() {},
				_updateNodeInfoAfterSave : function () {},
				getNumberOfExpandedLevels : function () {},
				getResolvedPath : function () {}
			},
			oNode = {
				context : {
					getProperty : function () {}
				}
			},
			oNodeContextMock = this.mock(oNode.context),
			mURLParameters = {};

		this.mock(oBinding).expects("getResolvedPath").withExactArgs().returns("~resolvedPath");
		oNodeContextMock.expects("getProperty").withExactArgs("~key0").returns("~value0");
		oNodeContextMock.expects("getProperty").withExactArgs("~key1").returns("~value1");
		this.mock(oBinding).expects("getNumberOfExpandedLevels")
			.withExactArgs()
			.returns("~iExpandedLevels");
		this.mock(_Helper).expects("extend")
			.withExactArgs({}, "~mParameters")
			.returns(mURLParameters);
		this.mock(oModel).expects("createCustomParams")
			.withExactArgs(sinon.match.same(mURLParameters)
				.and(sinon.match.has("select",
					"~key0,~key1,~nodeKey,~descendantCount,~drillState,~preorderRank")))
			.returns("~URLParameters");
		this.mock(oBinding).expects("_getHeaders").withExactArgs().returns("~headers");
		this.mock(oModel).expects("read")
			.withExactArgs("~resolvedPath", {
				error : undefined,
				filters : [
					new Filter({
						filters : [
							new Filter("~key0", "EQ", "~value0"),
							new Filter("~key1", "EQ", "~value1"),
							new Filter("~level", "LE", "~iExpandedLevels")
						],
						and : true})
				],
				groupId : "~groupID",
				headers : "~headers",
				sorters : [],
				success : sinon.match.func,
				urlParameters : "~URLParameters"
			})
			.callsFake(function (sResolvedPath, mParameters0) {
				fnSuccess = mParameters0.success;
			});

		// code under test
		ODataTreeBindingFlat.prototype._generatePreorderPositionRequest.call(oBinding, oNode);

		this.mock(oBinding).expects("_updateNodeInfoAfterSave")
			.withExactArgs(sinon.match.same(oNode), []);

		// code under test
		fnSuccess({/*oData*/}, "~foo", "~bar");
	});

	//*********************************************************************************************
	QUnit.test("_calcIndexDelta", function (assert) {
		var oCollapsedNode0 = {
				initiallyCollapsed : false,
				isDeepOne : false,
				magnitude : 2, // subtracts 2 from collapsed delta
				serverIndex : 1
			},
			oCollapsedNode1 = {
				initiallyCollapsed : false,
				isDeepOne : false,
				magnitude : 1, // subtracts 1 from collapsed delta
				serverIndex : 4
			},
			oExpandedNode0 = {
				children : ["child0", "child1"], // adds 2 to the expanded delta
				initiallyCollapsed : true,
				isDeepOne : false,
				serverIndex : 0
			},
			oExpandedNode1 = {
				children : ["child0", "child1"], // will be ignored for expanded delta
				initiallyCollapsed : true,
				isDeepOne : false,
				serverIndex : 2
			},
			oExpandedNode2 = {
				children : ["child0", "child1"], // adds 2 to expanded delta
				initiallyCollapsed : true,
				isDeepOne : false,
				serverIndex : 3
			},
			oBinding = {
				_aCollapsed : [oCollapsedNode0, oCollapsedNode1],
				_aExpanded : [oExpandedNode0, oExpandedNode1, oExpandedNode2],
				_getRelatedServerIndex : function () {}
			},
			oBindingMock = this.mock(oBinding);

		oBindingMock.expects("_getRelatedServerIndex").withExactArgs(oCollapsedNode0).returns(1);
		oBindingMock.expects("_getRelatedServerIndex").withExactArgs(oCollapsedNode1).returns(4);
		oBindingMock.expects("_getRelatedServerIndex").withExactArgs(oExpandedNode0).returns(0);
		oBindingMock.expects("_getRelatedServerIndex").withExactArgs(oExpandedNode1).returns(2);
		oBindingMock.expects("_getRelatedServerIndex").withExactArgs(oExpandedNode2).returns(3);

		// code under test
		assert.strictEqual(ODataTreeBindingFlat.prototype._calcIndexDelta.call(oBinding, 5), 1);
	});

	//*********************************************************************************************
	QUnit.test("_requestServerIndexNodes: calls _getHeaders", function (assert) {
		const oBinding = {
			_aPendingRequests: [],
			oModel: {
				read() {}
			},
			oTreeProperties: {
				"hierarchy-level-for": "~hierarchy-level-for"
			},
			_getHeaders() {},
			getNumberOfExpandedLevels() {},
			getResolvedPath() {}
		};
		const oBindingMock = this.mock(oBinding);
		oBindingMock.expects("getNumberOfExpandedLevels").withExactArgs().returns(13);
		oBindingMock.expects("getResolvedPath").withExactArgs().returns("~sAbsolutePath");
		oBindingMock.expects("_getHeaders").withExactArgs().returns("~headers");
		const oReadExpectation = this.mock(oBinding.oModel).expects("read")
			.withExactArgs("~sAbsolutePath", {
				error: sinon.match.func,
				filters: [new Filter({filters: [new Filter("~hierarchy-level-for", "LE", 13)], and: true})],
				groupId: undefined, // not relevant for this test
				headers: "~headers",
				sorters: [],
				success: sinon.match.func,
				urlParameters: ["$skip=3", "$top=142", "$inlinecount=allpages"]
			})
			.returns("~oReadHandle");

		// code under test
		const oResultPromise = ODataTreeBindingFlat.prototype._requestServerIndexNodes.call(oBinding, 3, 42, 100);

		assert.deepEqual(oBinding._aPendingRequests,
			[{oRequestHandle: "~oReadHandle", iSkip: 3, iTop: 142, iThreshold: 100}]);
		assert.ok(oResultPromise instanceof Promise);

		// code under test
		oReadExpectation.args[0][1].success("~oData");

		return oResultPromise.then((oResult) => {
			assert.deepEqual(oResult, {oData: "~oData", iSkip: 3, iTop: 142});
			assert.deepEqual(oBinding._aPendingRequests, []);
		});
	});

	//*********************************************************************************************
	QUnit.test("_requestChildren: calls _getHeaders", function (assert) {
		const oBinding = {
			_aPendingChildrenRequests: [],
			oModel: {
				read() {}
			},
			oTreeProperties: {
				"hierarchy-node-for": "~hierarchy-node-for",
				"hierarchy-parent-node-for": "~hierarchy-parent-node-for"
			},
			_getHeaders() {},
			getResolvedPath() {}
		};
		const oParentNode = {
			key: "~parentNodeKey",
			context: {
				getProperty() {}
			}
		};
		this.mock(oParentNode.context).expects("getProperty")
			.withExactArgs("~hierarchy-node-for")
			.returns("~sHierarchyNodeValue");
		this.mock(oBinding).expects("getResolvedPath").withExactArgs().returns("~sAbsolutePath");
		this.mock(oBinding).expects("_getHeaders").withExactArgs().returns("~headers");
		const oReadExpectation = this.mock(oBinding.oModel).expects("read")
			.withExactArgs("~sAbsolutePath", {
				error: sinon.match.func,
				filters: [
					new Filter({
						filters: [new Filter("~hierarchy-parent-node-for", "EQ", "~sHierarchyNodeValue")],
						and: true
					})],
				groupId: undefined, // not relevant for this test
				headers: "~headers",
				sorters: [],
				success: sinon.match.func,
				urlParameters: ["$skip=~skip", "$top=~top", "$inlinecount=allpages"]
			})
			.returns("~oReadHandle");

		// code under test
		const oResultPromise = ODataTreeBindingFlat.prototype._requestChildren.call(oBinding, oParentNode,
			"~skip", "~top");

		assert.deepEqual(oBinding._aPendingChildrenRequests,
			[{sParent: "~parentNodeKey", oRequestHandle: "~oReadHandle", iSkip: "~skip", iTop: "~top"}]);
		assert.ok(oResultPromise instanceof Promise);

		// code under test
		oReadExpectation.args[0][1].success("~oData");

		return oResultPromise.then((oResult) => {
			assert.deepEqual(oResult, {oData: "~oData", iSkip: "~skip", iTop: "~top"});
			assert.deepEqual(oBinding._aPendingChildrenRequests, []);
		});
	});

	//*********************************************************************************************
	QUnit.test("_requestSubTree: calls _getHeaders", function (assert) {
		const oBinding = {
			_aPendingSubtreeRequests: [],
			oModel: {
				read() {}
			},
			oTreeProperties: {
				"hierarchy-level-for": "~hierarchy-level-for",
				"hierarchy-node-for": "~hierarchy-node-for"
			},
			_getHeaders() {},
			getResolvedPath() {}
		};
		const oParentNode = {
			key: "~parentNodeKey",
			context: {
				getProperty() {}
			}
		};
		this.mock(oParentNode.context).expects("getProperty")
			.withExactArgs("~hierarchy-node-for")
			.returns("~sHierarchyNodeForProperty");
		this.mock(oBinding).expects("getResolvedPath").withExactArgs().returns("~sAbsolutePath");
		const oExpectedNodeFilter = new Filter("~hierarchy-node-for", "EQ", "~sHierarchyNodeForProperty");
		const oExpectedLevelFilter = new Filter("~hierarchy-level-for", "LE", "~iLevel");
		this.mock(oBinding).expects("_getHeaders").withExactArgs().returns("~headers");
		const oReadExpectation = this.mock(oBinding.oModel).expects("read")
			.withExactArgs("~sAbsolutePath", {
				error: sinon.match.func,
				filters: [new Filter({filters: [oExpectedNodeFilter, oExpectedLevelFilter], and: true})],
				groupId: undefined, // not relevant for this test
				headers: "~headers",
				sorters: [],
				success: sinon.match.func,
				urlParameters: []
			})
			.returns("~oReadHandle");

		// code under test
		const oResultPromise = ODataTreeBindingFlat.prototype._requestSubTree.call(oBinding, oParentNode, "~iLevel");

		assert.deepEqual(oBinding._aPendingSubtreeRequests,
			[{sParent: "~parentNodeKey", iLevel: "~iLevel", oRequestHandle: "~oReadHandle"}]);
		assert.ok(oResultPromise instanceof Promise);

		// code under test
		oReadExpectation.args[0][1].success("~oData");

		return oResultPromise.then((oResult) => {
			assert.deepEqual(oResult, {oData: "~oData", iLevel: "~iLevel", sParent: "~parentNodeKey"});
			assert.deepEqual(oBinding._aPendingSubtreeRequests, []);
		});
	});

	//*********************************************************************************************
	QUnit.test("_generateSiblingsPositionRequest: calls _getHeaders", function (assert) {
		const oBinding = {
			oModel: {
				createCustomParams() {},
				read() {}
			},
			mParameters: {foo: "~bar"},
			oTreeProperties: {
				"hierarchy-sibling-rank-for": "~hierarchy-sibling-rank-for"
			},
			_getHeaders() {}
		};
		const oNode = {
			context: {
				getPath() {}
			}
		};
		this.mock(oNode.context).expects("getPath").withExactArgs().returns("~sAbsolutePath");
		this.mock(oBinding.oModel).expects("createCustomParams")
			.withExactArgs(sinon.match((oParams) => {
				assert.notStrictEqual(oParams, oBinding.mParameters);
				assert.deepEqual(oParams, {
					foo: "~bar",
					select: "~hierarchy-sibling-rank-for"
				});
				return true;
			}))
			.returns("~mCustomParams");
		this.mock(oBinding).expects("_getHeaders").withExactArgs().returns("~headers");
		this.mock(oBinding.oModel).expects("read")
			.withExactArgs("~sAbsolutePath", {
				error: "~error",
				groupId: "~groupId",
				headers: "~headers",
				success: "~success",
				urlParameters: "~mCustomParams"
			})
			.returns("~oReadHandle");
		const mParameters = {
			error: "~error",
			groupId: "~groupId",
			success: "~success"
		};

		// code under test
		ODataTreeBindingFlat.prototype._generateSiblingsPositionRequest.call(oBinding, oNode, mParameters);
	});
});<|MERGE_RESOLUTION|>--- conflicted
+++ resolved
@@ -910,97 +910,42 @@
 	});
 
 	//*********************************************************************************************
-<<<<<<< HEAD
 	[undefined, ["foo", "~path", "bar"]].forEach(function (aPaths) {
 		QUnit.test("_resetChanges: " + (aPaths ? "with" : "without") + " aPaths", function (assert) {
-			var oBinding = {
-					_aAdded : ["~change0", "~change1"],
-					_aAllChangedNodes : ["~change0", "~change1", "~change2", "~change3"],
-					_aRemoved : ["~change2", "~change3"],
-					_cleanTreeStateMaps : function () {},
-					_fireChange : function () {},
-					getResolvedPath : function () {}
-				},
-				oTreeBindingFlatMock = this.mock(ODataTreeBindingFlat);
-
-			this.mock(oBinding).expects("getResolvedPath").withExactArgs().returns("~path");
-			oTreeBindingFlatMock.expects("_resetMovedOrRemovedNode").withExactArgs("~change2");
-			oTreeBindingFlatMock.expects("_resetMovedOrRemovedNode").withExactArgs("~change3");
-			oTreeBindingFlatMock.expects("_resetParentState").withExactArgs("~change0");
-			oTreeBindingFlatMock.expects("_resetParentState").withExactArgs("~change1");
-			this.mock(oBinding).expects("_cleanTreeStateMaps").withExactArgs();
-			this.mock(oBinding).expects("_fireChange").withExactArgs({reason: ChangeReason.Change});
-=======
-[undefined, ["foo", "~path", "bar"]].forEach(function (aPaths) {
-	QUnit.test("_resetChanges: " + (aPaths ? "with" : "without") + " aPaths", function (assert) {
-		const oBinding = {
-			_aAdded : ["~oNode0", "~oNode1"],
-			_aAllChangedNodes : ["~oNode0", "~oNode1", "~oNode2", "~oNode3"],
-			_aRemoved : ["~oNode2", "~oNode3"],
-			_aTurnedToLeaf : [],
-			_cleanTreeStateMaps() {},
-			_fireChange() {},
-			_resetMovedOrRemovedNode() {},
-			_resetParentState() {},
-			getResolvedPath() {}
-		};
-		const oBindingMock = this.mock(oBinding);
-
-		oBindingMock.expects("getResolvedPath").withExactArgs().returns("~path");
-		oBindingMock.expects("_resetMovedOrRemovedNode").withExactArgs("~oNode2");
-		oBindingMock.expects("_resetMovedOrRemovedNode").withExactArgs("~oNode3");
-		oBindingMock.expects("_resetParentState").withExactArgs("~oNode0");
-		oBindingMock.expects("_resetParentState").withExactArgs("~oNode1");
-		oBindingMock.expects("_cleanTreeStateMaps").withExactArgs();
-		oBindingMock.expects("_fireChange").withExactArgs({reason: ChangeReason.Change});
->>>>>>> 6193a6cb
+			const oBinding = {
+				_aAdded : ["~oNode0", "~oNode1"],
+				_aAllChangedNodes : ["~oNode0", "~oNode1", "~oNode2", "~oNode3"],
+				_aRemoved : ["~oNode2", "~oNode3"],
+				_aTurnedToLeaf : [],
+				_cleanTreeStateMaps() {},
+				_fireChange() {},
+				_resetMovedOrRemovedNode() {},
+				_resetParentState() {},
+				getResolvedPath() {}
+			};
+			const oBindingMock = this.mock(oBinding);
+
+			oBindingMock.expects("getResolvedPath").withExactArgs().returns("~path");
+			oBindingMock.expects("_resetMovedOrRemovedNode").withExactArgs("~oNode2");
+			oBindingMock.expects("_resetMovedOrRemovedNode").withExactArgs("~oNode3");
+			oBindingMock.expects("_resetParentState").withExactArgs("~oNode0");
+			oBindingMock.expects("_resetParentState").withExactArgs("~oNode1");
+			oBindingMock.expects("_cleanTreeStateMaps").withExactArgs();
+			oBindingMock.expects("_fireChange").withExactArgs({reason: ChangeReason.Change});
 
 			// code under test
 			ODataTreeBindingFlat.prototype._resetChanges.call(oBinding, aPaths);
 
-<<<<<<< HEAD
 			assert.deepEqual(oBinding._mSubtreeHandles, {});
 			assert.deepEqual(oBinding._aAdded, []);
 			assert.deepEqual(oBinding._aRemoved, []);
 			assert.deepEqual(oBinding._aAllChangedNodes, []);
 			assert.deepEqual(oBinding._aNodeCache, []);
-		});
-=======
-		assert.deepEqual(oBinding._mSubtreeHandles, {});
-		assert.deepEqual(oBinding._aAdded, []);
-		assert.deepEqual(oBinding._aRemoved, []);
-		assert.deepEqual(oBinding._aAllChangedNodes, []);
-		assert.deepEqual(oBinding._aNodeCache, []);
-		assert.deepEqual(oBinding._aTurnedToLeaf, []);
->>>>>>> 6193a6cb
-	});
-
-	//*********************************************************************************************
-<<<<<<< HEAD
-	[{
-		inputNode : {foo : "bar", parent : null},
-		expectedResult : {foo : "bar", parent : null}
-	}, {
-		inputNode : {foo : "bar", parent : {initiallyIsLeaf : false}},
-		expectedResult : {foo : "bar", parent : {initiallyIsLeaf : false, addedSubtrees : []}}
-	}, {
-		inputNode : {foo : "bar", parent : {initiallyIsLeaf : true, nodeState : {}}},
-		expectedResult : {
-			foo : "bar",
-			parent : {
-				initiallyIsLeaf : true,
-				addedSubtrees : [],
-				nodeState : {collapsed : false, expanded : false, isLeaf : true}
-			}
-		}
-	}].forEach(function (oFixture, i) {
-		QUnit.test("_resetParentState: #" + i, function (assert) {
-			// code under test
-			ODataTreeBindingFlat._resetParentState(oFixture.inputNode);
-
-			assert.deepEqual(oFixture.inputNode, oFixture.expectedResult);
-		});
-=======
+			assert.deepEqual(oBinding._aTurnedToLeaf, []);
+		});
+	});
+
+	//*********************************************************************************************
 	QUnit.test("_resetChanges resets nodeState", function (assert) {
 		const oParentNode0 = {
 			initiallyCollapsed : false,
@@ -1047,51 +992,51 @@
 	});
 
 	//*********************************************************************************************
-[{
-	inputNode : {foo : "bar", parent : null},
-	expectedResult : {foo : "bar", parent : null}
-}, {
-	inputNode : {foo : "bar", parent : {initiallyIsLeaf : false, nodeState : {}}},
-	expectedResult : {foo : "bar", parent : {initiallyIsLeaf : false, nodeState : {}, addedSubtrees : []}}
-}, {
-	inputNode : {foo : "bar", parent : {initiallyIsLeaf : true, nodeState : {}}},
-	expectedResult : {
-		foo : "bar",
-		parent : {
-			initiallyIsLeaf : true,
-			addedSubtrees : [],
-			nodeState : {collapsed : false, expanded : false, isLeaf : true}
+	[{
+		inputNode : {foo : "bar", parent : null},
+		expectedResult : {foo : "bar", parent : null}
+	}, {
+		inputNode : {foo : "bar", parent : {initiallyIsLeaf : false, nodeState : {}}},
+		expectedResult : {foo : "bar", parent : {initiallyIsLeaf : false, nodeState : {}, addedSubtrees : []}}
+	}, {
+		inputNode : {foo : "bar", parent : {initiallyIsLeaf : true, nodeState : {}}},
+		expectedResult : {
+			foo : "bar",
+			parent : {
+				initiallyIsLeaf : true,
+				addedSubtrees : [],
+				nodeState : {collapsed : false, expanded : false, isLeaf : true}
+			}
 		}
-	}
-}, {
-	inputNode : {foo : "bar", parent : {initiallyIsLeaf : false, nodeState : {wasExpanded : true}}},
-	expectedResult : {
-		foo : "bar",
-		parent : {
-			initiallyIsLeaf : false,
-			addedSubtrees : [],
-			nodeState : {collapsed : false, expanded : true, isLeaf : false}
+	}, {
+		inputNode : {foo : "bar", parent : {initiallyIsLeaf : false, nodeState : {wasExpanded : true}}},
+		expectedResult : {
+			foo : "bar",
+			parent : {
+				initiallyIsLeaf : false,
+				addedSubtrees : [],
+				nodeState : {collapsed : false, expanded : true, isLeaf : false}
+			}
 		}
-	}
-}].forEach(function (oFixture, i) {
-	QUnit.test("_resetParentState: #" + i, function (assert) {
-		const oBinding = {
-			_aTurnedToLeaf : [],
-			_findParentNode() {}
-		};
-		if (i === 3) {
-			oBinding._aTurnedToLeaf.push(oFixture.inputNode.parent);
-		}
-		this.mock(oBinding).expects("_findParentNode")
-			.withExactArgs(oFixture.inputNode)
-			.returns(oFixture.inputNode.parent);
-
-		// code under test
-		ODataTreeBindingFlat.prototype._resetParentState.call(oBinding, oFixture.inputNode);
-
-		assert.deepEqual(oFixture.inputNode, oFixture.expectedResult);
-		assert.deepEqual(oBinding._aTurnedToLeaf, []);
->>>>>>> 6193a6cb
+	}].forEach(function (oFixture, i) {
+		QUnit.test("_resetParentState: #" + i, function (assert) {
+			const oBinding = {
+				_aTurnedToLeaf : [],
+				_findParentNode() {}
+			};
+			if (i === 3) {
+				oBinding._aTurnedToLeaf.push(oFixture.inputNode.parent);
+			}
+			this.mock(oBinding).expects("_findParentNode")
+				.withExactArgs(oFixture.inputNode)
+				.returns(oFixture.inputNode.parent);
+
+			// code under test
+			ODataTreeBindingFlat.prototype._resetParentState.call(oBinding, oFixture.inputNode);
+
+			assert.deepEqual(oFixture.inputNode, oFixture.expectedResult);
+			assert.deepEqual(oBinding._aTurnedToLeaf, []);
+		});
 	});
 
 	//*********************************************************************************************
@@ -1121,7 +1066,167 @@
 	});
 
 	//*********************************************************************************************
-<<<<<<< HEAD
+	QUnit.test("_findParentNode: the node has a parent", function (assert) {
+		const oParenNode = {};
+
+		// code under test,
+		assert.strictEqual(ODataTreeBindingFlat.prototype._findParentNode({parent : oParenNode}), oParenNode);
+	});
+
+	//*********************************************************************************************
+	[
+		{indexOfNode : 1, nodes : [undefined, {level : 1, serverIndex : 1}]},
+		{indexOfNode : 3, nodes : [{level : 2}, {level : 3}, {level : 4}, {level : 3, serverIndex : 3}]}
+	].forEach(function (oFixture, i) {
+		QUnit.test("_findParentNode: the node does not have a parent " + i, function (assert) {
+			const oBinding = {_aNodes : oFixture.nodes};
+
+			// code under test
+			assert.strictEqual(
+				ODataTreeBindingFlat.prototype._findParentNode.call(oBinding, oFixture.nodes[oFixture.indexOfNode]),
+				oFixture.nodes[0]);
+		});
+	});
+
+	//*********************************************************************************************
+	QUnit.test("_hasPendingRequest", function (assert) {
+		const oBinding = {_aPendingChildrenRequests : [{sParent : "~sParent"}]};
+		const sNodeKey = "~sParent";
+
+		// code under test,
+		assert.ok(ODataTreeBindingFlat.prototype._hasPendingRequest.call(oBinding, sNodeKey), true);
+	});
+
+	//*********************************************************************************************
+	QUnit.test("_turnNodeToLeaf", function (assert) {
+		const oBinding = {_aTurnedToLeaf : []};
+		const oNode = {nodeState : {collapsed : false, expanded : true, isLeaf : false}};
+
+		// code under test
+		ODataTreeBindingFlat.prototype._turnNodeToLeaf.call(oBinding, oNode);
+
+		assert.deepEqual(oNode.nodeState, {collapsed : false, expanded : false, isLeaf : true, wasExpanded : true});
+		assert.strictEqual(oBinding._aTurnedToLeaf[0], oNode);
+	});
+
+	//*********************************************************************************************
+	[{
+		aNodes : [
+			{key : "Node1", nodeState : {expanded : false}}
+		],
+		iLength : 1
+	}, {
+		aNodes : [
+			{key : "Node1", nodeState : {expanded : false}},
+			{key : "Node2", nodeState : {expanded : true}}
+		],
+		iLength : 2
+	}, {
+		aNodes : [
+			{key : "Node1", level : 0, nodeState : {expanded : true}, bHasPendingRequest : true},
+			{key : "Node2", level : 1, nodeState : {expanded : true}, bHasPendingRequest : true}
+		],
+		iLength : 2
+	}].forEach(function (oFixture, i) {
+		QUnit.test("_mapRetrieveNodeSection: don't call _turnNodeToLeaf: " + i, function (assert) {
+			const oBinding = {
+				_aRemoved : [],
+				_aTurnedToLeaf : [],
+				_hasPendingRequest() {},
+				_map() {},
+				_turnNodeToLeaf() {},
+				getLength() {}
+			};
+			const oBindingMock = this.mock(oBinding);
+			oBindingMock.expects("getLength").withExactArgs().returns(oFixture.iLength);
+			oBindingMock.expects("_map").withExactArgs(sinon.match.func)
+				.callsFake((fnMap) => {
+					oBindingMock.expects("_turnNodeToLeaf").never();
+
+					// code under test
+					oFixture.aNodes.forEach((key) => {
+						if (oFixture.aNodes.bHasPendingRequest) {
+							oBindingMock.expects("_hasPendingRequest").withExactArgs("Node1").returns(false);
+						}
+						fnMap(key, {/*~oRecursionBreaker*/}, "~sTndexType", "~iIndex", {/*~oParent*/});
+					});
+				});
+
+			// code under test
+			ODataTreeBindingFlat.prototype._mapRetrieveNodeSection.call(oBinding, 0 /*oFixture.iLength*/);
+		});
+	});
+
+	//*********************************************************************************************
+	[{
+		aNodes : [
+			{key : "Node1", nodeState : {expanded : true}}
+		],
+		iLength : 1
+	}, {
+		aNodes : [
+			{key : "Node1", level : 0, nodeState : {expanded : true}},
+			{key : "Node2", level : 0, nodeState : {expanded : false}}
+		],
+		iLength : 2
+	}, {
+		aNodes : [
+			{key : "Node1.1", level : 1, nodeState : {expanded : true}},
+			{key : "Node2", level : 0, nodeState : {expanded : false}}
+		],
+		iLength : 2
+	}].forEach(function (oFixture, i) {
+		QUnit.test("_mapRetrieveNodeSection: call _turnNodeToLeaf: " + i, function (assert) {
+			const oBinding = {
+				_aRemoved : [{}],
+				_aTurnedToLeaf : [],
+				_hasPendingRequest() {},
+				_map() {},
+				_turnNodeToLeaf() {},
+				getLength() {}};
+			const oBindingMock = this.mock(oBinding);
+			oBindingMock.expects("getLength").withExactArgs().returns(oFixture.iLength);
+			oBindingMock.expects("_map").withExactArgs(sinon.match.func)
+				.callsFake((fnMap) => {
+					oBindingMock.expects("_turnNodeToLeaf").withExactArgs(sinon.match.same(oFixture.aNodes[0]));
+
+					// code under test
+					oFixture.aNodes.forEach((key) => {
+						if (oFixture.aNodes.bHasPendingRequest) {
+							oBindingMock.expects("_hasPendingRequest").withExactArgs("Node1").returns(false);
+						}
+						fnMap(key, {/*~oRecursionBreaker*/}, "~sTndexType", "~iIndex", {/*~oParent*/});
+					});
+				});
+
+			// code under test
+			ODataTreeBindingFlat.prototype._mapRetrieveNodeSection.call(oBinding, 0 /*oFixture.iLength*/);
+		});
+	});
+
+	//*********************************************************************************************
+	QUnit.test("_mapCleanTreeStateMaps: parent of a removed node was turned to a leaf", function (assert) {
+		const oParentNode = {nodeState : {isLeaf : true}};
+		const oRemovedNode = {
+			nodeState : {removed: true},
+			parent : oParentNode
+		};
+		const oTreeBinding = new TreeBinding("model", "/path");
+		ODataTreeBindingFlat.call(oTreeBinding);
+		oTreeBinding._aRemoved.push(oRemovedNode);
+		const oTreeBindingMock = this.mock(oTreeBinding);
+		oTreeBindingMock.expects("_up").withExactArgs(oRemovedNode, sinon.match.func, false).callThrough();
+		oTreeBindingMock.expects("_getParent").withExactArgs(oRemovedNode, false).returns(oParentNode);
+		oTreeBindingMock.expects("_structuralUp")
+			.withExactArgs(oParentNode, sinon.match.func, sinon.match({broken: false}), false)
+			.callThrough();
+		oTreeBindingMock.expects("_flatUp").never();
+
+		// code under test
+		assert.strictEqual(oTreeBinding._mapCleanTreeStateMaps(), 0);
+	});
+
+	//*********************************************************************************************
 	["leaf", "collapsed"].forEach(function (sDrillState) {
 		var sTitle = "_addServerIndexNodes: node has initiallyIsLeaf (drill state = " + sDrillState + ")";
 
@@ -1142,182 +1247,6 @@
 						"hierarchy-level-for" : "levelFor",
 						"hierarchy-node-descendant-count-for" : "nodeDescendantCountFor"
 					}
-=======
-	QUnit.test("_findParentNode: the node has a parent", function (assert) {
-		const oParenNode = {};
-
-		// code under test,
-		assert.strictEqual(ODataTreeBindingFlat.prototype._findParentNode({parent : oParenNode}), oParenNode);
-	});
-
-	//*********************************************************************************************
-[
-	{indexOfNode : 1, nodes : [undefined, {level : 1, serverIndex : 1}]},
-	{indexOfNode : 3, nodes : [{level : 2}, {level : 3}, {level : 4}, {level : 3, serverIndex : 3}]}
-].forEach(function (oFixture, i) {
-	QUnit.test("_findParentNode: the node does not have a parent " + i, function (assert) {
-		const oBinding = {_aNodes : oFixture.nodes};
-
-		// code under test
-		assert.strictEqual(
-			ODataTreeBindingFlat.prototype._findParentNode.call(oBinding, oFixture.nodes[oFixture.indexOfNode]),
-			oFixture.nodes[0]);
-	});
-});
-
-	//*********************************************************************************************
-	QUnit.test("_hasPendingRequest", function (assert) {
-		const oBinding = {_aPendingChildrenRequests : [{sParent : "~sParent"}]};
-		const sNodeKey = "~sParent";
-
-		// code under test,
-		assert.ok(ODataTreeBindingFlat.prototype._hasPendingRequest.call(oBinding, sNodeKey), true);
-	});
-
-	//*********************************************************************************************
-	QUnit.test("_turnNodeToLeaf", function (assert) {
-		const oBinding = {_aTurnedToLeaf : []};
-		const oNode = {nodeState : {collapsed : false, expanded : true, isLeaf : false}};
-
-		// code under test
-		ODataTreeBindingFlat.prototype._turnNodeToLeaf.call(oBinding, oNode);
-
-		assert.deepEqual(oNode.nodeState, {collapsed : false, expanded : false, isLeaf : true, wasExpanded : true});
-		assert.strictEqual(oBinding._aTurnedToLeaf[0], oNode);
-	});
-
-	//*********************************************************************************************
-[{
-	aNodes : [
-		{key : "Node1", nodeState : {expanded : false}}
-	],
-	iLength : 1
-}, {
-	aNodes : [
-		{key : "Node1", nodeState : {expanded : false}},
-		{key : "Node2", nodeState : {expanded : true}}
-	],
-	iLength : 2
-}, {
-	aNodes : [
-		{key : "Node1", level : 0, nodeState : {expanded : true}, bHasPendingRequest : true},
-		{key : "Node2", level : 1, nodeState : {expanded : true}, bHasPendingRequest : true}
-	],
-	iLength : 2
-}].forEach(function (oFixture, i) {
-	QUnit.test("_mapRetrieveNodeSection: don't call _turnNodeToLeaf: " + i, function (assert) {
-		const oBinding = {
-			_aRemoved : [],
-			_aTurnedToLeaf : [],
-			_hasPendingRequest() {},
-			_map() {},
-			_turnNodeToLeaf() {},
-			getLength() {}
-		};
-		const oBindingMock = this.mock(oBinding);
-		oBindingMock.expects("getLength").withExactArgs().returns(oFixture.iLength);
-		oBindingMock.expects("_map").withExactArgs(sinon.match.func)
-			.callsFake((fnMap) => {
-				oBindingMock.expects("_turnNodeToLeaf").never();
-
-				// code under test
-				oFixture.aNodes.forEach((key) => {
-					if (oFixture.aNodes.bHasPendingRequest) {
-						oBindingMock.expects("_hasPendingRequest").withExactArgs("Node1").returns(false);
-					}
-					fnMap(key, {/*~oRecursionBreaker*/}, "~sTndexType", "~iIndex", {/*~oParent*/});
-				});
-			});
-
-		// code under test
-		ODataTreeBindingFlat.prototype._mapRetrieveNodeSection.call(oBinding, 0 /*oFixture.iLength*/);
-	});
-});
-
-//*********************************************************************************************
-[{
-	aNodes : [
-		{key : "Node1", nodeState : {expanded : true}}
-	],
-	iLength : 1
-}, {
-	aNodes : [
-		{key : "Node1", level : 0, nodeState : {expanded : true}},
-		{key : "Node2", level : 0, nodeState : {expanded : false}}
-	],
-	iLength : 2
-}, {
-	aNodes : [
-		{key : "Node1.1", level : 1, nodeState : {expanded : true}},
-		{key : "Node2", level : 0, nodeState : {expanded : false}}
-	],
-	iLength : 2
-}].forEach(function (oFixture, i) {
-	QUnit.test("_mapRetrieveNodeSection: call _turnNodeToLeaf: " + i, function (assert) {
-		const oBinding = {
-			_aRemoved : [{}],
-			_aTurnedToLeaf : [],
-			_hasPendingRequest() {},
-			_map() {},
-			_turnNodeToLeaf() {},
-			getLength() {}};
-		const oBindingMock = this.mock(oBinding);
-		oBindingMock.expects("getLength").withExactArgs().returns(oFixture.iLength);
-		oBindingMock.expects("_map").withExactArgs(sinon.match.func)
-			.callsFake((fnMap) => {
-				oBindingMock.expects("_turnNodeToLeaf").withExactArgs(sinon.match.same(oFixture.aNodes[0]));
-
-				// code under test
-				oFixture.aNodes.forEach((key) => {
-					if (oFixture.aNodes.bHasPendingRequest) {
-						oBindingMock.expects("_hasPendingRequest").withExactArgs("Node1").returns(false);
-					}
-					fnMap(key, {/*~oRecursionBreaker*/}, "~sTndexType", "~iIndex", {/*~oParent*/});
-				});
-			});
-
-		// code under test
-		ODataTreeBindingFlat.prototype._mapRetrieveNodeSection.call(oBinding, 0 /*oFixture.iLength*/);
-	});
-});
-
-	//*********************************************************************************************
-	QUnit.test("_mapCleanTreeStateMaps: parent of a removed node was turned to a leaf", function (assert) {
-		const oParentNode = {nodeState : {isLeaf : true}};
-		const oRemovedNode = {
-			nodeState : {removed: true},
-			parent : oParentNode
-		};
-		const oTreeBinding = new TreeBinding("model", "/path");
-		ODataTreeBindingFlat.call(oTreeBinding);
-		oTreeBinding._aRemoved.push(oRemovedNode);
-		const oTreeBindingMock = this.mock(oTreeBinding);
-		oTreeBindingMock.expects("_up").withExactArgs(oRemovedNode, sinon.match.func, false).callThrough();
-		oTreeBindingMock.expects("_getParent").withExactArgs(oRemovedNode, false).returns(oParentNode);
-		oTreeBindingMock.expects("_structuralUp")
-			.withExactArgs(oParentNode, sinon.match.func, sinon.match({broken: false}), false)
-			.callThrough();
-		oTreeBindingMock.expects("_flatUp").never();
-
-		// code under test
-		assert.strictEqual(oTreeBinding._mapCleanTreeStateMaps(), 0);
-	});
-
-	//*********************************************************************************************
-["leaf", "collapsed"].forEach(function (sDrillState) {
-	var sTitle = "_addServerIndexNodes: node has initiallyIsLeaf (drill state = " + sDrillState + ")";
-
-	QUnit.test(sTitle, function (assert) {
-		var oBinding = {
-				_iLowestServerLevel : null,
-				_aNodes : [],
-				_mSelected : {},
-				oContext : "~oContext",
-				oModel : {
-					getContext() {},
-					getKey() {},
-					resolveDeep() {}
->>>>>>> 6193a6cb
 				},
 				oData = {
 					__count : "1",
