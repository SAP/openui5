--- conflicted
+++ resolved
@@ -64,9 +64,6 @@
 	var oLabel = new sap.ui.commons.Label("myLabel");
 	oLabel.setText("testText");
 	oLabel.placeAt("target1");
-<<<<<<< HEAD
-
-=======
 	
 	test("test model setData", function(){
 		var obj1 = {a:true, b:false, c:false},
@@ -90,7 +87,6 @@
 		deepEqual(oModel.getData(), arrMerged, "setData array with merge");
 	});
 	
->>>>>>> c3a112d5
 	test("test model getProperty with context", function(){
 		var oContext = oModel.createBindingContext("/teamMembers");
 		var value = oModel.getProperty("6/lastName", oContext);
