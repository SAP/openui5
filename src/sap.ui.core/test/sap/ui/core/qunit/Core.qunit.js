/*global QUnit */
sap.ui.define([
	'sap/base/i18n/Localization',
<<<<<<< HEAD
	'sap/ui/Device',
	"sap/ui/test/utils/nextUIUpdate"
], function(Localization, Device, nextUIUpdate) {
	"use strict";

=======
	'sap/base/i18n/ResourceBundle',
	'sap/base/util/LoaderExtensions',
	'sap/base/util/ObjectPath',
	'sap/ui/base/OwnStatics',
	'sap/ui/Device',
	'sap/ui/base/Interface',
	'sap/ui/VersionInfo',
	'sap/ui/core/Core',
	"sap/ui/core/Supportability",
	'sap/ui/core/UIArea',
	'sap/ui/core/Element',
	'sap/ui/core/Configuration',
	'sap/ui/core/Lib',
	'sap/ui/core/RenderManager',
	'sap/ui/core/Theming',
	'sap/ui/core/theming/ThemeManager',
	'sap/ui/qunit/utils/createAndAppendDiv',
	'sap/ui/test/utils/waitForThemeApplied'
], function(Log, Localization, ResourceBundle, LoaderExtensions, ObjectPath, OwnStatics, Device, Interface, VersionInfo, oCore, Supportability, UIArea, Element, Configuration, Library, RenderManager, Theming, ThemeManager, createAndAppendDiv, waitForThemeApplied) {
	"use strict";

	/**
	 * @deprecated As of version 1.120 as it is used by deprecated tests only
	 */
	const privateLoaderAPI = sap.ui.loader._;
	const { getThemePath } = OwnStatics.get(Theming);
	const { getAllLibraryInfoObjects } = OwnStatics.get(ThemeManager);

	function _providesPublicMethods(/**sap.ui.base.Object*/oObject, /** function */ fnClass, /**boolean*/ bFailEarly) {
		var aMethodNames = fnClass.getMetadata().getAllPublicMethods(),
			result = true,
			sMethod;

		for (var i in aMethodNames) {
			sMethod = aMethodNames[i];
			result = result && oObject[sMethod] != undefined;
			if (result){
				continue;
			}
			if (bFailEarly && !result){
				break;
			}
		}
		return result;
	}

	// lazy dependency
	var TestButton;

>>>>>>> 5c37e6f2

	// ---------------------------------------------------------------------------
	// Basic functionality
	// ---------------------------------------------------------------------------

	QUnit.module("Basic");

	QUnit.test("Browser Version Test", function(assert) {
		assert.expect(4);
		var browser = Device.browser;
		var value = document.documentElement.getAttribute("data-sap-ui-browser");
		assert.ok(typeof value === "string" && value, "Data attribute is set and is not empty");

		var version = browser.version;
		assert.ok(typeof version === "number", "Browser version is set");

		if (browser.firefox) {
			assert.ok(value.indexOf("ff") === 0, "Browser is Firefox and data attribute is set right");
		} else if (browser.webkit) {
			if (browser.chrome) {
				assert.ok(value.indexOf("cr") === 0, "Browser is Chrome and data attribute is set right");
			}
			// Those tests should not be called anymore
			if (browser.safari && browser.mobile) {
				assert.ok(value.indexOf("msf") === 0, "Browser is Mobile Safari and data attribute is set right");
			} else if (browser.safari) {
				assert.ok(value.indexOf("sf") === 0, "Browser is Safari and data attribute is set right");
			}
		}

		if (!browser.safari || !browser.fullscreen) {
			assert.ok(value.indexOf(Math.floor(version)) != -1, "Version is set right in data attribute");
		} else {
			assert.ok(!/[0-9]+$/.test(value), "unknown browser versions shouldn't be added to the data attribute");
		}

	});

	QUnit.test("Locale configuration (via Localization)", function(assert) {
		var oHtml = document.documentElement;
		var sLocale = Localization.getLanguageTag().toString();

		assert.equal(oHtml.getAttribute("lang"), sLocale, "lang attribute matches locale");

		sLocale = "de";
		Localization.setLanguage(sLocale);
		assert.equal(oHtml.getAttribute("lang"), sLocale, "lang attribute matches locale");
	});
<<<<<<< HEAD
=======


	// ---------------------------------------------------------------------------
	// Basic functionality, deprecated
	// ---------------------------------------------------------------------------

	/**
	 * @deprecated
	 */
	QUnit.module("Basic (deprecated)", {
		before() {
			// custom assertion
			QUnit.assert.equalControls = function(actual, expected, message) {
				this.ok(actual === expected, message);
			};
			// used to get access to the non-public core parts
			const DummyCorePlugin = {
				startPlugin: (oCore, _bOnInit) => {
					this.oRealCore = oCore;
				}
			};
			oCore.registerPlugin(DummyCorePlugin);
			oCore.unregisterPlugin(DummyCorePlugin);
		}
	});

	/**
	 * @deprecated As of version 1.111, Core facade will be abandoned
	 */
	QUnit.test("facade", function(assert) {
		assert.notStrictEqual(sap.ui.getCore(), this.oRealCore, "Facade should be different from the implementation");
		assert.notOk(sap.ui.getCore() instanceof this.oRealCore.constructor, "Facade should not be an instance of sap.ui.core.Core");
		assert.ok(sap.ui.getCore() instanceof Interface, "Facade should be an instance of sap.ui.base.Interface");
		assert.strictEqual(sap.ui.getCore(), sap.ui.getCore(), "consecutive calls to sap.ui.getCore() should return the exact same facade");

		var aMethodNames = this.oRealCore.getMetadata().getAllPublicMethods(),
			oCoreInterface = sap.ui.getCore(),
			i;

		for ( i = 0; i < aMethodNames.length; i++ ) {
			assert.ok(oCoreInterface[aMethodNames[i]] !== undefined, "expected interface method should actually exist: " + aMethodNames[i]);
		}

		for ( i in oCoreInterface ) {
			assert.ok(aMethodNames.indexOf(i) >= 0, "actual method should be part of expected interface: " + i);
		}
	});

	/**
	 * @deprecated Since 1.119
	 */
	QUnit.test("CreateRenderManager", function(assert) {
		var oRenderManager = new RenderManager();

		assert.notStrictEqual(oCore.createRenderManager, undefined, "function createRenderManager on sap.ui.core.Core instance must be defined");

		var oCoreRenderManager = oCore.createRenderManager();
		assert.deepEqual(Object.keys(oCoreRenderManager), Object.keys(oRenderManager.getInterface()), "calling createRenderManager on Core instance must deliver the RenderManager interface");
		oCoreRenderManager.destroy();
	});

	/**
	 * @deprecated As of Version 1.120.
	 */
	QUnit.test("GetConfiguration", function(assert) {
		assert.notStrictEqual(oCore.getConfiguration, undefined, "function getConfiguration on sap.ui.core.Core instance must be defined");
		assert.ok(oCore.getConfiguration() === Configuration, "calling getConfiguration on Core instance must deliver the Configuration singleton");
	});

	/**
	 * @deprecated Since 1.118, sap.ui.getCore and the constructor are deprecated
	 */
	QUnit.test("repeated instantiation", function(assert) {
		this.spy(Log, 'error');

		assert.strictEqual(new this.oRealCore.constructor(), sap.ui.getCore(), "consecutive calls to the constructor should return the facade");
		sinon.assert.calledWith(Log.error, sinon.match(/Only.*must create an instance of .*Core/).and(sinon.match(/use the module export directly without using 'new'/)));
	});

	/**
	 * @deprecated Since 1.119, loadLibrary is deprecated
	 */
	QUnit.test("loadLibrary", async function(assert) {
		await waitForThemeApplied();

		assert.equal(typeof oCore.loadLibrary, "function", "Core has method loadLibrary");
		assert.ok(privateLoaderAPI.getModuleState("sap/ui/testlib/library.js") === 0, "testlib lib has not been loaded yet");
		assert.ok(!ObjectPath.get("sap.ui.testlib"), "testlib namespace doesn't exists");
		assert.strictEqual(document.querySelectorAll("head > link[id='sap-ui-theme-sap.ui.testlib']").length, 0, "style sheet doesn't exist");
		return oCore.loadLibrary("sap.ui.testlib", {
			url: "test-resources/sap/ui/core/qunit/testdata/uilib",
			async: true
		}).then(function() {
			assert.ok(privateLoaderAPI.getModuleState("sap/ui/testlib/library.js") !== 0, "testlib lib has been loaded");
			assert.ok(ObjectPath.get("sap.ui.testlib"), "testlib namespace exists");
			assert.strictEqual(document.querySelectorAll("head > link[id='sap-ui-theme-sap.ui.testlib']").length, 1, "style sheets have been added");

			return new Promise(function(resolve, reject) {
				// load TestButton class
				sap.ui.require(["sap/ui/testlib/TestButton"], function(_TestButton) {
					TestButton = _TestButton;
					resolve();
				}, reject);
			});
		});
	});

	/**
	 * Tests creation of an UIArea instance and afterwards checks whether it can be found via getUIArea method
	 * @deprecated As of version 1.1
	 */
	QUnit.test("testCreateUIArea", function(assert) {
		createAndAppendDiv("uiArea1");
		var oUIArea = oCore.createUIArea("uiArea1");
		assert.ok(!!oUIArea, "UIArea must be created and returned");
		assert.ok(_providesPublicMethods(oUIArea, UIArea), "Expected instance of sap.ui.core.UIArea");
		var oUIAreaCheck = oCore.getUIArea("uiArea1");
		assert.ok(!!oUIAreaCheck, "UIArea must be returned");
		assert.ok(_providesPublicMethods(oUIAreaCheck, UIArea), "Expected instance of sap.ui.core.UIArea");
		assert.equal(oUIAreaCheck, oUIArea, "Returned UIArea must be the same as the one created before");
	});

	/**
	 * @deprecated As of version 1.1
	 */
	QUnit.test("testSetRoot", function(assert) {
		var oButton = new TestButton("test2Button", {text:"Hallo JSUnit"});
		createAndAppendDiv("uiArea2");
		oCore.setRoot("uiArea2", oButton);
		var oUIAreaCheck = oCore.getUIArea("uiArea2");
		assert.ok(oUIAreaCheck, "UIArea must be returned");
		assert.ok(_providesPublicMethods(oUIAreaCheck, UIArea), "Expected instance of sap.ui.core.UIArea");
	});

	/**
	 * @deprecated As of version 1.1
	 */
	QUnit.test("testGetElementById", function(assert) {
		var oButton = new TestButton("test3Button", {text:"Hallo JSUnit"});
		createAndAppendDiv("uiArea3");
		oButton.placeAt("uiArea3");
		var oButtonCheck = oCore.getElementById("test3Button");
		assert.ok(oButtonCheck, "Button must be returned");
		assert.equalControls(oButtonCheck, oButton, "Returned Button must be the same as the one created before");
	});

	/**
	 * Tests that <code>sap.ui.getCore().notifyContentDensityChanged()</code> calls each control's #onThemeChanged method
	 * @deprecated since 1.119, notifyContentDensityChanged is deprecated
	 */
	QUnit.test("test #notifyContentDensityChanged", function(assert) {
		var done = assert.async();
		assert.expect(4);

		var oBtn = new TestButton("testMyButton", {text:"Hallo JSUnit"});
		oBtn.onThemeChanged = function(oCtrlEvent) {
			assert.ok(oCtrlEvent, "TestButton#onThemeChanged is called");
			assert.equal(oCtrlEvent.theme, Theming.getTheme(), "Default theme is passed along control event");
		};

		function handler(oEvent) {
			assert.ok(oEvent, "attachThemeChanged is called");
			assert.equal(oEvent.getParameter("theme"), Theming.getTheme(), "Default theme is passed along Core event");

			// cleanup
			oCore.detachThemeChanged(handler);
			oBtn.destroy();

			done();
		}
		oCore.attachThemeChanged(handler);

		//call to #notifyContentDensityChanged
		oCore.notifyContentDensityChanged();
	});

	/**
	 * @deprecated As of version 1.1
	 */
	QUnit.test("testGetControl", function(assert) {
		var oButton = new TestButton("test4Button", {text:"Hallo JSUnit"});
		createAndAppendDiv("uiArea4");
		oButton.placeAt("uiArea4");
		var oButtonCheck = oCore.getControl("test4Button");
		assert.ok(oButtonCheck, "Button must be returned");
		assert.equalControls(oButtonCheck, oButton, "Returned Button must be the same as the one created before");
	});

	/**
	 * @deprecated since 1.119
	 */
	QUnit.test("testSetThemeRoot", async function(assert) {
		await waitForThemeApplied();

		var corePath, mobilePath, otherPath, oCoreLink;

		const sCoreVersion = Library.all()["sap.ui.core"].version;

		oCore.setThemeRoot("my_theme", ["sap.ui.core"], "http://core.something.corp");
		oCore.setThemeRoot("my_theme", "http://custom.something.corp");
		oCore.setThemeRoot("my_theme", ["sap.m"], "http://mobile.something.corp");

		corePath = getThemePath("sap.ui.core", "my_theme");
		mobilePath = getThemePath("sap.m", "my_theme");
		otherPath = getThemePath("sap.ui.other", "my_theme");

		assert.equal(corePath, "http://core.something.corp/sap/ui/core/themes/my_theme/", "path should be as configured");
		assert.equal(mobilePath, "http://mobile.something.corp/sap/m/themes/my_theme/", "path should be as configured");
		assert.equal(otherPath, "http://custom.something.corp/sap/ui/other/themes/my_theme/", "path should be as configured");

		corePath = sap.ui.require.toUrl("sap/ui/core/themes/my_theme/");
		mobilePath = sap.ui.require.toUrl("sap/m/themes/my_theme/");
		otherPath = sap.ui.require.toUrl("sap/ui/other/themes/my_theme/");

		assert.equal(corePath, "http://core.something.corp/sap/ui/core/themes/my_theme/", "path should be as configured");
		assert.equal(mobilePath, "http://mobile.something.corp/sap/m/themes/my_theme/", "path should be as configured");
		assert.equal(otherPath, "http://custom.something.corp/sap/ui/other/themes/my_theme/", "path should be as configured");

		// Set theme root for all libs with forceUpdate
		oCore.setThemeRoot("test_theme", "/foo/", true);

		// wait for library CSS promise to ensure the link element has been updated
		await getAllLibraryInfoObjects("sap.ui.core").cssLoaded;
		corePath = getThemePath("sap.ui.core", "test_theme");
		oCoreLink = document.getElementById("sap-ui-theme-sap.ui.core");

		assert.equal(corePath, "/foo/sap/ui/core/themes/test_theme/", "path should be as configured");
		assert.equal(oCoreLink.getAttribute("href"), new URL(`/foo/sap/ui/core/themes/test_theme/library.css?sap-ui-dist-version=${sCoreVersion}`, document.baseURI).href, "Stylesheet should have been updated");

		// Set theme root for sap.ui.core lib with forceUpdate
		oCore.setThemeRoot("test_theme", ["sap.ui.core"], "/bar/", true);

		// wait for library CSS promise to ensure the link element has been updated
		await getAllLibraryInfoObjects("sap.ui.core").cssLoaded;
		corePath = getThemePath("sap.ui.core", "test_theme");
		oCoreLink = document.getElementById("sap-ui-theme-sap.ui.core");

		assert.equal(corePath, "/bar/sap/ui/core/themes/test_theme/", "path should be as configured");
		assert.equal(oCoreLink.getAttribute("href"), new URL(`/bar/sap/ui/core/themes/test_theme/library.css?sap-ui-dist-version=${sCoreVersion}`, document.baseURI).href, "Stylesheet should have been updated");
	});

	// now check the location of the preconfigured themes
	/**
	 * @deprecated since 1.119
	 */
	QUnit.test("themeRoot configuration", function(assert) {
		var corePath = getThemePath("sap.ui.core", "my_preconfigured_theme");
		var mobilePath = getThemePath("sap.m", "my_preconfigured_theme");
		var otherPath = getThemePath("sap.ui.other", "my_preconfigured_theme");

		assert.equal(corePath, "http://preconfig.com/ui5-themes/sap/ui/core/themes/my_preconfigured_theme/", "path should be as configured");
		assert.equal(mobilePath, "http://preconfig.com/ui5-themes/sap/m/themes/my_preconfigured_theme/", "path should be as configured");
		assert.equal(otherPath, "http://preconfig.com/ui5-themes/sap/ui/other/themes/my_preconfigured_theme/", "path should be as configured");

		corePath = getThemePath("sap.ui.core", "my_second_preconfigured_theme");
		mobilePath = getThemePath("sap.m", "my_second_preconfigured_theme");
		otherPath = getThemePath("sap.ui.other", "my_second_preconfigured_theme");

		assert.equal(corePath, "http://core.preconfig.com/ui5-themes/sap/ui/core/themes/my_second_preconfigured_theme/", "path should be as configured");
		assert.equal(mobilePath, "http://mobile.preconfig.com/ui5-themes/sap/m/themes/my_second_preconfigured_theme/", "path should be as configured");
		assert.equal(otherPath, "http://preconfig.com/ui5-themes/sap/ui/other/themes/my_second_preconfigured_theme/", "path should be as configured");

		// read from script tag
		corePath = getThemePath("sap.ui.core", "my_third_preconfigured_theme");
		assert.equal(corePath, "http://third.preconfig.com/ui5-themes/sap/ui/core/themes/my_third_preconfigured_theme/", "path should be as configured");
	});

	// now check the locale configuration to be applied as lang attribute
	/**
	 * @deprecated As of Version 1.120.
	 */
	QUnit.test("Locale configuration (via Configuration)", function(assert) {
		var oHtml = document.documentElement;
		var oConfig = oCore.getConfiguration();
		var oLocale = oConfig.getLocale();
		var sLocale = oLocale && oLocale.toString();

		assert.equal(oHtml.getAttribute("lang"), sLocale, "lang attribute matches locale");

		sLocale = "de";
		oConfig.setLanguage(sLocale);
		assert.equal(oHtml.getAttribute("lang"), sLocale, "lang attribute matches locale");
	});



	// ---------------------------------------------------------------------------
	// Library Resource Bundles, deprecated
	// ---------------------------------------------------------------------------

	/**
	 * @deprecated Since 1.119.
	 */
	QUnit.module('getLibraryResourceBundle (deprecated)');

	QUnit.test("async: testGetLibraryResourceBundle", function(assert) {
		var oSpy = this.spy(ResourceBundle, 'create'),
			pBundle = oCore.getLibraryResourceBundle("sap.ui.core", "en", true);

		assert.ok(pBundle instanceof Promise, "a promise should be returned");

		return pBundle.then(function(oBundle) {
			assert.equal(oSpy.callCount, 1, "ResourceBundle.create is called");
			assert.ok(oBundle, "bundle could be retrieved");
			assert.equal(oBundle.getText("SAPUI5_FRIDAY"), "Friday", "bundle can resolve texts");
			assert.equal(oBundle.getText("SAPUI5_GM_ZSTEP"), "Zoom step {0}", "bundle can resolve texts");
		});
	});

	QUnit.test("async: testGetLibraryResourceBundle with already loaded bundle", function(assert) {
		return oCore.getLibraryResourceBundle("sap.ui.core", "de", true).then(function() {
			var oSpy = this.spy(ResourceBundle, 'create'),
				pBundle = oCore.getLibraryResourceBundle("sap.ui.core", "de", true);

			assert.ok(pBundle instanceof Promise, "a promise should be returned");

			return pBundle.then(function(oBundle) {
				assert.ok(oSpy.notCalled, "ResourceBundle.create is not called");
				assert.ok(oBundle, "bundle could be retrieved");
				assert.equal(oBundle.getText("SAPUI5_FRIDAY"), "Friday", "bundle can resolve texts");
				assert.equal(oBundle.getText("SAPUI5_GM_ZSTEP"), "Zoom step {0}", "bundle can resolve texts");
			});
		}.bind(this));
	});

	QUnit.test("async: testGetLibraryResourceBundle with i18n set to false in manifest.json", function(assert) {
		this.stub(privateLoaderAPI, 'getModuleState').returns(true);

		this.stub(LoaderExtensions, 'loadResource').returns({
			"_version": "1.9.0",
			"name": "sap.test1",
			"sap.ui5": {
				"library": {
					"i18n": false
				}
			}
		});

		var pBundle = oCore.getLibraryResourceBundle("sap.test1", "de", true);

		assert.ok(pBundle instanceof Promise, "a promise should be returned");

		return pBundle.then(function(oBundle) {
			assert.notOk(oBundle, "no bundle is loaded");
		});
	});

	QUnit.test("async: testGetLibraryResourceBundle with i18n set to true in manifest.json", function(assert) {
		this.stub(privateLoaderAPI, 'getModuleState').returns(true);
		var fnOrigLoadResource = LoaderExtensions.loadResource;
		this.stub(LoaderExtensions, 'loadResource').callsFake(function(sURL) {
			if (typeof sURL === "string" && sURL.indexOf("manifest.json") !== -1) {
				return {
					"_version": "1.9.0",
					"name": "sap.test.i18ntrue",
					"sap.ui5": {
						"library": {
							"i18n": true
						}
					}
				};
			} else {
				fnOrigLoadResource.apply(this, arguments);
			}

		});

		var oSpySapUiRequireToUrl = this.spy(sap.ui.require, 'toUrl'),
			pBundle = oCore.getLibraryResourceBundle("sap.test.i18ntrue", "de", true),
			oSpyCall;

		assert.ok(pBundle instanceof Promise, "a promise should be returned");
		assert.equal(oSpySapUiRequireToUrl.callCount, 2, "sap.ui.require.toUrl is called twice");

		oSpyCall = oSpySapUiRequireToUrl.getCall(0);

		assert.equal(oSpyCall.args[0], 'sap/test/i18ntrue/messagebundle.properties',
			'sap.ui.require.toUrl is called with the given message bundle name');

		return pBundle.then(function(oBundle) {
			assert.ok(oBundle, "Bundle should be loaded");
		});
	});

	QUnit.test("async: testGetLibraryResourceBundle with i18n missing in manifest.json", function(assert) {
		this.stub(privateLoaderAPI, 'getModuleState').returns(true);
		// no i18n property in manifest
		this.stub(LoaderExtensions, 'loadResource').returns(undefined);

		var oSpySapUiRequireToUrl = this.spy(sap.ui.require, 'toUrl'),
			pBundle = oCore.getLibraryResourceBundle("sap.test.i18nmissing", "fr", true),
			oSpyCall;

		assert.ok(pBundle instanceof Promise, "a promise should be returned");
		assert.equal(oSpySapUiRequireToUrl.callCount, 2, "sap.ui.require.toUrl is called twice");

		oSpyCall = oSpySapUiRequireToUrl.getCall(0);

		assert.equal(oSpyCall.args[0], 'sap/test/i18nmissing/messagebundle.properties',
			'sap.ui.require.toUrl is called with default message bundle name');

		oSpySapUiRequireToUrl.restore();

		return pBundle;
	});

	QUnit.test("async: testGetLibraryResourceBundle with a given i18n string in manifest.json", function(assert) {
		this.stub(privateLoaderAPI, 'getModuleState').returns(true);

		var fnOrigLoadResource = LoaderExtensions.loadResource;

		 this.stub(LoaderExtensions, 'loadResource').callsFake(function(sURL) {
			if (typeof sURL === "string" && sURL.indexOf("manifest.json") !== -1) {
				return {
					"_version": "1.9.0",
					"name": "sap.test.i18nstring",
					"sap.ui5": {
						"library": {
							"i18n": "i18n.properties"
						}
					}
				};
			} else {
				fnOrigLoadResource.apply(this, arguments);
			}

		});

		var oSpySapUiRequireToUrl = this.spy(sap.ui.require, 'toUrl'),
			pBundle = oCore.getLibraryResourceBundle("sap.test.i18nstring", "en", true),
			oSpyCall;

		assert.ok(pBundle instanceof Promise, "a promise should be returned");
		assert.equal(oSpySapUiRequireToUrl.callCount, 2, "sap.ui.require.toUrl is called twice");

		oSpyCall = oSpySapUiRequireToUrl.getCall(0);

		assert.equal(oSpyCall.args[0], 'sap/test/i18nstring/i18n.properties',
			'sap.ui.require.toUrl is called with the given message bundle name');

		oSpySapUiRequireToUrl.restore();

		return pBundle;
	});

	QUnit.test("async: testGetLibraryResourceBundle with a given i18n object in manifest.json", function(assert) {
		var mLibraryManifest = {
			"_version": "1.9.0",
			"name": "sap.test.i18nobject",
			"sap.ui5": {
				"library": {
					"i18n": {
						"bundleUrl": "i18n.properties",
						"supportedLocales": [
							"en",
							"de"
						]
					}
				}
			}
		};
		var oResourceBundleCreateMock = this.mock(ResourceBundle).expects('create').once().withExactArgs({
			async: true,
			fallbackLocale: undefined,
			locale: "en",
			supportedLocales: ["en", "de"],
			bundleUrl: "resources/sap/test/i18nobject/i18n.properties",
			activeTerminologies: undefined
		}).callThrough();

		this.stub(privateLoaderAPI, 'getModuleState').returns(true);

		var fnOrigLoadResource = LoaderExtensions.loadResource;

		this.stub(LoaderExtensions, 'loadResource').callsFake(function(sURL) {
			if (typeof sURL === "string" && sURL.indexOf("manifest.json") !== -1) {
				return mLibraryManifest;
			} else {
				fnOrigLoadResource.apply(this, arguments);
			}

		});

		var oSpySapUiRequireToUrl = this.spy(sap.ui.require, 'toUrl'),
			pBundle = oCore.getLibraryResourceBundle("sap.test.i18nobject", "en", true),
			oSpyCall;

		assert.ok(pBundle instanceof Promise, "a promise should be returned");
		assert.equal(oSpySapUiRequireToUrl.callCount, 2, "sap.ui.require.toUrl is called twice");

		oSpyCall = oSpySapUiRequireToUrl.getCall(0);

		assert.equal(oSpyCall.args[0], 'sap/test/i18nobject/i18n.properties',
			'sap.ui.require.toUrl is called with the given message bundle name');

		oSpySapUiRequireToUrl.restore();

		oResourceBundleCreateMock.restore();
		return pBundle;
	});



	// ---------------------------------------------------------------------------
	// loadLibrary, deprecated
	// ---------------------------------------------------------------------------

	/**
	 * @deprecated Since 1.119.
	 */
	QUnit.module("loadLibrary (deprecated)", {
		before() {
			QUnit.assert.isLibLoaded = function(libName) {
				this.ok(ObjectPath.get(libName), "namespace for " + libName + " should exist");
				this.ok(Library.all()[libName], "Core should know and list " + libName + " as 'loaded'");
			};
		},
		beforeEach: function(assert) {
			assert.notOk(Supportability.isDebugModeEnabled(), "debug mode must be deactivated to properly test library loading");
			this.oLibraryGetPreloadStub = this.stub(Library, "getPreloadMode").returns("sync");
		},
		afterEach: function(assert) {
			this.oLibraryGetPreloadStub.restore();
			delete window.testlibs;
		},
		after() {
			delete QUnit.assert.isLibLoaded;
		}
	});

	/*
	 * Scenario9: (mocked)
	 *	lib1 -> no dependencies
	 */
	QUnit.test("async (config object)", function(assert) {

		this.stub(privateLoaderAPI, "loadJSResourceAsync").callsFake(function() {
			sap.ui.define("testlibs/scenario9/lib1/library", function() {
				oCore.initLibrary({
					name: 'testlibs.scenario9.lib1',
					noLibraryCSS: true
				});
				return testlibs.scenario9.lib1;
			});
			return Promise.resolve(true);
		});

		var loaded = oCore.loadLibrary("testlibs.scenario9.lib1", {
			async: true,
			url: "./some/fancy/path"
		});
		assert.ok(loaded instanceof Promise, "loadLibrary should return a promise when called with async:true");
		assert.ok(privateLoaderAPI.loadJSResourceAsync.calledWith(sinon.match(/testlibs\/scenario9\/lib1\/library/)), "should have called _loadJSResourceAsync for library.js");
		assert.equal(sap.ui.require.toUrl('testlibs/scenario9/lib1'), "./some/fancy/path", "path should have been registered");

		return loaded;
	});

	/*
	 * Scenario10: (mocked)
	 *	lib1 -> no dependencies
	 */
	QUnit.test("async (convenience shortcut)", function(assert) {

		this.stub(privateLoaderAPI, "loadJSResourceAsync").callsFake(function() {
			sap.ui.define("testlibs/scenario10/lib1/library", function() {
				oCore.initLibrary({
					name: 'testlibs.scenario10.lib1',
					noLibraryCSS: true
				});
				return testlibs.scenario10.lib1;
			});
			return Promise.resolve(true);
		});

		var loaded = oCore.loadLibrary("testlibs.scenario10.lib1", true);
		assert.ok(loaded instanceof Promise, "loadLibrary should return a promise when called with async:true");
		assert.ok(privateLoaderAPI.loadJSResourceAsync.calledWith(sinon.match(/testlibs\/scenario10\/lib1\/library/)), "should have called _loadJSResourceAsync for library.js");

		return loaded;
	});

	/*
	 * Scenario11:
	 *	lib1 -> preload does not exist
	 */
	QUnit.test("async (missing preload)", function(assert) {

		this.stub(privateLoaderAPI, "loadJSResourceAsync").callsFake(function() {
			return Promise.reject(new Error());
		});
		this.spy(sap.ui, "require");

		var loaded = oCore.loadLibrary("testlibs.scenario11.lib1", true);
		assert.ok(loaded instanceof Promise, "loadLibrary should return a promise when called with async:true");
		assert.ok(privateLoaderAPI.loadJSResourceAsync.calledWith(sinon.match(/testlibs\/scenario11\/lib1\/library/)), "should have called _loadJSResourceAsync for library.js");

		return loaded.then(function() {
			assert.ok(sap.ui.require.calledWith(['testlibs/scenario11/lib1/library']), "should have called sap.ui.require for library.js");
			assert.ok(true, "promise for a library without preload should resolve");
		}, function() {
			assert.ok(false, "promise for a library without preload should not be rejected");
		});

	});

	/*
	 * Scenario12:
	 *	lib1 -> does not exist
	 */
	QUnit.test("async (missing library)", function(assert) {

		this.stub(privateLoaderAPI, "loadJSResourceAsync").callsFake(function() {
			return Promise.reject(new Error());
		});

		var loaded = oCore.loadLibrary("testlibs.scenario12.lib1", true);
		assert.ok(loaded instanceof Promise, "loadLibrary should return a promise when called with async:true");
		assert.ok(privateLoaderAPI.loadJSResourceAsync.calledWith(sinon.match(/testlibs\/scenario12\/lib1\/library/)), "should have called _loadJSResourceAsync for library.js");

		return loaded.then(function() {
			assert.ok(false, "promise for a missing library should not resolve");
		}, function() {
			assert.ok(true, "promise for a missing library should be rejected");
		});

	});

	/*
	 * Scenario14:
	 *
	 *   lib1 (js)
	 *     -> lib2 (js), lib5 (js)
	 *   lib2 (js)
	 *     -> lib3 (js), lib5 (js, lazy: true), lib6 (js)
	 *   lib3 (js)
	 *     -> lib4 (js)
	 *   lib4 (js)
	 *   lib5 (js)
	 *     -> lib7 (js)
	 *   lib6 (js)
	 *     -> lib7 (js)
	 *   lib7 (js)
	 *
	 *   // for lib8, no transitive dependency information is contained in sap-ui-version.json
	 *   lib8 (js)
	 *     -> lib1 (js)
	 */
	QUnit.test("multiple libs (async, preloads) with transitive dependency closure, one lib is not in the sap-ui-version.json", function(assert) {
		assert.expect(32);

		// make lib4 already loaded
		sap.ui.define('testlibs/scenario14/lib4/library', [], function() {
			oCore.initLibrary({
				name: 'testlibs.scenario14.lib4',
				noLibraryCSS: true
			});
			return testlibs.scenario14.lib4;
		});

		// Stub LoaderExtension.loadResource so we can inject a different URL for
		// a prebuilt sap-ui-version.json as a test-fixture
		var LoaderExtensionStub = this.stub(LoaderExtensions, "loadResource");

		LoaderExtensionStub.withArgs("sap-ui-version.json", {
			async: true,
			failOnError: true
		}).callsFake(function() {
			return fetch(sap.ui.require.toUrl("testlibs/scenario14/sap-ui-version.json")).then(function(oResult) {
				return oResult.json();
			});
		});

		LoaderExtensionStub.callThrough();

		return VersionInfo.load().then(function(versioninfo) {
			this.spy(privateLoaderAPI, 'loadJSResourceAsync');

			var vLib8 = oCore.loadLibraries(['testlibs.scenario14.lib8']);
			assert.ok(vLib8 instanceof Promise, "async call to loadLibraries should return a promise");

			// initial request for lib 8 preload
			sinon.assert.calledOnce(privateLoaderAPI.loadJSResourceAsync);
			sinon.assert.calledWith(privateLoaderAPI.loadJSResourceAsync, sinon.match(/scenario14\/lib8\/library-preload\.js$/));

			// loading of other libs should not be triggered yet
			sinon.assert.neverCalledWith(privateLoaderAPI.loadJSResourceAsync, sinon.match(/scenario14\/lib1\/library-preload\.js$/));
			sinon.assert.neverCalledWith(privateLoaderAPI.loadJSResourceAsync, sinon.match(/scenario14\/lib2\/library-preload\.js$/));
			sinon.assert.neverCalledWith(privateLoaderAPI.loadJSResourceAsync, sinon.match(/scenario14\/lib3\/library-preload\.js$/));
			sinon.assert.neverCalledWith(privateLoaderAPI.loadJSResourceAsync, sinon.match(/scenario14\/lib4\/library-preload\.js$/));
			sinon.assert.neverCalledWith(privateLoaderAPI.loadJSResourceAsync, sinon.match(/scenario14\/lib5\/library-preload\.js$/));
			sinon.assert.neverCalledWith(privateLoaderAPI.loadJSResourceAsync, sinon.match(/scenario14\/lib6\/library-preload\.js$/));
			sinon.assert.neverCalledWith(privateLoaderAPI.loadJSResourceAsync, sinon.match(/scenario14\/lib7\/library-preload\.js$/));

			return vLib8.then(function () {
				// 1-3
				assert.isLibLoaded('testlibs.scenario14.lib1');
				sinon.assert.calledWith(privateLoaderAPI.loadJSResourceAsync, sinon.match(/scenario14\/lib1\/library-preload\.js$/));
				assert.isLibLoaded('testlibs.scenario14.lib2');
				sinon.assert.calledWith(privateLoaderAPI.loadJSResourceAsync, sinon.match(/scenario14\/lib2\/library-preload\.js$/));
				assert.isLibLoaded('testlibs.scenario14.lib3');
				sinon.assert.calledWith(privateLoaderAPI.loadJSResourceAsync, sinon.match(/scenario14\/lib3\/library-preload\.js$/));

				// lib 4 is already loaded
				assert.isLibLoaded('testlibs.scenario14.lib4');
				sinon.assert.neverCalledWith(privateLoaderAPI.loadJSResourceAsync, sinon.match(/scenario14\/lib4\/library-preload\.js$/));

				// 5-7
				assert.isLibLoaded('testlibs.scenario14.lib5');
				sinon.assert.calledWith(privateLoaderAPI.loadJSResourceAsync, sinon.match(/scenario14\/lib5\/library-preload\.js$/));
				assert.isLibLoaded('testlibs.scenario14.lib6');
				sinon.assert.calledWith(privateLoaderAPI.loadJSResourceAsync, sinon.match(/scenario14\/lib6\/library-preload\.js$/));
				assert.isLibLoaded('testlibs.scenario14.lib7');
				sinon.assert.calledWith(privateLoaderAPI.loadJSResourceAsync, sinon.match(/scenario14\/lib7\/library-preload\.js$/));
			});
		}.bind(this));
	});

	QUnit.test("Test piggyback access of private Core methods", function(assert) {

		var oCoreInternals;
		var oErrorLogSpy = this.spy(Log, "error");

		oCore.registerPlugin({
			startPlugin : function(oCore) {
				oCoreInternals = oCore;
			}
		});

		var oElementA = new Element("A");
		var oElementB = new Element("B");

		assert.ok(Object.keys(oCoreInternals.mElements).length, 2, "Return all registered Element instances");
		assert.equal(oErrorLogSpy.getCall(0).args[0], "oCore.mElements was a private member and has been removed. Use one of the methods in sap.ui.core.ElementRegistry instead", "Logs error on private methode access");

		oElementA.destroy();
		oElementB.destroy();
	});

>>>>>>> 5c37e6f2
});<|MERGE_RESOLUTION|>--- conflicted
+++ resolved
@@ -1,63 +1,16 @@
 /*global QUnit */
 sap.ui.define([
 	'sap/base/i18n/Localization',
-<<<<<<< HEAD
+	'sap/ui/base/OwnStatics',
 	'sap/ui/Device',
-	"sap/ui/test/utils/nextUIUpdate"
-], function(Localization, Device, nextUIUpdate) {
+	'sap/ui/core/Theming',
+	'sap/ui/core/theming/ThemeManager'
+], function(Localization, OwnStatics, Device, Theming, ThemeManager) {
 	"use strict";
 
-=======
-	'sap/base/i18n/ResourceBundle',
-	'sap/base/util/LoaderExtensions',
-	'sap/base/util/ObjectPath',
-	'sap/ui/base/OwnStatics',
-	'sap/ui/Device',
-	'sap/ui/base/Interface',
-	'sap/ui/VersionInfo',
-	'sap/ui/core/Core',
-	"sap/ui/core/Supportability",
-	'sap/ui/core/UIArea',
-	'sap/ui/core/Element',
-	'sap/ui/core/Configuration',
-	'sap/ui/core/Lib',
-	'sap/ui/core/RenderManager',
-	'sap/ui/core/Theming',
-	'sap/ui/core/theming/ThemeManager',
-	'sap/ui/qunit/utils/createAndAppendDiv',
-	'sap/ui/test/utils/waitForThemeApplied'
-], function(Log, Localization, ResourceBundle, LoaderExtensions, ObjectPath, OwnStatics, Device, Interface, VersionInfo, oCore, Supportability, UIArea, Element, Configuration, Library, RenderManager, Theming, ThemeManager, createAndAppendDiv, waitForThemeApplied) {
-	"use strict";
+	OwnStatics.get(Theming);
+	OwnStatics.get(ThemeManager);
 
-	/**
-	 * @deprecated As of version 1.120 as it is used by deprecated tests only
-	 */
-	const privateLoaderAPI = sap.ui.loader._;
-	const { getThemePath } = OwnStatics.get(Theming);
-	const { getAllLibraryInfoObjects } = OwnStatics.get(ThemeManager);
-
-	function _providesPublicMethods(/**sap.ui.base.Object*/oObject, /** function */ fnClass, /**boolean*/ bFailEarly) {
-		var aMethodNames = fnClass.getMetadata().getAllPublicMethods(),
-			result = true,
-			sMethod;
-
-		for (var i in aMethodNames) {
-			sMethod = aMethodNames[i];
-			result = result && oObject[sMethod] != undefined;
-			if (result){
-				continue;
-			}
-			if (bFailEarly && !result){
-				break;
-			}
-		}
-		return result;
-	}
-
-	// lazy dependency
-	var TestButton;
-
->>>>>>> 5c37e6f2
 
 	// ---------------------------------------------------------------------------
 	// Basic functionality
@@ -106,746 +59,4 @@
 		Localization.setLanguage(sLocale);
 		assert.equal(oHtml.getAttribute("lang"), sLocale, "lang attribute matches locale");
 	});
-<<<<<<< HEAD
-=======
-
-
-	// ---------------------------------------------------------------------------
-	// Basic functionality, deprecated
-	// ---------------------------------------------------------------------------
-
-	/**
-	 * @deprecated
-	 */
-	QUnit.module("Basic (deprecated)", {
-		before() {
-			// custom assertion
-			QUnit.assert.equalControls = function(actual, expected, message) {
-				this.ok(actual === expected, message);
-			};
-			// used to get access to the non-public core parts
-			const DummyCorePlugin = {
-				startPlugin: (oCore, _bOnInit) => {
-					this.oRealCore = oCore;
-				}
-			};
-			oCore.registerPlugin(DummyCorePlugin);
-			oCore.unregisterPlugin(DummyCorePlugin);
-		}
-	});
-
-	/**
-	 * @deprecated As of version 1.111, Core facade will be abandoned
-	 */
-	QUnit.test("facade", function(assert) {
-		assert.notStrictEqual(sap.ui.getCore(), this.oRealCore, "Facade should be different from the implementation");
-		assert.notOk(sap.ui.getCore() instanceof this.oRealCore.constructor, "Facade should not be an instance of sap.ui.core.Core");
-		assert.ok(sap.ui.getCore() instanceof Interface, "Facade should be an instance of sap.ui.base.Interface");
-		assert.strictEqual(sap.ui.getCore(), sap.ui.getCore(), "consecutive calls to sap.ui.getCore() should return the exact same facade");
-
-		var aMethodNames = this.oRealCore.getMetadata().getAllPublicMethods(),
-			oCoreInterface = sap.ui.getCore(),
-			i;
-
-		for ( i = 0; i < aMethodNames.length; i++ ) {
-			assert.ok(oCoreInterface[aMethodNames[i]] !== undefined, "expected interface method should actually exist: " + aMethodNames[i]);
-		}
-
-		for ( i in oCoreInterface ) {
-			assert.ok(aMethodNames.indexOf(i) >= 0, "actual method should be part of expected interface: " + i);
-		}
-	});
-
-	/**
-	 * @deprecated Since 1.119
-	 */
-	QUnit.test("CreateRenderManager", function(assert) {
-		var oRenderManager = new RenderManager();
-
-		assert.notStrictEqual(oCore.createRenderManager, undefined, "function createRenderManager on sap.ui.core.Core instance must be defined");
-
-		var oCoreRenderManager = oCore.createRenderManager();
-		assert.deepEqual(Object.keys(oCoreRenderManager), Object.keys(oRenderManager.getInterface()), "calling createRenderManager on Core instance must deliver the RenderManager interface");
-		oCoreRenderManager.destroy();
-	});
-
-	/**
-	 * @deprecated As of Version 1.120.
-	 */
-	QUnit.test("GetConfiguration", function(assert) {
-		assert.notStrictEqual(oCore.getConfiguration, undefined, "function getConfiguration on sap.ui.core.Core instance must be defined");
-		assert.ok(oCore.getConfiguration() === Configuration, "calling getConfiguration on Core instance must deliver the Configuration singleton");
-	});
-
-	/**
-	 * @deprecated Since 1.118, sap.ui.getCore and the constructor are deprecated
-	 */
-	QUnit.test("repeated instantiation", function(assert) {
-		this.spy(Log, 'error');
-
-		assert.strictEqual(new this.oRealCore.constructor(), sap.ui.getCore(), "consecutive calls to the constructor should return the facade");
-		sinon.assert.calledWith(Log.error, sinon.match(/Only.*must create an instance of .*Core/).and(sinon.match(/use the module export directly without using 'new'/)));
-	});
-
-	/**
-	 * @deprecated Since 1.119, loadLibrary is deprecated
-	 */
-	QUnit.test("loadLibrary", async function(assert) {
-		await waitForThemeApplied();
-
-		assert.equal(typeof oCore.loadLibrary, "function", "Core has method loadLibrary");
-		assert.ok(privateLoaderAPI.getModuleState("sap/ui/testlib/library.js") === 0, "testlib lib has not been loaded yet");
-		assert.ok(!ObjectPath.get("sap.ui.testlib"), "testlib namespace doesn't exists");
-		assert.strictEqual(document.querySelectorAll("head > link[id='sap-ui-theme-sap.ui.testlib']").length, 0, "style sheet doesn't exist");
-		return oCore.loadLibrary("sap.ui.testlib", {
-			url: "test-resources/sap/ui/core/qunit/testdata/uilib",
-			async: true
-		}).then(function() {
-			assert.ok(privateLoaderAPI.getModuleState("sap/ui/testlib/library.js") !== 0, "testlib lib has been loaded");
-			assert.ok(ObjectPath.get("sap.ui.testlib"), "testlib namespace exists");
-			assert.strictEqual(document.querySelectorAll("head > link[id='sap-ui-theme-sap.ui.testlib']").length, 1, "style sheets have been added");
-
-			return new Promise(function(resolve, reject) {
-				// load TestButton class
-				sap.ui.require(["sap/ui/testlib/TestButton"], function(_TestButton) {
-					TestButton = _TestButton;
-					resolve();
-				}, reject);
-			});
-		});
-	});
-
-	/**
-	 * Tests creation of an UIArea instance and afterwards checks whether it can be found via getUIArea method
-	 * @deprecated As of version 1.1
-	 */
-	QUnit.test("testCreateUIArea", function(assert) {
-		createAndAppendDiv("uiArea1");
-		var oUIArea = oCore.createUIArea("uiArea1");
-		assert.ok(!!oUIArea, "UIArea must be created and returned");
-		assert.ok(_providesPublicMethods(oUIArea, UIArea), "Expected instance of sap.ui.core.UIArea");
-		var oUIAreaCheck = oCore.getUIArea("uiArea1");
-		assert.ok(!!oUIAreaCheck, "UIArea must be returned");
-		assert.ok(_providesPublicMethods(oUIAreaCheck, UIArea), "Expected instance of sap.ui.core.UIArea");
-		assert.equal(oUIAreaCheck, oUIArea, "Returned UIArea must be the same as the one created before");
-	});
-
-	/**
-	 * @deprecated As of version 1.1
-	 */
-	QUnit.test("testSetRoot", function(assert) {
-		var oButton = new TestButton("test2Button", {text:"Hallo JSUnit"});
-		createAndAppendDiv("uiArea2");
-		oCore.setRoot("uiArea2", oButton);
-		var oUIAreaCheck = oCore.getUIArea("uiArea2");
-		assert.ok(oUIAreaCheck, "UIArea must be returned");
-		assert.ok(_providesPublicMethods(oUIAreaCheck, UIArea), "Expected instance of sap.ui.core.UIArea");
-	});
-
-	/**
-	 * @deprecated As of version 1.1
-	 */
-	QUnit.test("testGetElementById", function(assert) {
-		var oButton = new TestButton("test3Button", {text:"Hallo JSUnit"});
-		createAndAppendDiv("uiArea3");
-		oButton.placeAt("uiArea3");
-		var oButtonCheck = oCore.getElementById("test3Button");
-		assert.ok(oButtonCheck, "Button must be returned");
-		assert.equalControls(oButtonCheck, oButton, "Returned Button must be the same as the one created before");
-	});
-
-	/**
-	 * Tests that <code>sap.ui.getCore().notifyContentDensityChanged()</code> calls each control's #onThemeChanged method
-	 * @deprecated since 1.119, notifyContentDensityChanged is deprecated
-	 */
-	QUnit.test("test #notifyContentDensityChanged", function(assert) {
-		var done = assert.async();
-		assert.expect(4);
-
-		var oBtn = new TestButton("testMyButton", {text:"Hallo JSUnit"});
-		oBtn.onThemeChanged = function(oCtrlEvent) {
-			assert.ok(oCtrlEvent, "TestButton#onThemeChanged is called");
-			assert.equal(oCtrlEvent.theme, Theming.getTheme(), "Default theme is passed along control event");
-		};
-
-		function handler(oEvent) {
-			assert.ok(oEvent, "attachThemeChanged is called");
-			assert.equal(oEvent.getParameter("theme"), Theming.getTheme(), "Default theme is passed along Core event");
-
-			// cleanup
-			oCore.detachThemeChanged(handler);
-			oBtn.destroy();
-
-			done();
-		}
-		oCore.attachThemeChanged(handler);
-
-		//call to #notifyContentDensityChanged
-		oCore.notifyContentDensityChanged();
-	});
-
-	/**
-	 * @deprecated As of version 1.1
-	 */
-	QUnit.test("testGetControl", function(assert) {
-		var oButton = new TestButton("test4Button", {text:"Hallo JSUnit"});
-		createAndAppendDiv("uiArea4");
-		oButton.placeAt("uiArea4");
-		var oButtonCheck = oCore.getControl("test4Button");
-		assert.ok(oButtonCheck, "Button must be returned");
-		assert.equalControls(oButtonCheck, oButton, "Returned Button must be the same as the one created before");
-	});
-
-	/**
-	 * @deprecated since 1.119
-	 */
-	QUnit.test("testSetThemeRoot", async function(assert) {
-		await waitForThemeApplied();
-
-		var corePath, mobilePath, otherPath, oCoreLink;
-
-		const sCoreVersion = Library.all()["sap.ui.core"].version;
-
-		oCore.setThemeRoot("my_theme", ["sap.ui.core"], "http://core.something.corp");
-		oCore.setThemeRoot("my_theme", "http://custom.something.corp");
-		oCore.setThemeRoot("my_theme", ["sap.m"], "http://mobile.something.corp");
-
-		corePath = getThemePath("sap.ui.core", "my_theme");
-		mobilePath = getThemePath("sap.m", "my_theme");
-		otherPath = getThemePath("sap.ui.other", "my_theme");
-
-		assert.equal(corePath, "http://core.something.corp/sap/ui/core/themes/my_theme/", "path should be as configured");
-		assert.equal(mobilePath, "http://mobile.something.corp/sap/m/themes/my_theme/", "path should be as configured");
-		assert.equal(otherPath, "http://custom.something.corp/sap/ui/other/themes/my_theme/", "path should be as configured");
-
-		corePath = sap.ui.require.toUrl("sap/ui/core/themes/my_theme/");
-		mobilePath = sap.ui.require.toUrl("sap/m/themes/my_theme/");
-		otherPath = sap.ui.require.toUrl("sap/ui/other/themes/my_theme/");
-
-		assert.equal(corePath, "http://core.something.corp/sap/ui/core/themes/my_theme/", "path should be as configured");
-		assert.equal(mobilePath, "http://mobile.something.corp/sap/m/themes/my_theme/", "path should be as configured");
-		assert.equal(otherPath, "http://custom.something.corp/sap/ui/other/themes/my_theme/", "path should be as configured");
-
-		// Set theme root for all libs with forceUpdate
-		oCore.setThemeRoot("test_theme", "/foo/", true);
-
-		// wait for library CSS promise to ensure the link element has been updated
-		await getAllLibraryInfoObjects("sap.ui.core").cssLoaded;
-		corePath = getThemePath("sap.ui.core", "test_theme");
-		oCoreLink = document.getElementById("sap-ui-theme-sap.ui.core");
-
-		assert.equal(corePath, "/foo/sap/ui/core/themes/test_theme/", "path should be as configured");
-		assert.equal(oCoreLink.getAttribute("href"), new URL(`/foo/sap/ui/core/themes/test_theme/library.css?sap-ui-dist-version=${sCoreVersion}`, document.baseURI).href, "Stylesheet should have been updated");
-
-		// Set theme root for sap.ui.core lib with forceUpdate
-		oCore.setThemeRoot("test_theme", ["sap.ui.core"], "/bar/", true);
-
-		// wait for library CSS promise to ensure the link element has been updated
-		await getAllLibraryInfoObjects("sap.ui.core").cssLoaded;
-		corePath = getThemePath("sap.ui.core", "test_theme");
-		oCoreLink = document.getElementById("sap-ui-theme-sap.ui.core");
-
-		assert.equal(corePath, "/bar/sap/ui/core/themes/test_theme/", "path should be as configured");
-		assert.equal(oCoreLink.getAttribute("href"), new URL(`/bar/sap/ui/core/themes/test_theme/library.css?sap-ui-dist-version=${sCoreVersion}`, document.baseURI).href, "Stylesheet should have been updated");
-	});
-
-	// now check the location of the preconfigured themes
-	/**
-	 * @deprecated since 1.119
-	 */
-	QUnit.test("themeRoot configuration", function(assert) {
-		var corePath = getThemePath("sap.ui.core", "my_preconfigured_theme");
-		var mobilePath = getThemePath("sap.m", "my_preconfigured_theme");
-		var otherPath = getThemePath("sap.ui.other", "my_preconfigured_theme");
-
-		assert.equal(corePath, "http://preconfig.com/ui5-themes/sap/ui/core/themes/my_preconfigured_theme/", "path should be as configured");
-		assert.equal(mobilePath, "http://preconfig.com/ui5-themes/sap/m/themes/my_preconfigured_theme/", "path should be as configured");
-		assert.equal(otherPath, "http://preconfig.com/ui5-themes/sap/ui/other/themes/my_preconfigured_theme/", "path should be as configured");
-
-		corePath = getThemePath("sap.ui.core", "my_second_preconfigured_theme");
-		mobilePath = getThemePath("sap.m", "my_second_preconfigured_theme");
-		otherPath = getThemePath("sap.ui.other", "my_second_preconfigured_theme");
-
-		assert.equal(corePath, "http://core.preconfig.com/ui5-themes/sap/ui/core/themes/my_second_preconfigured_theme/", "path should be as configured");
-		assert.equal(mobilePath, "http://mobile.preconfig.com/ui5-themes/sap/m/themes/my_second_preconfigured_theme/", "path should be as configured");
-		assert.equal(otherPath, "http://preconfig.com/ui5-themes/sap/ui/other/themes/my_second_preconfigured_theme/", "path should be as configured");
-
-		// read from script tag
-		corePath = getThemePath("sap.ui.core", "my_third_preconfigured_theme");
-		assert.equal(corePath, "http://third.preconfig.com/ui5-themes/sap/ui/core/themes/my_third_preconfigured_theme/", "path should be as configured");
-	});
-
-	// now check the locale configuration to be applied as lang attribute
-	/**
-	 * @deprecated As of Version 1.120.
-	 */
-	QUnit.test("Locale configuration (via Configuration)", function(assert) {
-		var oHtml = document.documentElement;
-		var oConfig = oCore.getConfiguration();
-		var oLocale = oConfig.getLocale();
-		var sLocale = oLocale && oLocale.toString();
-
-		assert.equal(oHtml.getAttribute("lang"), sLocale, "lang attribute matches locale");
-
-		sLocale = "de";
-		oConfig.setLanguage(sLocale);
-		assert.equal(oHtml.getAttribute("lang"), sLocale, "lang attribute matches locale");
-	});
-
-
-
-	// ---------------------------------------------------------------------------
-	// Library Resource Bundles, deprecated
-	// ---------------------------------------------------------------------------
-
-	/**
-	 * @deprecated Since 1.119.
-	 */
-	QUnit.module('getLibraryResourceBundle (deprecated)');
-
-	QUnit.test("async: testGetLibraryResourceBundle", function(assert) {
-		var oSpy = this.spy(ResourceBundle, 'create'),
-			pBundle = oCore.getLibraryResourceBundle("sap.ui.core", "en", true);
-
-		assert.ok(pBundle instanceof Promise, "a promise should be returned");
-
-		return pBundle.then(function(oBundle) {
-			assert.equal(oSpy.callCount, 1, "ResourceBundle.create is called");
-			assert.ok(oBundle, "bundle could be retrieved");
-			assert.equal(oBundle.getText("SAPUI5_FRIDAY"), "Friday", "bundle can resolve texts");
-			assert.equal(oBundle.getText("SAPUI5_GM_ZSTEP"), "Zoom step {0}", "bundle can resolve texts");
-		});
-	});
-
-	QUnit.test("async: testGetLibraryResourceBundle with already loaded bundle", function(assert) {
-		return oCore.getLibraryResourceBundle("sap.ui.core", "de", true).then(function() {
-			var oSpy = this.spy(ResourceBundle, 'create'),
-				pBundle = oCore.getLibraryResourceBundle("sap.ui.core", "de", true);
-
-			assert.ok(pBundle instanceof Promise, "a promise should be returned");
-
-			return pBundle.then(function(oBundle) {
-				assert.ok(oSpy.notCalled, "ResourceBundle.create is not called");
-				assert.ok(oBundle, "bundle could be retrieved");
-				assert.equal(oBundle.getText("SAPUI5_FRIDAY"), "Friday", "bundle can resolve texts");
-				assert.equal(oBundle.getText("SAPUI5_GM_ZSTEP"), "Zoom step {0}", "bundle can resolve texts");
-			});
-		}.bind(this));
-	});
-
-	QUnit.test("async: testGetLibraryResourceBundle with i18n set to false in manifest.json", function(assert) {
-		this.stub(privateLoaderAPI, 'getModuleState').returns(true);
-
-		this.stub(LoaderExtensions, 'loadResource').returns({
-			"_version": "1.9.0",
-			"name": "sap.test1",
-			"sap.ui5": {
-				"library": {
-					"i18n": false
-				}
-			}
-		});
-
-		var pBundle = oCore.getLibraryResourceBundle("sap.test1", "de", true);
-
-		assert.ok(pBundle instanceof Promise, "a promise should be returned");
-
-		return pBundle.then(function(oBundle) {
-			assert.notOk(oBundle, "no bundle is loaded");
-		});
-	});
-
-	QUnit.test("async: testGetLibraryResourceBundle with i18n set to true in manifest.json", function(assert) {
-		this.stub(privateLoaderAPI, 'getModuleState').returns(true);
-		var fnOrigLoadResource = LoaderExtensions.loadResource;
-		this.stub(LoaderExtensions, 'loadResource').callsFake(function(sURL) {
-			if (typeof sURL === "string" && sURL.indexOf("manifest.json") !== -1) {
-				return {
-					"_version": "1.9.0",
-					"name": "sap.test.i18ntrue",
-					"sap.ui5": {
-						"library": {
-							"i18n": true
-						}
-					}
-				};
-			} else {
-				fnOrigLoadResource.apply(this, arguments);
-			}
-
-		});
-
-		var oSpySapUiRequireToUrl = this.spy(sap.ui.require, 'toUrl'),
-			pBundle = oCore.getLibraryResourceBundle("sap.test.i18ntrue", "de", true),
-			oSpyCall;
-
-		assert.ok(pBundle instanceof Promise, "a promise should be returned");
-		assert.equal(oSpySapUiRequireToUrl.callCount, 2, "sap.ui.require.toUrl is called twice");
-
-		oSpyCall = oSpySapUiRequireToUrl.getCall(0);
-
-		assert.equal(oSpyCall.args[0], 'sap/test/i18ntrue/messagebundle.properties',
-			'sap.ui.require.toUrl is called with the given message bundle name');
-
-		return pBundle.then(function(oBundle) {
-			assert.ok(oBundle, "Bundle should be loaded");
-		});
-	});
-
-	QUnit.test("async: testGetLibraryResourceBundle with i18n missing in manifest.json", function(assert) {
-		this.stub(privateLoaderAPI, 'getModuleState').returns(true);
-		// no i18n property in manifest
-		this.stub(LoaderExtensions, 'loadResource').returns(undefined);
-
-		var oSpySapUiRequireToUrl = this.spy(sap.ui.require, 'toUrl'),
-			pBundle = oCore.getLibraryResourceBundle("sap.test.i18nmissing", "fr", true),
-			oSpyCall;
-
-		assert.ok(pBundle instanceof Promise, "a promise should be returned");
-		assert.equal(oSpySapUiRequireToUrl.callCount, 2, "sap.ui.require.toUrl is called twice");
-
-		oSpyCall = oSpySapUiRequireToUrl.getCall(0);
-
-		assert.equal(oSpyCall.args[0], 'sap/test/i18nmissing/messagebundle.properties',
-			'sap.ui.require.toUrl is called with default message bundle name');
-
-		oSpySapUiRequireToUrl.restore();
-
-		return pBundle;
-	});
-
-	QUnit.test("async: testGetLibraryResourceBundle with a given i18n string in manifest.json", function(assert) {
-		this.stub(privateLoaderAPI, 'getModuleState').returns(true);
-
-		var fnOrigLoadResource = LoaderExtensions.loadResource;
-
-		 this.stub(LoaderExtensions, 'loadResource').callsFake(function(sURL) {
-			if (typeof sURL === "string" && sURL.indexOf("manifest.json") !== -1) {
-				return {
-					"_version": "1.9.0",
-					"name": "sap.test.i18nstring",
-					"sap.ui5": {
-						"library": {
-							"i18n": "i18n.properties"
-						}
-					}
-				};
-			} else {
-				fnOrigLoadResource.apply(this, arguments);
-			}
-
-		});
-
-		var oSpySapUiRequireToUrl = this.spy(sap.ui.require, 'toUrl'),
-			pBundle = oCore.getLibraryResourceBundle("sap.test.i18nstring", "en", true),
-			oSpyCall;
-
-		assert.ok(pBundle instanceof Promise, "a promise should be returned");
-		assert.equal(oSpySapUiRequireToUrl.callCount, 2, "sap.ui.require.toUrl is called twice");
-
-		oSpyCall = oSpySapUiRequireToUrl.getCall(0);
-
-		assert.equal(oSpyCall.args[0], 'sap/test/i18nstring/i18n.properties',
-			'sap.ui.require.toUrl is called with the given message bundle name');
-
-		oSpySapUiRequireToUrl.restore();
-
-		return pBundle;
-	});
-
-	QUnit.test("async: testGetLibraryResourceBundle with a given i18n object in manifest.json", function(assert) {
-		var mLibraryManifest = {
-			"_version": "1.9.0",
-			"name": "sap.test.i18nobject",
-			"sap.ui5": {
-				"library": {
-					"i18n": {
-						"bundleUrl": "i18n.properties",
-						"supportedLocales": [
-							"en",
-							"de"
-						]
-					}
-				}
-			}
-		};
-		var oResourceBundleCreateMock = this.mock(ResourceBundle).expects('create').once().withExactArgs({
-			async: true,
-			fallbackLocale: undefined,
-			locale: "en",
-			supportedLocales: ["en", "de"],
-			bundleUrl: "resources/sap/test/i18nobject/i18n.properties",
-			activeTerminologies: undefined
-		}).callThrough();
-
-		this.stub(privateLoaderAPI, 'getModuleState').returns(true);
-
-		var fnOrigLoadResource = LoaderExtensions.loadResource;
-
-		this.stub(LoaderExtensions, 'loadResource').callsFake(function(sURL) {
-			if (typeof sURL === "string" && sURL.indexOf("manifest.json") !== -1) {
-				return mLibraryManifest;
-			} else {
-				fnOrigLoadResource.apply(this, arguments);
-			}
-
-		});
-
-		var oSpySapUiRequireToUrl = this.spy(sap.ui.require, 'toUrl'),
-			pBundle = oCore.getLibraryResourceBundle("sap.test.i18nobject", "en", true),
-			oSpyCall;
-
-		assert.ok(pBundle instanceof Promise, "a promise should be returned");
-		assert.equal(oSpySapUiRequireToUrl.callCount, 2, "sap.ui.require.toUrl is called twice");
-
-		oSpyCall = oSpySapUiRequireToUrl.getCall(0);
-
-		assert.equal(oSpyCall.args[0], 'sap/test/i18nobject/i18n.properties',
-			'sap.ui.require.toUrl is called with the given message bundle name');
-
-		oSpySapUiRequireToUrl.restore();
-
-		oResourceBundleCreateMock.restore();
-		return pBundle;
-	});
-
-
-
-	// ---------------------------------------------------------------------------
-	// loadLibrary, deprecated
-	// ---------------------------------------------------------------------------
-
-	/**
-	 * @deprecated Since 1.119.
-	 */
-	QUnit.module("loadLibrary (deprecated)", {
-		before() {
-			QUnit.assert.isLibLoaded = function(libName) {
-				this.ok(ObjectPath.get(libName), "namespace for " + libName + " should exist");
-				this.ok(Library.all()[libName], "Core should know and list " + libName + " as 'loaded'");
-			};
-		},
-		beforeEach: function(assert) {
-			assert.notOk(Supportability.isDebugModeEnabled(), "debug mode must be deactivated to properly test library loading");
-			this.oLibraryGetPreloadStub = this.stub(Library, "getPreloadMode").returns("sync");
-		},
-		afterEach: function(assert) {
-			this.oLibraryGetPreloadStub.restore();
-			delete window.testlibs;
-		},
-		after() {
-			delete QUnit.assert.isLibLoaded;
-		}
-	});
-
-	/*
-	 * Scenario9: (mocked)
-	 *	lib1 -> no dependencies
-	 */
-	QUnit.test("async (config object)", function(assert) {
-
-		this.stub(privateLoaderAPI, "loadJSResourceAsync").callsFake(function() {
-			sap.ui.define("testlibs/scenario9/lib1/library", function() {
-				oCore.initLibrary({
-					name: 'testlibs.scenario9.lib1',
-					noLibraryCSS: true
-				});
-				return testlibs.scenario9.lib1;
-			});
-			return Promise.resolve(true);
-		});
-
-		var loaded = oCore.loadLibrary("testlibs.scenario9.lib1", {
-			async: true,
-			url: "./some/fancy/path"
-		});
-		assert.ok(loaded instanceof Promise, "loadLibrary should return a promise when called with async:true");
-		assert.ok(privateLoaderAPI.loadJSResourceAsync.calledWith(sinon.match(/testlibs\/scenario9\/lib1\/library/)), "should have called _loadJSResourceAsync for library.js");
-		assert.equal(sap.ui.require.toUrl('testlibs/scenario9/lib1'), "./some/fancy/path", "path should have been registered");
-
-		return loaded;
-	});
-
-	/*
-	 * Scenario10: (mocked)
-	 *	lib1 -> no dependencies
-	 */
-	QUnit.test("async (convenience shortcut)", function(assert) {
-
-		this.stub(privateLoaderAPI, "loadJSResourceAsync").callsFake(function() {
-			sap.ui.define("testlibs/scenario10/lib1/library", function() {
-				oCore.initLibrary({
-					name: 'testlibs.scenario10.lib1',
-					noLibraryCSS: true
-				});
-				return testlibs.scenario10.lib1;
-			});
-			return Promise.resolve(true);
-		});
-
-		var loaded = oCore.loadLibrary("testlibs.scenario10.lib1", true);
-		assert.ok(loaded instanceof Promise, "loadLibrary should return a promise when called with async:true");
-		assert.ok(privateLoaderAPI.loadJSResourceAsync.calledWith(sinon.match(/testlibs\/scenario10\/lib1\/library/)), "should have called _loadJSResourceAsync for library.js");
-
-		return loaded;
-	});
-
-	/*
-	 * Scenario11:
-	 *	lib1 -> preload does not exist
-	 */
-	QUnit.test("async (missing preload)", function(assert) {
-
-		this.stub(privateLoaderAPI, "loadJSResourceAsync").callsFake(function() {
-			return Promise.reject(new Error());
-		});
-		this.spy(sap.ui, "require");
-
-		var loaded = oCore.loadLibrary("testlibs.scenario11.lib1", true);
-		assert.ok(loaded instanceof Promise, "loadLibrary should return a promise when called with async:true");
-		assert.ok(privateLoaderAPI.loadJSResourceAsync.calledWith(sinon.match(/testlibs\/scenario11\/lib1\/library/)), "should have called _loadJSResourceAsync for library.js");
-
-		return loaded.then(function() {
-			assert.ok(sap.ui.require.calledWith(['testlibs/scenario11/lib1/library']), "should have called sap.ui.require for library.js");
-			assert.ok(true, "promise for a library without preload should resolve");
-		}, function() {
-			assert.ok(false, "promise for a library without preload should not be rejected");
-		});
-
-	});
-
-	/*
-	 * Scenario12:
-	 *	lib1 -> does not exist
-	 */
-	QUnit.test("async (missing library)", function(assert) {
-
-		this.stub(privateLoaderAPI, "loadJSResourceAsync").callsFake(function() {
-			return Promise.reject(new Error());
-		});
-
-		var loaded = oCore.loadLibrary("testlibs.scenario12.lib1", true);
-		assert.ok(loaded instanceof Promise, "loadLibrary should return a promise when called with async:true");
-		assert.ok(privateLoaderAPI.loadJSResourceAsync.calledWith(sinon.match(/testlibs\/scenario12\/lib1\/library/)), "should have called _loadJSResourceAsync for library.js");
-
-		return loaded.then(function() {
-			assert.ok(false, "promise for a missing library should not resolve");
-		}, function() {
-			assert.ok(true, "promise for a missing library should be rejected");
-		});
-
-	});
-
-	/*
-	 * Scenario14:
-	 *
-	 *   lib1 (js)
-	 *     -> lib2 (js), lib5 (js)
-	 *   lib2 (js)
-	 *     -> lib3 (js), lib5 (js, lazy: true), lib6 (js)
-	 *   lib3 (js)
-	 *     -> lib4 (js)
-	 *   lib4 (js)
-	 *   lib5 (js)
-	 *     -> lib7 (js)
-	 *   lib6 (js)
-	 *     -> lib7 (js)
-	 *   lib7 (js)
-	 *
-	 *   // for lib8, no transitive dependency information is contained in sap-ui-version.json
-	 *   lib8 (js)
-	 *     -> lib1 (js)
-	 */
-	QUnit.test("multiple libs (async, preloads) with transitive dependency closure, one lib is not in the sap-ui-version.json", function(assert) {
-		assert.expect(32);
-
-		// make lib4 already loaded
-		sap.ui.define('testlibs/scenario14/lib4/library', [], function() {
-			oCore.initLibrary({
-				name: 'testlibs.scenario14.lib4',
-				noLibraryCSS: true
-			});
-			return testlibs.scenario14.lib4;
-		});
-
-		// Stub LoaderExtension.loadResource so we can inject a different URL for
-		// a prebuilt sap-ui-version.json as a test-fixture
-		var LoaderExtensionStub = this.stub(LoaderExtensions, "loadResource");
-
-		LoaderExtensionStub.withArgs("sap-ui-version.json", {
-			async: true,
-			failOnError: true
-		}).callsFake(function() {
-			return fetch(sap.ui.require.toUrl("testlibs/scenario14/sap-ui-version.json")).then(function(oResult) {
-				return oResult.json();
-			});
-		});
-
-		LoaderExtensionStub.callThrough();
-
-		return VersionInfo.load().then(function(versioninfo) {
-			this.spy(privateLoaderAPI, 'loadJSResourceAsync');
-
-			var vLib8 = oCore.loadLibraries(['testlibs.scenario14.lib8']);
-			assert.ok(vLib8 instanceof Promise, "async call to loadLibraries should return a promise");
-
-			// initial request for lib 8 preload
-			sinon.assert.calledOnce(privateLoaderAPI.loadJSResourceAsync);
-			sinon.assert.calledWith(privateLoaderAPI.loadJSResourceAsync, sinon.match(/scenario14\/lib8\/library-preload\.js$/));
-
-			// loading of other libs should not be triggered yet
-			sinon.assert.neverCalledWith(privateLoaderAPI.loadJSResourceAsync, sinon.match(/scenario14\/lib1\/library-preload\.js$/));
-			sinon.assert.neverCalledWith(privateLoaderAPI.loadJSResourceAsync, sinon.match(/scenario14\/lib2\/library-preload\.js$/));
-			sinon.assert.neverCalledWith(privateLoaderAPI.loadJSResourceAsync, sinon.match(/scenario14\/lib3\/library-preload\.js$/));
-			sinon.assert.neverCalledWith(privateLoaderAPI.loadJSResourceAsync, sinon.match(/scenario14\/lib4\/library-preload\.js$/));
-			sinon.assert.neverCalledWith(privateLoaderAPI.loadJSResourceAsync, sinon.match(/scenario14\/lib5\/library-preload\.js$/));
-			sinon.assert.neverCalledWith(privateLoaderAPI.loadJSResourceAsync, sinon.match(/scenario14\/lib6\/library-preload\.js$/));
-			sinon.assert.neverCalledWith(privateLoaderAPI.loadJSResourceAsync, sinon.match(/scenario14\/lib7\/library-preload\.js$/));
-
-			return vLib8.then(function () {
-				// 1-3
-				assert.isLibLoaded('testlibs.scenario14.lib1');
-				sinon.assert.calledWith(privateLoaderAPI.loadJSResourceAsync, sinon.match(/scenario14\/lib1\/library-preload\.js$/));
-				assert.isLibLoaded('testlibs.scenario14.lib2');
-				sinon.assert.calledWith(privateLoaderAPI.loadJSResourceAsync, sinon.match(/scenario14\/lib2\/library-preload\.js$/));
-				assert.isLibLoaded('testlibs.scenario14.lib3');
-				sinon.assert.calledWith(privateLoaderAPI.loadJSResourceAsync, sinon.match(/scenario14\/lib3\/library-preload\.js$/));
-
-				// lib 4 is already loaded
-				assert.isLibLoaded('testlibs.scenario14.lib4');
-				sinon.assert.neverCalledWith(privateLoaderAPI.loadJSResourceAsync, sinon.match(/scenario14\/lib4\/library-preload\.js$/));
-
-				// 5-7
-				assert.isLibLoaded('testlibs.scenario14.lib5');
-				sinon.assert.calledWith(privateLoaderAPI.loadJSResourceAsync, sinon.match(/scenario14\/lib5\/library-preload\.js$/));
-				assert.isLibLoaded('testlibs.scenario14.lib6');
-				sinon.assert.calledWith(privateLoaderAPI.loadJSResourceAsync, sinon.match(/scenario14\/lib6\/library-preload\.js$/));
-				assert.isLibLoaded('testlibs.scenario14.lib7');
-				sinon.assert.calledWith(privateLoaderAPI.loadJSResourceAsync, sinon.match(/scenario14\/lib7\/library-preload\.js$/));
-			});
-		}.bind(this));
-	});
-
-	QUnit.test("Test piggyback access of private Core methods", function(assert) {
-
-		var oCoreInternals;
-		var oErrorLogSpy = this.spy(Log, "error");
-
-		oCore.registerPlugin({
-			startPlugin : function(oCore) {
-				oCoreInternals = oCore;
-			}
-		});
-
-		var oElementA = new Element("A");
-		var oElementB = new Element("B");
-
-		assert.ok(Object.keys(oCoreInternals.mElements).length, 2, "Return all registered Element instances");
-		assert.equal(oErrorLogSpy.getCall(0).args[0], "oCore.mElements was a private member and has been removed. Use one of the methods in sap.ui.core.ElementRegistry instead", "Logs error on private methode access");
-
-		oElementA.destroy();
-		oElementB.destroy();
-	});
-
->>>>>>> 5c37e6f2
 });