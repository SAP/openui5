/*global QUnit*/
sap.ui.define([
	"./helper/_timezones",
	"sap/base/Log",
	"sap/base/i18n/Formatting",
	"sap/base/i18n/LanguageTag",
	"sap/base/i18n/Localization",
	"sap/base/i18n/date/CalendarType",
	"sap/base/i18n/date/CalendarWeekNumbering",
	"sap/base/i18n/date/TimezoneUtils",
	"sap/base/util/LoaderExtensions",
	"sap/ui/core/Lib",
	"sap/ui/core/Locale",
	"sap/ui/core/LocaleData"
], function(timezones, Log, Formatting, LanguageTag, Localization, CalendarType, CalendarWeekNumbering, TimezoneUtils, LoaderExtensions, Lib, Locale, LocaleData) {
	"use strict";
	const aSupportedLanguages = ["ar", "ar_EG", "ar_SA", "bg", "ca", "cnr", "cs", "cy", "da", "de", "de_AT", "de_CH",
		"el", "el_CY", "en", "en_AU", "en_GB", "en_HK", "en_IE", "en_IN", "en_NZ", "en_PG", "en_SG", "en_ZA", "es",
		"es_AR", "es_BO", "es_CL", "es_CO", "es_MX", "es_PE", "es_UY", "es_VE", "et", "fa", "fi", "fr", "fr_BE",
		"fr_CA", "fr_CH", "fr_LU", "he", "hi", "hr", "hu", "id", "it", "it_CH", "ja", "kk", "ko", "lt", "lv", "mk",
		"ms", "nb", "nl", "nl_BE", "pl", "pt", "pt_PT", "ro", "ru", "ru_UA", "sk", "sl", "sr", "sr_Latn", "sv", "th",
		"tr", "uk", "vi", "zh_CN", "zh_HK", "zh_SG", "zh_TW"];

	QUnit.module("sap.ui.core.LocaleData", {
		beforeEach: function () {
			this.oLogMock = this.mock(Log);
			this.oLogMock.expects("error").never();
			this.oLogMock.expects("warning").never();
			Formatting.setUnitMappings();
			Formatting.setCustomUnits();
			LocaleData._mTimezoneTranslations = {};
		},
		after() {
			// Only required after the test run is through for performance reasons
			LocaleData._resetLocaleDataCache();
		}
	});

	//*********************************************************************************************
	QUnit.test("Supported languages", function(assert) {
		assert.deepEqual(LocaleData._cldrLocales.slice().sort(), aSupportedLanguages.slice().sort());
	});

	//*********************************************************************************************
	QUnit.test("LocaleData caching of data", function(assert) {
		LocaleData._resetLocaleDataCache();
		const oLoadResourceSpy = this.spy(LoaderExtensions, "loadResource");
		LocaleData.getInstance(new Locale("en_US"));
		// Get Instance again to test cache
		LocaleData.getInstance(new Locale("en_US"));
		assert.strictEqual(oLoadResourceSpy.callCount, 1, "called only once for same locale");
	});

	//*********************************************************************************************
	QUnit.test("LocaleData mapping", function(assert) {
		LocaleData._resetLocaleDataCache();
		const oLoadResourceSpy = this.spy(LoaderExtensions, "loadResource");
		// Serbian Latin
		// sr_Latn -> sr-Latn
		var oLocaleData = LocaleData.getInstance(new Locale("sr_Latn"));
		assert.strictEqual(oLoadResourceSpy.callCount, 1, "called for sr_Latn");
		assert.strictEqual(oLoadResourceSpy.getCall(0).args[0], "sap/ui/core/cldr/sr_Latn.json", "sr_Latn is loaded");
		assert.strictEqual(oLocaleData.sCLDRLocaleId, "sr-Latn");

		// sh -> sr-Latn
		oLocaleData = LocaleData.getInstance(new Locale("sh"));
		assert.strictEqual(oLoadResourceSpy.callCount, 1, "not called for sh because sr_Latn already loaded");
		assert.strictEqual(oLoadResourceSpy.getCall(0).args[0],
			"sap/ui/core/cldr/sr_Latn.json", "sr_Latn already loaded");
		assert.strictEqual(oLocaleData.sCLDRLocaleId, "sr-Latn");

		// sr -> sr
		oLocaleData = LocaleData.getInstance(new Locale("sr"));
		assert.strictEqual(oLoadResourceSpy.callCount, 2, "called for sr");
		assert.strictEqual(oLoadResourceSpy.getCall(1).args[0], "sap/ui/core/cldr/sr.json", "sr is loaded");
		assert.strictEqual(oLocaleData.sCLDRLocaleId, "sr");

		// zh_Hant -> zh-TW
		oLocaleData = LocaleData.getInstance(new Locale("zh_Hant"));
		assert.strictEqual(oLocaleData.sCLDRLocaleId, "zh-TW");

		// zh_Hans -> zh-CN
		oLocaleData = LocaleData.getInstance(new Locale("zh_Hans"));
		assert.strictEqual(oLocaleData.sCLDRLocaleId, "zh-CN");

		// no -> nb
		oLocaleData = LocaleData.getInstance(new Locale("no"));
		assert.strictEqual(oLocaleData.sCLDRLocaleId, "nb");

		// de_CH (with region) -> de-CH
		oLocaleData = LocaleData.getInstance(new Locale("de_CH"));
		assert.strictEqual(oLocaleData.sCLDRLocaleId, "de-CH");

		// de (without region) -> de
		oLocaleData = LocaleData.getInstance(new Locale("de"));
		assert.strictEqual(oLocaleData.sCLDRLocaleId, "de");

		// invalid (falls back to en) -> en
		oLocaleData = LocaleData.getInstance(new Locale("invalid"));
		assert.strictEqual(oLocaleData.sCLDRLocaleId, "en");
	});

	aSupportedLanguages.forEach(function(sLanguage) {
		QUnit.test("getCurrentLanguageName '" + sLanguage + "'", function(assert) {
			var oLocaleData = LocaleData.getInstance(new Locale(sLanguage));
			var oLanguagesObject = oLocaleData.getLanguages();
			assert.ok(Object.keys(oLanguagesObject).length > 0, "Languages are present for locale: '" + sLanguage + "'");
			assert.ok(oLocaleData.getCurrentLanguageName(), "Current language is present for locale: '" + sLanguage + "'");
		});
	});

	//*********************************************************************************************
	[
		{sLocale: "cnr", sName: "crnogorski"},
		{sLocale: "cnr_ME", sName: "crnogorski (Crna Gora)"},
		{sLocale: "he", sName: "עברית"},
		{sLocale: "iw", sName: "עברית"},
		{sLocale: "mk", sName: "македонски"},
		{sLocale: "mk_MK", sName: "македонски (Северна Македонија)"},
		{sLocale: "sh", sName: "srpskohrvatski"},
		{sLocale: "sr-Latn", sName: "srpskohrvatski"},
		{sLocale: "sr_Latn_RS", sName: "srpskohrvatski (Srbija)"},
		{sLocale: "sr", sName: "српски"},
		{sLocale: "sr_RS", sName: "српски (Србија)"},
		{sLocale: "sr_Cyrl", sName: "српски (ћирилица)"},
		{sLocale: "sr_Cyrl_RS", sName: "српски (ћирилица)"},
		{sLocale: "de-x-sapufmt", sName: "Deutsch"},
		{sLocale: "en-GB-x-sapufmt", sName: "British English"},
		{sLocale: "he-x-sapufmt", sName: "עברית"},
		{sLocale: "iw-x-sapufmt", sName: "עברית"},
		{sLocale: "sr-Cyrl-x-sapufmt", sName: "српски (ћирилица)"},
		{sLocale: "sr-Latn-x-sapufmt", sName: "srpskohrvatski"},
		{sLocale: "zh-Hant-x-sapufmt", sName: "繁體中文"},
		// neither ji nor yi is present as CLDR data (en.json is used then)
		{sLocale: "ji", sName: "Yiddish"},
		{sLocale: "yi", sName: "Yiddish"}
	].forEach((oFixture) => {
		QUnit.test("getCurrentLanguageName specific " + oFixture.sLocale, function(assert) {
			const oLocaleData = LocaleData.getInstance(new Locale(oFixture.sLocale));
			assert.ok(Object.keys(oLocaleData.getLanguages()).length > 0, "languages are present");
			assert.equal(oLocaleData.getCurrentLanguageName(), oFixture.sName, "current language is present");
		});
	});

	QUnit.test("getCurrentLanguageName: calls getLanguageName", function(assert) {
		const oLocaleData = {
			oLocale: {
				toString() {
					return "~Locale#toString()";
				}
			},
			getLanguageName() {}
		};
		this.mock(oLocaleData).expects("getLanguageName").withExactArgs("~Locale#toString()").returns("~name");

		// code under test
		assert.strictEqual(LocaleData.prototype.getCurrentLanguageName.call(oLocaleData), "~name");
	});

	QUnit.test("Currency digits", function(assert) {
		var oLocaleData = LocaleData.getInstance(new Locale("en_US"));
		assert.equal(oLocaleData.getCurrencyDigits("USD"), 2, "2 digits fuer USD");
		assert.equal(oLocaleData.getCurrencyDigits("EUR"), 2, "2 digits fuer EUR");
		assert.equal(oLocaleData.getCurrencyDigits("JPY"), 0, "0 digits fuer JPY");
		assert.equal(oLocaleData.getCurrencyDigits("BHD"), 3, "3 digits fuer BHD");

		// CZK, CRC, SEK and NOK are explicitly tested
		// For these currencies the cash digits in the CLDR differ from the standard digits in CLDR,
		// as well as SAP's TCURX
		assert.equal(oLocaleData.getCurrencyDigits("CZK"), 2, "2 digits fuer CZK");
		assert.equal(oLocaleData.getCurrencyDigits("CRC"), 2, "2 digits fuer CRC");
		assert.equal(oLocaleData.getCurrencyDigits("SEK"), 2, "2 digits fuer SEK");
		assert.equal(oLocaleData.getCurrencyDigits("NOK"), 2, "2 digits fuer NOK");

		// HUF and TWD are explicitly set to 0 digits
		assert.equal(oLocaleData.getCurrencyDigits("HUF"), 0, "0 digits fuer HUF");
		assert.equal(oLocaleData.getCurrencyDigits("TWD"), 0, "0 digits fuer TWD");
	});

	QUnit.test("Calendar type should use the value set in configuration when getting calendar related values", function(assert) {
		Formatting.setCalendarType(CalendarType.Islamic);

		var oLocaleData = LocaleData.getInstance(new Locale("en_US"));

		assert.deepEqual(oLocaleData.getMonths("narrow"), oLocaleData.getMonths("narrow", CalendarType.Islamic), "getMonths uses calendar type in configuration");
		assert.deepEqual(oLocaleData.getDays("narrow"), oLocaleData.getDays("narrow", CalendarType.Islamic), "getDays uses calendar type in configuration");
		assert.deepEqual(oLocaleData.getQuarters("narrow"), oLocaleData.getQuarters("narrow", CalendarType.Islamic), "getQuarters uses calendar type in configuration");
		assert.deepEqual(oLocaleData.getDayPeriods("narrow"), oLocaleData.getDayPeriods("narrow", CalendarType.Islamic), "getDayPeriods uses calendar type in configuration");
		assert.deepEqual(oLocaleData.getDatePattern("short"), oLocaleData.getDatePattern("short", CalendarType.Islamic), "getDatePattern uses calendar type in configuration");
		assert.deepEqual(oLocaleData.getTimePattern("short"), oLocaleData.getTimePattern("short", CalendarType.Islamic), "getTimePattern uses calendar type in configuration");
		assert.deepEqual(oLocaleData.getDateTimePattern("short"), oLocaleData.getDateTimePattern("short", CalendarType.Islamic), "getDateTimePattern uses calendar type in configuration");
		assert.deepEqual(oLocaleData.getEras("narrow"), oLocaleData.getEras("narrow", CalendarType.Islamic), "getEra uses calendar type in configuration");

		Formatting.setCalendarType(null);
	});

	QUnit.test("Locale data with customization from format settings in configuration", function(assert) {
		Formatting.setABAPDateFormat("3");
		var oLocaleData = LocaleData.getInstance(new Locale(Formatting.getLanguageTag()));
		assert.equal(oLocaleData.getDatePattern("short"), "MM-dd-yyyy", "short pattern should be the one defined in format settings");
		assert.equal(oLocaleData.getDatePattern("medium"), "MM-dd-yyyy", "medium pattern should be the one defined in format settings");
		assert.equal(oLocaleData.getDatePattern("short", CalendarType.Islamic), "M/d/y GGGGG", "short pattern for Islamic calendar type should be fetched from locale data");

		Formatting.setABAPTimeFormat("0");
		assert.equal(oLocaleData.getTimePattern("short"), "HH:mm", "short pattern should be the one defined in format settings");
		assert.equal(oLocaleData.getTimePattern("medium"), "HH:mm:ss", "medium pattern should be the one defined in format settings");
		assert.equal(oLocaleData.getTimePattern("short", CalendarType.Islamic), "h:mm\u202fa",
			"short pattern for Islamic calendar type should be fetched from locale data");

		Formatting.setABAPDateFormat("A");
		assert.equal(oLocaleData.getDatePattern("short"), "yyyy/MM/dd", "short pattern should be the one defined in format settings");
		assert.equal(oLocaleData.getDatePattern("medium"), "yyyy/MM/dd", "medium pattern should be the one defined in format settings");
		assert.equal(oLocaleData.getDatePattern("short", CalendarType.Gregorian), "M/d/yy", "short pattern for Gregorian calendar type should be fetched from locale data");
	});

	//*********************************************************************************************
	["abbreviated", "narrow", "wide"].forEach(function (sFormatType) {
		[true, false].forEach(function (bStandAlone) {
		var sMethod = bStandAlone ? "getFlexibleDayPeriodsStandAlone" : "getFlexibleDayPeriods",
			sTitle = sMethod + ": " + sFormatType;

		QUnit.test(sTitle, function (assert) {
			var oLocaleData = LocaleData.getInstance(new Locale("de_DE")),
				sParseType =  bStandAlone ? "stand-alone" : "format";

			this.mock(oLocaleData).expects("_get")
				.withExactArgs("ca-gregorian", "flexibleDayPeriods", sParseType, sFormatType)
				.returns("~flexibleDayPeriods");

			assert.strictEqual(oLocaleData[sMethod](sFormatType, "Gregorian"), "~flexibleDayPeriods");
		});
		});
	});

	//*********************************************************************************************
	[
		{sCalenderType : CalendarType.Gregorian, sCLDRCalenderType : "ca-gregorian"},
		{sCalenderType : CalendarType.Islamic, sCLDRCalenderType : "ca-islamic"},
		{sCalenderType : CalendarType.Japanese, sCLDRCalenderType : "ca-japanese"},
		{sCalenderType : CalendarType.Persian, sCLDRCalenderType : "ca-persian"},
		{sCalenderType : CalendarType.Buddhist, sCLDRCalenderType : "ca-buddhist"}
	].forEach(function (oFixture) {
		[true, false].forEach(function (bStandAlone) {
		var sMethod = bStandAlone ? "getFlexibleDayPeriodsStandAlone" : "getFlexibleDayPeriods",
			sTitle = sMethod + ": " + oFixture.sCLDRCalenderType;

		QUnit.test(sTitle, function (assert) {
			var oLocaleData = LocaleData.getInstance(new Locale("de_DE")),
				sParseType =  bStandAlone ? "stand-alone" : "format";

			this.mock(oLocaleData).expects("_get")
				.withExactArgs(oFixture.sCLDRCalenderType, "flexibleDayPeriods", sParseType, "wide")
				.returns("~flexibleDayPeriods");

			assert.strictEqual(oLocaleData[sMethod]("wide", oFixture.sCalenderType),
				"~flexibleDayPeriods");
		});
		});
	});

	//*********************************************************************************************
	QUnit.test("getFlexibleDayPeriods; integrative test", function (assert) {
		var oLocaleData = LocaleData.getInstance(new Locale("de_DE"));

		assert.deepEqual(oLocaleData.getFlexibleDayPeriods("foo", "Gregorian"), undefined);
		assert.deepEqual(oLocaleData.getFlexibleDayPeriods("abbreviated", "foo"), undefined);

		assert.deepEqual(oLocaleData.getFlexibleDayPeriods("abbreviated", "Gregorian"), {
			"afternoon1" : "mittags",
			"afternoon2" : "nachm.",
			"evening1" : "abends",
			"midnight" : "Mitternacht",
			"morning1" : "morgens",
			"morning2" : "vorm.",
			"night1" : "nachts"
		});
	});

	//*********************************************************************************************
	QUnit.test("getFlexibleDayPeriodsStandAlone; integrative test", function (assert) {
		var oLocaleData = LocaleData.getInstance(new Locale("de_DE"));

		assert.deepEqual(oLocaleData.getFlexibleDayPeriodsStandAlone("foo", "Gregorian"),
			undefined);
		assert.deepEqual(oLocaleData.getFlexibleDayPeriodsStandAlone("wide", "foo"),
			undefined);

		assert.deepEqual(oLocaleData.getFlexibleDayPeriodsStandAlone("wide", "Gregorian"), {
			"afternoon1" : "Mittag",
			"afternoon2" : "Nachmittag",
			"evening1" : "Abend",
			"midnight" : "Mitternacht",
			"morning1" : "Morgen",
			"morning2" : "Vormittag",
			"night1" : "Nacht"
		});
	});

	//*********************************************************************************************
	[
		{iHour : 5, iMinute : 59, sResult : "night"},
		{iHour : 6, iMinute : 0, sResult : "morning1"},
		{iHour : 6, iMinute : 1, sResult : "morning1"},
		{iHour : 21, iMinute : 59, sResult : "evening"},
		{iHour : 22, iMinute : 0, sResult : "night"},
		{iHour : 11, iMinute : 59, sResult : "morning1"},
		{iHour : 36, iMinute : 40, sResult : "morning2"},
		{iHour : 12, iMinute : 0, sResult : "noon"},
		{iHour : 11, iMinute : 60, sResult : "noon"},
		{iHour : 36, iMinute : 0, sResult : "noon"},
		{iHour : 24, iMinute : 0, sResult : "midnight"},
		{iHour : 23, iMinute : 60, sResult : "midnight"},
		{iHour : 23, iMinute : 61, sResult : "night"},
		{iHour : 23, iMinute : 59, sResult : "night"},
		{iHour : 24, iMinute : 1, sResult : "night"},
		{iHour : 99, iMinute : 100, sResult : "night"}
	].forEach(function (oFixture) {
		var sTitle = "getFlexibleDayPeriodOfTime testing period edges for time " + oFixture.iHour + ":"
			+ oFixture.iMinute;

		QUnit.test(sTitle, function (assert) {
			var oLocaleData = LocaleData.getInstance(new Locale("de_DE"));

			this.mock(oLocaleData).expects("_get")
				.withExactArgs("dayPeriodRules")
				.returns({
					evening : {_before : "22:00", _from : "18:00"},
					midnight : {_at : "00:00"},
					morning1 : {_before : "12:00", _from : "06:00"},
					morning2 : {_before : "18:00", _from : "12:00"},
					night : {_before : "06:00", _from : "22:00"},
					noon : {_at : "12:00"}
				});

			assert.strictEqual(oLocaleData.getFlexibleDayPeriodOfTime(oFixture.iHour, oFixture.iMinute),
				oFixture.sResult);
		});
	});

	//*********************************************************************************************
	QUnit.test("Unit Display Name L10N", function(assert) {
		var oLocale = new Locale("de_DE");
		var oLocaleData = LocaleData.getInstance(oLocale);

		assert.equal(oLocaleData.getUnitDisplayName("duration-hour"), "Std.", "display name 'Std.' is correct");
		assert.equal(oLocaleData.getUnitDisplayName("mass-gram"), "Gramm", "display name 'Gramm' is correct");
		assert.equal(oLocaleData.getUnitDisplayName("light-lux"), "Lux", "display name 'Lux' is correct");
		assert.equal(oLocaleData.getUnitDisplayName("length-light-year"), "Lj", "display name 'Lj' is correct");
		// unknown code
		assert.equal(oLocaleData.getUnitDisplayName("foobar"), "", "display name 'foobar' is correct");

		oLocale = new Locale("es_ES");
		oLocaleData = LocaleData.getInstance(oLocale);

		assert.equal(oLocaleData.getUnitDisplayName("duration-hour"), "horas", "display name 'horas' is correct");
		assert.equal(oLocaleData.getUnitDisplayName("mass-gram"), "g", "display name 'g' is correct");
		assert.equal(oLocaleData.getUnitDisplayName("light-lux"), "lx", "display name 'lx' is correct");
		assert.equal(oLocaleData.getUnitDisplayName("length-light-year"), "a. l.", "display name 'a. l.' is correct");
	});

	//*********************************************************************************************
	[
		{sUnit: "acceleration-meter-per-square-second", oReturn: "m/s²"},
		{sUnit: "fooBar", oReturn: undefined}
	].forEach(function (oFixture, i) {
		QUnit.test("getUnitFormat without legacy unit mapping " + i, function(assert) {
			var oLocaleData = LocaleData.getInstance(new Locale("en"));

			this.mock(oLocaleData).expects("_get")
				.withExactArgs("units", "short", oFixture.sUnit)
				.returns(oFixture.oReturn);

			assert.strictEqual(oLocaleData.getUnitFormat(oFixture.sUnit), oFixture.oReturn);
		});
	});

	//*********************************************************************************************
	QUnit.test("getUnitFormat with legacy unit mapping", function(assert) {
		var oLocaleData = LocaleData.getInstance(new Locale("en")),
			oLocaleDataMock = this.mock(oLocaleData);

		oLocaleDataMock.expects("_get")
			.withExactArgs("units", "short", "acceleration-meter-per-second-squared")
			.returns(undefined);
		oLocaleDataMock.expects("_get")
			.withExactArgs("units", "short", "acceleration-meter-per-square-second")
			.returns("~unitFormat");

		assert.strictEqual(oLocaleData.getUnitFormat("acceleration-meter-per-second-squared"), "~unitFormat");
	});

	//*********************************************************************************************
	QUnit.test("getUnitFormat legacy unit found without mapping", function(assert) {
		var oLocaleData = LocaleData.getInstance(new Locale("en"));

		this.mock(oLocaleData).expects("_get")
			.withExactArgs("units", "short", "acceleration-meter-per-second-squared")
			.returns("~unitFormat");

		assert.strictEqual(oLocaleData.getUnitFormat("acceleration-meter-per-second-squared"), "~unitFormat");
	});

	QUnit.test("CustomLocaleData with getUnitFormats", function(assert) {
		var oLocaleData = LocaleData.getInstance(new Locale("en_US-x-sapufmt"));

		Formatting.setCustomUnits({
			"cats": {
				"displayName": "kittens",
				"unitPattern-count-one": "{0} kitten",
				"unitPattern-count-other": "{0} kittens"
			},
			"acceleration-meter-per-second-squared": {
				"displayName": "fooBar",
				"unitPattern-count-other": "{0} bar"
			}
		});

		Formatting.setUnitMappings({
			"CAT": "cats",
			"fooBar": "acceleration-meter-per-second-squared"
		});

		assert.equal(oLocaleData.getUnitDisplayName("cats"), "kittens");
		assert.equal(oLocaleData.getUnitDisplayName("length-meter"), "m");
		assert.equal(oLocaleData.getUnitDisplayName("CAT"), "", "not found");

		// what format does
		assert.equal(oLocaleData.getUnitFormat("cats").displayName, "kittens", "name is shown");
		assert.equal(oLocaleData.getUnitFormat("length-meter").displayName, "m", "name is shown");
		assert.notOk(oLocaleData.getUnitFormat("CAT"), "not found as it does not take mapping into consideration");
		assert.equal(oLocaleData.getUnitFromMapping("CAT"), "cats", "cats is the respective mapping");
		assert.equal(oLocaleData.getResolvedUnitFormat("CAT").displayName, "kittens", "kittens is the displayName");
		assert.strictEqual(oLocaleData.getUnitFromMapping("fooBar"), "acceleration-meter-per-second-squared",
			"Mapped legacy unit to custom unit returns custom unit");
		assert.strictEqual(oLocaleData.getUnitFormat("acceleration-meter-per-second-squared").displayName, "fooBar",
			"Custom legacy unit returns custom unit");
		assert.strictEqual(oLocaleData.getUnitFromMapping("concentr-milligram-per-deciliter"), undefined,
			"Legacy unit is not found in custom unit mapping");
		assert.strictEqual(oLocaleData.getUnitFormat("concentr-milligram-per-deciliter").displayName, "mg/dL",
			"Legacy unit is mapped to new unit in CLDR");
	});

	QUnit.test("Unit Mappings", function(assert) {
		var mUnitMappings = {
			"CAT": "cats",
			"KIT": "cats",
			"TAS": "volume-cups"
		};
		Formatting.setUnitMappings(mUnitMappings);
		assert.deepEqual(Formatting.getUnitMappings(), mUnitMappings, "units must be all specified");

		// set to undefined
		Formatting.setUnitMappings();
		assert.deepEqual(Formatting.getUnitMappings(), undefined, "units must be undefined");


		Formatting.addUnitMappings(mUnitMappings);
		assert.deepEqual(Formatting.getUnitMappings(), mUnitMappings, "units must be all specified");

		Formatting.addUnitMappings(null);
		Formatting.addUnitMappings(undefined);
		Formatting.addUnitMappings();
		Formatting.addUnitMappings({});

		//add should not delete mappings
		assert.deepEqual(Formatting.getUnitMappings(), mUnitMappings, "units must be all specified");
		assert.equal(Formatting.getUnitMappings()["CAT"], "cats", "unit mapping is initially defined");

		mUnitMappings = {
			"CAT": "volume-cups",
			"KIT": "cats",
			"RAT": "volume-rat"
		};
		Formatting.addUnitMappings(mUnitMappings);
		assert.deepEqual(Object.keys(Formatting.getUnitMappings()), ["CAT", "KIT", "TAS", "RAT"], "unit mappings must be all specified");
		assert.equal(Formatting.getUnitMappings()["CAT"], "volume-cups", "unit mappings was overwritten");

		Formatting.setUnitMappings(mUnitMappings);
		assert.deepEqual(Object.keys(Formatting.getUnitMappings()), ["CAT", "KIT", "RAT"], "unit mappings must be all specified");
	});

	QUnit.test("Custom Units get/set/add", function(assert) {
		var mUnits = {
			"cats": {
				"displayName": "kittens",
				"unitPattern-count-one": "{0} kitten",
				"unitPattern-count-other": "{0} kittens"
			},
			"dogs": {
				"displayName": "puppies",
				"unitPattern-count-one": "{0} puppy",
				"unitPattern-count-other": "{0} puppies"
			}
		};
		Formatting.setCustomUnits(mUnits);

		assert.deepEqual(Formatting.getCustomUnits(), mUnits, "units must be all specified");


		// set to undefined
		Formatting.setCustomUnits();
		assert.deepEqual(Formatting.getCustomUnits(), undefined, "units must be all specified");


		Formatting.addCustomUnits(mUnits);
		assert.deepEqual(Formatting.getCustomUnits(), mUnits, "units must be all specified");

		mUnits = {
			"cats": {
				"displayName": "kitties",
				"unitPattern-count-one": "{0} kitty",
				"unitPattern-count-other": "{0} kitties"
			},
			"dogs": {
				"displayName": "puppets",
				"unitPattern-count-one": "{0} puppy",
				"unitPattern-count-other": "{0} puppies"
			}
		};

		Formatting.addCustomUnits(mUnits);
		assert.deepEqual(Formatting.getCustomUnits(), mUnits, "units must be all specified");


		Formatting.addCustomUnits({
			"birds": {
				"displayName": "birds",
				"unitPattern-count-one": "{0} bird",
				"unitPattern-count-other": "{0} birds"
			}
		});
		assert.deepEqual(Object.keys(Formatting.getCustomUnits()), ["cats", "dogs", "birds"], "units must be all specified");

		Formatting.addCustomUnits({});
		assert.deepEqual(Object.keys(Formatting.getCustomUnits()), ["cats", "dogs", "birds"], "units must be all specified");

		Formatting.addCustomUnits();
		assert.deepEqual(Object.keys(Formatting.getCustomUnits()), ["cats", "dogs", "birds"], "units must be all specified");

		Formatting.setCustomUnits(mUnits);
		assert.deepEqual(Object.keys(Formatting.getCustomUnits()), ["cats", "dogs"], "units must be all specified");
	});

	var aDeprecatedLocales = [
		"sh", // -> sr
		//"ji" -> yi not present
		"iw" // -> he
	];

	QUnit.test("Deprecated locales support", function(assert) {
		aDeprecatedLocales.forEach(function(sLocale) {
			var oLocale = new Locale(sLocale),
				oLocaleData = LocaleData.getInstance(oLocale);
			//check retrieval of languages to see if the localeData was successfully loaded
			assert.ok(Object.keys(oLocaleData.getLanguages()).length > 0, "languages are present for locale: " + sLocale);
		});
	});

	QUnit.test("Currency Digits", function(assert) {

		var oLocaleData = LocaleData.getInstance(
			Formatting.getLanguageTag()
		);

		assert.equal(oLocaleData.getCurrencyDigits("JPY"), 0, "number of digits for Japanese Yen");
		assert.equal(oLocaleData.getCurrencyDigits("EUR"), 2, "number of digits for Euro");

		Formatting.setCustomCurrencies({"JPY": {"digits": 3}});
		assert.equal(oLocaleData.getCurrencyDigits("JPY"), 3, "number of digits for Japanese Yen");
		Formatting.setCustomCurrencies({"EUR": {"digits": 3}});
		assert.equal(oLocaleData.getCurrencyDigits("JPY"), 0, "number of digits for Japanese Yen");

		Formatting.setCustomCurrencies();
		assert.equal(oLocaleData.getCurrencyDigits("JPY"), 0, "number of digits for Japanese Yen");


		Formatting.addCustomCurrencies();
		assert.equal(oLocaleData.getCurrencyDigits("JPY"), 0, "number of digits for Japanese Yen");

		Formatting.addCustomCurrencies({"EUR": {"digits": 3}});
		assert.equal(oLocaleData.getCurrencyDigits("EUR"), 3, "number of digits for Euro");
		assert.equal(oLocaleData.getCurrencyDigits("JPY"), 0, "number of digits for Japanese Yen");

		Formatting.addCustomCurrencies({"JPY": {"digits": 3}});
		assert.equal(oLocaleData.getCurrencyDigits("EUR"), 3, "number of digits for Euro");
		assert.equal(oLocaleData.getCurrencyDigits("JPY"), 3, "number of digits for Japanese Yen");

		Formatting.setCustomCurrencies();
		assert.equal(oLocaleData.getCurrencyDigits("EUR"), 2, "number of digits for Euro");
		assert.equal(oLocaleData.getCurrencyDigits("JPY"), 0, "number of digits for Japanese Yen");
	});

	QUnit.test("getCurrencySymbols", function(assert) {
		Formatting.addCustomCurrencies({
			"BTC": {
				symbol: "Ƀ"
			}
		});

		var oLocaleData = LocaleData.getInstance(
			new Locale(Formatting.getLanguageTag())
		);

		var oCurrencySymbols = oLocaleData.getCurrencySymbols();

		assert.strictEqual(oCurrencySymbols["BTC"], "Ƀ", "Custom currency symbol map contains the Bitcoin icon");
	});

	// ABAP timezone IDs not supported by CLDR (yet).
	var aABAPUnsupportedIDs = [
		"Etc/GMT",
		"Etc/GMT0",
		"Etc/GMT+0",
		"Etc/GMT+1",
		"Etc/GMT+2",
		"Etc/GMT+3",
		"Etc/GMT+4",
		"Etc/GMT+5",
		"Etc/GMT+6",
		"Etc/GMT+7",
		"Etc/GMT+8",
		"Etc/GMT+9",
		"Etc/GMT+10",
		"Etc/GMT+11",
		"Etc/GMT+12",
		"Etc/GMT-0",
		"Etc/GMT-1",
		"Etc/GMT-2",
		"Etc/GMT-3",
		"Etc/GMT-4",
		"Etc/GMT-5",
		"Etc/GMT-6",
		"Etc/GMT-7",
		"Etc/GMT-8",
		"Etc/GMT-9",
		"Etc/GMT-10",
		"Etc/GMT-11",
		"Etc/GMT-12",
		"Etc/GMT-13",
		"Etc/GMT-14",
		"Etc/Greenwich",
		"Etc/Zulu"
	];

	aSupportedLanguages.forEach(function (sLocale) {
		QUnit.test("getTimezoneTranslations for " + sLocale + " and ensure bijective mapping", function(assert) {
			var oLocaleData = LocaleData.getInstance(new Locale(sLocale));
			var mTimezoneTranslations = oLocaleData.getTimezoneTranslations();

			timezones.aABAPTimezoneIDs.forEach(function (sTimezoneId) {
				// Mapping has to be applied as the aABAPTimezonesIDs may contain deprecated IDs
				sTimezoneId = TimezoneUtils.getABAPTimezone(sTimezoneId);
				var sTranslationCldr = mTimezoneTranslations[sTimezoneId];
				if (aABAPUnsupportedIDs.includes(sTimezoneId)) {
					assert.notOk(sTranslationCldr, sLocale + ": no translation expected for " + sTimezoneId);
				} else {
					assert.ok(sTranslationCldr, sLocale + ": translation expected for " + sTimezoneId);
				}
			});

			assert.strictEqual(Object.values(mTimezoneTranslations).length,
				new Set(Object.values(mTimezoneTranslations)).size, sLocale + ": values must be unique");
		});
	});

	QUnit.test("getTimezoneTranslations generic structure test", function(assert) {
		var oLocaleData = LocaleData.getInstance(new Locale("de"));
		var oStubIsValidTimezone = this.stub(TimezoneUtils, 'isValidTimezone').returns(true);
		var oStubGet = this.stub(oLocaleData, '_get');
		oStubGet.withArgs("timezoneNames").returns({
			a: {
				_parent: "AParent",
				a1: "A1",
				a2: "A2",
				a3: {
					a31: "A31",
					a32: "A32",
					a33: {
						a331: "A331",
						a332: "A332"
					},
					_parent: "A3Parent",
					a34: "A34"
				},
				a4: "A4",
				a5: {
					a51: "A51",
					a52: "A52",
					a53: {
						a531: "A531",
						a532: {
							a5321: "A5321",
							a5322: "A5322",
							_parent: "A532Parent"
						},
						a533: "A533",
						_parent: "A53Parent"
					},
					a54: "A54"
				}
			},
			b: {
				_parent: "BParent",
				b1: "B1",
				b2: {
					b21: {
						b211: "B211"
					},
					b22: "B22",
					_parent: "B2Parent"
				},
				b3: "B3"
			}
		});
		var mTimezoneNames = oLocaleData.getTimezoneTranslations();
		assert.deepEqual({
			"a/a1": "AParent, A1",
			"a/a2": "AParent, A2",
			"a/a3/a31": "AParent, A3Parent, A31",
			"a/a3/a32": "AParent, A3Parent, A32",
			"a/a3/a33/a331": "AParent, A3Parent, A331",
			"a/a3/a33/a332": "AParent, A3Parent, A332",
			"a/a3/a34": "AParent, A3Parent, A34",
			"a/a4": "AParent, A4",
			"a/a5/a51": "AParent, A51",
			"a/a5/a52": "AParent, A52",
			"a/a5/a53/a531": "AParent, A53Parent, A531",
			"a/a5/a53/a532/a5321": "AParent, A53Parent, A532Parent, A5321",
			"a/a5/a53/a532/a5322": "AParent, A53Parent, A532Parent, A5322",
			"a/a5/a53/a533": "AParent, A53Parent, A533",
			"a/a5/a54": "AParent, A54",
			"b/b1": "BParent, B1",
			"b/b2/b21/b211": "BParent, B2Parent, B211",
			"b/b2/b22": "BParent, B2Parent, B22",
			"b/b3": "BParent, B3"
		}, mTimezoneNames);

		oStubGet.restore();
		oStubIsValidTimezone.restore();
	});

	QUnit.test("getTimezoneTranslations", function(assert) {
		var oLocaleData = LocaleData.getInstance(new Locale("de"));

		this.mock(oLocaleData).expects("_get").withExactArgs("timezoneNames").returns({"~Key": "~ValueDe"});

		// code under test: get "de" time zone translations and cache them globally
		var mTranslations = oLocaleData.getTimezoneTranslations();

		assert.deepEqual(mTranslations, {"~Key": "~ValueDe"});

		// code under test: get "de" time zone translations from cache; same locale data instance
		var mTranslations1 = oLocaleData.getTimezoneTranslations();

		assert.deepEqual(mTranslations1, {"~Key": "~ValueDe"});
		assert.notStrictEqual(mTranslations !== mTranslations1);

		oLocaleData = LocaleData.getInstance(new Locale("en"));

		this.mock(oLocaleData).expects("_get").withExactArgs("timezoneNames").returns({"~Key": "~ValueEn"});

		// code under test: get "en" time zone translations and cache them globally; don't overwrite "de" translations
		mTranslations = oLocaleData.getTimezoneTranslations();

		assert.deepEqual(mTranslations, {"~Key": "~ValueEn"});

		oLocaleData = LocaleData.getInstance(new Locale("de"));

		this.mock(oLocaleData).expects("_get").never();

		// code under test: get "de" time zone translations from cache; different locale data instance
		mTranslations = oLocaleData.getTimezoneTranslations();

		assert.deepEqual(mTranslations, {"~Key": "~ValueDe"});
	});

	QUnit.test("getLenientNumberSymbols", function(assert) {
		// unknown locale, en.json will be used
		var oLocaleData = LocaleData.getInstance(new Locale("xx-XX"));

		var sMinusSymbols = oLocaleData.getLenientNumberSymbols("minusSign");
		var sPlusSymbols = oLocaleData.getLenientNumberSymbols("plusSign");

		assert.strictEqual(sMinusSymbols, "-－﹣ ‐‑‒–−⁻₋➖", "Should match the minus symbols default");
		assert.strictEqual(sPlusSymbols, "+＋﬩﹢⁺₊ ➕", "Should match the plus symbols default");
	});

	//*********************************************************************************************
	// See: https://unicode.org/reports/tr35/tr35-numbers.html#table-plural-operand-meanings
	[{
		sNumber: "1",
		sPluralRule: "one",
		oOperands: {n: 1, i: 1, v: 0, w: 0, f: 0, t: 0, c: 0}
	}, {
		sNumber: "12",
		sPluralRule: "other",
		oOperands: {n: 12, i: 12, v: 0, w: 0, f: 0, t: 0, c: 0}
	}, {
		sNumber: "5000000",
		sPluralRule: "many",
		oOperands: {n: 5000000, i: 5000000, v: 0, w: 0, f: 0, t: 0, c: 0}
	}, {
		sNumber: "5000000.0000",
		sPluralRule: "other",
		oOperands: {n: 5000000, i: 5000000, v: 4, w: 0, f: 0, t: 0, c: 0}
	}, {
		sNumber: "5e6",
		sPluralRule: "many",
		oOperands: {n: 5000000, i: 5000000, v: 0, w: 0, f: 0, t: 0, c: 6}
	}, {
		sNumber: "5.2e6",
		sPluralRule: "many",
		oOperands: {n: 5200000, i: 5200000, v: 0, w: 0, f: 0, t: 0, c: 6}
	}, {
		sNumber: "5200000",
		sPluralRule: "other",
		oOperands: {n: 5200000, i: 5200000, v: 0, w: 0, f: 0, t: 0, c: 0}
	}, {
		sNumber: "1.2E1",
		sPluralRule: "other",
		oOperands: {n: 12, i: 12, v: 0, w: 0, f: 0, t: 0, c: 1}
	}].forEach(function (oFixture, i) {
		QUnit.test("Plural categories and operands, " + i, function (assert) {
			var oLocaleData = LocaleData.getInstance(new Locale("es"));

			this.mock(oLocaleData)
				.expects("_get")
				.withExactArgs("plurals")
				.returns({
					one: "n = 1",
					many: "e = 0 and i != 0 and i % 1000000 = 0 and v = 0 or e != 0..5"
				});

			// code under test: check plural rule
			assert.strictEqual(oLocaleData.getPluralCategory(oFixture.sNumber), oFixture.sPluralRule);

			// code under test: check plural operands for number
			// note: plural test function for "one" is always called as this is the first category
			assert.deepEqual(oLocaleData._pluralTest.one(oFixture.sNumber).oOperands, oFixture.oOperands);
		});
	});

	//*********************************************************************************************
	// Tests from https://unicode.org/reports/tr35/tr35-numbers.html#table-plural-operand-meanings
	// with the following changes (as the "e" operand may be redefined in the future):
	// - leave out the "e" operand, as this is a deprecated alias for "c" and code in LocaleData only uses "c"
	// - number literals containing "c" are also tested with an "e" variant as this is the scientific notation in JavaScript
	[{
		sNumber: "1",
		oOperands: {n: 1, i: 1, v: 0, w: 0, f: 0, t: 0, c: 0}
	}, {
		sNumber: "1.0",
		oOperands: {n: 1, i: 1, v: 1, w: 0, f: 0, t: 0, c: 0}
	}, {
		sNumber: "1.00",
		oOperands: {n: 1, i: 1, v: 2, w: 0, f: 0, t: 0, c: 0}
	}, {
		sNumber: "1.3",
		oOperands: {n: 1.3, i: 1, v: 1, w: 1, f: 3, t: 3, c: 0}
	}, {
		sNumber: "1.30",
		oOperands: {n: 1.3, i: 1, v: 2, w: 1, f: 30, t: 3, c: 0}
	}, {
		sNumber: "1.03",
		oOperands: {n: 1.03, i: 1, v: 2, w: 2, f: 3, t: 3, c: 0}
	}, {
		sNumber: "1.230",
		oOperands: {n: 1.230, i: 1, v: 3, w: 2, f: 230, t: 23, c: 0}
	}, {
		sNumber: "1200000",
		oOperands: {n: 1200000, i: 1200000, v: 0, w: 0, f: 0, t: 0, c: 0}
	}, {
		sNumber: "1.2c6",
		oOperands: {n: 1200000, i: 1200000, v: 0, w: 0, f: 0, t: 0, c: 6}
	}, {
		sNumber: "1.2e6",
		oOperands: {n: 1200000, i: 1200000, v: 0, w: 0, f: 0, t: 0, c: 6}
	}, {
		sNumber: "123c6",
		oOperands: {n: 123000000, i: 123000000, v: 0, w: 0, f: 0, t: 0, c: 6}
	}, {
		sNumber: "123e6",
		oOperands: {n: 123000000, i: 123000000, v: 0, w: 0, f: 0, t: 0, c: 6}
	}, {
		sNumber: "123c5",
		oOperands: {n: 12300000, i: 12300000, v: 0, w: 0, f: 0, t: 0, c: 5}
	}, {
		sNumber: "123e5",
		oOperands: {n: 12300000, i: 12300000, v: 0, w: 0, f: 0, t: 0, c: 5}
	}, {
		sNumber: "1200.50",
		oOperands: {n: 1200.50, i: 1200, v: 2, w: 1, f: 50, t: 5, c: 0}
	}, {
		sNumber: "1.20050c3",
		oOperands: {n: 1200.5, i: 1200, v: 2, w: 1, f: 50, t: 5, c: 3}
	}, {
		sNumber: "1.20050e3",
		oOperands: {n: 1200.5, i: 1200, v: 2, w: 1, f: 50, t: 5, c: 3}
	}].forEach(function (oFixture, i) {
		QUnit.test("Plural operands samples from Unicode page, " + i, function (assert) {
			var oLocaleData = LocaleData.getInstance(new Locale("es"));

			// set plural rule function for oLocaleData object
			oLocaleData.getPluralCategory(oFixture.sNumber);

			// code under test: check plural operands for number
			// note: plural test function for "one" is always called as this is the first category
			assert.deepEqual(oLocaleData._pluralTest.one(oFixture.sNumber).oOperands, oFixture.oOperands);
		});
	});

	//*********************************************************************************************
	// See: https://unicode-org.github.io/cldr-staging/charts/41/supplemental/language_plural_rules.html
	// Interesting: "1c6" and "1000000.0" have the same numeric value but lead to another plural category
	[{
		category: "one",
		examples: ["0", "1", "1.5"]
	}, {
		category: "many",
		examples: ["1000000", "1c6", "2c6", "3c6", "4c6", "5c6", "6c6",
			"1.0000001c6", "1.1c6", "2.0000001c6", "2.1c6", "3.0000001c6", "3.1c6"]
	}, {
		category: "other",
		examples: ["2", "16", "100", "1000", "10000", "100000", "1c3", "2c3", "3c3", "4c3", "5c3", "6c3",
			"2.0", "3.5", "10.0", "100.0", "1000.0", "10000.0", "100000.0", "1000000.0", "1.0001c3", "1.1c3",
			"2.0001c3", "2.1c3", "3.0001c3", "3.1c3"]
	}].forEach(function (oFixture) {
		QUnit.test("getPluralCategory: 'fr' examples; category=" + oFixture.category, function (assert) {
			var oLocaleData = LocaleData.getInstance(new Locale("fr"));

			oFixture.examples.forEach(function (sNumber) {
				assert.strictEqual(oLocaleData.getPluralCategory(sNumber), oFixture.category);
			});
		});
	});

	//*********************************************************************************************
	[
		{vValue: 1, sResult : "1"},
		{vValue: 1e-6, sResult : "0.000001"},
		{vValue: 1e+20, sResult : "100000000000000000000"},
		// exponent can be "e" in lower-case or upper-case
		{vValue: "1.23e2", sResult : "123"},
		{vValue: "1.23E2", sResult : "123"},
		// positive exponent, exponent < fraction length
		{vValue: "1.0123456789012345678901e+21", sResult : "1012345678901234567890.1"},
		// positive exponent, exponent >= fraction length
		{vValue: "1.0123e+21", sResult : "1012300000000000000000"},
		{vValue: "1.012345678901234567890e+21", sResult : "1012345678901234567890"},
		// negative exponent, abs(exponent) < integer length
		{vValue: "12345678e-7", sResult : "1.2345678"},
		// negative exponent, abs(exponent) >= integer length
		{vValue: "12345e-7", sResult : "0.0012345"},
		{vValue: "12.345e-7", sResult : "0.0000012345"},
		// values with sign
		{vValue: "-1.0123456789012345678901e+21", sResult : "-1012345678901234567890.1"},
		{vValue: "+1.0123456789012345678901e+21", sResult : "1012345678901234567890.1"}
	].forEach(function (oFixture, i) {
		QUnit.test("convertToDecimal, " + i, function (assert) {
			// code under test
			assert.strictEqual(LocaleData.convertToDecimal(oFixture.vValue), oFixture.sResult);
		});
	});

	//*********************************************************************************************
	QUnit.test("getRelativePatterns: Unknown plural categories are not added to return value", function(assert) {
		var oLocaleData = LocaleData.getInstance(new Locale("de"));

		this.mock(oLocaleData).expects("getPluralCategories")
			.withExactArgs()
			.returns(["one", "other", "many"]);
		this.mock(oLocaleData).expects("_get")
			.withExactArgs("dateFields", "day-short")
			.returns({
				"relativeTime-type-future": {
					"relativeTimePattern-count-one": "foo {0}",
					"relativeTimePattern-count-other": "bar {0}"
				}
			});

		// code under test
		assert.deepEqual(oLocaleData.getRelativePatterns(["day"], "short"), [
			{scale: "day", sign: 1, pattern: "foo {0}"},
			{scale: "day", sign: 1, pattern: "bar {0}"}
		]);
	});

	//*********************************************************************************************
	QUnit.test("CustomLocaleData: getMinimalDaysInFirstWeek", function(assert) {
		var oCustomLocaleData = LocaleData.getInstance(new Locale("en_US-x-sapufmt"));

		// code under test - min days in 1st week from CLDR
		assert.strictEqual(oCustomLocaleData.getMinimalDaysInFirstWeek(), 1);

		Formatting.setCalendarWeekNumbering(CalendarWeekNumbering.ISO_8601);

		// code under test - min days in 1st week from CalendarWeekNumbering.ISO_8601
		assert.strictEqual(oCustomLocaleData.getMinimalDaysInFirstWeek(), 4);

		// clean up configuration
		Formatting.setCalendarWeekNumbering(CalendarWeekNumbering.Default);
	});

	//*********************************************************************************************
	[
		{fallbackPattern: "{0} \u2013 {1}", result: "~pattern \u2013 ~pattern"},
		{fallbackPattern: "{0} - {1}", result: "~pattern - ~pattern"},
		{fallbackPattern: "{0}-{1}", result: "~pattern-~pattern"},
		{fallbackPattern: "{0} a el {1}", result: "~pattern 'a el' ~pattern"},
		{fallbackPattern: "{0}\u2013{1}", result: "~pattern\u2013~pattern"},
		{fallbackPattern: "{0} \u2018al\u2019 {1}", result: "~pattern '\u2018al\u2019' ~pattern"},
		{fallbackPattern: "{0} \u062a\u0627 {1}", result: "~pattern \u062a\u0627 ~pattern"},
		{fallbackPattern: "du {0} au {1}", result: "'du' ~pattern 'au' ~pattern"},
		{fallbackPattern: "{0}\uff5e{1}", result: "~pattern\uff5e~pattern"},
		{fallbackPattern: "{0} ~ {1}", result: "~pattern ~ ~pattern"},
		{fallbackPattern: "{0}\u81f3{1}", result: "~pattern\u81f3~pattern"}
	].forEach((oFixture, i) => {
		QUnit.test("getCombinedIntervalPattern: integrative #" + i, function (assert) {
			const oLocaleData = {_get() {}};
			this.mock(oLocaleData).expects("_get").withExactArgs("ca-~calendar", "dateTimeFormats", "intervalFormats")
				.returns({intervalFormatFallback: oFixture.fallbackPattern});

			// code under test
			assert.strictEqual(LocaleData.prototype.getCombinedIntervalPattern.call(oLocaleData, "~pattern", "~calendar"),
				oFixture.result);
		});
	});

	//*********************************************************************************************
	QUnit.test("getCombinedIntervalPattern", function (assert) {
		const oLocaleData = {_get() {}};
		this.mock(oLocaleData).expects("_get").withExactArgs("ca-~calendar", "dateTimeFormats", "intervalFormats")
			.returns({intervalFormatFallback: "prefix{0}infix{1}suffix"});
		const oLocaleDataMock = this.mock(LocaleData);
		oLocaleDataMock.expects("_escapeIfNeeded").withExactArgs("prefix").returns("~p");
		oLocaleDataMock.expects("_escapeIfNeeded").withExactArgs("infix").returns("~i");
		oLocaleDataMock.expects("_escapeIfNeeded").withExactArgs("suffix").returns("~s");

		// code under test
		assert.strictEqual(LocaleData.prototype.getCombinedIntervalPattern.call(oLocaleData, "~pattern", "~calendar"),
			"~p~pattern~i~pattern~s");
	});

	//*********************************************************************************************
	QUnit.test("_escapeIfNeeded: value contains a CLDR symbol -> escape", function (assert) {
		// all CLDR symbols in alphabetic order
		Array.from("ABDEFGHKLMOQSUVWXYZabcdeghkmqrsuvwxyz").forEach((sSymbol) => {
			const sValue = "~" + sSymbol + "~";

			// code under test
			assert.strictEqual(LocaleData._escapeIfNeeded(sValue), "'" + sValue + "'", sSymbol);

			["\t", " ", "\u00a0", "\u2009", "\u202f"].forEach((sSpace) => {
				const sValueWithSpaces = sSpace + sSpace + sValue + sSpace + sSpace;

				// code under test
				assert.strictEqual(LocaleData._escapeIfNeeded(sValueWithSpaces),
					sSpace + "'" + sSpace + sValue + sSpace + "'" + sSpace,
					"\\u" + sSpace.charCodeAt(0).toString(16).padStart(4, "0"));
			});
		});
	});

	//*********************************************************************************************
	QUnit.test("_escapeIfNeeded: value does not contain a CLDR symbol -> no escaping", function (assert) {
		// some characters that aren't a CLDR symbol
		Array.from("CIJNPRTfijlnopt\u2013-~\uff5e\u81f3").forEach((sSymbol) => {
			const sValue = "~" + sSymbol + "~";

			// code under test
			assert.strictEqual(LocaleData._escapeIfNeeded(sValue), sValue, sSymbol);

			["\t", " ", "\u00a0", "\u2009", "\u202f"].forEach((sSpace) => {
				const sValueWithSpaces = sSpace + sSpace + sValue + sSpace + sSpace;
				// code under test
				assert.strictEqual(LocaleData._escapeIfNeeded(sValueWithSpaces), sValueWithSpaces,
					"\\u" + sSpace.charCodeAt(0).toString(16).padStart(4, "0"));
			});
		});
	});

	//*********************************************************************************************
	QUnit.test("getLanguageName: throws TypeError for wrong language tag", function (assert) {
		// code under test
		assert.throws(() => {
			LocaleData.prototype.getLanguageName.call({/*oLocaleData*/}, "wronglanguage");
		}, TypeError);
	});

	//*********************************************************************************************
	[
		{languageTag: "en", result: "~EN"},
		{languageTag: "en_US", result: "~EN~US"},
		{languageTag: "en-US", result: "~EN~US"}
	].forEach((oFixture, i) => {
		QUnit.test(`getLanguageName: found in languages object, ${oFixture.languageTag}`, function (assert) {
			const oLocaleData = {_get() {}};
			this.mock(Localization).expects("getModernLanguage").withExactArgs("en").returns("en");
			this.mock(oLocaleData).expects("_get").withExactArgs("languages").returns({"en": "~EN", "en_US": "~EN~US"});

			// code under test
			assert.strictEqual(LocaleData.prototype.getLanguageName.call(oLocaleData, oFixture.languageTag),
				oFixture.result);
		});
	});

	//*********************************************************************************************
	[
		{languageTag: "zh_Hant", result: "~Chinese (~Traditional)"},
		{languageTag: "zh-Hant", result: "~Chinese (~Traditional)"}
	].forEach((oFixture, i) => {
		QUnit.test(`getLanguageName: using script, ${oFixture.languageTag}`, function (assert) {
			const oLocaleData = {_get() {}};
			const oLocaleDataMock = this.mock(oLocaleData);
			this.mock(Localization).expects("getModernLanguage").withExactArgs("zh").returns("zh");
			oLocaleDataMock.expects("_get").withExactArgs("languages").returns({"zh": "~Chinese"});
			oLocaleDataMock.expects("_get").withExactArgs("scripts").returns({"Hant": "~Traditional"});

			// code under test
			assert.strictEqual(LocaleData.prototype.getLanguageName.call(oLocaleData, oFixture.languageTag),
				oFixture.result);
		});
	});

	//*********************************************************************************************
	[
		{languageTag: "en_AU", result: "~ENGLISH (~Australia)"},
		{languageTag: "en-AU", result: "~ENGLISH (~Australia)"}
	].forEach((oFixture, i) => {
		QUnit.test(`getLanguageName: using territories, ${oFixture.languageTag}`, function (assert) {
			const oLocaleData = {_get() {}};
			const oLocaleDataMock = this.mock(oLocaleData);
			this.mock(Localization).expects("getModernLanguage").withExactArgs("en").returns("en");
			oLocaleDataMock.expects("_get").withExactArgs("languages").returns({"en": "~ENGLISH"});
			oLocaleDataMock.expects("_get").withExactArgs("territories").returns({"AU": "~Australia"});

			// code under test
			assert.strictEqual(LocaleData.prototype.getLanguageName.call(oLocaleData, oFixture.languageTag),
				oFixture.result);
		});
	});

	//*********************************************************************************************
	QUnit.test("getLanguageName: language not found", function (assert) {
		const oLocaleData = {_get() {}};
		const oLocaleDataMock = this.mock(oLocaleData);
		this.mock(Localization).expects("getModernLanguage").withExactArgs("zz").returns("zz");
		oLocaleDataMock.expects("_get").withExactArgs("languages").returns({"en": "~ENGLISH"});

		// code under test
		assert.strictEqual(LocaleData.prototype.getLanguageName.call(oLocaleData, "zz"), undefined);
	});

	//*********************************************************************************************
	QUnit.test("getLanguageName: tag with region but language not found", function (assert) {
		const oLocaleData = {_get() {}};
		const oLocaleDataMock = this.mock(oLocaleData);
		this.mock(Localization).expects("getModernLanguage").withExactArgs("zz").returns("zz");
		oLocaleDataMock.expects("_get").withExactArgs("languages").returns({"en": "~ENGLISH"});

		// code under test
		assert.strictEqual(LocaleData.prototype.getLanguageName.call(oLocaleData, "zz_AU"), undefined);
	});

	//*********************************************************************************************
	QUnit.test("getLanguageName: language found but script not", function (assert) {
		const oLocaleData = {_get() {}};
		const oLocaleDataMock = this.mock(oLocaleData);
		this.mock(Localization).expects("getModernLanguage").withExactArgs("en").returns("en");
		oLocaleDataMock.expects("_get").withExactArgs("languages").returns({"en": "~ENGLISH"});
		oLocaleDataMock.expects("_get").withExactArgs("scripts").returns({});
		oLocaleDataMock.expects("_get").withExactArgs("territories").never();

		// code under test
		assert.strictEqual(LocaleData.prototype.getLanguageName.call(oLocaleData, "en_Scri"), "~ENGLISH");
	});

	//*********************************************************************************************
	QUnit.test("getLanguageName: language found but territory not", function (assert) {
		const oLocaleData = {_get() {}};
		const oLocaleDataMock = this.mock(oLocaleData);
		this.mock(Localization).expects("getModernLanguage").withExactArgs("en").returns("en");
		oLocaleDataMock.expects("_get").withExactArgs("languages").returns({"en": "~ENGLISH"});
		oLocaleDataMock.expects("_get").withExactArgs("scripts").never();
		oLocaleDataMock.expects("_get").withExactArgs("territories").returns({});

		// code under test
		assert.strictEqual(LocaleData.prototype.getLanguageName.call(oLocaleData, "en_ZZ"), "~ENGLISH");
	});

	//*********************************************************************************************
	QUnit.test("getLanguageName: special modern language different", function (assert) {
		const oLocaleData = {_get() {}};
		this.mock(Localization).expects("getModernLanguage").withExactArgs("iw").returns("he");
		this.mock(oLocaleData).expects("_get").withExactArgs("languages").returns({"he": "~HE"});

		// code under test
		assert.strictEqual(LocaleData.prototype.getLanguageName.call(oLocaleData, "iw"), "~HE");
	});

	//*********************************************************************************************
	QUnit.test("getLanguageName: special cases sr_Latn", function (assert) {
		const oLocaleData = {_get() {}};
		this.mock(Localization).expects("getModernLanguage").withExactArgs("sr").returns("sr");
		this.mock(oLocaleData).expects("_get").withExactArgs("languages").returns({"sh": "~SH"});

		// code under test
		assert.strictEqual(LocaleData.prototype.getLanguageName.call(oLocaleData, "sr_Latn"), "~SH");
	});

	["narrow", "abbreviated", "wide"].forEach((sWidth) => {
		QUnit.test("getMonths: returns first alternative, " + sWidth, function (assert) {
			const oLocalData = {
				_get() {}
			};
			this.mock(oLocalData).expects("_get")
				.withExactArgs("ca-~scalendartype", "months", "format", sWidth)
				.returns([["a", "b"], "c", "d", ["e", "f", "g"], "h"]);

			// code under test
			assert.deepEqual(LocaleData.prototype.getMonths.call(oLocalData, sWidth, "~sCalendarType"),
				["a", "c", "d", "e", "h"]);
		});
	});
	//*********************************************************************************************
	["narrow", "abbreviated", "wide"].forEach((sWidth) => {
		QUnit.test("_getMonthsWithAlternatives: " + sWidth, function (assert) {
			const oLocalData = {
				_get() {}
			};
			this.mock(oLocalData).expects("_get")
				.withExactArgs("ca-~scalendartype", "months", "format", sWidth)
				.returns("~result");

			// code under test
			assert.deepEqual(LocaleData.prototype._getMonthsWithAlternatives.call(oLocalData, sWidth, "~sCalendarType"),
				"~result");
		});
	});

	//*********************************************************************************************
	["narrow", "abbreviated", "wide"].forEach((sWidth) => {
		QUnit.test("getMonthsStandAlone: returns first alternative, " + sWidth, function (assert) {
			const oLocalData = {
				_get() {}
			};
			this.mock(oLocalData).expects("_get")
				.withExactArgs("ca-~scalendartype", "months", "stand-alone", sWidth)
				.returns([["a", "b"], "c", "d", ["e", "f", "g"], "h"]);

			// code under test
			assert.deepEqual(LocaleData.prototype.getMonthsStandAlone.call(oLocalData, sWidth, "~sCalendarType"),
				["a", "c", "d", "e", "h"]);
		});
	});
	//*********************************************************************************************
	["narrow", "abbreviated", "wide"].forEach((sWidth) => {
		QUnit.test("_getMonthsStandAloneWithAlternatives: " + sWidth, function (assert) {
			const oLocalData = {
				_get() {}
			};
			this.mock(oLocalData).expects("_get")
				.withExactArgs("ca-~scalendartype", "months", "stand-alone", sWidth)
				.returns("~result");

			// code under test
			assert.deepEqual(
				LocaleData.prototype._getMonthsStandAloneWithAlternatives.call(oLocalData, sWidth, "~sCalendarType"),
				"~result");
		});
	});

	//*********************************************************************************************
	[
		{sNumber: undefined, sStyle: "narrow", sResult: "~narrow {0}"},
		{sNumber: "01", sStyle: "narrow", sResult: "~narrow 01"},
		{sNumber: "42", sStyle: "wide", sResult: "42 ~wide"},
		{sNumber: undefined, sStyle: "wide", sResult: "{0} ~wide"}
	].forEach(({sNumber, sStyle, sResult}, i) => {
		QUnit.test("getCalendarWeek: " + i, function (assert) {
			const oLocaleData = {_get() {}};
			this.mock(oLocaleData).expects("_get")
				.withExactArgs("sap-calendarWeek")
				.returns({narrow: "~narrow {0}", wide: "{0} ~wide"});

			// code under test
			assert.strictEqual(LocaleData.prototype.getCalendarWeek.call(oLocaleData, sStyle, sNumber), sResult);
		});
	});

	//*********************************************************************************************
	QUnit.test("_resetLocaleDataCache", function(assert) {
		LocaleData._resetLocaleDataCache();
		const oLoadResourceSpy = this.spy(LoaderExtensions, "loadResource");

		// code under test - loadResource is called once
		LocaleData.getInstance(new Locale("de_DE"));
		LocaleData.getInstance(new Locale("de_DE"));

		assert.strictEqual(oLoadResourceSpy.callCount, 1);

		// code under test - loadResource is called again after the reset of the cache
		LocaleData._resetLocaleDataCache();
		LocaleData.getInstance(new Locale("de_DE"));

		assert.strictEqual(oLoadResourceSpy.callCount, 2);
	});

	//*********************************************************************************************
	QUnit.test("requestInstance", function(assert) {
		LocaleData._resetLocaleDataCache();
		const oLoaderExtensionsMock = this.mock(LoaderExtensions);
		oLoaderExtensionsMock.expects("loadResource")
			.withExactArgs("sap/ui/core/cldr/ar_SA.json", {"async": true, dataType: "json", failOnError: false})
			.returns(Promise.resolve({"scripts": {"baz": "foo"}, "weekData-firstDay": 1, "__fallbackLocale": "ar"}));
		oLoaderExtensionsMock.expects("loadResource")
			.withExactArgs("sap/ui/core/cldr/ar.json", {"async": true, dataType: "json", failOnError: false})
			.returns(Promise.resolve({"scripts": {"foo": "bar"}, "weekData-firstDay": 0}));

		// code under test
		const pLocaleData = LocaleData.requestInstance(new LanguageTag("ar_SA"));

		assert.ok(pLocaleData instanceof Promise);

		return pLocaleData.then((oLocaleData) => {
			assert.ok(oLocaleData instanceof LocaleData);
			assert.strictEqual(oLocaleData.sCLDRLocaleId, "ar-SA");
			assert.strictEqual(oLocaleData.getFirstDayOfWeek(), 1, "Specific data wins over fallback data");
			assert.deepEqual(oLocaleData.getScripts(), {"baz": "foo", "foo": "bar"}, "'foo' is added from locale 'ar'");
			assert.ok(!oLocaleData.hasOwnProperty("loaded"));

			// code under test - no request when synchronously creating a LocaleData instance for the same language tag
			const oSyncLocaleData = LocaleData.getInstance(new LanguageTag("ar_SA"));

			assert.deepEqual(oLocaleData, oSyncLocaleData);
		});
	});

	//*********************************************************************************************
	QUnit.test("requestInstance for custom locale", function(assert) {
		LocaleData._resetLocaleDataCache();
		this.mock(LoaderExtensions).expects("loadResource")
			.withExactArgs("sap/ui/core/cldr/de.json", {"async": true, dataType: "json", failOnError: false})
			.returns(Promise.resolve({"scripts": {"baz": "foo"}}));
		const oFormattingMock = this.mock(Formatting);
		oFormattingMock.expects("getCustomLocaleData").withExactArgs().returns("~mCustomLocaleData");

		// code under test
		const pLocaleData = LocaleData.requestInstance(new LanguageTag("de-x-sapufmt"));

		assert.ok(pLocaleData instanceof Promise);

		return pLocaleData.then((oLocaleData) => {
			assert.ok(oLocaleData instanceof LocaleData);
			assert.strictEqual(oLocaleData.sCLDRLocaleId, "de");
			assert.deepEqual(oLocaleData.getScripts(), {"baz":"foo"});
			assert.strictEqual(oLocaleData.mCustomData, "~mCustomLocaleData");

			oFormattingMock.expects("getCustomLocaleData").withExactArgs().returns("~mCustomLocaleData");

			// code under test - sync loading the same language tag
			const oSyncLocaleData = LocaleData.getInstance(new LanguageTag("de-x-sapufmt"));

			assert.deepEqual(oLocaleData, oSyncLocaleData);
		});
	});

	//*********************************************************************************************
	QUnit.test("requestInstance: loadResource returns null", function(assert) {
		LocaleData._resetLocaleDataCache();
		const oLoaderExtensionsMock = this.mock(LoaderExtensions);
		oLoaderExtensionsMock.expects("loadResource")
			.withExactArgs("sap/ui/core/cldr/de.json", {"async": true, dataType: "json", failOnError: false})
			.returns(Promise.resolve(null));
		oLoaderExtensionsMock.expects("loadResource")
			.withExactArgs("sap/ui/core/cldr/en.json", {"async": true, dataType: "json", failOnError: false})
			.returns(Promise.resolve({"scripts": {"baz": "foo"}}));

		// code under test
		const pLocaleData = LocaleData.requestInstance(new LanguageTag("de"));

		assert.ok(pLocaleData instanceof Promise);

		return pLocaleData.then((oLocaleData) => {
			assert.ok(oLocaleData instanceof LocaleData);
			assert.strictEqual(oLocaleData.sCLDRLocaleId, "en");
			assert.deepEqual(oLocaleData.getScripts(), {"baz": "foo"});
		});
	});

	//*********************************************************************************************
	// SNOW: DINC0216128 - As described in the ticket, as of now must allow synchronous request to overtake the async
	// loading of the locale data
	QUnit.test("requestInstance: loadResource is called for synchronous request while async request is still running",
			function(assert) {
		LocaleData._resetLocaleDataCache();
		const oLoaderExtensionsMock = this.mock(LoaderExtensions);
		oLoaderExtensionsMock.expects("loadResource")
			.withExactArgs("sap/ui/core/cldr/de.json", {"async": true, dataType: "json", failOnError: false})
			.returns(Promise.resolve({"scripts": {"baz": "foo"}}));
		oLoaderExtensionsMock.expects("loadResource")
			.withExactArgs("sap/ui/core/cldr/de.json", {"async": undefined, dataType: "json", failOnError: false})
			.returns({"scripts": {"baz": "foo"}});

		// code under test
		const pLocaleData = LocaleData.requestInstance(new LanguageTag("de"));
		const oSyncLocaleData = LocaleData.getInstance(new LanguageTag("de"));

		assert.ok(pLocaleData instanceof Promise);
		assert.ok(oSyncLocaleData instanceof LocaleData);
		assert.deepEqual(oSyncLocaleData.getScripts(), {"baz": "foo"});

		return pLocaleData.then((oLocaleData) => {
			assert.deepEqual(oLocaleData, oSyncLocaleData);
		});
	});

	//*********************************************************************************************
	// SNOW: DINC0216128 - If a second async request for locale data is triggered it must be ignored
	QUnit.test("requestInstance: loadResource is only called once for async requestInstance",
			function(assert) {
		LocaleData._resetLocaleDataCache();
		const oLoaderExtensionsMock = this.mock(LoaderExtensions);
		oLoaderExtensionsMock.expects("loadResource")
			.withExactArgs("sap/ui/core/cldr/de.json", {"async": true, dataType: "json", failOnError: false})
			.returns(Promise.resolve({"scripts": {"baz": "foo"}}));

		// code under test
		const pLocaleData = LocaleData.requestInstance(new LanguageTag("de"));
		// this request must not trigger another loading of resources
		LocaleData.requestInstance(new LanguageTag("de"));

		assert.ok(pLocaleData instanceof Promise);

		return pLocaleData.then((oLocaleData) => {
			assert.ok(oLocaleData instanceof LocaleData);
			assert.strictEqual(oLocaleData.sCLDRLocaleId, "de");
			assert.deepEqual(oLocaleData.getScripts(), {"baz": "foo"});
		});
	});

	//*********************************************************************************************
	[
		{calendarType: undefined, _getArg: "eras-~foo"},
		{calendarType: CalendarType.Buddhist, _getArg: "eras-buddhist"}
	].forEach(({calendarType, _getArg}) => {
		QUnit.test("getEraDates: sCalendarType=" + calendarType, function(assert) {
			const oLocaleData = {_get() {}};

			this.mock(Formatting).expects("getCalendarType").withExactArgs().exactly(!calendarType ? 1 : 0).returns("~foo");
			this.mock(oLocaleData).expects("_get").withExactArgs(_getArg).returns({0: "~eraOne", 1: "~eraTwo"});

			// code under test
			const aEraDates = LocaleData.prototype.getEraDates.call(oLocaleData, calendarType);

			assert.deepEqual(aEraDates, ["~eraOne", "~eraTwo"]);
		});
	});

	//*********************************************************************************************
	[
		{sContext: "~sContext", sResult: "~foo"},
		{sContext: "~sUnknownContext", sResult: undefined},
		{sContext: "~sContext", sAlternative: "~sAlternative", sResult: "~alternative"},
		{sContext: "~sContext", sAlternative: "~sUnknownAlternative", sResult: undefined}
	].forEach(function ({sContext, sAlternative, sResult}, i) {
		QUnit.test("getCurrencyPattern: #" + i, function (assert) {
			const oLocaleData = {_get() {}};
			const oCurrencyFormat = {
				"~sContext": "~foo",
				"~sContext-~sAlternative": "~alternative",
				standard: "~standard"
			};

			this.mock(oLocaleData).expects("_get").withExactArgs("currencyFormat").returns(oCurrencyFormat);

			// code under test
			assert.strictEqual(LocaleData.prototype.getCurrencyPattern.call(oLocaleData, sContext, sAlternative), sResult);
		});
	});

	//*********************************************************************************************
<<<<<<< HEAD
	[
		{sPowerOfTen: "1000", sPlural: "one", sResult: "~foo"},
		{sPowerOfTen: "1000", sPlural: "two", sResult: "~bar"},
		{sPowerOfTen: "1000", sPlural: "other", sResult: "~bar"},
		{sPowerOfTen: "1000", sPlural: undefined, sResult: "~bar"},
		{sPowerOfTen: "10", sPlural: "other", sResult: undefined}
	].forEach(function ({sPowerOfTen, sPlural, sResult}, i) {
		QUnit.test("getDecimalFormat: #" + i, function (assert) {
			const oLocaleData = {_get() {}};
			this.mock(oLocaleData).expects("_get").withExactArgs("decimalFormat-~style")
				.returns({"1000-one": "~foo", "1000-other": "~bar"});

			// code under test
			assert.strictEqual(LocaleData.prototype.getDecimalFormat.call(oLocaleData, "~style", sPowerOfTen, sPlural),
				sResult);
		});
=======
[
	{sPowerOfTen: "1000", sPlural: "one", sResult: "~foo"},
	{sPowerOfTen: "1000", sPlural: "two", sResult: "~bar"},
	{sPowerOfTen: "1000", sPlural: "other", sResult: "~bar"},
	{sPowerOfTen: "1000", sPlural: undefined, sResult: "~bar"},
	{sPowerOfTen: "10", sPlural: "other", sResult: undefined}
].forEach(function ({sPowerOfTen, sPlural, sResult}, i) {
	QUnit.test("getCompactDecimalPattern: #" + i, function (assert) {
		const oLocaleData = {_get() {}};
		this.mock(oLocaleData).expects("_get").withExactArgs("decimalFormat-~style")
			.returns({"1000-one": "~foo", "1000-other": "~bar"});

		// code under test
		assert.strictEqual(
			LocaleData.prototype.getCompactDecimalPattern.call(oLocaleData, "~style", sPowerOfTen, sPlural),
			sResult);
>>>>>>> addb36a7
	});

	//*********************************************************************************************
	QUnit.test("getCompactDecimalPattern: short-indian only defined for en_IN, undefined for other locales",
			function (assert) {
		const oLocaleData = {_get() {}};
		this.mock(oLocaleData).expects("_get").withExactArgs("decimalFormat-short-indian").returns(undefined);

		// code under test
		assert.strictEqual(
			LocaleData.prototype.getCompactDecimalPattern.call(oLocaleData, "short-indian", "1000", "one"),
			undefined);
	});

	//*********************************************************************************************
<<<<<<< HEAD
	[
		{sPowerOfTen: "1000", sPlural: "one", sResult: "~foo"},
		{sPowerOfTen: "1000", sPlural: "two", sResult: "~bar"},
		{sPowerOfTen: "1000", sPlural: "other", sResult: "~bar"},
		{sPowerOfTen: "1000", sPlural: undefined, sResult: "~bar"},
		{sPowerOfTen: "10", sPlural: "other", sResult: undefined},
		{sPowerOfTen: "1000", sPlural: "one", sAlternative: "alphaNextToNumber", sResult: "~alphaNextToNumber"},
		{sPowerOfTen: "1000", sPlural: "two", sAlternative: "alphaNextToNumber", sResult: "~otheralphaNextToNumber"},
		{sPowerOfTen: "1000", sPlural: "one", sAlternative: "noCurrency", sResult: undefined}
	].forEach(function ({sPowerOfTen, sPlural, sResult, sAlternative}, i) {
		QUnit.test("getCurrencyFormat: #" + i, function (assert) {
			const oLocaleData = {_get() {}};
			const oCompactFormat = {
				"1000-one": "~foo",
				"1000-one-alphaNextToNumber": "~alphaNextToNumber",
				"1000-other": "~bar",
				"1000-other-alphaNextToNumber": "~otheralphaNextToNumber"
			};
			this.mock(oLocaleData).expects("_get").withExactArgs("currencyFormat-~style").returns(oCompactFormat);

			// code under test
			assert.strictEqual(
				LocaleData.prototype.getCurrencyFormat.call(oLocaleData, "~style", sPowerOfTen, sPlural, sAlternative),
				sResult);
		});
=======
[
	{sPowerOfTen: "1000", sPlural: "one", sResult: "~foo"},
	{sPowerOfTen: "1000", sPlural: "two", sResult: "~bar"},
	{sPowerOfTen: "1000", sPlural: "other", sResult: "~bar"},
	{sPowerOfTen: "1000", sPlural: undefined, sResult: "~bar"},
	{sPowerOfTen: "10", sPlural: "other", sResult: undefined},
	{sPowerOfTen: "1000", sPlural: "one", sAlternative: "alphaNextToNumber", sResult: "~alphaNextToNumber"},
	{sPowerOfTen: "1000", sPlural: "two", sAlternative: "alphaNextToNumber", sResult: "~otheralphaNextToNumber"},
	{sPowerOfTen: "1000", sPlural: "one", sAlternative: "noCurrency", sResult: undefined}
].forEach(function ({sPowerOfTen, sPlural, sResult, sAlternative}, i) {
	QUnit.test("getCompactCurrencyPattern: #" + i, function (assert) {
		const oLocaleData = {_get() {}};
		const oCompactFormat = {
			"1000-one": "~foo",
			"1000-one-alphaNextToNumber": "~alphaNextToNumber",
			"1000-other": "~bar",
			"1000-other-alphaNextToNumber": "~otheralphaNextToNumber"
		};
		this.mock(oLocaleData).expects("_get").withExactArgs("currencyFormat-~style").returns(oCompactFormat);

		// code under test
		assert.strictEqual(
			LocaleData.prototype.getCompactCurrencyPattern.call(oLocaleData, "~style", sPowerOfTen, sPlural,
				sAlternative),
			sResult);
>>>>>>> addb36a7
	});

	//*********************************************************************************************
	QUnit.test("getCompactCurrencyPattern: short-indian only defined for en_IN, undefined for others",
			function (assert) {
		const oLocaleData = {_get() {}};
		this.mock(oLocaleData).expects("_get").withExactArgs("currencyFormat-short-indian").returns(undefined);

		// code under test
		assert.strictEqual(
			LocaleData.prototype.getCompactCurrencyPattern.call(oLocaleData, "short-indian", "1000", "one"),
			undefined);
	});

	//*********************************************************************************************
	QUnit.test("getCurrencyFormat: deprecated alias for getCompactCurrencyPattern",function (assert) {
		// code under test
		assert.strictEqual(LocaleData.prototype.getCurrencyFormat, LocaleData.prototype.getCompactCurrencyPattern);

		const oCustomeLocaleData = LocaleData.getInstance(new Locale("en_US-x-sapufmt"));
		// code under test
		assert.strictEqual(oCustomeLocaleData.getCurrencyFormat, LocaleData.prototype.getCompactCurrencyPattern);
	});

	//*********************************************************************************************
	QUnit.test("getDecimalFormat: deprecated alias for getCompactDecimalPattern",function (assert) {
		// code under test
		assert.strictEqual(LocaleData.prototype.getDecimalFormat, LocaleData.prototype.getCompactDecimalPattern);

		const oCustomeLocaleData = LocaleData.getInstance(new Locale("en_US-x-sapufmt"));
		// code under test
		assert.strictEqual(oCustomeLocaleData.getDecimalFormat, LocaleData.prototype.getCompactDecimalPattern);
	});
});<|MERGE_RESOLUTION|>--- conflicted
+++ resolved
@@ -1480,7 +1480,6 @@
 	});
 
 	//*********************************************************************************************
-<<<<<<< HEAD
 	[
 		{sPowerOfTen: "1000", sPlural: "one", sResult: "~foo"},
 		{sPowerOfTen: "1000", sPlural: "two", sResult: "~bar"},
@@ -1488,33 +1487,16 @@
 		{sPowerOfTen: "1000", sPlural: undefined, sResult: "~bar"},
 		{sPowerOfTen: "10", sPlural: "other", sResult: undefined}
 	].forEach(function ({sPowerOfTen, sPlural, sResult}, i) {
-		QUnit.test("getDecimalFormat: #" + i, function (assert) {
+		QUnit.test("getCompactDecimalPattern: #" + i, function (assert) {
 			const oLocaleData = {_get() {}};
 			this.mock(oLocaleData).expects("_get").withExactArgs("decimalFormat-~style")
 				.returns({"1000-one": "~foo", "1000-other": "~bar"});
 
 			// code under test
-			assert.strictEqual(LocaleData.prototype.getDecimalFormat.call(oLocaleData, "~style", sPowerOfTen, sPlural),
+			assert.strictEqual(
+				LocaleData.prototype.getCompactDecimalPattern.call(oLocaleData, "~style", sPowerOfTen, sPlural),
 				sResult);
 		});
-=======
-[
-	{sPowerOfTen: "1000", sPlural: "one", sResult: "~foo"},
-	{sPowerOfTen: "1000", sPlural: "two", sResult: "~bar"},
-	{sPowerOfTen: "1000", sPlural: "other", sResult: "~bar"},
-	{sPowerOfTen: "1000", sPlural: undefined, sResult: "~bar"},
-	{sPowerOfTen: "10", sPlural: "other", sResult: undefined}
-].forEach(function ({sPowerOfTen, sPlural, sResult}, i) {
-	QUnit.test("getCompactDecimalPattern: #" + i, function (assert) {
-		const oLocaleData = {_get() {}};
-		this.mock(oLocaleData).expects("_get").withExactArgs("decimalFormat-~style")
-			.returns({"1000-one": "~foo", "1000-other": "~bar"});
-
-		// code under test
-		assert.strictEqual(
-			LocaleData.prototype.getCompactDecimalPattern.call(oLocaleData, "~style", sPowerOfTen, sPlural),
-			sResult);
->>>>>>> addb36a7
 	});
 
 	//*********************************************************************************************
@@ -1530,7 +1512,6 @@
 	});
 
 	//*********************************************************************************************
-<<<<<<< HEAD
 	[
 		{sPowerOfTen: "1000", sPlural: "one", sResult: "~foo"},
 		{sPowerOfTen: "1000", sPlural: "two", sResult: "~bar"},
@@ -1541,7 +1522,7 @@
 		{sPowerOfTen: "1000", sPlural: "two", sAlternative: "alphaNextToNumber", sResult: "~otheralphaNextToNumber"},
 		{sPowerOfTen: "1000", sPlural: "one", sAlternative: "noCurrency", sResult: undefined}
 	].forEach(function ({sPowerOfTen, sPlural, sResult, sAlternative}, i) {
-		QUnit.test("getCurrencyFormat: #" + i, function (assert) {
+		QUnit.test("getCompactCurrencyPattern: #" + i, function (assert) {
 			const oLocaleData = {_get() {}};
 			const oCompactFormat = {
 				"1000-one": "~foo",
@@ -1553,36 +1534,10 @@
 
 			// code under test
 			assert.strictEqual(
-				LocaleData.prototype.getCurrencyFormat.call(oLocaleData, "~style", sPowerOfTen, sPlural, sAlternative),
+				LocaleData.prototype.getCompactCurrencyPattern.call(oLocaleData, "~style", sPowerOfTen, sPlural,
+					sAlternative),
 				sResult);
 		});
-=======
-[
-	{sPowerOfTen: "1000", sPlural: "one", sResult: "~foo"},
-	{sPowerOfTen: "1000", sPlural: "two", sResult: "~bar"},
-	{sPowerOfTen: "1000", sPlural: "other", sResult: "~bar"},
-	{sPowerOfTen: "1000", sPlural: undefined, sResult: "~bar"},
-	{sPowerOfTen: "10", sPlural: "other", sResult: undefined},
-	{sPowerOfTen: "1000", sPlural: "one", sAlternative: "alphaNextToNumber", sResult: "~alphaNextToNumber"},
-	{sPowerOfTen: "1000", sPlural: "two", sAlternative: "alphaNextToNumber", sResult: "~otheralphaNextToNumber"},
-	{sPowerOfTen: "1000", sPlural: "one", sAlternative: "noCurrency", sResult: undefined}
-].forEach(function ({sPowerOfTen, sPlural, sResult, sAlternative}, i) {
-	QUnit.test("getCompactCurrencyPattern: #" + i, function (assert) {
-		const oLocaleData = {_get() {}};
-		const oCompactFormat = {
-			"1000-one": "~foo",
-			"1000-one-alphaNextToNumber": "~alphaNextToNumber",
-			"1000-other": "~bar",
-			"1000-other-alphaNextToNumber": "~otheralphaNextToNumber"
-		};
-		this.mock(oLocaleData).expects("_get").withExactArgs("currencyFormat-~style").returns(oCompactFormat);
-
-		// code under test
-		assert.strictEqual(
-			LocaleData.prototype.getCompactCurrencyPattern.call(oLocaleData, "~style", sPowerOfTen, sPlural,
-				sAlternative),
-			sResult);
->>>>>>> addb36a7
 	});
 
 	//*********************************************************************************************
