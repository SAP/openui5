--- conflicted
+++ resolved
@@ -1456,50 +1456,47 @@
 			assert.deepEqual(aEraDates, ["~eraOne", "~eraTwo"]);
 		});
 	});
-<<<<<<< HEAD
-=======
-});
-
-	//*********************************************************************************************
-[
-	{sContext: "~sContext", sResult: "~foo"},
-	{sContext: "~sUnknownContext", sResult: undefined},
-	{sContext: "~sContext", sAlternative: "~sAlternative", sResult: "~alternative"},
-	{sContext: "~sContext", sAlternative: "~sUnknownAlternative", sResult: undefined}
-].forEach(function ({sContext, sAlternative, sResult}, i) {
-	QUnit.test("getCurrencyPattern: #" + i, function (assert) {
-		const oLocaleData = {_get() {}};
-		const oCurrencyFormat = {
-			"~sContext": "~foo",
-			"~sContext-~sAlternative": "~alternative",
-			standard: "~standard"
-		};
-
-		this.mock(oLocaleData).expects("_get").withExactArgs("currencyFormat").returns(oCurrencyFormat);
-
-		// code under test
-		assert.strictEqual(LocaleData.prototype.getCurrencyPattern.call(oLocaleData, sContext, sAlternative), sResult);
-	});
-});
-
-	//*********************************************************************************************
-[
-	{sPowerOfTen: "1000", sPlural: "one", sResult: "~foo"},
-	{sPowerOfTen: "1000", sPlural: "two", sResult: "~bar"},
-	{sPowerOfTen: "1000", sPlural: "other", sResult: "~bar"},
-	{sPowerOfTen: "1000", sPlural: undefined, sResult: "~bar"},
-	{sPowerOfTen: "10", sPlural: "other", sResult: undefined}
-].forEach(function ({sPowerOfTen, sPlural, sResult}, i) {
-	QUnit.test("getDecimalFormat: #" + i, function (assert) {
-		const oLocaleData = {_get() {}};
-		this.mock(oLocaleData).expects("_get").withExactArgs("decimalFormat-~style")
-			.returns({"1000-one": "~foo", "1000-other": "~bar"});
-
-		// code under test
-		assert.strictEqual(LocaleData.prototype.getDecimalFormat.call(oLocaleData, "~style", sPowerOfTen, sPlural),
-			sResult);
-	});
-});
+
+	//*********************************************************************************************
+	[
+		{sContext: "~sContext", sResult: "~foo"},
+		{sContext: "~sUnknownContext", sResult: undefined},
+		{sContext: "~sContext", sAlternative: "~sAlternative", sResult: "~alternative"},
+		{sContext: "~sContext", sAlternative: "~sUnknownAlternative", sResult: undefined}
+	].forEach(function ({sContext, sAlternative, sResult}, i) {
+		QUnit.test("getCurrencyPattern: #" + i, function (assert) {
+			const oLocaleData = {_get() {}};
+			const oCurrencyFormat = {
+				"~sContext": "~foo",
+				"~sContext-~sAlternative": "~alternative",
+				standard: "~standard"
+			};
+
+			this.mock(oLocaleData).expects("_get").withExactArgs("currencyFormat").returns(oCurrencyFormat);
+
+			// code under test
+			assert.strictEqual(LocaleData.prototype.getCurrencyPattern.call(oLocaleData, sContext, sAlternative), sResult);
+		});
+	});
+
+	//*********************************************************************************************
+	[
+		{sPowerOfTen: "1000", sPlural: "one", sResult: "~foo"},
+		{sPowerOfTen: "1000", sPlural: "two", sResult: "~bar"},
+		{sPowerOfTen: "1000", sPlural: "other", sResult: "~bar"},
+		{sPowerOfTen: "1000", sPlural: undefined, sResult: "~bar"},
+		{sPowerOfTen: "10", sPlural: "other", sResult: undefined}
+	].forEach(function ({sPowerOfTen, sPlural, sResult}, i) {
+		QUnit.test("getDecimalFormat: #" + i, function (assert) {
+			const oLocaleData = {_get() {}};
+			this.mock(oLocaleData).expects("_get").withExactArgs("decimalFormat-~style")
+				.returns({"1000-one": "~foo", "1000-other": "~bar"});
+
+			// code under test
+			assert.strictEqual(LocaleData.prototype.getDecimalFormat.call(oLocaleData, "~style", sPowerOfTen, sPlural),
+				sResult);
+		});
+	});
 
 	//*********************************************************************************************
 	QUnit.test("getDecimalFormat: short-indian only defined for en_IN, undefined for other locales", function (assert) {
@@ -1512,32 +1509,32 @@
 	});
 
 	//*********************************************************************************************
-[
-	{sPowerOfTen: "1000", sPlural: "one", sResult: "~foo"},
-	{sPowerOfTen: "1000", sPlural: "two", sResult: "~bar"},
-	{sPowerOfTen: "1000", sPlural: "other", sResult: "~bar"},
-	{sPowerOfTen: "1000", sPlural: undefined, sResult: "~bar"},
-	{sPowerOfTen: "10", sPlural: "other", sResult: undefined},
-	{sPowerOfTen: "1000", sPlural: "one", sAlternative: "alphaNextToNumber", sResult: "~alphaNextToNumber"},
-	{sPowerOfTen: "1000", sPlural: "two", sAlternative: "alphaNextToNumber", sResult: "~otheralphaNextToNumber"},
-	{sPowerOfTen: "1000", sPlural: "one", sAlternative: "noCurrency", sResult: undefined}
-].forEach(function ({sPowerOfTen, sPlural, sResult, sAlternative}, i) {
-	QUnit.test("getCurrencyFormat: #" + i, function (assert) {
-		const oLocaleData = {_get() {}};
-		const oCompactFormat = {
-			"1000-one": "~foo",
-			"1000-one-alphaNextToNumber": "~alphaNextToNumber",
-			"1000-other": "~bar",
-			"1000-other-alphaNextToNumber": "~otheralphaNextToNumber"
-		};
-		this.mock(oLocaleData).expects("_get").withExactArgs("currencyFormat-~style").returns(oCompactFormat);
-
-		// code under test
-		assert.strictEqual(
-			LocaleData.prototype.getCurrencyFormat.call(oLocaleData, "~style", sPowerOfTen, sPlural, sAlternative),
-			sResult);
-	});
-});
+	[
+		{sPowerOfTen: "1000", sPlural: "one", sResult: "~foo"},
+		{sPowerOfTen: "1000", sPlural: "two", sResult: "~bar"},
+		{sPowerOfTen: "1000", sPlural: "other", sResult: "~bar"},
+		{sPowerOfTen: "1000", sPlural: undefined, sResult: "~bar"},
+		{sPowerOfTen: "10", sPlural: "other", sResult: undefined},
+		{sPowerOfTen: "1000", sPlural: "one", sAlternative: "alphaNextToNumber", sResult: "~alphaNextToNumber"},
+		{sPowerOfTen: "1000", sPlural: "two", sAlternative: "alphaNextToNumber", sResult: "~otheralphaNextToNumber"},
+		{sPowerOfTen: "1000", sPlural: "one", sAlternative: "noCurrency", sResult: undefined}
+	].forEach(function ({sPowerOfTen, sPlural, sResult, sAlternative}, i) {
+		QUnit.test("getCurrencyFormat: #" + i, function (assert) {
+			const oLocaleData = {_get() {}};
+			const oCompactFormat = {
+				"1000-one": "~foo",
+				"1000-one-alphaNextToNumber": "~alphaNextToNumber",
+				"1000-other": "~bar",
+				"1000-other-alphaNextToNumber": "~otheralphaNextToNumber"
+			};
+			this.mock(oLocaleData).expects("_get").withExactArgs("currencyFormat-~style").returns(oCompactFormat);
+
+			// code under test
+			assert.strictEqual(
+				LocaleData.prototype.getCurrencyFormat.call(oLocaleData, "~style", sPowerOfTen, sPlural, sAlternative),
+				sResult);
+		});
+	});
 
 	//*********************************************************************************************
 	QUnit.test("getCurrencyFormat: short-indian only defined for en_IN, undefined for others", function (assert) {
@@ -1548,5 +1545,4 @@
 		assert.strictEqual(LocaleData.prototype.getCurrencyFormat.call(oLocaleData, "short-indian", "1000", "one"),
 			undefined);
 	});
->>>>>>> 10ad3159
 });