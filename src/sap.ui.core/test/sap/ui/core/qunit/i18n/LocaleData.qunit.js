--- conflicted
+++ resolved
@@ -935,7 +935,6 @@
 	});
 
 	//*********************************************************************************************
-<<<<<<< HEAD
 	[
 		{vValue: 1, sResult : "1"},
 		{vValue: 1e-6, sResult : "0.000001"},
@@ -955,44 +954,18 @@
 		{vValue: "12.345e-7", sResult : "0.0000012345"},
 		// values with sign
 		{vValue: "-1.0123456789012345678901e+21", sResult : "-1012345678901234567890.1"},
-		{vValue: "+1.0123456789012345678901e+21", sResult : "1012345678901234567890.1"}
+		{vValue: "+1.0123456789012345678901e+21", sResult : "1012345678901234567890.1"},
+		// zero values
+		{vValue: "0e10", sResult : "0"},
+		{vValue: "0e+10", sResult : "0"},
+		{vValue: "0e-10", sResult : "0"},
+		{vValue: "-0e10", sResult : "0"},
+		{vValue: "+0e-10", sResult : "0"}
 	].forEach(function (oFixture, i) {
 		QUnit.test("convertToDecimal, " + i, function (assert) {
 			// code under test
 			assert.strictEqual(LocaleData.convertToDecimal(oFixture.vValue), oFixture.sResult);
 		});
-=======
-[
-	{vValue: 1, sResult : "1"},
-	{vValue: 1e-6, sResult : "0.000001"},
-	{vValue: 1e+20, sResult : "100000000000000000000"},
-	// exponent can be "e" in lower-case or upper-case
-	{vValue: "1.23e2", sResult : "123"},
-	{vValue: "1.23E2", sResult : "123"},
-	// positive exponent, exponent < fraction length
-	{vValue: "1.0123456789012345678901e+21", sResult : "1012345678901234567890.1"},
-	// positive exponent, exponent >= fraction length
-	{vValue: "1.0123e+21", sResult : "1012300000000000000000"},
-	{vValue: "1.012345678901234567890e+21", sResult : "1012345678901234567890"},
-	// negative exponent, abs(exponent) < integer length
-	{vValue: "12345678e-7", sResult : "1.2345678"},
-	// negative exponent, abs(exponent) >= integer length
-	{vValue: "12345e-7", sResult : "0.0012345"},
-	{vValue: "12.345e-7", sResult : "0.0000012345"},
-	// values with sign
-	{vValue: "-1.0123456789012345678901e+21", sResult : "-1012345678901234567890.1"},
-	{vValue: "+1.0123456789012345678901e+21", sResult : "1012345678901234567890.1"},
-	// zero values
-	{vValue: "0e10", sResult : "0"},
-	{vValue: "0e+10", sResult : "0"},
-	{vValue: "0e-10", sResult : "0"},
-	{vValue: "-0e10", sResult : "0"},
-	{vValue: "+0e-10", sResult : "0"}
-].forEach(function (oFixture, i) {
-	QUnit.test("convertToDecimal, " + i, function (assert) {
-		// code under test
-		assert.strictEqual(LocaleData.convertToDecimal(oFixture.vValue), oFixture.sResult);
->>>>>>> c860d782
 	});
 
 	//*********************************************************************************************
