/*global QUnit*/
sap.ui.define([
	"./helper/_timezones",
	"sap/base/Log",
	"sap/base/i18n/Formatting",
	"sap/base/i18n/LanguageTag",
	"sap/base/i18n/Localization",
	"sap/base/i18n/date/CalendarType",
	"sap/base/i18n/date/CalendarWeekNumbering",
	"sap/base/i18n/date/TimezoneUtils",
	"sap/base/util/LoaderExtensions",
	"sap/ui/core/Lib",
	"sap/ui/core/Locale",
	"sap/ui/core/LocaleData"
], function(timezones, Log, Formatting, LanguageTag, Localization, CalendarType, CalendarWeekNumbering, TimezoneUtils, LoaderExtensions, Lib, Locale, LocaleData) {
	"use strict";
	const aSupportedLanguages = ["ar", "ar_EG", "ar_SA", "bg", "ca", "cnr", "cs", "cy", "da", "de", "de_AT", "de_CH",
		"el", "el_CY", "en", "en_AU", "en_GB", "en_HK", "en_IE", "en_IN", "en_NZ", "en_PG", "en_SG", "en_ZA", "es",
		"es_AR", "es_BO", "es_CL", "es_CO", "es_MX", "es_PE", "es_UY", "es_VE", "et", "fa", "fi", "fr", "fr_BE",
		"fr_CA", "fr_CH", "fr_LU", "he", "hi", "hr", "hu", "id", "it", "it_CH", "ja", "kk", "ko", "lt", "lv", "mk",
		"ms", "nb", "nl", "nl_BE", "pl", "pt", "pt_PT", "ro", "ru", "ru_UA", "sk", "sl", "sr", "sr_Latn", "sv", "th",
		"tr", "uk", "vi", "zh_CN", "zh_HK", "zh_SG", "zh_TW"];

	QUnit.module("sap.ui.core.LocaleData", {
		beforeEach: function () {
			this.oLogMock = this.mock(Log);
			this.oLogMock.expects("error").never();
			this.oLogMock.expects("warning").never();
			Formatting.setUnitMappings();
			Formatting.setCustomUnits();
			LocaleData._mTimezoneTranslations = {};
		},
		after() {
			// Only required after the test run is through for performance reasons
			LocaleData._resetLocaleDataCache();
		}
	});

	//*********************************************************************************************
	QUnit.test("Supported languages", function(assert) {
		assert.deepEqual(LocaleData._cldrLocales.slice().sort(), aSupportedLanguages.slice().sort());
	});

	//*********************************************************************************************
	QUnit.test("LocaleData caching of data", function(assert) {
		LocaleData._resetLocaleDataCache();
		const oLoadResourceSpy = this.spy(LoaderExtensions, "loadResource");
		LocaleData.getInstance(new Locale("en_US"));
		// Get Instance again to test cache
		LocaleData.getInstance(new Locale("en_US"));
		assert.strictEqual(oLoadResourceSpy.callCount, 1, "called only once for same locale");
	});

	//*********************************************************************************************
	QUnit.test("LocaleData mapping", function(assert) {
		LocaleData._resetLocaleDataCache();
		const oLoadResourceSpy = this.spy(LoaderExtensions, "loadResource");
		// Serbian Latin
		// sr_Latn -> sr-Latn
		var oLocaleData = LocaleData.getInstance(new Locale("sr_Latn"));
		assert.strictEqual(oLoadResourceSpy.callCount, 1, "called for sr_Latn");
		assert.strictEqual(oLoadResourceSpy.getCall(0).args[0], "sap/ui/core/cldr/sr_Latn.json", "sr_Latn is loaded");
		assert.strictEqual(oLocaleData.sCLDRLocaleId, "sr-Latn");

		// sh -> sr-Latn
		oLocaleData = LocaleData.getInstance(new Locale("sh"));
		assert.strictEqual(oLoadResourceSpy.callCount, 1, "not called for sh because sr_Latn already loaded");
		assert.strictEqual(oLoadResourceSpy.getCall(0).args[0],
			"sap/ui/core/cldr/sr_Latn.json", "sr_Latn already loaded");
		assert.strictEqual(oLocaleData.sCLDRLocaleId, "sr-Latn");

		// sr -> sr
		oLocaleData = LocaleData.getInstance(new Locale("sr"));
		assert.strictEqual(oLoadResourceSpy.callCount, 2, "called for sr");
		assert.strictEqual(oLoadResourceSpy.getCall(1).args[0], "sap/ui/core/cldr/sr.json", "sr is loaded");
		assert.strictEqual(oLocaleData.sCLDRLocaleId, "sr");

		// zh_Hant -> zh-TW
		oLocaleData = LocaleData.getInstance(new Locale("zh_Hant"));
		assert.strictEqual(oLocaleData.sCLDRLocaleId, "zh-TW");

		// zh_Hans -> zh-CN
		oLocaleData = LocaleData.getInstance(new Locale("zh_Hans"));
		assert.strictEqual(oLocaleData.sCLDRLocaleId, "zh-CN");

		// no -> nb
		oLocaleData = LocaleData.getInstance(new Locale("no"));
		assert.strictEqual(oLocaleData.sCLDRLocaleId, "nb");

		// de_CH (with region) -> de-CH
		oLocaleData = LocaleData.getInstance(new Locale("de_CH"));
		assert.strictEqual(oLocaleData.sCLDRLocaleId, "de-CH");

		// de (without region) -> de
		oLocaleData = LocaleData.getInstance(new Locale("de"));
		assert.strictEqual(oLocaleData.sCLDRLocaleId, "de");

		// invalid (falls back to en) -> en
		oLocaleData = LocaleData.getInstance(new Locale("invalid"));
		assert.strictEqual(oLocaleData.sCLDRLocaleId, "en");
	});

	aSupportedLanguages.forEach(function(sLanguage) {
		QUnit.test("getCurrentLanguageName '" + sLanguage + "'", function(assert) {
			var oLocaleData = LocaleData.getInstance(new Locale(sLanguage));
			var oLanguagesObject = oLocaleData.getLanguages();
			assert.ok(Object.keys(oLanguagesObject).length > 0, "Languages are present for locale: '" + sLanguage + "'");
			assert.ok(oLocaleData.getCurrentLanguageName(), "Current language is present for locale: '" + sLanguage + "'");
		});
	});

	//*********************************************************************************************
	[
		{sLocale: "cnr", sName: "crnogorski"},
		{sLocale: "cnr_ME", sName: "crnogorski (Crna Gora)"},
		{sLocale: "he", sName: "עברית"},
		{sLocale: "iw", sName: "עברית"},
		{sLocale: "mk", sName: "македонски"},
		{sLocale: "mk_MK", sName: "македонски (Северна Македонија)"},
		{sLocale: "sh", sName: "srpskohrvatski"},
		{sLocale: "sr-Latn", sName: "srpskohrvatski"},
		{sLocale: "sr_Latn_RS", sName: "srpskohrvatski (Srbija)"},
		{sLocale: "sr", sName: "српски"},
		{sLocale: "sr_RS", sName: "српски (Србија)"},
		{sLocale: "sr_Cyrl", sName: "српски (ћирилица)"},
		{sLocale: "sr_Cyrl_RS", sName: "српски (ћирилица)"},
		{sLocale: "de-x-sapufmt", sName: "Deutsch"},
		{sLocale: "en-GB-x-sapufmt", sName: "British English"},
		{sLocale: "he-x-sapufmt", sName: "עברית"},
		{sLocale: "iw-x-sapufmt", sName: "עברית"},
		{sLocale: "sr-Cyrl-x-sapufmt", sName: "српски (ћирилица)"},
		{sLocale: "sr-Latn-x-sapufmt", sName: "srpskohrvatski"},
		{sLocale: "zh-Hant-x-sapufmt", sName: "繁體中文"},
		// neither ji nor yi is present as CLDR data (en.json is used then)
		{sLocale: "ji", sName: "Yiddish"},
		{sLocale: "yi", sName: "Yiddish"}
	].forEach((oFixture) => {
		QUnit.test("getCurrentLanguageName specific " + oFixture.sLocale, function(assert) {
			const oLocaleData = LocaleData.getInstance(new Locale(oFixture.sLocale));
			assert.ok(Object.keys(oLocaleData.getLanguages()).length > 0, "languages are present");
			assert.equal(oLocaleData.getCurrentLanguageName(), oFixture.sName, "current language is present");
		});
	});

	QUnit.test("getCurrentLanguageName: calls getLanguageName", function(assert) {
		const oLocaleData = {
			oLocale: {
				toString() {
					return "~Locale#toString()";
				}
			},
			getLanguageName() {}
		};
		this.mock(oLocaleData).expects("getLanguageName").withExactArgs("~Locale#toString()").returns("~name");

		// code under test
		assert.strictEqual(LocaleData.prototype.getCurrentLanguageName.call(oLocaleData), "~name");
	});

	QUnit.test("Currency digits", function(assert) {
		var oLocaleData = LocaleData.getInstance(new Locale("en_US"));
		assert.equal(oLocaleData.getCurrencyDigits("USD"), 2, "2 digits fuer USD");
		assert.equal(oLocaleData.getCurrencyDigits("EUR"), 2, "2 digits fuer EUR");
		assert.equal(oLocaleData.getCurrencyDigits("JPY"), 0, "0 digits fuer JPY");
		assert.equal(oLocaleData.getCurrencyDigits("BHD"), 3, "3 digits fuer BHD");

		// CZK, CRC, SEK and NOK are explicitly tested
		// For these currencies the cash digits in the CLDR differ from the standard digits in CLDR,
		// as well as SAP's TCURX
		assert.equal(oLocaleData.getCurrencyDigits("CZK"), 2, "2 digits fuer CZK");
		assert.equal(oLocaleData.getCurrencyDigits("CRC"), 2, "2 digits fuer CRC");
		assert.equal(oLocaleData.getCurrencyDigits("SEK"), 2, "2 digits fuer SEK");
		assert.equal(oLocaleData.getCurrencyDigits("NOK"), 2, "2 digits fuer NOK");

		// HUF and TWD are explicitly set to 0 digits
		assert.equal(oLocaleData.getCurrencyDigits("HUF"), 0, "0 digits fuer HUF");
		assert.equal(oLocaleData.getCurrencyDigits("TWD"), 0, "0 digits fuer TWD");
	});

	QUnit.test("Calendar type should use the value set in configuration when getting calendar related values", function(assert) {
		Formatting.setCalendarType(CalendarType.Islamic);

		var oLocaleData = LocaleData.getInstance(new Locale("en_US"));

		assert.deepEqual(oLocaleData.getMonths("narrow"), oLocaleData.getMonths("narrow", CalendarType.Islamic), "getMonths uses calendar type in configuration");
		assert.deepEqual(oLocaleData.getDays("narrow"), oLocaleData.getDays("narrow", CalendarType.Islamic), "getDays uses calendar type in configuration");
		assert.deepEqual(oLocaleData.getQuarters("narrow"), oLocaleData.getQuarters("narrow", CalendarType.Islamic), "getQuarters uses calendar type in configuration");
		assert.deepEqual(oLocaleData.getDayPeriods("narrow"), oLocaleData.getDayPeriods("narrow", CalendarType.Islamic), "getDayPeriods uses calendar type in configuration");
		assert.deepEqual(oLocaleData.getDatePattern("short"), oLocaleData.getDatePattern("short", CalendarType.Islamic), "getDatePattern uses calendar type in configuration");
		assert.deepEqual(oLocaleData.getTimePattern("short"), oLocaleData.getTimePattern("short", CalendarType.Islamic), "getTimePattern uses calendar type in configuration");
		assert.deepEqual(oLocaleData.getDateTimePattern("short"), oLocaleData.getDateTimePattern("short", CalendarType.Islamic), "getDateTimePattern uses calendar type in configuration");
		assert.deepEqual(oLocaleData.getEras("narrow"), oLocaleData.getEras("narrow", CalendarType.Islamic), "getEra uses calendar type in configuration");

		Formatting.setCalendarType(null);
	});

	QUnit.test("Locale data with customization from format settings in configuration", function(assert) {
		Formatting.setABAPDateFormat("3");
		var oLocaleData = LocaleData.getInstance(new Locale(Formatting.getLanguageTag()));
		assert.equal(oLocaleData.getDatePattern("short"), "MM-dd-yyyy", "short pattern should be the one defined in format settings");
		assert.equal(oLocaleData.getDatePattern("medium"), "MM-dd-yyyy", "medium pattern should be the one defined in format settings");
		assert.equal(oLocaleData.getDatePattern("short", CalendarType.Islamic), "M/d/y GGGGG", "short pattern for Islamic calendar type should be fetched from locale data");

		Formatting.setABAPTimeFormat("0");
		assert.equal(oLocaleData.getTimePattern("short"), "HH:mm", "short pattern should be the one defined in format settings");
		assert.equal(oLocaleData.getTimePattern("medium"), "HH:mm:ss", "medium pattern should be the one defined in format settings");
		assert.equal(oLocaleData.getTimePattern("short", CalendarType.Islamic), "h:mm\u202fa",
			"short pattern for Islamic calendar type should be fetched from locale data");

		Formatting.setABAPDateFormat("A");
		assert.equal(oLocaleData.getDatePattern("short"), "yyyy/MM/dd", "short pattern should be the one defined in format settings");
		assert.equal(oLocaleData.getDatePattern("medium"), "yyyy/MM/dd", "medium pattern should be the one defined in format settings");
		assert.equal(oLocaleData.getDatePattern("short", CalendarType.Gregorian), "M/d/yy", "short pattern for Gregorian calendar type should be fetched from locale data");
	});

	//*********************************************************************************************
	["abbreviated", "narrow", "wide"].forEach(function (sFormatType) {
		[true, false].forEach(function (bStandAlone) {
		var sMethod = bStandAlone ? "getFlexibleDayPeriodsStandAlone" : "getFlexibleDayPeriods",
			sTitle = sMethod + ": " + sFormatType;

		QUnit.test(sTitle, function (assert) {
			var oLocaleData = LocaleData.getInstance(new Locale("de_DE")),
				sParseType =  bStandAlone ? "stand-alone" : "format";

			this.mock(oLocaleData).expects("_get")
				.withExactArgs("ca-gregorian", "flexibleDayPeriods", sParseType, sFormatType)
				.returns("~flexibleDayPeriods");

			assert.strictEqual(oLocaleData[sMethod](sFormatType, "Gregorian"), "~flexibleDayPeriods");
		});
		});
	});

	//*********************************************************************************************
	[
		{sCalenderType : CalendarType.Gregorian, sCLDRCalenderType : "ca-gregorian"},
		{sCalenderType : CalendarType.Islamic, sCLDRCalenderType : "ca-islamic"},
		{sCalenderType : CalendarType.Japanese, sCLDRCalenderType : "ca-japanese"},
		{sCalenderType : CalendarType.Persian, sCLDRCalenderType : "ca-persian"},
		{sCalenderType : CalendarType.Buddhist, sCLDRCalenderType : "ca-buddhist"}
	].forEach(function (oFixture) {
		[true, false].forEach(function (bStandAlone) {
		var sMethod = bStandAlone ? "getFlexibleDayPeriodsStandAlone" : "getFlexibleDayPeriods",
			sTitle = sMethod + ": " + oFixture.sCLDRCalenderType;

		QUnit.test(sTitle, function (assert) {
			var oLocaleData = LocaleData.getInstance(new Locale("de_DE")),
				sParseType =  bStandAlone ? "stand-alone" : "format";

			this.mock(oLocaleData).expects("_get")
				.withExactArgs(oFixture.sCLDRCalenderType, "flexibleDayPeriods", sParseType, "wide")
				.returns("~flexibleDayPeriods");

			assert.strictEqual(oLocaleData[sMethod]("wide", oFixture.sCalenderType),
				"~flexibleDayPeriods");
		});
		});
	});

	//*********************************************************************************************
	QUnit.test("getFlexibleDayPeriods; integrative test", function (assert) {
		var oLocaleData = LocaleData.getInstance(new Locale("de_DE"));

		assert.deepEqual(oLocaleData.getFlexibleDayPeriods("foo", "Gregorian"), undefined);
		assert.deepEqual(oLocaleData.getFlexibleDayPeriods("abbreviated", "foo"), undefined);

		assert.deepEqual(oLocaleData.getFlexibleDayPeriods("abbreviated", "Gregorian"), {
			"afternoon1" : "mittags",
			"afternoon2" : "nachm.",
			"evening1" : "abends",
			"midnight" : "Mitternacht",
			"morning1" : "morgens",
			"morning2" : "vorm.",
			"night1" : "nachts"
		});
	});

	//*********************************************************************************************
	QUnit.test("getFlexibleDayPeriodsStandAlone; integrative test", function (assert) {
		var oLocaleData = LocaleData.getInstance(new Locale("de_DE"));

		assert.deepEqual(oLocaleData.getFlexibleDayPeriodsStandAlone("foo", "Gregorian"),
			undefined);
		assert.deepEqual(oLocaleData.getFlexibleDayPeriodsStandAlone("wide", "foo"),
			undefined);

		assert.deepEqual(oLocaleData.getFlexibleDayPeriodsStandAlone("wide", "Gregorian"), {
			"afternoon1" : "Mittag",
			"afternoon2" : "Nachmittag",
			"evening1" : "Abend",
			"midnight" : "Mitternacht",
			"morning1" : "Morgen",
			"morning2" : "Vormittag",
			"night1" : "Nacht"
		});
	});

	//*********************************************************************************************
	[
		{iHour : 5, iMinute : 59, sResult : "night"},
		{iHour : 6, iMinute : 0, sResult : "morning1"},
		{iHour : 6, iMinute : 1, sResult : "morning1"},
		{iHour : 21, iMinute : 59, sResult : "evening"},
		{iHour : 22, iMinute : 0, sResult : "night"},
		{iHour : 11, iMinute : 59, sResult : "morning1"},
		{iHour : 36, iMinute : 40, sResult : "morning2"},
		{iHour : 12, iMinute : 0, sResult : "noon"},
		{iHour : 11, iMinute : 60, sResult : "noon"},
		{iHour : 36, iMinute : 0, sResult : "noon"},
		{iHour : 24, iMinute : 0, sResult : "midnight"},
		{iHour : 23, iMinute : 60, sResult : "midnight"},
		{iHour : 23, iMinute : 61, sResult : "night"},
		{iHour : 23, iMinute : 59, sResult : "night"},
		{iHour : 24, iMinute : 1, sResult : "night"},
		{iHour : 99, iMinute : 100, sResult : "night"}
	].forEach(function (oFixture) {
		var sTitle = "getFlexibleDayPeriodOfTime testing period edges for time " + oFixture.iHour + ":"
			+ oFixture.iMinute;

		QUnit.test(sTitle, function (assert) {
			var oLocaleData = LocaleData.getInstance(new Locale("de_DE"));

			this.mock(oLocaleData).expects("_get")
				.withExactArgs("dayPeriodRules")
				.returns({
					evening : {_before : "22:00", _from : "18:00"},
					midnight : {_at : "00:00"},
					morning1 : {_before : "12:00", _from : "06:00"},
					morning2 : {_before : "18:00", _from : "12:00"},
					night : {_before : "06:00", _from : "22:00"},
					noon : {_at : "12:00"}
				});

			assert.strictEqual(oLocaleData.getFlexibleDayPeriodOfTime(oFixture.iHour, oFixture.iMinute),
				oFixture.sResult);
		});
	});

	//*********************************************************************************************
	QUnit.test("Unit Display Name L10N", function(assert) {
		var oLocale = new Locale("de_DE");
		var oLocaleData = LocaleData.getInstance(oLocale);

		assert.equal(oLocaleData.getUnitDisplayName("duration-hour"), "Std.", "display name 'Std.' is correct");
		assert.equal(oLocaleData.getUnitDisplayName("mass-gram"), "Gramm", "display name 'Gramm' is correct");
		assert.equal(oLocaleData.getUnitDisplayName("light-lux"), "Lux", "display name 'Lux' is correct");
		assert.equal(oLocaleData.getUnitDisplayName("length-light-year"), "Lj", "display name 'Lj' is correct");
		// unknown code
		assert.equal(oLocaleData.getUnitDisplayName("foobar"), "", "display name 'foobar' is correct");

		oLocale = new Locale("es_ES");
		oLocaleData = LocaleData.getInstance(oLocale);

		assert.equal(oLocaleData.getUnitDisplayName("duration-hour"), "horas", "display name 'horas' is correct");
		assert.equal(oLocaleData.getUnitDisplayName("mass-gram"), "g", "display name 'g' is correct");
		assert.equal(oLocaleData.getUnitDisplayName("light-lux"), "lx", "display name 'lx' is correct");
		assert.equal(oLocaleData.getUnitDisplayName("length-light-year"), "a. l.", "display name 'a. l.' is correct");
	});

	//*********************************************************************************************
	[
		{sUnit: "acceleration-meter-per-square-second", oReturn: "m/s²"},
		{sUnit: "fooBar", oReturn: undefined}
	].forEach(function (oFixture, i) {
		QUnit.test("getUnitFormat " + i, function(assert) {
			var oLocaleData = LocaleData.getInstance(new Locale("en"));

			this.mock(oLocaleData).expects("_get")
				.withExactArgs("units", "short", oFixture.sUnit)
				.returns(oFixture.oReturn);

			assert.strictEqual(oLocaleData.getUnitFormat(oFixture.sUnit), oFixture.oReturn);
		});
	});

	QUnit.test("CustomLocaleData with getUnitFormats", function(assert) {
		var oLocaleData = LocaleData.getInstance(new Locale("en_US-x-sapufmt"));

		Formatting.setCustomUnits({
			"cats": {
				"displayName": "kittens",
				"unitPattern-count-one": "{0} kitten",
				"unitPattern-count-other": "{0} kittens"
			},
			"acceleration-meter-per-second-squared": {
				"displayName": "fooBar",
				"unitPattern-count-other": "{0} bar"
			}
		});

		Formatting.setUnitMappings({
			"CAT": "cats",
			"fooBar": "acceleration-meter-per-second-squared"
		});

		assert.equal(oLocaleData.getUnitDisplayName("cats"), "kittens");
		assert.equal(oLocaleData.getUnitDisplayName("length-meter"), "m");
		assert.equal(oLocaleData.getUnitDisplayName("CAT"), "", "not found");

		// what format does
		assert.equal(oLocaleData.getUnitFormat("cats").displayName, "kittens", "name is shown");
		assert.equal(oLocaleData.getUnitFormat("length-meter").displayName, "m", "name is shown");
		assert.notOk(oLocaleData.getUnitFormat("CAT"), "not found as it does not take mapping into consideration");
		assert.equal(oLocaleData.getUnitFromMapping("CAT"), "cats", "cats is the respective mapping");
		assert.equal(oLocaleData.getResolvedUnitFormat("CAT").displayName, "kittens", "kittens is the displayName");
<<<<<<< HEAD
		assert.strictEqual(oLocaleData.getUnitFormat("acceleration-meter-per-second-squared").displayName, "fooBar",
			"Custom legacy unit returns custom unit");
		assert.strictEqual(oLocaleData.getUnitFromMapping("concentr-milligram-per-deciliter"), undefined,
			"Legacy unit is not found in custom unit mapping");
		assert.strictEqual(oLocaleData.getUnitFormat("concentr-milligram-per-deciliter").displayName, "mg/dL",
			"Legacy unit is mapped to new unit in CLDR");
=======
		/** @deprecated As of version 1.122.0, legacy unit mapping deprecated */
		(function() {
			assert.strictEqual(oLocaleData.getUnitFromMapping("fooBar"), "acceleration-meter-per-second-squared",
				"Mapped legacy unit to custom unit returns custom unit");
			assert.strictEqual(oLocaleData.getUnitFormat("acceleration-meter-per-second-squared").displayName, "fooBar",
				"Custom legacy unit returns custom unit");
			assert.strictEqual(oLocaleData.getUnitFromMapping("concentr-milligram-per-deciliter"), undefined,
				"Legacy unit is not found in custom unit mapping");
			assert.strictEqual(oLocaleData.getUnitFormat("concentr-milligram-per-deciliter").displayName, "mg/dL",
				"Legacy unit is mapped to new unit in CLDR");
		}());
>>>>>>> bec5fb61
	});

	QUnit.test("Unit Mappings", function(assert) {
		var mUnitMappings = {
			"CAT": "cats",
			"KIT": "cats",
			"TAS": "volume-cups"
		};
		Formatting.setUnitMappings(mUnitMappings);
		assert.deepEqual(Formatting.getUnitMappings(), mUnitMappings, "units must be all specified");

		// set to undefined
		Formatting.setUnitMappings();
		assert.deepEqual(Formatting.getUnitMappings(), undefined, "units must be undefined");


		Formatting.addUnitMappings(mUnitMappings);
		assert.deepEqual(Formatting.getUnitMappings(), mUnitMappings, "units must be all specified");

		Formatting.addUnitMappings(null);
		Formatting.addUnitMappings(undefined);
		Formatting.addUnitMappings();
		Formatting.addUnitMappings({});

		//add should not delete mappings
		assert.deepEqual(Formatting.getUnitMappings(), mUnitMappings, "units must be all specified");
		assert.equal(Formatting.getUnitMappings()["CAT"], "cats", "unit mapping is initially defined");

		mUnitMappings = {
			"CAT": "volume-cups",
			"KIT": "cats",
			"RAT": "volume-rat"
		};
		Formatting.addUnitMappings(mUnitMappings);
		assert.deepEqual(Object.keys(Formatting.getUnitMappings()), ["CAT", "KIT", "TAS", "RAT"], "unit mappings must be all specified");
		assert.equal(Formatting.getUnitMappings()["CAT"], "volume-cups", "unit mappings was overwritten");

		Formatting.setUnitMappings(mUnitMappings);
		assert.deepEqual(Object.keys(Formatting.getUnitMappings()), ["CAT", "KIT", "RAT"], "unit mappings must be all specified");
	});

	QUnit.test("Custom Units get/set/add", function(assert) {
		var mUnits = {
			"cats": {
				"displayName": "kittens",
				"unitPattern-count-one": "{0} kitten",
				"unitPattern-count-other": "{0} kittens"
			},
			"dogs": {
				"displayName": "puppies",
				"unitPattern-count-one": "{0} puppy",
				"unitPattern-count-other": "{0} puppies"
			}
		};
		Formatting.setCustomUnits(mUnits);

		assert.deepEqual(Formatting.getCustomUnits(), mUnits, "units must be all specified");


		// set to undefined
		Formatting.setCustomUnits();
		assert.deepEqual(Formatting.getCustomUnits(), undefined, "units must be all specified");


		Formatting.addCustomUnits(mUnits);
		assert.deepEqual(Formatting.getCustomUnits(), mUnits, "units must be all specified");

		mUnits = {
			"cats": {
				"displayName": "kitties",
				"unitPattern-count-one": "{0} kitty",
				"unitPattern-count-other": "{0} kitties"
			},
			"dogs": {
				"displayName": "puppets",
				"unitPattern-count-one": "{0} puppy",
				"unitPattern-count-other": "{0} puppies"
			}
		};

		Formatting.addCustomUnits(mUnits);
		assert.deepEqual(Formatting.getCustomUnits(), mUnits, "units must be all specified");


		Formatting.addCustomUnits({
			"birds": {
				"displayName": "birds",
				"unitPattern-count-one": "{0} bird",
				"unitPattern-count-other": "{0} birds"
			}
		});
		assert.deepEqual(Object.keys(Formatting.getCustomUnits()), ["cats", "dogs", "birds"], "units must be all specified");

		Formatting.addCustomUnits({});
		assert.deepEqual(Object.keys(Formatting.getCustomUnits()), ["cats", "dogs", "birds"], "units must be all specified");

		Formatting.addCustomUnits();
		assert.deepEqual(Object.keys(Formatting.getCustomUnits()), ["cats", "dogs", "birds"], "units must be all specified");

		Formatting.setCustomUnits(mUnits);
		assert.deepEqual(Object.keys(Formatting.getCustomUnits()), ["cats", "dogs"], "units must be all specified");
	});

	var aDeprecatedLocales = [
		"sh", // -> sr
		//"ji" -> yi not present
		"iw" // -> he
	];

	QUnit.test("Deprecated locales support", function(assert) {
		aDeprecatedLocales.forEach(function(sLocale) {
			var oLocale = new Locale(sLocale),
				oLocaleData = LocaleData.getInstance(oLocale);
			//check retrieval of languages to see if the localeData was successfully loaded
			assert.ok(Object.keys(oLocaleData.getLanguages()).length > 0, "languages are present for locale: " + sLocale);
		});
	});

	QUnit.test("Currency Digits", function(assert) {

		var oLocaleData = LocaleData.getInstance(
			Formatting.getLanguageTag()
		);

		assert.equal(oLocaleData.getCurrencyDigits("JPY"), 0, "number of digits for Japanese Yen");
		assert.equal(oLocaleData.getCurrencyDigits("EUR"), 2, "number of digits for Euro");

		Formatting.setCustomCurrencies({"JPY": {"digits": 3}});
		assert.equal(oLocaleData.getCurrencyDigits("JPY"), 3, "number of digits for Japanese Yen");
		Formatting.setCustomCurrencies({"EUR": {"digits": 3}});
		assert.equal(oLocaleData.getCurrencyDigits("JPY"), 0, "number of digits for Japanese Yen");

		Formatting.setCustomCurrencies();
		assert.equal(oLocaleData.getCurrencyDigits("JPY"), 0, "number of digits for Japanese Yen");


		Formatting.addCustomCurrencies();
		assert.equal(oLocaleData.getCurrencyDigits("JPY"), 0, "number of digits for Japanese Yen");

		Formatting.addCustomCurrencies({"EUR": {"digits": 3}});
		assert.equal(oLocaleData.getCurrencyDigits("EUR"), 3, "number of digits for Euro");
		assert.equal(oLocaleData.getCurrencyDigits("JPY"), 0, "number of digits for Japanese Yen");

		Formatting.addCustomCurrencies({"JPY": {"digits": 3}});
		assert.equal(oLocaleData.getCurrencyDigits("EUR"), 3, "number of digits for Euro");
		assert.equal(oLocaleData.getCurrencyDigits("JPY"), 3, "number of digits for Japanese Yen");

		Formatting.setCustomCurrencies();
		assert.equal(oLocaleData.getCurrencyDigits("EUR"), 2, "number of digits for Euro");
		assert.equal(oLocaleData.getCurrencyDigits("JPY"), 0, "number of digits for Japanese Yen");
	});

	QUnit.test("getCurrencySymbols", function(assert) {
		Formatting.addCustomCurrencies({
			"BTC": {
				symbol: "Ƀ"
			}
		});

		var oLocaleData = LocaleData.getInstance(
			new Locale(Formatting.getLanguageTag())
		);

		var oCurrencySymbols = oLocaleData.getCurrencySymbols();

		assert.strictEqual(oCurrencySymbols["BTC"], "Ƀ", "Custom currency symbol map contains the Bitcoin icon");
	});

	// ABAP timezone IDs not supported by CLDR (yet).
	var aABAPUnsupportedIDs = [
		"Etc/GMT",
		"Etc/GMT0",
		"Etc/GMT+0",
		"Etc/GMT+1",
		"Etc/GMT+2",
		"Etc/GMT+3",
		"Etc/GMT+4",
		"Etc/GMT+5",
		"Etc/GMT+6",
		"Etc/GMT+7",
		"Etc/GMT+8",
		"Etc/GMT+9",
		"Etc/GMT+10",
		"Etc/GMT+11",
		"Etc/GMT+12",
		"Etc/GMT-0",
		"Etc/GMT-1",
		"Etc/GMT-2",
		"Etc/GMT-3",
		"Etc/GMT-4",
		"Etc/GMT-5",
		"Etc/GMT-6",
		"Etc/GMT-7",
		"Etc/GMT-8",
		"Etc/GMT-9",
		"Etc/GMT-10",
		"Etc/GMT-11",
		"Etc/GMT-12",
		"Etc/GMT-13",
		"Etc/GMT-14",
		"Etc/Greenwich",
		"Etc/Zulu"
	];

	aSupportedLanguages.forEach(function (sLocale) {
		QUnit.test("getTimezoneTranslations for " + sLocale + " and ensure bijective mapping", function(assert) {
			var oLocaleData = LocaleData.getInstance(new Locale(sLocale));
			var mTimezoneTranslations = oLocaleData.getTimezoneTranslations();

			timezones.aABAPTimezoneIDs.forEach(function (sTimezoneId) {
				// Mapping has to be applied as the aABAPTimezonesIDs may contain deprecated IDs
				sTimezoneId = TimezoneUtils.getABAPTimezone(sTimezoneId);
				var sTranslationCldr = mTimezoneTranslations[sTimezoneId];
				if (aABAPUnsupportedIDs.includes(sTimezoneId)) {
					assert.notOk(sTranslationCldr, sLocale + ": no translation expected for " + sTimezoneId);
				} else {
					assert.ok(sTranslationCldr, sLocale + ": translation expected for " + sTimezoneId);
				}
			});

			assert.strictEqual(Object.values(mTimezoneTranslations).length,
				new Set(Object.values(mTimezoneTranslations)).size, sLocale + ": values must be unique");
		});
	});

	QUnit.test("getTimezoneTranslations generic structure test", function(assert) {
		var oLocaleData = LocaleData.getInstance(new Locale("de"));
		var oStubIsValidTimezone = this.stub(TimezoneUtils, 'isValidTimezone').returns(true);
		var oStubGet = this.stub(oLocaleData, '_get');
		oStubGet.withArgs("timezoneNames").returns({
			a: {
				_parent: "AParent",
				a1: "A1",
				a2: "A2",
				a3: {
					a31: "A31",
					a32: "A32",
					a33: {
						a331: "A331",
						a332: "A332"
					},
					_parent: "A3Parent",
					a34: "A34"
				},
				a4: "A4",
				a5: {
					a51: "A51",
					a52: "A52",
					a53: {
						a531: "A531",
						a532: {
							a5321: "A5321",
							a5322: "A5322",
							_parent: "A532Parent"
						},
						a533: "A533",
						_parent: "A53Parent"
					},
					a54: "A54"
				}
			},
			b: {
				_parent: "BParent",
				b1: "B1",
				b2: {
					b21: {
						b211: "B211"
					},
					b22: "B22",
					_parent: "B2Parent"
				},
				b3: "B3"
			}
		});
		var mTimezoneNames = oLocaleData.getTimezoneTranslations();
		assert.deepEqual({
			"a/a1": "AParent, A1",
			"a/a2": "AParent, A2",
			"a/a3/a31": "AParent, A3Parent, A31",
			"a/a3/a32": "AParent, A3Parent, A32",
			"a/a3/a33/a331": "AParent, A3Parent, A331",
			"a/a3/a33/a332": "AParent, A3Parent, A332",
			"a/a3/a34": "AParent, A3Parent, A34",
			"a/a4": "AParent, A4",
			"a/a5/a51": "AParent, A51",
			"a/a5/a52": "AParent, A52",
			"a/a5/a53/a531": "AParent, A53Parent, A531",
			"a/a5/a53/a532/a5321": "AParent, A53Parent, A532Parent, A5321",
			"a/a5/a53/a532/a5322": "AParent, A53Parent, A532Parent, A5322",
			"a/a5/a53/a533": "AParent, A53Parent, A533",
			"a/a5/a54": "AParent, A54",
			"b/b1": "BParent, B1",
			"b/b2/b21/b211": "BParent, B2Parent, B211",
			"b/b2/b22": "BParent, B2Parent, B22",
			"b/b3": "BParent, B3"
		}, mTimezoneNames);

		oStubGet.restore();
		oStubIsValidTimezone.restore();
	});

	QUnit.test("getTimezoneTranslations", function(assert) {
		var oLocaleData = LocaleData.getInstance(new Locale("de"));

		this.mock(oLocaleData).expects("_get").withExactArgs("timezoneNames").returns({"~Key": "~ValueDe"});

		// code under test: get "de" time zone translations and cache them globally
		var mTranslations = oLocaleData.getTimezoneTranslations();

		assert.deepEqual(mTranslations, {"~Key": "~ValueDe"});

		// code under test: get "de" time zone translations from cache; same locale data instance
		var mTranslations1 = oLocaleData.getTimezoneTranslations();

		assert.deepEqual(mTranslations1, {"~Key": "~ValueDe"});
		assert.notStrictEqual(mTranslations !== mTranslations1);

		oLocaleData = LocaleData.getInstance(new Locale("en"));

		this.mock(oLocaleData).expects("_get").withExactArgs("timezoneNames").returns({"~Key": "~ValueEn"});

		// code under test: get "en" time zone translations and cache them globally; don't overwrite "de" translations
		mTranslations = oLocaleData.getTimezoneTranslations();

		assert.deepEqual(mTranslations, {"~Key": "~ValueEn"});

		oLocaleData = LocaleData.getInstance(new Locale("de"));

		this.mock(oLocaleData).expects("_get").never();

		// code under test: get "de" time zone translations from cache; different locale data instance
		mTranslations = oLocaleData.getTimezoneTranslations();

		assert.deepEqual(mTranslations, {"~Key": "~ValueDe"});
	});

	QUnit.test("getLenientNumberSymbols", function(assert) {
		// unknown locale, en.json will be used
		var oLocaleData = LocaleData.getInstance(new Locale("xx-XX"));

		var sMinusSymbols = oLocaleData.getLenientNumberSymbols("minusSign");
		var sPlusSymbols = oLocaleData.getLenientNumberSymbols("plusSign");

		assert.strictEqual(sMinusSymbols, "-－﹣‐‑‒–−⁻₋➖", "Should match the minus symbols default");
		assert.strictEqual(sPlusSymbols, "+＋﬩﹢⁺₊➕", "Should match the plus symbols default");
	});

	//*********************************************************************************************
	// See: https://unicode.org/reports/tr35/tr35-numbers.html#table-plural-operand-meanings
	[{
		sNumber: "1",
		sPluralRule: "one",
		oOperands: {n: 1, i: 1, v: 0, w: 0, f: 0, t: 0, c: 0}
	}, {
		sNumber: "12",
		sPluralRule: "other",
		oOperands: {n: 12, i: 12, v: 0, w: 0, f: 0, t: 0, c: 0}
	}, {
		sNumber: "5000000",
		sPluralRule: "many",
		oOperands: {n: 5000000, i: 5000000, v: 0, w: 0, f: 0, t: 0, c: 0}
	}, {
		sNumber: "5000000.0000",
		sPluralRule: "other",
		oOperands: {n: 5000000, i: 5000000, v: 4, w: 0, f: 0, t: 0, c: 0}
	}, {
		sNumber: "5e6",
		sPluralRule: "many",
		oOperands: {n: 5000000, i: 5000000, v: 0, w: 0, f: 0, t: 0, c: 6}
	}, {
		sNumber: "5.2e6",
		sPluralRule: "many",
		oOperands: {n: 5200000, i: 5200000, v: 0, w: 0, f: 0, t: 0, c: 6}
	}, {
		sNumber: "5200000",
		sPluralRule: "other",
		oOperands: {n: 5200000, i: 5200000, v: 0, w: 0, f: 0, t: 0, c: 0}
	}, {
		sNumber: "1.2E1",
		sPluralRule: "other",
		oOperands: {n: 12, i: 12, v: 0, w: 0, f: 0, t: 0, c: 1}
	}].forEach(function (oFixture, i) {
		QUnit.test("Plural categories and operands, " + i, function (assert) {
			var oLocaleData = LocaleData.getInstance(new Locale("es"));

			this.mock(oLocaleData)
				.expects("_get")
				.withExactArgs("plurals")
				.returns({
					one: "n = 1",
					many: "e = 0 and i != 0 and i % 1000000 = 0 and v = 0 or e != 0..5"
				});

			// code under test: check plural rule
			assert.strictEqual(oLocaleData.getPluralCategory(oFixture.sNumber), oFixture.sPluralRule);

			// code under test: check plural operands for number
			// note: plural test function for "one" is always called as this is the first category
			assert.deepEqual(oLocaleData._pluralTest.one(oFixture.sNumber).oOperands, oFixture.oOperands);
		});
	});

	//*********************************************************************************************
	// Tests from https://unicode.org/reports/tr35/tr35-numbers.html#table-plural-operand-meanings
	// with the following changes (as the "e" operand may be redefined in the future):
	// - leave out the "e" operand, as this is a deprecated alias for "c" and code in LocaleData only uses "c"
	// - number literals containing "c" are also tested with an "e" variant as this is the scientific notation in JavaScript
	[{
		sNumber: "1",
		oOperands: {n: 1, i: 1, v: 0, w: 0, f: 0, t: 0, c: 0}
	}, {
		sNumber: "1.0",
		oOperands: {n: 1, i: 1, v: 1, w: 0, f: 0, t: 0, c: 0}
	}, {
		sNumber: "1.00",
		oOperands: {n: 1, i: 1, v: 2, w: 0, f: 0, t: 0, c: 0}
	}, {
		sNumber: "1.3",
		oOperands: {n: 1.3, i: 1, v: 1, w: 1, f: 3, t: 3, c: 0}
	}, {
		sNumber: "1.30",
		oOperands: {n: 1.3, i: 1, v: 2, w: 1, f: 30, t: 3, c: 0}
	}, {
		sNumber: "1.03",
		oOperands: {n: 1.03, i: 1, v: 2, w: 2, f: 3, t: 3, c: 0}
	}, {
		sNumber: "1.230",
		oOperands: {n: 1.230, i: 1, v: 3, w: 2, f: 230, t: 23, c: 0}
	}, {
		sNumber: "1200000",
		oOperands: {n: 1200000, i: 1200000, v: 0, w: 0, f: 0, t: 0, c: 0}
	}, {
		sNumber: "1.2c6",
		oOperands: {n: 1200000, i: 1200000, v: 0, w: 0, f: 0, t: 0, c: 6}
	}, {
		sNumber: "1.2e6",
		oOperands: {n: 1200000, i: 1200000, v: 0, w: 0, f: 0, t: 0, c: 6}
	}, {
		sNumber: "123c6",
		oOperands: {n: 123000000, i: 123000000, v: 0, w: 0, f: 0, t: 0, c: 6}
	}, {
		sNumber: "123e6",
		oOperands: {n: 123000000, i: 123000000, v: 0, w: 0, f: 0, t: 0, c: 6}
	}, {
		sNumber: "123c5",
		oOperands: {n: 12300000, i: 12300000, v: 0, w: 0, f: 0, t: 0, c: 5}
	}, {
		sNumber: "123e5",
		oOperands: {n: 12300000, i: 12300000, v: 0, w: 0, f: 0, t: 0, c: 5}
	}, {
		sNumber: "1200.50",
		oOperands: {n: 1200.50, i: 1200, v: 2, w: 1, f: 50, t: 5, c: 0}
	}, {
		sNumber: "1.20050c3",
		oOperands: {n: 1200.5, i: 1200, v: 2, w: 1, f: 50, t: 5, c: 3}
	}, {
		sNumber: "1.20050e3",
		oOperands: {n: 1200.5, i: 1200, v: 2, w: 1, f: 50, t: 5, c: 3}
	}].forEach(function (oFixture, i) {
		QUnit.test("Plural operands samples from Unicode page, " + i, function (assert) {
			var oLocaleData = LocaleData.getInstance(new Locale("es"));

			// set plural rule function for oLocaleData object
			oLocaleData.getPluralCategory(oFixture.sNumber);

			// code under test: check plural operands for number
			// note: plural test function for "one" is always called as this is the first category
			assert.deepEqual(oLocaleData._pluralTest.one(oFixture.sNumber).oOperands, oFixture.oOperands);
		});
	});

	//*********************************************************************************************
	// See: https://unicode-org.github.io/cldr-staging/charts/41/supplemental/language_plural_rules.html
	// Interesting: "1c6" and "1000000.0" have the same numeric value but lead to another plural category
	[{
		category: "one",
		examples: ["0", "1", "1.5"]
	}, {
		category: "many",
		examples: ["1000000", "1c6", "2c6", "3c6", "4c6", "5c6", "6c6",
			"1.0000001c6", "1.1c6", "2.0000001c6", "2.1c6", "3.0000001c6", "3.1c6"]
	}, {
		category: "other",
		examples: ["2", "16", "100", "1000", "10000", "100000", "1c3", "2c3", "3c3", "4c3", "5c3", "6c3",
			"2.0", "3.5", "10.0", "100.0", "1000.0", "10000.0", "100000.0", "1000000.0", "1.0001c3", "1.1c3",
			"2.0001c3", "2.1c3", "3.0001c3", "3.1c3"]
	}].forEach(function (oFixture) {
		QUnit.test("getPluralCategory: 'fr' examples; category=" + oFixture.category, function (assert) {
			var oLocaleData = LocaleData.getInstance(new Locale("fr"));

			oFixture.examples.forEach(function (sNumber) {
				assert.strictEqual(oLocaleData.getPluralCategory(sNumber), oFixture.category);
			});
		});
	});

	//*********************************************************************************************
	[
		{vValue: 1, sResult : "1"},
		{vValue: 1e-6, sResult : "0.000001"},
		{vValue: 1e+20, sResult : "100000000000000000000"},
		// exponent can be "e" in lower-case or upper-case
		{vValue: "1.23e2", sResult : "123"},
		{vValue: "1.23E2", sResult : "123"},
		// positive exponent, exponent < fraction length
		{vValue: "1.0123456789012345678901e+21", sResult : "1012345678901234567890.1"},
		// positive exponent, exponent >= fraction length
		{vValue: "1.0123e+21", sResult : "1012300000000000000000"},
		{vValue: "1.012345678901234567890e+21", sResult : "1012345678901234567890"},
		// negative exponent, abs(exponent) < integer length
		{vValue: "12345678e-7", sResult : "1.2345678"},
		// negative exponent, abs(exponent) >= integer length
		{vValue: "12345e-7", sResult : "0.0012345"},
		{vValue: "12.345e-7", sResult : "0.0000012345"},
		// values with sign
		{vValue: "-1.0123456789012345678901e+21", sResult : "-1012345678901234567890.1"},
		{vValue: "+1.0123456789012345678901e+21", sResult : "1012345678901234567890.1"},
		// zero values
		{vValue: "0e10", sResult : "0"},
		{vValue: "0e+10", sResult : "0"},
		{vValue: "0e-10", sResult : "0"},
		{vValue: "-0e10", sResult : "0"},
		{vValue: "+0e-10", sResult : "0"}
	].forEach(function (oFixture, i) {
		QUnit.test("convertToDecimal, " + i, function (assert) {
			// code under test
			assert.strictEqual(LocaleData.convertToDecimal(oFixture.vValue), oFixture.sResult);
		});
	});

	//*********************************************************************************************
	QUnit.test("getRelativePatterns: Unknown plural categories are not added to return value", function(assert) {
		var oLocaleData = LocaleData.getInstance(new Locale("de"));

		this.mock(oLocaleData).expects("getPluralCategories")
			.withExactArgs()
			.returns(["one", "other", "many"]);
		this.mock(oLocaleData).expects("_get")
			.withExactArgs("dateFields", "day-short")
			.returns({
				"relativeTime-type-future": {
					"relativeTimePattern-count-one": "foo {0}",
					"relativeTimePattern-count-other": "bar {0}"
				}
			});

		// code under test
		assert.deepEqual(oLocaleData.getRelativePatterns(["day"], "short"), [
			{scale: "day", sign: 1, pattern: "foo {0}"},
			{scale: "day", sign: 1, pattern: "bar {0}"}
		]);
	});

	//*********************************************************************************************
	QUnit.test("CustomLocaleData: getMinimalDaysInFirstWeek", function(assert) {
		var oCustomLocaleData = LocaleData.getInstance(new Locale("en_US-x-sapufmt"));

		// code under test - min days in 1st week from CLDR
		assert.strictEqual(oCustomLocaleData.getMinimalDaysInFirstWeek(), 1);

		Formatting.setCalendarWeekNumbering(CalendarWeekNumbering.ISO_8601);

		// code under test - min days in 1st week from CalendarWeekNumbering.ISO_8601
		assert.strictEqual(oCustomLocaleData.getMinimalDaysInFirstWeek(), 4);

		// clean up configuration
		Formatting.setCalendarWeekNumbering(CalendarWeekNumbering.Default);
	});

	//*********************************************************************************************
	[
		{fallbackPattern: "{0} \u2013 {1}", result: "~pattern \u2013 ~pattern"},
		{fallbackPattern: "{0} - {1}", result: "~pattern - ~pattern"},
		{fallbackPattern: "{0}-{1}", result: "~pattern-~pattern"},
		{fallbackPattern: "{0} a el {1}", result: "~pattern 'a el' ~pattern"},
		{fallbackPattern: "{0}\u2013{1}", result: "~pattern\u2013~pattern"},
		{fallbackPattern: "{0} \u2018al\u2019 {1}", result: "~pattern '\u2018al\u2019' ~pattern"},
		{fallbackPattern: "{0} \u062a\u0627 {1}", result: "~pattern \u062a\u0627 ~pattern"},
		{fallbackPattern: "du {0} au {1}", result: "'du' ~pattern 'au' ~pattern"},
		{fallbackPattern: "{0}\uff5e{1}", result: "~pattern\uff5e~pattern"},
		{fallbackPattern: "{0} ~ {1}", result: "~pattern ~ ~pattern"},
		{fallbackPattern: "{0}\u81f3{1}", result: "~pattern\u81f3~pattern"}
	].forEach((oFixture, i) => {
		QUnit.test("getCombinedIntervalPattern: integrative #" + i, function (assert) {
			const oLocaleData = {_get() {}};
			this.mock(oLocaleData).expects("_get").withExactArgs("ca-~calendar", "dateTimeFormats", "intervalFormats")
				.returns({intervalFormatFallback: oFixture.fallbackPattern});

			// code under test
			assert.strictEqual(LocaleData.prototype.getCombinedIntervalPattern.call(oLocaleData, "~pattern", "~calendar"),
				oFixture.result);
		});
	});

	//*********************************************************************************************
	QUnit.test("getCombinedIntervalPattern", function (assert) {
		const oLocaleData = {_get() {}};
		this.mock(oLocaleData).expects("_get").withExactArgs("ca-~calendar", "dateTimeFormats", "intervalFormats")
			.returns({intervalFormatFallback: "prefix{0}infix{1}suffix"});
		const oLocaleDataMock = this.mock(LocaleData);
		oLocaleDataMock.expects("_escapeIfNeeded").withExactArgs("prefix").returns("~p");
		oLocaleDataMock.expects("_escapeIfNeeded").withExactArgs("infix").returns("~i");
		oLocaleDataMock.expects("_escapeIfNeeded").withExactArgs("suffix").returns("~s");

		// code under test
		assert.strictEqual(LocaleData.prototype.getCombinedIntervalPattern.call(oLocaleData, "~pattern", "~calendar"),
			"~p~pattern~i~pattern~s");
	});

	//*********************************************************************************************
	QUnit.test("_escapeIfNeeded: value contains a CLDR symbol -> escape", function (assert) {
		// all CLDR symbols in alphabetic order
		Array.from("ABDEFGHKLMOQSUVWXYZabcdeghkmqrsuvwxyz").forEach((sSymbol) => {
			const sValue = "~" + sSymbol + "~";

			// code under test
			assert.strictEqual(LocaleData._escapeIfNeeded(sValue), "'" + sValue + "'", sSymbol);

			["\t", " ", "\u00a0", "\u2009", "\u202f"].forEach((sSpace) => {
				const sValueWithSpaces = sSpace + sSpace + sValue + sSpace + sSpace;

				// code under test
				assert.strictEqual(LocaleData._escapeIfNeeded(sValueWithSpaces),
					sSpace + "'" + sSpace + sValue + sSpace + "'" + sSpace,
					"\\u" + sSpace.charCodeAt(0).toString(16).padStart(4, "0"));
			});
		});
	});

	//*********************************************************************************************
	QUnit.test("_escapeIfNeeded: value does not contain a CLDR symbol -> no escaping", function (assert) {
		// some characters that aren't a CLDR symbol
		Array.from("CIJNPRTfijlnopt\u2013-~\uff5e\u81f3").forEach((sSymbol) => {
			const sValue = "~" + sSymbol + "~";

			// code under test
			assert.strictEqual(LocaleData._escapeIfNeeded(sValue), sValue, sSymbol);

			["\t", " ", "\u00a0", "\u2009", "\u202f"].forEach((sSpace) => {
				const sValueWithSpaces = sSpace + sSpace + sValue + sSpace + sSpace;
				// code under test
				assert.strictEqual(LocaleData._escapeIfNeeded(sValueWithSpaces), sValueWithSpaces,
					"\\u" + sSpace.charCodeAt(0).toString(16).padStart(4, "0"));
			});
		});
	});

	//*********************************************************************************************
	QUnit.test("getLanguageName: throws TypeError for wrong language tag", function (assert) {
		// code under test
		assert.throws(() => {
			LocaleData.prototype.getLanguageName.call({/*oLocaleData*/}, "wronglanguage");
		}, TypeError);
	});

	//*********************************************************************************************
	[
		{languageTag: "en", result: "~EN"},
		{languageTag: "en_US", result: "~EN~US"},
		{languageTag: "en-US", result: "~EN~US"}
	].forEach((oFixture, i) => {
		QUnit.test(`getLanguageName: found in languages object, ${oFixture.languageTag}`, function (assert) {
			const oLocaleData = {_get() {}};
			this.mock(Localization).expects("getModernLanguage").withExactArgs("en").returns("en");
			this.mock(oLocaleData).expects("_get").withExactArgs("languages").returns({"en": "~EN", "en_US": "~EN~US"});

			// code under test
			assert.strictEqual(LocaleData.prototype.getLanguageName.call(oLocaleData, oFixture.languageTag),
				oFixture.result);
		});
	});

	//*********************************************************************************************
	[
		{languageTag: "zh_Hant", result: "~Chinese (~Traditional)"},
		{languageTag: "zh-Hant", result: "~Chinese (~Traditional)"}
	].forEach((oFixture, i) => {
		QUnit.test(`getLanguageName: using script, ${oFixture.languageTag}`, function (assert) {
			const oLocaleData = {_get() {}};
			const oLocaleDataMock = this.mock(oLocaleData);
			this.mock(Localization).expects("getModernLanguage").withExactArgs("zh").returns("zh");
			oLocaleDataMock.expects("_get").withExactArgs("languages").returns({"zh": "~Chinese"});
			oLocaleDataMock.expects("_get").withExactArgs("scripts").returns({"Hant": "~Traditional"});

			// code under test
			assert.strictEqual(LocaleData.prototype.getLanguageName.call(oLocaleData, oFixture.languageTag),
				oFixture.result);
		});
	});

	//*********************************************************************************************
	[
		{languageTag: "en_AU", result: "~ENGLISH (~Australia)"},
		{languageTag: "en-AU", result: "~ENGLISH (~Australia)"}
	].forEach((oFixture, i) => {
		QUnit.test(`getLanguageName: using territories, ${oFixture.languageTag}`, function (assert) {
			const oLocaleData = {_get() {}};
			const oLocaleDataMock = this.mock(oLocaleData);
			this.mock(Localization).expects("getModernLanguage").withExactArgs("en").returns("en");
			oLocaleDataMock.expects("_get").withExactArgs("languages").returns({"en": "~ENGLISH"});
			oLocaleDataMock.expects("_get").withExactArgs("territories").returns({"AU": "~Australia"});

			// code under test
			assert.strictEqual(LocaleData.prototype.getLanguageName.call(oLocaleData, oFixture.languageTag),
				oFixture.result);
		});
	});

	//*********************************************************************************************
	QUnit.test("getLanguageName: language not found", function (assert) {
		const oLocaleData = {_get() {}};
		const oLocaleDataMock = this.mock(oLocaleData);
		this.mock(Localization).expects("getModernLanguage").withExactArgs("zz").returns("zz");
		oLocaleDataMock.expects("_get").withExactArgs("languages").returns({"en": "~ENGLISH"});

		// code under test
		assert.strictEqual(LocaleData.prototype.getLanguageName.call(oLocaleData, "zz"), undefined);
	});

	//*********************************************************************************************
	QUnit.test("getLanguageName: tag with region but language not found", function (assert) {
		const oLocaleData = {_get() {}};
		const oLocaleDataMock = this.mock(oLocaleData);
		this.mock(Localization).expects("getModernLanguage").withExactArgs("zz").returns("zz");
		oLocaleDataMock.expects("_get").withExactArgs("languages").returns({"en": "~ENGLISH"});

		// code under test
		assert.strictEqual(LocaleData.prototype.getLanguageName.call(oLocaleData, "zz_AU"), undefined);
	});

	//*********************************************************************************************
	QUnit.test("getLanguageName: language found but script not", function (assert) {
		const oLocaleData = {_get() {}};
		const oLocaleDataMock = this.mock(oLocaleData);
		this.mock(Localization).expects("getModernLanguage").withExactArgs("en").returns("en");
		oLocaleDataMock.expects("_get").withExactArgs("languages").returns({"en": "~ENGLISH"});
		oLocaleDataMock.expects("_get").withExactArgs("scripts").returns({});
		oLocaleDataMock.expects("_get").withExactArgs("territories").never();

		// code under test
		assert.strictEqual(LocaleData.prototype.getLanguageName.call(oLocaleData, "en_Scri"), "~ENGLISH");
	});

	//*********************************************************************************************
	QUnit.test("getLanguageName: language found but territory not", function (assert) {
		const oLocaleData = {_get() {}};
		const oLocaleDataMock = this.mock(oLocaleData);
		this.mock(Localization).expects("getModernLanguage").withExactArgs("en").returns("en");
		oLocaleDataMock.expects("_get").withExactArgs("languages").returns({"en": "~ENGLISH"});
		oLocaleDataMock.expects("_get").withExactArgs("scripts").never();
		oLocaleDataMock.expects("_get").withExactArgs("territories").returns({});

		// code under test
		assert.strictEqual(LocaleData.prototype.getLanguageName.call(oLocaleData, "en_ZZ"), "~ENGLISH");
	});

	//*********************************************************************************************
	QUnit.test("getLanguageName: special modern language different", function (assert) {
		const oLocaleData = {_get() {}};
		this.mock(Localization).expects("getModernLanguage").withExactArgs("iw").returns("he");
		this.mock(oLocaleData).expects("_get").withExactArgs("languages").returns({"he": "~HE"});

		// code under test
		assert.strictEqual(LocaleData.prototype.getLanguageName.call(oLocaleData, "iw"), "~HE");
	});

	//*********************************************************************************************
	QUnit.test("getLanguageName: special cases sr_Latn", function (assert) {
		const oLocaleData = {_get() {}};
		this.mock(Localization).expects("getModernLanguage").withExactArgs("sr").returns("sr");
		this.mock(oLocaleData).expects("_get").withExactArgs("languages").returns({"sh": "~SH"});

		// code under test
		assert.strictEqual(LocaleData.prototype.getLanguageName.call(oLocaleData, "sr_Latn"), "~SH");
	});

	["narrow", "abbreviated", "wide"].forEach((sWidth) => {
		QUnit.test("getMonths: returns first alternative, " + sWidth, function (assert) {
			const oLocalData = {
				_get() {}
			};
			this.mock(oLocalData).expects("_get")
				.withExactArgs("ca-~scalendartype", "months", "format", sWidth)
				.returns([["a", "b"], "c", "d", ["e", "f", "g"], "h"]);

			// code under test
			assert.deepEqual(LocaleData.prototype.getMonths.call(oLocalData, sWidth, "~sCalendarType"),
				["a", "c", "d", "e", "h"]);
		});
	});
	//*********************************************************************************************
	["narrow", "abbreviated", "wide"].forEach((sWidth) => {
		QUnit.test("_getMonthsWithAlternatives: " + sWidth, function (assert) {
			const oLocalData = {
				_get() {}
			};
			this.mock(oLocalData).expects("_get")
				.withExactArgs("ca-~scalendartype", "months", "format", sWidth)
				.returns("~result");

			// code under test
			assert.deepEqual(LocaleData.prototype._getMonthsWithAlternatives.call(oLocalData, sWidth, "~sCalendarType"),
				"~result");
		});
	});

	//*********************************************************************************************
	["narrow", "abbreviated", "wide"].forEach((sWidth) => {
		QUnit.test("getMonthsStandAlone: returns first alternative, " + sWidth, function (assert) {
			const oLocalData = {
				_get() {}
			};
			this.mock(oLocalData).expects("_get")
				.withExactArgs("ca-~scalendartype", "months", "stand-alone", sWidth)
				.returns([["a", "b"], "c", "d", ["e", "f", "g"], "h"]);

			// code under test
			assert.deepEqual(LocaleData.prototype.getMonthsStandAlone.call(oLocalData, sWidth, "~sCalendarType"),
				["a", "c", "d", "e", "h"]);
		});
	});
	//*********************************************************************************************
	["narrow", "abbreviated", "wide"].forEach((sWidth) => {
		QUnit.test("_getMonthsStandAloneWithAlternatives: " + sWidth, function (assert) {
			const oLocalData = {
				_get() {}
			};
			this.mock(oLocalData).expects("_get")
				.withExactArgs("ca-~scalendartype", "months", "stand-alone", sWidth)
				.returns("~result");

			// code under test
			assert.deepEqual(
				LocaleData.prototype._getMonthsStandAloneWithAlternatives.call(oLocalData, sWidth, "~sCalendarType"),
				"~result");
		});
	});

	//*********************************************************************************************
	[
		{sNumber: undefined, sStyle: "narrow", sResult: "~narrow {0}"},
		{sNumber: "01", sStyle: "narrow", sResult: "~narrow 01"},
		{sNumber: "42", sStyle: "wide", sResult: "42 ~wide"},
		{sNumber: undefined, sStyle: "wide", sResult: "{0} ~wide"}
	].forEach(({sNumber, sStyle, sResult}, i) => {
		QUnit.test("getCalendarWeek: " + i, function (assert) {
			const oLocaleData = {_get() {}};
			this.mock(oLocaleData).expects("_get")
				.withExactArgs("sap-calendarWeek")
				.returns({narrow: "~narrow {0}", wide: "{0} ~wide"});

			// code under test
			assert.strictEqual(LocaleData.prototype.getCalendarWeek.call(oLocaleData, sStyle, sNumber), sResult);
		});
	});

	//*********************************************************************************************
	QUnit.test("_resetLocaleDataCache", function(assert) {
		LocaleData._resetLocaleDataCache();
		const oLoadResourceSpy = this.spy(LoaderExtensions, "loadResource");

		// code under test - loadResource is called once
		LocaleData.getInstance(new Locale("de_DE"));
		LocaleData.getInstance(new Locale("de_DE"));

		assert.strictEqual(oLoadResourceSpy.callCount, 1);

		// code under test - loadResource is called again after the reset of the cache
		LocaleData._resetLocaleDataCache();
		LocaleData.getInstance(new Locale("de_DE"));

		assert.strictEqual(oLoadResourceSpy.callCount, 2);
	});

	//*********************************************************************************************
	QUnit.test("requestInstance", function(assert) {
		LocaleData._resetLocaleDataCache();
		const oLoaderExtensionsMock = this.mock(LoaderExtensions);
		oLoaderExtensionsMock.expects("loadResource")
			.withExactArgs("sap/ui/core/cldr/ar_SA.json", {"async": true, dataType: "json", failOnError: false})
			.returns(Promise.resolve({"scripts": {"baz": "foo"}, "weekData-firstDay": 1, "__fallbackLocale": "ar"}));
		oLoaderExtensionsMock.expects("loadResource")
			.withExactArgs("sap/ui/core/cldr/ar.json", {"async": true, dataType: "json", failOnError: false})
			.returns(Promise.resolve({"scripts": {"foo": "bar"}, "weekData-firstDay": 0}));

		// code under test
		const pLocaleData = LocaleData.requestInstance(new LanguageTag("ar_SA"));

		assert.ok(pLocaleData instanceof Promise);

		return pLocaleData.then((oLocaleData) => {
			assert.ok(oLocaleData instanceof LocaleData);
			assert.strictEqual(oLocaleData.sCLDRLocaleId, "ar-SA");
			assert.strictEqual(oLocaleData.getFirstDayOfWeek(), 1, "Specific data wins over fallback data");
			assert.deepEqual(oLocaleData.getScripts(), {"baz": "foo", "foo": "bar"}, "'foo' is added from locale 'ar'");
			assert.ok(!oLocaleData.hasOwnProperty("loaded"));

			// code under test - no request when synchronously creating a LocaleData instance for the same language tag
			const oSyncLocaleData = LocaleData.getInstance(new LanguageTag("ar_SA"));

			assert.deepEqual(oLocaleData, oSyncLocaleData);
		});
	});

	//*********************************************************************************************
	QUnit.test("requestInstance for custom locale", function(assert) {
		LocaleData._resetLocaleDataCache();
		this.mock(LoaderExtensions).expects("loadResource")
			.withExactArgs("sap/ui/core/cldr/de.json", {"async": true, dataType: "json", failOnError: false})
			.returns(Promise.resolve({"scripts": {"baz": "foo"}}));
		const oFormattingMock = this.mock(Formatting);
		oFormattingMock.expects("getCustomLocaleData").withExactArgs().returns("~mCustomLocaleData");

		// code under test
		const pLocaleData = LocaleData.requestInstance(new LanguageTag("de-x-sapufmt"));

		assert.ok(pLocaleData instanceof Promise);

		return pLocaleData.then((oLocaleData) => {
			assert.ok(oLocaleData instanceof LocaleData);
			assert.strictEqual(oLocaleData.sCLDRLocaleId, "de");
			assert.deepEqual(oLocaleData.getScripts(), {"baz":"foo"});
			assert.strictEqual(oLocaleData.mCustomData, "~mCustomLocaleData");

			oFormattingMock.expects("getCustomLocaleData").withExactArgs().returns("~mCustomLocaleData");

			// code under test - sync loading the same language tag
			const oSyncLocaleData = LocaleData.getInstance(new LanguageTag("de-x-sapufmt"));

			assert.deepEqual(oLocaleData, oSyncLocaleData);
		});
	});

	//*********************************************************************************************
	QUnit.test("requestInstance: loadResource returns null", function(assert) {
		LocaleData._resetLocaleDataCache();
		const oLoaderExtensionsMock = this.mock(LoaderExtensions);
		oLoaderExtensionsMock.expects("loadResource")
			.withExactArgs("sap/ui/core/cldr/de.json", {"async": true, dataType: "json", failOnError: false})
			.returns(Promise.resolve(null));
		oLoaderExtensionsMock.expects("loadResource")
			.withExactArgs("sap/ui/core/cldr/en.json", {"async": true, dataType: "json", failOnError: false})
			.returns(Promise.resolve({"scripts": {"baz": "foo"}}));

		// code under test
		const pLocaleData = LocaleData.requestInstance(new LanguageTag("de"));

		assert.ok(pLocaleData instanceof Promise);

		return pLocaleData.then((oLocaleData) => {
			assert.ok(oLocaleData instanceof LocaleData);
			assert.strictEqual(oLocaleData.sCLDRLocaleId, "en");
			assert.deepEqual(oLocaleData.getScripts(), {"baz": "foo"});
		});
	});

	//*********************************************************************************************
	// SNOW: DINC0216128 - As described in the ticket, as of now must allow synchronous request to overtake the async
	// loading of the locale data
	QUnit.test("requestInstance: loadResource is called for synchronous request while async request is still running",
			function(assert) {
		LocaleData._resetLocaleDataCache();
		const oLoaderExtensionsMock = this.mock(LoaderExtensions);
		oLoaderExtensionsMock.expects("loadResource")
			.withExactArgs("sap/ui/core/cldr/de.json", {"async": true, dataType: "json", failOnError: false})
			.returns(Promise.resolve({"scripts": {"baz": "foo"}}));
		oLoaderExtensionsMock.expects("loadResource")
			.withExactArgs("sap/ui/core/cldr/de.json", {"async": undefined, dataType: "json", failOnError: false})
			.returns({"scripts": {"baz": "foo"}});

		// code under test
		const pLocaleData = LocaleData.requestInstance(new LanguageTag("de"));
		const oSyncLocaleData = LocaleData.getInstance(new LanguageTag("de"));

		assert.ok(pLocaleData instanceof Promise);
		assert.ok(oSyncLocaleData instanceof LocaleData);
		assert.deepEqual(oSyncLocaleData.getScripts(), {"baz": "foo"});

		return pLocaleData.then((oLocaleData) => {
			assert.deepEqual(oLocaleData, oSyncLocaleData);
		});
	});

	//*********************************************************************************************
	// SNOW: DINC0216128 - If a second async request for locale data is triggered it must be ignored
	QUnit.test("requestInstance: loadResource is only called once for async requestInstance",
			function(assert) {
		LocaleData._resetLocaleDataCache();
		const oLoaderExtensionsMock = this.mock(LoaderExtensions);
		oLoaderExtensionsMock.expects("loadResource")
			.withExactArgs("sap/ui/core/cldr/de.json", {"async": true, dataType: "json", failOnError: false})
			.returns(Promise.resolve({"scripts": {"baz": "foo"}}));

		// code under test
		const pLocaleData = LocaleData.requestInstance(new LanguageTag("de"));
		// this request must not trigger another loading of resources
		LocaleData.requestInstance(new LanguageTag("de"));

		assert.ok(pLocaleData instanceof Promise);

		return pLocaleData.then((oLocaleData) => {
			assert.ok(oLocaleData instanceof LocaleData);
			assert.strictEqual(oLocaleData.sCLDRLocaleId, "de");
			assert.deepEqual(oLocaleData.getScripts(), {"baz": "foo"});
		});
	});

	//*********************************************************************************************
	[
		{calendarType: undefined, _getArg: "eras-~foo"},
		{calendarType: CalendarType.Buddhist, _getArg: "eras-buddhist"}
	].forEach(({calendarType, _getArg}) => {
		QUnit.test("getEraDates: sCalendarType=" + calendarType, function(assert) {
			const oLocaleData = {_get() {}};

			this.mock(Formatting).expects("getCalendarType").withExactArgs().exactly(!calendarType ? 1 : 0).returns("~foo");
			this.mock(oLocaleData).expects("_get").withExactArgs(_getArg).returns({0: "~eraOne", 1: "~eraTwo"});

			// code under test
			const aEraDates = LocaleData.prototype.getEraDates.call(oLocaleData, calendarType);

			assert.deepEqual(aEraDates, ["~eraOne", "~eraTwo"]);
		});
	});

	//*********************************************************************************************
	[
		{sContext: "~sContext", sResult: "~foo"},
		{sContext: "~sUnknownContext", sResult: undefined},
		{sContext: "~sContext", sAlternative: "~sAlternative", sResult: "~alternative"},
		{sContext: "~sContext", sAlternative: "~sUnknownAlternative", sResult: undefined}
	].forEach(function ({sContext, sAlternative, sResult}, i) {
		QUnit.test("getCurrencyPattern: #" + i, function (assert) {
			const oLocaleData = {_get() {}};
			const oCurrencyFormat = {
				"~sContext": "~foo",
				"~sContext-~sAlternative": "~alternative",
				standard: "~standard"
			};

			this.mock(oLocaleData).expects("_get").withExactArgs("currencyFormat").returns(oCurrencyFormat);

			// code under test
			assert.strictEqual(LocaleData.prototype.getCurrencyPattern.call(oLocaleData, sContext, sAlternative), sResult);
		});
	});

	//*********************************************************************************************
	[
		{sPowerOfTen: "1000", sPlural: "one", sResult: "~foo"},
		{sPowerOfTen: "1000", sPlural: "two", sResult: "~bar"},
		{sPowerOfTen: "1000", sPlural: "other", sResult: "~bar"},
		{sPowerOfTen: "1000", sPlural: undefined, sResult: "~bar"},
		{sPowerOfTen: "10", sPlural: "other", sResult: undefined}
	].forEach(function ({sPowerOfTen, sPlural, sResult}, i) {
		QUnit.test("getCompactDecimalPattern: #" + i, function (assert) {
			const oLocaleData = {_get() {}};
			this.mock(oLocaleData).expects("_get").withExactArgs("decimalFormat-~style")
				.returns({"1000-one": "~foo", "1000-other": "~bar"});

			// code under test
			assert.strictEqual(
				LocaleData.prototype.getCompactDecimalPattern.call(oLocaleData, "~style", sPowerOfTen, sPlural),
				sResult);
		});
	});

	//*********************************************************************************************
	QUnit.test("getCompactDecimalPattern: short-indian only defined for en_IN, undefined for other locales",
			function (assert) {
		const oLocaleData = {_get() {}};
		this.mock(oLocaleData).expects("_get").withExactArgs("decimalFormat-short-indian").returns(undefined);

		// code under test
		assert.strictEqual(
			LocaleData.prototype.getCompactDecimalPattern.call(oLocaleData, "short-indian", "1000", "one"),
			undefined);
	});

	//*********************************************************************************************
	[
		{sPowerOfTen: "1000", sPlural: "one", sResult: "~foo"},
		{sPowerOfTen: "1000", sPlural: "two", sResult: "~bar"},
		{sPowerOfTen: "1000", sPlural: "other", sResult: "~bar"},
		{sPowerOfTen: "1000", sPlural: undefined, sResult: "~bar"},
		{sPowerOfTen: "10", sPlural: "other", sResult: undefined},
		{sPowerOfTen: "1000", sPlural: "one", sAlternative: "alphaNextToNumber", sResult: "~alphaNextToNumber"},
		{sPowerOfTen: "1000", sPlural: "two", sAlternative: "alphaNextToNumber", sResult: "~otheralphaNextToNumber"},
		{sPowerOfTen: "1000", sPlural: "one", sAlternative: "noCurrency", sResult: undefined}
	].forEach(function ({sPowerOfTen, sPlural, sResult, sAlternative}, i) {
		QUnit.test("getCompactCurrencyPattern: #" + i, function (assert) {
			const oLocaleData = {_get() {}};
			const oCompactFormat = {
				"1000-one": "~foo",
				"1000-one-alphaNextToNumber": "~alphaNextToNumber",
				"1000-other": "~bar",
				"1000-other-alphaNextToNumber": "~otheralphaNextToNumber"
			};
			this.mock(oLocaleData).expects("_get").withExactArgs("currencyFormat-~style").returns(oCompactFormat);

			// code under test
			assert.strictEqual(
				LocaleData.prototype.getCompactCurrencyPattern.call(oLocaleData, "~style", sPowerOfTen, sPlural,
					sAlternative),
				sResult);
		});
	});

	//*********************************************************************************************
	QUnit.test("getCompactCurrencyPattern: short-indian only defined for en_IN, undefined for others",
			function (assert) {
		const oLocaleData = {_get() {}};
		this.mock(oLocaleData).expects("_get").withExactArgs("currencyFormat-short-indian").returns(undefined);

		// code under test
		assert.strictEqual(
			LocaleData.prototype.getCompactCurrencyPattern.call(oLocaleData, "short-indian", "1000", "one"),
			undefined);
	});
});<|MERGE_RESOLUTION|>--- conflicted
+++ resolved
@@ -404,26 +404,6 @@
 		assert.notOk(oLocaleData.getUnitFormat("CAT"), "not found as it does not take mapping into consideration");
 		assert.equal(oLocaleData.getUnitFromMapping("CAT"), "cats", "cats is the respective mapping");
 		assert.equal(oLocaleData.getResolvedUnitFormat("CAT").displayName, "kittens", "kittens is the displayName");
-<<<<<<< HEAD
-		assert.strictEqual(oLocaleData.getUnitFormat("acceleration-meter-per-second-squared").displayName, "fooBar",
-			"Custom legacy unit returns custom unit");
-		assert.strictEqual(oLocaleData.getUnitFromMapping("concentr-milligram-per-deciliter"), undefined,
-			"Legacy unit is not found in custom unit mapping");
-		assert.strictEqual(oLocaleData.getUnitFormat("concentr-milligram-per-deciliter").displayName, "mg/dL",
-			"Legacy unit is mapped to new unit in CLDR");
-=======
-		/** @deprecated As of version 1.122.0, legacy unit mapping deprecated */
-		(function() {
-			assert.strictEqual(oLocaleData.getUnitFromMapping("fooBar"), "acceleration-meter-per-second-squared",
-				"Mapped legacy unit to custom unit returns custom unit");
-			assert.strictEqual(oLocaleData.getUnitFormat("acceleration-meter-per-second-squared").displayName, "fooBar",
-				"Custom legacy unit returns custom unit");
-			assert.strictEqual(oLocaleData.getUnitFromMapping("concentr-milligram-per-deciliter"), undefined,
-				"Legacy unit is not found in custom unit mapping");
-			assert.strictEqual(oLocaleData.getUnitFormat("concentr-milligram-per-deciliter").displayName, "mg/dL",
-				"Legacy unit is mapped to new unit in CLDR");
-		}());
->>>>>>> bec5fb61
 	});
 
 	QUnit.test("Unit Mappings", function(assert) {
