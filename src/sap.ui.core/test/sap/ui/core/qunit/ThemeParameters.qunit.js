/*global QUnit, sinon */
sap.ui.define([
	"sap/base/future",
	"sap/ui/core/theming/Parameters",
	"sap/ui/core/Control",
	"sap/ui/core/Element",
	"sap/ui/core/Icon",
	"sap/ui/core/Lib",
	"sap/ui/core/Theming",
	"sap/ui/dom/includeStylesheet",
	"sap/m/Bar",
	"sap/ui/thirdparty/URI",
	"sap/ui/test/utils/nextUIUpdate",
	"sap/base/Log"
], function(future, Parameters, Control, Element, Icon, Library, Theming, includeStylesheet, Bar, URI, nextUIUpdate, Log) {
	"use strict";

	QUnit.module("Parmeters.get", {
		before: function() {
			// For some reasons performance.getResourceByType does only return the first 250?!
			// entries therefore clear the resource timings upfront
			performance.clearResourceTimings();
		}
	});

	QUnit.test("InitialCheck", function(assert) {
		assert.ok(Parameters, "sap.ui.core.theming.Parameters must exist");
		assert.ok(Parameters.get, "sap.ui.core.theming.Parameters.get() must exist");
	});

	/**
	 * converts short notation hex color code to long notation
	 * @param {string} input Color string, e.g. #abc
	 * @returns {string} Normalized, 6-hex-digit color string, e.g. #aabbcc
	 */
	function unifyHexNotation(input) {
		if (input?.length === 4) {
			var colorShortNotationRegexp = /^#?([a-f\d])([a-f\d])([a-f\d])$/i;
			var sResult = colorShortNotationRegexp.exec(input);
			if (sResult) {
				return "#" + sResult[1] + sResult[1] + sResult[2] + sResult[2] + sResult[3] + sResult[3];
			}
		}
		return input;
	}

	function Parameters_getAsync(key, oElement) {
		return new Promise((resolve) => {
			const sParameter = Parameters.get({
				name: key,
				scopeElement: oElement,
				callback: resolve
			});
			if (sParameter !== undefined) {
				resolve(sParameter);
			}
		});
	}

	async function getParameterInUnifiedHexNotation(key, oElement) {
		return unifyHexNotation(await Parameters_getAsync(key, oElement));
	}

	function checkLibraryParametersJsonRequestForLib(sLibNumber) {
		return performance.getEntriesByType("resource").filter(function (oResource) {
			return oResource.name.endsWith("themeParameters/lib" + sLibNumber + "/themes/sap_horizon_hcb/library-parameters.json");
		});
	}
	function createLinkElement (sId, bBase) {
		var sUrl = sap.ui.require.toUrl("test-resources/sap/ui/core/qunit/testdata/libraries/themeParameters/lib17/themes/" + (bBase ? "base" : "sap_horizon_hcb") + "/library.css");
		return includeStylesheet({
			url: sUrl,
			id: bBase ? sId : undefined
		}).then(function () {
			if (bBase) {
				return;
			}
			Array.from(document.querySelectorAll("link")).forEach(function (oLink) {
				if (!oLink.getAttribute("id") && oLink.getAttribute("href") === sUrl) {
					oLink.setAttribute("data-sap-ui-foucmarker", sId);
				}
			});
		});
	}

	QUnit.module("Parmeters.get (async)", {
		before: function() {
			// For some reasons performance.getResourceByType does only return the first 250?!
			// entries therefore clear the resource timings upfront
			performance.clearResourceTimings();
		}
	});

	QUnit.test("Dynamically Loaded Library", function (assert) {
		var done = assert.async();
		assert.equal(Parameters.get({
			name: "sapUiAsyncThemeParamForLib5"
		}), undefined, "'undefined' should be returned for a parameter of a library that currently is not loaded");

		Library.init({
			name: "testlibs.themeParameters.lib5",
			apiVersion: 2
		});

		Parameters.get({
			name: "sapUiAsyncThemeParamForLib5",
			callback: function (sParamValue) {
				assert.equal(sParamValue, "0.5rem", "sapUiAsyncThemeParamForLib5 must be defined as '0.5rem'");
				assert.strictEqual(checkLibraryParametersJsonRequestForLib("5").length, 0, "library-parameters.json not requested for testlibs.themeParameters.lib5");
				done();
			}
		});
	});

	QUnit.test("Read scoped parameters (from testlibs.themeParameters.lib6)", async function(assert) {
		var oControl = new Control(), done = assert.async();

		await Library.load({name: "testlibs.themeParameters.lib6"});

		Parameters.get({
			name: "sapUiAsyncThemeParamWithScopeForLib6",
			scopeElement: oControl,
			callback: function (sParamValue) {
				assert.equal(sParamValue, "#ababab", "No scope set - default value should get returned");
				oControl.addStyleClass("sapTestScope");

				assert.equal(Parameters.get({
					name: "sapUiAsyncThemeParamWithScopeForLib6",
					scopeElement: oControl
				}), "#222222", "Scope set directly on control - scoped param should be returned");

				assert.equal(Parameters.get({
					name: "sapUiAsyncThemeParamWithoutScopeForLib6",
					scopeElement: oControl
				}), "#aaaaaa", "Scope set directly on control but no scoped value defined - default value should get returned");

				assert.strictEqual(checkLibraryParametersJsonRequestForLib("6").length, 0, "library-parameters.json not requested for testlibs.themeParameters.lib6");

				done();
			}
		});
	});

<<<<<<< HEAD
	QUnit.test("Read multiple given parameters (including undefined param name) (future=true)", async function (assert) {
		future.active = true;
=======
	/**
	 * @deprecated
	 */
	QUnit.test("Read multiple given parameters (including undefined param name) (future=false)", async function(assert) {
		future.active = false;
		var done = assert.async();
		var oControl = new Control();
		var aParams = ["sapUiMultipleAsyncThemeParamWithScopeForLib7", "sapUiMultipleAsyncThemeParamWithoutScopeForLib7", "sapUiNotExistingTestParam", "sapUiBaseColor"];
		var oExpected = {
			"sapUiMultipleAsyncThemeParamWithScopeForLib7": "#cccccc",
			"sapUiMultipleAsyncThemeParamWithoutScopeForLib7": "#dddddd",
			"sapUiBaseColor": "#000000"
		};

		await Library.load({name: "testlibs.themeParameters.lib7"});

		oControl.addStyleClass("sapTestScope");

		assert.strictEqual(Parameters.get({
			name: aParams,
			scopeElement: oControl,
			callback: function (oParamResult) {
				aParams.forEach(function(key) {
					if (oParamResult[key]) {
						oParamResult[key] = unifyHexNotation(oParamResult[key]);
					}
				});
				assert.deepEqual(oParamResult, oExpected, "Key-value map for the given params 'sapUiMultipleAsyncThemeParamWithScopeForLib7', 'sapUiMultipleAsyncThemeParamWithoutScopeForLib7' and 'sapUiBaseColor' should be returned");
				assert.strictEqual(checkLibraryParametersJsonRequestForLib("7").length, 0, "library-parameters.json not requested for testlibs.themeParameters.lib7");
				future.active = undefined;
				done();
			}
		}), undefined, "Parameter 'sapUiBaseColor' should already be available but value should be returned in callback.");
	});

	QUnit.test("Read multiple given parameters (including undefined param name)", async function (assert) {
>>>>>>> 1fef7bf2
		var done = assert.async();
		var oControl = new Control();
		var aParams = ["sapUiMultipleAsyncThemeParamWithScopeForLib7", "sapUiMultipleAsyncThemeParamWithoutScopeForLib7", "sapUiNotExistingTestParam", "sapUiBaseColor"];

		await Library.load({ name: "testlibs.themeParameters.lib7" });

		Theming.attachAppliedOnce((oEvent) => {
			oControl.addStyleClass("sapTestScope");

			const errorSpy = sinon.spy(Log, "error");
			const expectedError = "sap.ui.core.theming.Parameters: The following parameters could not be found: \"sapUiNotExistingTestParam\"";

			Parameters.get({
				name: aParams,
				scopeElement: oControl,
				callback: function () {
					assert.ok(true, "Callback should be executed despite missing parameters.");
				}
			});

			assert.ok(errorSpy.calledWith(expectedError), "Missing parameter logs correct error.");

			errorSpy.restore();

			done();
		});
	});

	QUnit.test("Call Parameters.get multiple times with same callback function should only be executed once", async function (assert) {
		assert.expect(3);
		var done = assert.async(), callback = function (oParamResult) {
			assert.deepEqual(oParamResult, {
				"sapUiThemeParam1ForLib8": "#123456",
				"sapUiThemeParam2ForLib8": "#654321"
			}, "Callback should be called once with values for the given params 'sapUiThemeParam1ForLib8' and 'sapUiThemeParam2ForLib8'");
			assert.strictEqual(checkLibraryParametersJsonRequestForLib("8").length, 0, "library-parameters.json not requested for testlibs.themeParameters.lib8");
		};

		await Library.load({name: "testlibs.themeParameters.lib8"});

		Parameters.get({
			name: "sapUiThemeParam1ForLib8",
			callback: callback
		});

		Parameters.get({
			name: ["sapUiThemeParam1ForLib8", "sapUiThemeParam2ForLib8"],
			callback: callback
		});

		Parameters.get({
			name: "sapUiThemeParam2ForLib8",
			callback: function (sParamResult) {
				assert.strictEqual(sParamResult, "#654321", "Different callback function should be called once with value for the given param 'sapUiThemeParam2ForLib8' should be returned");
				done();
			}
		});
	});

	QUnit.test("Read not defined parameter using callback (future=true)", async function (assert) {
		var done = assert.async();

		await Library.load({ name: "testlibs.themeParameters.lib9" });

		Theming.attachAppliedOnce((oEvent) => {

			const errorSpy = sinon.spy(Log, "error");
			const expectedError = "sap.ui.core.theming.Parameters: The following parameters could not be found: \"sapUiNotExistingTestParam\"";

			Parameters.get({
				name: "sapUiNotExistingTestParam",
				callback: function () {
					assert.ok(true, "Callback should be executed despite missing parameters.");
				}
			});

			assert.ok(errorSpy.calledWith(expectedError), "Missing parameter logs correct error.");

			errorSpy.restore();

			done();
		});
	});

	QUnit.test("Read parameter first time from lib which CSS is already loaded shouldn't trigger a library-parameters.json request", async function(assert) {
		var done = assert.async();
		var fnAssertApplied = async function() {

			// parameters of base theme should now be present
			assert.equal(await getParameterInUnifiedHexNotation("sapUiThemeParam1ForLib10"), "#123321", "sapUiThemeParam1ForLib10 must be defined as '#123321'");
			assert.strictEqual(checkLibraryParametersJsonRequestForLib("10").length, 0, "library-parameters.json not requested for testlibs.themeParameters.lib10");

			Theming.detachApplied(fnAssertApplied);
			done();
		};

		await Library.load({name:"testlibs.themeParameters.lib10"});

		Theming.attachApplied(fnAssertApplied);
	});

	QUnit.test("getActiveScopesFor: Check scope chain for given rendered control", async function(assert) {
		assert.expect(18);
		var done = assert.async();

		var oInnerIcon1 =  new Icon();
		var oInnerIcon2 =  new Icon();
		oInnerIcon2.addStyleClass("TestScope1");
		var oOuterIcon1 =  new Icon();
		var oOuterIcon2 =  new Icon();
		oOuterIcon2.addStyleClass("TestScope1");
		var oInnerBar = new Bar({ contentLeft: [oInnerIcon1, oInnerIcon2] });
		oInnerBar.addStyleClass("TestScope1");
		var oOuterBar = new Bar({ contentLeft: oInnerBar, contentRight: [oOuterIcon1, oOuterIcon2] });
		oOuterBar.addStyleClass("TestScope2"); // No valid TestScope ==> only checking that this is not part of the ScopeChain
		oOuterBar.placeAt("qunit-fixture");

		await nextUIUpdate();

		var fnAssertApplied = async function () {
			// CSS is loaded and scope 'TestScope1' is defined therefore different scope chains expected
			assert.deepEqual(Parameters.getActiveScopesFor(oOuterBar, true), [], "OuterBar - no own scope - empty scope chain");
			assert.deepEqual(Parameters.getActiveScopesFor(oInnerBar, true), [["TestScope1"]], "InnerBar - TestScope1 - [['TestScope1']]");
			assert.deepEqual(Parameters.getActiveScopesFor(oOuterIcon1, true), [], "InnerIcon1 - no own scope - empty scope chain");
			assert.deepEqual(Parameters.getActiveScopesFor(oOuterIcon2, true), [["TestScope1"]], "OuterIcon2 - TestScope1 - [['TestScope1']]");
			assert.deepEqual(Parameters.getActiveScopesFor(oInnerIcon1, true), [["TestScope1"]], "InnerIcon1 - no own scope - [['TestScope1']]");
			assert.deepEqual(Parameters.getActiveScopesFor(oInnerIcon2, true), [["TestScope1"], ["TestScope1"]], "InnerIcon2 - TestScope1 - [['TestScope1'], ['TestScope1']]");

			assert.deepEqual(await Parameters_getAsync("sapUiThemeParam1ForLib11", oOuterBar), "#111213", "OuterBar - no own scope - default scope value #111213");
			assert.deepEqual(await Parameters_getAsync("sapUiThemeParam1ForLib11", oInnerBar), "#312111", "InnerBar - TestScope1 - TestScope1 value #312111");
			assert.deepEqual(await Parameters_getAsync("sapUiThemeParam1ForLib11", oOuterIcon1), "#111213", "OuterBar - no own scope - default scope value #111213");
			assert.deepEqual(await Parameters_getAsync("sapUiThemeParam1ForLib11", oOuterIcon2), "#312111", "OuterIcon2 - TestScope1 - TestScope1 value #312111");
			assert.deepEqual(await Parameters_getAsync("sapUiThemeParam1ForLib11", oInnerIcon1), "#312111", "InnerIcon1 - no own scope - TestScope1 value #312111");
			assert.deepEqual(await Parameters_getAsync("sapUiThemeParam1ForLib11", oInnerIcon2), "#312111", "InnerIcon2 - TestScope1 - TestScope1 value #312111");

			oOuterBar.destroy();
			Theming.detachApplied(fnAssertApplied);
			done();
		};

		await Library.load({name: "testlibs.themeParameters.lib11" });

		Theming.attachApplied(fnAssertApplied);

		// No scope in css defined therefore empty scope chain for all combinations
		assert.deepEqual(Parameters.getActiveScopesFor(oOuterBar, true), [], "OuterBar - no own scope - no scope defined ==> empty scope chain");
		assert.deepEqual(Parameters.getActiveScopesFor(oInnerBar, true), [], "InnerBar - TestScope1 - no scope defined ==> empty scope chain");
		assert.deepEqual(Parameters.getActiveScopesFor(oOuterIcon1, true), [], "InnerIcon1 - no own scope - no scope defined ==> empty scope chain");
		assert.deepEqual(Parameters.getActiveScopesFor(oOuterIcon2, true), [], "OuterIcon2 - TestScope1 - no scope defined ==> empty scope chain");
		assert.deepEqual(Parameters.getActiveScopesFor(oInnerIcon1, true), [], "InnerIcon1 - no own scope - no scope defined ==> empty scope chain");
		assert.deepEqual(Parameters.getActiveScopesFor(oInnerIcon2, true), [], "InnerIcon2 - TestScope1 - no scope defined ==> empty scope chain");
	});


	QUnit.test("After Theme Change: Using Parameters.get", async function(assert) {
		var done = assert.async();
		var fnContinue = function(oEvent) {
			if (oEvent.theme === "base") {
				Theming.detachApplied(fnContinue);
				done();
			}
		};

		var fnApplied = async function (oEvent) {
			if (oEvent.theme === "sap_horizon_hcb") {
				Theming.detachApplied(fnApplied);

				await Library.load({name: "testlibs.themeParameters.lib14"});

				Parameters.get({
					name: "sapUiThemeParamForLib14",
					callback: async function (oParamResult) {
						assert.deepEqual(oParamResult, "#dfdfdf", "Value for the given param 'sapUiThemeParamForLib14' must be defined as '#dfdfdf' for theme 'base'");
						assert.equal(await getParameterInUnifiedHexNotation("sapUiThemeParamForLib13"), "#efefef", "sapUiThemeParamForLib13 must be defined as '#efefef' for theme 'base'");

						Theming.attachApplied(fnContinue);
						Theming.setTheme("sap_horizon_hcb");
					}
				});
				assert.equal(await getParameterInUnifiedHexNotation("sapUiThemeParamForLib13"), "#fefefe", "sapUiThemeParamForLib13 must be defined as '#fefefe' for theme 'hcb'");
				Theming.setTheme("base");
			}
		};

		await Library.load({name: "testlibs.themeParameters.lib13"});

		Theming.attachApplied(fnApplied);
	});

	QUnit.test("Get parameter while CSS after Applied finished loading and before ThemeManager processed Applied event", function(assert) {
		var sPrefixedLibId = "sap-ui-theme-testlibs.themeParameters.lib17";

		var oCssPromise1 = createLinkElement(sPrefixedLibId, true);
		var oCssPromise2 = createLinkElement(sPrefixedLibId, false);
		return Promise.all([oCssPromise1, oCssPromise2]).then(function() {
			assert.strictEqual(Parameters.get({ name: "sapUiThemeParamForLib17" }), "#fafafa", "Parameter 'sapUiThemeParamForLib17' has value: '#fafafa'");

			// Cleanup
			Array.from(document.querySelectorAll("link")).forEach(function (oLink) {
				if (oLink.getAttribute("id") === sPrefixedLibId || oLink.getAttribute("data-sap-ui-foucmarker") === sPrefixedLibId) {
					oLink.remove();
				}
			});
		});
	});

	QUnit.test("Relative URLs in parameters", async function(assert) {

		const sPath = new URI(sap.ui.require.toUrl("testdata/core"), document.baseURI).toString();
		const coreBase1x1Gif = sap.ui.require.toUrl("sap/ui/core/themes/base/img/1x1.gif");

		await Library.load("testlibs.themeParameters.lib4");

		return new Promise((endTest, reject) => {
			Theming.attachApplied(() => {
				const expected = {
					url1: sPath + "/testdata/libraries/themeParameters/lib4/img1.jpg",
					url2: sPath + "/testdata/libraries/themeParameters/lib4/foo/img2.jpg",
					url3: sPath + "/testdata/libraries/themeParameters/lib4/foo/bar/img3.jpg",
					url4: sPath + "/testdata/libraries/themeParameters/lib4/themes/sap_horizon_hcb/",
					url5: sPath + "/testdata/libraries/themeParameters/lib4/themes/sap_horizon_hcb/",
					url6: sPath + "/testdata/libraries/themeParameters/lib4/themes/sap_horizon_hcb/",
					url7: "blob:http://example.com/6e88648c-00e1-4512-9695-5b702d8455b4",
					url8: "data:text/plain;utf-8,foo",
					url9: {
						plain: "none",
						themeImageDefault: coreBase1x1Gif
					}
				};

				const actualPlain = Parameters.get({
					name: ["sapUiThemeParamUrl1", "sapUiThemeParamUrl2", "sapUiThemeParamUrl3",
						   "sapUiThemeParamUrl4", "sapUiThemeParamUrl5", "sapUiThemeParamUrl6",
						   "sapUiThemeParamUrl7", "sapUiThemeParamUrl8", "sapUiThemeParamUrl9"
					]
				});

				// plain values available after library load
				// Result must be in CSS-URL syntax
				assert.equal(actualPlain["sapUiThemeParamUrl1"], "url('" + expected.url1 + "')", "Relative URL should be resolved correctly 'sap/ui/core/qunit/testdata/libraries/themeParameters/lib4/img1.jpg'.");
				assert.equal(actualPlain["sapUiThemeParamUrl2"], "url('" + expected.url2 + "')", "Relative URL should be resolved correctly 'sap/ui/core/qunit/testdata/libraries/themeParameters/lib4/foo/img2.jpg'.");
				assert.equal(actualPlain["sapUiThemeParamUrl3"], "url('" + expected.url3 + "')", "Relative URL should be resolved correctly 'sap/ui/core/qunit/testdata/libraries/themeParameters/lib4/foo/bar/img3.jpg'.");
				assert.equal(actualPlain["sapUiThemeParamUrl4"], "url('" + expected.url4 + "')", "Relative URL should be resolved correctly 'sap/ui/core/qunit/testdata/libraries/themeParameters/lib4/themes/sap_horizon_hcb/'.");
				assert.equal(actualPlain["sapUiThemeParamUrl5"], "url('" + expected.url5 + "')", "Relative URL should be resolved correctly 'sap/ui/core/qunit/testdata/libraries/themeParameters/lib4/themes/sap_horizon_hcb/'.");
				assert.equal(actualPlain["sapUiThemeParamUrl6"], "url('" + expected.url6 + "')", "Relative URL should be resolved correctly 'sap/ui/core/qunit/testdata/libraries/themeParameters/lib4/themes/sap_horizon_hcb/'.");
				assert.equal(actualPlain["sapUiThemeParamUrl7"], "url('" + expected.url7 + "')", "Relative URL should be resolved correctly 'blob:http://example.com/6e88648c-00e1-4512-9695-5b702d8455b4'.");
				assert.equal(actualPlain["sapUiThemeParamUrl8"], "url('" + expected.url8 + "')", "Relative URL should be resolved correctly 'data:text/plain;utf-8,foo'.");
				assert.equal(actualPlain["sapUiThemeParamUrl9"], expected.url9.plain, "'none' should stay as defined");

				const actualParsed = Parameters.get({
					name: ["sapUiThemeParamUrl1", "sapUiThemeParamUrl2", "sapUiThemeParamUrl3",
						   "sapUiThemeParamUrl4", "sapUiThemeParamUrl5", "sapUiThemeParamUrl6",
						   "sapUiThemeParamUrl7", "sapUiThemeParamUrl8"
					],
					_restrictedParseUrls: true
				});

				// Additional parsing of CSS-URLs
				// Result must be identical wrt. to the original URLs (s.a.)
				assert.equal(actualParsed["sapUiThemeParamUrl1"], expected.url1, "Theme Image value should be correct for 'sapUiThemeParamUrl1'.");
				assert.equal(actualParsed["sapUiThemeParamUrl2"], expected.url2, "Theme Image value should be correct for 'sapUiThemeParamUrl2'.");
				assert.equal(actualParsed["sapUiThemeParamUrl3"], expected.url3, "Theme Image value should be correct for 'sapUiThemeParamUrl3'.");
				assert.equal(actualParsed["sapUiThemeParamUrl4"], expected.url4, "Theme Image value should be correct for 'sapUiThemeParamUrl4'.");
				assert.equal(actualParsed["sapUiThemeParamUrl5"], expected.url5, "Theme Image value should be correct for 'sapUiThemeParamUrl5'.");
				assert.equal(actualParsed["sapUiThemeParamUrl6"], expected.url6, "Theme Image value should be correct for 'sapUiThemeParamUrl6'.");
				assert.equal(actualParsed["sapUiThemeParamUrl7"], expected.url7, "Theme Image value should be correct for 'sapUiThemeParamUrl7'.");
				assert.equal(actualParsed["sapUiThemeParamUrl8"], expected.url8, "Theme Image value should be correct for 'sapUiThemeParamUrl8'.");

				// Value 'none' is parsed to <undefined>, which leads to the default value
				const actualParsedWithDefaults = Object.assign({
					"sapUiThemeParamUrl9": coreBase1x1Gif
				}, Parameters.get({
					name: ["sapUiThemeParamUrl9"],
					_restrictedParseUrls: true
				}));

				assert.equal(actualParsedWithDefaults["sapUiThemeParamUrl9"], expected.url9.themeImageDefault, "Theme Image value should be 'sap/ui/core/themes/base/img/1x1.gif' for parameter value 'none'.");

				// No sync XHR, since we wait for the Library to load and the theme-applied event
				assert.strictEqual(checkLibraryParametersJsonRequestForLib("4").length, 0, "library-parameters.json requested once for testlibs.themeParameters.lib4");

				endTest();
			});
		});
	});
});<|MERGE_RESOLUTION|>--- conflicted
+++ resolved
@@ -1,6 +1,5 @@
 /*global QUnit, sinon */
 sap.ui.define([
-	"sap/base/future",
 	"sap/ui/core/theming/Parameters",
 	"sap/ui/core/Control",
 	"sap/ui/core/Element",
@@ -12,7 +11,7 @@
 	"sap/ui/thirdparty/URI",
 	"sap/ui/test/utils/nextUIUpdate",
 	"sap/base/Log"
-], function(future, Parameters, Control, Element, Icon, Library, Theming, includeStylesheet, Bar, URI, nextUIUpdate, Log) {
+], function(Parameters, Control, Element, Icon, Library, Theming, includeStylesheet, Bar, URI, nextUIUpdate, Log) {
 	"use strict";
 
 	QUnit.module("Parmeters.get", {
@@ -141,47 +140,7 @@
 		});
 	});
 
-<<<<<<< HEAD
-	QUnit.test("Read multiple given parameters (including undefined param name) (future=true)", async function (assert) {
-		future.active = true;
-=======
-	/**
-	 * @deprecated
-	 */
-	QUnit.test("Read multiple given parameters (including undefined param name) (future=false)", async function(assert) {
-		future.active = false;
-		var done = assert.async();
-		var oControl = new Control();
-		var aParams = ["sapUiMultipleAsyncThemeParamWithScopeForLib7", "sapUiMultipleAsyncThemeParamWithoutScopeForLib7", "sapUiNotExistingTestParam", "sapUiBaseColor"];
-		var oExpected = {
-			"sapUiMultipleAsyncThemeParamWithScopeForLib7": "#cccccc",
-			"sapUiMultipleAsyncThemeParamWithoutScopeForLib7": "#dddddd",
-			"sapUiBaseColor": "#000000"
-		};
-
-		await Library.load({name: "testlibs.themeParameters.lib7"});
-
-		oControl.addStyleClass("sapTestScope");
-
-		assert.strictEqual(Parameters.get({
-			name: aParams,
-			scopeElement: oControl,
-			callback: function (oParamResult) {
-				aParams.forEach(function(key) {
-					if (oParamResult[key]) {
-						oParamResult[key] = unifyHexNotation(oParamResult[key]);
-					}
-				});
-				assert.deepEqual(oParamResult, oExpected, "Key-value map for the given params 'sapUiMultipleAsyncThemeParamWithScopeForLib7', 'sapUiMultipleAsyncThemeParamWithoutScopeForLib7' and 'sapUiBaseColor' should be returned");
-				assert.strictEqual(checkLibraryParametersJsonRequestForLib("7").length, 0, "library-parameters.json not requested for testlibs.themeParameters.lib7");
-				future.active = undefined;
-				done();
-			}
-		}), undefined, "Parameter 'sapUiBaseColor' should already be available but value should be returned in callback.");
-	});
-
 	QUnit.test("Read multiple given parameters (including undefined param name)", async function (assert) {
->>>>>>> 1fef7bf2
 		var done = assert.async();
 		var oControl = new Control();
 		var aParams = ["sapUiMultipleAsyncThemeParamWithScopeForLib7", "sapUiMultipleAsyncThemeParamWithoutScopeForLib7", "sapUiNotExistingTestParam", "sapUiBaseColor"];
