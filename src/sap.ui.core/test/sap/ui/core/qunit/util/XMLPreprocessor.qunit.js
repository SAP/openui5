/*!
 * ${copyright}
 */
sap.ui.define([
	`sap/base/Log`,
	`sap/base/util/ObjectPath`,
	`sap/ui/base/BindingParser`,
	`sap/ui/base/ManagedObject`,
	`sap/ui/base/SyncPromise`,
	`sap/ui/core/Component`,
	`sap/ui/core/XMLTemplateProcessor`,
	`sap/ui/core/date/UI5Date`,
	`sap/ui/core/util/XMLPreprocessor`,
	`sap/ui/model/BindingMode`,
	`sap/ui/model/ChangeReason`,
	`sap/ui/model/Context`,
	`sap/ui/model/json/JSONModel`,
	`sap/ui/performance/Measurement`,
	`sap/ui/util/XMLHelper`
], function (Log, ObjectPath, BindingParser, ManagedObject, SyncPromise, Component,
		XMLTemplateProcessor, UI5Date, XMLPreprocessor, BindingMode, ChangeReason, Context,
		JSONModel, Measurement, XMLHelper) {
	/*eslint consistent-this: 0, max-nested-callbacks: 0, no-loop-func: 0, no-warning-comments: 0,
		quotes: ["error", "backtick"]*/
	"use strict";

	var sComponent = `sap.ui.core.util.XMLPreprocessor`,
		iOldLogLevel = Log.getLevel(sComponent);

	//---------------------------------------------------------------------------------------------
	// "public" methods to be used directly in test functions
	//---------------------------------------------------------------------------------------------

	/**
	 * Creates a new (JSON) model with the given data which is able to return a property binding's
	 * value as a promise.
	 *
	 * @param {object} oData
	 *   The model's data, JSON style
	 * @returns {sap.ui.model.json.JSONModel}
	 *   An "async" JSON model
	 */
	function asyncModel(oData) {
		var oModel = new JSONModel(oData);

		oModel.$$valueAsPromise = true;

		oModel.bindProperty = function () {
			var oBinding = JSONModel.prototype.bindProperty.apply(this, arguments);

			oBinding.checkUpdate = function () {
				var vValue = this._getValue();

				if (this.mParameters.$$valueAsPromise) {
					if (0 <= vValue && vValue < 10) { // eslint-disable-line yoda
						vValue = new Promise(function (resolve) {
							setTimeout(resolve.bind(null, vValue), vValue);
						});
					} else if (vValue instanceof Error) {
						vValue = Promise.reject(vValue);
					} else if (vValue !== `sync`) {
						vValue = Promise.resolve(vValue);
					}
				} else {
					vValue = NaN; // not yet available
				}
				this.oValue = vValue;
				this._fireChange({reason : `change`});
			};

			return oBinding;
		};

		oModel.bindList = function () {
			var oBinding = JSONModel.prototype.bindList.apply(this, arguments),
				fnGetContexts = oBinding.getContexts,
				bWaited = false;

			oBinding.enableExtendedChangeDetection = function (bDetectUpdates, vKey) {
				if (bDetectUpdates || vKey !== undefined) {
					throw new Error(`Unexpected: enableExtendedChangeDetection(` + bDetectUpdates
						+ `, ` + vKey + `)`);
				}
				this.bUseExtendedChangeDetection = true;
			};

			oBinding.getContexts = function () {
				var aContexts;

				if (bWaited) {
					return fnGetContexts.apply(this, arguments);
				}
				setTimeout(function () {
					bWaited = true;
					oBinding._fireChange({reason : ChangeReason.Change});
				}, 5);
				aContexts = [];
				if (this.bUseExtendedChangeDetection) {
					aContexts.dataRequested = true;
				}
				return aContexts;
			};

			return oBinding;
		};

		return oModel;
	}

	/**
	 * Creates an <mvc:View> tag with namespace definitions and requires modules.
	 *
	 * @param {string} [sPrefix="template"]
	 *   the prefix for the template namespace
	 * @param {Object<string,object>} [mRequiredModules]
	 *   map from alias to module content which should be required
	 * @param {object} [that]
	 *   the test context
	 * @returns {string}
	 *   <mvc:View> tag
	 */
	function mvcView(sPrefix, mRequiredModules, that) {
		return templateRequire(`<mvc:View>`, sPrefix, mRequiredModules, that);
	}

	/**
	 * Calls our XMLPreprocessor on the given view content, identifying the caller as "qux"
	 * and passing "this._sOwnerId" as component ID and "this.sViewName" as (view) name.
	 *
	 * @param {Element} oViewContent
	 *   the original view content as an XML document element
	 * @param {object} [mSettings]
	 *   a settings object for the preprocessor
	 * @param {boolean} [bAsync]
	 *   Whether the view should be async
	 * @returns {Element|Promise}
	 *   the processed view content as an XML document element, or a promise on it
	 */
	function process(oViewContent, mSettings, bAsync) {
		var oViewInfo = {
				caller : `qux`,
				componentId : `this._sOwnerId`,
				name : `this.sViewName`,
				sync : !bAsync,
				//TODO TDD is missing for support info calls!
				_supportInfo : function () {} // Note: FAKE support info handler
			};

		return XMLPreprocessor.process(oViewContent, oViewInfo, mSettings);
	}

	/**
	 * Decorates the given tag with namespace definitions and requires modules. Takes care of self
	 * closing tags.
	 *
	 * @param {string} sTag
	 *   some XML tag
	 * @param {string} [sPrefix="template"]
	 *   the prefix for the template namespace
	 * @param {Object<string,object>} [mRequiredModules]
	 *   map from alias to module content which should be required
	 * @param {object} [that]
	 *   the test context
	 * @returns {string}
	 *   <mvc:View> tag
	 */
	function templateRequire(sTag, sPrefix, mRequiredModules, that) {
		sPrefix ||= `template`;
		const sSuffix = sTag.endsWith(`/>`) ? `/>` : `>`;
		sTag = sTag.slice(0, -sSuffix.length)
			+ ` xmlns="sap.ui.core" xmlns:mvc="sap.ui.core.mvc"`
			+ ` xmlns:${sPrefix}="http://schemas.sap.com/sapui5/extension/sap.ui.core.template/1"`;

		if (mRequiredModules) {
			const mAlias2Path = {};
			for (const sAlias in mRequiredModules) {
				mAlias2Path[sAlias] = typeof mRequiredModules[sAlias] === `string`
				? mRequiredModules[sAlias]
				: `foo/` + sAlias;
			}
			that.expectRequire(true, Object.values(mAlias2Path), function () {
				return Object.values(mRequiredModules);
			});
			sTag += ` ${sPrefix}:require="${JSON.stringify(mAlias2Path).replaceAll(`"`, `'`)}"`;
		}
		return sTag + sSuffix;
	}

	/**
	 * Expects a warning with the given message for the given log mock.
	 *
	 * @param {object} oLogMock
	 *   mock for <code>sap.base.log</code>
	 * @param {string} sExpectedWarning
	 *   expected warning message
	 * @param {any} [vDetails]
	 *   expected warning details
	 * @returns {object}
	 *   the resulting Sinon expectation
	 */
	function warn(oLogMock, sExpectedWarning, vDetails) {
		return oLogMock.expects(`warning`)
			// do not construct arguments in vain!
			.exactly(Log.isLoggable(Log.Level.WARNING, sComponent) ? 1 : 0)
			.withExactArgs(_matchArg(sExpectedWarning), _matchArg(vDetails), sComponent);
	}

	/**
	 * Creates an DOM document from the given strings.
	 * @param {object} assert the assertions
	 * @param {string[]} aContent the content
	 * @returns {Element} the DOM document's root element
	 */
	function xml(assert, aContent) {
		var oDocument = XMLHelper.parse(aContent.join(``));

		assert.strictEqual(oDocument.parseError.errorCode, 0, `XML parsed correctly`);
		return oDocument.documentElement;
	}

	//---------------------------------------------------------------------------------------------
	// "internal" methods not to be used directly in test functions, use this.*() instead
	//---------------------------------------------------------------------------------------------

	/*
	 * Creates a Sinon matcher that compares after normalizing the contained XML.
	 *
	 * @param {string|object} vExpected
	 *   either an expected string or already a Sinon matcher
	 * @returns {object}
	 *   a Sinon matcher
	 */
	function _matchArg(vExpected) {
		if (typeof vExpected === `string`) {
			return sinon.match(function (sActual) {
				return _normalizeXml(vExpected) === _normalizeXml(sActual);
			}, vExpected);
		}
		return vExpected;
	}

	/*
	 * Remove all namespaces and all spaces before tag ends (..."/>) from the given XML string.
	 *
	 * @param {string} sXml
	 *   XML string
	 * @returns {string}
	 *   Normalized XML string
	 */
	function _normalizeXml(sXml) {
		/*jslint regexp: true*/
		sXml = sXml
			.replace(/ xmlns.*?=\".*?\"/g, ``)
			.replace(/ \/>/g, `/>`)
			// Note: template:require attribute is removed by the conversion
			.replace(/ \w+:require=".*?"/, ``);
		return sXml;
	}

	/*
	 * Call the given code under test, making sure that aggregations are bound and unbound in
	 * balance.
	 *
	 * @param {object} that the test context
	 * @param {object} assert the assertions
	 * @param {function} fnCodeUnderTest
	 *   code under test, may return a promise
	 * @returns {sap.ui.base.SyncPromise}
	 *   A sync promise for timing which resolves with the result of the code under test
	 */
	function _withBalancedBindAggregation(that, assert, fnCodeUnderTest) {
		var oBindAggregationExpectation,
			oUnbindAggregationExpectation;

		oBindAggregationExpectation = that.mock(ManagedObject.prototype).expects(`bindAggregation`)
			.atLeast(0).withExactArgs(`list`, sinon.match({mode : BindingMode.OneTime}))
			.callThrough();
		oUnbindAggregationExpectation = that.mock(ManagedObject.prototype)
			.expects(`unbindAggregation`).atLeast(0).withExactArgs(`list`, true)
			.callThrough();

		return SyncPromise.resolve(fnCodeUnderTest()).then(function (oResult) {
			assert.strictEqual(oUnbindAggregationExpectation.callCount,
				oBindAggregationExpectation.callCount, `balance of bind and unbind`);
			return oResult;
		});
	}
	//TODO test with exception during bindAggregation, e.g. via sorter

	/*
	 * Call the given code under test, making sure that properties are bound and unbound in
	 * balance.
	 *
	 * @param {object} that the test context
	 * @param {object} assert the assertions
	 * @param {function} fnCodeUnderTest
	 *   code under test, may return a promise
	 * @returns {sap.ui.base.SyncPromise}
	 *   A sync promise for timing which resolves with the result of the code under test
	 */
	function _withBalancedBindProperty(that, assert, fnCodeUnderTest) {
		var oBindPropertyExpectation,
			oUnbindPropertyExpectation;

		function checkBindingMode(oBindingInfo) {
			var aParts = oBindingInfo.parts;

			if (oBindingInfo.mode !== BindingMode.OneTime) {
				return false;
			}
			if (aParts) {
				return aParts.every(function (oInfoPart) {
					return oInfoPart.mode === BindingMode.OneTime;
				});
			}
			return true;
		}

		oBindPropertyExpectation = that.mock(ManagedObject.prototype).expects(`bindProperty`)
			.atLeast(0).withExactArgs(`any`, sinon.match(checkBindingMode))
			.callThrough();
		oUnbindPropertyExpectation = that.mock(ManagedObject.prototype).expects(`unbindProperty`)
			.atLeast(0).withExactArgs(`any`, true).callThrough();

		return SyncPromise.resolve(fnCodeUnderTest()).then(function (oResult) {
			assert.strictEqual(oUnbindPropertyExpectation.callCount,
				oBindPropertyExpectation.callCount, `balance of bind and unbind`);
			return oResult;
		});
	}

	//*********************************************************************************************
	//*********************************************************************************************
	QUnit.module(`sap.ui.core.util.XMLPreprocessor`, {
		afterEach : function () {
			Log.setLevel(iOldLogLevel, sComponent);
			delete window.foo;
			this.oLogMock.expects(`debug`)
				.withExactArgs(`Plug-in visitor for namespace 'foo', local name 'Bar'`, null,
					sComponent);
			XMLPreprocessor.plugIn(null, `foo`, `Bar`);
		},

		beforeEach : function () {
			// do not rely on ERROR vs. DEBUG due to minified sources
			Log.setLevel(Log.Level.DEBUG, sComponent);

			this.oLogMock = this.mock(Log);
			this.oLogMock.expects(`warning`).never();
			this.oLogMock.expects(`error`).never();
			// do not flood the console ;-)
			this.oDebugExpectation = this.oLogMock.expects(`debug`).atLeast(0);
				//TODO .withExactArgs(sinon.match.string, sinon.match.any, sComponent);
			//TODO this.oDebugExpectation.callThrough();

			this.oXMLTemplateProcessorMock = this.mock(XMLTemplateProcessor);
			this.oXMLTemplateProcessorMock.expects(`loadTemplate`).never();
			this.oXMLTemplateProcessorMock.expects(`loadTemplatePromise`).never();

			// ui5lint-disable-next-line no-globals
			this.oSapUiMock = this.mock(sap.ui);
			// @see sap.ui.base.Event#init: "sap/ui/core/Messaging"
			// also "sap/ui/model/type/Boolean" ends up here
			this.oSapUiMock.expects(`require`).on(sap.ui).atLeast(0)
				.withExactArgs(sinon.match.string).callThrough();
		},

		/**
		 * Checks that our XMLPreprocessor works as expected on the given view content. The view
		 * content is automatically searched for constant test conditions and appropriate warnings
		 * are expected; log output is stubbed in order to keep console clean. Makes sure there are
		 * no unexpected warnings or even errors.
		 *
		 * @param {object} assert the assertions
		 * @param {string[]} aViewContent
		 *   the original view content
		 * @param {object} [mSettings={}]
		 *   a settings object for the preprocessor
		 * @param {string[]|RegExp} [vExpected]
		 *   the expected content as string array, with root element omitted; if missing, the
		 *   expectation is derived from the original view content by smart filtering. Alternatively
		 *   a regular expression which is expected to match the serialized original view content.
		 * @param {boolean} [bAsync]
		 *   Whether the view should be async
		 * @returns {sap.ui.base.SyncPromise}
		 *   A sync promise for timing
		 */
		check : function (assert, aViewContent, mSettings, vExpected, bAsync) {
			var sActual,
				sExpected,
				oViewContent = xml(assert, aViewContent),
				i,
				that = this;

			// setup
			if (!vExpected) { // derive expectations by smart filtering
				vExpected = [];
				for (i = 1; i < aViewContent.length - 1; i += 1) {
					// Note: <In> should really have some attributes to make sure they are kept!
					if (aViewContent[i].startsWith(`<In `)
							|| aViewContent[i].startsWith(`<!--In:`)) {
						vExpected.push(aViewContent[i]);
					}
				}
			}
			if (Array.isArray(vExpected)) {
				vExpected.unshift(aViewContent[0]); // 1st line is always in
				vExpected.push(aViewContent[aViewContent.length - 1]); // last line is always in
				if (vExpected.length === 2) {
					// expect just a single empty tag
					vExpected = [`<mvc:View xmlns:mvc="sap.ui.core.mvc"/>`];
				}
			}
			aViewContent.forEach(function (sLine) {
				if (/if test="(false|true|\{= false \})"/.test(sLine)) {
					warn(that.oLogMock, sinon.match(/\[[ \d]\d\] Constant test condition/), sLine);
				}
			});

			return _withBalancedBindAggregation(this, assert, function () {
				return _withBalancedBindProperty(that, assert, function () {
					// code under test
					return process(oViewContent, mSettings, bAsync);
				});
			}).then(function (oResult) {
				// assertions
				assert.strictEqual(oResult, oViewContent);
				sActual = _normalizeXml(XMLHelper.serialize(oViewContent));
				if (Array.isArray(vExpected)) {
					sExpected = _normalizeXml(vExpected.join(``));
					assert.strictEqual(sActual, sExpected, `XML looks as expected: ` + sExpected);
				} else {
					assert.ok(vExpected.test(sActual), `XML: ` + sActual + ` matches ` + vExpected);
				}
			});
		},

		/**
		 * Checks that the XML preprocessor throws the expected error message when called on the
		 * given view content. Expects the error to be logged additionally.
		 *
		 * @param {object} assert the assertions
		 * @param {string[]} aViewContent
		 *   view content as separate lines
		 * @param {string} sExpectedMessage
		 *   no caller identification expected;
		 *   "{0}" is replaced with the indicated line of the view content (see vOffender)
		 * @param {object} [mSettings={}]
		 *   a settings object for the preprocessor
		 * @param {number|string} [vOffender=1]
		 *   (index of) offending statement
		 * @param {boolean} [bAsync]
		 *   Whether the view should be async
		 * @returns {sap.ui.base.SyncPromise}
		 *   A sync promise for timing
		 */
		checkError : function (assert, aViewContent, sExpectedMessage, mSettings, vOffender,
				bAsync) {
			var oViewContent = xml(assert, aViewContent);

			if (vOffender === undefined || typeof vOffender === `number`) {
				vOffender = aViewContent[vOffender || 1];
			}
			sExpectedMessage = sExpectedMessage.replace(`{0}`, vOffender);
			this.oLogMock.expects(`error`)
				.withExactArgs(_matchArg(sExpectedMessage), `qux`, sComponent);

			return SyncPromise.resolve().then(function () {
				return process(oViewContent, mSettings, bAsync);
			}).then(function () {
				assert.ok(false);
			}, function (oError) {
				assert.strictEqual(
					_normalizeXml(oError.message),
					_normalizeXml(`qux: ` + sExpectedMessage),
					oError.stack
				);
			});
		},

		/**
		 * Checks that the XMLPreprocessor works as expected on the given view content and that the
		 * tracing works as expected. The view content is automatically searched for constant test
		 * conditions and appropriate warnings are expected; log output is stubbed in order to keep
		 * console clean.
		 *
		 * @param {object} assert the assertions
		 * @param {boolean} bDebug
		 *   whether debug output is accepted and expected (sets the log level accordingly)
		 * @param {object[]} aExpectedMessages
		 *   a array of expected debug messages with the message in <code>m</code> and optional
		 *   details in <code>d</code>. <code>d</code> may also contain a number which is
		 *   interpreted as index into <code>aViewContent</code>.
		 * @param {string[]} aViewContent
		 *   the original view content
		 * @param {object} [mSettings={}]
		 *   a settings object for the preprocessor
		 * @param {string[]|RegExp} [vExpected]
		 *   the expected content as string array, with root element omitted; if missing, the
		 *   expectation is derived from the original view content by smart filtering. Alternatively
		 *   a regular expression which is expected to match the serialized original view content.
		 * @param {boolean} [bAsync]
		 *   Whether the view should be async
		 * @param {function} [fnVisitor]
		 *   A visitor for namespace 'foo', local name 'Bar'
		 * @returns {sap.ui.base.SyncPromise}
		 *   A sync promise for timing
		 */
		checkTracing : function (assert, bDebug, aExpectedMessages, aViewContent, mSettings,
				vExpected, bAsync, fnVisitor) {
			var aMessagesInActualOrder = [],
				aMessagesInExpectedOrder = [],
				that = this;

			if (fnVisitor) {
				// BEWARE: w/o this expectation, checkTracing() will NOT complain about any
				// "Unexpected call: debug(...)"!
				this.oLogMock.expects(`debug`)
					.withExactArgs(`Plug-in visitor for namespace 'foo', local name 'Bar'`,
						sinon.match.func, sComponent);
				XMLPreprocessor.plugIn(fnVisitor, `foo`, `Bar`);
			}

			this.oDebugExpectation.never();
			this.oLogMock.expects(`debug`).atLeast(0)
					.withArgs(sinon.match.string, sinon.match.func, `sap.ui.Rendering`);
			if (!bDebug) {
				Log.setLevel(Log.Level.WARNING, sComponent);
			} else {
				aExpectedMessages.forEach(function (oExpectedMessage, i) {
					var vExpectedDetail = oExpectedMessage.d;

					if (typeof vExpectedDetail === `number`) {
						vExpectedDetail = aViewContent[vExpectedDetail];
					}
					that.oLogMock.expects(`debug`)
						.withExactArgs(_matchArg(oExpectedMessage.m), _matchArg(vExpectedDetail),
							sComponent)
						.callsFake(function (sMessage, vDetail, _sComponent) {
							var s = sMessage + ` - ` + vDetail;

							aMessagesInActualOrder.push(s);
							aMessagesInExpectedOrder[i] = s;
						});
				});
			}

			return this.check(assert, aViewContent, mSettings, vExpected, bAsync)
				.then(function () {
					assert.strictEqual(aMessagesInActualOrder.join(`\n`),
						aMessagesInExpectedOrder.join(`\n`), `order of log messages`);
				});
		},

		/**
		 * Sets up a mock on <code>XMLTemplateProcessor</code> that allows to load the fragment
		 * with the given name, returning the given XML (async, if needed).
		 *
		 * @param {boolean} bAsync - Whether the async API is expected to be used
		 * @param {string} sName - The fragment's name
		 * @param {string} sXml - The fragment's XML
		 */
		expectLoad : function (bAsync, sName, sXml) {
			if (bAsync) {
				this.oXMLTemplateProcessorMock.expects(`loadTemplatePromise`)
					.withExactArgs(sName, `fragment`)
					.returns(new Promise(function (resolve) {
						setTimeout(resolve.bind(null, sXml), 0); // simulate XHR
					}));
			} else {
				this.oXMLTemplateProcessorMock.expects(`loadTemplate`)
					.withExactArgs(sName, `fragment`).returns(sXml);
			}
		},

		/**
		 * Sets up a mock that allows to require the given module names. Calls the given callback
		 * (a)synchronously to retrieve the module values.
		 *
		 * @param {boolean} bAsync - Whether the async API is expected to be used
		 * @param {string[]} aURNs - The slash-separated unified resource names
		 * @param {function} [fnCallback] - A callback function which returns the array of module
		 *   values and adds modules to the global namespace as a side effect
		 * @param {boolean} [bAllAvailable] - Whether all modules are available synchronously
		 */
		expectRequire : function (bAsync, aURNs, fnCallback, bAllAvailable) {
			var aAvailableModules = bAllAvailable
					? fnCallback()
					: [aURNs.length > 1 ? {} : null], // assume some, but not all are available ;-)
				that = this;

			if (bAsync) {
				aURNs.forEach(function (sURN, i) {
					that.oSapUiMock.expects(`require`)
						.withExactArgs(sURN, i, aURNs)
						.returns(aAvailableModules[i]);
				});
				if (!bAllAvailable) {
					this.oSapUiMock.expects(`require`)
						.withExactArgs(aURNs, sinon.match.func, sinon.match.func)
						.callsFake(function (_aDependencies, fnFactory, _fnErrback) {
							setTimeout(function () {
								fnFactory.apply(null, fnCallback && fnCallback());
							}, 0); // simulate AMD
						});
				}
<<<<<<< HEAD
=======
				/** @deprecated As of version 1.120.0 */
				this.oSapUiMock.expects(`requireSync`).never();
			} else {
				/** @deprecated As of version 1.120.0 */
				aURNs.forEach(function (sURN, i) {
					that.oSapUiMock.expects(`requireSync`).withArgs(sURN)
						.callsFake(i === 0 ? fnCallback : undefined);
				});
>>>>>>> a094aa47
			}
		},

		/**
		 * Checks that the XML preprocessor throws the expected error message when called on the
		 * given view content. Determines the offending content by <code>id="unexpected"</code>.
		 *
		 * @param {object} assert the assertions
		 * @param {string[]} aViewContent
		 *   view content as separate lines
		 * @param {string} sExpectedMessage
		 *   no caller identification expected;
		 *   "{0}" is replaced with the line of the view content which has id="unexpected"
		 * @returns {sap.ui.base.SyncPromise}
		 *   A sync promise for timing
		 */
		unexpected : function (assert, aViewContent, sExpectedMessage) {
			var iUnexpected;

			aViewContent.forEach(function (sViewContent, i) {
				if (/id="unexpected"/.test(sViewContent)) {
					iUnexpected = i;
				}
			});

			return this.checkError(assert, aViewContent, sExpectedMessage, undefined, iUnexpected);
		}
	});

	//*********************************************************************************************
	[{
		aViewContent : [
			mvcView(`t`),
			// namespace prefix other than "template"
			`<t:if test="false">`,
			`<Out/>`,
			`</t:if>`,
			`</mvc:View>`
		]
	}, {
		aViewContent : [
			mvcView(),
			// Note: requires unescaping to support constant expressions!
			`<template:if test="{= false }">`,
			`<Out/>`,
			`<\/template:if>`,
			`<\/mvc:View>`
		]
	}].forEach(function (oFixture) {
		[false, true].forEach(function (bWarn) {
			var aViewContent = oFixture.aViewContent;

			QUnit.test(aViewContent[1] + `, warn = ` + bWarn, function (assert) {
				if (!bWarn) {
					Log.setLevel(Log.Level.ERROR, sComponent);
				}

				return this.check(assert, aViewContent);
			});
		});
	});

	//*********************************************************************************************
	QUnit.test(`XML with template:if test='true'`, function (assert) {
		return this.check(assert, [
			mvcView(),
			`<template:if test="true">`,
			`<In id="first"/>`,
			`<In id="true"/>`,
			`<In id="last"/>`,
			`<!--In: check that comments are tolerated, even as last child -->`,
			`</template:if>`,
			`</mvc:View>`
		]);
	});

	//*********************************************************************************************
	[false, true].forEach(function (bWarn) {
		QUnit.test(`Warnings w/o debug output log caller, warn = ` + bWarn, function (assert) {
			// no debug output --> caller information should be logged once
			Log.setLevel(bWarn ? Log.Level.WARNING : Log.Level.ERROR, sComponent);
			warn(this.oLogMock, `Warning(s) during processing of qux`, null)
				.exactly(bWarn ? 1 : 0);

			return this.check(assert, [
				mvcView(),
				`<template:if test="true"/>`, // 1st warning
				`<template:if test="true"/>`, // 2nd warning
				`</mvc:View>`
			]);
		});
	});

	//*********************************************************************************************
	QUnit.test(`XML with multiple template:if`, function (assert) {
		return this.check(assert, [
			mvcView(),
			`<template:if test="true">`,
			`<In id="true"/>`,
			`</template:if>`,
			`<template:if test="false">`,
			`<Out/>`,
			`</template:if>`,
			`</mvc:View>`
		]);
	});

	//*********************************************************************************************
	QUnit.test(`XML with nested template:if (as last child)`, function (assert) {
		return this.check(assert, [
			mvcView(),
			`<template:if test="true">`,
			`<In id="true"/>`,
			`<template:if test="false">`,
			`<Out/>`,
			`</template:if>`,
			`</template:if>`,
			`</mvc:View>`
		]);
	});

	//*********************************************************************************************
	QUnit.test(`XML with nested template:if (as inner child)`, function (assert) {
		return this.check(assert, [
			mvcView(),
			`<template:if test="true">`,
			`<In id="true"/>`,
			`<template:if test="false">`,
			`<Out/>`,
			`</template:if>`,
			`<template:if test="false"/>`, // this must also be processed, of course!
			`</template:if>`,
			`</mvc:View>`
		]);
	});

	//*********************************************************************************************
	// Note: "X" is really nothing special
	[`true`, true, 1, `X`].forEach(function (oFlag) {
		QUnit.test(`XML with template:if test='{/flag}', truthy, async = true, flag = ` + oFlag,
			function (assert) {
				this.oSapUiMock.expects(`require`).on(sap.ui)
					.atLeast(0) // only for the 1st run
					.withArgs([`sap/ui/model/type/Boolean`]).callThrough();
				return this.check(assert, [
					mvcView(`t`),
					`<t:if test="{path: '/flag', type: 'sap.ui.model.type.Boolean'}">`,
					`<In id="flag"/>`,
					`</t:if>`,
					`</mvc:View>`
				], {
					models : new JSONModel({flag : oFlag})
				}, undefined, true);
			}
		);
	});

	/** @deprecated As of version 1.119.0 */
	//*********************************************************************************************
	// Note: "X" is really nothing special
<<<<<<< HEAD
	[`true`, true, 1, `X`].forEach(function (oFlag) {});
=======
	[`true`, true, 1, `X`].forEach(function (oFlag) {
		QUnit.test(`@deprecated XML with template:if test='{/flag}', truthy, async = false, flag = `
				+ oFlag,
			function (assert) {
				return this.check(assert, [
					mvcView(`t`),
					`<t:if test="{path: '/flag', type: 'sap.ui.model.type.Boolean'}">`,
					`<In id="flag"/>`,
					`</t:if>`,
					`</mvc:View>`
				], {
					models : new JSONModel({flag : oFlag})
				}, undefined, false);
			}
		);
	});
>>>>>>> a094aa47

	//*********************************************************************************************
	// Note: " " intentionally not included yet, should not matter for OData!
	[`false`, false, 0, null, undefined, NaN, ``].forEach(function (oFlag) {
		QUnit.test(`XML with template:if test='{/flag}', falsy, flag = ` + oFlag,
			function (assert) {
				return this.check(assert, [
					mvcView(),
					`<template:if test="{/flag}">`,
					`<Out/>`,
					`</template:if>`,
					`</mvc:View>`
				], {
					models : new JSONModel({flag : oFlag})
				});
			}
		);
	});

	//*********************************************************************************************
	// Note: relative paths now!
	[`true`, true, 1, `X`].forEach(function (oFlag) {
		QUnit.test(`XML with template:if test='{flag}', truthy, flag = ` + oFlag,
			function (assert) {
				var oModel = new JSONModel({flag : oFlag});

				return this.check(assert, [
					mvcView(),
					`<template:if test="{flag}">`,
					`<In id="flag"/>`,
					`</template:if>`,
					`</mvc:View>`
				], {
					models : oModel, bindingContexts : oModel.createBindingContext(`/`)
				});
			}
		);
	});

<<<<<<< HEAD
=======
	/** @deprecated As of version 1.120.0 */
	//*********************************************************************************************
	QUnit.test(`@deprecated XML with template:if test='{formatter:...}'`, function (assert) {
		window.foo = {
			Helper : {
				not : function (oRawValue) {
					return !oRawValue;
				}
			}
		};
		return this.check(assert, [
			mvcView(),
			`<template:if test="{formatter: 'foo.Helper.not', path:'/flag'}">`,
			`<In id="flag"/>`,
			`</template:if>`,
			`</mvc:View>`
		], {
			models : new JSONModel({flag : false})
		});
	});

>>>>>>> a094aa47
	//*********************************************************************************************
	QUnit.test(`XML with template:if test='{formatter:...}'`, function (assert) {
		return this.check(assert, [
			mvcView(``, {
				foo : {
					Helper : {
						not : function (oRawValue) {
							return !oRawValue;
						}
					}
				}
			}, this),
			`<template:if test="{formatter: 'foo.Helper.not', path:'/flag'}">`,
			`<In id="flag"/>`,
			`</template:if>`,
			`</mvc:View>`
		], {
			models : new JSONModel({flag : false})
		});
	});

<<<<<<< HEAD
=======
	/** @deprecated As of version 1.120.0 */
	//*********************************************************************************************
	[{
		aViewContent : [
			mvcView(),
			`<template:if test="{formatter: 'foo.Helper.fail', path:'/flag'}">`,
			`<Out/>`,
			`</template:if>`,
			`</mvc:View>`
		],
		aDebugMessages : [
			{m : `[ 0] Start processing qux`},
			{m : `[ 1] test == undefined --> false`, d : 1},
			{m : `[ 1] Finished`, d : 3},
			{m : `[ 0] Finished processing qux`}
		]
	}, {
		aViewContent : [
			mvcView(),
			`<Fragment fragmentName="{formatter: 'foo.Helper.fail', path:'/flag'}`
				+ `" type="XML"/>`,
			`</mvc:View>`
		],
		bAsIs : true // view remains "as is"
	}, {
		aViewContent : [
			mvcView(),
			`<ExtensionPoint name="{formatter: 'foo.Helper.fail', path:'/flag'}"/>`,
			`</mvc:View>`
		],
		bAsIs : true // view remains "as is"
	}].forEach(function (oFixture) {
		[false, true].forEach(function (bWarn) {
			var aViewContent = oFixture.aViewContent,
				vExpected = oFixture.bAsIs ? [aViewContent[1]] : undefined;

			QUnit.test(`@deprecated ${aViewContent[1]}, exception in formatter, warn = ${bWarn}`,
				function (assert) {
					var oError = new Error(`deliberate failure`);

					this.mock(Component).expects(`getCustomizing`).never();
					if (!bWarn) {
						Log.setLevel(Log.Level.ERROR, sComponent);
					}
					warn(this.oLogMock,
							sinon.match(/\[ \d\] Error in formatter: Error: deliberate failure/),
							aViewContent[1])
						.exactly(bWarn ? 1 : 0); // do not construct arguments in vain!

					window.foo = {
						Helper : {
							fail : function () {
								throw oError;
							}
						}
					};

					if (bWarn && oFixture.aDebugMessages) {
						return this.checkTracing(assert, true, oFixture.aDebugMessages,
							aViewContent, {models : new JSONModel({flag : true})}, vExpected);
					}

					return this.check(assert, aViewContent, {
						models : new JSONModel({flag : true})
					}, vExpected);
				}
			);
		});
	});

>>>>>>> a094aa47
	//*********************************************************************************************
	[{
		aViewContent : [
			`<template:if test="{formatter: 'foo.Helper.fail', path:'/flag'}">`,
			`<Out/>`,
			`</template:if>`,
			`</mvc:View>`
		],
		aDebugMessages : [
			{m : `[ 0] Start processing qux`},
			{m : `[ 1] test == undefined --> false`, d : 1},
			{m : `[ 1] Finished`, d : 3},
			{m : `[ 0] Finished processing qux`}
		]
	}, {
		aViewContent : [
			`<Fragment fragmentName="{formatter: 'foo.Helper.fail', path:'/flag'}`
				+ `" type="XML"/>`,
			`</mvc:View>`
		],
		bAsIs : true // view remains "as is"
	}, {
		aViewContent : [
			`<ExtensionPoint name="{formatter: 'foo.Helper.fail', path:'/flag'}"/>`,
			`</mvc:View>`
		],
		bAsIs : true // view remains "as is"
	}].forEach(function (oFixture) {
		[false, true].forEach(function (bWarn) {
			var aViewContent = [...oFixture.aViewContent],
				vExpected = oFixture.bAsIs ? [aViewContent[0]] : undefined;

			QUnit.test(aViewContent[0] + `, exception in formatter, warn = ` + bWarn,
				function (assert) {
					this.mock(Component).expects(`getCustomizing`).never();
					if (!bWarn) {
						Log.setLevel(Log.Level.ERROR, sComponent);
					}
					warn(this.oLogMock,
							sinon.match(/\[ \d\] Error in formatter: Error: deliberate failure/),
							aViewContent[0])
						.exactly(bWarn ? 1 : 0); // do not construct arguments in vain!
					aViewContent.unshift(mvcView(``, {
						foo : {
							Helper : {
								fail : function () {
									throw new Error(`deliberate failure`);
								}
							}
						}
					}, this));

					if (bWarn && oFixture.aDebugMessages) {
						return this.checkTracing(assert, true, oFixture.aDebugMessages,
							aViewContent, {models : new JSONModel({flag : true})}, vExpected);
					}

					return this.check(assert, aViewContent, {
						models : new JSONModel({flag : true})
					}, vExpected);
				}
			);
		});
	});

	//*********************************************************************************************
	[{
		aViewContent : [
			mvcView(),
			`<template:if test="{unrelated>/some/path}">`,
			`<Out/>`,
			`</template:if>`,
			`</mvc:View>`
		]
	}, {
		aViewContent : [
			mvcView(),
			`<template:if test="{path:'/some/path',formatter:'.someMethod'}">`,
			`<Out/>`,
			`</template:if>`,
			`</mvc:View>`
		],
		sMessage : `[ 1] Function name(s) .someMethod not found`
	}, {
		aViewContent : [
			mvcView(),
			`<template:if test="{path:'/some/path',formatter:'.someMethod'}`
				+ `{path:'/some/path',formatter:'foo.bar'}">`,
			`<Out/>`,
			`</template:if>`,
			`</mvc:View>`
		],
		sMessage : `[ 1] Function name(s) .someMethod, foo.bar not found`
	}, {
		aViewContent : [
			mvcView(),
			`<template:repeat list="{path: '/', factory: '.someMethod'}"/>`,
			`</mvc:View>`
		],
		sMessage : `[ 0] Function name(s) .someMethod not found`
	}, {
		aViewContent : [
			mvcView(),
			`<Fragment fragmentName="{foo>/some/path}" type="XML"/>`,
			`</mvc:View>`
		],
		vExpected : [ // Note: XML serializer outputs &gt; encoding...
			`<Fragment fragmentName="{foo&gt;/some/path}" type="XML"/>`
		]
	}, {
		aViewContent : [
			mvcView(),
			`<ExtensionPoint name="{foo>/some/path}"/>`,
			`</mvc:View>`
		],
		vExpected : [ // Note: XML serializer outputs &gt; encoding...
			`<ExtensionPoint name="{foo&gt;/some/path}"/>`
		]
	}].forEach(function (oFixture) {
		[false, true].forEach(function (bWarn) {
			[false, true].forEach(function (bAsync) {
				var aViewContent = oFixture.aViewContent,
					vExpected = oFixture.vExpected && oFixture.vExpected.slice();

	QUnit.test(aViewContent[1] + `, warn = ` + bWarn + `, async = ` + bAsync, function (assert) {
		this.mock(Component).expects(`getCustomizing`).never();
		if (!bWarn) {
			Log.setLevel(Log.Level.ERROR, sComponent);
		}
		warn(this.oLogMock,
				oFixture.sMessage || sinon.match(/\[ \d\] Binding not ready/),
				aViewContent[1])
			.exactly(bWarn ? 1 : 0); // do not construct arguments in vain!

		return this.check(assert, aViewContent, {
			models : new JSONModel()
		}, vExpected, bAsync);
	});
			});
		});
	});

	//*********************************************************************************************
	QUnit.test(`Don't process nested template:ifs if not necessary`, function (assert) {
		return this.check(assert, [
			mvcView(``, {
				forbidden : function () {
					assert.ok(false, `formatter MUST not be called!`);
				}
			}, this),
			`<template:if test="false">`,
			`<template:if test="{formatter: 'forbidden', path:'/flag'}"/>`,
			`</template:if>`,
			`</mvc:View>`
		], {
			models : new JSONModel({flag : true})
		});
	});

	//*********************************************************************************************
	QUnit.test(`XML with template:if test='false' and template:then`, function (assert) {
		return this.check(assert, [
			mvcView(),
			`<template:if test="false">`,
			`<template:then>`,
			`<Out/>`,
			`</template:then>`,
			`</template:if>`,
			`</mvc:View>`
		]);
	});

	//*********************************************************************************************
	QUnit.test(`XML with template:if test='true' and template:then`, function (assert) {
		return this.check(assert, [
			mvcView(),
			`<template:if test="true">`,
			`<!-- some comment node -->`,
			`<template:then>`,
			`<In id="then"/>`,
			`</template:then>`,
			`</template:if>`,
			`</mvc:View>`
		]);
	});

	//*********************************************************************************************
	QUnit.test(`XML with nested template:if test='true' and template:then`, function (assert) {
		return this.check(assert, [
			mvcView(),
			// it is essential for the test that there is not tag between the if's
			`<template:if test="true">`,
			`<template:if test="true">`,
			`<template:then>`,
			`<In id="true"/>`,
			`</template:then>`,
			`</template:if>`,
			`</template:if>`,
			`</mvc:View>`
		]);
	});

	//*********************************************************************************************
	QUnit.test(`XML with template:if test='true' and template:then/else`, function (assert) {
		return this.check(assert, [
			mvcView(),
			`<template:if test="true">`,
			`<template:then>`,
			`<In id="then"/>`,
			`</template:then>`,
			`<!-- some comment node -->`,
			`<template:else>`,
			`<Out/>`,
			`</template:else>`,
			`</template:if>`,
			`</mvc:View>`
		]);
	});

	//*********************************************************************************************
	QUnit.test(`XML with template:if test='false' and template:then/else`, function (assert) {
		return this.check(assert, [
			mvcView(),
			`<template:if test="false">`,
			`<template:then>`,
			`<Out/>`,
			`</template:then>`,
			`<template:else>`,
			`<In id="else"/>`,
			`</template:else>`,
			`</template:if>`,
			`</mvc:View>`
		]);
	});

	//*********************************************************************************************
	QUnit.test(`XML with nested template:if test='true' and template:then/else`,
		function (assert) {
			return this.check(assert, [
				mvcView(),
				`<template:if test="true">`,
				`<In id="true"/>`,
				`<template:if test="false">`,
				`<template:then>`,
				`<Out/>`,
				`</template:then>`,
				`<template:else>`,
				`<In id="else"/>`,
				`</template:else>`,
				`</template:if>`,
				`</template:if>`,
				`</mvc:View>`
			]);
		}
	);

	//*********************************************************************************************
	[[
		mvcView(),
		`<template:foo id="unexpected"/>`,
		`</mvc:View>`
	], [
		mvcView(),
		`<template:then id="unexpected"/>`,
		`</mvc:View>`
	], [
		mvcView(),
		`<template:else id="unexpected"/>`,
		`</mvc:View>`
	]].forEach(function (aViewContent, i) {
		QUnit.test(`Unexpected tags (` + i + `)`, function (assert) {
			this.unexpected(assert, aViewContent, `Unexpected tag {0}`);
		});
	});

	//*********************************************************************************************
	[[
		mvcView(),
		`<template:if test="true">`,
		`<template:then/>`,
		`<Icon id="unexpected"/>`,
		`</template:if>`,
		`</mvc:View>`
	], [
		mvcView(),
		`<template:if test="true">`,
		`<template:then/>`,
		`<template:then id="unexpected"/>`,
		`</template:if>`,
		`</mvc:View>`
	], [
		mvcView(),
		`<template:if test="true">`,
		`<template:then/>`,
		`<Icon id="unexpected"/>`,
		`<template:else/>`,
		`</template:if>`,
		`</mvc:View>`
	]].forEach(function (aViewContent, i) {
		QUnit.test(`Expected <template:else>, but instead saw... (` + i + `)`, function (assert) {
			this.unexpected(assert, aViewContent,
				`Expected <template:elseif> or <template:else>, but instead saw {0}`);
		});
	});

	//*********************************************************************************************
	[[
		mvcView(`t`),
		`<t:if test="true">`,
		`<t:then/>`,
		`<t:else/>`,
		`<!-- some comment node -->`,
		`<Icon id="unexpected"/>`,
		`</t:if>`,
		`</mvc:View>`
	], [
		mvcView(`t`),
		`<t:if test="true">`,
		`<t:then/>`,
		`<t:else/>`,
		`<t:else id="unexpected"/>`,
		`</t:if>`,
		`</mvc:View>`
	]].forEach(function (aViewContent, i) {
		QUnit.test(`Expected </t:if>, but instead saw... (` + i + `)`, function (assert) {
			this.unexpected(assert, aViewContent, `Expected </t:if>, but instead saw {0}`);
		});
	});

	//*********************************************************************************************
	QUnit.test(`<template:elseif>: if is true`, function (assert) {
		return this.check(assert, [
			mvcView(),
			`<template:if test="true">`,
			`<template:then>`,
			`<In id="true"/>`,
			`</template:then>`,
			// condition is not evaluated, use some truthy value but do not expect a warning
			`<template:elseif test="truthy">`,
			`<Out/>`,
			`</template:elseif>`,
			`<template:else>`,
			`<Out/>`,
			`</template:else>`,
			`</template:if>`,
			`</mvc:View>`
		]);
	});

	//*********************************************************************************************
	QUnit.test(`<template:elseif>: all false, w/ else`, function (assert) {
		return this.check(assert, [
			mvcView(),
			`<template:if test="false">`,
			`<template:then>`,
			`<Out/>`,
			`</template:then>`,
			`<template:elseif test="false">`,
			`<Out/>`,
			`</template:elseif>`,
			`<template:else>`,
			`<In id="true"/>`,
			`</template:else>`,
			`</template:if>`,
			`</mvc:View>`
		]);
	});

	//*********************************************************************************************
	QUnit.test(`<template:elseif>: all false, w/o else`, function (assert) {
		return this.check(assert, [
			mvcView(),
			`<template:if test="false">`,
			`<template:then>`,
			`<Out/>`,
			`</template:then>`,
			`<template:elseif test="false">`,
			`<Out/>`,
			`</template:elseif>`,
			`</template:if>`,
			`</mvc:View>`
		]);
	});

	//*********************************************************************************************
	QUnit.test(`<template:elseif>: elseif is true`, function (assert) {
		return this.check(assert, [
			mvcView(),
			`<template:if test="false">`,
			`<template:then>`,
			`<Out/>`,
			`</template:then>`,
			`<template:elseif test="false">`,
			`<Out/>`,
			`</template:elseif>`,
			`<template:elseif test="true">`,
			`<In id="true"/>`,
			`</template:elseif>`,
			`<template:else>`,
			`<Out/>`,
			`</template:else>`,
			`</template:if>`,
			`</mvc:View>`
		]);
	});

<<<<<<< HEAD
=======
	/** @deprecated As of version 1.120.0 */
	//*********************************************************************************************
	QUnit.test(`@deprecated binding resolution`, function (assert) {
		window.foo = {
			Helper : {
				help : function (vRawValue) {
					return vRawValue.String || `{` + vRawValue.Path + `}`;
				},
				nil : function () {
					return null;
				}
			}
		};

		return this.check(assert, [
			mvcView().replace(`>`, ` xmlns:html="http://www.w3.org/1999/xhtml">`),
			`<!-- some comment node -->`, // to test skipping of none ELEMENT_NODES while visiting
			`<Label text="{formatter: 'foo.Helper.help',`
				+ ` path: '/com.sap.vocabularies.UI.v1.HeaderInfo/Title/Label'}"/>`,
			`<Text maxLines="{formatter: 'foo.Helper.nil',`
				+ ` path: '/com.sap.vocabularies.UI.v1.HeaderInfo/Title/Value'}"`
				+ ` text="{formatter: 'foo.Helper.help',`
				+ ` path: '/com.sap.vocabularies.UI.v1.HeaderInfo/Title/Value'}"/>`,
			`<Label text="A \\{ is a special character"/>`, // escaping MUST NOT be changed!
			`<Text text="{unrelated>/some/path}"/>`, // unrelated binding MUST NOT be changed!
			// avoid warning "Function name(s) .someMethod not found"
			`<Text text="{path:'/some/path',formatter:'.someMethod'}"/>`,
			`<html:img src="{formatter: 'foo.Helper.help',`
				+ ` path: '/com.sap.vocabularies.UI.v1.HeaderInfo/TypeImageUrl'}"/>`,
			`</mvc:View>`
		], {
			models : new JSONModel({
				"com.sap.vocabularies.UI.v1.HeaderInfo" : {
					TypeImageUrl : {
						String : `/coco/apps/main/img/Icons/product_48.png`
					},
					Title : {
						Label : {
							String : `Customer`
						},
						Value : {
							Path : `CustomerName`
						}
					}
				}
			})
		}, [
			`<!-- some comment node -->`,
			`<Label text="Customer"/>`,
			`<Text text="{CustomerName}"/>`, // "maxLines" has been removed
			`<Label text="A \\{ is a special character"/>`,
			// Note: XML serializer outputs &gt; encoding...
			`<Text text="{unrelated&gt;/some/path}"/>`,
			`<Text text="{path:'/some/path',formatter:'.someMethod'}"/>`,
			// TODO is this the expected behaviour? And what about text nodes?
			`<html:img src="/coco/apps/main/img/Icons/product_48.png"/>`
		]);
	});

>>>>>>> a094aa47
	//*********************************************************************************************
	QUnit.test(`binding resolution`, function (assert) {
		return this.check(assert, [
			mvcView(``, {
				Helper : {
					help : function (vRawValue) {
						return vRawValue.String || `{` + vRawValue.Path + `}`;
					},
					nil : function () {
						return null;
					}
				}
			}, this).replace(`>`, ` xmlns:html="http://www.w3.org/1999/xhtml">`),
			`<!-- some comment node -->`, // to test skipping of none ELEMENT_NODES while visiting
			`<Label text="{formatter: 'Helper.help',`
				+ ` path: '/com.sap.vocabularies.UI.v1.HeaderInfo/Title/Label'}"/>`,
			`<Text maxLines="{formatter: 'Helper.nil',`
				+ ` path: '/com.sap.vocabularies.UI.v1.HeaderInfo/Title/Value'}"`
				+ ` text="{formatter: 'Helper.help',`
				+ ` path: '/com.sap.vocabularies.UI.v1.HeaderInfo/Title/Value'}"/>`,
			`<Label text="A \\{ is a special character"/>`, // escaping MUST NOT be changed!
			`<Text text="{unrelated>/some/path}"/>`, // unrelated binding MUST NOT be changed!
			// avoid error "formatter function .someMethod not found!"
			`<Text text="{path:'/some/path',formatter:'.someMethod'}"/>`,
			`<Text text="{formatter: 'Helper.help',`
				+ ` path: '/com.sap.vocabularies.UI.v1.HeaderInfo/TypeImageUrl'}"/>`,
			`</mvc:View>`
		], {
			models : new JSONModel({
				"com.sap.vocabularies.UI.v1.HeaderInfo" : {
					TypeImageUrl : {
						String : `/coco/apps/main/img/Icons/product_48.png`
					},
					Title : {
						Label : {
							String : `Customer`
						},
						Value : {
							Path : `CustomerName`
						}
					}
				}
			})
		}, [
			`<!-- some comment node -->`,
			`<Label text="Customer"/>`,
			`<Text text="{CustomerName}"/>`, // "maxLines" has been removed
			`<Label text="A \\{ is a special character"/>`,
			// Note: XML serializer outputs &gt; encoding...
			`<Text text="{unrelated&gt;/some/path}"/>`,
			`<Text text="{path:'/some/path',formatter:'.someMethod'}"/>`,
			`<Text text="/coco/apps/main/img/Icons/product_48.png"/>`
		]);
	});

	//*********************************************************************************************
	[false, true].forEach(function (bDebug) {
		var sTitle = `binding resolution: ignore [object Object], debug = ` + bDebug;

		QUnit.test(sTitle, function (assert) {
			return this.checkTracing(assert, bDebug, [
				{m : `[ 0] Start processing qux`},
				{m : `[ 0] text = [object Object]`, d : 1},
				{m : `[ 0] Ignoring [object Array] value for attribute text`, d : 3},
				{m : `[ 0] Ignoring [object Date] value for attribute text`, d : 4},
				{m : `[ 0] Ignoring [object Object] value for attribute text`, d : 5},
				{m : `[ 0] Finished processing qux`}
			], [
				mvcView().replace(`>`, ` xmlns:html="http://www.w3.org/1999/xhtml">`),
				// don't get fooled here
				`<Text text="{/string}"/>`,
				`<Text text="[object Object]"/>`,
				// do not replace by "[object Object]" etc.
				`<Text text="{/Array}"/>`,
				`<Text text="{/Date}"/>`,
				`<Text text="{/Object}"/>`,
				`</mvc:View>`
			], {
				models : new JSONModel({
					string : `[object Object]`,
					Array : [],
					Date : UI5Date.getInstance(),
					Object : {}
				})
			}, [
				`<Text text="[object Object]"/>`,
				`<Text text="[object Object]"/>`,
				`<Text text="{/Array}"/>`,
				`<Text text="{/Date}"/>`,
				`<Text text="{/Object}"/>`
			]);
		});
	});
	/*
	 * @see http://www.ecma-international.org/ecma-262/5.1/#sec-8.6.2, [[Class]]
	 *
	 * "Arguments" : arguments, // [object Arguments]
	 * //[object Boolean]: http://eslint.org/docs/rules/no-new-wrappers
	 * "Error" : new Error(), // [object Error]
	 * "Function" : String, // [object Function]
	 * "JSON" : JSON, // [object JSON]
	 * "Math" : Math, // [object Math]
	 * //[object Null]: ManagedObject#validateProperty maps null to default value (undefined)
	 * //[object Number]: http://eslint.org/docs/rules/no-new-wrappers
	 * "RegExp" : /./ // [object RegExp]
	 * //[object String]: ManagedObject#getProperty unwraps String values
	 */

<<<<<<< HEAD
=======
	/** @deprecated As of version 1.120.0 */
	//*********************************************************************************************
	[false, true].forEach(function (bDebug) {
		var sTitle = `@deprecated binding resolution: interface to formatter, debug = ` + bDebug;

		QUnit.test(sTitle, function (assert) {
			var oModel = new JSONModel({
					somewhere : {
						"com.sap.vocabularies.UI.v1.HeaderInfo" : {
							Title : {
								Label : {
									String : `Customer`
								},
								Value : {
									Path : `CustomerName`
								}
							}
						}
					}
				}),
				that = this;

			/*
			 * Check interface.
			 *
			 * @param {object} oInterface
			 * @param {string} sExpectedPath
			 */
			function checkInterface(oInterface, sExpectedPath) {
				assert.throws(function () {
					oInterface.getInterface();
				}, /Missing path/);
				assert.throws(function () {
					oInterface.getInterface(0);
				}, /Not the root formatter of a composite binding/);
				assert.strictEqual(oInterface.getInterface(`String`).getPath(),
					sExpectedPath + `/String`);
				assert.strictEqual(oInterface.getInterface(`/absolute/path`).getPath(),
					`/absolute/path`);
				assert.strictEqual(
					oInterface.getInterface(`/absolute`).getInterface(`path`).getPath(),
					`/absolute/path`);

				assert.strictEqual(oInterface.getModel(), oModel);
				assert.strictEqual(oInterface.getPath(), sExpectedPath);
				//TODO getPath("foo/bar")? Note: getPath("/absolute/path") does not make sense!

				assert.strictEqual(oInterface.getSetting(`bindTexts`), true, `settings`);
				assert.throws(function () {
					oInterface.getSetting(`bindingContexts`);
				}, /Illegal argument: bindingContexts/);
				assert.throws(function () {
					oInterface.getSetting(`models`);
				}, /Illegal argument: models/);
			}

			/*
			 * Dummy formatter function.
			 *
			 * @param {object} oInterface
			 * @param {any} vRawValue
			 * @returns {string}
			 */
			function help(oInterface, vRawValue) {
				var sExpectedPath = vRawValue.String
						? `/somewhere/com.sap.vocabularies.UI.v1.HeaderInfo/Title/Label`
						: `/somewhere/com.sap.vocabularies.UI.v1.HeaderInfo/Title/Value`;

				checkInterface(oInterface, sExpectedPath);

				return vRawValue.String || `{` + vRawValue.Path + `}`;
			}
			help.requiresIContext = true;

			/*
			 * Check interface to ith part.
			 *
			 * @param {object} oInterface
			 * @param {number} i
			 */
			function checkInterfaceForPart(oInterface, i) {
				var oInterface2Part,
					oModel0 = oInterface.getModel(i);

				// interface to ith part
				oInterface2Part = oInterface.getInterface(i);

				// Note: methods of oInterface2Part will ignore a further index like 42
				// just like they always did except for the root formatter of a
				// composite binding
				assert.strictEqual(oInterface2Part.getModel(), oModel0);
				assert.strictEqual(oInterface2Part.getModel(42), oModel0);
				assert.strictEqual(oInterface2Part.getPath(), oInterface.getPath(i));
				assert.strictEqual(oInterface2Part.getPath(42), oInterface.getPath(i));

				assert.throws(function () {
					oInterface2Part.getInterface();
				}, /Missing path/);
				assert.throws(function () {
					oInterface2Part.getInterface(0);
				}, /Not the root formatter of a composite binding/);
				assert.strictEqual(oInterface2Part.getInterface(undefined, `foo/bar`).getPath(),
					oInterface.getPath(i) + `/foo/bar`);
				assert.strictEqual(oInterface2Part.getInterface(`foo/bar`).getPath(),
					oInterface.getPath(i) + `/foo/bar`);
				assert.strictEqual(
					oInterface2Part.getInterface(`foo`).getInterface(`bar`).getPath(),
					oInterface.getPath(i) + `/foo/bar`);
				assert.strictEqual(
					oInterface2Part.getInterface(undefined, `/absolute/path`).getPath(),
					`/absolute/path`);
				assert.strictEqual(oInterface2Part.getInterface(`/absolute/path`).getPath(),
					`/absolute/path`);

				assert.strictEqual(oInterface.getSetting(`bindTexts`), true, `settings`);
				assert.throws(function () {
					oInterface.getSetting(`bindingContexts`);
				}, /Illegal argument: bindingContexts/);
				assert.throws(function () {
					oInterface.getSetting(`models`);
				}, /Illegal argument: models/);

				// drill-down into ith part relatively
				oInterface2Part = oInterface.getInterface(i, `String`);

				assert.strictEqual(oInterface2Part.getModel(), oModel0);
				assert.strictEqual(oInterface2Part.getPath(), oInterface.getPath(i) + `/String`);
				assert.strictEqual(oInterface2Part.getSetting(`bindTexts`), true, `settings`);

				try {
					that.mock(oModel0).expects(`createBindingContext`).callThrough();

					// "drill-down" into ith part with absolute path
					oInterface2Part = oInterface.getInterface(i, `/absolute/path`);

					assert.strictEqual(oInterface2Part.getModel(), oModel0);
					assert.strictEqual(oInterface2Part.getPath(), `/absolute/path`);
					assert.strictEqual(oInterface2Part.getSetting(`bindTexts`), true, `settings`);
				} finally {
					oModel0.createBindingContext.restore();
				}

				try {
					// simulate a model which creates the context asynchronously
					that.mock(oModel0).expects(`createBindingContext`).twice();

					oInterface2Part = oInterface.getInterface(i, `String`);

					assert.ok(false, `getInterface() MUST throw error for async contexts`);
				} catch (e) {
					assert.strictEqual(e.message,
						`Model could not create binding context synchronously: ` + oModel0);
				} finally {
					oModel0.createBindingContext.restore();
				}
			}

			/*
			 * Dummy formatter function for a composite binding to test access to ith part.
			 *
			 * @param {object} oInterface
			 * @param {any} [vRawValue]
			 * @returns {string}
			 */
			function formatParts(oInterface, vRawValue) {
				var i, aResult;

				/*
				 * Formats the given raw value as either label or value.
				 * @param {object} o
				 * @returns {string}
				 */
				function formatLabelOrValue(o) {
					return o.String ? `[` + o.String + `]` : `{` + o.Path + `}`;
				}

				try {
					// access both getModel and getPath to test robustness
					if (oInterface.getModel() || oInterface.getPath()) {
						checkInterface(oInterface,
							`/somewhere/com.sap.vocabularies.UI.v1.HeaderInfo/Title/Label`);

						return formatLabelOrValue(vRawValue);
					}

					// root formatter for a composite binding
					aResult = [];
					assert.throws(function () {
						oInterface.getInterface();
					}, /Invalid index of part: undefined/);
					assert.throws(function () {
						oInterface.getInterface(-1);
					}, /Invalid index of part: -1/);
					assert.strictEqual(oInterface.getModel(), undefined,
						`exactly as documented`);
					assert.strictEqual(oInterface.getPath(), undefined,
						`exactly as documented`);

					// "probe for the smallest non-negative integer"
					// access both getModel and getPath to test robustness
					for (i = 0; oInterface.getModel(i) || oInterface.getPath(i); i += 1) {
						checkInterfaceForPart(oInterface, i);

						aResult.push(formatLabelOrValue(
							oInterface.getModel(i).getProperty(oInterface.getPath(i))
						));
					}

					assert.strictEqual(oInterface._slice(0, i), oInterface);
					assert.strictEqual(oInterface._slice(0, i + 1), oInterface);

					assert.throws(function () {
						oInterface.getInterface(i);
					}, new RegExp(`Invalid index of part: ` + i));
					assert.strictEqual(oInterface.getModel(i), undefined,
						`exactly as documented`);
					assert.strictEqual(oInterface.getPath(i), undefined,
						`exactly as documented`);
					return aResult.join(` `);
				} catch (e) {
					assert.ok(false, e.stack || e);
					return undefined;
				}
			}
			formatParts.requiresIContext = true;

			/*
			 * Dummy formatter function to check that only <code>requiresIContext = true</code>
			 * counts.
			 *
			 * @param {any} vRawValue
			 * @returns {string}
			 */
			function other() {
				assert.strictEqual(arguments.length, 1);
			}
			other.requiresIContext = `ignored`;

			window.foo = {
				Helper : {
					formatParts : formatParts,
					help : help,
					other : other
				}
			};

			return this.checkTracing(assert, bDebug, [
				{m : `[ 0] Start processing qux`},
				{m : `[ 0] undefined = /somewhere/com.sap.vocabularies.UI.v1.HeaderInfo`},
				{m : `[ 0] Removed attribute text`, d : 1},
				{m : `[ 0] text = Customer`, d : 2},
				{m : `[ 0] text = Value: {CustomerName}`, d : 3},
				{m : `[ 0] text = Customer: {CustomerName}`, d : 4},
				{m : `[ 0] Binding not ready for attribute text`, d : 5},
				{m : `[ 0] text = [Customer] {CustomerName}`, d : 6},
				{m : `[ 0] text = [Customer]`, d : 7},
				{m : `[ 0] text = Customer: {CustomerName}`, d : 8},
				{m : `[ 0] text = [Customer] {CustomerName}`, d : 9},
				{m : `[ 0] text = Customer: [Customer] {CustomerName}`, d : 10},
				{m : `[ 0] text = Customer - [Customer] {CustomerName}`, d : 11},
				{m : `[ 0] text = [Customer] {CustomerName} - Customer`, d : 12},
				{m : `[ 0] Finished processing qux`}
			], [
				mvcView(),
				`<Text text="{formatter: 'foo.Helper.other', path: 'Title/Label'}"/>`,
				`<Text text="{formatter: 'foo.Helper.help', path: 'Title/Label'}"/>`,
				`<Text text="Value: {formatter: 'foo.Helper.help', path: 'Title/Value'}"/>`,
				`<Text text="{formatter: 'foo.Helper.help', path: 'Title/Label'}`
					+ `: {formatter: 'foo.Helper.help', path: 'Title/Value'}"/>`,
				`<Text text="{unrelated>/some/path}"/>`,
				`<Text text="{parts: [{path: 'Title/Label'}, {path: 'Title/Value'}],`
					+ ` formatter: 'foo.Helper.formatParts'}"/>`,
				`<Text text="{formatter: 'foo.Helper.formatParts', path: 'Title/Label'}"/>`,
				// check that requiresIContext works inside expression binding
				`<Text text="{= \${Title/Label/String} + ': '`
					+ `+ \${formatter: 'foo.Helper.help', path: 'Title/Value'} }"/>`,
				`<Text text="{= \${parts: [{path: 'Title/Label'}, {path: 'Title/Value'}],`
					+ ` formatter: 'foo.Helper.formatParts'} }"/>`,
				`<Text text="{= \${Title/Label/String} + ': '`
					+ ` + \${parts: [{path: 'Title/Label'}, {path: 'Title/Value'}],`
					+ ` formatter: 'foo.Helper.formatParts'} }"/>`,
				`<Text text="{= \${formatter: 'foo.Helper.help', path: 'Title/Label'}`
					+ ` + ' - ' + \${parts: [{path: 'Title/Label'}, {path: 'Title/Value'}],`
					+ ` formatter: 'foo.Helper.formatParts'} }"/>`,
				`<Text text="{= \${parts: [{path: 'Title/Label'}, {path: 'Title/Value'}],`
					+ ` formatter: 'foo.Helper.formatParts'} + ' - '`
					+ ` + \${formatter: 'foo.Helper.help', path: 'Title/Label'} }"/>`,
				`</mvc:View>`
			], {
				models : oModel,
				bindingContexts : oModel.createBindingContext(
						`/somewhere/com.sap.vocabularies.UI.v1.HeaderInfo`),
				bindTexts : true
			}, [
				`<Text/>`,
				`<Text text="Customer"/>`,
				`<Text text="Value: {CustomerName}"/>`,
				`<Text text="Customer: {CustomerName}"/>`,
				// Note: XML serializer outputs &gt; encoding...
				`<Text text="{unrelated&gt;/some/path}"/>`,
				`<Text text="[Customer] {CustomerName}"/>`,
				`<Text text="[Customer]"/>`,
				`<Text text="Customer: {CustomerName}"/>`,
				`<Text text="[Customer] {CustomerName}"/>`,
				`<Text text="Customer: [Customer] {CustomerName}"/>`,
				`<Text text="Customer - [Customer] {CustomerName}"/>`,
				`<Text text="[Customer] {CustomerName} - Customer"/>`
			]);
		});
	});

>>>>>>> a094aa47
	//*********************************************************************************************
	[false, true].forEach(function (bDebug) {
		var sTitle = `binding resolution: interface to formatter, debug = ` + bDebug;

		QUnit.test(sTitle, function (assert) {
			var oModel = new JSONModel({
					somewhere : {
						"com.sap.vocabularies.UI.v1.HeaderInfo" : {
							Title : {
								Label : {
									String : `Customer`
								},
								Value : {
									Path : `CustomerName`
								}
							}
						}
					}
				}),
				that = this;

			/*
			 * Check interface.
			 *
			 * @param {object} oInterface
			 * @param {string} sExpectedPath
			 */
			function checkInterface(oInterface, sExpectedPath) {
				assert.throws(function () {
					oInterface.getInterface();
				}, /Missing path/);
				assert.throws(function () {
					oInterface.getInterface(0);
				}, /Not the root formatter of a composite binding/);
				assert.strictEqual(oInterface.getInterface(`String`).getPath(),
					sExpectedPath + `/String`);
				assert.strictEqual(oInterface.getInterface(`/absolute/path`).getPath(),
					`/absolute/path`);
				assert.strictEqual(
					oInterface.getInterface(`/absolute`).getInterface(`path`).getPath(),
					`/absolute/path`);

				assert.strictEqual(oInterface.getModel(), oModel);
				assert.strictEqual(oInterface.getPath(), sExpectedPath);
				//TODO getPath("foo/bar")? Note: getPath("/absolute/path") does not make sense!

				assert.strictEqual(oInterface.getSetting(`bindTexts`), true, `settings`);
				assert.throws(function () {
					oInterface.getSetting(`bindingContexts`);
				}, /Illegal argument: bindingContexts/);
				assert.throws(function () {
					oInterface.getSetting(`models`);
				}, /Illegal argument: models/);
			}

			/*
			 * Dummy formatter function.
			 *
			 * @param {object} oInterface
			 * @param {any} vRawValue
			 * @returns {string}
			 */
			function help(oInterface, vRawValue) {
				var sExpectedPath = vRawValue.String
						? `/somewhere/com.sap.vocabularies.UI.v1.HeaderInfo/Title/Label`
						: `/somewhere/com.sap.vocabularies.UI.v1.HeaderInfo/Title/Value`;

				checkInterface(oInterface, sExpectedPath);

				return vRawValue.String || `{` + vRawValue.Path + `}`;
			}
			help.requiresIContext = true;

			/*
			 * Check interface to ith part.
			 *
			 * @param {object} oInterface
			 * @param {number} i
			 */
			function checkInterfaceForPart(oInterface, i) {
				var oInterface2Part,
					oModel0 = oInterface.getModel(i);

				// interface to ith part
				oInterface2Part = oInterface.getInterface(i);

				// Note: methods of oInterface2Part will ignore a further index like 42
				// just like they always did except for the root formatter of a
				// composite binding
				assert.strictEqual(oInterface2Part.getModel(), oModel0);
				assert.strictEqual(oInterface2Part.getModel(42), oModel0);
				assert.strictEqual(oInterface2Part.getPath(), oInterface.getPath(i));
				assert.strictEqual(oInterface2Part.getPath(42), oInterface.getPath(i));

				assert.throws(function () {
					oInterface2Part.getInterface();
				}, /Missing path/);
				assert.throws(function () {
					oInterface2Part.getInterface(0);
				}, /Not the root formatter of a composite binding/);
				assert.strictEqual(oInterface2Part.getInterface(undefined, `foo/bar`).getPath(),
					oInterface.getPath(i) + `/foo/bar`);
				assert.strictEqual(oInterface2Part.getInterface(`foo/bar`).getPath(),
					oInterface.getPath(i) + `/foo/bar`);
				assert.strictEqual(
					oInterface2Part.getInterface(`foo`).getInterface(`bar`).getPath(),
					oInterface.getPath(i) + `/foo/bar`);
				assert.strictEqual(
					oInterface2Part.getInterface(undefined, `/absolute/path`).getPath(),
					`/absolute/path`);
				assert.strictEqual(oInterface2Part.getInterface(`/absolute/path`).getPath(),
					`/absolute/path`);

				assert.strictEqual(oInterface.getSetting(`bindTexts`), true, `settings`);
				assert.throws(function () {
					oInterface.getSetting(`bindingContexts`);
				}, /Illegal argument: bindingContexts/);
				assert.throws(function () {
					oInterface.getSetting(`models`);
				}, /Illegal argument: models/);

				// drill-down into ith part relatively
				oInterface2Part = oInterface.getInterface(i, `String`);

				assert.strictEqual(oInterface2Part.getModel(), oModel0);
				assert.strictEqual(oInterface2Part.getPath(), oInterface.getPath(i) + `/String`);
				assert.strictEqual(oInterface2Part.getSetting(`bindTexts`), true, `settings`);

				try {
					that.mock(oModel0).expects(`createBindingContext`).callThrough();

					// "drill-down" into ith part with absolute path
					oInterface2Part = oInterface.getInterface(i, `/absolute/path`);

					assert.strictEqual(oInterface2Part.getModel(), oModel0);
					assert.strictEqual(oInterface2Part.getPath(), `/absolute/path`);
					assert.strictEqual(oInterface2Part.getSetting(`bindTexts`), true, `settings`);
				} finally {
					oModel0.createBindingContext.restore();
				}

				try {
					// simulate a model which creates the context asynchronously
					that.mock(oModel0).expects(`createBindingContext`).twice();

					oInterface2Part = oInterface.getInterface(i, `String`);

					assert.ok(false, `getInterface() MUST throw error for async contexts`);
				} catch (e) {
					assert.strictEqual(e.message,
						`Model could not create binding context synchronously: ` + oModel0);
				} finally {
					oModel0.createBindingContext.restore();
				}
			}

			/*
			 * Dummy formatter function for a composite binding to test access to ith part.
			 *
			 * @param {object} oInterface
			 * @param {any} [vRawValue]
			 * @returns {string}
			 */
			function formatParts(oInterface, vRawValue) {
				var i, aResult;

				/*
				 * Formats the given raw value as either label or value.
				 * @param {object} o
				 * @returns {string}
				 */
				function formatLabelOrValue(o) {
					return o.String ? `[` + o.String + `]` : `{` + o.Path + `}`;
				}

				try {
					// access both getModel and getPath to test robustness
					if (oInterface.getModel() || oInterface.getPath()) {
						checkInterface(oInterface,
							`/somewhere/com.sap.vocabularies.UI.v1.HeaderInfo/Title/Label`);

						return formatLabelOrValue(vRawValue);
					}

					// root formatter for a composite binding
					aResult = [];
					assert.throws(function () {
						oInterface.getInterface();
					}, /Invalid index of part: undefined/);
					assert.throws(function () {
						oInterface.getInterface(-1);
					}, /Invalid index of part: -1/);
					assert.strictEqual(oInterface.getModel(), undefined,
						`exactly as documented`);
					assert.strictEqual(oInterface.getPath(), undefined,
						`exactly as documented`);

					// "probe for the smallest non-negative integer"
					// access both getModel and getPath to test robustness
					for (i = 0; oInterface.getModel(i) || oInterface.getPath(i); i += 1) {
						checkInterfaceForPart(oInterface, i);

						aResult.push(formatLabelOrValue(
							oInterface.getModel(i).getProperty(oInterface.getPath(i))
						));
					}

					assert.strictEqual(oInterface._slice(0, i), oInterface);
					assert.strictEqual(oInterface._slice(0, i + 1), oInterface);

					assert.throws(function () {
						oInterface.getInterface(i);
					}, new RegExp(`Invalid index of part: ` + i));
					assert.strictEqual(oInterface.getModel(i), undefined,
						`exactly as documented`);
					assert.strictEqual(oInterface.getPath(i), undefined,
						`exactly as documented`);
					return aResult.join(` `);
				} catch (e) {
					assert.ok(false, e.stack || e);
					return undefined;
				}
			}
			formatParts.requiresIContext = true;

			/*
			 * Dummy formatter function to check that only <code>requiresIContext = true</code>
			 * counts.
			 *
			 * @param {any} vRawValue
			 * @returns {string}
			 */
			function other() {
				assert.strictEqual(arguments.length, 1);
			}
			other.requiresIContext = `ignored`;

			return this.checkTracing(assert, bDebug, [
				{m : `[ 0] Start processing qux`},
				{m : `[ 0] undefined = /somewhere/com.sap.vocabularies.UI.v1.HeaderInfo`},
				{m : `[ 0] Removed attribute text`, d : 1},
				{m : `[ 0] text = Customer`, d : 2},
				{m : `[ 0] text = Value: {CustomerName}`, d : 3},
				{m : `[ 0] text = Customer: {CustomerName}`, d : 4},
				{m : `[ 0] Binding not ready for attribute text`, d : 5},
				{m : `[ 0] text = [Customer] {CustomerName}`, d : 6},
				{m : `[ 0] text = [Customer]`, d : 7},
				{m : `[ 0] text = Customer: {CustomerName}`, d : 8},
				{m : `[ 0] text = [Customer] {CustomerName}`, d : 9},
				{m : `[ 0] text = Customer: [Customer] {CustomerName}`, d : 10},
				{m : `[ 0] text = Customer - [Customer] {CustomerName}`, d : 11},
				{m : `[ 0] text = [Customer] {CustomerName} - Customer`, d : 12},
				{m : `[ 0] Finished processing qux`}
			], [
				mvcView(``, {
					foo : {
						Helper : {
							formatParts : formatParts,
							help : help,
							other : other
						}
					}
				}, this),
				`<Text text="{formatter: 'foo.Helper.other', path: 'Title/Label'}"/>`,
				`<Text text="{formatter: 'foo.Helper.help', path: 'Title/Label'}"/>`,
				`<Text text="Value: {formatter: 'foo.Helper.help', path: 'Title/Value'}"/>`,
				`<Text text="{formatter: 'foo.Helper.help', path: 'Title/Label'}`
					+ `: {formatter: 'foo.Helper.help', path: 'Title/Value'}"/>`,
				`<Text text="{unrelated>/some/path}"/>`,
				`<Text text="{parts: [{path: 'Title/Label'}, {path: 'Title/Value'}],`
					+ ` formatter: 'foo.Helper.formatParts'}"/>`,
				`<Text text="{formatter: 'foo.Helper.formatParts', path: 'Title/Label'}"/>`,
				// check that requiresIContext works inside expression binding
				`<Text text="{= \${Title/Label/String} + ': '`
					+ `+ \${formatter: 'foo.Helper.help', path: 'Title/Value'} }"/>`,
				`<Text text="{= \${parts: [{path: 'Title/Label'}, {path: 'Title/Value'}],`
					+ ` formatter: 'foo.Helper.formatParts'} }"/>`,
				`<Text text="{= \${Title/Label/String} + ': '`
					+ ` + \${parts: [{path: 'Title/Label'}, {path: 'Title/Value'}],`
					+ ` formatter: 'foo.Helper.formatParts'} }"/>`,
				`<Text text="{= \${formatter: 'foo.Helper.help', path: 'Title/Label'}`
					+ ` + ' - ' + \${parts: [{path: 'Title/Label'}, {path: 'Title/Value'}],`
					+ ` formatter: 'foo.Helper.formatParts'} }"/>`,
				`<Text text="{= \${parts: [{path: 'Title/Label'}, {path: 'Title/Value'}],`
					+ ` formatter: 'foo.Helper.formatParts'} + ' - '`
					+ ` + \${formatter: 'foo.Helper.help', path: 'Title/Label'} }"/>`,
				`</mvc:View>`
			], {
				models : oModel,
				bindingContexts : oModel.createBindingContext(
						`/somewhere/com.sap.vocabularies.UI.v1.HeaderInfo`),
				bindTexts : true
			}, [
				`<Text/>`,
				`<Text text="Customer"/>`,
				`<Text text="Value: {CustomerName}"/>`,
				`<Text text="Customer: {CustomerName}"/>`,
				// Note: XML serializer outputs &gt; encoding...
				`<Text text="{unrelated&gt;/some/path}"/>`,
				`<Text text="[Customer] {CustomerName}"/>`,
				`<Text text="[Customer]"/>`,
				`<Text text="Customer: {CustomerName}"/>`,
				`<Text text="[Customer] {CustomerName}"/>`,
				`<Text text="Customer: [Customer] {CustomerName}"/>`,
				`<Text text="Customer - [Customer] {CustomerName}"/>`,
				`<Text text="[Customer] {CustomerName} - Customer"/>`
			]);
		});
<<<<<<< HEAD
=======
	});

	/** @deprecated As of version 1.120.0 */
	//*********************************************************************************************
	[false, true].forEach(function (bDebug) {
		QUnit.test(`@deprecated binding resolution, exception in formatter, debug = ` + bDebug,
			function (assert) {
				window.foo = {
						Helper : {
							fail : function () {
								throw new Error(`deliberate failure`);
							}
						}
					};

				return this.checkTracing(assert, bDebug, [
					{m : `[ 0] Start processing qux`},
					{m : `[ 0] Error in formatter of attribute text Error: deliberate failure`,
						d : 1},
					{m : `[ 0] Error in formatter of attribute text Error: deliberate failure`,
						d : 2},
					{m : `[ 0] Finished processing qux`}
				], [
					mvcView(),
					`<In text="{formatter: 'foo.Helper.fail',`
						+ ` path: '/com.sap.vocabularies.UI.v1.HeaderInfo/Title/Label'}"/>`,
					`<In text="{formatter: 'foo.Helper.fail',`
						+ ` path: '/com.sap.vocabularies.UI.v1.HeaderInfo/Title/Value'}"/>`,
					`</mvc:View>`
				], {
					models : new JSONModel({
						"com.sap.vocabularies.UI.v1.HeaderInfo" : {
							Title : {
								Label : {
									String : `Customer`
								},
								Value : {
									Path : `CustomerName`
								}
							}
						}
					})
				});
			}
		);
>>>>>>> a094aa47
	});

	//*********************************************************************************************
	[false, true].forEach(function (bDebug) {
		QUnit.test(`binding resolution, exception in formatter, debug = ` + bDebug,
			function (assert) {
				return this.checkTracing(assert, bDebug, [
					{m : `[ 0] Start processing qux`},
					{m : `[ 0] Error in formatter of attribute text Error: deliberate failure`,
						d : 1},
					{m : `[ 0] Error in formatter of attribute text Error: deliberate failure`,
						d : 2},
					{m : `[ 0] Finished processing qux`}
				], [
					mvcView(``, {
						fail : function () {
							throw new Error(`deliberate failure`);
						}
					}, this),
					`<In text="{formatter: 'fail',`
						+ ` path: '/com.sap.vocabularies.UI.v1.HeaderInfo/Title/Label'}"/>`,
					`<In text="{formatter: '.fail',` // leading dot makes no difference here
						+ ` path: '/com.sap.vocabularies.UI.v1.HeaderInfo/Title/Value'}"/>`,
					`</mvc:View>`
				], {
					models : new JSONModel({
						"com.sap.vocabularies.UI.v1.HeaderInfo" : {
							Title : {
								Label : {
									String : `Customer`
								},
								Value : {
									Path : `CustomerName`
								}
							}
						}
					})
				});
			}
		);
	});

	//*********************************************************************************************
	QUnit.test(`template:with`, function (assert) {
		return this.check(assert, [
			mvcView(),
			`<template:with path="/some/random/path">`,
			`<template:if test="{flag}">`,
			`<In id="flag"/>`,
			`</template:if>`,
			`</template:with>`,
			`</mvc:View>`
		], {
			models : new JSONModel({
				some : {
					random : {
						path : {
							flag : true
						}
					}
				}
			})
		});
	});

	//*********************************************************************************************
	QUnit.test(`template:with calls createBindingContext()`, function (assert) {
		var oDataModel = new JSONModel(),
			oMetaModel = new JSONModel({
				some : {
					random : {
						path : {
							flag : true
						}
					}
				}
			});

		this.mock(oDataModel).expects(`createBindingContext`)
			.withExactArgs(`/some/#random/path`)
			.returns(oMetaModel.createBindingContext(`/some/random/path`));

		return this.check(assert, [
			mvcView(),
			`<template:with path="/some/#random/path" var="path">`,
			`<template:if test="{path>flag}">`,
			`<In id="flag"/>`,
			`</template:if>`,
			`</template:with>`,
			`</mvc:View>`
		], {
			models : oDataModel
		});
	});
	//TODO createBindingContext should also be used w/o var

	/** @deprecated As of version 1.120.0 */
	//*********************************************************************************************
<<<<<<< HEAD
=======
	[false, true].forEach(function (bHasHelper) {
		QUnit.test(`@deprecated template:with and 'named context', has helper = ` + bHasHelper,
			function (assert) {
				window.foo = {
					Helper : {
						help : function () {} // empty helper must not make any difference
					}
				};
				return this.check(assert, [
					mvcView(),
					`<template:with path="/some" var="some">`,
					`<template:with path="some>random/path" var="path"`
						+ (bHasHelper ? ` helper="foo.Helper.help"` : ``) + `>`,
					`<template:if test="{path>flag}">`,
					`<In id="flag"/>`,
					`</template:if>`,
					`</template:with>`,
					`</template:with>`,
					`</mvc:View>`
				], {
					models : new JSONModel({
						some : {
							random : {
								path : {
									flag : true
								}
							}
						}
					})
				});
			}
		);
	});

>>>>>>> a094aa47
	//*********************************************************************************************
	[false, true].forEach(function (bHasHelper) {
		QUnit.test(`template:with and 'named context', has helper = ` + bHasHelper,
			function (assert) {
				return this.check(assert, [
					mvcView(``, {
						Helper : {
							// empty helper must not make any difference
							help : function () { }
						}
					}, this),
					`<template:with path="/some" var="some">`,
					`<template:with path="some>random/path" var="path"`
						+ (bHasHelper ? ` helper="Helper.help"` : ``) + `>`,
					`<template:if test="{path>flag}">`,
					`<In id="flag"/>`,
					`</template:if>`,
					`</template:with>`,
					`</template:with>`,
					`</mvc:View>`
				], {
					models : new JSONModel({
						some : {
							random : {
								path : {
									flag : true
								}
							}
						}
					})
				});
			}
		);
	});

	//*********************************************************************************************
	QUnit.test(`template:with and 'named context', missing variable name`, function (assert) {
		return this.checkError(assert, [
			mvcView(),
			`<template:with path="/unused" var=""/>`,
			`</mvc:View>`
		], `Missing variable name for {0}`);
	});

	//*********************************************************************************************
	QUnit.test(`template:with and 'named context', missing model`, function (assert) {
		return this.checkError(assert, [
			mvcView(),
			`<template:with path="some>random/path" var="path"/>`, // "some" not defined here!
			`</mvc:View>`
		], `Missing model 'some' in {0}`);
	});

	//*********************************************************************************************
	QUnit.test(`template:with and 'named context', missing context`, function (assert) {
		return this.checkError(assert, [
			mvcView(),
			`<template:with path="some/random/place" var="place"/>`,
			`</mvc:View>`
		], `Cannot resolve path for {0}`, {
			models : new JSONModel()
		});
	});

	/** @deprecated As of version 1.120.0 */
	//*********************************************************************************************
<<<<<<< HEAD
=======
	[false, true].forEach(function (bAsync) {
		[false, true].forEach(function (bWithVar) {
			QUnit.test(`@deprecated template:with and helper, async = ` + bAsync + `, with var = `
				+ bWithVar,
					function (assert) {
				var oModel = new JSONModel({
						target : {
							flag : true
						}
					});

				window.foo = {
					Helper : {
						help : function (oContext) {
							assert.ok(oContext instanceof Context);
							assert.strictEqual(oContext.getModel(), oModel);
							assert.strictEqual(oContext.getPath(), `/some/random/path`);
							return bAsync ? Promise.resolve(`/target`) : `/target`;
						}
					}
				};
				return this.checkTracing(assert, true, [
					{m : `[ 0] Start processing qux`},
					{m : `[ 1] ` + (bWithVar ? `target` : ``) + ` = /target`, d : 1},
					{m : `[ 2] test == true --> true`, d : 2},
					{m : `[ 2] Finished`, d : `</template:if>`},
					{m : `[ 1] Finished`, d : `</template:with>`},
					{m : `[ 0] Finished processing qux`}
				], [
					mvcView(),
					`<template:with path="/some/random/path" helper="foo.Helper.help"`
						+ (bWithVar ? ` var="target"` : ``) + `>`,
					`<template:if test="{` + (bWithVar ? `target>` : ``) + `flag}">`,
					`<In id="flag"/>`,
					`</template:if>`,
					`</template:with>`,
					`</mvc:View>`
				], {
					models : oModel
				}, /*vExpected*/undefined, bAsync);
			});
		});
	});

>>>>>>> a094aa47
	//*********************************************************************************************
	[false, true].forEach(function (bWithVar) {
		QUnit.test(`template:with and helper, with var = ` + bWithVar,
				function (assert) {
			var oModel = new JSONModel({
					target : {
						flag : true
					}
				});

			return this.checkTracing(assert, true, [
				{m : `[ 0] Start processing qux`},
				{m : `[ 1] ` + (bWithVar ? `target` : ``) + ` = /target`, d : 1},
				{m : `[ 2] test == true --> true`, d : 2},
				{m : `[ 2] Finished`, d : `</template:if>`},
				{m : `[ 1] Finished`, d : `</template:with>`},
				{m : `[ 0] Finished processing qux`}
			], [
				mvcView(``, {
					Helper : {
						help : function (oContext) {
							assert.ok(oContext instanceof Context);
							assert.strictEqual(oContext.getModel(), oModel);
							assert.strictEqual(oContext.getPath(), `/some/random/path`);
							return Promise.resolve(`/target`);
						}
					}
				}, this),
				`<template:with path="/some/random/path" helper="Helper.help"`
					+ (bWithVar ? ` var="target"` : ``) + `>`,
				`<template:if test="{` + (bWithVar ? `target>` : ``) + `flag}">`,
				`<In id="flag"/>`,
				`</template:if>`,
				`</template:with>`,
				`</mvc:View>`
			], {
				models : oModel
			}, /*vExpected*/undefined, true);
		});
	});

	/** @deprecated As of version 1.120.0 */
	//*********************************************************************************************
<<<<<<< HEAD
=======
	[false, true].forEach(function (bWithVar) {
		QUnit.test(`@deprecated template:with and helper changing the model, w/ var = ` + bWithVar,
			function (assert) {
				var oMetaModel = new JSONModel({
						target : {
							flag : true
						}
					}),
					oModel = new JSONModel();

				window.foo = {
					Helper : {
						help : function (oContext) {
							assert.ok(oContext instanceof Context);
							assert.strictEqual(oContext.getModel(), oModel);
							assert.strictEqual(oContext.getPath(), `/some/random/path`);
							return oMetaModel.createBindingContext(`/target`);
						}
					}
				};
				return this.check(assert, [
					mvcView(),
					`<template:with path="/some/random/path" helper="foo.Helper.help"`
						+ (bWithVar ? ` var="target"` : ``) + `>`,
					`<template:if test="{` + (bWithVar ? `target>` : ``) + `flag}">`,
					`<In id="flag"/>`,
					`</template:if>`,
					`</template:with>`,
					`</mvc:View>`
				], {
					models : {
						meta : oMetaModel,
						undefined : oModel
					}
				});
			}
		);
	});

>>>>>>> a094aa47
	//*********************************************************************************************
	[false, true].forEach(function (bWithVar) {
		QUnit.test(`template:with and helper changing the model, with var = ` + bWithVar,
			function (assert) {
				var oMetaModel = new JSONModel({
						target : {
							flag : true
						}
					}),
					oModel = new JSONModel();

				return this.check(assert, [
					mvcView(``, {
						Helper : {
							help : function (oContext) {
								assert.ok(oContext instanceof Context);
								assert.strictEqual(oContext.getModel(), oModel);
								assert.strictEqual(oContext.getPath(), `/some/random/path`);
								return oMetaModel.createBindingContext(`/target`);
							}
						}
					}, this),
					`<template:with path="/some/random/path" helper="Helper.help"`
						+ (bWithVar ? ` var="target"` : ``) + `>`,
					`<template:if test="{` + (bWithVar ? `target>` : ``) + `flag}">`,
					`<In id="flag"/>`,
					`</template:if>`,
					`</template:with>`,
					`</mvc:View>`
				], {
					models : {
						meta : oMetaModel,
						undefined : oModel
					}
				});
			}
		);
	});

	/** @deprecated As of version 1.120.0 */
	//*********************************************************************************************
<<<<<<< HEAD
=======
	[undefined, {}].forEach(function (fnHelper) {
		QUnit.test(`@deprecated template:with and helper = ` + fnHelper, function (assert) {
			window.foo = fnHelper;
			return this.checkError(assert, [
				mvcView(),
				`<template:with path="/unused" var="target" helper="foo"/>`,
				`</mvc:View>`
			], `Cannot resolve helper for {0}`, {
				models : new JSONModel()
			});
		});
	});

>>>>>>> a094aa47
	//*********************************************************************************************
	[undefined, {}].forEach(function (fnHelper) {
		QUnit.test(`template:with and helper = ` + fnHelper, function (assert) {
			return this.checkError(assert, [
				mvcView(``, {
					Helper : fnHelper
				}, this),
				`<template:with path="/unused" var="target" helper="foo"/>`,
				`</mvc:View>`
			], `Cannot resolve helper for {0}`, {
				models : new JSONModel()
			});
		});
	});

	//*********************************************************************************************
	QUnit.test(`<template:with helper=".">`, function (assert) {
		return this.checkError(assert, [
			mvcView(),
			`<template:with path="/unused" var="target" helper="."/>`,
			`</mvc:View>`
		], `Cannot resolve helper for {0}`, {
			models : new JSONModel()
		});
	});

	/** @deprecated As of version 1.120.0 */
	//*********************************************************************************************
<<<<<<< HEAD
=======
	[false, true].forEach(function (bAsync) {
		[true, ``].forEach(function (vResult) {
			QUnit.test(`@deprecated template:with and helper returning ` + vResult + `, bAsync = `
					+ bAsync, function (assert) {
				window.foo = function () {
					return vResult;
				};
				this.checkError(assert, [
					mvcView(),
					`<template:with path="/unused" var="target" helper="foo"/>`,
					`</mvc:View>`
				], `Illegal helper result '` + vResult + `' in {0}`, {
					models : new JSONModel()
				}, undefined, bAsync);
			});
		});
	});

>>>>>>> a094aa47
	//*********************************************************************************************
	[true, ``].forEach(function (vResult) {
		QUnit.test(`template:with and helper returning ` + vResult, function (assert) {
			return this.checkError(assert, [
				mvcView(``, {
					foo : function () {
						return vResult;
					}
				}, this),
				`<template:with path="/unused" var="target" helper="foo"/>`,
				`</mvc:View>`
			], `Illegal helper result '` + vResult + `' in {0}`, {
				models : new JSONModel()
			}, undefined, true);
		});
	});

	/** @deprecated As of version 1.120.0 */
	//*********************************************************************************************
<<<<<<< HEAD
=======
	QUnit.test(`@deprecated template:with repeated w/ same variable and value`, function (assert) {
		var oModel = new JSONModel(),
			sTemplate1 = `<template:with path="bar>/my/path" var="bar"/>`,
			sTemplate2 = `<template:with path="bar>bla" helper="foo"/>`,
			sTemplate3 = `<template:with path="bar>/my/path"/>`;

		window.foo = function () {
			return `/my/path`;
		};

		warn(this.oLogMock, `[ 1] Set unchanged path: /my/path`, sTemplate1);
		warn(this.oLogMock, `[ 1] Set unchanged path: /my/path`, sTemplate2);
		warn(this.oLogMock, `[ 1] Set unchanged path: /my/path`, sTemplate3);

		return this.check(assert, [
			mvcView(),
			sTemplate1,
			sTemplate2,
			sTemplate3,
			`</mvc:View>`
		], {
			models : {bar : oModel},
			bindingContexts : {
				bar : oModel.createBindingContext(`/my/path`)
			}
		});
	});
	//*********************************************************************************************
>>>>>>> a094aa47
	QUnit.test(`template:with repeated w/ same variable and value`, function (assert) {
		var oModel = new JSONModel(),
			sTemplate1 = `<template:with path="bar>/my/path" var="bar"/>`,
			sTemplate2 = `<template:with path="bar>bla" helper="foo"/>`,
			sTemplate3 = `<template:with path="bar>/my/path"/>`;

		warn(this.oLogMock, `[ 1] Set unchanged path: /my/path`, sTemplate1);
		warn(this.oLogMock, `[ 1] Set unchanged path: /my/path`, sTemplate2);
		warn(this.oLogMock, `[ 1] Set unchanged path: /my/path`, sTemplate3);

		return this.check(assert, [
			mvcView(``, {
				foo : function () {
					return `/my/path`;
				}
			}, this),
			sTemplate1,
			sTemplate2,
			sTemplate3,
			`</mvc:View>`
		], {
			models : {bar : oModel},
			bindingContexts : {
				bar : oModel.createBindingContext(`/my/path`)
			}
		});
	});

	/** @deprecated As of version 1.120.0 */
	//*********************************************************************************************
<<<<<<< HEAD
=======
	QUnit.test(`@deprecated template:with synchronously and helper returning Promise`,
			function (assert) {
		window.foo = function () {
			return Promise.resolve();
		};
		return this.checkError(assert, [
			mvcView(),
			`<template:with path="/unused" helper="foo"/>`,
			`</mvc:View>`
		], `Async helper in sync view in {0}`, {
			models : new JSONModel()
		});
	});

	//*********************************************************************************************
>>>>>>> a094aa47
	QUnit.test(`template:with synchronously and helper returning Promise`, function (assert) {
		return this.checkError(assert, [
			mvcView(``, {
				foo : function () {
					return Promise.resolve();
				}
			}, this),
			`<template:with path="/unused" helper="foo"/>`,
			`</mvc:View>`
		], `Async helper in sync view in {0}`, {
			models : new JSONModel()
		});
	});

	/** @deprecated As of version 1.120.0 */
	//*********************************************************************************************
<<<<<<< HEAD
=======
	QUnit.test(`@deprecated template:with synchronously and helper returning SyncPromise`,
			function (assert) {
		var oModel = new JSONModel({
				target : {
					flag : true
				}
			});

		window.foo = function () {
			return SyncPromise.resolve(`/target`);
		};
		return this.check(assert, [
			mvcView(),
			`<template:with path="/some/random/path" helper="foo">`,
			`<template:if test="{flag}">`,
			`<In id="flag"/>`,
			`</template:if>`,
			`</template:with>`,
			`</mvc:View>`
		], {
			models : oModel
		});
	});

	//*********************************************************************************************
>>>>>>> a094aa47
	QUnit.test(`template:with synchronously and helper returning SyncPromise`, function (assert) {
		var oModel = new JSONModel({
				target : {
					flag : true
				}
			});

		return this.check(assert, [
			mvcView(``, {
				foo : function () {
					return SyncPromise.resolve(`/target`);
				}
			}, this),
			`<template:with path="/some/random/path" helper="foo">`,
			`<template:if test="{flag}">`,
			`<In id="flag"/>`,
			`</template:if>`,
			`</template:with>`,
			`</mvc:View>`
		], {
			models : oModel
		});
	});

	//*********************************************************************************************
	QUnit.test(`template:repeat w/o named models`, function (assert) {
		return this.check(assert, [
			mvcView(),
			`<template:repeat list="{/items}">`,
			`<In src="{src}"/>`,
			`</template:repeat>`,
			`</mvc:View>`
		], {
			models : new JSONModel({
				items : [{
					src : `A`
				}, {
					src : `B`
				}, {
					src : `C`
				}]
			})
		}, [
			`<In src="A"/>`,
			`<In src="B"/>`,
			`<In src="C"/>`
		]);
	});

	//*********************************************************************************************
	QUnit.test(`template:repeat & iSizeLimit`, function (assert) {
		function many(vValue) {
			var aArray = [],
				i;

			for (i = 0; i < 200; i += 1) {
				aArray.push(vValue);
			}

			return aArray;
		}

		return this.check(assert, [
			mvcView(),
			`<template:repeat list="{/items}">`,
			`<In src="{src}"/>`,
			`</template:repeat>`,
			`</mvc:View>`
		], {
			models : new JSONModel({
				items : many({src : `A`})
			})
		}, many(`<In src="A"/>`));
	});

	//*********************************************************************************************
	QUnit.test(`template:repeat, startIndex & length`, function (assert) {
		return this.check(assert, [
			mvcView(),
			`<template:repeat list="{path:'/items',startIndex:1,length:2}">`,
			`<In src="{src}"/>`,
			`</template:repeat>`,
			`</mvc:View>`
		], {
			models : new JSONModel({
				items : [{
					src : `A`
				}, {
					src : `B`
				}, {
					src : `C`
				}, {
					src : `D`
				}]
			})
		}, [
			`<In src="B"/>`,
			`<In src="C"/>`
		]);
	});

	//*********************************************************************************************
	QUnit.test(`template:repeat with named models`, function (assert) {
		return this.check(assert, [
			mvcView(),
			`<template:repeat list="{modelName>/items}">`,
			`<In src="{modelName>src}"/>`,
			`</template:repeat>`,
			`</mvc:View>`
		], {
			models : {
				modelName : new JSONModel({
					items : [{
						src : `A`
					}, {
						src : `B`
					}, {
						src : `C`
					}]
				})
			}
		}, [
			`<In src="A"/>`,
			`<In src="B"/>`,
			`<In src="C"/>`
		]);
	});

	//*********************************************************************************************
	QUnit.test(`template:repeat w/o list`, function (assert) {
		return this.checkError(assert, [
			mvcView(),
			`<template:repeat/>`,
			`</mvc:View>`
		], `Missing binding for {0}`);
	});

	//*********************************************************************************************
	QUnit.test(`template:repeat list="no binding"`, function (assert) {
		return this.checkError(assert, [
			mvcView(),
			`<template:repeat list="no binding"/>`,
			`</mvc:View>`
		], `Missing binding for {0}`);
	});

	//*********************************************************************************************
	QUnit.test(`template:repeat list="{unknown>foo}"`, function (assert) {
		return this.checkError(assert, [
			mvcView(),
			`<template:repeat list="{unknown>foo}"/>`,
			`</mvc:View>`
		], `Missing model 'unknown' in {0}`);
	});

	//*********************************************************************************************
	QUnit.test(`template:repeat list="{/unsupported/path}"`, function (assert) {
		//TODO is this the expected behavior? the loop has no iterations and that's it?
		// Note: the same happens with a relative path if there is no binding context for the model
		return this.check(assert, [
			mvcView(),
			`<template:repeat list="{/unsupported/path}"/>`,
			`</mvc:View>`
		], {
			models : new JSONModel()
		});
	});

	//*********************************************************************************************
	QUnit.test(`template:repeat w/ complex binding and model`, function (assert) {
		return this.check(assert, [
			mvcView(),
			// Note: foo: 'bar' just serves as placeholder for any parameter (complex syntax)
			`<template:repeat list="{foo: 'bar', path:'modelName>/items'}">`,
			`<In src="{modelName>src}"/>`,
			`</template:repeat>`,
			`</mvc:View>`
		], {
			models : {
				modelName : new JSONModel({
					items : [{
						src : `A`
					}, {
						src : `B`
					}, {
						src : `C`
					}]
				})
			}
		}, [
			`<In src="A"/>`,
			`<In src="B"/>`,
			`<In src="C"/>`
		]);
	});

	//*********************************************************************************************
	QUnit.test(`template:repeat nested`, function (assert) {
		return this.check(assert, [
			mvcView(),
			`<template:repeat list="{customer>/orders}">`,
			`<In src="{customer>id}"/>`,
			`<template:repeat list="{customer>items}">`,
			`<In src="{customer>no}"/>`,
			`</template:repeat>`,
			`</template:repeat>`,
			`</mvc:View>`
		], {
			models : {
				customer : new JSONModel({
					orders : [{
						id : `A`,
						items : [{
							no : `A1`
						}, {
							no : `A2`
						}]
					}, {
						id : `B`,
						items : [{
							no : `B1`
						}, {
							no : `B2`
						}]
					}]
				})
			}
		}, [
			`<In src="A"/>`,
			`<In src="A1"/>`,
			`<In src="A2"/>`,
			`<In src="B"/>`,
			`<In src="B1"/>`,
			`<In src="B2"/>`
		]);
	});

	//*********************************************************************************************
	QUnit.test(`template:repeat with loop variable`, function (assert) {
		return this.check(assert, [
			mvcView(),
			`<template:repeat list="{modelName>/items}" var="item">`,
			`<In src="{item>src}"/>`,
			`</template:repeat>`,
			`</mvc:View>`
		], {
			models : {
				modelName : new JSONModel({
					items : [{
						src : `A`
					}, {
						src : `B`
					}, {
						src : `C`
					}]
				})
			}
		}, [
			`<In src="A"/>`,
			`<In src="B"/>`,
			`<In src="C"/>`
		]);
	});

	//*********************************************************************************************
	QUnit.test(`template:repeat with missing loop variable`, function (assert) {
		return this.checkError(assert, [
			mvcView(),
			`<template:repeat var="" list="{/unused}"/>`,
			`</mvc:View>`
		], `Missing variable name for {0}`);
	});

<<<<<<< HEAD
=======
	/** @deprecated As of version 1.120.0 */
	[false, true].forEach(function (bAsync) {
		[false, true].forEach(function (bDebug) {
			//**************************************************************************************
			QUnit.test(`@deprecated fragment support incl. template:require, async = ` + bAsync
					+ `, debug = ` + bDebug, function (assert) {
				var sModuleName = `sap.ui.core.sample.ViewTemplate.scenario.Helper`,
					sTextElement = `<Text xmlns="sap.ui.core" xmlns:template=`
						+ `"http://schemas.sap.com/sapui5/extension/sap.ui.core.template/1"`
						+ ` template:require="` + sModuleName + `" text="`
						+ `{formatter: 'foo.Helper.bar', path: '/flag'}"/>`,
					sFragmentXml = xml(assert, [sTextElement]),
					aURNs = [sModuleName.replaceAll(`.`, `/`)];

				this.expectLoad(bAsync, `myFragment`, sFragmentXml);
				this.expectRequire(bAsync, aURNs, function () {
					window.foo = {
						Helper : {
							bar : function (vValue) {
								return `*` + vValue + `*`;
							}
						}
					};
					return [window.foo.Helper];
				});
				this.expectLoad(bAsync, `yetAnotherFragment`,
					xml(assert, [`<In xmlns="sap.ui.core"/>`]));
				return this.checkTracing(assert, bDebug, [
						{m : `[ 0] Start processing qux`},
						{m : `[ 1] fragmentName = myFragment`, d : 1},
						{m : `[ 1] text = *true*`, d : sTextElement},
						{m : `[ 1] Finished`, d : `</Fragment>`},
						{m : `[ 1] fragmentName = yetAnotherFragment`, d : 4},
						{m : `[ 1] Finished`, d : `</Fragment>`},
						{m : `[ 0] Finished processing qux`}
					], [
						mvcView(),
						`<Fragment fragmentName="myFragment" type="XML">`,
						`<template:error />`, // this must not be processed!
						`</Fragment>`,
						`<Fragment fragmentName="yetAnotherFragment" type="XML"/>`,
						`</mvc:View>`
					], {
						models : new JSONModel({flag : true})
					}, [
						`<Text template:require="` + sModuleName + `" text="*true*"/>`,
						`<In/>`
					], bAsync);
			});

			//**************************************************************************************
			QUnit.test(`@deprecated fragment with FragmentDefinition incl. template:require`
					+ `, async = ` + bAsync + `, debug = ` + bDebug, function (assert) {
				var aModuleNames = [
						`foo.Helper`,
						`sap.ui.core.sample.ViewTemplate.scenario.Helper`,
						`sap.ui.model.odata.AnnotationHelper`
					],
					aFragmentContent = [
						`<FragmentDefinition xmlns="sap.ui.core" xmlns:template=`
							+ `"http://schemas.sap.com/sapui5/extension/sap.ui.core.template/1"`
							+ ` template:require="` + aModuleNames.join(` `) + `">`,
						`<Text id="first" text="`
							+ `{formatter: 'foo.Helper.bar', path: '/flag'}"/>`,
						`<Fragment fragmentName="innerFragment" type="XML"/>`,
						`<In id="last"/>`,
						`</FragmentDefinition>`
					],
					aURNs = [
						`foo/Helper`,
						`sap/ui/core/sample/ViewTemplate/scenario/Helper`,
						`sap/ui/model/odata/AnnotationHelper`
					];

				this.expectLoad(bAsync, `myFragment`, xml(assert, aFragmentContent));
				this.expectRequire(bAsync, aURNs, function () {
					window.foo = {
						Helper : {
							bar : function (vValue) {
								return `*` + vValue + `*`;
							}
						}
					};
					return [window.foo.Helper, {}, {}];
				});
				this.expectLoad(bAsync, `innerFragment`,
					xml(assert, [`<In xmlns="sap.ui.core" id="inner"/>`]));
				this.expectLoad(bAsync, `yetAnotherFragment`,
					xml(assert, [`<In xmlns="sap.ui.core" id="yetAnother"/>`]));
				return this.checkTracing(assert, bDebug, [
						{m : `[ 0] Start processing qux`},
						{m : `[ 1] fragmentName = myFragment`, d : 1},
						{m : `[ 1] text = *true*`, d : aFragmentContent[1]},
						{m : `[ 2] fragmentName = innerFragment`, d : aFragmentContent[2]},
						{m : `[ 2] Finished`, d : `</Fragment>`},
						{m : `[ 1] Finished`, d : `</Fragment>`},
						{m : `[ 1] fragmentName = yetAnotherFragment`, d : 2},
						{m : `[ 1] Finished`, d : `</Fragment>`},
						{m : `[ 0] Finished processing qux`}
					], [
						mvcView(),
						`<Fragment fragmentName="myFragment" type="XML"/>`,
						`<Fragment fragmentName="yetAnotherFragment" type="XML"/>`,
						`</mvc:View>`
					], {
						models : new JSONModel({flag : true})
					}, [
						`<Text id="first" text="*true*"/>`,
						`<In id="inner"/>`,
						`<In id="last"/>`,
						`<In id="yetAnother"/>`
					], bAsync);
			});
		});
	});

>>>>>>> a094aa47
	//**************************************************************************************
	[false, true].forEach(function (bDebug) {
		QUnit.test(`fragment support incl. template:require, debug = ` + bDebug, function (assert) {
			const sTextElement = templateRequire(
				`<Text text="{formatter: 'MyHelper.bar', path: '/flag'}"/>`, ``, {
					MyHelper : {
						bar : function (vValue) {
							return `*` + vValue + `*`;
						}
					}
				}, this);

			this.expectLoad(true, `myFragment`, xml(assert, [sTextElement]));
			this.expectLoad(true, `yetAnotherFragment`,
				xml(assert, [`<In xmlns="sap.ui.core"/>`]));
			return this.checkTracing(assert, bDebug, [
					{m : `[ 0] Start processing qux`},
					{m : `[ 1] fragmentName = myFragment`, d : 1},
					{m : `[ 1] text = *true*`, d : sTextElement},
					{m : `[ 1] Finished`, d : `</Fragment>`},
					{m : `[ 1] fragmentName = yetAnotherFragment`, d : 4},
					{m : `[ 1] Finished`, d : `</Fragment>`},
					{m : `[ 0] Finished processing qux`}
				], [
					mvcView(),
					`<Fragment fragmentName="myFragment" type="XML">`,
					`<template:error />`, // this must not be processed!
					`</Fragment>`,
					`<Fragment fragmentName="yetAnotherFragment" type="XML"/>`,
					`</mvc:View>`
				], {
					models : new JSONModel({flag : true})
				}, [
					`<Text template:require="" text="*true*"/>`,
					`<In/>`
				], true);
		});
	});

	//**************************************************************************************
	[false, true].forEach(function (bDebug) {
		var sTitle = `fragment with FragmentDefinition incl. template:require, debug = `
			+ bDebug;

		QUnit.test(sTitle, function (assert) {
			const aFragmentContent = [
				templateRequire(`<FragmentDefinition>`, ``, {
					MyHelper : {
						bar : function (vValue) {
							return `*` + vValue + `*`;
						}
					},
					Helper : `sap/ui/core/sample/ViewTemplate/scenario/Helper`,
					AnnotationHelper : `sap/ui/model/odata/AnnotationHelper`
				}, this),
				`<Text id="first" text="{formatter: 'MyHelper.bar', path: '/flag'}"/>`,
				`<Fragment fragmentName="innerFragment" type="XML"/>`,
				`<In id="last"/>`,
				`</FragmentDefinition>`
			];

			this.expectLoad(true, `myFragment`, xml(assert, aFragmentContent));
			this.expectLoad(true, `innerFragment`,
				xml(assert, [`<In xmlns="sap.ui.core" id="inner"/>`]));
			this.expectLoad(true, `yetAnotherFragment`,
				xml(assert, [`<In xmlns="sap.ui.core" id="yetAnother"/>`]));

			return this.checkTracing(assert, bDebug, [
				{m : `[ 0] Start processing qux`},
				{m : `[ 1] fragmentName = myFragment`, d : 1},
				{m : `[ 1] text = *true*`, d : aFragmentContent[1]},
				{m : `[ 2] fragmentName = innerFragment`, d : aFragmentContent[2]},
				{m : `[ 2] Finished`, d : `</Fragment>`},
				{m : `[ 1] Finished`, d : `</Fragment>`},
				{m : `[ 1] fragmentName = yetAnotherFragment`, d : 2},
				{m : `[ 1] Finished`, d : `</Fragment>`},
				{m : `[ 0] Finished processing qux`}
			], [
				mvcView(),
				`<Fragment fragmentName="myFragment" type="XML"/>`,
				`<Fragment fragmentName="yetAnotherFragment" type="XML"/>`,
				`</mvc:View>`
			], {
				models : new JSONModel({flag : true})
			}, [
				`<Text id="first" text="*true*"/>`,
				`<In id="inner"/>`,
				`<In id="last"/>`,
				`<In id="yetAnother"/>`
			], true);
		});
	});

	//*********************************************************************************************
	QUnit.test(`dynamic fragment names`, function (assert) {
		this.expectLoad(false, `dynamicFragmentName`, xml(assert, [`<In xmlns="sap.ui.core"/>`]));
		return this.check(assert, [
				mvcView(),
				`<Fragment fragmentName="{= 'dynamicFragmentName' }" type="XML"/>`,
				`</mvc:View>`
			], {}, [
				`<In />`
			]);
	});

	//*********************************************************************************************
	QUnit.test(`async dynamic fragment names`, function (assert) {
		this.expectLoad(true, `world`, xml(assert, [`<In xmlns="sap.ui.core"/>`]));

		return this.checkTracing(assert, true, [
				{m : `[ 0] Start processing qux`},
				{m : `[ 1] fragmentName = world`, d : 1},
				{m : `[ 1] Finished`, d : `</Fragment>`},
				{m : `[ 0] Finished processing qux`}
			], [
				mvcView(),
				`<Fragment fragmentName="{async>/hello}" type="XML"/>`,
				`</mvc:View>`
			], {
				models : {
					async : asyncModel({
						hello : `world`
					})
				}
			}, [
				`<In />`
			], true);
	});

	//*********************************************************************************************
	QUnit.test(`fragment in repeat`, function (assert) {
		// BEWARE: use fresh XML document for each call because liftChildNodes() makes it empty!
		// load template is called only once, because it is cached
		this.expectLoad(false, `myFragment`,
			xml(assert, [`<In xmlns="sap.ui.core" src="{src}" />`]));

		return this.check(assert, [
			mvcView(),
			`<template:repeat list="{/items}">`,
			`<Fragment fragmentName="myFragment" type="XML"/>`,
			`</template:repeat>`,
			`</mvc:View>`
		], {
			models : new JSONModel({
				items : [{
					src : `A`
				}, {
					src : `B`
				}, {
					src : `C`
				}]
			})
		}, [
			`<In src="A"/>`,
			`<In src="B"/>`,
			`<In src="C"/>`
		]);
	});

	//*********************************************************************************************
	QUnit.test(`fragment with type != XML`, function (assert) {
		return this.check(assert, [
				mvcView(),
				`<Fragment fragmentName="nonXMLFragment" type="JS"/>`,
				`</mvc:View>`
			], {}, [
				`<Fragment fragmentName="nonXMLFragment" type="JS"/>`
			]);
	});

	//*********************************************************************************************
	QUnit.test(`error on fragment with simple cyclic reference`, function (assert) {
		this.expectLoad(false, `cycle`,
			xml(assert, [`<Fragment xmlns="sap.ui.core" fragmentName="cycle" type="XML"/>`]));
		return this.checkError(assert, [
				mvcView(),
				`<Fragment fragmentName="cycle" type="XML"/>`,
				`</mvc:View>`
			], `Cyclic reference to fragment 'cycle' {0}`);
	});

	//*********************************************************************************************
	QUnit.test(`error on fragment with ping pong cyclic reference`, function (assert) {
		var aFragmentContent = [
				`<FragmentDefinition xmlns="sap.ui.core" xmlns:template`
					+ `="http://schemas.sap.com/sapui5/extension/sap.ui.core.template/1">`,
				`<template:with path="/foo" var="bar">`,
				`<template:with path="/bar" var="foo">`,
				`<Fragment xmlns="sap.ui.core" fragmentName="B" type="XML"/>`,
				`</template:with>`,
				`</template:with>`,
				`</FragmentDefinition>`
			];

		warn(this.oLogMock, `[ 6] Set unchanged path: /foo`, aFragmentContent[1]);
		warn(this.oLogMock, `[ 7] Set unchanged path: /bar`, aFragmentContent[2]);

		this.expectLoad(false, `A`, xml(assert, aFragmentContent));
		this.expectLoad(false, `B`,
			xml(assert, [`<Fragment xmlns="sap.ui.core" fragmentName="A" type="XML"/>`]));

		return this.checkError(assert, [
				mvcView(),
				`<Fragment fragmentName="A" type="XML"/>`,
				`</mvc:View>`
			], `Cyclic reference to fragment 'B' {0}`, {
				models : new JSONModel()
			}, aFragmentContent[3]);
	});

	//*********************************************************************************************
	[false, true].forEach(function (bDebug) {
		QUnit.test(`tracing, debug=` + bDebug, function (assert) {
			var oBarModel = new JSONModel({
					"com.sap.vocabularies.UI.v1.HeaderInfo" : {
						Title : {
							Label : {
								String : `Customer`
							},
							Value : {
								Path : `CustomerName`
							}
						}
					},
					"com.sap.vocabularies.UI.v1.Identification" : [{
						Value : {Path : `A`}
					}, {
						Value : {Path : `B`}
					}, {
						Value : {Path : `C`}
					}]
				}),
				oBazModel = new JSONModel({}),
				aViewContent = [
					mvcView(`t`),
					`<t:with path="bar>Label" var="foo">`,
					`<t:if test="false">`,
					`<t:then>`,
					`<Out />`,
					`</t:then>`,
					`<t:elseif test="{bar>Label}">`,
					`<In />`,
					`<Fragment fragmentName="myFragment" type="XML"/>`,
					`</t:elseif>`,
					`</t:if>`,
					`</t:with>`,
					`<t:repeat list="{bar>/com.sap.vocabularies.UI.v1.Identification}" var="foo">`,
					`<In src="{foo>Value/Path}"/>`,
					`</t:repeat>`,
					`<t:if test="{bar>/com.sap.vocabularies.UI.v1.Identification}"/>`,
					`<t:if test="{bar>/qux}"/>`,
					`<ExtensionPoint name="staticName"/>`,
					`<ExtensionPoint name="{:= 'dynamicName' }"/>`,
					`<ExtensionPoint name="{foo>/some/path}"/>`,
					`</mvc:View>`
				];

			if (!bDebug) {
				warn(this.oLogMock, `Warning(s) during processing of qux`, null);
			}
			warn(this.oLogMock, `[ 0] Binding not ready`, aViewContent[19]);
			this.expectLoad(false, `myFragment`, xml(assert, [
				`<FragmentDefinition xmlns="sap.ui.core">`,
				`<In src="fragment"/>`,
				`</FragmentDefinition>`
			]));

			return this.checkTracing(assert, bDebug, [
				{m : `[ 0] Start processing qux`},
				{m : `[ 0] bar = /com.sap.vocabularies.UI.v1.HeaderInfo/Title`},
				{m : `[ 0] baz = /`},
				{m : `[ 1] foo = /com.sap.vocabularies.UI.v1.HeaderInfo/Title/Label`, d : 1},
				{m : `[ 2] test == "false" --> false`, d : 2},
				{m : `[ 2] test == [object Object] --> true`, d : 6},
				{m : `[ 3] fragmentName = myFragment`, d : 8},
				{m : `[ 3] Finished`, d : `</Fragment>`},
				{m : `[ 2] Finished`, d : 10},
				{m : `[ 1] Finished`, d : 11},
				{m : `[ 1] Starting`, d : 12},
				{m : `[ 1] foo = /com.sap.vocabularies.UI.v1.Identification/0`, d : 12},
				{m : `[ 1] src = A`, d : 13},
				{m : `[ 1] foo = /com.sap.vocabularies.UI.v1.Identification/1`, d : 12},
				{m : `[ 1] src = B`, d : 13},
				{m : `[ 1] foo = /com.sap.vocabularies.UI.v1.Identification/2`, d : 12},
				{m : `[ 1] src = C`, d : 13},
				{m : `[ 1] Finished`, d : 14},
				{m : `[ 1] test == [object Array] --> true`, d : 15},
				{m : `[ 1] Finished`, d : `</t:if>`},
				{m : `[ 1] test == undefined --> false`, d : 16},
				{m : `[ 1] Finished`, d : `</t:if>`},
				{m : `[ 0] name = dynamicName`, d : 18},
				{m : `[ 0] Binding not ready for attribute name`, d : 19},
				{m : `[ 0] Finished processing qux`}
			], aViewContent, {
				models : {bar : oBarModel, baz : oBazModel},
				bindingContexts : {
					bar : oBarModel.createBindingContext(
							`/com.sap.vocabularies.UI.v1.HeaderInfo/Title`),
					baz : oBazModel.createBindingContext(`/`)
				}
			}, [
				`<In />`,
				`<In src="fragment"/>`,
				`<In src="A"/>`,
				`<In src="B"/>`,
				`<In src="C"/>`,
				`<ExtensionPoint name="staticName"/>`,
				`<ExtensionPoint name="{:= 'dynamicName' }"/>`,
				// Note: XML serializer outputs &gt; encoding...
				`<ExtensionPoint name="{foo&gt;/some/path}"/>`
			]);
		});
	});

	//*********************************************************************************************
	[
		undefined,
		{className : `sap.ui.core.Fragment`, type : `JSON`},
		{className : `sap.ui.core.mvc.View`, type : `XML`}
	].forEach(function (oViewExtension, i) {
		QUnit.test(`<ExtensionPoint>: no (supported) configuration, ` + i, function (assert) {
			this.mock(Component).expects(`getCustomizing`)
				.withExactArgs(`this._sOwnerId`, {
					extensionName : `myExtensionPoint`,
					name : `this.sViewName`,
					type : `sap.ui.viewExtensions`
				})
				.returns(oViewExtension);

			return this.check(assert, [
					mvcView(),
					`<ExtensionPoint name="myExtensionPoint">`,
					`<template:if test="true">`, // checks that content is processed
					`<In />`,
					`</template:if>`,
					`</ExtensionPoint>`,
					`</mvc:View>`
				], {}, [
					`<ExtensionPoint name="myExtensionPoint">`,
					`<In />`,
					`</ExtensionPoint>`
				]);
		});
	});

	//*********************************************************************************************
	[`outerExtensionPoint`, `{:= 'outerExtensionPoint' }`].forEach(function (sName) {
		QUnit.test(`<ExtensionPoint name='` + sName + `'>: XML fragment configured`,
			function (assert) {
				var oComponentMock = this.mock(Component),
					aOuterReplacement = [
						`<template:if test="true" xmlns="sap.ui.core" xmlns:template=`
							+ `"http://schemas.sap.com/sapui5/extension/sap.ui.core.template/1"`
							+ ` template:require="foo.Helper bar.Helper">`,
						`<ExtensionPoint name="outerReplacement"/>`,
						`</template:if>`
					];

				// <ExtensionPoint name="outerExtensionPoint">
				oComponentMock.expects(`getCustomizing`)
					.withExactArgs(`this._sOwnerId`, {
						extensionName : `outerExtensionPoint`,
						name : `this.sViewName`,
						type : `sap.ui.viewExtensions`
					})
					.returns({
						className : `sap.ui.core.Fragment`,
						fragmentName : `acme.OuterReplacement`,
						type : `XML`
					});
				this.expectLoad(false, `acme.OuterReplacement`, xml(assert, aOuterReplacement));
				// Note: mock result of loadTemplate() is not analyzed by check() method, of course
				warn(this.oLogMock, `[ 2] Constant test condition`, aOuterReplacement[0]);
				this.expectRequire(false, [`foo/Helper`, `bar/Helper`]);

				// <ExtensionPoint name="outerReplacement">
				// --> nothing configured, just check that it is processed
				oComponentMock.expects(`getCustomizing`)
					.withExactArgs(`this._sOwnerId`, {
						extensionName : `outerReplacement`,
						name : `acme.OuterReplacement`,
						type : `sap.ui.viewExtensions`
					});

				// <Fragment fragmentName="myFragment" type="XML"/>
				this.expectLoad(false, `myFragment`, xml(assert, [
					`<ExtensionPoint name="innerExtensionPoint" xmlns="sap.ui.core"/>`
				]));

				// <ExtensionPoint name="innerExtensionPoint"/>
				// --> fragment name is used here!
				oComponentMock.expects(`getCustomizing`)
					.withExactArgs(`this._sOwnerId`, {
						extensionName : `innerExtensionPoint`,
						name : `myFragment`,
						type : `sap.ui.viewExtensions`
					})
					.returns({
						className : `sap.ui.core.Fragment`,
						fragmentName : `acme.InnerReplacement`,
						type : `XML`
					});
				this.expectLoad(false, `acme.InnerReplacement`, xml(assert, [
					`<ExtensionPoint name="innerReplacement" xmlns="sap.ui.core"/>`
				]));

				// <ExtensionPoint name="innerReplacement">
				// --> nothing configured, just check that it is processed
				oComponentMock.expects(`getCustomizing`)
					.withExactArgs(`this._sOwnerId`, {
						extensionName : `innerReplacement`,
						name : `acme.InnerReplacement`,
						type : `sap.ui.viewExtensions`
					});

				// <ExtensionPoint name="lastExtensionPoint">
				// --> nothing configured, just check that view name is used again
				oComponentMock.expects(`getCustomizing`)
					.withExactArgs(`this._sOwnerId`, {
						extensionName : `lastExtensionPoint`,
						name : `this.sViewName`,
						type : `sap.ui.viewExtensions`
					});

				return this.check(assert, [
						mvcView(),
						`<ExtensionPoint name="` + sName + `">`,
						`<template:error />`, // this must not be processed!
						`</ExtensionPoint>`,
						`<Fragment fragmentName="myFragment" type="XML"/>`,
						`<ExtensionPoint name="lastExtensionPoint"/>`,
						`</mvc:View>`
					], {}, [
						`<ExtensionPoint name="outerReplacement"/>`,
						`<ExtensionPoint name="innerReplacement"/>`,
						`<ExtensionPoint name="lastExtensionPoint"/>`
					]);
			}
		);
	});

	//*********************************************************************************************
	QUnit.test(`template:require - single module`, function (assert) {
		var oRootElement = xml(assert, [
				mvcView().replace(`>`,
					` template:require="sap.ui.core.sample.ViewTemplate.scenario.Helper">`),
				`</mvc:View>`
			]);

		this.expectRequire(false, [`sap/ui/core/sample/ViewTemplate/scenario/Helper`]);

		process(oRootElement);
	});

	//*********************************************************************************************
	QUnit.test(`template:require - multiple modules`, function (assert) {
		var aModuleNames = [
				`foo.Helper`,
				`sap.ui.core.sample.ViewTemplate.scenario.Helper`,
				`sap.ui.model.odata.AnnotationHelper`
			],
			oRootElement = xml(assert, [
				mvcView().replace(`>`, ` template:require="` + aModuleNames.join(` `) + `">`),
				`</mvc:View>`
			]);
<<<<<<< HEAD
=======

		this.expectRequire(false, [
			`foo/Helper`,
			`sap/ui/core/sample/ViewTemplate/scenario/Helper`,
			`sap/ui/model/odata/AnnotationHelper`
		]);

		process(oRootElement);
	});

	/** @deprecated As of version 1.120.0 */
	//*********************************************************************************************
	QUnit.test(`@deprecated template:alias`, function (assert) {
		var oObjectPathMock = this.mock(ObjectPath);

		window.foo = {
			Helper : {
				bar : function () {
					assert.ok(!this || !(`bar` in this), `no jQuery.proxy(..., oScope) used`);
					// return absolute path so this function serves as helper & formatter!
					return `/bar`;
				},
				checkScope : function () {
					// Note: this makes sure that the current scope of aliases is passed as binding
					// parameter for v4.ODataMetaModel's computed annotations
					assert.deepEqual(this.getBindingInfo(`any`).parameters, {
						foo : `bar`,
						scope : {
							bar : window.foo.Helper.bar,
							foo : window.foo.Helper.bar // see "redefine existing alias" below
						}
					}, `scope available in binding info`);
				},
				foo : function () {
					assert.ok(!this || !(`foo` in this), `no jQuery.proxy(..., oScope) used`);
					return `/foo`;
				}
			}
		};

		// make sure we do not create namespaces!
		oObjectPathMock.expects(`get`).atLeast(1)
			.withExactArgs(sinon.match.string.or(sinon.match.array))
			.callThrough();
		oObjectPathMock.expects(`get`).atLeast(1)
			.withExactArgs(sinon.match.string.or(sinon.match.array), sinon.match.object)
			.callThrough();
		this.mock(BindingParser).expects(`complexParser`).atLeast(1)
			.withArgs(sinon.match.string, sinon.match.object, sinon.match.bool,
				/*bTolerateFunctionsNotFound*/true, /*bStaticContext*/true, /*bPreferContext*/true)
			.callThrough();
>>>>>>> a094aa47

		this.expectRequire(false, [
			`foo/Helper`,
			`sap/ui/core/sample/ViewTemplate/scenario/Helper`,
			`sap/ui/model/odata/AnnotationHelper`
		]);

		process(oRootElement);
	});

	//*********************************************************************************************
	QUnit.test(`template:alias`, function (assert) {
		var oObjectPathMock = this.mock(ObjectPath),
			mRequiredModules = {
				Helper : {
					bar : function () {
						assert.ok(!this || !(`bar` in this), `no jQuery.proxy(..., oScope) used`);
						// return absolute path so this function serves as helper & formatter!
						return `/bar`;
					},
					checkScope : function () {
						// Note: this makes sure that the current scope of aliases is passed as
						// binding parameter for v4.ODataMetaModel's computed annotations
						assert.deepEqual(this.getBindingInfo(`any`).parameters, {
							scope : {
								Helper : mRequiredModules.Helper,
								bar : mRequiredModules.Helper.bar,
								// see "redefine existing alias" below
								foo : mRequiredModules.Helper.bar
							}
						}, `scope available in binding info`);
					},
					foo : function () {
						assert.ok(!this || !(`foo` in this), `no jQuery.proxy(..., oScope) used`);
						return `/foo`;
					}
				}
			};

		oObjectPathMock.expects(`get`).atLeast(1)
			.withExactArgs(sinon.match.string.or(sinon.match.array), sinon.match.object)
			.callThrough();
		this.mock(BindingParser).expects(`complexParser`).atLeast(1)
			.withArgs(sinon.match.string, sinon.match.object, sinon.match.bool,
				/*bTolerateFunctionsNotFound*/true, /*bStaticContext*/true, /*bPreferContext*/true)
			.callThrough();

		// Note: <Label text="..."> remains unresolved, <Text text="..."> MUST be resolved
		return this.check(assert, [
			mvcView(``, mRequiredModules, this),
			`<Label text="{formatter: '.bar', path: '/'}"/>`,
			`<Label text="{formatter: '.foo', path: '/'}"/>`,
			`<template:alias name=".bar" value="Helper.bar">`,
				`<Text text="{formatter: '.bar', path: '/', parameters: {foo : 'bar'}}"/>`,
				`<Label text="{formatter: '.foo', path: '/'}"/>`,
				`<template:alias name=".foo" value="Helper.foo">`,
					`<Text text="{formatter: '.foo', path: '/'}"/>`,
					// redefine existing alias
					`<template:alias name=".foo" value="Helper.bar">`,
						`<Text text="{formatter: '.foo', path: '/'}"/>`,
						`<Label text="{formatter: 'Helper.checkScope', path: '/'}"/>`,
					`</template:alias>`,
					// old value must be used again
					`<Text text="{formatter: '.foo', path: '/'}"/>`,
				`</template:alias>`,
				// <template:repeat> uses scope
				`<template:repeat list="{path: '/', factory: '.bar'}"/>`,
				// <template:with> uses scope
				`<template:with path="/" helper=".bar"/>`,
			`</template:alias>`,
			// aliases go out of scope
			`<Label text="{formatter: '.bar', path: '/'}"/>`,
			`<Label text="{formatter: '.foo', path: '/'}"/>`,
			// relative aliases
			`<template:alias name=".H" value="Helper">`,
				`<Text text="{formatter: '.H.foo', path: '/'}"/>`,
				`<template:alias name=".bar" value=".H.bar">`,
					`<Text text="{formatter: '.bar', path: '/'}"/>`,
				`</template:alias>`,
			`</template:alias>`,
			`</mvc:View>`
		], {
			models : new JSONModel({/*don't care*/})
		}, [
			`<Label text="{formatter: '.bar', path: '/'}"/>`,
			`<Label text="{formatter: '.foo', path: '/'}"/>`,
				`<Text text="/bar"/>`,
				`<Label text="{formatter: '.foo', path: '/'}"/>`,
					`<Text text="/foo"/>`,
						`<Text text="/bar"/>`,
						`<Label/>`, // checkScope() returns undefined
					`<Text text="/foo"/>`,
			`<Label text="{formatter: '.bar', path: '/'}"/>`,
			`<Label text="{formatter: '.foo', path: '/'}"/>`,
				`<Text text="/foo"/>`,
					`<Text text="/bar"/>`
		]);
	});

	//*********************************************************************************************
	[
		`<template:alias/>`,
		`<template:alias name=""/>`,
		`<template:alias name="."/>`,
		`<template:alias name=".foo.bar"/>`
	].forEach(function (sViewContent) {
		QUnit.test(sViewContent, function (assert) {
			return this.checkError(assert, [
				mvcView(),
				sViewContent,
				`</mvc:View>`
			], `Missing proper relative name in {0}`);
		});
	});

	//*********************************************************************************************
	[
		``,
		`value=""`,
		`value="."`,
		`value=".notFound"`
	].forEach(function (sValue) {
		QUnit.test(`<template:alias name=".foo" ` + sValue + `>`, function (assert) {
			return this.checkError(assert, [
				mvcView(),
				`<template:alias name=".foo" ` + sValue + `/>`,
				`</mvc:View>`
			], `Invalid value in {0}`);
		});
	});

	//*********************************************************************************************
	QUnit.test(`Test console log for two digit nesting level`, function (assert) {
		return this.check(assert, [
			mvcView(),
			`<template:if test="true">`,
			`<template:if test="true">`,
			`<template:if test="true">`,
			`<template:if test="true">`,
			`<template:if test="true">`,
			`<template:if test="true">`,
			`<template:if test="true">`,
			`<template:if test="true">`,
			`<template:if test="true">`,
			`<template:if test="true">`,
			`<In id="true"/>`,
			`</template:if>`,
			`</template:if>`,
			`</template:if>`,
			`</template:if>`,
			`</template:if>`,
			`</template:if>`,
			`</template:if>`,
			`</template:if>`,
			`</template:if>`,
			`</template:if>`,
			`</mvc:View>`
		]);
	});

	//*********************************************************************************************
	QUnit.test(`Performance measurement points`, function (assert) {
		var aContent = [
				mvcView(),
				`<Fragment fragmentName="myFragment" type="XML"/>`,
				`<Text text="{CustomerName}"/>`,
				`</mvc:View>`
			],
			oAverageSpy = this.spy(Measurement, `average`),
			oEndSpy = this.spy(Measurement, `end`)
				.withArgs(`sap.ui.core.util.XMLPreprocessor.process`),
			oCountSpy = oAverageSpy.withArgs(`sap.ui.core.util.XMLPreprocessor.process`, ``,
				[`sap.ui.core.util.XMLPreprocessor`]),
			oCountEndSpy = oEndSpy.withArgs(`sap.ui.core.util.XMLPreprocessor.process`),
			oInsertSpy = oAverageSpy.withArgs(`sap.ui.core.util.XMLPreprocessor/insertFragment`,
				``, [`sap.ui.core.util.XMLPreprocessor`]),
			oInsertEndSpy = oEndSpy.withArgs(`sap.ui.core.util.XMLPreprocessor/insertFragment`),
			oResolvedSpy = oAverageSpy.withArgs(
				`sap.ui.core.util.XMLPreprocessor/getResolvedBinding`,
				``, [`sap.ui.core.util.XMLPreprocessor`]),
			oResolvedEndSpy = oEndSpy.withArgs(
				`sap.ui.core.util.XMLPreprocessor/getResolvedBinding`);

		this.expectLoad(false, `myFragment`, xml(assert, [`<In xmlns="sap.ui.core"/>`]));

		process(xml(assert, aContent));
		assert.strictEqual(oCountSpy.callCount, 1, `process`);
		assert.strictEqual(oInsertSpy.callCount, 1, `insertFragment`);
		assert.strictEqual(oResolvedSpy.callCount, 6, `getResolvedBinding`);
		assert.strictEqual(oCountEndSpy.callCount, 1, `process end`);
		assert.strictEqual(oInsertEndSpy.callCount, 1, `insertFragment end`);
		assert.strictEqual(oResolvedEndSpy.callCount, 6, `getResolvedBinding end`);
	});

	//*********************************************************************************************
	QUnit.test(`Performance measurement end point for incomplete bindings`, function (assert) {
		var aContent = [
				mvcView(),
				`<Text text="{unrelated>/some/path}"/>`,
				`</mvc:View>`
			],
			oAverageSpy = this.spy(Measurement, `average`),
			oEndSpy = this.spy(Measurement, `end`)
				.withArgs(`sap.ui.core.util.XMLPreprocessor.process`),
			oResolvedSpy = oAverageSpy.withArgs(
				`sap.ui.core.util.XMLPreprocessor/getResolvedBinding`,
				``, [`sap.ui.core.util.XMLPreprocessor`]),
			oResolvedEndSpy = oEndSpy.withArgs(
				`sap.ui.core.util.XMLPreprocessor/getResolvedBinding`);

		process(xml(assert, aContent));
		assert.strictEqual(oResolvedSpy.callCount, 4, `getResolvedBinding`);
		assert.strictEqual(oResolvedEndSpy.callCount, 4, `getResolvedBinding end`);
	});

	//*********************************************************************************************
	QUnit.test(`plugIn returns old visitor`, function (assert) {
		var fnElementVisitor = function element() {},
			fnNamespaceVisitor = function namespace() {};

		try {
			assert.strictEqual(XMLPreprocessor.plugIn(fnNamespaceVisitor, `foo`),
				XMLPreprocessor.visitNodeWrapper);
		} finally {
			assert.strictEqual(XMLPreprocessor.plugIn(null, `foo`), fnNamespaceVisitor);
		}

		try {
			assert.strictEqual(XMLPreprocessor.plugIn(fnElementVisitor, `foo`, `Bar`),
				XMLPreprocessor.visitNodeWrapper);
		} finally {
			assert.strictEqual(XMLPreprocessor.plugIn(null, `foo`, `Bar`), fnElementVisitor);
		}

		// namespace visitor is old visitor for all its local names!
		try {
			assert.strictEqual(XMLPreprocessor.plugIn(fnNamespaceVisitor, `foo`),
				XMLPreprocessor.visitNodeWrapper);
			assert.strictEqual(XMLPreprocessor.plugIn(fnElementVisitor, `foo`, `Bar`),
				fnNamespaceVisitor);
		} finally {
			assert.strictEqual(XMLPreprocessor.plugIn(null, `foo`, `Bar`), fnElementVisitor);
			assert.strictEqual(XMLPreprocessor.plugIn(null, `foo`), fnNamespaceVisitor);
		}
	});

	//*********************************************************************************************
	QUnit.test(`plugIn, debug tracing`, function () {
		var fnVisitor = function () {};

		this.oLogMock.expects(`debug`)
			.withExactArgs(`Plug-in visitor for namespace 'foo', local name 'Bar'`, fnVisitor,
				sComponent);

		XMLPreprocessor.plugIn(fnVisitor, `foo`, `Bar`);
	});

<<<<<<< HEAD
=======
	/** @deprecated As of version 1.120.0 */
	//*********************************************************************************************
	QUnit.test(`@deprecated plugIn, sLocalName: Bar`, function (assert) {
		var fnVisitor = this.stub().returns(SyncPromise.resolve()),
			oXml = xml(assert, [
				mvcView(),
				`<f:Bar xmlns:f="foo"`
					+ ` attribute="{path: '/', formatter: 'foo.Helper.forbidden'}"/>`,
				`<f:Baz xmlns:f="foo"/>`, // must not trigger visitor!
				`</mvc:View>`
			]);

		window.foo = {
			Helper : {
				forbidden : function () {
					assert.ok(false, `formatter MUST not be called!`);
				}
			}
		};

		try {
			XMLPreprocessor.plugIn(fnVisitor, `foo`, `Bar`);
			// must not override other visitors
			XMLPreprocessor.plugIn(fnVisitor, `foo`, `Invalid`);

			process(oXml, {models : new JSONModel()});
		} finally {
			// remove old visitors
			// Q: should we delete from mVisitors? A: No, we cannot observe it anyway...
			XMLPreprocessor.plugIn(null, `foo`, `Bar`);
			XMLPreprocessor.plugIn(null, `foo`, `Invalid`);
		}

		assert.strictEqual(fnVisitor.callCount, 1);
		assert.ok(fnVisitor.alwaysCalledWithExactly(
			oXml.firstChild,
			{
				find : sinon.match.func,
				getContext : sinon.match.func,
				getResult : sinon.match.func,
				getSettings : sinon.match.func,
				getViewInfo : sinon.match.func,
				insertFragment : sinon.match.func,
				visitAttribute : sinon.match.func,
				visitAttributes : sinon.match.func,
				visitChildNodes : sinon.match.func,
				visitNode : sinon.match.func,
				with : sinon.match.func
			}), fnVisitor.printf(`%C`));
	});

>>>>>>> a094aa47
	//*********************************************************************************************
	[{
		aContent : [
			`<f:Bar xmlns:f="foo"`
				+ ` attribute="{path: '/', formatter: 'forbidden'}"/>`,
			`<f:Baz xmlns:f="foo"/>`, // must not trigger visitor!
			`</mvc:View>`
		],
		sLocalName : `Bar`
	}, {
		aContent : [
			`<f:Bar xmlns:f="foo"/>`,
			`</mvc:View>`
		],
		sLocalName : undefined
	}].forEach(function (oFixture) {
		QUnit.test(`plugIn, sLocalName: ` + oFixture.sLocalName, async function (assert) {
			var fnVisitor = this.stub().returns(SyncPromise.resolve()),
				oXml = xml(assert, [
					mvcView(``, {
						forbidden : function () {
							assert.ok(false, `formatter MUST not be called!`);
						}
					}, this),
					...oFixture.aContent
				]);

			try {
				XMLPreprocessor.plugIn(fnVisitor, `foo`, oFixture.sLocalName);
				// must not override other visitors
				XMLPreprocessor.plugIn(fnVisitor, `foo`, `Invalid`);

				await process(oXml, {models : new JSONModel()}, /*bAsync*/true);
			} finally {
				// remove old visitors
				// Q: should we delete from mVisitors? A: No, we cannot observe it anyway...
				XMLPreprocessor.plugIn(null, `foo`, oFixture.sLocalName);
				XMLPreprocessor.plugIn(null, `foo`, `Invalid`);
			}

			assert.strictEqual(fnVisitor.callCount, 1);
			assert.ok(fnVisitor.alwaysCalledWithExactly(
				oXml.firstChild,
				{
					find : sinon.match.func,
					getContext : sinon.match.func,
					getResult : sinon.match.func,
					getSettings : sinon.match.func,
					getViewInfo : sinon.match.func,
					insertFragment : sinon.match.func,
					visitAttribute : sinon.match.func,
					visitAttributes : sinon.match.func,
					visitChildNodes : sinon.match.func,
					visitNode : sinon.match.func,
					with : sinon.match.func
				}), fnVisitor.printf(`%C`));
		});
	});

	//*********************************************************************************************
	[undefined, `0`, true, {}, XMLPreprocessor.visitNodeWrapper].forEach(function (fnVisitor) {
		QUnit.test(`plugIn, fnVisitor: ` + fnVisitor, function (assert) {
			this.oLogMock.expects(`debug`).never();

			assert.throws(function () {
				XMLPreprocessor.plugIn(fnVisitor, `foo`);
			}, new Error(`Invalid visitor: ` + fnVisitor));
		});
	});

	//*********************************************************************************************
	[
		undefined,
		`foo bar`,
		`sap.ui.core`,
		`http://schemas.sap.com/sapui5/extension/sap.ui.core.template/1`
	].forEach(function (sNamespace) {
		QUnit.test(`plugIn, sNamespace: ` + sNamespace, function (assert) {
			this.oLogMock.expects(`debug`).never();

			assert.throws(function () {
				XMLPreprocessor.plugIn(function () {}, sNamespace);
			}, new Error(`Invalid namespace: ` + sNamespace));
		});
	});

	//*********************************************************************************************
	[false, true].forEach(function (bDebug) {
		QUnit.test(`plugIn, debug tracing for visitor calls = ` + bDebug, function (assert) {
			var aExpectedMessages = [
					{m : `[ 0] Start processing qux`},
					{m : `[ 1] Calling visitor`, d : 1},
					{m : `I am your visitor!`},
					{m : `[ 1] Finished`, d : `</f:Bar>`}, // Note: logs the closing tag!
					{m : `[ 0] Finished processing qux`}
				],
				aViewContent = [
					mvcView(),
					`<f:Bar xmlns:f="foo"/>`,
					`</mvc:View>`
				];

			XMLPreprocessor.plugIn(function () {
				if (bDebug) {
					Log.debug(`I am your visitor!`, undefined, sComponent);
				}
				return SyncPromise.resolve();
			}, `foo`, `Bar`);

			return this.checkTracing(assert, bDebug, aExpectedMessages, aViewContent, {},
				[aViewContent[1]]);
		});
	});

	//*********************************************************************************************
	QUnit.test(`plugIn, getResult`, function (assert) {
		var aViewContent = [
				mvcView(),
				`<f:Bar xmlns:f="foo" test="{/answer}" value="\\{\\}"/>`,
				`</mvc:View>`
			],
			that = this;

		XMLPreprocessor.plugIn(function (oElement, oInterface) {
			var oPromise;

			// code under test
			assert.strictEqual(oInterface.getResult(oElement.getAttribute(`test`)).unwrap(),
				42, `returns {any} value`);

			// code under test
			assert.strictEqual(oInterface.getResult(oElement.getAttribute(`value`)).unwrap(),
				`{}`, `bMandatory must be hardcoded to true`);

			warn(that.oLogMock, `[ 1] Binding not ready`, aViewContent[1]);
			// code under test
			assert.strictEqual(oInterface.getResult(`{missing>/}`, oElement), null);

			// code under test
			assert.strictEqual(oInterface.getResult(``).unwrap(), ``);

			// TypeError: Cannot read property 'length' of undefined
			//   at Object.BindingParser.complexParser
			oPromise = oInterface.getResult();
			assert.strictEqual(oPromise.isRejected(), true);
			oPromise.caught();

			return SyncPromise.resolve();
		}, `foo`, `Bar`);

		process(xml(assert, aViewContent), {models : new JSONModel({answer : 42})});
	});

	//*********************************************************************************************
	QUnit.test(`plugIn, async getResult`, function (assert) {
		return this.checkTracing(assert, true, [
			{m : `[ 0] Start processing qux`},
			{m : `[ 1] Calling visitor`, d : 1},
			{m : `[ 1] tooltip = sync`,
				d : `<f:Bar xmlns:f="foo" test="world" tooltip="{/sync}"/>`},
			{m : `[ 1] Finished`, d : `</f:Bar>`},
			{m : `[ 0] Finished processing qux`}
		], [
			mvcView(),
			`<f:Bar xmlns:f="foo" test="{/hello}" tooltip="{/sync}"/>`,
			`</mvc:View>`
		], {
			models : asyncModel({hello : `world`, sync : `sync`})
		}, [
			`<f:Bar xmlns:f="foo" test="world" tooltip="sync"/>`
		], true, function (oElement, oInterface) { // visitor for f:Bar
			// code under test
			return oInterface.getResult(oElement.getAttribute(`test`)).then(function (vValue) {
				oElement.setAttribute(`test`, vValue);
				return oInterface.visitAttributes(oElement);
			});
		});
	});

	//*********************************************************************************************
	QUnit.test(`plugIn, async getResult rejected promise`, function (assert) {
		return this.checkTracing(assert, true, [
			{m : `[ 0] Start processing qux`},
			{m : `[ 1] Calling visitor`, d : 1},
			{m : `[ 1] Finished`, d : `</f:Bar>`},
			{m : `[ 0] Finished processing qux`}
		], [
			mvcView(),
			`<f:Bar xmlns:f="foo" test="{/hello}" tooltip="{/sync}"/>`,
			`</mvc:View>`
		], {
			models : asyncModel({hello : `world`, sync : `sync`})
		}, [
			`<f:Bar xmlns:f="foo" test="{/hello}" tooltip="{/sync}"/>`
		], true, function (_oElement, oInterface) { // visitor for f:Bar
			// code under test
			var oPromise = oInterface.getResult(); // will fail, first param is not optional

			assert.strictEqual(oPromise.isRejected(), true);
			oPromise.caught();

			return SyncPromise.resolve();
		});
	});

	//*********************************************************************************************
	QUnit.test(`plugIn, getSettings, getViewInfo`, function (assert) {
		var mSettings = {
				models : new JSONModel({answer : 42})
			},
			aViewContent = [
				mvcView(),
				`<f:Bar xmlns:f="foo" />`,
				`</mvc:View>`
			],
			oViewInfo = {
				caller : `qux`,
				componentId : `this._sOwnerId`,
				name : `this.sViewName`,
				nestedObject : {
					foo : `bar`
				}
			};

		XMLPreprocessor.plugIn(function (_oElement, oInterface) {
			var mMySettings = oInterface.getSettings(),
				oMyViewInfo = oInterface.getViewInfo();

			assert.deepEqual(mMySettings, mSettings);
			// Note: jQuery.extend() cannot clone objects constructed via new operator!
			// mMySettings.models.setProperty("/answer", -1);
			// assert.strictEqual(mSettings.models.getProperty("/answer"), 42, "deep copy");

			assert.deepEqual(oMyViewInfo, oViewInfo);
			//TODO If we cannot win for mSettings, is it worth trying for oViewInfo?
			oMyViewInfo.nestedObject.foo = `hacked`;
			assert.strictEqual(oViewInfo.nestedObject.foo, `bar`, `deep copy`);

			return SyncPromise.resolve();
		}, `foo`, `Bar`);

		XMLPreprocessor.process(xml(assert, aViewContent), oViewInfo, mSettings);
	});

	//*********************************************************************************************
	[false, true].forEach(function (bAsync) {
		QUnit.test(`plugIn, visitAttribute; async = ` + bAsync, function (assert) {
			var oModel = bAsync
				? asyncModel({answer : 42})
				: new JSONModel({answer : 42});

			XMLPreprocessor.plugIn(function (oElement, oInterface) {
				var oChildNode = oElement.childNodes.item(0);

				// Note: there is also getAttributeNode()...
				return oInterface.visitAttribute(oChildNode,
					oChildNode.getAttributeNodeNS(``, `text`));
			}, `foo`, `Bar`);

			return this.check(assert, [
				mvcView(),
				`<f:Bar xmlns:f="foo">`,
				`<In id="visitAttribute" src="{/answer}" text="{/answer}"/>`,
				`</f:Bar>`,
				`</mvc:View>`
			], {models : oModel}, [
				`<f:Bar xmlns:f="foo">`,
				`<In id="visitAttribute" src="{/answer}" text="42"/>`,
				`</f:Bar>`
			], bAsync);
		});
	});

	//*********************************************************************************************
	[false, true].forEach(function (bAsync) {
		QUnit.test(`plugIn, visitAttributes; async = ` + bAsync, function (assert) {
			var oModel = bAsync
				? asyncModel({answer : 42})
				: new JSONModel({answer : 42});

			XMLPreprocessor.plugIn(function (oElement, oInterface) {
				return oInterface.visitAttributes(oElement.childNodes.item(0));
			}, `foo`, `Bar`);

			return this.check(assert, [
				mvcView(),
				`<f:Bar xmlns:f="foo">`,
				`<In id="visitAttributes: {/answer}">`,
					`<Out id="no visitAttributes: {/answer}"/>`,
				`</In>`,
				`</f:Bar>`,
				`</mvc:View>`
			], {models : oModel}, [
				`<f:Bar xmlns:f="foo">`,
				`<In id="visitAttributes: 42">`,
					`<Out id="no visitAttributes: {/answer}"/>`,
				`</In>`,
				`</f:Bar>`
			], bAsync);
		});
	});

	//*********************************************************************************************
	[false, true].forEach(function (bAsync) {
		QUnit.test(`plugIn, visitChildNodes; async = ` + bAsync, function (assert) {
			var oModel = bAsync
				? asyncModel({answer : 42})
				: new JSONModel({answer : 42});

			XMLPreprocessor.plugIn(function (oElement, oInterface) {
				return oInterface.visitChildNodes(oElement.childNodes.item(0));
			}, `foo`, `Bar`);

			return this.check(assert, [
				mvcView(),
				`<f:Bar xmlns:f="foo">`,
				`<Out id="no visitChildNodes: {/answer}">`,
					`<In id="visitChildNodes: {/answer}"/>`,
				`</Out>`,
				`</f:Bar>`,
				`</mvc:View>`
			], {models : oModel}, [
				`<f:Bar xmlns:f="foo">`,
				`<Out id="no visitChildNodes: {/answer}">`,
					`<In id="visitChildNodes: 42"/>`,
				`</Out>`,
				`</f:Bar>`
			], bAsync);
		});
	});

	//*********************************************************************************************
	[false, true].forEach(function (bAsync) {
		QUnit.test(`plugIn, visitNode; async = ` + bAsync, function (assert) {
			var oModel = bAsync
				? asyncModel({answer : 42, pi : 3.14})
				: new JSONModel({answer : 42, pi : 3.14});

			this.oLogMock.expects(`error`)
				.withExactArgs(`Unexpected tag <template:foo id="unexpected"/>`, `qux`, sComponent);
			XMLPreprocessor.plugIn(function (oElement, oInterface) {
				oInterface.visitNode(oElement.childNodes.item(1)).then(function () {
					assert.ok(false);
				}, function () {
					assert.ok(true);
				});

				return oInterface.visitNode(oElement.childNodes.item(0));
			}, `foo`, `Bar`);

			return this.check(assert, [
				mvcView(),
				`<f:Bar xmlns:f="foo">`,
				`<In id="visitNode: {/answer}">`,
					`<In id="visitNode: {/pi}"/>`,
				`</In>`,
				`<template:foo id="unexpected"/>`,
				`</f:Bar>`,
				`</mvc:View>`
			], {models : oModel}, [
				`<f:Bar xmlns:f="foo">`,
				`<In id="visitNode: 42">`,
					`<In id="visitNode: 3.14"/>`,
				`</In>`,
				`<template:foo id="unexpected"/>`,
				`</f:Bar>`
			], bAsync);
		});
	});

	//*********************************************************************************************
	[false, true].forEach(function (bAsync) {
		QUnit.test(`plugIn, visitNodeWrapper; async = ` + bAsync, function (assert) {
			var oModel = bAsync
				? asyncModel({answer : 42, pi : 3.14})
				: new JSONModel({answer : 42, pi : 3.14});

			XMLPreprocessor.plugIn(function (oElement, oInterface) {
				// this is initially returned as old visitor, see above
				return XMLPreprocessor.visitNodeWrapper(oElement.childNodes.item(0),
					oInterface);
			}, `foo`, `Bar`);

			return this.check(assert, [
				mvcView(),
				`<f:Bar xmlns:f="foo">`,
				`<In id="visitNodeWrapper: {/answer}">`,
					`<In id="visitNodeWrapper: {/pi}"/>`,
				`</In>`,
				`</f:Bar>`,
				`</mvc:View>`
			], {models : oModel}, [
				`<f:Bar xmlns:f="foo">`,
				`<In id="visitNodeWrapper: 42">`,
					`<In id="visitNodeWrapper: 3.14"/>`,
				`</In>`,
				`</f:Bar>`
			], bAsync);
		});
	});

	//*********************************************************************************************
	[false, true].forEach(function (bAsync) {
		QUnit.test(`plugIn, insertFragment; async = ` + bAsync, function (assert) {
			this.expectLoad(bAsync, `fragmentName`, xml(assert, [`<In xmlns="sap.ui.core"/>`]));

			XMLPreprocessor.plugIn(function (oElement, oInterface) {
				return oInterface.insertFragment(`fragmentName`, oElement);
			}, `foo`, `Bar`);

			return this.check(assert, [
				mvcView(),
				`<f:Bar xmlns:f="foo"/>`,
				`</mvc:View>`
			], {}, [
				`<In />`
			], bAsync);
		});
	});

	//*********************************************************************************************
	QUnit.test(`plugIn, call returns something`, function (assert) {
		var aViewContent = [
				mvcView(),
				`<f:Bar xmlns:f="foo"/>`,
				`</mvc:View>`
			];

		XMLPreprocessor.plugIn(function (_oElement, _oInterface) {
			return SyncPromise.resolve(null); // something other than undefined
		}, `foo`, `Bar`);

		return this.checkError(assert, aViewContent, `Unexpected return value from visitor for {0}`,
			null, 1);
	});

	//*********************************************************************************************
	QUnit.test(`plugIn, getContext`, function (assert) {
		var oModel = new JSONModel({
				hidden : {
					answer : 42
				}
			}),
			aViewContent = [
				mvcView(),
				`<f:Bar xmlns:f="foo" path="meta>answer"/>`,
				`</mvc:View>`
			];

		XMLPreprocessor.plugIn(function (oElement, oInterface) {
			var oContext = oInterface.getContext(oElement.getAttribute(`path`)),
				oDefaultContext = oInterface.getContext(/*default model, empty path*/);

			assert.strictEqual(oContext.getModel(), oModel);
			assert.strictEqual(oContext.getPath(), `/hidden/answer`);

			assert.strictEqual(oDefaultContext.getModel(), oModel);
			assert.strictEqual(oDefaultContext.getPath(), `/hidden/answer`);

			assert.throws(function () {
				oInterface.getContext(`{meta>answer}`);
			}, new Error(`Must be a simple path, not a binding: {meta>answer}`));

			assert.throws(function () {
				oInterface.getContext(`foo>`);
			}, new Error(`Unknown model 'foo': foo>`));

			assert.throws(function () {
				oInterface.getContext(`other>`);
			}, new Error(`Cannot resolve path: other>`));

			return SyncPromise.resolve();
		}, `foo`, `Bar`);

		process(xml(assert, aViewContent), {
			bindingContexts : {
				undefined : oModel.createBindingContext(`/hidden/answer`),
				meta : oModel.createBindingContext(`/hidden`)
			},
			models : {
				undefined : oModel,
				meta : oModel,
				other : oModel
			}
		});
	});

	//*********************************************************************************************
	QUnit.test(`plugIn, with`, function (assert) {
		var oModel = new JSONModel({
				hidden : {
					answer : 42
				}
			}),
			aViewContent = [
				mvcView(),
				`<f:Bar xmlns:f="foo" path="meta>answer"/>`,
				`</mvc:View>`
			],
			that = this;

		XMLPreprocessor.plugIn(function (oElement, oInterface) {
			var oContext = oInterface.getContext(oElement.getAttribute(`path`)),
				oDerivedInterface = oInterface.with({a : oContext, b : oContext}),
				oEmptyInterface = oInterface.with(null, /*bReplace*/true),
				oNewInterface = oInterface.with({a : oContext, b : oContext}, /*bReplace*/true);

			assert.strictEqual(oDerivedInterface.getResult(`{a>}`).unwrap(), 42, `a is known`);
			assert.strictEqual(oDerivedInterface.getResult(`{b>}`).unwrap(), 42, `b is known`);
			assert.strictEqual(oDerivedInterface.getResult(`{meta>answer}`).unwrap(), 42,
				`meta is inherited`);

			// no inheritance here!
			warn(that.oLogMock, `[ 1] Binding not ready`);
			assert.strictEqual(oEmptyInterface.getResult(`{meta>}`), null);

			assert.strictEqual(oNewInterface.getResult(`{a>}`).unwrap(), 42, `a is known`);
			assert.strictEqual(oNewInterface.getResult(`{b>}`).unwrap(), 42, `b is known`);
			// no inheritance here!
			warn(that.oLogMock, `[ 1] Binding not ready`);
			assert.strictEqual(oNewInterface.getResult(`{meta>}`), null);

			assert.strictEqual(oInterface.with(), oInterface, `no map`);
			assert.strictEqual(oInterface.with({}), oInterface, `empty map`);

			return SyncPromise.resolve();
		}, `foo`, `Bar`);

		process(xml(assert, aViewContent), {
			bindingContexts : {
				meta : oModel.createBindingContext(`/hidden`)
			},
			models : {
				meta : oModel
			}
		});
	});
	//TODO safety check for invalidated ICallback instances in each visit*() etc. call?
	//     !bReplace && !oWithControl.getParent()

	//*********************************************************************************************
	[function (assert, oElement, oInterface) { // use find() like Array#forEach
		var aElements = [`test`, `tooltip`];

		// code under test
		return oInterface.find(aElements, function (sAttribute, i, aElements0) {
			assert.strictEqual(i, sAttribute === `test` ? 0 : 1);
			assert.strictEqual(aElements0, aElements);
			return oInterface.visitAttribute(oElement,
				oElement.attributes.getNamedItem(sAttribute));
		}).then(function (vResult) {
			assert.strictEqual(vResult, undefined);
		});
	}, function (assert, oElement, oInterface) { // use find() like Array#find
		var aElements = [`test`, `tooltip`, `unknown`];

		// code under test
		return oInterface.find(aElements, function (sAttribute, i, aElements0) {
			assert.strictEqual(i, sAttribute === `test` ? 0 : 1);
			assert.strictEqual(aElements0, aElements);
			return oInterface.visitAttribute(oElement,
				oElement.attributes.getNamedItem(sAttribute)).then(function () {
					return sAttribute === `tooltip`;
				});
		}).then(function (vResult) {
			assert.strictEqual(vResult, `tooltip`);
		});
	}, function (assert, oElement, oInterface) { // special cases
		var oSyncPromise;

		// code under test
		oSyncPromise = oInterface.find([]);

		assert.strictEqual(oSyncPromise.isFulfilled(), true);
		assert.strictEqual(oSyncPromise.getResult(), undefined);

		// code under test
		oSyncPromise = oInterface.find([`foo`], function (vElement) {
			throw new Error(vElement);
		});

		assert.strictEqual(oSyncPromise.isRejected(), true, `rejects instead of throwing`);
		assert.strictEqual(oSyncPromise.getResult().message, `foo`);
		oSyncPromise.caught();

		// code under test
		oSyncPromise = oInterface.find([`foo`], function () {
			return Promise.resolve();
		});

		assert.ok(oSyncPromise instanceof SyncPromise);
		assert.strictEqual(oSyncPromise.isPending(), true, `a pending sync promise`);

		// do like the other visitors
		return oInterface.visitAttributes(oElement).then(function () {
			return oSyncPromise;
		});
	}].forEach(function (fnVisitor, i) {
		QUnit.test(`plugIn, find:` + i, function (assert) {
			return this.checkTracing(assert, true, [
				{m : `[ 0] Start processing qux`},
				{m : `[ 1] Calling visitor`, d : 1},
				{m : `[ 1] test = world`, d : 1},
				{m : `[ 1] tooltip = sync`,
					d : `<f:Bar xmlns:f="foo" test="world" tooltip="{/sync}"/>`},
				{m : `[ 1] Finished`, d : `</f:Bar>`},
				{m : `[ 0] Finished processing qux`}
			], [
				mvcView(),
				`<f:Bar xmlns:f="foo" test="{/hello}" tooltip="{/sync}"/>`,
				`</mvc:View>`
			], {
				models : asyncModel({hello : `world`, sync : `sync`})
			}, [
				`<f:Bar xmlns:f="foo" test="world" tooltip="sync"/>`
			], true, fnVisitor.bind(null, assert));
		});
	});
<<<<<<< HEAD
=======
	//TODO sanity check that visitor returns a *sync* promise in case of sync XML Templating?

	/** @deprecated As of version 1.120.0 */
	//*********************************************************************************************
	QUnit.test(`@deprecated async fragment in template:alias/if/repeat/with`, function (assert) {
		// Note: <Label text="..."> remains unresolved, <Text text="..."> MUST be resolved
		var aFragmentContent = [`<Text text="{formatter: '.bar', path: 'here>flag'}"/>`],
			sFragmentXml = xml(assert, aFragmentContent),
			aViewContent = [
				mvcView(),
				`<template:alias name=".bar" value="foo.Helper.bar">`,
				`<template:with path="/some/random/path" var="here">`,
				`<template:if test="true">`,
				`<template:repeat list="{/items}">`,
				`<Fragment fragmentName="{src}" type="XML"/>`,
				`</template:repeat>`,
				`</template:if>`,
				`</template:with>`, // context goes out of scope
				`</template:alias>`, // alias goes out of scope
				`<Text text="{here>flag}"/>`,
				`<Label text="{formatter: '.bar', path: '/'}"/>`,
				`</mvc:View>`
			];

		window.foo = {
			Helper : {
				bar : function (vValue) {
					return `*` + vValue + `*`;
				}
			}
		};

		this.expectLoad(true, `myFragmentA`, sFragmentXml);
		this.expectLoad(true, `myFragmentB`, sFragmentXml);
		this.expectLoad(true, `myFragmentC`, sFragmentXml);

		return this.checkTracing(assert, true, [
			{m : `[ 0] Start processing qux`},
			{m : `[ 1] here = /some/random/path`, d : 2},
			{m : `[ 2] test == "true" --> true`, d : 3},
			{m : `[ 3] Starting`, d : 4},
			{m : `[ 3]  = /items/0`, d : 4},
			{m : `[ 4] fragmentName = myFragmentA`, d : 5},
			{m : `[ 4] text = *true*`, d : aFragmentContent[0]},
			{m : `[ 4] Finished`, d : `</Fragment>`},
			{m : `[ 3]  = /items/1`, d : 4},
			{m : `[ 4] fragmentName = myFragmentB`, d : 5},
			{m : `[ 4] text = *true*`, d : aFragmentContent[0]},
			{m : `[ 4] Finished`, d : `</Fragment>`},
			{m : `[ 3]  = /items/2`, d : 4},
			{m : `[ 4] fragmentName = myFragmentC`, d : 5},
			{m : `[ 4] text = *true*`, d : aFragmentContent[0]},
			{m : `[ 4] Finished`, d : `</Fragment>`},
			{m : `[ 3] Finished`, d : `</template:repeat>`},
			{m : `[ 2] Finished`, d : `</template:if>`},
			{m : `[ 1] Finished`, d : `</template:with>`},
			{m : `[ 0] Binding not ready for attribute text`, d : 10},
			{m : `[ 0] Binding not ready for attribute text`, d : 11},
			{m : `[ 0] Finished processing qux`}
		], aViewContent, {
			models : new JSONModel({
				items : [{
					src : `myFragmentA`
				}, {
					src : `myFragmentB`
				}, {
					src : `myFragmentC`
				}],
				some : {
					random : {
						path : {
							flag : true
						}
					}
				}
			})
		}, [
			`<Text text="*true*"/>`,
			`<Text text="*true*"/>`,
			`<Text text="*true*"/>`,
			// Note: XML serializer outputs &gt; encoding...
			aViewContent[10].replace(`>`, `&gt;`),
			aViewContent[11]
		], true);
	});
>>>>>>> a094aa47

	//*********************************************************************************************
	QUnit.test(`async fragment in template:alias/if/repeat/with`, function (assert) {
		// Note: <Label text="..."> remains unresolved, <Text text="..."> MUST be resolved
		var aFragmentContent = [`<Text text="{formatter: '.bar', path: 'here>flag'}"/>`],
			sFragmentXml = xml(assert, aFragmentContent),
			aViewContent = [
				mvcView(``, {
					Helper : {
						bar : function (vValue) {
							return `*` + vValue + `*`;
						}
					}
				}, this),
				`<template:alias name=".bar" value="Helper.bar">`,
				`<template:with path="/some/random/path" var="here">`,
				`<template:if test="true">`,
				`<template:repeat list="{/items}">`,
				`<Fragment fragmentName="{src}" type="XML"/>`,
				`</template:repeat>`,
				`</template:if>`,
				`</template:with>`, // context goes out of scope
				`</template:alias>`, // alias goes out of scope
				`<Label text="{here>flag}"/>`,
				`<Label text="{formatter: '.bar', path: '/'}"/>`,
				`</mvc:View>`
			];

		this.expectLoad(true, `myFragmentA`, sFragmentXml);
		this.expectLoad(true, `myFragmentB`, sFragmentXml);
		this.expectLoad(true, `myFragmentC`, sFragmentXml);

		return this.checkTracing(assert, true, [
			{m : `[ 0] Start processing qux`},
			{m : `[ 1] here = /some/random/path`, d : 2},
			{m : `[ 2] test == "true" --> true`, d : 3},
			{m : `[ 3] Starting`, d : 4},
			{m : `[ 3]  = /items/0`, d : 4},
			{m : `[ 4] fragmentName = myFragmentA`, d : 5},
			{m : `[ 4] text = *true*`, d : aFragmentContent[0]},
			{m : `[ 4] Finished`, d : `</Fragment>`},
			{m : `[ 3]  = /items/1`, d : 4},
			{m : `[ 4] fragmentName = myFragmentB`, d : 5},
			{m : `[ 4] text = *true*`, d : aFragmentContent[0]},
			{m : `[ 4] Finished`, d : `</Fragment>`},
			{m : `[ 3]  = /items/2`, d : 4},
			{m : `[ 4] fragmentName = myFragmentC`, d : 5},
			{m : `[ 4] text = *true*`, d : aFragmentContent[0]},
			{m : `[ 4] Finished`, d : `</Fragment>`},
			{m : `[ 3] Finished`, d : `</template:repeat>`},
			{m : `[ 2] Finished`, d : `</template:if>`},
			{m : `[ 1] Finished`, d : `</template:with>`},
			{m : `[ 0] Binding not ready for attribute text`, d : 10},
			{m : `[ 0] Binding not ready for attribute text`, d : 11},
			{m : `[ 0] Finished processing qux`}
		], aViewContent, {
			models : new JSONModel({
				items : [{
					src : `myFragmentA`
				}, {
					src : `myFragmentB`
				}, {
					src : `myFragmentC`
				}],
				some : {
					random : {
						path : {
							flag : true
						}
					}
				}
			})
		}, [
			`<Text text="*true*"/>`,
			`<Text text="*true*"/>`,
			`<Text text="*true*"/>`,
			// Note: XML serializer outputs &gt; encoding...
			aViewContent[10].replace(`>`, `&gt;`),
			aViewContent[11]
		], true);
	});

<<<<<<< HEAD
=======
	/** @deprecated As of version 1.120.0 */
	//*********************************************************************************************
	QUnit.test(`@deprecated async binding resolution`, function (assert) {
		var aViewContent = [
				mvcView(),
				`<In id="{async>/foo}" text="{async>/missing}" tooltip="{async>/bar}">`,
				`<Text text="{async>/hello}"/>`,
				`</In>`,
				`<Text text="{async>/fail}"/>`,
				`<Text text="{formatter: 'foo.Helper.star', path: 'async>/hello'}"/>`,
				`<Text text="{formatter: 'foo.Helper.star', path: 'async>/sync'}"/>`,
				`<Text text="{formatter: 'foo.Helper.join', parts: [{path: 'async>/hello'}, `
					+ `{formatter: 'foo.Helper.path', path: 'async>/sync'}, `
					+ `{formatter: 'foo.Helper.path', path: 'sync>/flag'}]}"/>`,
				// Note: this requires "textFragments" to be preserved
				`<Text text="{= 'hello, '`
					+ ` + \${formatter: 'foo.Helper.star', path: 'async>/hello'} }"/>`,
				`</mvc:View>`
			];

		window.foo = {
			Helper : {
				// this: on top-level, the control; in a part, the binding
				join : function () {
					return Array.prototype.join.apply(arguments);
				},
				path : function (vValue) {
					return this.getPath() + `=` + vValue;
				},
				star : function (vValue) {
					return `*` + vValue + `*` + this.getMetadata().getName();
				}
			}
		};

		return this.checkTracing(assert, true, [
			{m : `[ 0] Start processing qux`},
			// Note: we have to wait for this value before we continue ("stop & go")
			{m : `[ 0] id = 5`, d : 1},
			// Note: removal of attributes is reason to iterate over a shallow copy
			{m : `[ 0] Removed attribute text`,
				d : `<In id="5" text="{async>/missing}" tooltip="{async>/bar}">`},
			// Note: this needs to come last, though bar is loaded faster than foo
			{m : `[ 0] tooltip = 0`, d : `<In id="5" tooltip="{async>/bar}">`},
			// Note: this must come after all of the parent's attributes have been resolved (DFS)
			{m : `[ 0] text = world`, d : 2},
			{m : `[ 0] Error in formatter of attribute text Error: Epic fail`, d : 4},
			{m : `[ 0] text = *world*sap.ui.core.util._with`, d : 5},
			{m : `[ 0] text = *sync*sap.ui.core.util._with`, d : 6},
			{m : `[ 0] text = world,/sync=sync,/flag=true`, d : 7},
			{m : `[ 0] text = hello, *world*sap.ui.model.json.JSONPropertyBinding`, d : 8},
			{m : `[ 0] Finished processing qux`}
		], aViewContent, {
			models : {
				async : asyncModel({
					bar : 0,
					fail : new Error(`Epic fail`),
					// Note: careful with setTimeout's delay, about 4ms seems to be "minimum"
					foo : 5,
					hello : `world`,
					sync : `sync`
				}),
				sync : new JSONModel({flag : true})
			}
		}, [
			`<In id="5" tooltip="0">`,
			`<Text text="world"/>`,
			`</In>`,
			// Note: XML serializer outputs &gt; encoding...
			`<Text text=\"{async&gt;/fail}\"/>`,
			`<Text text="*world*sap.ui.core.util._with"/>`,
			`<Text text="*sync*sap.ui.core.util._with"/>`,
			`<Text text="world,/sync=sync,/flag=true"/>`,
			`<Text text="hello, *world*sap.ui.model.json.JSONPropertyBinding"/>`
		], true);
	});

>>>>>>> a094aa47
	//*********************************************************************************************
	QUnit.test(`async binding resolution`, function (assert) {
		var aViewContent = [
				mvcView(``, {
					Helper : {
						// this: on top-level, the control; in a part, the binding
						join : function () {
							return Array.prototype.join.apply(arguments);
						},
						path : function (vValue) {
							return this.getPath() + `=` + vValue;
						},
						star : function (vValue) {
							return `*` + vValue + `*` + this.getMetadata().getName();
						}
					}
				}, this),
				`<In id="{async>/foo}" text="{async>/missing}" tooltip="{async>/bar}">`,
				`<Text text="{async>/hello}"/>`,
				`</In>`,
				`<Text text="{async>/fail}"/>`,
				`<Text text="{formatter: 'Helper.star', path: 'async>/hello'}"/>`,
				`<Text text="{formatter: 'Helper.star', path: 'async>/sync'}"/>`,
				`<Text text="{formatter: 'Helper.join', parts: [{path: 'async>/hello'}, `
					+ `{formatter: 'Helper.path', path: 'async>/sync'}, `
					+ `{formatter: 'Helper.path', path: 'sync>/flag'}]}"/>`,
				// Note: this requires "textFragments" to be preserved
				`<Text text="{= 'hello, '`
					+ ` + \${formatter: 'Helper.star', path: 'async>/hello'} }"/>`,
				`</mvc:View>`
			];

		return this.checkTracing(assert, true, [
			{m : `[ 0] Start processing qux`},
			// Note: we have to wait for this value before we continue ("stop & go")
			{m : `[ 0] id = 5`, d : 1},
			// Note: removal of attributes is reason to iterate over a shallow copy
			{m : `[ 0] Removed attribute text`,
				d : `<In id="5" text="{async>/missing}" tooltip="{async>/bar}">`},
			// Note: this needs to come last, though bar is loaded faster than foo
			{m : `[ 0] tooltip = 0`, d : `<In id="5" tooltip="{async>/bar}">`},
			// Note: this must come after all of the parent's attributes have been resolved (DFS)
			{m : `[ 0] text = world`, d : 2},
			{m : `[ 0] Error in formatter of attribute text Error: Epic fail`, d : 4},
			{m : `[ 0] text = *world*sap.ui.core.util._with`, d : 5},
			{m : `[ 0] text = *sync*sap.ui.core.util._with`, d : 6},
			{m : `[ 0] text = world,/sync=sync,/flag=true`, d : 7},
			{m : `[ 0] text = hello, *world*sap.ui.model.json.JSONPropertyBinding`, d : 8},
			{m : `[ 0] Finished processing qux`}
		], aViewContent, {
			models : {
				async : asyncModel({
					bar : 0,
					fail : new Error(`Epic fail`),
					// Note: careful with setTimeout's delay, about 4ms seems to be "minimum"
					foo : 5,
					hello : `world`,
					sync : `sync`
				}),
				sync : new JSONModel({flag : true})
			}
		}, [
			`<In id="5" tooltip="0">`,
			`<Text text="world"/>`,
			`</In>`,
			// Note: XML serializer outputs &gt; encoding...
			`<Text text=\"{async&gt;/fail}\"/>`,
			`<Text text="*world*sap.ui.core.util._with"/>`,
			`<Text text="*sync*sap.ui.core.util._with"/>`,
			`<Text text="world,/sync=sync,/flag=true"/>`,
			`<Text text="hello, *world*sap.ui.model.json.JSONPropertyBinding"/>`
		], true);
	});

	//*********************************************************************************************
	QUnit.test(`model which forbids $$valueAsPromise`, function (assert) {
		var oModel = new JSONModel({
				foo : `bar`
			});

		oModel.bindProperty = function (_sPath, _oContext, mParameters) {
			if (mParameters && `$$valueAsPromise` in mParameters) {
				throw new Error(`Illegal parameter '$$valueAsPromise'`);
			}
			return JSONModel.prototype.bindProperty.apply(this, arguments);
		};

		return this.checkTracing(assert, true, [
			{m : `[ 0] Start processing qux`},
			{m : `[ 0] text = bar`, d : 1},
			{m : `[ 0] Finished processing qux`}
		], [
			mvcView(),
			`<Text text="{/foo}"/>`,
			`</mvc:View>`
		], {
			models : oModel
		}, [
			`<Text text="bar"/>`
		], true);
	});

	//*********************************************************************************************
	QUnit.test(`async <template:if>`, function (assert) {
		return this.checkTracing(assert, true, [
			{m : `[ 0] Start processing qux`},
			{m : `[ 1] test == false --> false`, d : 1},
			{m : `[ 1] Finished`, d : 3},
			{m : `[ 0] Finished processing qux`}
		], [
			mvcView(),
			`<template:if test="{= %{/hello} !== 'world' }">`,
			`<Out id="false"/>`,
			`</template:if>`,
			`</mvc:View>`
		], {
			models : asyncModel({hello : `world`})
		}, undefined, true);
	});

<<<<<<< HEAD
=======
	/** @deprecated As of version 1.120.0 */
	//*********************************************************************************************
[false, true].forEach(function (bAllAvailable) {
	QUnit.test(`@deprecated async require on view level, all available: ` + bAllAvailable,
			function (assert) {
		var oHelper = {
				bar : function (vValue) {
					return `*` + vValue + `*`;
				}
			},
			aViewContent = [
				mvcView().replace(`>`, ` template:require="foo.Helper not.Used">`),
				`<Text text="{formatter: 'foo.Helper.bar', path: '/flag'}"/>`,
				`</mvc:View>`
			];

		this.expectRequire(true, [`foo/Helper`, `not/Used`], function () {
			window.foo = {
				Helper : oHelper
			};
			return [oHelper, {/*not used*/}];
		}, bAllAvailable);

		return this.checkTracing(assert, true, [
			{m : `[ 0] Start processing qux`},
			{m : `[ 0] text = *true*`, d : 1},
			{m : `[ 0] Finished processing qux`}
		], aViewContent, {
			models : new JSONModel({flag : true})
		}, [
			`<Text text="*true*"/>`
		], true);
	});
});

>>>>>>> a094aa47
	//*********************************************************************************************
	QUnit.test(`async require on view level`, function (assert) {
		return this.checkTracing(assert, true, [
			{m : `[ 0] Start processing qux`},
			{m : `[ 0] text = *true*`, d : 1},
			{m : `[ 0] Finished processing qux`}
		], [
			mvcView(``, {
				bar : function (vValue) {
					return `*` + vValue + `*`;
				}
			}, this),
			`<Text text="{formatter: 'bar', path: '/flag'}"/>`,
			`</mvc:View>`
		], {
			models : new JSONModel({flag : true})
		}, [
			`<Text text="*true*"/>`
		], true);
	});

	//*********************************************************************************************
	QUnit.test(`AMD require on view and fragment level`, function (assert) {
		var aFragmentContent = [
				templateRequire(`<FragmentDefinition>`, ``, {
					MyHelper : {
						bar : function (vValue) {
							return `%` + vValue + `%`;
						}
					}
				}, this),
				`<Text text="{formatter: 'MyHelper.bar', path: '/flag'}"/>`,
				`</FragmentDefinition>`
			],
			aViewContent = [
				mvcView(`t`, {
					Helper : {
						bar : function (vValue) {
							return `*` + vValue + `*`;
						}
					}
				}, this),
				`<t:alias name="bar" value="Helper.bar">`,
				`<Fragment fragmentName="myFragment" type="XML"/>`,
				`<Text text="{formatter: 'bar', path: '/flag'}"/>`,
				`</t:alias>`,
				`</mvc:View>`
			];

		this.expectLoad(true, `myFragment`, xml(assert, aFragmentContent));

		return this.checkTracing(assert, true, [
			{m : `[ 0] Start processing qux`},
			{m : `[ 1] fragmentName = myFragment`, d : 2},
			{m : `[ 1] text = %true%`, d : aFragmentContent[1]},
			{m : `[ 1] Finished`, d : `</Fragment>`},
			{m : `[ 0] text = *true*`, d : 3},
			{m : `[ 0] Finished processing qux`}
		], aViewContent, {
			models : new JSONModel({flag : true})
		}, [
			`<Text text="%true%"/>`,
			`<Text text="*true*"/>`
		], true);
	});

	//*********************************************************************************************
	QUnit.test(`empty template:require`, function (assert) {
		return this.checkTracing(assert, true, [
			{m : `[ 0] Start processing qux`},
			{m : `[ 0] Finished processing qux`}
		], [
			mvcView().replace(`>`, ` template:require="">`),
			`</mvc:View>`
		], {}, [], true);
	});

	//*********************************************************************************************
	QUnit.test(`async extension point`, function (assert) {
		var aReplacement = [
				`<Text text=\"{/foo}\"/>`
			],
			aViewContent = [
				mvcView(),
				`<ExtensionPoint name="{/hello}"/>`,
				`<Text text="{/flag}"/>`,
				`</mvc:View>`
			];

		this.mock(Component).expects(`getCustomizing`)
			.withExactArgs(`this._sOwnerId`, {
				extensionName : `world`,
				name : `this.sViewName`,
				type : `sap.ui.viewExtensions`
			})
			.returns({
				className : `sap.ui.core.Fragment`,
				fragmentName : `acme.Replacement`,
				type : `XML`
			});
		this.expectLoad(true, `acme.Replacement`, xml(assert, aReplacement));

		return this.checkTracing(assert, true, [
			{m : `[ 0] Start processing qux`},
			{m : `[ 0] name = world`, d : 1},
			{m : `[ 1] fragmentName = acme.Replacement`, d : 1},
			{m : `[ 1] text = bar`, d : aReplacement[0]},
			{m : `[ 1] Finished`, d : `</ExtensionPoint>`},
			{m : `[ 0] text = true`, d : 2},
			{m : `[ 0] Finished processing qux`}
		], aViewContent, {
			models : asyncModel({flag : true, foo : `bar`, hello : `world`})
		}, [
			`<Text text="bar"/>`,
			`<Text text="true"/>`
		], true);
	});

	//*********************************************************************************************
	QUnit.test(`async template:repeat`, function (assert) {
		return this.checkTracing(assert, true, [
			{m : `[ 0] Start processing qux`},
			{m : `[ 1] Starting`, d : 1},
			{m : `[ 1]  = /items/0`, d : 1},
			{m : `[ 1] src = A`, d : 2},
			{m : `[ 1]  = /items/1`, d : 1},
			{m : `[ 1] src = B`, d : 2},
			{m : `[ 1]  = /items/2`, d : 1},
			{m : `[ 1] src = C`, d : 2},
			{m : `[ 1] Finished`, d : `</template:repeat>`},
			{m : `[ 0] Finished processing qux`}
		], [
			mvcView(),
			`<template:repeat list="{/items}">`,
			`<In src="{src}"/>`,
			`</template:repeat>`,
			`</mvc:View>`
		], {
			models : asyncModel({
				items : [{
					src : `A`
				}, {
					src : `B`
				}, {
					src : `C`
				}]
			})
		}, [
			`<In src="A"/>`,
			`<In src="B"/>`,
			`<In src="C"/>`
		], true);
	});

	//*********************************************************************************************
	QUnit.test(`async template:repeat in sync view`, function (assert) {
		return this.check(assert, [
			mvcView(),
			`<template:repeat list="{/items}">`,
			`<In src="{src}"/>`,
			`</template:repeat>`,
			`</mvc:View>`
		], {
			models : asyncModel({
				items : [{
					src : `A`
				}, {
					src : `B`
				}, {
					src : `C`
				}]
			})
		}, []);
	});

<<<<<<< HEAD
=======
	/** @deprecated As of version 1.120.0 */
	//*********************************************************************************************
	QUnit.test(`@deprecated Async formatter in sync view`, function (assert) {
		window.foo = function () {
			return Promise.resolve();
		};
		return this.checkError(assert, [
			mvcView(),
			`<Text text="{path: '/', formatter: 'foo'}" tooltip="{/bar}"/>`,
			`</mvc:View>`
		], `Async formatter in sync view in {path: '/', formatter: 'foo'} of {0}`, {
			models : new JSONModel()
		});
	});

>>>>>>> a094aa47
	//*********************************************************************************************
	QUnit.test(`Code coverage for binding info's wait/resolved`, function (assert) {
		const oAverageSpy = this.spy(Measurement, `average`)
			.withArgs(`sap.ui.core.util.XMLPreprocessor/getResolvedBinding`);
		const oEndSpy = this.spy(Measurement, `end`)
			.withArgs(`sap.ui.core.util.XMLPreprocessor/getResolvedBinding`);
		this.oSapUiMock.expects(`require`).on(sap.ui).atLeast(0) // only for the 1st run
			.withArgs([`sap/ui/model/type/Boolean`]).callThrough();

		const aViewContent = [
				mvcView(``, {
					join : function () {
						return Array.prototype.join.call(arguments, `, `);
					}
				}, this),
				// avoid warning "Function name(s) .missing not found"
				`<Label text="{formatter: '.missing', path: '/'`
					+ `, type: 'sap.ui.model.type.Boolean'}"/>`,
				// binding not ready => false
				`<template:if test="{formatter:'.notFound', path: '/'`
					+ `, type: 'sap.ui.model.type.Boolean'}">`,
				`<Out/>`,
				`</template:if>`,
				// automatically expected warning "Constant test condition" (@see #check)
				`<template:if test="{= false }">`,
				`<Out/>`,
				`</template:if>`,
				`<template:if test="{path: '/flag', type: 'sap.ui.model.type.Boolean'}">`,
				`<In id="flag"/>`,
				`</template:if>`,
				`<ExtensionPoint name="{path: 'unrelated>/', type: 'sap.ui.model.type.Boolean'}"/>`,
				 // warning "Constant test condition"; "_type" must be ignored
				`<template:if test="{_type: 'Constant', value : false}">`,
				`<Out/>`,
				`</template:if>`,
				`<Label text="{formatter: 'join'`
					+ `, parts: [{value: 'Hello'}, {value: 'world!'}]}"/>`,
				`<Label text="{_type: 'Constant', value : 5}"/>`,
				`</mvc:View>`
			];
		warn(this.oLogMock, `[ 1] Function name(s) .notFound not found`, aViewContent[2]);
		warn(this.oLogMock, `[ 0] Binding not ready`, aViewContent[11]);
		warn(this.oLogMock, `[ 1] Constant test condition`, aViewContent[12]);

		return this.checkTracing(assert, true, [
			{m : `[ 0] Start processing qux`},
			{m : `[ 0] Binding not ready for attribute text`, d : 1},
			{m : `[ 1] test == false --> false`, d : 2},
			{m : `[ 1] Finished`, d : 4},
			// Note: BindingParser.complexParser|expression turns constant values into strings
			{m : `[ 1] test == "false" --> false`, d : 5},
			{m : `[ 1] Finished`, d : 7},
			{m : `[ 1] test == true --> true`, d : 8},
			{m : `[ 1] Finished`, d : 10},
			{m : `[ 0] Binding not ready for attribute name`, d : 11},
			{m : `[ 1] test == false --> false`, d : 12},
			{m : `[ 1] Finished`, d : 14},
			{m : `[ 0] text = Hello, world!`, d : 15},
			{m : `[ 0] text = 5`, d : 16},
			{m : `[ 0] Finished processing qux`}
		], aViewContent, {
			models : new JSONModel({flag : true})
		}, [
			aViewContent[1], // <Label .../>
			aViewContent[9], // <In .../>
			// Note: XML serializer outputs &gt; encoding...
			aViewContent[11].replace(`>`, `&gt;`), // <ExtensionPoint .../>
			`<Label text="Hello, world!"/>`,
			`<Label text="5"/>`
		], /*bAsync*/true)
		.finally(function () {
			// Note: each attribute of <mvc:View> or <In> is also counted here...
			assert.strictEqual(oAverageSpy.callCount, oEndSpy.callCount);
		});
	});

	//*********************************************************************************************
	QUnit.test(`static binding for "Constant test condition" with type`, function (assert) {
		this.oSapUiMock.expects(`require`).on(sap.ui).atLeast(0) // only for the 1st run
			.withArgs([`sap/ui/model/type/Boolean`]).callThrough();
		const aViewContent = [
			mvcView(),
			// async type loading must not make a difference here!
			`<template:if test="{type: 'sap.ui.model.type.Boolean', value : false}">`,
			`<Out/>`,
			`</template:if>`,
			`</mvc:View>`
		];
		warn(this.oLogMock, `[ 1] Constant test condition`, aViewContent[1]);

		return this.checkTracing(assert, true, [
			{m : `[ 0] Start processing qux`},
			// Note: w/o MOBS, MO turns constant values into strings
			{m : sinon.match(/\[ 1\] test == "?false"? --> false/), d : 1},
			{m : `[ 1] Finished`, d : 3},
			{m : `[ 0] Finished processing qux`}
		], aViewContent, {/*Look Ma, no models!*/}, [/*no output*/], /*bAsync*/true);
	});

	//*********************************************************************************************
	QUnit.test(`DINC0032093, DINC0074061`, function (assert) {
		const oModel = new JSONModel({});
		oModel.$$valueAsPromise = true;
		this.oSapUiMock.expects(`require`).on(sap.ui).atLeast(0) // only for the 1st run
			.withArgs([`sap/ui/model/type/Boolean`]).callThrough();

		return this.checkTracing(assert, true, [
			{m : `[ 0] Start processing qux`},
			{m : `[ 0] Binding not ready for attribute text`, d : 1},
			{m : `[ 0] Binding not ready for attribute text`, d : 2},
			{m : `[ 0] Removed attribute text`, d : 3},
			{m : `[ 0] Finished processing qux`}
		], [
			mvcView(``, {
				nil : function () {
					return null;
				}
			}, this),
			`<Text text="{missing>/flag}"/>`,
			// async type loading must not make a difference here!
			`<Text text="{path: 'missing>/flag', type: 'sap.ui.model.type.Boolean'}"/>`,
			// async view and model with $$valueAsPromise must not make a difference here!
			`<Text text="{formatter: 'nil', path: '/'}"/>`,
			`</mvc:View>`
		], {
			models : oModel
		}, [
			// Note: XML serializer outputs &gt; encoding...
			`<Text text="{missing&gt;/flag}"/>`,
			`<Text text="{path: 'missing&gt;/flag', type: 'sap.ui.model.type.Boolean'}"/>`,
			`<Text/>`
		], /*bAsync*/true);
	});
});
//TODO we have completely missed support for unique IDs in fragments via the "id" property!
//TODO somehow trace ex.stack, but do not duplicate ex.message<|MERGE_RESOLUTION|>--- conflicted
+++ resolved
@@ -604,17 +604,6 @@
 							}, 0); // simulate AMD
 						});
 				}
-<<<<<<< HEAD
-=======
-				/** @deprecated As of version 1.120.0 */
-				this.oSapUiMock.expects(`requireSync`).never();
-			} else {
-				/** @deprecated As of version 1.120.0 */
-				aURNs.forEach(function (sURN, i) {
-					that.oSapUiMock.expects(`requireSync`).withArgs(sURN)
-						.callsFake(i === 0 ? fnCallback : undefined);
-				});
->>>>>>> a094aa47
 			}
 		},
 
@@ -772,30 +761,6 @@
 		);
 	});
 
-	/** @deprecated As of version 1.119.0 */
-	//*********************************************************************************************
-	// Note: "X" is really nothing special
-<<<<<<< HEAD
-	[`true`, true, 1, `X`].forEach(function (oFlag) {});
-=======
-	[`true`, true, 1, `X`].forEach(function (oFlag) {
-		QUnit.test(`@deprecated XML with template:if test='{/flag}', truthy, async = false, flag = `
-				+ oFlag,
-			function (assert) {
-				return this.check(assert, [
-					mvcView(`t`),
-					`<t:if test="{path: '/flag', type: 'sap.ui.model.type.Boolean'}">`,
-					`<In id="flag"/>`,
-					`</t:if>`,
-					`</mvc:View>`
-				], {
-					models : new JSONModel({flag : oFlag})
-				}, undefined, false);
-			}
-		);
-	});
->>>>>>> a094aa47
-
 	//*********************************************************************************************
 	// Note: " " intentionally not included yet, should not matter for OData!
 	[`false`, false, 0, null, undefined, NaN, ``].forEach(function (oFlag) {
@@ -834,30 +799,6 @@
 		);
 	});
 
-<<<<<<< HEAD
-=======
-	/** @deprecated As of version 1.120.0 */
-	//*********************************************************************************************
-	QUnit.test(`@deprecated XML with template:if test='{formatter:...}'`, function (assert) {
-		window.foo = {
-			Helper : {
-				not : function (oRawValue) {
-					return !oRawValue;
-				}
-			}
-		};
-		return this.check(assert, [
-			mvcView(),
-			`<template:if test="{formatter: 'foo.Helper.not', path:'/flag'}">`,
-			`<In id="flag"/>`,
-			`</template:if>`,
-			`</mvc:View>`
-		], {
-			models : new JSONModel({flag : false})
-		});
-	});
-
->>>>>>> a094aa47
 	//*********************************************************************************************
 	QUnit.test(`XML with template:if test='{formatter:...}'`, function (assert) {
 		return this.check(assert, [
@@ -879,79 +820,6 @@
 		});
 	});
 
-<<<<<<< HEAD
-=======
-	/** @deprecated As of version 1.120.0 */
-	//*********************************************************************************************
-	[{
-		aViewContent : [
-			mvcView(),
-			`<template:if test="{formatter: 'foo.Helper.fail', path:'/flag'}">`,
-			`<Out/>`,
-			`</template:if>`,
-			`</mvc:View>`
-		],
-		aDebugMessages : [
-			{m : `[ 0] Start processing qux`},
-			{m : `[ 1] test == undefined --> false`, d : 1},
-			{m : `[ 1] Finished`, d : 3},
-			{m : `[ 0] Finished processing qux`}
-		]
-	}, {
-		aViewContent : [
-			mvcView(),
-			`<Fragment fragmentName="{formatter: 'foo.Helper.fail', path:'/flag'}`
-				+ `" type="XML"/>`,
-			`</mvc:View>`
-		],
-		bAsIs : true // view remains "as is"
-	}, {
-		aViewContent : [
-			mvcView(),
-			`<ExtensionPoint name="{formatter: 'foo.Helper.fail', path:'/flag'}"/>`,
-			`</mvc:View>`
-		],
-		bAsIs : true // view remains "as is"
-	}].forEach(function (oFixture) {
-		[false, true].forEach(function (bWarn) {
-			var aViewContent = oFixture.aViewContent,
-				vExpected = oFixture.bAsIs ? [aViewContent[1]] : undefined;
-
-			QUnit.test(`@deprecated ${aViewContent[1]}, exception in formatter, warn = ${bWarn}`,
-				function (assert) {
-					var oError = new Error(`deliberate failure`);
-
-					this.mock(Component).expects(`getCustomizing`).never();
-					if (!bWarn) {
-						Log.setLevel(Log.Level.ERROR, sComponent);
-					}
-					warn(this.oLogMock,
-							sinon.match(/\[ \d\] Error in formatter: Error: deliberate failure/),
-							aViewContent[1])
-						.exactly(bWarn ? 1 : 0); // do not construct arguments in vain!
-
-					window.foo = {
-						Helper : {
-							fail : function () {
-								throw oError;
-							}
-						}
-					};
-
-					if (bWarn && oFixture.aDebugMessages) {
-						return this.checkTracing(assert, true, oFixture.aDebugMessages,
-							aViewContent, {models : new JSONModel({flag : true})}, vExpected);
-					}
-
-					return this.check(assert, aViewContent, {
-						models : new JSONModel({flag : true})
-					}, vExpected);
-				}
-			);
-		});
-	});
-
->>>>>>> a094aa47
 	//*********************************************************************************************
 	[{
 		aViewContent : [
@@ -1358,68 +1226,6 @@
 		]);
 	});
 
-<<<<<<< HEAD
-=======
-	/** @deprecated As of version 1.120.0 */
-	//*********************************************************************************************
-	QUnit.test(`@deprecated binding resolution`, function (assert) {
-		window.foo = {
-			Helper : {
-				help : function (vRawValue) {
-					return vRawValue.String || `{` + vRawValue.Path + `}`;
-				},
-				nil : function () {
-					return null;
-				}
-			}
-		};
-
-		return this.check(assert, [
-			mvcView().replace(`>`, ` xmlns:html="http://www.w3.org/1999/xhtml">`),
-			`<!-- some comment node -->`, // to test skipping of none ELEMENT_NODES while visiting
-			`<Label text="{formatter: 'foo.Helper.help',`
-				+ ` path: '/com.sap.vocabularies.UI.v1.HeaderInfo/Title/Label'}"/>`,
-			`<Text maxLines="{formatter: 'foo.Helper.nil',`
-				+ ` path: '/com.sap.vocabularies.UI.v1.HeaderInfo/Title/Value'}"`
-				+ ` text="{formatter: 'foo.Helper.help',`
-				+ ` path: '/com.sap.vocabularies.UI.v1.HeaderInfo/Title/Value'}"/>`,
-			`<Label text="A \\{ is a special character"/>`, // escaping MUST NOT be changed!
-			`<Text text="{unrelated>/some/path}"/>`, // unrelated binding MUST NOT be changed!
-			// avoid warning "Function name(s) .someMethod not found"
-			`<Text text="{path:'/some/path',formatter:'.someMethod'}"/>`,
-			`<html:img src="{formatter: 'foo.Helper.help',`
-				+ ` path: '/com.sap.vocabularies.UI.v1.HeaderInfo/TypeImageUrl'}"/>`,
-			`</mvc:View>`
-		], {
-			models : new JSONModel({
-				"com.sap.vocabularies.UI.v1.HeaderInfo" : {
-					TypeImageUrl : {
-						String : `/coco/apps/main/img/Icons/product_48.png`
-					},
-					Title : {
-						Label : {
-							String : `Customer`
-						},
-						Value : {
-							Path : `CustomerName`
-						}
-					}
-				}
-			})
-		}, [
-			`<!-- some comment node -->`,
-			`<Label text="Customer"/>`,
-			`<Text text="{CustomerName}"/>`, // "maxLines" has been removed
-			`<Label text="A \\{ is a special character"/>`,
-			// Note: XML serializer outputs &gt; encoding...
-			`<Text text="{unrelated&gt;/some/path}"/>`,
-			`<Text text="{path:'/some/path',formatter:'.someMethod'}"/>`,
-			// TODO is this the expected behaviour? And what about text nodes?
-			`<html:img src="/coco/apps/main/img/Icons/product_48.png"/>`
-		]);
-	});
-
->>>>>>> a094aa47
 	//*********************************************************************************************
 	QUnit.test(`binding resolution`, function (assert) {
 		return this.check(assert, [
@@ -1528,320 +1334,6 @@
 	 * //[object String]: ManagedObject#getProperty unwraps String values
 	 */
 
-<<<<<<< HEAD
-=======
-	/** @deprecated As of version 1.120.0 */
-	//*********************************************************************************************
-	[false, true].forEach(function (bDebug) {
-		var sTitle = `@deprecated binding resolution: interface to formatter, debug = ` + bDebug;
-
-		QUnit.test(sTitle, function (assert) {
-			var oModel = new JSONModel({
-					somewhere : {
-						"com.sap.vocabularies.UI.v1.HeaderInfo" : {
-							Title : {
-								Label : {
-									String : `Customer`
-								},
-								Value : {
-									Path : `CustomerName`
-								}
-							}
-						}
-					}
-				}),
-				that = this;
-
-			/*
-			 * Check interface.
-			 *
-			 * @param {object} oInterface
-			 * @param {string} sExpectedPath
-			 */
-			function checkInterface(oInterface, sExpectedPath) {
-				assert.throws(function () {
-					oInterface.getInterface();
-				}, /Missing path/);
-				assert.throws(function () {
-					oInterface.getInterface(0);
-				}, /Not the root formatter of a composite binding/);
-				assert.strictEqual(oInterface.getInterface(`String`).getPath(),
-					sExpectedPath + `/String`);
-				assert.strictEqual(oInterface.getInterface(`/absolute/path`).getPath(),
-					`/absolute/path`);
-				assert.strictEqual(
-					oInterface.getInterface(`/absolute`).getInterface(`path`).getPath(),
-					`/absolute/path`);
-
-				assert.strictEqual(oInterface.getModel(), oModel);
-				assert.strictEqual(oInterface.getPath(), sExpectedPath);
-				//TODO getPath("foo/bar")? Note: getPath("/absolute/path") does not make sense!
-
-				assert.strictEqual(oInterface.getSetting(`bindTexts`), true, `settings`);
-				assert.throws(function () {
-					oInterface.getSetting(`bindingContexts`);
-				}, /Illegal argument: bindingContexts/);
-				assert.throws(function () {
-					oInterface.getSetting(`models`);
-				}, /Illegal argument: models/);
-			}
-
-			/*
-			 * Dummy formatter function.
-			 *
-			 * @param {object} oInterface
-			 * @param {any} vRawValue
-			 * @returns {string}
-			 */
-			function help(oInterface, vRawValue) {
-				var sExpectedPath = vRawValue.String
-						? `/somewhere/com.sap.vocabularies.UI.v1.HeaderInfo/Title/Label`
-						: `/somewhere/com.sap.vocabularies.UI.v1.HeaderInfo/Title/Value`;
-
-				checkInterface(oInterface, sExpectedPath);
-
-				return vRawValue.String || `{` + vRawValue.Path + `}`;
-			}
-			help.requiresIContext = true;
-
-			/*
-			 * Check interface to ith part.
-			 *
-			 * @param {object} oInterface
-			 * @param {number} i
-			 */
-			function checkInterfaceForPart(oInterface, i) {
-				var oInterface2Part,
-					oModel0 = oInterface.getModel(i);
-
-				// interface to ith part
-				oInterface2Part = oInterface.getInterface(i);
-
-				// Note: methods of oInterface2Part will ignore a further index like 42
-				// just like they always did except for the root formatter of a
-				// composite binding
-				assert.strictEqual(oInterface2Part.getModel(), oModel0);
-				assert.strictEqual(oInterface2Part.getModel(42), oModel0);
-				assert.strictEqual(oInterface2Part.getPath(), oInterface.getPath(i));
-				assert.strictEqual(oInterface2Part.getPath(42), oInterface.getPath(i));
-
-				assert.throws(function () {
-					oInterface2Part.getInterface();
-				}, /Missing path/);
-				assert.throws(function () {
-					oInterface2Part.getInterface(0);
-				}, /Not the root formatter of a composite binding/);
-				assert.strictEqual(oInterface2Part.getInterface(undefined, `foo/bar`).getPath(),
-					oInterface.getPath(i) + `/foo/bar`);
-				assert.strictEqual(oInterface2Part.getInterface(`foo/bar`).getPath(),
-					oInterface.getPath(i) + `/foo/bar`);
-				assert.strictEqual(
-					oInterface2Part.getInterface(`foo`).getInterface(`bar`).getPath(),
-					oInterface.getPath(i) + `/foo/bar`);
-				assert.strictEqual(
-					oInterface2Part.getInterface(undefined, `/absolute/path`).getPath(),
-					`/absolute/path`);
-				assert.strictEqual(oInterface2Part.getInterface(`/absolute/path`).getPath(),
-					`/absolute/path`);
-
-				assert.strictEqual(oInterface.getSetting(`bindTexts`), true, `settings`);
-				assert.throws(function () {
-					oInterface.getSetting(`bindingContexts`);
-				}, /Illegal argument: bindingContexts/);
-				assert.throws(function () {
-					oInterface.getSetting(`models`);
-				}, /Illegal argument: models/);
-
-				// drill-down into ith part relatively
-				oInterface2Part = oInterface.getInterface(i, `String`);
-
-				assert.strictEqual(oInterface2Part.getModel(), oModel0);
-				assert.strictEqual(oInterface2Part.getPath(), oInterface.getPath(i) + `/String`);
-				assert.strictEqual(oInterface2Part.getSetting(`bindTexts`), true, `settings`);
-
-				try {
-					that.mock(oModel0).expects(`createBindingContext`).callThrough();
-
-					// "drill-down" into ith part with absolute path
-					oInterface2Part = oInterface.getInterface(i, `/absolute/path`);
-
-					assert.strictEqual(oInterface2Part.getModel(), oModel0);
-					assert.strictEqual(oInterface2Part.getPath(), `/absolute/path`);
-					assert.strictEqual(oInterface2Part.getSetting(`bindTexts`), true, `settings`);
-				} finally {
-					oModel0.createBindingContext.restore();
-				}
-
-				try {
-					// simulate a model which creates the context asynchronously
-					that.mock(oModel0).expects(`createBindingContext`).twice();
-
-					oInterface2Part = oInterface.getInterface(i, `String`);
-
-					assert.ok(false, `getInterface() MUST throw error for async contexts`);
-				} catch (e) {
-					assert.strictEqual(e.message,
-						`Model could not create binding context synchronously: ` + oModel0);
-				} finally {
-					oModel0.createBindingContext.restore();
-				}
-			}
-
-			/*
-			 * Dummy formatter function for a composite binding to test access to ith part.
-			 *
-			 * @param {object} oInterface
-			 * @param {any} [vRawValue]
-			 * @returns {string}
-			 */
-			function formatParts(oInterface, vRawValue) {
-				var i, aResult;
-
-				/*
-				 * Formats the given raw value as either label or value.
-				 * @param {object} o
-				 * @returns {string}
-				 */
-				function formatLabelOrValue(o) {
-					return o.String ? `[` + o.String + `]` : `{` + o.Path + `}`;
-				}
-
-				try {
-					// access both getModel and getPath to test robustness
-					if (oInterface.getModel() || oInterface.getPath()) {
-						checkInterface(oInterface,
-							`/somewhere/com.sap.vocabularies.UI.v1.HeaderInfo/Title/Label`);
-
-						return formatLabelOrValue(vRawValue);
-					}
-
-					// root formatter for a composite binding
-					aResult = [];
-					assert.throws(function () {
-						oInterface.getInterface();
-					}, /Invalid index of part: undefined/);
-					assert.throws(function () {
-						oInterface.getInterface(-1);
-					}, /Invalid index of part: -1/);
-					assert.strictEqual(oInterface.getModel(), undefined,
-						`exactly as documented`);
-					assert.strictEqual(oInterface.getPath(), undefined,
-						`exactly as documented`);
-
-					// "probe for the smallest non-negative integer"
-					// access both getModel and getPath to test robustness
-					for (i = 0; oInterface.getModel(i) || oInterface.getPath(i); i += 1) {
-						checkInterfaceForPart(oInterface, i);
-
-						aResult.push(formatLabelOrValue(
-							oInterface.getModel(i).getProperty(oInterface.getPath(i))
-						));
-					}
-
-					assert.strictEqual(oInterface._slice(0, i), oInterface);
-					assert.strictEqual(oInterface._slice(0, i + 1), oInterface);
-
-					assert.throws(function () {
-						oInterface.getInterface(i);
-					}, new RegExp(`Invalid index of part: ` + i));
-					assert.strictEqual(oInterface.getModel(i), undefined,
-						`exactly as documented`);
-					assert.strictEqual(oInterface.getPath(i), undefined,
-						`exactly as documented`);
-					return aResult.join(` `);
-				} catch (e) {
-					assert.ok(false, e.stack || e);
-					return undefined;
-				}
-			}
-			formatParts.requiresIContext = true;
-
-			/*
-			 * Dummy formatter function to check that only <code>requiresIContext = true</code>
-			 * counts.
-			 *
-			 * @param {any} vRawValue
-			 * @returns {string}
-			 */
-			function other() {
-				assert.strictEqual(arguments.length, 1);
-			}
-			other.requiresIContext = `ignored`;
-
-			window.foo = {
-				Helper : {
-					formatParts : formatParts,
-					help : help,
-					other : other
-				}
-			};
-
-			return this.checkTracing(assert, bDebug, [
-				{m : `[ 0] Start processing qux`},
-				{m : `[ 0] undefined = /somewhere/com.sap.vocabularies.UI.v1.HeaderInfo`},
-				{m : `[ 0] Removed attribute text`, d : 1},
-				{m : `[ 0] text = Customer`, d : 2},
-				{m : `[ 0] text = Value: {CustomerName}`, d : 3},
-				{m : `[ 0] text = Customer: {CustomerName}`, d : 4},
-				{m : `[ 0] Binding not ready for attribute text`, d : 5},
-				{m : `[ 0] text = [Customer] {CustomerName}`, d : 6},
-				{m : `[ 0] text = [Customer]`, d : 7},
-				{m : `[ 0] text = Customer: {CustomerName}`, d : 8},
-				{m : `[ 0] text = [Customer] {CustomerName}`, d : 9},
-				{m : `[ 0] text = Customer: [Customer] {CustomerName}`, d : 10},
-				{m : `[ 0] text = Customer - [Customer] {CustomerName}`, d : 11},
-				{m : `[ 0] text = [Customer] {CustomerName} - Customer`, d : 12},
-				{m : `[ 0] Finished processing qux`}
-			], [
-				mvcView(),
-				`<Text text="{formatter: 'foo.Helper.other', path: 'Title/Label'}"/>`,
-				`<Text text="{formatter: 'foo.Helper.help', path: 'Title/Label'}"/>`,
-				`<Text text="Value: {formatter: 'foo.Helper.help', path: 'Title/Value'}"/>`,
-				`<Text text="{formatter: 'foo.Helper.help', path: 'Title/Label'}`
-					+ `: {formatter: 'foo.Helper.help', path: 'Title/Value'}"/>`,
-				`<Text text="{unrelated>/some/path}"/>`,
-				`<Text text="{parts: [{path: 'Title/Label'}, {path: 'Title/Value'}],`
-					+ ` formatter: 'foo.Helper.formatParts'}"/>`,
-				`<Text text="{formatter: 'foo.Helper.formatParts', path: 'Title/Label'}"/>`,
-				// check that requiresIContext works inside expression binding
-				`<Text text="{= \${Title/Label/String} + ': '`
-					+ `+ \${formatter: 'foo.Helper.help', path: 'Title/Value'} }"/>`,
-				`<Text text="{= \${parts: [{path: 'Title/Label'}, {path: 'Title/Value'}],`
-					+ ` formatter: 'foo.Helper.formatParts'} }"/>`,
-				`<Text text="{= \${Title/Label/String} + ': '`
-					+ ` + \${parts: [{path: 'Title/Label'}, {path: 'Title/Value'}],`
-					+ ` formatter: 'foo.Helper.formatParts'} }"/>`,
-				`<Text text="{= \${formatter: 'foo.Helper.help', path: 'Title/Label'}`
-					+ ` + ' - ' + \${parts: [{path: 'Title/Label'}, {path: 'Title/Value'}],`
-					+ ` formatter: 'foo.Helper.formatParts'} }"/>`,
-				`<Text text="{= \${parts: [{path: 'Title/Label'}, {path: 'Title/Value'}],`
-					+ ` formatter: 'foo.Helper.formatParts'} + ' - '`
-					+ ` + \${formatter: 'foo.Helper.help', path: 'Title/Label'} }"/>`,
-				`</mvc:View>`
-			], {
-				models : oModel,
-				bindingContexts : oModel.createBindingContext(
-						`/somewhere/com.sap.vocabularies.UI.v1.HeaderInfo`),
-				bindTexts : true
-			}, [
-				`<Text/>`,
-				`<Text text="Customer"/>`,
-				`<Text text="Value: {CustomerName}"/>`,
-				`<Text text="Customer: {CustomerName}"/>`,
-				// Note: XML serializer outputs &gt; encoding...
-				`<Text text="{unrelated&gt;/some/path}"/>`,
-				`<Text text="[Customer] {CustomerName}"/>`,
-				`<Text text="[Customer]"/>`,
-				`<Text text="Customer: {CustomerName}"/>`,
-				`<Text text="[Customer] {CustomerName}"/>`,
-				`<Text text="Customer: [Customer] {CustomerName}"/>`,
-				`<Text text="Customer - [Customer] {CustomerName}"/>`,
-				`<Text text="[Customer] {CustomerName} - Customer"/>`
-			]);
-		});
-	});
-
->>>>>>> a094aa47
 	//*********************************************************************************************
 	[false, true].forEach(function (bDebug) {
 		var sTitle = `binding resolution: interface to formatter, debug = ` + bDebug;
@@ -2150,54 +1642,6 @@
 				`<Text text="[Customer] {CustomerName} - Customer"/>`
 			]);
 		});
-<<<<<<< HEAD
-=======
-	});
-
-	/** @deprecated As of version 1.120.0 */
-	//*********************************************************************************************
-	[false, true].forEach(function (bDebug) {
-		QUnit.test(`@deprecated binding resolution, exception in formatter, debug = ` + bDebug,
-			function (assert) {
-				window.foo = {
-						Helper : {
-							fail : function () {
-								throw new Error(`deliberate failure`);
-							}
-						}
-					};
-
-				return this.checkTracing(assert, bDebug, [
-					{m : `[ 0] Start processing qux`},
-					{m : `[ 0] Error in formatter of attribute text Error: deliberate failure`,
-						d : 1},
-					{m : `[ 0] Error in formatter of attribute text Error: deliberate failure`,
-						d : 2},
-					{m : `[ 0] Finished processing qux`}
-				], [
-					mvcView(),
-					`<In text="{formatter: 'foo.Helper.fail',`
-						+ ` path: '/com.sap.vocabularies.UI.v1.HeaderInfo/Title/Label'}"/>`,
-					`<In text="{formatter: 'foo.Helper.fail',`
-						+ ` path: '/com.sap.vocabularies.UI.v1.HeaderInfo/Title/Value'}"/>`,
-					`</mvc:View>`
-				], {
-					models : new JSONModel({
-						"com.sap.vocabularies.UI.v1.HeaderInfo" : {
-							Title : {
-								Label : {
-									String : `Customer`
-								},
-								Value : {
-									Path : `CustomerName`
-								}
-							}
-						}
-					})
-				});
-			}
-		);
->>>>>>> a094aa47
 	});
 
 	//*********************************************************************************************
@@ -2294,45 +1738,6 @@
 	});
 	//TODO createBindingContext should also be used w/o var
 
-	/** @deprecated As of version 1.120.0 */
-	//*********************************************************************************************
-<<<<<<< HEAD
-=======
-	[false, true].forEach(function (bHasHelper) {
-		QUnit.test(`@deprecated template:with and 'named context', has helper = ` + bHasHelper,
-			function (assert) {
-				window.foo = {
-					Helper : {
-						help : function () {} // empty helper must not make any difference
-					}
-				};
-				return this.check(assert, [
-					mvcView(),
-					`<template:with path="/some" var="some">`,
-					`<template:with path="some>random/path" var="path"`
-						+ (bHasHelper ? ` helper="foo.Helper.help"` : ``) + `>`,
-					`<template:if test="{path>flag}">`,
-					`<In id="flag"/>`,
-					`</template:if>`,
-					`</template:with>`,
-					`</template:with>`,
-					`</mvc:View>`
-				], {
-					models : new JSONModel({
-						some : {
-							random : {
-								path : {
-									flag : true
-								}
-							}
-						}
-					})
-				});
-			}
-		);
-	});
-
->>>>>>> a094aa47
 	//*********************************************************************************************
 	[false, true].forEach(function (bHasHelper) {
 		QUnit.test(`template:with and 'named context', has helper = ` + bHasHelper,
@@ -2397,55 +1802,6 @@
 		});
 	});
 
-	/** @deprecated As of version 1.120.0 */
-	//*********************************************************************************************
-<<<<<<< HEAD
-=======
-	[false, true].forEach(function (bAsync) {
-		[false, true].forEach(function (bWithVar) {
-			QUnit.test(`@deprecated template:with and helper, async = ` + bAsync + `, with var = `
-				+ bWithVar,
-					function (assert) {
-				var oModel = new JSONModel({
-						target : {
-							flag : true
-						}
-					});
-
-				window.foo = {
-					Helper : {
-						help : function (oContext) {
-							assert.ok(oContext instanceof Context);
-							assert.strictEqual(oContext.getModel(), oModel);
-							assert.strictEqual(oContext.getPath(), `/some/random/path`);
-							return bAsync ? Promise.resolve(`/target`) : `/target`;
-						}
-					}
-				};
-				return this.checkTracing(assert, true, [
-					{m : `[ 0] Start processing qux`},
-					{m : `[ 1] ` + (bWithVar ? `target` : ``) + ` = /target`, d : 1},
-					{m : `[ 2] test == true --> true`, d : 2},
-					{m : `[ 2] Finished`, d : `</template:if>`},
-					{m : `[ 1] Finished`, d : `</template:with>`},
-					{m : `[ 0] Finished processing qux`}
-				], [
-					mvcView(),
-					`<template:with path="/some/random/path" helper="foo.Helper.help"`
-						+ (bWithVar ? ` var="target"` : ``) + `>`,
-					`<template:if test="{` + (bWithVar ? `target>` : ``) + `flag}">`,
-					`<In id="flag"/>`,
-					`</template:if>`,
-					`</template:with>`,
-					`</mvc:View>`
-				], {
-					models : oModel
-				}, /*vExpected*/undefined, bAsync);
-			});
-		});
-	});
-
->>>>>>> a094aa47
 	//*********************************************************************************************
 	[false, true].forEach(function (bWithVar) {
 		QUnit.test(`template:with and helper, with var = ` + bWithVar,
@@ -2487,50 +1843,6 @@
 		});
 	});
 
-	/** @deprecated As of version 1.120.0 */
-	//*********************************************************************************************
-<<<<<<< HEAD
-=======
-	[false, true].forEach(function (bWithVar) {
-		QUnit.test(`@deprecated template:with and helper changing the model, w/ var = ` + bWithVar,
-			function (assert) {
-				var oMetaModel = new JSONModel({
-						target : {
-							flag : true
-						}
-					}),
-					oModel = new JSONModel();
-
-				window.foo = {
-					Helper : {
-						help : function (oContext) {
-							assert.ok(oContext instanceof Context);
-							assert.strictEqual(oContext.getModel(), oModel);
-							assert.strictEqual(oContext.getPath(), `/some/random/path`);
-							return oMetaModel.createBindingContext(`/target`);
-						}
-					}
-				};
-				return this.check(assert, [
-					mvcView(),
-					`<template:with path="/some/random/path" helper="foo.Helper.help"`
-						+ (bWithVar ? ` var="target"` : ``) + `>`,
-					`<template:if test="{` + (bWithVar ? `target>` : ``) + `flag}">`,
-					`<In id="flag"/>`,
-					`</template:if>`,
-					`</template:with>`,
-					`</mvc:View>`
-				], {
-					models : {
-						meta : oMetaModel,
-						undefined : oModel
-					}
-				});
-			}
-		);
-	});
-
->>>>>>> a094aa47
 	//*********************************************************************************************
 	[false, true].forEach(function (bWithVar) {
 		QUnit.test(`template:with and helper changing the model, with var = ` + bWithVar,
@@ -2570,24 +1882,6 @@
 		);
 	});
 
-	/** @deprecated As of version 1.120.0 */
-	//*********************************************************************************************
-<<<<<<< HEAD
-=======
-	[undefined, {}].forEach(function (fnHelper) {
-		QUnit.test(`@deprecated template:with and helper = ` + fnHelper, function (assert) {
-			window.foo = fnHelper;
-			return this.checkError(assert, [
-				mvcView(),
-				`<template:with path="/unused" var="target" helper="foo"/>`,
-				`</mvc:View>`
-			], `Cannot resolve helper for {0}`, {
-				models : new JSONModel()
-			});
-		});
-	});
-
->>>>>>> a094aa47
 	//*********************************************************************************************
 	[undefined, {}].forEach(function (fnHelper) {
 		QUnit.test(`template:with and helper = ` + fnHelper, function (assert) {
@@ -2614,29 +1908,6 @@
 		});
 	});
 
-	/** @deprecated As of version 1.120.0 */
-	//*********************************************************************************************
-<<<<<<< HEAD
-=======
-	[false, true].forEach(function (bAsync) {
-		[true, ``].forEach(function (vResult) {
-			QUnit.test(`@deprecated template:with and helper returning ` + vResult + `, bAsync = `
-					+ bAsync, function (assert) {
-				window.foo = function () {
-					return vResult;
-				};
-				this.checkError(assert, [
-					mvcView(),
-					`<template:with path="/unused" var="target" helper="foo"/>`,
-					`</mvc:View>`
-				], `Illegal helper result '` + vResult + `' in {0}`, {
-					models : new JSONModel()
-				}, undefined, bAsync);
-			});
-		});
-	});
-
->>>>>>> a094aa47
 	//*********************************************************************************************
 	[true, ``].forEach(function (vResult) {
 		QUnit.test(`template:with and helper returning ` + vResult, function (assert) {
@@ -2654,39 +1925,7 @@
 		});
 	});
 
-	/** @deprecated As of version 1.120.0 */
-	//*********************************************************************************************
-<<<<<<< HEAD
-=======
-	QUnit.test(`@deprecated template:with repeated w/ same variable and value`, function (assert) {
-		var oModel = new JSONModel(),
-			sTemplate1 = `<template:with path="bar>/my/path" var="bar"/>`,
-			sTemplate2 = `<template:with path="bar>bla" helper="foo"/>`,
-			sTemplate3 = `<template:with path="bar>/my/path"/>`;
-
-		window.foo = function () {
-			return `/my/path`;
-		};
-
-		warn(this.oLogMock, `[ 1] Set unchanged path: /my/path`, sTemplate1);
-		warn(this.oLogMock, `[ 1] Set unchanged path: /my/path`, sTemplate2);
-		warn(this.oLogMock, `[ 1] Set unchanged path: /my/path`, sTemplate3);
-
-		return this.check(assert, [
-			mvcView(),
-			sTemplate1,
-			sTemplate2,
-			sTemplate3,
-			`</mvc:View>`
-		], {
-			models : {bar : oModel},
-			bindingContexts : {
-				bar : oModel.createBindingContext(`/my/path`)
-			}
-		});
-	});
-	//*********************************************************************************************
->>>>>>> a094aa47
+	//*********************************************************************************************
 	QUnit.test(`template:with repeated w/ same variable and value`, function (assert) {
 		var oModel = new JSONModel(),
 			sTemplate1 = `<template:with path="bar>/my/path" var="bar"/>`,
@@ -2715,26 +1954,7 @@
 		});
 	});
 
-	/** @deprecated As of version 1.120.0 */
-	//*********************************************************************************************
-<<<<<<< HEAD
-=======
-	QUnit.test(`@deprecated template:with synchronously and helper returning Promise`,
-			function (assert) {
-		window.foo = function () {
-			return Promise.resolve();
-		};
-		return this.checkError(assert, [
-			mvcView(),
-			`<template:with path="/unused" helper="foo"/>`,
-			`</mvc:View>`
-		], `Async helper in sync view in {0}`, {
-			models : new JSONModel()
-		});
-	});
-
-	//*********************************************************************************************
->>>>>>> a094aa47
+	//*********************************************************************************************
 	QUnit.test(`template:with synchronously and helper returning Promise`, function (assert) {
 		return this.checkError(assert, [
 			mvcView(``, {
@@ -2749,36 +1969,7 @@
 		});
 	});
 
-	/** @deprecated As of version 1.120.0 */
-	//*********************************************************************************************
-<<<<<<< HEAD
-=======
-	QUnit.test(`@deprecated template:with synchronously and helper returning SyncPromise`,
-			function (assert) {
-		var oModel = new JSONModel({
-				target : {
-					flag : true
-				}
-			});
-
-		window.foo = function () {
-			return SyncPromise.resolve(`/target`);
-		};
-		return this.check(assert, [
-			mvcView(),
-			`<template:with path="/some/random/path" helper="foo">`,
-			`<template:if test="{flag}">`,
-			`<In id="flag"/>`,
-			`</template:if>`,
-			`</template:with>`,
-			`</mvc:View>`
-		], {
-			models : oModel
-		});
-	});
-
-	//*********************************************************************************************
->>>>>>> a094aa47
+	//*********************************************************************************************
 	QUnit.test(`template:with synchronously and helper returning SyncPromise`, function (assert) {
 		var oModel = new JSONModel({
 				target : {
@@ -3052,125 +2243,6 @@
 		], `Missing variable name for {0}`);
 	});
 
-<<<<<<< HEAD
-=======
-	/** @deprecated As of version 1.120.0 */
-	[false, true].forEach(function (bAsync) {
-		[false, true].forEach(function (bDebug) {
-			//**************************************************************************************
-			QUnit.test(`@deprecated fragment support incl. template:require, async = ` + bAsync
-					+ `, debug = ` + bDebug, function (assert) {
-				var sModuleName = `sap.ui.core.sample.ViewTemplate.scenario.Helper`,
-					sTextElement = `<Text xmlns="sap.ui.core" xmlns:template=`
-						+ `"http://schemas.sap.com/sapui5/extension/sap.ui.core.template/1"`
-						+ ` template:require="` + sModuleName + `" text="`
-						+ `{formatter: 'foo.Helper.bar', path: '/flag'}"/>`,
-					sFragmentXml = xml(assert, [sTextElement]),
-					aURNs = [sModuleName.replaceAll(`.`, `/`)];
-
-				this.expectLoad(bAsync, `myFragment`, sFragmentXml);
-				this.expectRequire(bAsync, aURNs, function () {
-					window.foo = {
-						Helper : {
-							bar : function (vValue) {
-								return `*` + vValue + `*`;
-							}
-						}
-					};
-					return [window.foo.Helper];
-				});
-				this.expectLoad(bAsync, `yetAnotherFragment`,
-					xml(assert, [`<In xmlns="sap.ui.core"/>`]));
-				return this.checkTracing(assert, bDebug, [
-						{m : `[ 0] Start processing qux`},
-						{m : `[ 1] fragmentName = myFragment`, d : 1},
-						{m : `[ 1] text = *true*`, d : sTextElement},
-						{m : `[ 1] Finished`, d : `</Fragment>`},
-						{m : `[ 1] fragmentName = yetAnotherFragment`, d : 4},
-						{m : `[ 1] Finished`, d : `</Fragment>`},
-						{m : `[ 0] Finished processing qux`}
-					], [
-						mvcView(),
-						`<Fragment fragmentName="myFragment" type="XML">`,
-						`<template:error />`, // this must not be processed!
-						`</Fragment>`,
-						`<Fragment fragmentName="yetAnotherFragment" type="XML"/>`,
-						`</mvc:View>`
-					], {
-						models : new JSONModel({flag : true})
-					}, [
-						`<Text template:require="` + sModuleName + `" text="*true*"/>`,
-						`<In/>`
-					], bAsync);
-			});
-
-			//**************************************************************************************
-			QUnit.test(`@deprecated fragment with FragmentDefinition incl. template:require`
-					+ `, async = ` + bAsync + `, debug = ` + bDebug, function (assert) {
-				var aModuleNames = [
-						`foo.Helper`,
-						`sap.ui.core.sample.ViewTemplate.scenario.Helper`,
-						`sap.ui.model.odata.AnnotationHelper`
-					],
-					aFragmentContent = [
-						`<FragmentDefinition xmlns="sap.ui.core" xmlns:template=`
-							+ `"http://schemas.sap.com/sapui5/extension/sap.ui.core.template/1"`
-							+ ` template:require="` + aModuleNames.join(` `) + `">`,
-						`<Text id="first" text="`
-							+ `{formatter: 'foo.Helper.bar', path: '/flag'}"/>`,
-						`<Fragment fragmentName="innerFragment" type="XML"/>`,
-						`<In id="last"/>`,
-						`</FragmentDefinition>`
-					],
-					aURNs = [
-						`foo/Helper`,
-						`sap/ui/core/sample/ViewTemplate/scenario/Helper`,
-						`sap/ui/model/odata/AnnotationHelper`
-					];
-
-				this.expectLoad(bAsync, `myFragment`, xml(assert, aFragmentContent));
-				this.expectRequire(bAsync, aURNs, function () {
-					window.foo = {
-						Helper : {
-							bar : function (vValue) {
-								return `*` + vValue + `*`;
-							}
-						}
-					};
-					return [window.foo.Helper, {}, {}];
-				});
-				this.expectLoad(bAsync, `innerFragment`,
-					xml(assert, [`<In xmlns="sap.ui.core" id="inner"/>`]));
-				this.expectLoad(bAsync, `yetAnotherFragment`,
-					xml(assert, [`<In xmlns="sap.ui.core" id="yetAnother"/>`]));
-				return this.checkTracing(assert, bDebug, [
-						{m : `[ 0] Start processing qux`},
-						{m : `[ 1] fragmentName = myFragment`, d : 1},
-						{m : `[ 1] text = *true*`, d : aFragmentContent[1]},
-						{m : `[ 2] fragmentName = innerFragment`, d : aFragmentContent[2]},
-						{m : `[ 2] Finished`, d : `</Fragment>`},
-						{m : `[ 1] Finished`, d : `</Fragment>`},
-						{m : `[ 1] fragmentName = yetAnotherFragment`, d : 2},
-						{m : `[ 1] Finished`, d : `</Fragment>`},
-						{m : `[ 0] Finished processing qux`}
-					], [
-						mvcView(),
-						`<Fragment fragmentName="myFragment" type="XML"/>`,
-						`<Fragment fragmentName="yetAnotherFragment" type="XML"/>`,
-						`</mvc:View>`
-					], {
-						models : new JSONModel({flag : true})
-					}, [
-						`<Text id="first" text="*true*"/>`,
-						`<In id="inner"/>`,
-						`<In id="last"/>`,
-						`<In id="yetAnother"/>`
-					], bAsync);
-			});
-		});
-	});
-
->>>>>>> a094aa47
 	//**************************************************************************************
 	[false, true].forEach(function (bDebug) {
 		QUnit.test(`fragment support incl. template:require, debug = ` + bDebug, function (assert) {
@@ -3636,60 +2708,6 @@
 				mvcView().replace(`>`, ` template:require="` + aModuleNames.join(` `) + `">`),
 				`</mvc:View>`
 			]);
-<<<<<<< HEAD
-=======
-
-		this.expectRequire(false, [
-			`foo/Helper`,
-			`sap/ui/core/sample/ViewTemplate/scenario/Helper`,
-			`sap/ui/model/odata/AnnotationHelper`
-		]);
-
-		process(oRootElement);
-	});
-
-	/** @deprecated As of version 1.120.0 */
-	//*********************************************************************************************
-	QUnit.test(`@deprecated template:alias`, function (assert) {
-		var oObjectPathMock = this.mock(ObjectPath);
-
-		window.foo = {
-			Helper : {
-				bar : function () {
-					assert.ok(!this || !(`bar` in this), `no jQuery.proxy(..., oScope) used`);
-					// return absolute path so this function serves as helper & formatter!
-					return `/bar`;
-				},
-				checkScope : function () {
-					// Note: this makes sure that the current scope of aliases is passed as binding
-					// parameter for v4.ODataMetaModel's computed annotations
-					assert.deepEqual(this.getBindingInfo(`any`).parameters, {
-						foo : `bar`,
-						scope : {
-							bar : window.foo.Helper.bar,
-							foo : window.foo.Helper.bar // see "redefine existing alias" below
-						}
-					}, `scope available in binding info`);
-				},
-				foo : function () {
-					assert.ok(!this || !(`foo` in this), `no jQuery.proxy(..., oScope) used`);
-					return `/foo`;
-				}
-			}
-		};
-
-		// make sure we do not create namespaces!
-		oObjectPathMock.expects(`get`).atLeast(1)
-			.withExactArgs(sinon.match.string.or(sinon.match.array))
-			.callThrough();
-		oObjectPathMock.expects(`get`).atLeast(1)
-			.withExactArgs(sinon.match.string.or(sinon.match.array), sinon.match.object)
-			.callThrough();
-		this.mock(BindingParser).expects(`complexParser`).atLeast(1)
-			.withArgs(sinon.match.string, sinon.match.object, sinon.match.bool,
-				/*bTolerateFunctionsNotFound*/true, /*bStaticContext*/true, /*bPreferContext*/true)
-			.callThrough();
->>>>>>> a094aa47
 
 		this.expectRequire(false, [
 			`foo/Helper`,
@@ -3947,60 +2965,6 @@
 		XMLPreprocessor.plugIn(fnVisitor, `foo`, `Bar`);
 	});
 
-<<<<<<< HEAD
-=======
-	/** @deprecated As of version 1.120.0 */
-	//*********************************************************************************************
-	QUnit.test(`@deprecated plugIn, sLocalName: Bar`, function (assert) {
-		var fnVisitor = this.stub().returns(SyncPromise.resolve()),
-			oXml = xml(assert, [
-				mvcView(),
-				`<f:Bar xmlns:f="foo"`
-					+ ` attribute="{path: '/', formatter: 'foo.Helper.forbidden'}"/>`,
-				`<f:Baz xmlns:f="foo"/>`, // must not trigger visitor!
-				`</mvc:View>`
-			]);
-
-		window.foo = {
-			Helper : {
-				forbidden : function () {
-					assert.ok(false, `formatter MUST not be called!`);
-				}
-			}
-		};
-
-		try {
-			XMLPreprocessor.plugIn(fnVisitor, `foo`, `Bar`);
-			// must not override other visitors
-			XMLPreprocessor.plugIn(fnVisitor, `foo`, `Invalid`);
-
-			process(oXml, {models : new JSONModel()});
-		} finally {
-			// remove old visitors
-			// Q: should we delete from mVisitors? A: No, we cannot observe it anyway...
-			XMLPreprocessor.plugIn(null, `foo`, `Bar`);
-			XMLPreprocessor.plugIn(null, `foo`, `Invalid`);
-		}
-
-		assert.strictEqual(fnVisitor.callCount, 1);
-		assert.ok(fnVisitor.alwaysCalledWithExactly(
-			oXml.firstChild,
-			{
-				find : sinon.match.func,
-				getContext : sinon.match.func,
-				getResult : sinon.match.func,
-				getSettings : sinon.match.func,
-				getViewInfo : sinon.match.func,
-				insertFragment : sinon.match.func,
-				visitAttribute : sinon.match.func,
-				visitAttributes : sinon.match.func,
-				visitChildNodes : sinon.match.func,
-				visitNode : sinon.match.func,
-				with : sinon.match.func
-			}), fnVisitor.printf(`%C`));
-	});
-
->>>>>>> a094aa47
 	//*********************************************************************************************
 	[{
 		aContent : [
@@ -4619,19 +3583,21 @@
 			], true, fnVisitor.bind(null, assert));
 		});
 	});
-<<<<<<< HEAD
-=======
-	//TODO sanity check that visitor returns a *sync* promise in case of sync XML Templating?
-
-	/** @deprecated As of version 1.120.0 */
-	//*********************************************************************************************
-	QUnit.test(`@deprecated async fragment in template:alias/if/repeat/with`, function (assert) {
+
+	//*********************************************************************************************
+	QUnit.test(`async fragment in template:alias/if/repeat/with`, function (assert) {
 		// Note: <Label text="..."> remains unresolved, <Text text="..."> MUST be resolved
 		var aFragmentContent = [`<Text text="{formatter: '.bar', path: 'here>flag'}"/>`],
 			sFragmentXml = xml(assert, aFragmentContent),
 			aViewContent = [
-				mvcView(),
-				`<template:alias name=".bar" value="foo.Helper.bar">`,
+				mvcView(``, {
+					Helper : {
+						bar : function (vValue) {
+							return `*` + vValue + `*`;
+						}
+					}
+				}, this),
+				`<template:alias name=".bar" value="Helper.bar">`,
 				`<template:with path="/some/random/path" var="here">`,
 				`<template:if test="true">`,
 				`<template:repeat list="{/items}">`,
@@ -4640,18 +3606,10 @@
 				`</template:if>`,
 				`</template:with>`, // context goes out of scope
 				`</template:alias>`, // alias goes out of scope
-				`<Text text="{here>flag}"/>`,
+				`<Label text="{here>flag}"/>`,
 				`<Label text="{formatter: '.bar', path: '/'}"/>`,
 				`</mvc:View>`
 			];
-
-		window.foo = {
-			Helper : {
-				bar : function (vValue) {
-					return `*` + vValue + `*`;
-				}
-			}
-		};
 
 		this.expectLoad(true, `myFragmentA`, sFragmentXml);
 		this.expectLoad(true, `myFragmentB`, sFragmentXml);
@@ -4706,125 +3664,38 @@
 			aViewContent[11]
 		], true);
 	});
->>>>>>> a094aa47
-
-	//*********************************************************************************************
-	QUnit.test(`async fragment in template:alias/if/repeat/with`, function (assert) {
-		// Note: <Label text="..."> remains unresolved, <Text text="..."> MUST be resolved
-		var aFragmentContent = [`<Text text="{formatter: '.bar', path: 'here>flag'}"/>`],
-			sFragmentXml = xml(assert, aFragmentContent),
-			aViewContent = [
+
+	//*********************************************************************************************
+	QUnit.test(`async binding resolution`, function (assert) {
+		var aViewContent = [
 				mvcView(``, {
 					Helper : {
-						bar : function (vValue) {
-							return `*` + vValue + `*`;
+						// this: on top-level, the control; in a part, the binding
+						join : function () {
+							return Array.prototype.join.apply(arguments);
+						},
+						path : function (vValue) {
+							return this.getPath() + `=` + vValue;
+						},
+						star : function (vValue) {
+							return `*` + vValue + `*` + this.getMetadata().getName();
 						}
 					}
 				}, this),
-				`<template:alias name=".bar" value="Helper.bar">`,
-				`<template:with path="/some/random/path" var="here">`,
-				`<template:if test="true">`,
-				`<template:repeat list="{/items}">`,
-				`<Fragment fragmentName="{src}" type="XML"/>`,
-				`</template:repeat>`,
-				`</template:if>`,
-				`</template:with>`, // context goes out of scope
-				`</template:alias>`, // alias goes out of scope
-				`<Label text="{here>flag}"/>`,
-				`<Label text="{formatter: '.bar', path: '/'}"/>`,
-				`</mvc:View>`
-			];
-
-		this.expectLoad(true, `myFragmentA`, sFragmentXml);
-		this.expectLoad(true, `myFragmentB`, sFragmentXml);
-		this.expectLoad(true, `myFragmentC`, sFragmentXml);
-
-		return this.checkTracing(assert, true, [
-			{m : `[ 0] Start processing qux`},
-			{m : `[ 1] here = /some/random/path`, d : 2},
-			{m : `[ 2] test == "true" --> true`, d : 3},
-			{m : `[ 3] Starting`, d : 4},
-			{m : `[ 3]  = /items/0`, d : 4},
-			{m : `[ 4] fragmentName = myFragmentA`, d : 5},
-			{m : `[ 4] text = *true*`, d : aFragmentContent[0]},
-			{m : `[ 4] Finished`, d : `</Fragment>`},
-			{m : `[ 3]  = /items/1`, d : 4},
-			{m : `[ 4] fragmentName = myFragmentB`, d : 5},
-			{m : `[ 4] text = *true*`, d : aFragmentContent[0]},
-			{m : `[ 4] Finished`, d : `</Fragment>`},
-			{m : `[ 3]  = /items/2`, d : 4},
-			{m : `[ 4] fragmentName = myFragmentC`, d : 5},
-			{m : `[ 4] text = *true*`, d : aFragmentContent[0]},
-			{m : `[ 4] Finished`, d : `</Fragment>`},
-			{m : `[ 3] Finished`, d : `</template:repeat>`},
-			{m : `[ 2] Finished`, d : `</template:if>`},
-			{m : `[ 1] Finished`, d : `</template:with>`},
-			{m : `[ 0] Binding not ready for attribute text`, d : 10},
-			{m : `[ 0] Binding not ready for attribute text`, d : 11},
-			{m : `[ 0] Finished processing qux`}
-		], aViewContent, {
-			models : new JSONModel({
-				items : [{
-					src : `myFragmentA`
-				}, {
-					src : `myFragmentB`
-				}, {
-					src : `myFragmentC`
-				}],
-				some : {
-					random : {
-						path : {
-							flag : true
-						}
-					}
-				}
-			})
-		}, [
-			`<Text text="*true*"/>`,
-			`<Text text="*true*"/>`,
-			`<Text text="*true*"/>`,
-			// Note: XML serializer outputs &gt; encoding...
-			aViewContent[10].replace(`>`, `&gt;`),
-			aViewContent[11]
-		], true);
-	});
-
-<<<<<<< HEAD
-=======
-	/** @deprecated As of version 1.120.0 */
-	//*********************************************************************************************
-	QUnit.test(`@deprecated async binding resolution`, function (assert) {
-		var aViewContent = [
-				mvcView(),
 				`<In id="{async>/foo}" text="{async>/missing}" tooltip="{async>/bar}">`,
 				`<Text text="{async>/hello}"/>`,
 				`</In>`,
 				`<Text text="{async>/fail}"/>`,
-				`<Text text="{formatter: 'foo.Helper.star', path: 'async>/hello'}"/>`,
-				`<Text text="{formatter: 'foo.Helper.star', path: 'async>/sync'}"/>`,
-				`<Text text="{formatter: 'foo.Helper.join', parts: [{path: 'async>/hello'}, `
-					+ `{formatter: 'foo.Helper.path', path: 'async>/sync'}, `
-					+ `{formatter: 'foo.Helper.path', path: 'sync>/flag'}]}"/>`,
+				`<Text text="{formatter: 'Helper.star', path: 'async>/hello'}"/>`,
+				`<Text text="{formatter: 'Helper.star', path: 'async>/sync'}"/>`,
+				`<Text text="{formatter: 'Helper.join', parts: [{path: 'async>/hello'}, `
+					+ `{formatter: 'Helper.path', path: 'async>/sync'}, `
+					+ `{formatter: 'Helper.path', path: 'sync>/flag'}]}"/>`,
 				// Note: this requires "textFragments" to be preserved
 				`<Text text="{= 'hello, '`
-					+ ` + \${formatter: 'foo.Helper.star', path: 'async>/hello'} }"/>`,
+					+ ` + \${formatter: 'Helper.star', path: 'async>/hello'} }"/>`,
 				`</mvc:View>`
 			];
-
-		window.foo = {
-			Helper : {
-				// this: on top-level, the control; in a part, the binding
-				join : function () {
-					return Array.prototype.join.apply(arguments);
-				},
-				path : function (vValue) {
-					return this.getPath() + `=` + vValue;
-				},
-				star : function (vValue) {
-					return `*` + vValue + `*` + this.getMetadata().getName();
-				}
-			}
-		};
 
 		return this.checkTracing(assert, true, [
 			{m : `[ 0] Start processing qux`},
@@ -4868,81 +3739,6 @@
 		], true);
 	});
 
->>>>>>> a094aa47
-	//*********************************************************************************************
-	QUnit.test(`async binding resolution`, function (assert) {
-		var aViewContent = [
-				mvcView(``, {
-					Helper : {
-						// this: on top-level, the control; in a part, the binding
-						join : function () {
-							return Array.prototype.join.apply(arguments);
-						},
-						path : function (vValue) {
-							return this.getPath() + `=` + vValue;
-						},
-						star : function (vValue) {
-							return `*` + vValue + `*` + this.getMetadata().getName();
-						}
-					}
-				}, this),
-				`<In id="{async>/foo}" text="{async>/missing}" tooltip="{async>/bar}">`,
-				`<Text text="{async>/hello}"/>`,
-				`</In>`,
-				`<Text text="{async>/fail}"/>`,
-				`<Text text="{formatter: 'Helper.star', path: 'async>/hello'}"/>`,
-				`<Text text="{formatter: 'Helper.star', path: 'async>/sync'}"/>`,
-				`<Text text="{formatter: 'Helper.join', parts: [{path: 'async>/hello'}, `
-					+ `{formatter: 'Helper.path', path: 'async>/sync'}, `
-					+ `{formatter: 'Helper.path', path: 'sync>/flag'}]}"/>`,
-				// Note: this requires "textFragments" to be preserved
-				`<Text text="{= 'hello, '`
-					+ ` + \${formatter: 'Helper.star', path: 'async>/hello'} }"/>`,
-				`</mvc:View>`
-			];
-
-		return this.checkTracing(assert, true, [
-			{m : `[ 0] Start processing qux`},
-			// Note: we have to wait for this value before we continue ("stop & go")
-			{m : `[ 0] id = 5`, d : 1},
-			// Note: removal of attributes is reason to iterate over a shallow copy
-			{m : `[ 0] Removed attribute text`,
-				d : `<In id="5" text="{async>/missing}" tooltip="{async>/bar}">`},
-			// Note: this needs to come last, though bar is loaded faster than foo
-			{m : `[ 0] tooltip = 0`, d : `<In id="5" tooltip="{async>/bar}">`},
-			// Note: this must come after all of the parent's attributes have been resolved (DFS)
-			{m : `[ 0] text = world`, d : 2},
-			{m : `[ 0] Error in formatter of attribute text Error: Epic fail`, d : 4},
-			{m : `[ 0] text = *world*sap.ui.core.util._with`, d : 5},
-			{m : `[ 0] text = *sync*sap.ui.core.util._with`, d : 6},
-			{m : `[ 0] text = world,/sync=sync,/flag=true`, d : 7},
-			{m : `[ 0] text = hello, *world*sap.ui.model.json.JSONPropertyBinding`, d : 8},
-			{m : `[ 0] Finished processing qux`}
-		], aViewContent, {
-			models : {
-				async : asyncModel({
-					bar : 0,
-					fail : new Error(`Epic fail`),
-					// Note: careful with setTimeout's delay, about 4ms seems to be "minimum"
-					foo : 5,
-					hello : `world`,
-					sync : `sync`
-				}),
-				sync : new JSONModel({flag : true})
-			}
-		}, [
-			`<In id="5" tooltip="0">`,
-			`<Text text="world"/>`,
-			`</In>`,
-			// Note: XML serializer outputs &gt; encoding...
-			`<Text text=\"{async&gt;/fail}\"/>`,
-			`<Text text="*world*sap.ui.core.util._with"/>`,
-			`<Text text="*sync*sap.ui.core.util._with"/>`,
-			`<Text text="world,/sync=sync,/flag=true"/>`,
-			`<Text text="hello, *world*sap.ui.model.json.JSONPropertyBinding"/>`
-		], true);
-	});
-
 	//*********************************************************************************************
 	QUnit.test(`model which forbids $$valueAsPromise`, function (assert) {
 		var oModel = new JSONModel({
@@ -4989,44 +3785,6 @@
 		}, undefined, true);
 	});
 
-<<<<<<< HEAD
-=======
-	/** @deprecated As of version 1.120.0 */
-	//*********************************************************************************************
-[false, true].forEach(function (bAllAvailable) {
-	QUnit.test(`@deprecated async require on view level, all available: ` + bAllAvailable,
-			function (assert) {
-		var oHelper = {
-				bar : function (vValue) {
-					return `*` + vValue + `*`;
-				}
-			},
-			aViewContent = [
-				mvcView().replace(`>`, ` template:require="foo.Helper not.Used">`),
-				`<Text text="{formatter: 'foo.Helper.bar', path: '/flag'}"/>`,
-				`</mvc:View>`
-			];
-
-		this.expectRequire(true, [`foo/Helper`, `not/Used`], function () {
-			window.foo = {
-				Helper : oHelper
-			};
-			return [oHelper, {/*not used*/}];
-		}, bAllAvailable);
-
-		return this.checkTracing(assert, true, [
-			{m : `[ 0] Start processing qux`},
-			{m : `[ 0] text = *true*`, d : 1},
-			{m : `[ 0] Finished processing qux`}
-		], aViewContent, {
-			models : new JSONModel({flag : true})
-		}, [
-			`<Text text="*true*"/>`
-		], true);
-	});
-});
-
->>>>>>> a094aa47
 	//*********************************************************************************************
 	QUnit.test(`async require on view level`, function (assert) {
 		return this.checkTracing(assert, true, [
@@ -5202,24 +3960,6 @@
 		}, []);
 	});
 
-<<<<<<< HEAD
-=======
-	/** @deprecated As of version 1.120.0 */
-	//*********************************************************************************************
-	QUnit.test(`@deprecated Async formatter in sync view`, function (assert) {
-		window.foo = function () {
-			return Promise.resolve();
-		};
-		return this.checkError(assert, [
-			mvcView(),
-			`<Text text="{path: '/', formatter: 'foo'}" tooltip="{/bar}"/>`,
-			`</mvc:View>`
-		], `Async formatter in sync view in {path: '/', formatter: 'foo'} of {0}`, {
-			models : new JSONModel()
-		});
-	});
-
->>>>>>> a094aa47
 	//*********************************************************************************************
 	QUnit.test(`Code coverage for binding info's wait/resolved`, function (assert) {
 		const oAverageSpy = this.spy(Measurement, `average`)
