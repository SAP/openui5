sap.ui.define([
], function() {
	"use strict";

	var oTestSuite = {
		name: "TestSuite for sap.ui.core: GTP testcase CORE/OPA",
		defaults: {
			ui5: {
				animation: false
			},
			qunit: {
				version: 2
			},
			sinon: {
				version: 4,
				qunitBridge: true,
				useFakeTimers: false
			}
		},
		tests: {
			"qunitPause": {
				title: "QUnit Page for qunitPause",
				module: "./qunitPause.qunit"
			},

			"actions/Action": {
				title: "QUnit Page for sap.ui.test.actions.Action",
				module: "./actions/Action.qunit"
			},

			"actions/DnD": {
				title: "QUnit Page for sap.ui.test.actions.Drag and sap.ui.test.actions.Drop",
				module: "./actions/DnD.qunit",
				loader: {
					paths: {
						"sap/f/sample": "test-resources/sap/f/demokit/sample",
						"sap/m/sample": "test-resources/sap/m/demokit/sample",
						"sap/ui/table/sample": "test-resources/sap/ui/table/demokit/sample",
						"sap/ui/demo/mock": "test-resources/sap/ui/documentation/sdk/",
						"docu": "../../../../../documentation.html"
					}
				}
			},

			"actions/EnterText": {
				title: "QUnit Page for sap.ui.test.actions.EnterText",
				qunit: {
					testTimeout: 5000
				},
				module: "./actions/EnterText.qunit"
			},

			"actions/Press2": {
				/* Hasher -> own page needed */
				page: "test-resources/sap/ui/core/qunit/opa/actions/Press.qunit2.html",
				title: "QUnit Page for sap.ui.test.actions.Press",
				loader: {
					paths: {
						"samples" : "test-resources/sap/ui/core/samples/",
						"unitTests" : "test-resources/sap/ui/core/qunit/opa/"
					}
				},
				ui5: {
					libs: "sap.m",
					language: "en-US"
				},
				module: "./actions/Press.qunit"
			},

			"actions/Scroll": {
				title: "QUnit Page for sap.ui.test.actions.Scroll",
				module: "./actions/Scroll.qunit",
				loader: {
					paths: {
						"sap/uxap/sample": "test-resources/sap/uxap/demokit/sample",
						"sap/m/sample": "test-resources/sap/m/demokit/sample",
						"sap/ui/demo/mock": "test-resources/sap/ui/documentation/sdk/"
					}
				}
			},

			"autowaiter/autoWaiter": {
				title: "QUnit Page for sap.ui.test.autoWaiter",
				qunit: {
					reorder: false // to ensure that _XHRWaiter tests are executed last
				},
				// in sinon v4, there is a timing issue in autoWaiterAsync tests
				sinon: {
					version: 1,
					qunitBridge: true
				},
				loader: {
					paths: {
						"fixture": "test-resources/sap/ui/core/qunit/opa/fixture/"
					}
				},
				module: "./autowaiter/autoWaiter.qunit"
			},
<<<<<<< HEAD

			"demokit/sample/matcher/BindingPath/Opa": {
				page: "test-resources/sap/ui/core/demokit/sample/matcher/BindingPath/Opa.html?sap-ui-animation=false",
=======
			"sap/ui/core/demokit/sample/matcher/BindingPath/testsuite.qunit.html": {
				page: "test-resources/sap/ui/core/demokit/sample/matcher/BindingPath/testsuite.qunit.html",
>>>>>>> 81db4e26
				title: "Opa Sample for Binding Path Matcher",
				ui5: {
					libs: "sap.m"
				}
			},
<<<<<<< HEAD

			"demokit/sample/matcher/Descendant/Opa": {
				page: "test-resources/sap/ui/core/demokit/sample/matcher/Descendant/Opa.html?sap-ui-animation=false",
=======
			"sap/ui/core/demokit/sample/matcher/Descendant/testsuite.qunit.html": {
				page: "test-resources/sap/ui/core/demokit/sample/matcher/Descendant/testsuite.qunit.html",
>>>>>>> 81db4e26
				title: "Opa Sample for Descendant Matcher",
				ui5: {
					libs: "sap.m"
				}
			},
<<<<<<< HEAD

			"demokit/sample/matcher/I18NText/Opa": {
				page: "test-resources/sap/ui/core/demokit/sample/matcher/I18NText/Opa.html?sap-ui-animation=false",
=======
			"sap/ui/core/demokit/sample/matcher/I18NText/testsuite.qunit.html": {
				page: "test-resources/sap/ui/core/demokit/sample/matcher/I18NText/testsuite.qunit.html",
>>>>>>> 81db4e26
				title: "Opa Sample for I18N Text Matcher",
				ui5: {
					libs: "sap.m"
				}
			},
<<<<<<< HEAD

			"demokit/sample/matcher/LabelFor/Opa": {
				page: "test-resources/sap/ui/core/demokit/sample/matcher/LabelFor/Opa.html?sap-ui-animation=false",
=======
			"sap/ui/core/demokit/sample/matcher/LabelFor/testsuite.qunit.html": {
				page: "test-resources/sap/ui/core/demokit/sample/matcher/LabelFor/testsuite.qunit.html",
>>>>>>> 81db4e26
				title: "Opa Sample for LabelFor Matcher",
				ui5: {
					libs: "sap.m"
				}
			},

			"sap/ui/core/demokit/sample/OpaAction/testsuite.qunit.html": {
				page: "test-resources/sap/ui/core/demokit/sample/OpaAction/testsuite.qunit.html",
				title: "Opa sample for triggering actions on controls",
				ui5: {
					libs: "sap.m"
				},
				loader: {
					paths: {
						appUnderTest: "./applicationUnderTest",
						"sap/ui/demo/mock": "../../../../../../sap/ui/documentation/sdk/"
					}
				}
			},

			"demokit/sample/OpaAutoWaitParams/OpaAutoWaitParams": {
				page: "test-resources/sap/ui/core/demokit/sample/OpaAutoWaitParams/OpaAutoWaitParams.html?sap-ui-animation=false",
				title: "OPA5 AutoWait Parameters"
			},

			"sap/ui/core/demokit/sample/OpaBusyIndicator/testsuite.qunit.html": {
				page: "test-resources/sap/ui/core/demokit/sample/OpaBusyIndicator/testsuite.qunit.html",
				title: "Testing busy controls with OPA5"
			},

			"sap/ui/core/demokit/sample/OpaById/testsuite.qunit.html": {
				page: "test-resources/sap/ui/core/demokit/sample/OpaById/testsuite.qunit.html",
				title: "Opa sample for retrieving controls by id"
			},

			"sap/ui/core/demokit/sample/OpaDynamicWait/testsuite.qunit.html": {
				page: "test-resources/sap/ui/core/demokit/sample/OpaDynamicWait/testsuite.qunit.html",
				title: "Opa sample for nested actions"
			},

			"sap/ui/core/demokit/sample/OpaMatchers/testsuite.qunit.html": {
				page: "test-resources/sap/ui/core/demokit/sample/OpaMatchers/testsuite.qunit.html",
				title: "Opa sample for matchers"
			},

			"sap/ui/core/demokit/sample/OpaPageObject/testsuite.qunit.html": {
				page: "test-resources/sap/ui/core/demokit/sample/OpaPageObject/testsuite.qunit.html",
				title: "Opa sample for PageObjects",
				loader: {
					paths: {
						"myApp/test": "./"
					}
				}
			},

			"sap/ui/core/demokit/sample/OpaStartup/iStartMyAppInAFrame/testsuite.qunit.html": {
				page: "test-resources/sap/ui/core/demokit/sample/OpaStartup/iStartMyAppInAFrame/testsuite.qunit.html",
				title: "Opa sample for starting an app with a frame",
				ui5: {
					libs: "sap.m"
				}
			},

			"sap/ui/core/demokit/sample/OpaStartup/iStartMyUIComponent/testsuite.qunit.html": {
				page: "test-resources/sap/ui/core/demokit/sample/OpaStartup/iStartMyUIComponent/testsuite.qunit.html",
				title: "OPA sample for starting an app with a component",
				ui5: {
					libs: "sap.m"
				},
				loader: {
					paths: {
						"sap/ui/sample/appUnderTest": "./applicationUnderTest",
						"sap/ui/sample/appUnderTest/view": "./applicationUnderTest/view",
						"sap/ui/demo/mock": "../../../../../../../sap/ui/documentation/sdk/"
					}
				}
			},

			"sap/ui/core/demokit/sample/OpaStaticAreaControls/testsuite.qunit.html": {
				page: "test-resources/sap/ui/core/demokit/sample/OpaStaticAreaControls/testsuite.qunit.html",
				title: "Retrieving controls in the static area with OPA5"
			},

			"sap/ui/core/demokit/sample/OpaTestLibrary/testsuite.qunit.html": {
				page: "test-resources/sap/ui/core/demokit/sample/OpaTestLibrary/testsuite.qunit.html",
				title: "OPA5 Test Library Sample"
			},

			"sap/ui/core/demokit/sample/OpaURLParameters/iStartMyAppInAFrameWithURLParameters/testsuite.qunit.html": {
				page: "test-resources/sap/ui/core/demokit/sample/OpaURLParameters/iStartMyAppInAFrameWithURLParameters/testsuite.qunit.html",
				title: "Opa sample passing URL parameters to the IFrame"
			},

			"sap/ui/core/demokit/sample/OpaURLParameters/iStartMyUIComponentWithURLParameters/testsuite.qunit.html": {
				page: "test-resources/sap/ui/core/demokit/sample/OpaURLParameters/iStartMyUIComponentWithURLParameters/testsuite.qunit.html",
				title: "OPA sample passing URL parameters"
			},

			"launchers/componentLauncher": {
				title: "QUnit Page for sap.ui.test.launchers.componentLauncher",
				loader: {
					paths: {
						"samples" : "test-resources/sap/ui/core/samples/"
					}
				},
				module: "./launchers/componentLauncher.qunit"
			},

			"launchers/iFrameLauncher": {
				title: "QUnit Page for sap.ui.test.launchers.iFrameLauncher",
				loader: {
					paths: {
						"fixture": "test-resources/sap/ui/core/qunit/opa/fixture/"
					}
				},
				module: "./launchers/iFrameLauncher.qunit"
			},

			"matchers/AggregationContainsPropertyEquals": {
				title: "QUnit Page for sap.ui.test.matchers.AggregationContainsPropertyEqual",
				module: "./matchers/AggregationContainsPropertyEquals.qunit"
			},

			"matchers/AggregationEmpty": {
				title: "QUnit Page for sap.ui.test.matchers.AggregationEmpty",
				module: "./matchers/AggregationEmpty.qunit"
			},

			"matchers/AggregationFilled": {
				title: "QUnit Page for sap.ui.test.matchers.AggregationFilled",
				module: "./matchers/AggregationFilled.qunit"
			},

			"matchers/AggregationLengthEquals": {
				title: "QUnit Page for AggregationLengthEquals",
				module: "./matchers/AggregationLengthEquals.qunit"
			},

			"matchers/Ancestor": {
				title: "QUnit Page for sap.ui.test.matchers.Ancestor",
				module: "./matchers/Ancestor.qunit"
			},

			"matchers/BindingPath": {
				title: "QUnit Page for sap.ui.test.matchers.BindingPath",
				module: "./matchers/BindingPath.qunit"
			},

			"matchers/Descendant": {
				title: "QUnit Page for sap.ui.test.matchers.Descendant",
				module: "./matchers/Descendant.qunit"
			},

			"matchers/I18NText": {
				title: "QUnit Page for sap.ui.test.matchers.I18NText",
				module: "./matchers/I18NText.qunit"
			},

			"matchers/Interactable": {
				title: "QUnit Page for sap.ui.test.matchers.Interactable",
				module: "./matchers/Interactable.qunit",
				autostart: false
			},

			"matchers/LabelFor": {
				title: "QUnit Page for sap.ui.test.matchers.LabelFor",
				module: "./matchers/LabelFor.qunit"
			},

			"matchers/MatcherFactory": {
				title: "QUnit Page for sap.ui.test.matchers.MatcherFactory",
				module: "./matchers/MatcherFactory.qunit"
			},

			"matchers/Properties": {
				title: "QUnit Page for sap.ui.test.matchers.Properties",
				module: "./matchers/Properties.qunit"
			},

			"matchers/PropertyStrictEquals": {
				title: "QUnit Page for sap.ui.test.matchers.PropertyStrictEquals",
				module: "./matchers/PropertyStrictEquals.qunit"
			},

			"matchers/Sibling": {
				title: "QUnit Page for sap.ui.test.matchers.Sibling",
				module: "./matchers/Sibling.qunit"
			},

			"matchers/Visible": {
				title: "QUnit Page for sap.ui.test.matchers.Visible",
				module: "./matchers/Visible.qunit"
			},

			"matchers/_Busy": {
				title: "QUnit Page for sap.ui.test.matchers._Busy",
				module: "./matchers/_Busy.qunit"
			},

			"matchers/_Editable": {
				title: "QUnit Page for sap.ui.test.matchers._Editable",
				module: "./matchers/_Editable.qunit"
			},

			"matchers/_Enabled": {
				title: "QUnit Page for sap.ui.test.matchers._Enabled",
				module: "./matchers/_Enabled.qunit"
			},

			"matchers/_Visitor": {
				title: "QUnit Page for sap.ui.test.matchers._Visitor",
				module: "./matchers/_Visitor.qunit"
			},

			"Opa": {
				title: "QUnit Page for sap.ui.test.Opa",
				qunit: {
					// needed for tests that unload OPA
					reorder: false
				},
				module: "./Opa.qunit"
			},

			"opa5/_ParameterValidator": {
				title: "QUnit Page for sap.ui.test.Opa5 - _ParameterValidator",
				module: "./opa5/_ParameterValidator.qunit"
			},

			"opa5/actions": {
				title: "QUnit Page for sap.ui.test.Opa5 - Actions",
				module: "./opa5/actions.qunit"
			},

			"opa5/autoWait": {
				title: "QUnit Page for sap.ui.test.Opa5 - autoWait",
				loader: {
					paths: {
						"fixture": "test-resources/sap/ui/core/qunit/opa/fixture/"
					}
				},
				module: "./opa5/autoWait.qunit"
			},

			"opa5/basics": {
				title: "QUnit Page for sap.ui.test.Opa5 - Basics",
				module: "./opa5/basics.qunit"
			},

			"opa5/component": {
				title: "QUnit Page for sap.ui.test.Opa5 - Component",
				loader: {
					paths: {
						"samples" : "test-resources/sap/ui/core/samples/"
					}
				},
				module: "./opa5/component.qunit"
			},

			"opa5/iFrame": {
				title: "QUnit Page for sap.ui.test.Opa5 - iFrame common tests",
				module: "./opa5/iFrame.qunit"
			},

			"opa5/iFrameLogging": {
				title: "QUnit Page for sap.ui.test.Opa5 - iFrame logging",
				module: "./opa5/iFrameLogging.qunit"
			},

			"opa5/matchersInFrame": {
				title: "QUnit Page for sap.ui.test.Opa5 - matchers in iFrame",
				module: "./opa5/matchersInFrame.qunit"
			},

			"opa5/launchers": {
				title: "QUnit Page for sap.ui.test.Opa5 - Launchers",
				loader: {
					paths: {
						"samples" : "test-resources/sap/ui/core/samples/"
					}
				},
				module: "./opa5/launchers.qunit"
			},

			"opa5/logging": {
				title: "QUnit Page for sap.ui.test.Opa5 - Logging",
				module: "./opa5/logging.qunit"
			},

			"opa5/matchers": {
				title: "QUnit Page for sap.ui.test.Opa5 - Matchers",
				module: "./opa5/matchers.qunit",
				// in sinon v4, there is a timing issue in "Should execute a matcher and pass its value to success if no control is searched"
				sinon: {
					version: 1,
					qunitBridge: true
				}
			},

			"Opa5Extensions": {
				title: "QUnit Page for sap.ui.test.Opa5",
				module: "./Opa5Extensions.qunit"
			},

			"Opa5PageObject": {
				title: "QUnit Page for sap.ui.test.Opa5 Page Objects",
				module: "./Opa5PageObject.qunit"
			},

			"OpaIntegration": {
				title: "QUnit Page for sap.ui.test.Opa",
				module: "./OpaIntegration.qunit"
			},

			"OpaPlugin": {
				title: "QUnit Page for sap.ui.test.OpaPlugin",
				ui5: {
					libs: ["sap.m"]
				},
				module: "./OpaPlugin.qunit",
				loader: {
					paths: {
						"fixture": "test-resources/sap/ui/core/qunit/opa/fixture/"
					}
				}
			},

			"opaQunit": {
				title: "QUnit Page for sap.ui.test.opaQunit",
				module: "./opaQunit.qunit"
			},

			"pipelines/ActionPipeline": {
				title: "QUnit Page for sap.ui.test.pipelines.ActionPipeline",
				module: "./pipelines/ActionPipeline.qunit"
			},

			"pipelines/MatcherPipeline": {
				title: "QUnit Page for sap.ui.test.pipelines.MatcherPipeline",
				module: "./pipelines/MatcherPipeline.qunit"
			},

			"pipelines/PipelineFactory": {
				title: "QUnit Page for sap.ui.test.pipelines.PipelineFactory",
				module: "./pipelines/PipelineFactory.qunit"
			},

			"_ControlFinder": {
				title: "QUnit Page for sap.ui.test._ControlFinder",
				module: "./_ControlFinder.qunit"
			},

			"_LogCollector": {
				title: "QUnit Page for sap.ui.test._LogCollector",
				module: "./_LogCollector.qunit"
			},

			"_OpaLogger": {
				title: "QUnit Page for sap.ui.test._OpaLogger",
				module: "./_OpaLogger.qunit"
			},

			"_OpaUriParameterParser": {
				title: "QUnit Page for sap.ui.test._OpaUriParameterParser",
				module: "./_OpaUriParameterParser.qunit"
			},

			"_UsageReport": {
				title: "QUnit Page for sap.ui.test._UsageReport",
				module: "./_UsageReport.qunit"
			},

			"RecordReplay": {
				title: "QUnit Page for sap.ui.test.RecordReplay",
				module: "./RecordReplay.qunit"
			},

			"selectors/selectors": {
				title: "QUnit Page for sap.ui.test.selectors",
				module: "./selectors/selectors.qunit"
			},

			"_BrowserLogCollector": {
				title: "QUnit Page for sap.ui.test._BrowserLogCollector",
				module: "./_BrowserLogCollector.qunit"
			},

			"OpaBuilder": {
				title: "QUnit Page for sap.ui.test.OpaBuilder",
				module: "./OpaBuilder.qunit"
			}
		}
	};

	return oTestSuite;
});<|MERGE_RESOLUTION|>--- conflicted
+++ resolved
@@ -96,53 +96,33 @@
 				},
 				module: "./autowaiter/autoWaiter.qunit"
 			},
-<<<<<<< HEAD
-
-			"demokit/sample/matcher/BindingPath/Opa": {
-				page: "test-resources/sap/ui/core/demokit/sample/matcher/BindingPath/Opa.html?sap-ui-animation=false",
-=======
+
 			"sap/ui/core/demokit/sample/matcher/BindingPath/testsuite.qunit.html": {
 				page: "test-resources/sap/ui/core/demokit/sample/matcher/BindingPath/testsuite.qunit.html",
->>>>>>> 81db4e26
 				title: "Opa Sample for Binding Path Matcher",
 				ui5: {
 					libs: "sap.m"
 				}
 			},
-<<<<<<< HEAD
-
-			"demokit/sample/matcher/Descendant/Opa": {
-				page: "test-resources/sap/ui/core/demokit/sample/matcher/Descendant/Opa.html?sap-ui-animation=false",
-=======
+
 			"sap/ui/core/demokit/sample/matcher/Descendant/testsuite.qunit.html": {
 				page: "test-resources/sap/ui/core/demokit/sample/matcher/Descendant/testsuite.qunit.html",
->>>>>>> 81db4e26
 				title: "Opa Sample for Descendant Matcher",
 				ui5: {
 					libs: "sap.m"
 				}
 			},
-<<<<<<< HEAD
-
-			"demokit/sample/matcher/I18NText/Opa": {
-				page: "test-resources/sap/ui/core/demokit/sample/matcher/I18NText/Opa.html?sap-ui-animation=false",
-=======
+
 			"sap/ui/core/demokit/sample/matcher/I18NText/testsuite.qunit.html": {
 				page: "test-resources/sap/ui/core/demokit/sample/matcher/I18NText/testsuite.qunit.html",
->>>>>>> 81db4e26
 				title: "Opa Sample for I18N Text Matcher",
 				ui5: {
 					libs: "sap.m"
 				}
 			},
-<<<<<<< HEAD
-
-			"demokit/sample/matcher/LabelFor/Opa": {
-				page: "test-resources/sap/ui/core/demokit/sample/matcher/LabelFor/Opa.html?sap-ui-animation=false",
-=======
+
 			"sap/ui/core/demokit/sample/matcher/LabelFor/testsuite.qunit.html": {
 				page: "test-resources/sap/ui/core/demokit/sample/matcher/LabelFor/testsuite.qunit.html",
->>>>>>> 81db4e26
 				title: "Opa Sample for LabelFor Matcher",
 				ui5: {
 					libs: "sap.m"
