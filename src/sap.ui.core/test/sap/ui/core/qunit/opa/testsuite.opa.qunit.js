--- conflicted
+++ resolved
@@ -460,35 +460,5 @@
 		}
 	};
 
-<<<<<<< HEAD
-=======
-	/**
-	 * @deprecated As of version 1.120, as QUnit 1.x is no longer supported in UI5 2.0
-	 */
-	for (const [name, testConfig] of Object.entries(oTestSuite.tests)) {
-		// do not clone tests that specify their own HTML page
-		if (testConfig.page) {
-			continue;
-		}
-
-		oTestSuite.tests[name + "1"] = merge({}, testConfig, {
-			module: testConfig.module ?? `./${name}.qunit`,
-			qunit: {
-				version: 1
-			}
-		});
-		if (testConfig.title) {
-			oTestSuite.tests[name + "1"].title = testConfig.title + " (QUnit 1)";
-		}
-		oTestSuite.tests[name + "2"] = merge({}, testConfig, {
-			module: testConfig.module ?? `./${name}.qunit`,
-			qunit: {
-				version: 2
-			}
-		});
-		delete oTestSuite.tests[name];
-	}
-
->>>>>>> 8eb3019c
 	return oTestSuite;
 });