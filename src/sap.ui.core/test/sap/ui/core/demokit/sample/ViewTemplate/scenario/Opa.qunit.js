--- conflicted
+++ resolved
@@ -17,7 +17,6 @@
 				errorMessage : "'bindTexts' check box not found"
 			});
 
-<<<<<<< HEAD
 			// check for existing controls
 			[
 				{controlType: "sap.ui.core.Title", text: "HeaderInfo"},
@@ -34,9 +33,6 @@
 				{controlType: "sap.ui.core.Title", text: "Products"},
 				{controlType: "sap.m.Text", text: "Email"},
 				{controlType: "sap.m.Text", text: "Category"}
-=======
-		Given.iStartMyAppInAFrame("../../common/index.html?component=ViewTemplate.scenario");
->>>>>>> 3ac4de48
 
 			].forEach(function(oFixture) {
 				Then.waitFor({
@@ -75,7 +71,7 @@
 			Then.iTeardownMyAppFrame();
 		}
 
-		Given.iStartMyAppInAFrame("../index.html?component=scenario");
+		Given.iStartMyAppInAFrame("../../common/index.html?component=ViewTemplate.scenario");
 
 		// wait for application to load before any interaction
 		Then.waitFor({
