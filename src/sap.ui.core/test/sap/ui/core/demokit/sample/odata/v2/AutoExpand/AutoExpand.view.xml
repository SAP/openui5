<mvc:View
	xmlns:mvc="sap.ui.core.mvc"
	xmlns="sap.ui.table">

<<<<<<< HEAD
	<!-- TODO even with useBatchRequests : false, $batch is used (just via different code?!) -->
	<AnalyticalTable id="analyticalTable" rows="{path : '/Items', parameters : {
			numberOfExpandedLevels : 1,
			provideGrandTotals : false,
			provideTotalResultSize : false,
			reloadSingleUnitMeasures : false,
			useBatchRequests : false
		}}" threshold="5" title="Analytical Table with AutoExpand to level 1" visibleRowCount="5" >
=======
	<AnalyticalTable rows="{
		filters : [{
			operator : 'EQ', path : 'DueItemCategory', value1 : 'N'
		}, {
			operator : 'EQ', path : 'IsCleared', value1 : ' '
		}, {
			operator : 'EQ', path : 'KeyDate', value1 : '2019-07-01T00:00:00Z'
		}],
		path : '/Items',
		parameters : {
			numberOfExpandedLevels : 1,
			provideGrandTotals : false,
			provideTotalResultSize : false,
			reloadSingleUnitMeasures : false
		}}" threshold="5" title="Auto-Expanded Analytical Table" visibleRowCount="5" >
>>>>>>> 2baeb956
		<columns>
			<AnalyticalColumn leadingProperty="CustomerName" template="CustomerName" />
			<AnalyticalColumn grouped="true" leadingProperty="CompanyCode" template="CompanyCode" />
			<AnalyticalColumn leadingProperty="AmountInCompanyCodeCurrency" summed="true"
				template="AmountInCompanyCodeCurrency" />
			<AnalyticalColumn leadingProperty="CompanyCodeCurrency" template="CompanyCodeCurrency" />
		</columns>
	</AnalyticalTable>
</mvc:View><|MERGE_RESOLUTION|>--- conflicted
+++ resolved
@@ -2,16 +2,6 @@
 	xmlns:mvc="sap.ui.core.mvc"
 	xmlns="sap.ui.table">
 
-<<<<<<< HEAD
-	<!-- TODO even with useBatchRequests : false, $batch is used (just via different code?!) -->
-	<AnalyticalTable id="analyticalTable" rows="{path : '/Items', parameters : {
-			numberOfExpandedLevels : 1,
-			provideGrandTotals : false,
-			provideTotalResultSize : false,
-			reloadSingleUnitMeasures : false,
-			useBatchRequests : false
-		}}" threshold="5" title="Analytical Table with AutoExpand to level 1" visibleRowCount="5" >
-=======
 	<AnalyticalTable rows="{
 		filters : [{
 			operator : 'EQ', path : 'DueItemCategory', value1 : 'N'
@@ -27,7 +17,6 @@
 			provideTotalResultSize : false,
 			reloadSingleUnitMeasures : false
 		}}" threshold="5" title="Auto-Expanded Analytical Table" visibleRowCount="5" >
->>>>>>> 2baeb956
 		<columns>
 			<AnalyticalColumn leadingProperty="CustomerName" template="CustomerName" />
 			<AnalyticalColumn grouped="true" leadingProperty="CompanyCode" template="CompanyCode" />
