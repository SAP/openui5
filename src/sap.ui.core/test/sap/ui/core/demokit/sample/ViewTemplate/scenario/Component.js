/*!
 * ${copyright}
 */

/**
 * @fileOverview Application component to display information on entities from the GWSAMPLE_BASIC
 *   OData service.
 * @version @version@
 */
sap.ui.define([
	"sap/ui/core/mvc/XMLView",
	"sap/ui/core/sample/common/Component",
	"sap/ui/core/util/MockServer",
	"sap/ui/core/util/XMLPreprocessor",
	"sap/ui/model/json/JSONModel",
	"sap/ui/model/odata/v2/ODataModel"
<<<<<<< HEAD
], function(XMLView, BaseComponent, MockServer, XMLPreprocessor, JSONModel, ODataModel2) {
=======
], function (XMLView, BaseComponent, MockServer, XMLPreprocessor, JSONModel, ODataModel) {
>>>>>>> 8222578f
	"use strict";

	/*
	 * Plug-in a visitor for XMLPreprocessor to replace
	 * <sap.ui.core.sample.ViewTemplate.scenario:Form binding="..." title="...">
	 * with
	 * <sap.ui.layout.form:SimpleForm binding="...">
	 *   <sap.ui.layout.form:title>
	 *     <sap.ui.core.Title text="..."/>
	 *   </sap.ui.layout.form:title>
	 *   <!-- children -->
	 * </sap.ui.layout.form:SimpleForm>
	 *
	 * @param {Element} oForm
	 *   The <sap.ui.core.sample.ViewTemplate.scenario:Form> element
	 * @param {object} oInterface
	 *   Visitor callbacks
	 * @returns {sap.ui.base.SyncPromise}
	 *   A sync promise which resolves with <code>undefined</code> as soon as visiting is done, or
	 *   is rejected with a corresponding error if visiting fails.
	 */
	XMLPreprocessor.plugIn(function (oForm, oInterface) {
		var sBinding = oForm.getAttribute("binding"),
			oChild,
			oDocument = oForm.ownerDocument,
			oSimpleForm = oDocument.createElementNS("sap.ui.layout.form", "SimpleForm"),
			oTitle = oDocument.createElementNS("sap.ui.core", "Title"),
			oTitleAggregation = oDocument.createElementNS("sap.ui.layout.form", "title");

		if (sBinding) {
			oSimpleForm.setAttribute("binding", sBinding);
		}
		oSimpleForm.setAttribute("layout", "ResponsiveGridLayout");
		oSimpleForm.setAttribute("class", "sapUiSmallMarginBottom");
		oSimpleForm.appendChild(oTitleAggregation);
		oTitleAggregation.appendChild(oTitle);
		oTitle.setAttribute("text", oForm.getAttribute("title"));
		while ((oChild = oForm.firstChild)) {
			oSimpleForm.appendChild(oChild);
		}

		oForm.parentNode.insertBefore(oSimpleForm, oForm);
		oForm.parentNode.removeChild(oForm);

		return oInterface.visitNode(oSimpleForm);
	}, "sap.ui.core.sample.ViewTemplate.scenario", "Form");

	var Component = BaseComponent.extend("sap.ui.core.sample.ViewTemplate.scenario.Component", {
		metadata : {
			interfaces: ["sap.ui.core.IAsyncContentCreation"],
			manifest : "json"
		},

		createContent : function () {
			var sAnnotationUri,
				sAnnotationUri2,
				sMockServerBaseUri
					= "test-resources/sap/ui/core/demokit/sample/ViewTemplate/scenario/data/",
				oModel,
				sServiceUri,
				oUriParameters = new URLSearchParams(window.location.search),
<<<<<<< HEAD
				bRealOData = oUriParameters.get("realOData") === "true",
				fnModel = oUriParameters.get("oldOData") === "true" ? undefined/*ODataModel*/ : ODataModel2;
=======
				bRealOData = oUriParameters.get("realOData") === "true";
>>>>>>> 8222578f

			// GWSAMPLE_BASIC with external annotations
			sAnnotationUri = "/sap/opu/odata/IWFND/CATALOGSERVICE;v=2"
				+ "/Annotations(TechnicalName='ZANNO4SAMPLE_ANNO_MDL',Version='0001')/$value";
			sAnnotationUri2 = "/sap(====)/bc/bsp/sap/zanno_gwsample/annotations.xml";
			sServiceUri = "/sap/opu/odata/IWBEP/GWSAMPLE_BASIC/";

			if (!bRealOData) {
				this.aMockServers.push(new MockServer({rootUri : sServiceUri}));
				this.aMockServers[0].simulate(sMockServerBaseUri + "metadata.xml", {
					sMockdataBaseUrl : sMockServerBaseUri,
					bGenerateMissingMockData : true
				});
				this.aMockServers[0].start();
			}

			// yet another mock server to handle annotations
			this.aMockServers.push(new MockServer({
				requests : [{
					method : "GET",
					path : new RegExp(MockServer.prototype._escapeStringForRegExp(sAnnotationUri)),
					response : function(oXHR) {
						oXHR.respondFile(200, {}, sMockServerBaseUri + "annotations.xml");
					}
				}, {
					method : "GET",
					path : new RegExp(MockServer.prototype._escapeStringForRegExp(sAnnotationUri2)),
					response : function(oXHR) {
						oXHR.respondFile(200, {}, sMockServerBaseUri + "annotations2.xml");
					}
				}]
			}));
			this.aMockServers[this.aMockServers.length - 1].start();

			oModel = new ODataModel(sServiceUri, {
				annotationURI : [sAnnotationUri, sAnnotationUri2],
				json : true,
				loadMetadataAsync : true,
				skipMetadataAnnotationParsing : true
			});

			return XMLView.create({
					models : {
						undefined : oModel,
						ui : new JSONModel({
							bindTexts : false,
							sCode : "",
							bCodeVisible : false,
							entitySet : [],
							icon : bRealOData ? "sap-icon://building" : "sap-icon://record",
							iconTooltip : bRealOData ? "real OData service" : "mock OData service",
							selectedEntitySet : ""
						})
					},
					viewName : "sap.ui.core.sample.ViewTemplate.scenario.Main"
				});
		}
	});

	return Component;
});<|MERGE_RESOLUTION|>--- conflicted
+++ resolved
@@ -14,11 +14,7 @@
 	"sap/ui/core/util/XMLPreprocessor",
 	"sap/ui/model/json/JSONModel",
 	"sap/ui/model/odata/v2/ODataModel"
-<<<<<<< HEAD
-], function(XMLView, BaseComponent, MockServer, XMLPreprocessor, JSONModel, ODataModel2) {
-=======
 ], function (XMLView, BaseComponent, MockServer, XMLPreprocessor, JSONModel, ODataModel) {
->>>>>>> 8222578f
 	"use strict";
 
 	/*
@@ -80,12 +76,7 @@
 				oModel,
 				sServiceUri,
 				oUriParameters = new URLSearchParams(window.location.search),
-<<<<<<< HEAD
-				bRealOData = oUriParameters.get("realOData") === "true",
-				fnModel = oUriParameters.get("oldOData") === "true" ? undefined/*ODataModel*/ : ODataModel2;
-=======
 				bRealOData = oUriParameters.get("realOData") === "true";
->>>>>>> 8222578f
 
 			// GWSAMPLE_BASIC with external annotations
 			sAnnotationUri = "/sap/opu/odata/IWFND/CATALOGSERVICE;v=2"
