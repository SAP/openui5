--- conflicted
+++ resolved
@@ -485,11 +485,7 @@
 				}
 
 				const sParentId = oBody["EMPLOYEE_2_MANAGER@odata.bind"]
-<<<<<<< HEAD
-					?.slice(11, -2);
-=======
-					?.slice("EMPLOYEES('".length, -"')".length) ?? null;
->>>>>>> 95646c6e
+					?.slice(11, -2) ?? null;
 				if (sParentId) {
 					for (let sId = sParentId; sId; sId = mNodeById[sId].MANAGER_ID) {
 						if (sId === oChild.ID) { // cycle detected
