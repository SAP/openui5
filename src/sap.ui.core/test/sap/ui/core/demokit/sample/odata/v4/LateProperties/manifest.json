--- conflicted
+++ resolved
@@ -1,5 +1,5 @@
 {
-	"_version": "2.0.1",
+	"_version": "2.0.2",
 	"sap.app": {
 		"ach": "CA-UI5-COR",
 		"applicationVersion": {
@@ -46,12 +46,7 @@
 					"operationMode": "Server",
 					"updateGroupId": "UpdateGroup"
 				},
-<<<<<<< HEAD
-				"type": "sap.ui.core.sample.odata.v4.LateProperties.SandboxModel",
-				"uriSettingName": "serviceUrl"
-=======
-				"type" : "sap.ui.core.sample.odata.v4.LateProperties.SandboxModel"
->>>>>>> 19d708e7
+				"type": "sap.ui.core.sample.odata.v4.LateProperties.SandboxModel"
 			}
 		},
 		"rootView": "sap.ui.core.sample.odata.v4.LateProperties.Main"
