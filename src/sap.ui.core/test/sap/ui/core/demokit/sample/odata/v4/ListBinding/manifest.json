--- conflicted
+++ resolved
@@ -1,5 +1,5 @@
 {
-	"_version": "2.0.1",
+	"_version": "2.0.2",
 	"sap.app": {
 		"ach": "CA-UI5-COR",
 		"applicationVersion": {
@@ -70,12 +70,7 @@
 					"operationMode": "Server",
 					"updateGroupId": "update"
 				},
-<<<<<<< HEAD
-				"type": "sap.ui.core.sample.odata.v4.ListBinding.SandboxModel",
-				"uriSettingName": "serviceUrl"
-=======
-				"type" : "sap.ui.core.sample.odata.v4.ListBinding.SandboxModel"
->>>>>>> 19d708e7
+				"type": "sap.ui.core.sample.odata.v4.ListBinding.SandboxModel"
 			}
 		},
 		"rootView": "sap.ui.core.sample.odata.v4.ListBinding.Main"
