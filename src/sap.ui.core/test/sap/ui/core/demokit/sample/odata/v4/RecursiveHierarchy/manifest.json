{
	"_version": "2.0.1",
	"sap.app": {
		"ach": "CA-UI5-COR",
		"applicationVersion": {
			"version": "${version}"
		},
		"dataSources": {
			"default": {
				"uri": "/sap/opu/odata4/IWBEP/TEA/default/IWBEP/TEA_BUSI/0001/",
				"type": "OData",
				"settings": {
					"odataVersion": "4.0"
				}
			}
		},
		"description": "Example for OData V4 Recursive Hierarchy",
		"id": "sap.ui.core.sample.odata.v4.RecursiveHierarchy",
		"title": "OData V4 Recursive Hierarchy",
		"type": "application"
	},
	"sap.ui": {
		"technology": "UI5",
		"deviceTypes": {
			"desktop": true,
			"tablet": true,
			"phone": true
		}
	},
	"sap.ui5": {
		"config": {
			"sample": {
				"files": [
					"Component.js",
					"RecursiveHierarchy.controller.js",
					"RecursiveHierarchy.view.xml",
					"manifest.json",
					"SandboxModel.js",
					"../../../common/SandboxModelHelper.js"
				]
			}
		},
		"dependencies": {
			"libs": {
				"sap.m": {},
				"sap.ui.core": {},
				"sap.ui.table": {}
			},
			"minUI5Version": "1.105"
		},
		"handleValidation": true,
		"models": {
			"": {
				"dataSource": "default",
				"preload": true,
				"settings": {
					"autoExpandSelect": true,
					"earlyRequests": true,
					"operationMode": "Server"
				},
<<<<<<< HEAD
				"type": "sap.ui.core.sample.odata.v4.RecursiveHierarchy.SandboxModel",
				"uriSettingName": "serviceUrl"
=======
				"type" : "sap.ui.core.sample.odata.v4.RecursiveHierarchy.SandboxModel"
>>>>>>> 19d708e7
			}
		},
		"rootView": "sap.ui.core.sample.odata.v4.RecursiveHierarchy.RecursiveHierarchy"
	}
}<|MERGE_RESOLUTION|>--- conflicted
+++ resolved
@@ -1,5 +1,5 @@
 {
-	"_version": "2.0.1",
+	"_version": "2.0.2",
 	"sap.app": {
 		"ach": "CA-UI5-COR",
 		"applicationVersion": {
@@ -58,12 +58,7 @@
 					"earlyRequests": true,
 					"operationMode": "Server"
 				},
-<<<<<<< HEAD
-				"type": "sap.ui.core.sample.odata.v4.RecursiveHierarchy.SandboxModel",
-				"uriSettingName": "serviceUrl"
-=======
-				"type" : "sap.ui.core.sample.odata.v4.RecursiveHierarchy.SandboxModel"
->>>>>>> 19d708e7
+				"type": "sap.ui.core.sample.odata.v4.RecursiveHierarchy.SandboxModel"
 			}
 		},
 		"rootView": "sap.ui.core.sample.odata.v4.RecursiveHierarchy.RecursiveHierarchy"
