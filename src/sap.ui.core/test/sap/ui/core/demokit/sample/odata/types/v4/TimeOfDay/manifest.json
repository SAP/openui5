--- conflicted
+++ resolved
@@ -44,23 +44,7 @@
 		"models": {
 			"": {
 				"dataSource": "default",
-<<<<<<< HEAD
-				"preload": true,
-				"settings": {
-					"autoExpandSelect": true,
-					"earlyRequests": true,
-					"groupProperties": {
-						"UpdateGroup": {
-							"submit": "API"
-						}
-					},
-					"operationMode": "Server",
-					"updateGroupId": "UpdateGroup"
-				},
-				"type": "sap.ui.core.sample.odata.types.v4.TimeOfDay.SandboxModel"
-=======
 				"type": "sap.ui.model.json.JSONModel"
->>>>>>> 2f68f180
 			}
 		},
 		"rootView": "sap.ui.core.sample.odata.types.v4.TimeOfDay.TimeOfDay"
