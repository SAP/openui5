--- conflicted
+++ resolved
@@ -1,50 +1,20 @@
 <!DOCTYPE HTML>
 <html>
-<<<<<<< HEAD
-	<head><meta charset="utf-8">
-
-		<title>XMLView - sap.ui.core.mvc - Extended Event Handler Syntax</title>
-
-		<script id="sap-ui-bootstrap"
-				src="../../../../../../resources/sap-ui-core.js" data-sap-ui-xx-supportedlanguages
-				data-sap-ui-libs="sap.m"
-				data-sap-ui-on-init="module:local/ExtendedXMLViewEventHandlerSyntax"
-				data-sap-ui-resource-roots='{
-					"mvctest": "",
-					"local": "./"
-				}'
-		>
-		</script>
-
-		
-=======
 	<head>
 		<meta charset="utf-8">
 		<title>XMLView - sap.ui.core.mvc - Extended Event Handler Syntax</title>
 
 		<script id="sap-ui-bootstrap"
-			data-sap-ui-async="true"
-			data-sap-ui-compat-version="edge"
-			data-sap-ui-on-init="main"
-			data-sap-ui-libs="sap.m"
-			data-sap-ui-resource-roots='{
-				"mvctest": ""
-			}'
-			src="../../../../../../resources/sap-ui-core.js"
-			>
+				src="../../../../../../resources/sap-ui-core.js"
+				data-sap-ui-libs="sap.m"
+				data-sap-ui-on-init="main"
+				data-sap-ui-resource-roots='{
+					"mvctest": ""
+				}'
+		>
 		</script>
 
-		<script>
-			function main() {
-				sap.ui.require(["sap/ui/core/mvc/XMLView"], async (XMLView) => {
-					const oView = await XMLView.create({
-						viewName:"mvctest.views.ExtendedXMLViewEventHandlerSyntax"
-					});
-					oView.placeAt("content");
-				});
-			}
-		</script>
->>>>>>> c07272af
+		<script src="./ExtendedXMLViewEventHandlerSyntax.js"></script>
 	</head>
 
 	<body class="sapUiBody">
