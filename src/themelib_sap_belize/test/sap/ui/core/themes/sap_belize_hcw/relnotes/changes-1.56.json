--- conflicted
+++ resolved
@@ -79,8 +79,6 @@
         "type": "FIX",
         "text": " uxap.HierarchicalSelect: Alignment in FlexibleColumnLayout fixed",
         "references": []
-<<<<<<< HEAD
-=======
       },
       {
         "id": "68eb1b431da8c73d7ac3d430dd27fe291a40d730",
@@ -93,7 +91,6 @@
         "type": "FIX",
         "text": " sap.m.Input: Focus border is now correct",
         "references": []
->>>>>>> a19e7a5d
       }
     ]
   }
