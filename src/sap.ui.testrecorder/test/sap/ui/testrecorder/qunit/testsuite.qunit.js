sap.ui.define([
	"sap/base/util/merge",
	"sap/ui/Device"
], function(merge, Device) {
	"use strict";

	const oTestSuite = {
		name: "TestSuite for sap.ui.core: GTP testcase CORE/TEST RECORDER",
		defaults: {
			loader: {
				map: {
					"*": {
						// override sinon with sinon-4 for code that depends on OPA (which has a hard dependency to sinon)
						"sap/ui/thirdparty/sinon": "sap/ui/thirdparty/sinon-4",
						"sap/ui/thirdparty/sinon-qunit": "sap/ui/qunit/sinon-qunit-bridge"
					}
				}
			},
			qunit: {
				// ignore global variables introduced by recorder communication
				noglobals: false
			},
			sinon: {
				version: 4,
				qunitBridge: true
			},
			ui5: {
				animation: false
			},
			autostart: true
		},
		tests: {
			"inspector/ControlAPI": {
				title: "QUnit Page for sap.ui.testrecorder.inspector.ControlAPI"
			},
			"inspector/ControlInspector": {
				title: "QUnit Page for sap.ui.testrecorder.inspector.ControlInspector"
			},
			"inspector/ControlInspectorRepo": {
				title: "QUnit Page for sap.ui.testrecorder.inspector.ControlInspectorRepo"
			},
			"controlSelectors/ControlSelectorGenerator": {
				title: "QUnit Page for sap.ui.testrecorder.controlSelectors.ControlSelectorGenerator"
			},
			"codeSnippets/POMethodUtil": {
				title: "QUnit Page for sap.ui.testrecorder.codeSnippets.POMethodUtil"
			},
			"codeSnippets/CodeSnippetProvider": {
				title: "QUnit Page for sap.ui.testrecorder.codeSnippets.CodeSnippetProvider"
			},
			"integration/opaTests": {
				title: "QUnit Page for sap.ui.testrecorder OPA tests",
				loader: {
					paths: {
						"sap/ui/testrecorder/qunit/integration": "test-resources/sap/ui/testrecorder/qunit/integration",
						"sap/ui/testrecorder/recorderMock": "test-resources/sap/ui/testrecorder/recorderMock",
						"sap/ui/testrecorder/appMock": "test-resources/sap/ui/testrecorder/appMock",
						"sap/ui/testrecorder/fixture": "test-resources/sap/ui/testrecorder/fixture"
					}
				}
			},
			"Generic Testsuite": {
				page: "test-resources/sap/ui/testrecorder/qunit/testsuite.generic.qunit.html"
			}
		}
	};

<<<<<<< HEAD
	Object.keys(oTests).forEach(function (name) {
		oTestSuite.tests[name + "1"] = merge({}, oTests[name], {qunit: { version: 2 }});
		oTestSuite.tests[name + "2"] = merge({}, oTests[name], {qunit: { version: 2 }});
=======
	/**
	 * @deprecated As of version 1.120, as QUnit 1.x is no longer supported in UI5 2.0
	 */
	for (const [name, testConfig] of Object.entries(oTestSuite.tests)) {
		// do not clone integration test(s) or tests that specify their own HTML page
		if (name.startsWith("integration/") || testConfig.page) {
			continue;
		}
>>>>>>> 8eb3019c

		oTestSuite.tests[name + "1"] = merge({}, testConfig, {
			module: testConfig.module ?? `./${name}.qunit`,
			qunit: {
				version: 1
			}
		});
		if (testConfig.title) {
			oTestSuite.tests[name + "1"].title = testConfig.title + " (QUnit 1)";
		}
		oTestSuite.tests[name + "2"] = merge({}, testConfig, {
			module: testConfig.module ?? `./${name}.qunit`,
			qunit: {
				version: 2
			}
		});
		delete oTestSuite.tests[name];
	}

	return oTestSuite;
});<|MERGE_RESOLUTION|>--- conflicted
+++ resolved
@@ -1,7 +1,6 @@
 sap.ui.define([
-	"sap/base/util/merge",
 	"sap/ui/Device"
-], function(merge, Device) {
+], function(Device) {
 	"use strict";
 
 	const oTestSuite = {
@@ -65,38 +64,5 @@
 		}
 	};
 
-<<<<<<< HEAD
-	Object.keys(oTests).forEach(function (name) {
-		oTestSuite.tests[name + "1"] = merge({}, oTests[name], {qunit: { version: 2 }});
-		oTestSuite.tests[name + "2"] = merge({}, oTests[name], {qunit: { version: 2 }});
-=======
-	/**
-	 * @deprecated As of version 1.120, as QUnit 1.x is no longer supported in UI5 2.0
-	 */
-	for (const [name, testConfig] of Object.entries(oTestSuite.tests)) {
-		// do not clone integration test(s) or tests that specify their own HTML page
-		if (name.startsWith("integration/") || testConfig.page) {
-			continue;
-		}
->>>>>>> 8eb3019c
-
-		oTestSuite.tests[name + "1"] = merge({}, testConfig, {
-			module: testConfig.module ?? `./${name}.qunit`,
-			qunit: {
-				version: 1
-			}
-		});
-		if (testConfig.title) {
-			oTestSuite.tests[name + "1"].title = testConfig.title + " (QUnit 1)";
-		}
-		oTestSuite.tests[name + "2"] = merge({}, testConfig, {
-			module: testConfig.module ?? `./${name}.qunit`,
-			qunit: {
-				version: 2
-			}
-		});
-		delete oTestSuite.tests[name];
-	}
-
 	return oTestSuite;
 });