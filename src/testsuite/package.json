{
<<<<<<< HEAD
	"name": "@openui5/testsuite",
	"private": true,
	"version": "2.0.0-SNAPSHOT",
	"description": "OpenUI5 Testsuite Application",
	"author": "SAP SE (https://www.sap.com)",
	"license": "Apache-2.0",
	"keywords": [
		"openui5",
		"sapui5",
		"ui5"
	],
	"repository": {
		"type": "git",
		"url": "https://github.com/SAP/openui5.git"
	},
	"scripts": {
		"start": "ui5 serve",
		"testsuite": "ui5 serve --open \"/test-resources/testsuite/testframe.html\"",
		"sdk": "npm run build-sdk && npm run serve-sdk",
		"build-sdk": "node ../../lib/builder/jsdocBuilder.mjs",
		"serve-sdk": "ws --compress -d dist"
	},
	"dependencies": {
		"@openui5/sap.f": "2.0.0-SNAPSHOT",
		"@openui5/sap.m": "2.0.0-SNAPSHOT",
		"@openui5/sap.tnt": "2.0.0-SNAPSHOT",
		"@openui5/sap.ui.codeeditor": "2.0.0-SNAPSHOT",
		"@openui5/sap.ui.core": "2.0.0-SNAPSHOT",
		"@openui5/sap.ui.documentation": "2.0.0-SNAPSHOT",
		"@openui5/sap.ui.dt": "2.0.0-SNAPSHOT",
		"@openui5/sap.ui.fl": "2.0.0-SNAPSHOT",
		"@openui5/sap.ui.integration": "2.0.0-SNAPSHOT",
		"@openui5/sap.ui.layout": "2.0.0-SNAPSHOT",
		"@openui5/sap.ui.mdc": "2.0.0-SNAPSHOT",
		"@openui5/sap.ui.rta": "2.0.0-SNAPSHOT",
		"@openui5/sap.ui.support": "2.0.0-SNAPSHOT",
		"@openui5/sap.ui.table": "2.0.0-SNAPSHOT",
		"@openui5/sap.ui.testrecorder": "2.0.0-SNAPSHOT",
		"@openui5/sap.ui.unified": "2.0.0-SNAPSHOT",
		"@openui5/sap.uxap": "2.0.0-SNAPSHOT",
		"@openui5/themelib_sap_fiori_3": "2.0.0-SNAPSHOT",
		"@openui5/themelib_sap_horizon": "2.0.0-SNAPSHOT"
	},
	"devDependencies": {
		"@ui5/middleware-code-coverage": "^2.0.1",
		"local-web-server": "^5.3.0"
	}
=======
  "name": "@openui5/testsuite",
  "private": true,
  "version": "1.132.0-SNAPSHOT",
  "description": "OpenUI5 Testsuite Application",
  "author": "SAP SE (https://www.sap.com)",
  "license": "Apache-2.0",
  "keywords": [
    "openui5",
    "sapui5",
    "ui5"
  ],
  "repository": {
    "type": "git",
    "url": "https://github.com/SAP/openui5.git"
  },
  "scripts": {
    "start": "ui5 serve",
    "testsuite": "ui5 serve --open \"/test-resources/testsuite/testframe.html\"",
    "sdk": "npm run build-sdk && npm run serve-sdk",
    "build-sdk": "node ../../lib/builder/jsdocBuilder.mjs",
    "serve-sdk": "ws --compress -d dist"
  },
  "dependencies": {
    "@openui5/sap.f": "1.132.0-SNAPSHOT",
    "@openui5/sap.m": "1.132.0-SNAPSHOT",
    "@openui5/sap.tnt": "1.132.0-SNAPSHOT",
    "@openui5/sap.ui.codeeditor": "1.132.0-SNAPSHOT",
    "@openui5/sap.ui.commons": "1.132.0-SNAPSHOT",
    "@openui5/sap.ui.core": "1.132.0-SNAPSHOT",
    "@openui5/sap.ui.documentation": "1.132.0-SNAPSHOT",
    "@openui5/sap.ui.dt": "1.132.0-SNAPSHOT",
    "@openui5/sap.ui.fl": "1.132.0-SNAPSHOT",
    "@openui5/sap.ui.integration": "1.132.0-SNAPSHOT",
    "@openui5/sap.ui.layout": "1.132.0-SNAPSHOT",
    "@openui5/sap.ui.mdc": "1.132.0-SNAPSHOT",
    "@openui5/sap.ui.rta": "1.132.0-SNAPSHOT",
    "@openui5/sap.ui.suite": "1.132.0-SNAPSHOT",
    "@openui5/sap.ui.support": "1.132.0-SNAPSHOT",
    "@openui5/sap.ui.table": "1.132.0-SNAPSHOT",
    "@openui5/sap.ui.testrecorder": "1.132.0-SNAPSHOT",
    "@openui5/sap.ui.unified": "1.132.0-SNAPSHOT",
    "@openui5/sap.ui.ux3": "1.132.0-SNAPSHOT",
    "@openui5/sap.ui.webc.common": "1.132.0-SNAPSHOT",
    "@openui5/sap.ui.webc.fiori": "1.132.0-SNAPSHOT",
    "@openui5/sap.ui.webc.main": "1.132.0-SNAPSHOT",
    "@openui5/sap.uxap": "1.132.0-SNAPSHOT",
    "@openui5/themelib_sap_belize": "1.132.0-SNAPSHOT",
    "@openui5/themelib_sap_bluecrystal": "1.132.0-SNAPSHOT",
    "@openui5/themelib_sap_fiori_3": "1.132.0-SNAPSHOT",
    "@openui5/themelib_sap_horizon": "1.132.0-SNAPSHOT"
  },
  "devDependencies": {
    "@ui5/middleware-code-coverage": "^2.0.1",
    "local-web-server": "^5.4.0"
  }
>>>>>>> 3fe7d77b
}<|MERGE_RESOLUTION|>--- conflicted
+++ resolved
@@ -1,5 +1,4 @@
 {
-<<<<<<< HEAD
 	"name": "@openui5/testsuite",
 	"private": true,
 	"version": "2.0.0-SNAPSHOT",
@@ -45,63 +44,6 @@
 	},
 	"devDependencies": {
 		"@ui5/middleware-code-coverage": "^2.0.1",
-		"local-web-server": "^5.3.0"
+		"local-web-server": "^5.4.0"
 	}
-=======
-  "name": "@openui5/testsuite",
-  "private": true,
-  "version": "1.132.0-SNAPSHOT",
-  "description": "OpenUI5 Testsuite Application",
-  "author": "SAP SE (https://www.sap.com)",
-  "license": "Apache-2.0",
-  "keywords": [
-    "openui5",
-    "sapui5",
-    "ui5"
-  ],
-  "repository": {
-    "type": "git",
-    "url": "https://github.com/SAP/openui5.git"
-  },
-  "scripts": {
-    "start": "ui5 serve",
-    "testsuite": "ui5 serve --open \"/test-resources/testsuite/testframe.html\"",
-    "sdk": "npm run build-sdk && npm run serve-sdk",
-    "build-sdk": "node ../../lib/builder/jsdocBuilder.mjs",
-    "serve-sdk": "ws --compress -d dist"
-  },
-  "dependencies": {
-    "@openui5/sap.f": "1.132.0-SNAPSHOT",
-    "@openui5/sap.m": "1.132.0-SNAPSHOT",
-    "@openui5/sap.tnt": "1.132.0-SNAPSHOT",
-    "@openui5/sap.ui.codeeditor": "1.132.0-SNAPSHOT",
-    "@openui5/sap.ui.commons": "1.132.0-SNAPSHOT",
-    "@openui5/sap.ui.core": "1.132.0-SNAPSHOT",
-    "@openui5/sap.ui.documentation": "1.132.0-SNAPSHOT",
-    "@openui5/sap.ui.dt": "1.132.0-SNAPSHOT",
-    "@openui5/sap.ui.fl": "1.132.0-SNAPSHOT",
-    "@openui5/sap.ui.integration": "1.132.0-SNAPSHOT",
-    "@openui5/sap.ui.layout": "1.132.0-SNAPSHOT",
-    "@openui5/sap.ui.mdc": "1.132.0-SNAPSHOT",
-    "@openui5/sap.ui.rta": "1.132.0-SNAPSHOT",
-    "@openui5/sap.ui.suite": "1.132.0-SNAPSHOT",
-    "@openui5/sap.ui.support": "1.132.0-SNAPSHOT",
-    "@openui5/sap.ui.table": "1.132.0-SNAPSHOT",
-    "@openui5/sap.ui.testrecorder": "1.132.0-SNAPSHOT",
-    "@openui5/sap.ui.unified": "1.132.0-SNAPSHOT",
-    "@openui5/sap.ui.ux3": "1.132.0-SNAPSHOT",
-    "@openui5/sap.ui.webc.common": "1.132.0-SNAPSHOT",
-    "@openui5/sap.ui.webc.fiori": "1.132.0-SNAPSHOT",
-    "@openui5/sap.ui.webc.main": "1.132.0-SNAPSHOT",
-    "@openui5/sap.uxap": "1.132.0-SNAPSHOT",
-    "@openui5/themelib_sap_belize": "1.132.0-SNAPSHOT",
-    "@openui5/themelib_sap_bluecrystal": "1.132.0-SNAPSHOT",
-    "@openui5/themelib_sap_fiori_3": "1.132.0-SNAPSHOT",
-    "@openui5/themelib_sap_horizon": "1.132.0-SNAPSHOT"
-  },
-  "devDependencies": {
-    "@ui5/middleware-code-coverage": "^2.0.1",
-    "local-web-server": "^5.4.0"
-  }
->>>>>>> 3fe7d77b
 }