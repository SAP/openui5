<!DOCTYPE html>
<html>
<<<<<<< HEAD
 <head><meta charset="utf-8">
  <title>Global Desktop QUnit TestSuite</title>
  <script src="../../resources/sap/ui/qunit/qunit-redirect.js"></script>
 </head>
 <body>
  <script>

  /**
   * Method that is called by the Selenium/QUnit framework to retrieve the test suites.
   */
  function suite() {
    var suite = new top.jsUnitTestSuite();
    var contextPath = "/" + window.location.pathname.split("/")[1];
    suite.addTestPage(contextPath + "/test-resources/sap/ui/codeeditor/qunit/testsuite.qunit.html");
    suite.addTestPage(contextPath + "/test-resources/sap/ui/commons/qunit/testsuite.qunit.html");
    suite.addTestPage(contextPath + "/test-resources/sap/ui/core/qunit/testsuite.qunit.html");
    suite.addTestPage(contextPath + "/test-resources/sap/ui/documentation/sdk/qunit/testsuite.qunit.html");
    suite.addTestPage(contextPath + "/test-resources/sap/ui/dt/qunit/testsuite.qunit.html");
    suite.addTestPage(contextPath + "/test-resources/sap/ui/fl/qunit/testsuite.qunit.html");
    suite.addTestPage(contextPath + "/test-resources/sap/ui/mdc/qunit/testsuite.qunit.html");
    suite.addTestPage(contextPath + "/test-resources/sap/ui/integration/qunit/testsuite.qunit.html");
    suite.addTestPage(contextPath + "/test-resources/sap/ui/layout/qunit/testsuite.qunit.html");
    suite.addTestPage(contextPath + "/test-resources/sap/ui/rta/qunit/testsuite.qunit.html");
    suite.addTestPage(contextPath + "/test-resources/sap/ui/suite/qunit/testsuite.qunit.html");
    suite.addTestPage(contextPath + "/test-resources/sap/ui/support/qunit/testsuite.qunit.html");
    suite.addTestPage(contextPath + "/test-resources/sap/ui/testrecorder/qunit/testsuite.qunit.html");
    suite.addTestPage(contextPath + "/test-resources/sap/ui/table/qunit/testsuite.qunit.html");
    suite.addTestPage(contextPath + "/test-resources/sap/ui/unified/qunit/testsuite.qunit.html");
    suite.addTestPage(contextPath + "/test-resources/sap/ui/ux3/qunit/testsuite.qunit.html");
    suite.addTestPage(contextPath + "/test-resources/sap/uxap/qunit/testsuite.qunit.html");


    return suite;
  }

  </script>
 </body>
=======
	<head>
		<meta charset="utf-8">
		<base href="../../">
		<title>Global Desktop QUnit TestSuite (OpenUI5 scope)</title>
		<script src="resources/sap/ui/test/starter/createSuite.js"></script>
	</head>
	<body>
	</body>
>>>>>>> 05b15234
</html><|MERGE_RESOLUTION|>--- conflicted
+++ resolved
@@ -1,44 +1,5 @@
 <!DOCTYPE html>
 <html>
-<<<<<<< HEAD
- <head><meta charset="utf-8">
-  <title>Global Desktop QUnit TestSuite</title>
-  <script src="../../resources/sap/ui/qunit/qunit-redirect.js"></script>
- </head>
- <body>
-  <script>
-
-  /**
-   * Method that is called by the Selenium/QUnit framework to retrieve the test suites.
-   */
-  function suite() {
-    var suite = new top.jsUnitTestSuite();
-    var contextPath = "/" + window.location.pathname.split("/")[1];
-    suite.addTestPage(contextPath + "/test-resources/sap/ui/codeeditor/qunit/testsuite.qunit.html");
-    suite.addTestPage(contextPath + "/test-resources/sap/ui/commons/qunit/testsuite.qunit.html");
-    suite.addTestPage(contextPath + "/test-resources/sap/ui/core/qunit/testsuite.qunit.html");
-    suite.addTestPage(contextPath + "/test-resources/sap/ui/documentation/sdk/qunit/testsuite.qunit.html");
-    suite.addTestPage(contextPath + "/test-resources/sap/ui/dt/qunit/testsuite.qunit.html");
-    suite.addTestPage(contextPath + "/test-resources/sap/ui/fl/qunit/testsuite.qunit.html");
-    suite.addTestPage(contextPath + "/test-resources/sap/ui/mdc/qunit/testsuite.qunit.html");
-    suite.addTestPage(contextPath + "/test-resources/sap/ui/integration/qunit/testsuite.qunit.html");
-    suite.addTestPage(contextPath + "/test-resources/sap/ui/layout/qunit/testsuite.qunit.html");
-    suite.addTestPage(contextPath + "/test-resources/sap/ui/rta/qunit/testsuite.qunit.html");
-    suite.addTestPage(contextPath + "/test-resources/sap/ui/suite/qunit/testsuite.qunit.html");
-    suite.addTestPage(contextPath + "/test-resources/sap/ui/support/qunit/testsuite.qunit.html");
-    suite.addTestPage(contextPath + "/test-resources/sap/ui/testrecorder/qunit/testsuite.qunit.html");
-    suite.addTestPage(contextPath + "/test-resources/sap/ui/table/qunit/testsuite.qunit.html");
-    suite.addTestPage(contextPath + "/test-resources/sap/ui/unified/qunit/testsuite.qunit.html");
-    suite.addTestPage(contextPath + "/test-resources/sap/ui/ux3/qunit/testsuite.qunit.html");
-    suite.addTestPage(contextPath + "/test-resources/sap/uxap/qunit/testsuite.qunit.html");
-
-
-    return suite;
-  }
-
-  </script>
- </body>
-=======
 	<head>
 		<meta charset="utf-8">
 		<base href="../../">
@@ -47,5 +8,4 @@
 	</head>
 	<body>
 	</body>
->>>>>>> 05b15234
 </html>