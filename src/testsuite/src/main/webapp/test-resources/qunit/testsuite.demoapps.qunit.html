--- conflicted
+++ resolved
@@ -1,38 +1,10 @@
 <!DOCTYPE html>
 <html>
-<<<<<<< HEAD
-	<head><meta charset="utf-8">
-		<title>TestSuite for demoapp scenarios</title>
-
-		<script src="../../resources/sap/ui/qunit/qunit-redirect.js"></script>
-
-		<script>
-
-		/**
-		 * Add test pages to this test suite function.
-		 * Please order alphabetically
-		 */
-		function suite() {
-			var suite = new top.jsUnitTestSuite();
-			var contextPath = "/" + window.location.pathname.split("/")[1];
-
-			suite.addTestPage(contextPath + "/test-resources/sap/m/qunit/testsuite.demoapps.qunit.html");
-			suite.addTestPage(contextPath + "/test-resources/sap/tnt/qunit/testsuite.demoapps.qunit.html");
-			suite.addTestPage(contextPath + "/test-resources/sap/ui/core/qunit/testsuites/testsuite.demoapps.qunit.html");
-			suite.addTestPage(contextPath + "/test-resources/sap/ui/documentation/sdk/qunit/testsuite.demoapps.qunit.html");
-			suite.addTestPage(contextPath + "/test-resources/sap/ui/integration/qunit/testsuite.demoapps.qunit.html");
-
-			return suite;
-		}
-
-		</script>
-=======
 	<head>
 		<meta charset="utf-8">
 		<base href="../../">
 		<title>TestSuite for Demoapp Scenarios (OpenUI5 scope)</title>
 		<script src="resources/sap/ui/test/starter/createSuite.js"></script>
->>>>>>> 05b15234
 	</head>
 	<body>
 	</body>
