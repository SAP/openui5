<!DOCTYPE html>
<html>
<<<<<<< HEAD
 <head><meta charset="utf-8">
  <title>Global Mobile QUnit TestSuite</title>
  <script src="../../resources/sap/ui/qunit/qunit-redirect.js"></script>
 </head>
 <body>
  <script>

  /**
   * Method that is called by the Selenium/QUnit framework to retrieve the test suites.
   */
  function suite() {
    var suite = new top.jsUnitTestSuite();
    var contextPath = "/" + window.location.pathname.split("/")[1];
    // although this is a mobile test we should make sure that the Core and Layout works
    // the "globalQUnitTestSuite" is set "true" by the global testsuite to avoid
    // a duplicate execution
    if (!top.globalQUnitTestSuite) {
      suite.addTestPage(contextPath + "/test-resources/sap/ui/core/qunit/testsuite.qunit.html");
      suite.addTestPage(contextPath + "/test-resources/sap/ui/unified/qunit/testsuite.qunit.html");
      suite.addTestPage(contextPath + "/test-resources/sap/ui/layout/qunit/testsuite.qunit.html");
    }
    // execute all the mobile QUnit tests
    suite.addTestPage(contextPath + "/test-resources/sap/m/qunit/testsuite.mobile.qunit.html");

    // execute all "tnt" tests
    suite.addTestPage(contextPath + "/test-resources/sap/tnt/qunit/testsuite.mobile.qunit.html");

    // execute all "f" tests
    suite.addTestPage(contextPath + "/test-resources/sap/f/qunit/testsuite.qunit.html");

    return suite;
  }

  </script>
 </body>
</html>
=======
	<head>
		<meta charset="utf-8">
		<base href="../../">
		<title>Global Mobile QUnit TestSuite (OpenUI5 scope)</title>
		<script src="resources/sap/ui/test/starter/createSuite.js"></script>
	</head>
	<body>
	</body>
</html>
>>>>>>> 05b15234
<|MERGE_RESOLUTION|>--- conflicted
+++ resolved
@@ -1,43 +1,5 @@
 <!DOCTYPE html>
 <html>
-<<<<<<< HEAD
- <head><meta charset="utf-8">
-  <title>Global Mobile QUnit TestSuite</title>
-  <script src="../../resources/sap/ui/qunit/qunit-redirect.js"></script>
- </head>
- <body>
-  <script>
-
-  /**
-   * Method that is called by the Selenium/QUnit framework to retrieve the test suites.
-   */
-  function suite() {
-    var suite = new top.jsUnitTestSuite();
-    var contextPath = "/" + window.location.pathname.split("/")[1];
-    // although this is a mobile test we should make sure that the Core and Layout works
-    // the "globalQUnitTestSuite" is set "true" by the global testsuite to avoid
-    // a duplicate execution
-    if (!top.globalQUnitTestSuite) {
-      suite.addTestPage(contextPath + "/test-resources/sap/ui/core/qunit/testsuite.qunit.html");
-      suite.addTestPage(contextPath + "/test-resources/sap/ui/unified/qunit/testsuite.qunit.html");
-      suite.addTestPage(contextPath + "/test-resources/sap/ui/layout/qunit/testsuite.qunit.html");
-    }
-    // execute all the mobile QUnit tests
-    suite.addTestPage(contextPath + "/test-resources/sap/m/qunit/testsuite.mobile.qunit.html");
-
-    // execute all "tnt" tests
-    suite.addTestPage(contextPath + "/test-resources/sap/tnt/qunit/testsuite.mobile.qunit.html");
-
-    // execute all "f" tests
-    suite.addTestPage(contextPath + "/test-resources/sap/f/qunit/testsuite.qunit.html");
-
-    return suite;
-  }
-
-  </script>
- </body>
-</html>
-=======
 	<head>
 		<meta charset="utf-8">
 		<base href="../../">
@@ -46,5 +8,4 @@
 	</head>
 	<body>
 	</body>
-</html>
->>>>>>> 05b15234
+</html>