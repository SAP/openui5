/*!
 * ${copyright}
 */

// Provides object sap.ui.dt.ElementUtil.
sap.ui.define([
	'jquery.sap.global',
	'sap/ui/base/ManagedObject',
<<<<<<< HEAD
=======
	'sap/ui/core/Element',
>>>>>>> a19e7a5d
	'sap/ui/dt/Util'
],
function(
	jQuery,
	ManagedObject,
<<<<<<< HEAD
=======
	Element,
>>>>>>> a19e7a5d
	Util
) {
	"use strict";

	/**
	 * Class for ElementUtil.
	 *
	 * @class Utility functionality to work with elements, e.g. iterate through aggregations, find parents, ...
	 *
	 * @author SAP SE
	 * @version ${version}
	 *
	 * @private
	 * @static
	 * @since 1.30
	 * @alias sap.ui.dt.ElementUtil
	 * @experimental Since 1.30. This class is experimental and provides only limited functionality. Also the API
	 *               might be changed in future.
	 */

	var ElementUtil = {};

	/**
	 *
	 */
	ElementUtil.iterateOverAllPublicAggregations = function(oElement, fnCallback) {
		var mAggregations = oElement.getMetadata().getAllAggregations();
		var aAggregationNames = Object.keys(mAggregations);

		aAggregationNames.forEach(function(sAggregationName) {
			var oAggregation = mAggregations[sAggregationName];
			var vAggregationValue = this.getAggregation(oElement, sAggregationName);

			fnCallback(oAggregation, vAggregationValue);
		}, this);
	};

	/**
	 *
	 */
	ElementUtil.getElementInstance = function(vElement) {
		if (typeof vElement === "string") {
			var oElement = sap.ui.getCore().byId(vElement);
			return oElement || sap.ui.getCore().getComponent(vElement);
		} else {
			return vElement;
		}
	};

	/**
	 *
	 */
	ElementUtil.hasAncestor = function(oElement, oAncestor) {
		oAncestor = this.fixComponentContainerElement(oAncestor);

		var oParent = this.fixComponentParent(oElement);
		while (oParent && oParent !== oAncestor) {
			oParent = oParent.getParent();
			oParent = this.fixComponentParent(oParent);
		}

		return !!oParent;
	};

	/**
	 *
	 */
	ElementUtil.getClosestElementForNode = function(oNode) {
		var $ClosestElement = jQuery(oNode).closest("[data-sap-ui]");
		return $ClosestElement.length ? sap.ui.getCore().byId($ClosestElement.data("sap-ui")) : undefined;
	};

	/**
	 *
	 */
	ElementUtil.fixComponentParent = function(oElement) {
		if (this.isInstanceOf(oElement, "sap.ui.core.UIComponent")) {
			var oComponentContainer = oElement.oContainer;
			if (oComponentContainer) {
				return oComponentContainer.getParent();
			}
		} else {
			return oElement;
		}
	};

	/**
	 *
	 */
	ElementUtil.fixComponentContainerElement = function(oElement) {
		if (this.isInstanceOf(oElement, "sap.ui.core.ComponentContainer")) {
			// This happens when the compontentContainer has not been rendered yet
			if (!oElement.getComponentInstance()) {
				return;
			}
			return oElement.getComponentInstance().getRootControl();
		} else {
			return oElement;
		}
	};

	/**
	 *
	 */
	ElementUtil.getDomRef = function(oElement) {
		if (oElement) {
			var oDomRef;
			if (oElement.getDomRef) {
				oDomRef = oElement.getDomRef();
			}
			if (!oDomRef && oElement.getRenderedDomRef) {
				oDomRef = oElement.getRenderedDomRef();
			}
			return oDomRef;
		}
	};

	/**
	 *
	 */
	ElementUtil.findAllSiblingsInContainer = function(oElement, oContainer) {
		var oParent = oElement.getParent();
		if (!oParent) {
			return [];
		}

		if (oParent !== oContainer){
			var aParents = ElementUtil.findAllSiblingsInContainer(oParent, oContainer);
			return aParents.map(function(oParent){
				return ElementUtil.getAggregation(oParent, oElement.sParentAggregationName);
			}).reduce(function(a, b) {
				return a.concat(b);
			}, []);
		}

		return ElementUtil.getAggregation(oParent, oElement.sParentAggregationName);
	};

	ElementUtil.getAggregationAccessors = function(oElement, sAggregationName) {
		var oMetadata = oElement.getMetadata();
		oMetadata.getJSONKeys();
		var oAggregationMetadata = oMetadata.getAggregation(sAggregationName);
		if (oAggregationMetadata) {
			var sGetter = oAggregationMetadata._sGetter;

			// altType getter returns not element (TODO: clarify if getAggregationNameControl getter is a convention)
			if (oAggregationMetadata.altTypes && oAggregationMetadata.altTypes.length
					&& oElement[oAggregationMetadata._sGetter + "Control"]) {
				sGetter = oAggregationMetadata._sGetter + "Control";
			}

			return {
				get : sGetter,
				add : oAggregationMetadata._sMutator,
				remove : oAggregationMetadata._sRemoveMutator,
				insert : oAggregationMetadata._sInsertMutator,
				removeAll : oAggregationMetadata._sRemoveAllMutator
			};
		} else {
			return {};
		}
	};

	ElementUtil.getAggregation = function(oElement, sAggregationName) {
		var oValue;

		var sGetter = this.getAggregationAccessors(oElement, sAggregationName).get;
		if (sGetter) {
			oValue = oElement[sGetter]();
		} else {
			oValue = oElement.getAggregation(sAggregationName);
		}
		// ATTENTION:
		// under some unknown circumstances the return oValue looks like an Array but jQuery.isArray() returned
		// undefined => false
		// that is why we use array ducktyping with a null check!
		// reproducible with Windows and Chrome (currently 35), when creating a project and opening WYSIWYG editor
		// afterwards on any file
		// sap.m.Panel.prototype.getHeaderToolbar() returns a single object but an array
		/* eslint-disable no-nested-ternary */
		oValue = oValue && oValue.splice ? oValue : (oValue ? [oValue] : []);
		/* eslint-enable no-nested-ternary */
		return oValue;
	};

	ElementUtil.getIndexInAggregation = function(oElement, oParent, sAggregationName) {
		return this.getAggregation(oParent, sAggregationName).indexOf(oElement);
	};

	/**
	 *
	 */
	ElementUtil.addAggregation = function(oParent, sAggregationName, oElement) {
		if (this.hasAncestor(oParent, oElement)) {
			throw new Error("Trying to add an element to itself or its successors");
		}
		var sAggregationAddMutator = this.getAggregationAccessors(oParent, sAggregationName).add;
		if (sAggregationAddMutator) {
			oParent[sAggregationAddMutator](oElement);
		} else {
			oParent.addAggregation(sAggregationName, oElement);
		}

	};

	/**
	 *
	 */
	ElementUtil.removeAggregation = function(oParent, sAggregationName, oElement, bSuppressInvalidate) {
		var sAggregationRemoveMutator = this.getAggregationAccessors(oParent, sAggregationName).remove;
		if (sAggregationRemoveMutator) {
			oParent[sAggregationRemoveMutator](oElement, bSuppressInvalidate);
		} else {
			oParent.removeAggregation(sAggregationName, oElement, bSuppressInvalidate);
		}
	};

	/**
	 *
	 */
	ElementUtil.insertAggregation = function(oParent, sAggregationName, oElement, iIndex) {
		if (this.hasAncestor(oParent, oElement)) {
			throw new Error("Trying to add an element to itself or its successors");
		}
		if (this.getIndexInAggregation(oElement, oParent, sAggregationName) !== -1) {
			// ManagedObject.insertAggregation won't reposition element, if it's already inside of same aggregation
			// therefore we need to remove the element and then insert it again. To prevent ManagedObjectObserver from
			// firing
			// setParent event with parent null, private flag is set.
			oElement.__bSapUiDtSupressParentChangeEvent = true;
			try {
				this.removeAggregation(oParent, sAggregationName, oElement, true);
			} finally {
				delete oElement.__bSapUiDtSupressParentChangeEvent;
			}
		}
		var sAggregationInsertMutator = this.getAggregationAccessors(oParent, sAggregationName).insert;
		if (sAggregationInsertMutator) {
			oParent[sAggregationInsertMutator](oElement, iIndex);
		} else {
			oParent.insertAggregation(sAggregationName, oElement, iIndex);
		}
	};

	/**
	 *
	 */
	ElementUtil.isValidForAggregation = function(oParent, sAggregationName, oElement) {
		var oAggregationMetadata = oParent.getMetadata().getAggregation(sAggregationName);

		// Make sure that the parent is not inside of the element, or is not the element itself,
		// e.g. insert a layout inside it's content aggregation.
		// This check needed as UI5 will have a maximum call stack error otherwise.
		if (this.hasAncestor(oParent, oElement)) {
			return false;
		}

		// only for public aggregations
		if (oAggregationMetadata) {
			// TODO : test altTypes
			var sTypeOrInterface = oAggregationMetadata.type;

			// if aggregation is not multiple and already has element inside, then it is not valid for element
			if (oAggregationMetadata.multiple === false && this.getAggregation(oParent, sAggregationName) &&
					this.getAggregation(oParent, sAggregationName).length > 0) {
				return false;
			}
			return this.isInstanceOf(oElement, sTypeOrInterface) || this.hasInterface(oElement, sTypeOrInterface);
		}

	};

	ElementUtil.getAssociationAccessors = function(oElement, sAggregationName) {
		var oMetadata = oElement.getMetadata();
		oMetadata.getJSONKeys();
		var oAssociationMetadata = oMetadata.getAssociation(sAggregationName);
		if (oAssociationMetadata) {
			return {
				get : oAssociationMetadata._sGetter,
				add : oAssociationMetadata._sMutator,
				remove : oAssociationMetadata._sRemoveMutator,
				insert : oAssociationMetadata._sInsertMutator,
				removeAll : oAssociationMetadata._sRemoveAllMutator
			};
		} else {
			return {};
		}
	};

	ElementUtil.getAssociation = function(oElement, sAssociationName) {
		var oValue;
		var sGetter = this.getAssociationAccessors(oElement, sAssociationName).get;
		if (sGetter) {
			oValue = oElement[sGetter]();
		}
		return oValue;
	};

	ElementUtil.getIndexInAssociation = function(oElement, oParent, sAssociationName) {
		return this.getAssociationInstances(oParent, sAssociationName).indexOf(oElement);
	};

	ElementUtil.getAssociationInstances = function(oElement, sAssociationName) {
		var vValue = Util.castArray(this.getAssociation(oElement, sAssociationName));
		return vValue
			.map(function (sId) {
				return this.getElementInstance(sId);
			}, this);
	};

	/**
	 *
	 */
	ElementUtil.hasInterface = function(oElement, sInterface) {
		var aInterfaces = oElement.getMetadata().getInterfaces();
		return aInterfaces.indexOf(sInterface) !== -1;
	};

	/**
	 *
	 */
	ElementUtil.isInstanceOf = function(oElement, sType) {
		var oInstance = jQuery.sap.getObject(sType);
		if (typeof oInstance === "function") {
			return oElement instanceof oInstance;
		} else {
			return false;
		}
	};

	/**
	 * Checks whether specified Element is a ManagedObject
	 * @param oElement
	 * @param sElementType
	 * @param sAggregationName
	 * @returns {boolean}
	 */
	ElementUtil.isElementValid = function (oElement, sElementType, sAggregationName) {
		var bIsManagedObject = oElement instanceof ManagedObject && !oElement.bIsDestroyed;
		if (!bIsManagedObject && sElementType && sAggregationName) {
			jQuery.sap.log.error([
				"sap.ui.dt.DesignTime: child element in aggregation " + sAggregationName + " of '" + sElementType,
				"' should be a descendant of 'sap.ui.base.ManagedObject' and it is a '" + typeof oElement + "'. ",
				"Please ignore the aggregation '" + sAggregationName + "' in the .designtime configuration"
			].join(''));
		}
		return bIsManagedObject;
	};

	ElementUtil.getParent = function (oElement) {
		return this.isInstanceOf(oElement, 'sap.ui.core.Component')
			? oElement.oContainer
			: oElement.getParent();
	};

	/**
	 * Extract potential label part from the passed element
	 *
	 * @param {sap.ui.core.Element} oElement - element instance for which label has to be extracted
	 * @param {Function} [fnFunction] - custom function for retrieving label
	 * @return {String|undefined} label string or undefined when no label can be extracted
	 */
	ElementUtil.getLabelForElement = function(oElement, fnFunction) {
		if (!(oElement instanceof Element)) {
			throw Util.createError("ElementUtil#getLabelForElement", "A valid element instance should be passed as parameter", "sap.ui.dt");
		}
		// if there is a function, only the function is executed
		if (typeof fnFunction === "function") {
			return fnFunction(oElement);
		} else {

			var vFieldLabel = (
				typeof oElement.getText === "function" && oElement.getText()
				|| typeof oElement.getLabelText === "function" && oElement.getLabelText()
				|| typeof oElement.getLabel === "function" && oElement.getLabel()
				|| typeof oElement.getTitle === "function" && oElement.getTitle()
				|| typeof oElement.getId === "function" && oElement.getId()
				);

			// to check getLabel().getText()
			if (vFieldLabel instanceof Element && typeof vFieldLabel.getText === "function") {
				return vFieldLabel.getText();
			} else {
				return vFieldLabel;
			}
		}
	};

	return ElementUtil;
}, /* bExport= */true);<|MERGE_RESOLUTION|>--- conflicted
+++ resolved
@@ -6,19 +6,13 @@
 sap.ui.define([
 	'jquery.sap.global',
 	'sap/ui/base/ManagedObject',
-<<<<<<< HEAD
-=======
 	'sap/ui/core/Element',
->>>>>>> a19e7a5d
 	'sap/ui/dt/Util'
 ],
 function(
 	jQuery,
 	ManagedObject,
-<<<<<<< HEAD
-=======
 	Element,
->>>>>>> a19e7a5d
 	Util
 ) {
 	"use strict";
