/*!
 * ${copyright}
 */

sap.ui.define([
	"sap/base/assert",
	"sap/m/Button",
	"sap/m/FlexBox",
	"sap/m/FormattedText",
	"sap/m/Menu",
	"sap/m/MenuItem",
	"sap/ui/base/DesignTime",
	"sap/ui/dt/util/_createPromise",
	"sap/ui/dt/Plugin",
	"sap/ui/dt/OverlayRegistry",
	"sap/ui/dt/Util",
	"sap/ui/events/KeyCodes",
	"sap/ui/Device",
	"sap/m/FlexBox"
], function(
	assert,
	Button,
	FlexBox,
	FormattedText,
	Menu,
	MenuItem,
	BaseDesignTime,
	_createPromise,
	Plugin,
	OverlayRegistry,
	DtUtil,
	KeyCodes,
	Device,
	FlexBox
) {
	"use strict";

	/**
	 * Constructor for a new ContextMenu.
	 *
	 * @param {string} [sId] id for the new object, generated automatically if no id is given
	 * @param {object} [mSettings] initial settings for the new object
	 * @class The ContextMenu registers event handler to open the context menu. Menu entries can dynamically be added
	 * @extends sap.ui.dt.Plugin
	 * @author SAP SE
	 * @version ${version}
	 * @constructor
	 * @private
	 * @since 1.53
	 * @alias sap.ui.dt.plugin.ContextMenu
	 */
	const ContextMenu = Plugin.extend("sap.ui.dt.plugin.ContextMenu", /** @lends sap.ui.rta.plugin.ContextMenu.prototype */ {
		metadata: {
			library: "sap.ui.dt",
			properties: {
				contextElement: {
					type: "object"
				},
				openOnClick: {
					type: "boolean",
					defaultValue: true
				}
			},
			events: {
				openedContextMenu: {},
				closedContextMenu: {}
			}
		}

	});

	const sMainStyleClass = "sapUiDtContextMenu";

	ContextMenu.prototype.init = function() {
		this.oContextMenuControl = new Menu();
		this.oContextMenuControl.attachItemSelected(this._onItemSelected, this);
		this.oContextMenuControl.attachClosed(this._contextMenuClosed, this);
		this.oContextMenuControl.addStyleClass(sMainStyleClass);
		this._aMenuItems = [];
		this._aGroupedItems = [];
		this._aSubMenus = [];
	};

	ContextMenu.prototype.exit = function() {
		delete this._aMenuItems;
		if (this.oContextMenuControl) {
			this.oContextMenuControl.destroy();
		}
	};

	/**
	 * Add menu items in the following format:
	 *
	 * @param {object} mMenuItem json object with the menu item settings
	 * @param {string} mMenuItem.id id, which corresponds to the text key
	 * @param {string} mMenuItem.text menu item text (translated)
	 * @param {string} mMenuItem.icon a icon for the menu item
	 * @param {function} mMenuItem.handler event handler if menu is selected, the element for which the menu was opened is passed to the handler
	 * @param {function} [mMenuItem.startSection] function to determine if a new section should be started, the element for which the menu was opened
	 *        is passed to the handler, default false
	 * @param {function} [mMenuItem.enabled] function to determine if the menu entry should be enabled, the element for which the menu should be opened
	 *        is passed, default true
	 * @param {boolean} bRetrievedFromPlugin flag to mark if a menu item was retrieved from a plugin (in runtime)
	 * @param {boolean} bPersistOneTime flag to mark that the Button persist the next Menu clearing
	 */
	ContextMenu.prototype.addMenuItem = function(mMenuItem, bRetrievedFromPlugin, bPersistOneTime) {
		const mMenuItemEntry = {
			menuItem: mMenuItem,
			fromPlugin: !!bRetrievedFromPlugin,
			bPersistOneTime
		};
		this._aMenuItems.push(mMenuItemEntry);
	};

	/**
	 * Register an overlay
	 *
	 * @param {sap.ui.dt.Overlay} oOverlay overlay object
	 * @override
	 */
	ContextMenu.prototype.registerElementOverlay = function(oOverlay) {
		oOverlay.attachBrowserEvent("click", this._openContextMenu, this);
		oOverlay.attachBrowserEvent("touchstart", this._openContextMenu, this);
		oOverlay.attachBrowserEvent("contextmenu", this._openContextMenu, this);
		oOverlay.attachBrowserEvent("keydown", this._onKeyDown, this);
		oOverlay.attachBrowserEvent("keyup", this._onKeyUp, this);
	};

	/**
	 * Additionally to super->deregisterOverlay this method detaches the browser events
	 *
	 * @param {sap.ui.dt.Overlay} oOverlay overlay object
	 * @override
	 */
	ContextMenu.prototype.deregisterElementOverlay = function(oOverlay) {
		oOverlay.detachBrowserEvent("click", this._openContextMenu, this);
		oOverlay.detachBrowserEvent("touchstart", this._openContextMenu, this);
		oOverlay.detachBrowserEvent("contextmenu", this._openContextMenu, this);
		oOverlay.detachBrowserEvent("keydown", this._onKeyDown, this);
		oOverlay.detachBrowserEvent("keyup", this._onKeyUp, this);
	};

	function createAdditionalInfo(oMenuItem) {
		const oAdditionalInfoButton = new Button({
			id: `${this.sId}-${oMenuItem.id}-additionalInfo-button`,
			icon: "sap-icon://hint",
			visible: !oMenuItem.submenu,
			type: "Transparent",
			areaLabelledby: this.getId()
		});
		oAdditionalInfoButton.setTooltip(oMenuItem.additionalInfo);
		return oAdditionalInfoButton;
	}

	/**
	 * Opens the Context Menu
	 * @param {sap.ui.dt.Overlay} oOverlay - Overlay object
	 * @param {boolean} bIsSubMenu - Whether the new ContextMenu is a SubMenu opened by a menu item inside another ContextMenu
	 * @param {object} oEvent - Click event of the menu
	 */
	ContextMenu.prototype.open = function(oOverlay, bIsSubMenu, oEvent) {
		let aSelectedOverlays;
		function addMenuItems(oMenu, aMenuItems, bPropagatedMenu) {
			let bStartsSection = bPropagatedMenu;
			aMenuItems.forEach(function(oMenuItem, index) {
				const sText = typeof oMenuItem.text === "function" ? oMenuItem.text(oOverlay) : oMenuItem.text;
				const bEnabled = typeof oMenuItem.enabled === "function" ? oMenuItem.enabled(aSelectedOverlays) : oMenuItem.enabled;
				const oMenuItemInstance = new MenuItem({
					key: oMenuItem.id,
					icon: oMenuItem.icon,
					text: sText,
					enabled: bEnabled,
					startsSection: bStartsSection
				});

				oMenu.addItem(oMenuItemInstance);

				// Add end content to the menu item
				if (oMenuItem.propagatingControlName || oMenuItem.additionalInfo) {
<<<<<<< HEAD
					const oHBox = new FlexBox({
=======
					const oFlexBox = new FlexBox({
>>>>>>> 0b5dd203
						justifyContent: "SpaceBetween",
						alignItems: "Center"
					});
					if (oMenuItem.propagatingControlName) {
						oFlexBox.addItem(new FormattedText({
							htmlText: `<strong>${oMenuItem.propagatingControlName}</strong>`
						}));
					}
					if (oMenuItem.additionalInfo) {
						const oAdditionalInfoButton = createAdditionalInfo.call(this, oMenuItem);
						oFlexBox.addItem(oAdditionalInfoButton);
					}
					oMenuItemInstance.addEndContent(oFlexBox);
				}

				if (oMenuItem.submenu) {
					addMenuItems.call(this, oMenu.getItems()[index], oMenuItem.submenu);
				}
				bStartsSection = false;
			}.bind(this));
		}

		const oNewContextElement = oOverlay.getElement();
		if (this._fnCancelMenuPromise) {
			// Menu is still opening
			if (this.getContextElement() === oNewContextElement) {
				// Same context element, first opening request is still valid
				return;
			}
			this._fnCancelMenuPromise();
			delete this._fnCancelMenuPromise;
		}

		this.setContextElement(oNewContextElement);
		this.getDesignTime().getSelectionManager().attachChange(this._onSelectionChanged, this);

		aSelectedOverlays = this.getSelectedOverlays().filter(function(oElementOverlay) {
			return oElementOverlay !== oOverlay;
		});
		aSelectedOverlays.unshift(oOverlay);

		// Keep all persisted menu items
		this._aMenuItems = this._aMenuItems.filter(function(mMenuItemEntry) {
			if (mMenuItemEntry.bPersistOneTime) {
				mMenuItemEntry.bPersistOneTime = false;
				return true;
			}
			return !mMenuItemEntry.fromPlugin;
		});

		// Remove all previous entries retrieved by plugins (the list should always be rebuilt)
		this.oContextMenuControl.destroyItems();

		let oPromise = Promise.resolve();
		if (!bIsSubMenu) {
			const oDtSyncPromise = _createPromise(function(resolve, reject) {
				DtUtil.waitForSynced(this.getDesignTime())().then(resolve).catch(reject);
			}.bind(this));
			this._fnCancelMenuPromise = oDtSyncPromise.cancel;
			oPromise = oDtSyncPromise.promise
			.then(function() {
				this._aGroupedItems = [];
				this._aSubMenus = [];
				const aPluginItemPromises = [];
				const oPlugins = this.getDesignTime().getPlugins();
				oPlugins.forEach(function(oPlugin) {
					let vMenuItems = oPlugin.getMenuItems(aSelectedOverlays);
					if (!(vMenuItems instanceof Promise)) {
						vMenuItems = Promise.resolve(vMenuItems);
					}
					aPluginItemPromises.push(vMenuItems);
				});

				const oPluginItemsPromise = _createPromise(function(resolve, reject) {
					Promise.all(aPluginItemPromises).then(resolve).catch(reject);
				});
				this._fnCancelMenuPromise = oPluginItemsPromise.cancel;
				return oPluginItemsPromise.promise;
			}.bind(this))
			.then(function(aPluginMenuItems) {
				return aPluginMenuItems.reduce(function(aConcatinatedMenuItems, aMenuItems) {
					return aConcatinatedMenuItems.concat(aMenuItems);
				});
			})
			.then(function(aPluginMenuItems) {
				aPluginMenuItems.forEach(function(mMenuItem) {
					if (mMenuItem.submenu !== undefined) {
						this._addSubMenu(mMenuItem);
					} else {
						this.addMenuItem(mMenuItem, true);
					}
				}.bind(this));

				this._addItemGroupsToMenu();
				delete this._fnCancelMenuPromise;
			}.bind(this));
		}

		oPromise.then(function() {
			const aAllMenuItems = this._aMenuItems.map(function(mMenuItemEntry) {
				return mMenuItemEntry.menuItem;
			});

			if (aAllMenuItems.length > 0) {
				const aMenuItems = this._sortMenuItems(aAllMenuItems.filter((mMenuItem) => !mMenuItem.propagatingControl));
				const aPropagatedMenuItems = this._sortMenuItems(aAllMenuItems.filter((mMenuItem) => mMenuItem.propagatingControl));
				addMenuItems.call(this, this.oContextMenuControl, aMenuItems);
				addMenuItems.call(this, this.oContextMenuControl, aPropagatedMenuItems, true);
				this.oContextMenuControl.openAsContextMenu(oEvent, oOverlay);
			}

			this.fireOpenedContextMenu();
		}.bind(this))
		.catch(function(oError) {
			throw DtUtil.createError(
				"ContextMenu#open",
				`An error occurred during calling getMenuItems: ${oError}`
			);
		});
	};

	/**
	 * Collect menu items sorted by rank (entries without rank come first)
	 * @param  {object[]} aMenuItems List of menu items
	 * @return {object[]} Returns a sorted list of menu items; higher rank comes later
	 */
	ContextMenu.prototype._sortMenuItems = function(aMenuItems) {
		return aMenuItems.sort(function(mFirstEntry, mSecondEntry) {
			// Both entries do not have rank, do not change the order
			if (!mFirstEntry.rank && !mSecondEntry.rank) {
				return 0;
			}
			// One entry does not have rank, push it to the front
			if (!mFirstEntry.rank && mSecondEntry.rank) {
				return -1;
			}
			if (mFirstEntry.rank && !mSecondEntry.rank) {
				return 1;
			}
			return mFirstEntry.rank - mSecondEntry.rank;
		});
	};

	/**
	 * Called when a context menu item gets selected by user
	 * @param {sap.ui.base.Event} oEventItem event object
	 * @override
	 * @private
	 */
	ContextMenu.prototype._onItemSelected = function(oEventItem) {
		this._ensureSelection(this._oCurrentOverlay);

		function callHandler(oMenuItem, oEventItem) {
			const aSelection = oMenuItem.responsible || this.getSelectedOverlays() || [];
			assert(aSelection.length > 0, "sap.ui.rta - Opening context menu, with empty selection - check event order");
			const mPropertiesBag = {};
			mPropertiesBag.eventItem = oEventItem;
			mPropertiesBag.contextElement = this.getContextElement();
			oMenuItem.handler(aSelection, mPropertiesBag);
		}

		const sSelectedItemId = oEventItem.getParameter("item").getKey();

		this._aMenuItems.some(function(mMenuItemEntry) {
			const oItem = mMenuItemEntry.menuItem;
			if (sSelectedItemId === mMenuItemEntry.menuItem.id) {
				callHandler.apply(this, [oItem, oEventItem]);
				return true;
			} else if (oItem.submenu) {
				oItem.submenu.some(function(mSubMenuItem) {
					if (sSelectedItemId === mSubMenuItem.id) {
						callHandler.apply(this, [mSubMenuItem, oEventItem]);
						return true;
					}
				}.bind(this));
			}
		}, this);
	};

	/**
	 * Called when user presses key on keyboard.
	 * Opens the Compact ContextMenu on ENTER or SPACE when no other plugin is active
	 * Opens the Context Menu when user presses SHIFT-F10
	 * @param {sap.ui.base.Event} oEvent the event which was fired
	 */
	ContextMenu.prototype._onKeyUp = function(oEvent) {
		const oOverlay = OverlayRegistry.getOverlay(oEvent.currentTarget.id);
		// Prevents that the context menu opens after finishing a rename with ENTER
		if (oEvent.keyCode === KeyCodes.ENTER && oOverlay.getIgnoreEnterKeyUpOnce()) {
			oOverlay.setIgnoreEnterKeyUpOnce(false);
			oEvent.stopPropagation();
			oEvent.preventDefault();
			return;
		}
		if ((oEvent.keyCode === KeyCodes.SPACE || oEvent.keyCode === KeyCodes.ENTER) &&
			(oEvent.shiftKey === false) &&
			(oEvent.altKey === false) &&
			(oEvent.ctrlKey === false)) {
			if (!this._checkForPluginLock()) {
				this._openContextMenu(oEvent);
				oEvent.stopPropagation();
				oEvent.preventDefault();
			}
		}
		if ((oEvent.keyCode === KeyCodes.F10) &&
			(oEvent.shiftKey === true) &&
			(oEvent.altKey === false) &&
			(oEvent.ctrlKey === false)) {
			if (!this._checkForPluginLock()) {
				this._openContextMenu(oEvent);
				oEvent.stopPropagation();
				oEvent.preventDefault();
			}
		}
	};

	/**
	 * Called when user presses key on keyboard.
	 * Needed for suppressing the scrolling on pressing SPACE when no other plugin is active.
	 * @param {sap.ui.base.Event} oEvent the event which was fired
	 */
	ContextMenu.prototype._onKeyDown = function(oEvent) {
		const oOverlay = OverlayRegistry.getOverlay(oEvent.currentTarget.id);
		if ((oEvent.keyCode === KeyCodes.SPACE) &&
			(oEvent.shiftKey === false) &&
			(oEvent.altKey === false) &&
			(oEvent.ctrlKey === false)) {
			if (oOverlay && oOverlay.isSelectable() && !this._checkForPluginLock()) {
				oOverlay.setSelected(true);
				oEvent.stopPropagation();
				oEvent.preventDefault();
			}
		}
	};

	/**
	 * Called when user presses key on keyboard.
	 * Opens the ContextMenu on Click or Shift-F10 when no other plugin is active
	 * @param {sap.ui.base.Event} oEvent the event which was fired
	 */
	ContextMenu.prototype._openContextMenu = function(oEvent) {
		// Left mouse click in design mode should not open the context menu
		if (oEvent.type === "click" && BaseDesignTime.isDesignModeEnabled()) {
			return;
		}
		const oOverlay = OverlayRegistry.getOverlay(oEvent.currentTarget.id);
		if (oOverlay && oOverlay.isSelectable() && oOverlay.getSelected()) {
			this._oCurrentOverlay = oOverlay;
			this.open(oOverlay, undefined, oEvent);
		}
	};

	/**
	 * Called when ContextMenu gets closed
	 */
	ContextMenu.prototype._contextMenuClosed = function() {
		this.fireClosedContextMenu();
	};

	/**
	 * Called when the selection changes
	 */
	ContextMenu.prototype._onSelectionChanged = function() {
		this.getDesignTime().getSelectionManager().detachChange(this._onSelectionChanged, this);
	};

	/**
	 * checks whether the given Overlay is selected, if not it does so
	 * @param {object} oOverlay the Overlay which should be checked for
	 */
	ContextMenu.prototype._ensureSelection = function(oOverlay) {
		if (oOverlay && !oOverlay.isSelected()) {
			oOverlay.setSelected(true);
		}
	};

	/**
	 * checks whether a Plugin locks the opening of a new ContextMenu
	 * @return {boolean} true, if locked; false if not
	 */
	ContextMenu.prototype._checkForPluginLock = function() {
		// As long as Selection doesn't work correctly on ios we need to ensure that the
		// ContextMenu opens even if a plugin mistakenly locks it
		if (Device.os.ios) {
			return false;
		}

		if (this.getDesignTime().getBusyPlugins().length) {
			return true;
		}

		return false;
	};

	/**
	 * Adds single item to an array of groups
	 * @param {object} mMenuItem The menu item to add to a group
	 */
	ContextMenu.prototype._addMenuItemToGroup = function(mMenuItem) {
		const bGroupExists = this._aGroupedItems.some(function(_oGroupedItem) {
			if (_oGroupedItem.sGroupName === mMenuItem.group) {
				_oGroupedItem.aGroupedItems.push(mMenuItem);
				return true;
			}
		});

		if (!bGroupExists) {
			this._aGroupedItems.push({
				sGroupName: mMenuItem.group,
				aGroupedItems: [mMenuItem]
			});
		}
	};

	/**
	 * Adds a submenu to the list of submenus
	 * @param {object} mMenuItem The menu item to add to a group
	 */
	ContextMenu.prototype._addSubMenu = function(mMenuItem) {
		mMenuItem.submenu.forEach(function(oSubMenuItem) {
			oSubMenuItem.handler ||= mMenuItem.handler;
		});

		this._aSubMenus.push({
			sSubMenuId: mMenuItem.id,
			aSubMenuItems: mMenuItem.submenu
		});

		this.addMenuItem(mMenuItem, true);
	};

	/**
	 * Adds the grouped menu item to the collapsed version of a ContextMenu
	 */
	ContextMenu.prototype._addItemGroupsToMenu = function() {
		this._aGroupedItems.forEach(function(oGroupedItem) {
			// If there is only one menu item that belongs to a group we don't need that group
			if (oGroupedItem.aGroupedItems.length === 1) {
				this.addMenuItem(oGroupedItem.aGroupedItems[0], true);
			} else {
				this.addMenuItem({
					id: `${oGroupedItem.sGroupName}-groupItem`,
					enabled: true,
					text: oGroupedItem.sGroupName,
					icon: oGroupedItem.aGroupedItems[0].icon,
					rank: oGroupedItem.aGroupedItems[0].rank,
					submenu: oGroupedItem.aGroupedItems
				}, true);
			}
		}.bind(this));
	};

	return ContextMenu;
});<|MERGE_RESOLUTION|>--- conflicted
+++ resolved
@@ -15,8 +15,7 @@
 	"sap/ui/dt/OverlayRegistry",
 	"sap/ui/dt/Util",
 	"sap/ui/events/KeyCodes",
-	"sap/ui/Device",
-	"sap/m/FlexBox"
+	"sap/ui/Device"
 ], function(
 	assert,
 	Button,
@@ -30,8 +29,7 @@
 	OverlayRegistry,
 	DtUtil,
 	KeyCodes,
-	Device,
-	FlexBox
+	Device
 ) {
 	"use strict";
 
@@ -177,11 +175,7 @@
 
 				// Add end content to the menu item
 				if (oMenuItem.propagatingControlName || oMenuItem.additionalInfo) {
-<<<<<<< HEAD
-					const oHBox = new FlexBox({
-=======
 					const oFlexBox = new FlexBox({
->>>>>>> 0b5dd203
 						justifyContent: "SpaceBetween",
 						alignItems: "Center"
 					});
