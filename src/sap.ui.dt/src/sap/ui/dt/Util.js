--- conflicted
+++ resolved
@@ -211,11 +211,7 @@
 	/**
 	 * Wraps specified value into an array if it's not an array already
 	 * @param {*} vValue - can be an any value
-<<<<<<< HEAD
-	 * @return {[*]} - an array of value
-=======
 	 * @return {Array.<*>} - an array of value
->>>>>>> a19e7a5d
 	 */
 	Util.castArray = function(vValue) {
 		var aResult = [];
