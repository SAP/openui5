/*global QUnit*/

QUnit.config.autostart = false;

sap.ui.require([
	"jquery.sap.global",
	"sap/ui/dt/ElementUtil",
	"sap/m/Button",
	"sap/m/Input",
	"sap/m/Text",
	"sap/m/Label",
	"sap/m/IconTabFilter",
	"sap/m/IconTabBar",
	"sap/m/InputListItem",
	"sap/m/ObjectAttribute",
	"sap/ui/layout/VerticalLayout",
	"sap/ui/layout/HorizontalLayout",
	"sap/ui/layout/form/Form",
	"sap/ui/layout/form/FormContainer",
	"sap/ui/layout/form/FormElement",
	"sap/ui/core/UIComponent",
	"sap/ui/core/ComponentContainer",
	"sap/ui/core/Element",
<<<<<<< HEAD
=======
	"sap/ui/dt/Util",
>>>>>>> a19e7a5d
	"sap/ui/thirdparty/sinon"
	],
function(
	jQuery,
	ElementUtil,
	Button,
	Input,
	Text,
	Label,
	IconTabFilter,
	IconTabBar,
	InputListItem,
	ObjectAttribute,
	VerticalLayout,
	HorizontalLayout,
	Form,
	FormContainer,
	FormElement,
	Component,
	ComponentContainer,
	Element,
<<<<<<< HEAD
=======
	DtUtil,
>>>>>>> a19e7a5d
	sinon
) {
	"use strict";

	QUnit.start();

	var sandbox = sinon.sandbox.create();
<<<<<<< HEAD

	var fnCreateMinimumControls = function(){
		this.oButton = new Button("testButton1", {text : "Button"});
		this.oIconTabFilter = new IconTabFilter("icontabfilter",{
			text : "Orders"
		});
		this.oIconTabBar = new IconTabBar({
		});
	};

	var fnDestroyMinimumControls = function(){
		this.oButton.destroy();
		this.oIconTabFilter.destroy();
		this.oIconTabBar.destroy();
	};

	var fnCreateControls = function(){
		fnCreateMinimumControls.call(this);
		this.oHorizontalLayoutChild = new HorizontalLayout({
			content : [
				new Button({text : "Button"}),
				this.oButton
			]
		});
		this.oVerticalLayout = new VerticalLayout("verticalLayout",{
			content : [
				new Button({text : "Button"}),
				new Button({text : "Button"}),
				new Button({text : "Button"}),
				new Button({text : "Button"}),
				this.oHorizontalLayoutChild
			]
		});
		this.oVerticalLayout.placeAt("qunit-fixture");
		sap.ui.getCore().applyChanges();
	};

	var fnDestroyControls = function(){
		fnDestroyMinimumControls.call(this);
		this.oVerticalLayout.destroy();
	};

	var fnCreateMoreControls = function(){
		this.oHorizontalLayoutChild1 = new HorizontalLayout({
			content : [
				new Input({value : "11"}),
				new Button({text : "12"})
			]
		});
		this.oHorizontalLayoutChild2 = new HorizontalLayout({
			content : [
				new Button({text : "21"}),
				new Text({text : "22"})
			]
		});
		this.oVerticalLayout2 = new VerticalLayout({
			content : [
				new Button({text : "Button"}),
				this.oHorizontalLayoutChild1,
				new Button({text : "Button"}),
				this.oHorizontalLayoutChild2,
				new Button({text : "Button"})
			]
		});
	};

	var fnDestroyMoreControls = function(){
		this.oVerticalLayout2.destroy();
	};

	var fnCreateComponent = function(){
		var CustomComponent = Component.extend("sap.ui.dt.test.Component", {
			createContent: function() {
				return new VerticalLayout("Root",{
					content: [
						new Button({ text: "Text" })
						]
				});
			}
		});

		this.oComponent = new CustomComponent("Component");
		this.oCompContainer = new ComponentContainer("CompCont1");
	};

	var fnDestroyComponent = function(){
		this.oComponent.destroy();
		this.oCompContainer.destroy();
	};

	var fnCreateForm = function(){
		this.oForm = new Form("form1", {
			formContainers : [
				new FormContainer("group1"),
				new FormContainer("group2")
			]
		});
		this.oFormContainer1 = sap.ui.getCore().byId("group1");
	};

	var fnDestroyForm = function(){
		this.oForm.destroy();
		this.oFormContainer1.destroy();
	};

	var fnCreateCustomControl = function(){
		var CustomControl = Element.extend("CustomControl", {
			metadata: {
				associations : {
		      elements : { type: 'sap.ui.core.Control', multiple : true }
		    }
			}
		});
		this.oCustomControl = new CustomControl();
	};

	var fnDestroyCustomControl = function(){
		this.oCustomControl.destroy();
	};


	QUnit.module("hasInterface()", {
		beforeEach : function() {
			fnCreateMinimumControls.call(this);
		},
		afterEach : function() {
			fnDestroyMinimumControls.call(this);
		}
	}, function(){
		QUnit.test("when the hasInterface is called with an interface", function(assert) {
			assert.equal(ElementUtil.hasInterface(this.oIconTabFilter, "sap.m.IconTab"), true, 'then the static method "hasInterface" returns true, if control implements this interface');
			assert.equal(ElementUtil.hasInterface(this.oButton, "sap.m.IconTab"), false, 'then the static method "hasInterface" returns false, if control does not implement this interface');
		});

		QUnit.test("when the hasInterface is called with an empty interface", function(assert) {
			assert.equal(ElementUtil.hasInterface(this.oIconTabFilter, ""), false, 'then the static method "hasInterface" returns false');
		});

		QUnit.test("when the hasInterface is called with an undefined interface", function(assert) {
			assert.equal(ElementUtil.hasInterface(this.oIconTabFilter), false, 'then the static method "hasInterface" returns false');
		});
	});

	QUnit.module("isInstanceOf()", {
		beforeEach : function() {
			fnCreateMinimumControls.call(this);
		},
		afterEach : function() {
			fnDestroyMinimumControls.call(this);
		}
	}, function(){
		QUnit.test("when the type of the instance is checked based on the control type", function(assert) {
			assert.equal(ElementUtil.isInstanceOf(this.oButton, "sap.m.Button"), true, 'then the static method "isInstanceOf" returns true');
		});

		QUnit.test("when the type of the instance is checked based on the base type", function(assert) {
			assert.equal(ElementUtil.isInstanceOf(this.oButton, "sap.ui.core.Control"), true, 'then the static method "isInstanceOf" returns true');
		});

		QUnit.test("when the type of the instance is checked based on a wrong type", function(assert) {
			assert.equal(ElementUtil.isInstanceOf(this.oButton, "sap.ui.layout.VerticalLayout"), false, 'then the static method "isInstanceOf" returns false');
		});
	});

	QUnit.module("getElementInstance()", {
		beforeEach : function() {
			fnCreateMinimumControls.call(this);
			fnCreateComponent.call(this);
		},
		afterEach : function() {
			fnDestroyMinimumControls.call(this);
			fnDestroyComponent.call(this);
		}
	}, function(){
		QUnit.test("when getElementInstance() is called with a control-Id", function(assert) {
			assert.equal(ElementUtil.getElementInstance(this.oButton.getId()), this.oButton, 'then the static method "getElementInstance" returns the control');
		});
		QUnit.test("when getElementInstance() is called with a control instance", function(assert) {
			assert.equal(ElementUtil.getElementInstance(this.oButton), this.oButton, 'then the static method "getElementInstance" returns the control');
		});
		QUnit.test("when getElementInstance() is called with a Component-Id", function(assert) {
			assert.equal(ElementUtil.getElementInstance(this.oComponent.getId()), this.oComponent, 'then the static method "getElementInstance" returns the Component');
		});
	});

	QUnit.module("getClosestElementForNode()", {
		beforeEach : function() {
			fnCreateControls.call(this);
		},
		afterEach : function() {
			fnDestroyControls.call(this);
		}
	}, function(){
		QUnit.test("when getClosestElementForNode() is called with the main DOM-node of the control", function(assert) {
			var oNode = this.oButton.getDomRef();
			assert.equal(ElementUtil.getClosestElementForNode(oNode), this.oButton, 'then the static method "getClosestElementForNode" returns the control');
		});
		QUnit.test("when getClosestElementForNode() is called with a DOM-node of the control", function(assert) {
			var oNode = this.oButton.getDomRef().children[0];
			assert.equal(ElementUtil.getClosestElementForNode(oNode), this.oButton, 'then the static method "getClosestElementForNode" returns the control');
		});
		QUnit.test("when getClosestElementForNode() is called with a DOM-node not belonging to any control", function(assert) {
			jQuery("#qunit-fixture").append("<div id='testdiv'>TEST</DIV>");
			var oNode = jQuery("#testdiv");
			assert.equal(ElementUtil.getClosestElementForNode(oNode), undefined, 'then the static method "getClosestElementForNode" returns undefined');
		});
	});

	QUnit.module("fixComponentParent()", {
		beforeEach : function() {
			fnCreateControls.call(this);
			fnCreateComponent.call(this);
		},
		afterEach : function() {
			fnDestroyControls.call(this);
			fnDestroyComponent.call(this);
		}
	}, function(){
		QUnit.test("when fixComponentParent() is called with a Component within a container", function(assert) {
			this.oCompContainer.setComponent(this.oComponent);
			this.oVerticalLayout.addContent(this.oCompContainer);
			assert.equal(ElementUtil.fixComponentParent(this.oComponent), this.oVerticalLayout, 'then the static method "fixComponentParent" returns the Parent of the Component Container');
		});
		QUnit.test("when fixComponentParent() is called with a Component without a container", function(assert) {
			assert.equal(ElementUtil.fixComponentParent(this.oComponent), undefined, 'then the static method "fixComponentParent" returns undefined');
		});
		QUnit.test("when fixComponentParent() is called with another Control", function(assert) {
			assert.equal(ElementUtil.fixComponentParent(this.oVerticalLayout), this.oVerticalLayout, 'then the static method "fixComponentParent" returns the control itself');
		});
	});

	QUnit.module("fixComponentContainerElement()", {
		beforeEach : function() {
			fnCreateMinimumControls.call(this);
			fnCreateComponent.call(this);
		},
		afterEach : function() {
			fnDestroyMinimumControls.call(this);
			fnDestroyComponent.call(this);
		}
	}, function(){
		QUnit.test("when fixComponentContainerElement() is called with a ComponentContainer with a Component", function(assert) {
			this.oCompContainer.setComponent(this.oComponent);
			var oRootControl = sap.ui.getCore().byId("Root");
			assert.equal(ElementUtil.fixComponentContainerElement(this.oCompContainer), oRootControl, 'then the static method "fixComponentContainerElement" returns the Root Control of the Component');
		});
		QUnit.test("when fixComponentContainerElement() is called with a ComponentContainer without a Component", function(assert) {
			assert.equal(ElementUtil.fixComponentContainerElement(this.oCompContainer), undefined, 'then the static method "fixComponentContainerElement" returns undefined');
		});
		QUnit.test("when fixComponentContainerElement() is called with another Control", function(assert) {
			assert.equal(ElementUtil.fixComponentContainerElement(this.oButton), this.oButton, 'then the static method "fixComponentContainerElement" returns the control itself');
		});
	});

	QUnit.module("getDomRef()", {
		beforeEach : function() {
			fnCreateControls.call(this);
			fnCreateForm.call(this);
			this.oVerticalLayout.addContent(this.oForm);
		},
		afterEach : function() {
			fnDestroyControls.call(this);
			fnDestroyForm.call(this);
		}
	}, function(){
		QUnit.test("when it is rendered and the DOM reference is available", function(assert) {
			var oDomRef = this.oVerticalLayout.getDomRef();
			var oDomRefTest = ElementUtil.getDomRef(this.oVerticalLayout);
			assert.deepEqual(oDomRefTest, oDomRef, 'then the static method "getDomRef" returns the right value');
		});
		QUnit.test("when it is rendered and the RenderedDOM reference is available", function(assert) {
			var oDomRef = this.oFormContainer1.getRenderedDomRef();
			var oDomRefTest = ElementUtil.getDomRef(this.oFormContainer1);
			assert.deepEqual(oDomRefTest, oDomRef, 'then the static method "getDomRef" returns the right value');
		});
		QUnit.test("when getDomRef() is not available for this Element", function(assert) {
			var oDomRefTest = ElementUtil.getDomRef(this.oHorizontalLayoutChild.getContent());
			assert.deepEqual(oDomRefTest, undefined, 'then the static method "getDomRef" returns undefined');
		});
	});

	QUnit.module("hasAncestor()", {
		beforeEach : function() {
			fnCreateControls.call(this);
		},
		afterEach : function() {
			fnDestroyControls.call(this);
		}
	}, function(){
		QUnit.test("when a control is a successor of another control", function(assert) {
			assert.equal(ElementUtil.hasAncestor(this.oButton, this.oVerticalLayout), true, 'then static method "hasAncestor" returns true');
		});

		QUnit.test("when a control is not a successor of another control", function(assert) {
			var oButton = new Button({text:"Button"});
			assert.equal(ElementUtil.hasAncestor(oButton, this.oVerticalLayout), false, 'then static method "hasAncestor" returns false');
		});
	});

	QUnit.module("findAllSiblingsInContainer()", {
		beforeEach : function() {
			fnCreateControls.call(this);
			fnCreateMoreControls.call(this);
		},
		afterEach : function() {
			fnDestroyControls.call(this);
			fnDestroyMoreControls.call(this);
		}
	}, function(){
		QUnit.test("when asking for the siblings in a container, where the container is the direct parent", function(assert) {
			var aSiblings = ElementUtil.findAllSiblingsInContainer(this.oButton, this.oHorizontalLayoutChild);
			assert.equal(aSiblings.length, 2, " then both controls are found (including the original control)");
			assert.equal(aSiblings[0].getId(), this.oHorizontalLayoutChild.getContent()[0].getId(), "and the sibling is the right control ");
			assert.equal(aSiblings[1].getId(), this.oButton.getId(), "and the sibling is the right control ");
			this.oHorizontalLayoutChild.removeContent(this.oButton);
			this.oButton.destroy();
			aSiblings = ElementUtil.findAllSiblingsInContainer(this.oButton, this.oHorizontalLayoutChild);
			assert.strictEqual(aSiblings.length, 0, "and the siblings array is empty, if control doesn't have parent");
		});

		QUnit.test("when asking for the siblings in a container, where the container is on higher levels", function(assert) {
			var aChildren1 = this.oHorizontalLayoutChild1.getContent();
			var aChildren2 = this.oHorizontalLayoutChild2.getContent();
			var aSiblings = ElementUtil.findAllSiblingsInContainer(aChildren2[0], this.oVerticalLayout2);
			assert.equal(aSiblings.length, 4, " then all controls in the same aggregation at the lowest level found (including the original control)");
			assert.deepEqual(aSiblings, aChildren1.concat(aChildren2), " and the controls are the same");
		});
	});

	QUnit.module("getAggregationAccessors()", {
		beforeEach : function() {
			fnCreateControls.call(this);
		},
		afterEach : function() {
			fnDestroyControls.call(this);
		}
	}, function(){
		QUnit.test("when the control has aggregations", function(assert) {
			var mAccessors = ElementUtil.getAggregationAccessors(this.oVerticalLayout, "content");
			assert.deepEqual(mAccessors, {
				"get":"getContent",
				"add":"addContent",
				"remove":"removeContent",
				"insert":"insertContent",
				"removeAll": "removeAllContent"
			}, 'then the static method "getAggregationAccessors" returns all accessors of an aggregation');

			var aFoundAggregations = [];
			ElementUtil.iterateOverAllPublicAggregations(this.oVerticalLayout, function(oAggregation) {
				aFoundAggregations.push(oAggregation.name);
			});
			assert.deepEqual(aFoundAggregations, ["tooltip","customData","layoutData","dependents", "content"], 'then the static method "iterateOverAllPublicAggregations" finds all public aggregations');
		});
	});

	QUnit.module("getAssociationAccessors()", {
		beforeEach : function() {
			fnCreateCustomControl.call(this);
		},
		afterEach : function() {
			fnDestroyCustomControl.call(this);
		}
	}, function(){
		QUnit.test("when the control has associations", function(assert) {
			var mAccessors = ElementUtil.getAssociationAccessors(this.oCustomControl, "elements");
			assert.deepEqual(mAccessors, {
				"get":"getElements",
				"add":"addElement",
				"remove":"removeElement",
				"insert": undefined,
				"removeAll": "removeAllElement"
			}, 'then the static method "getAssociationAccessors" returns all accessors of an existing association');
		});

		QUnit.test("when the control has associations", function(assert) {
			var mAccessors = ElementUtil.getAssociationAccessors(this.oCustomControl, "nonexisting");
			assert.deepEqual(mAccessors, {}, 'then the static method "getAssociationAccessors" returns an empty object for an non existing association');
		});
	});

	QUnit.module("getAssociation()", {
		beforeEach : function() {
			fnCreateMinimumControls.call(this);
			fnCreateCustomControl.call(this);
		},
		afterEach : function() {
			fnDestroyMinimumControls.call(this);
			fnDestroyCustomControl.call(this);
		}
	}, function(){
		QUnit.test("when the control has associations", function(assert) {
			this.oCustomControl.addElement(this.oButton);
			this.oCustomControl.addElement(this.oIconTabFilter);
			var mResult = [this.oButton.getId(),this.oIconTabFilter.getId()];
			var mAssociationElements = ElementUtil.getAssociation(this.oCustomControl, "elements");
			assert.deepEqual(mAssociationElements, mResult, 'then the static method "getAssociation" returns the ids of the association');
		});
		QUnit.test("when the control has associations", function(assert) {
			var mAssociationElements = ElementUtil.getAssociation(this.oCustomControl, "nonexisting");
			assert.deepEqual(mAssociationElements, undefined, 'then the static method "getAssociation" returns undefined for non existing association');
		});
	});

	QUnit.module("getAssociationInstances()", {
		beforeEach : function() {
			fnCreateMinimumControls.call(this);
			fnCreateCustomControl.call(this);
		},
		afterEach : function() {
			fnDestroyMinimumControls.call(this);
			fnDestroyCustomControl.call(this);
		}
	}, function(){
		QUnit.test("when the control has association", function(assert) {
			this.oCustomControl.addElement(this.oButton);
			this.oCustomControl.addElement(this.oIconTabFilter);
			var mAssociationElements = ElementUtil.getAssociationInstances(this.oCustomControl, "elements");
			assert.deepEqual(mAssociationElements, [this.oButton,this.oIconTabFilter], 'then the static method "getAssociationInstances" returns an array of elements if more elements are associated');
		});
		QUnit.test("when the control has association", function(assert) {
			this.oCustomControl.addElement(this.oButton);
			var mAssociationElements = ElementUtil.getAssociationInstances(this.oCustomControl, "elements");
			assert.deepEqual(mAssociationElements, [this.oButton], 'then the static method "getAssociationInstances" returns an array with one elenement if only one element is associated');
		});
		QUnit.test("when the control has associations", function(assert) {
			var mAssociationElements = ElementUtil.getAssociationInstances(this.oCustomControl, "nonexisting");
			assert.deepEqual(mAssociationElements, [], 'then the static method "getAssociationInstances" returns an empty array for non existing association');
		});
	});

	QUnit.module("getIndexInAssociation()", {
		beforeEach : function() {
			fnCreateMinimumControls.call(this);
			fnCreateCustomControl.call(this);
		},
		afterEach : function() {
			fnDestroyMinimumControls.call(this);
			fnDestroyCustomControl.call(this);
		}
	}, function(){
		QUnit.test("when the control has association", function(assert) {
			this.oCustomControl.addElement(this.oButton);
			this.oCustomControl.addElement(this.oIconTabFilter);
			var nAssociationIndex = ElementUtil.getIndexInAssociation(this.oIconTabFilter, this.oCustomControl, "elements");
			assert.deepEqual(nAssociationIndex, 1, 'then the static method "getIndexInAssociation" returns the correct index position in association for multiple elements');
		});
		QUnit.test("when the control has association", function(assert) {
			this.oCustomControl.addElement(this.oButton);
			var nAssociationIndex = ElementUtil.getIndexInAssociation(this.oButton, this.oCustomControl, "elements");
			assert.deepEqual(nAssociationIndex, 0, 'then the static method "getIndexInAssociation" returns zero if only one element is in an association');
		});
		QUnit.test("when the control has association", function(assert) {
			this.oCustomControl.addElement(this.oButton);
			var nAssociationIndex = ElementUtil.getIndexInAssociation(this.oIconTabFilter, this.oCustomControl, "elements");
			assert.deepEqual(nAssociationIndex, -1, 'then the static method "getIndexInAssociation" returns -1 if element is not in an association');
		});
		QUnit.test("when the control has associations", function(assert) {
			var nAssociationIndex = ElementUtil.getIndexInAssociation(this.oButton, this.oCustomControl, "nonexisting");
			assert.deepEqual(nAssociationIndex, -1, 'then the static method "getIndexInAssociation" returns -1 for non existing association');
		});
	});

	QUnit.module("addAggregation()", {
		beforeEach : function() {
			fnCreateControls.call(this);
		},
		afterEach : function() {
			fnDestroyControls.call(this);
		}
	}, function(){
		QUnit.test("when a child control is added to an aggregation", function(assert) {
			var oButton = new Button({text:"Button"});
			var iLengthBefore = this.oVerticalLayout.getContent().length;
			ElementUtil.addAggregation(this.oVerticalLayout, "content", oButton);
			var iLengthAfter = this.oVerticalLayout.getContent().length;
			assert.equal(iLengthAfter, iLengthBefore + 1, "then the number of controls in the aggregation is right");
		});

		QUnit.test("when the control is added into an aggregation of itself", function(assert) {
			var that = this;
			assert.throws(function() {
				ElementUtil.addAggregation(that.oVerticalLayout, "content", this.oVerticalLayout);
			}, /Trying to add an element to itself or its successors/, "then an Exception is thrown");
		});

		QUnit.test("when the control is added into a child of itself", function(assert) {
			var that = this;
			assert.throws(function() {
				ElementUtil.addAggregation(that.oHorizontalLayoutChild, "content", this.oVerticalLayout);
			}, /Trying to add an element to itself or its successors/, "then an Exception is thrown");
		});

		QUnit.test("when there is no AggregationMutator", function(assert) {
			var oStub = sandbox.stub(ElementUtil, "getAggregationAccessors").returns({});
			ElementUtil.addAggregation(this.oHorizontalLayoutChild, "content", this.oButton);
			assert.ok(this.oHorizontalLayoutChild.getContent().indexOf(this.oButton) !== -1 , "then Button is added to the content");
			oStub.restore();
		});
	});

	QUnit.module("insertAggregation()", {
=======

	var fnCreateMinimumControls = function(){
		this.oButton = new Button("testButton1", {text : "Button"});
		this.oIconTabFilter = new IconTabFilter("icontabfilter",{
			text : "Orders"
		});
		this.oIconTabBar = new IconTabBar({
		});
	};

	var fnDestroyMinimumControls = function(){
		this.oButton.destroy();
		this.oIconTabFilter.destroy();
		this.oIconTabBar.destroy();
	};

	var fnCreateControls = function(){
		fnCreateMinimumControls.call(this);
		this.oHorizontalLayoutChild = new HorizontalLayout({
			content : [
				new Button({text : "Button"}),
				this.oButton
			]
		});
		this.oVerticalLayout = new VerticalLayout("verticalLayout",{
			content : [
				new Button({text : "Button"}),
				new Button({text : "Button"}),
				new Button({text : "Button"}),
				new Button({text : "Button"}),
				this.oHorizontalLayoutChild
			]
		});
		this.oVerticalLayout.placeAt("qunit-fixture");
		sap.ui.getCore().applyChanges();
	};

	var fnDestroyControls = function(){
		fnDestroyMinimumControls.call(this);
		this.oVerticalLayout.destroy();
	};

	var fnCreateMoreControls = function(){
		this.oHorizontalLayoutChild1 = new HorizontalLayout({
			content : [
				new Input({value : "11"}),
				new Button({text : "12"})
			]
		});
		this.oHorizontalLayoutChild2 = new HorizontalLayout({
			content : [
				new Button({text : "21"}),
				new Text({text : "22"})
			]
		});
		this.oVerticalLayout2 = new VerticalLayout({
			content : [
				new Button({text : "Button"}),
				this.oHorizontalLayoutChild1,
				new Button({text : "Button"}),
				this.oHorizontalLayoutChild2,
				new Button({text : "Button"})
			]
		});
	};

	var fnDestroyMoreControls = function(){
		this.oVerticalLayout2.destroy();
	};

	var fnCreateComponent = function(){
		var CustomComponent = Component.extend("sap.ui.dt.test.Component", {
			createContent: function() {
				return new VerticalLayout("Root",{
					content: [
						new Button({ text: "Text" })
						]
				});
			}
		});

		this.oComponent = new CustomComponent("Component");
		this.oCompContainer = new ComponentContainer("CompCont1");
	};

	var fnDestroyComponent = function(){
		this.oComponent.destroy();
		this.oCompContainer.destroy();
	};

	var fnCreateForm = function(){
		this.oForm = new Form("form1", {
			formContainers : [
				new FormContainer("group1"),
				new FormContainer("group2")
			]
		});
		this.oFormContainer1 = sap.ui.getCore().byId("group1");
	};

	var fnDestroyForm = function(){
		this.oForm.destroy();
		this.oFormContainer1.destroy();
	};

	var fnCreateCustomControl = function(){
		var CustomControl = Element.extend("CustomControl", {
			metadata: {
				associations : {
		      elements : { type: 'sap.ui.core.Control', multiple : true }
		    }
			}
		});
		this.oCustomControl = new CustomControl();
	};

	var fnDestroyCustomControl = function(){
		this.oCustomControl.destroy();
	};

	QUnit.module("hasInterface()", {
		beforeEach : function() {
			fnCreateMinimumControls.call(this);
		},
		afterEach : function() {
			fnDestroyMinimumControls.call(this);
		}
	}, function(){
		QUnit.test("when the hasInterface is called with an interface", function(assert) {
			assert.equal(ElementUtil.hasInterface(this.oIconTabFilter, "sap.m.IconTab"), true, 'then the static method "hasInterface" returns true, if control implements this interface');
			assert.equal(ElementUtil.hasInterface(this.oButton, "sap.m.IconTab"), false, 'then the static method "hasInterface" returns false, if control does not implement this interface');
		});

		QUnit.test("when the hasInterface is called with an empty interface", function(assert) {
			assert.equal(ElementUtil.hasInterface(this.oIconTabFilter, ""), false, 'then the static method "hasInterface" returns false');
		});

		QUnit.test("when the hasInterface is called with an undefined interface", function(assert) {
			assert.equal(ElementUtil.hasInterface(this.oIconTabFilter), false, 'then the static method "hasInterface" returns false');
		});
	});

	QUnit.module("isInstanceOf()", {
		beforeEach : function() {
			fnCreateMinimumControls.call(this);
		},
		afterEach : function() {
			fnDestroyMinimumControls.call(this);
		}
	}, function(){
		QUnit.test("when the type of the instance is checked based on the control type", function(assert) {
			assert.equal(ElementUtil.isInstanceOf(this.oButton, "sap.m.Button"), true, 'then the static method "isInstanceOf" returns true');
		});

		QUnit.test("when the type of the instance is checked based on the base type", function(assert) {
			assert.equal(ElementUtil.isInstanceOf(this.oButton, "sap.ui.core.Control"), true, 'then the static method "isInstanceOf" returns true');
		});

		QUnit.test("when the type of the instance is checked based on a wrong type", function(assert) {
			assert.equal(ElementUtil.isInstanceOf(this.oButton, "sap.ui.layout.VerticalLayout"), false, 'then the static method "isInstanceOf" returns false');
		});
	});

	QUnit.module("getElementInstance()", {
		beforeEach : function() {
			fnCreateMinimumControls.call(this);
			fnCreateComponent.call(this);
		},
		afterEach : function() {
			fnDestroyMinimumControls.call(this);
			fnDestroyComponent.call(this);
		}
	}, function(){
		QUnit.test("when getElementInstance() is called with a control-Id", function(assert) {
			assert.equal(ElementUtil.getElementInstance(this.oButton.getId()), this.oButton, 'then the static method "getElementInstance" returns the control');
		});
		QUnit.test("when getElementInstance() is called with a control instance", function(assert) {
			assert.equal(ElementUtil.getElementInstance(this.oButton), this.oButton, 'then the static method "getElementInstance" returns the control');
		});
		QUnit.test("when getElementInstance() is called with a Component-Id", function(assert) {
			assert.equal(ElementUtil.getElementInstance(this.oComponent.getId()), this.oComponent, 'then the static method "getElementInstance" returns the Component');
		});
	});

	QUnit.module("getClosestElementForNode()", {
		beforeEach : function() {
			fnCreateControls.call(this);
		},
		afterEach : function() {
			fnDestroyControls.call(this);
		}
	}, function(){
		QUnit.test("when getClosestElementForNode() is called with the main DOM-node of the control", function(assert) {
			var oNode = this.oButton.getDomRef();
			assert.equal(ElementUtil.getClosestElementForNode(oNode), this.oButton, 'then the static method "getClosestElementForNode" returns the control');
		});
		QUnit.test("when getClosestElementForNode() is called with a DOM-node of the control", function(assert) {
			var oNode = this.oButton.getDomRef().children[0];
			assert.equal(ElementUtil.getClosestElementForNode(oNode), this.oButton, 'then the static method "getClosestElementForNode" returns the control');
		});
		QUnit.test("when getClosestElementForNode() is called with a DOM-node not belonging to any control", function(assert) {
			jQuery("#qunit-fixture").append("<div id='testdiv'>TEST</DIV>");
			var oNode = jQuery("#testdiv");
			assert.equal(ElementUtil.getClosestElementForNode(oNode), undefined, 'then the static method "getClosestElementForNode" returns undefined');
		});
	});

	QUnit.module("fixComponentParent()", {
		beforeEach : function() {
			fnCreateControls.call(this);
			fnCreateComponent.call(this);
		},
		afterEach : function() {
			fnDestroyControls.call(this);
			fnDestroyComponent.call(this);
		}
	}, function(){
		QUnit.test("when fixComponentParent() is called with a Component within a container", function(assert) {
			this.oCompContainer.setComponent(this.oComponent);
			this.oVerticalLayout.addContent(this.oCompContainer);
			assert.equal(ElementUtil.fixComponentParent(this.oComponent), this.oVerticalLayout, 'then the static method "fixComponentParent" returns the Parent of the Component Container');
		});
		QUnit.test("when fixComponentParent() is called with a Component without a container", function(assert) {
			assert.equal(ElementUtil.fixComponentParent(this.oComponent), undefined, 'then the static method "fixComponentParent" returns undefined');
		});
		QUnit.test("when fixComponentParent() is called with another Control", function(assert) {
			assert.equal(ElementUtil.fixComponentParent(this.oVerticalLayout), this.oVerticalLayout, 'then the static method "fixComponentParent" returns the control itself');
		});
	});

	QUnit.module("fixComponentContainerElement()", {
		beforeEach : function() {
			fnCreateMinimumControls.call(this);
			fnCreateComponent.call(this);
		},
		afterEach : function() {
			fnDestroyMinimumControls.call(this);
			fnDestroyComponent.call(this);
		}
	}, function(){
		QUnit.test("when fixComponentContainerElement() is called with a ComponentContainer with a Component", function(assert) {
			this.oCompContainer.setComponent(this.oComponent);
			var oRootControl = sap.ui.getCore().byId("Root");
			assert.equal(ElementUtil.fixComponentContainerElement(this.oCompContainer), oRootControl, 'then the static method "fixComponentContainerElement" returns the Root Control of the Component');
		});
		QUnit.test("when fixComponentContainerElement() is called with a ComponentContainer without a Component", function(assert) {
			assert.equal(ElementUtil.fixComponentContainerElement(this.oCompContainer), undefined, 'then the static method "fixComponentContainerElement" returns undefined');
		});
		QUnit.test("when fixComponentContainerElement() is called with another Control", function(assert) {
			assert.equal(ElementUtil.fixComponentContainerElement(this.oButton), this.oButton, 'then the static method "fixComponentContainerElement" returns the control itself');
		});
	});

	QUnit.module("getDomRef()", {
		beforeEach : function() {
			fnCreateControls.call(this);
			fnCreateForm.call(this);
			this.oVerticalLayout.addContent(this.oForm);
		},
		afterEach : function() {
			fnDestroyControls.call(this);
			fnDestroyForm.call(this);
		}
	}, function(){
		QUnit.test("when it is rendered and the DOM reference is available", function(assert) {
			var oDomRef = this.oVerticalLayout.getDomRef();
			var oDomRefTest = ElementUtil.getDomRef(this.oVerticalLayout);
			assert.deepEqual(oDomRefTest, oDomRef, 'then the static method "getDomRef" returns the right value');
		});
		QUnit.test("when it is rendered and the RenderedDOM reference is available", function(assert) {
			var oDomRef = this.oFormContainer1.getRenderedDomRef();
			var oDomRefTest = ElementUtil.getDomRef(this.oFormContainer1);
			assert.deepEqual(oDomRefTest, oDomRef, 'then the static method "getDomRef" returns the right value');
		});
		QUnit.test("when getDomRef() is not available for this Element", function(assert) {
			var oDomRefTest = ElementUtil.getDomRef(this.oHorizontalLayoutChild.getContent());
			assert.deepEqual(oDomRefTest, undefined, 'then the static method "getDomRef" returns undefined');
		});
	});

	QUnit.module("hasAncestor()", {
		beforeEach : function() {
			fnCreateControls.call(this);
		},
		afterEach : function() {
			fnDestroyControls.call(this);
		}
	}, function(){
		QUnit.test("when a control is a successor of another control", function(assert) {
			assert.equal(ElementUtil.hasAncestor(this.oButton, this.oVerticalLayout), true, 'then static method "hasAncestor" returns true');
		});

		QUnit.test("when a control is not a successor of another control", function(assert) {
			var oButton = new Button({text:"Button"});
			assert.equal(ElementUtil.hasAncestor(oButton, this.oVerticalLayout), false, 'then static method "hasAncestor" returns false');
		});
	});

	QUnit.module("findAllSiblingsInContainer()", {
		beforeEach : function() {
			fnCreateControls.call(this);
			fnCreateMoreControls.call(this);
		},
		afterEach : function() {
			fnDestroyControls.call(this);
			fnDestroyMoreControls.call(this);
		}
	}, function(){
		QUnit.test("when asking for the siblings in a container, where the container is the direct parent", function(assert) {
			var aSiblings = ElementUtil.findAllSiblingsInContainer(this.oButton, this.oHorizontalLayoutChild);
			assert.equal(aSiblings.length, 2, " then both controls are found (including the original control)");
			assert.equal(aSiblings[0].getId(), this.oHorizontalLayoutChild.getContent()[0].getId(), "and the sibling is the right control ");
			assert.equal(aSiblings[1].getId(), this.oButton.getId(), "and the sibling is the right control ");
			this.oHorizontalLayoutChild.removeContent(this.oButton);
			this.oButton.destroy();
			aSiblings = ElementUtil.findAllSiblingsInContainer(this.oButton, this.oHorizontalLayoutChild);
			assert.strictEqual(aSiblings.length, 0, "and the siblings array is empty, if control doesn't have parent");
		});

		QUnit.test("when asking for the siblings in a container, where the container is on higher levels", function(assert) {
			var aChildren1 = this.oHorizontalLayoutChild1.getContent();
			var aChildren2 = this.oHorizontalLayoutChild2.getContent();
			var aSiblings = ElementUtil.findAllSiblingsInContainer(aChildren2[0], this.oVerticalLayout2);
			assert.equal(aSiblings.length, 4, " then all controls in the same aggregation at the lowest level found (including the original control)");
			assert.deepEqual(aSiblings, aChildren1.concat(aChildren2), " and the controls are the same");
		});
	});

	QUnit.module("getAggregationAccessors()", {
		beforeEach : function() {
			fnCreateControls.call(this);
		},
		afterEach : function() {
			fnDestroyControls.call(this);
		}
	}, function(){
		QUnit.test("when the control has aggregations", function(assert) {
			var mAccessors = ElementUtil.getAggregationAccessors(this.oVerticalLayout, "content");
			assert.deepEqual(mAccessors, {
				"get":"getContent",
				"add":"addContent",
				"remove":"removeContent",
				"insert":"insertContent",
				"removeAll": "removeAllContent"
			}, 'then the static method "getAggregationAccessors" returns all accessors of an aggregation');

			var aFoundAggregations = [];
			ElementUtil.iterateOverAllPublicAggregations(this.oVerticalLayout, function(oAggregation) {
				aFoundAggregations.push(oAggregation.name);
			});
			assert.deepEqual(aFoundAggregations, ["tooltip","customData","layoutData","dependents", "content"], 'then the static method "iterateOverAllPublicAggregations" finds all public aggregations');
		});
	});

	QUnit.module("getAssociationAccessors()", {
		beforeEach : function() {
			fnCreateCustomControl.call(this);
		},
		afterEach : function() {
			fnDestroyCustomControl.call(this);
		}
	}, function(){
		QUnit.test("when the control has associations", function(assert) {
			var mAccessors = ElementUtil.getAssociationAccessors(this.oCustomControl, "elements");
			assert.deepEqual(mAccessors, {
				"get":"getElements",
				"add":"addElement",
				"remove":"removeElement",
				"insert": undefined,
				"removeAll": "removeAllElement"
			}, 'then the static method "getAssociationAccessors" returns all accessors of an existing association');
		});

		QUnit.test("when the control has associations", function(assert) {
			var mAccessors = ElementUtil.getAssociationAccessors(this.oCustomControl, "nonexisting");
			assert.deepEqual(mAccessors, {}, 'then the static method "getAssociationAccessors" returns an empty object for an non existing association');
		});
	});

	QUnit.module("getAssociation()", {
		beforeEach : function() {
			fnCreateMinimumControls.call(this);
			fnCreateCustomControl.call(this);
		},
		afterEach : function() {
			fnDestroyMinimumControls.call(this);
			fnDestroyCustomControl.call(this);
		}
	}, function(){
		QUnit.test("when the control has associations", function(assert) {
			this.oCustomControl.addElement(this.oButton);
			this.oCustomControl.addElement(this.oIconTabFilter);
			var mResult = [this.oButton.getId(),this.oIconTabFilter.getId()];
			var mAssociationElements = ElementUtil.getAssociation(this.oCustomControl, "elements");
			assert.deepEqual(mAssociationElements, mResult, 'then the static method "getAssociation" returns the ids of the association');
		});
		QUnit.test("when the control has associations", function(assert) {
			var mAssociationElements = ElementUtil.getAssociation(this.oCustomControl, "nonexisting");
			assert.deepEqual(mAssociationElements, undefined, 'then the static method "getAssociation" returns undefined for non existing association');
		});
	});

	QUnit.module("getAssociationInstances()", {
		beforeEach : function() {
			fnCreateMinimumControls.call(this);
			fnCreateCustomControl.call(this);
		},
		afterEach : function() {
			fnDestroyMinimumControls.call(this);
			fnDestroyCustomControl.call(this);
		}
	}, function(){
		QUnit.test("when the control has association", function(assert) {
			this.oCustomControl.addElement(this.oButton);
			this.oCustomControl.addElement(this.oIconTabFilter);
			var mAssociationElements = ElementUtil.getAssociationInstances(this.oCustomControl, "elements");
			assert.deepEqual(mAssociationElements, [this.oButton,this.oIconTabFilter], 'then the static method "getAssociationInstances" returns an array of elements if more elements are associated');
		});
		QUnit.test("when the control has association", function(assert) {
			this.oCustomControl.addElement(this.oButton);
			var mAssociationElements = ElementUtil.getAssociationInstances(this.oCustomControl, "elements");
			assert.deepEqual(mAssociationElements, [this.oButton], 'then the static method "getAssociationInstances" returns an array with one elenement if only one element is associated');
		});
		QUnit.test("when the control has associations", function(assert) {
			var mAssociationElements = ElementUtil.getAssociationInstances(this.oCustomControl, "nonexisting");
			assert.deepEqual(mAssociationElements, [], 'then the static method "getAssociationInstances" returns an empty array for non existing association');
		});
	});

	QUnit.module("getIndexInAssociation()", {
		beforeEach : function() {
			fnCreateMinimumControls.call(this);
			fnCreateCustomControl.call(this);
		},
		afterEach : function() {
			fnDestroyMinimumControls.call(this);
			fnDestroyCustomControl.call(this);
		}
	}, function(){
		QUnit.test("when the control has association", function(assert) {
			this.oCustomControl.addElement(this.oButton);
			this.oCustomControl.addElement(this.oIconTabFilter);
			var nAssociationIndex = ElementUtil.getIndexInAssociation(this.oIconTabFilter, this.oCustomControl, "elements");
			assert.deepEqual(nAssociationIndex, 1, 'then the static method "getIndexInAssociation" returns the correct index position in association for multiple elements');
		});
		QUnit.test("when the control has association", function(assert) {
			this.oCustomControl.addElement(this.oButton);
			var nAssociationIndex = ElementUtil.getIndexInAssociation(this.oButton, this.oCustomControl, "elements");
			assert.deepEqual(nAssociationIndex, 0, 'then the static method "getIndexInAssociation" returns zero if only one element is in an association');
		});
		QUnit.test("when the control has association", function(assert) {
			this.oCustomControl.addElement(this.oButton);
			var nAssociationIndex = ElementUtil.getIndexInAssociation(this.oIconTabFilter, this.oCustomControl, "elements");
			assert.deepEqual(nAssociationIndex, -1, 'then the static method "getIndexInAssociation" returns -1 if element is not in an association');
		});
		QUnit.test("when the control has associations", function(assert) {
			var nAssociationIndex = ElementUtil.getIndexInAssociation(this.oButton, this.oCustomControl, "nonexisting");
			assert.deepEqual(nAssociationIndex, -1, 'then the static method "getIndexInAssociation" returns -1 for non existing association');
		});
	});

	QUnit.module("addAggregation()", {
		beforeEach : function() {
			fnCreateControls.call(this);
		},
		afterEach : function() {
			fnDestroyControls.call(this);
		}
	}, function(){
		QUnit.test("when a child control is added to an aggregation", function(assert) {
			var oButton = new Button({text:"Button"});
			var iLengthBefore = this.oVerticalLayout.getContent().length;
			ElementUtil.addAggregation(this.oVerticalLayout, "content", oButton);
			var iLengthAfter = this.oVerticalLayout.getContent().length;
			assert.equal(iLengthAfter, iLengthBefore + 1, "then the number of controls in the aggregation is right");
		});

		QUnit.test("when the control is added into an aggregation of itself", function(assert) {
			var that = this;
			assert.throws(function() {
				ElementUtil.addAggregation(that.oVerticalLayout, "content", this.oVerticalLayout);
			}, /Trying to add an element to itself or its successors/, "then an Exception is thrown");
		});

		QUnit.test("when the control is added into a child of itself", function(assert) {
			var that = this;
			assert.throws(function() {
				ElementUtil.addAggregation(that.oHorizontalLayoutChild, "content", this.oVerticalLayout);
			}, /Trying to add an element to itself or its successors/, "then an Exception is thrown");
		});

		QUnit.test("when there is no AggregationMutator", function(assert) {
			var oStub = sandbox.stub(ElementUtil, "getAggregationAccessors").returns({});
			ElementUtil.addAggregation(this.oHorizontalLayoutChild, "content", this.oButton);
			assert.ok(this.oHorizontalLayoutChild.getContent().indexOf(this.oButton) !== -1 , "then Button is added to the content");
			oStub.restore();
		});
	});

	QUnit.module("insertAggregation()", {
		beforeEach : function() {
			fnCreateControls.call(this);
		},
		afterEach : function() {
			fnDestroyControls.call(this);
		}
	}, function(){
		QUnit.test("when a child control is added to an aggregation at a certain position", function(assert) {
			var oButton = new Button({text:"Button"});
			var iLengthBefore = this.oVerticalLayout.getContent().length;
			ElementUtil.insertAggregation(this.oVerticalLayout, "content", oButton, 3);
			var iLengthAfter = this.oVerticalLayout.getContent().length;
			assert.equal(iLengthAfter, iLengthBefore + 1, "then the number of controls in the aggregation is right");
			assert.strictEqual(this.oVerticalLayout.getContent()[3], oButton, "and the control is at the right position");
		});

		QUnit.test("when a control is added to an aggregation at a certain position which is already added", function(assert) {
			var iLengthBefore = this.oVerticalLayout.getContent().length;
			ElementUtil.insertAggregation(this.oVerticalLayout, "content", this.oHorizontalLayoutChild, 1);
			var iLengthAfter = this.oVerticalLayout.getContent().length;
			assert.equal(iLengthAfter, iLengthBefore, "then the number of controls in the aggregation is right");
			assert.strictEqual(this.oVerticalLayout.getContent()[1], this.oHorizontalLayoutChild, "and the control is at the right position");
		});

		QUnit.test("when the control is added into a child of itself at a certain position", function(assert) {
			var that = this;
			assert.throws(function() {
				ElementUtil.insertAggregation(that.oHorizontalLayoutChild, "content", this.oVerticalLayout,1);
			}, /Trying to add an element to itself or its successors/, "then an Exception is thrown");
		});

		QUnit.test("when the control is added into an aggregation of itself at a certain position", function(assert) {
			var that = this;
			assert.throws(function() {
				ElementUtil.insertAggregation(that.oVerticalLayout, "content", this.oVerticalLayout, 1);
			}, /Trying to add an element to itself or its successors/, "then an Exception is thrown");
		});

		QUnit.test("when insertAggregation method is called to insert existing button into horizontalLayout", function(assert) {
			var oRemoveSpy = sinon.spy(this.oHorizontalLayoutChild, "removeContent");
			var oInsertSpy = sinon.spy(this.oHorizontalLayoutChild, "insertContent");
			ElementUtil.insertAggregation(this.oHorizontalLayoutChild, "content", this.oButton, 1);
			assert.strictEqual(oRemoveSpy.callCount, 1, "then 'removeContent' method should be called once on horizontalLayout");
			assert.strictEqual(oInsertSpy.callCount, 1, "then 'insertContent' method should be called once on horizontalLayout");
		});

		QUnit.test("when there is no AggregationMutator", function(assert) {
			var oStub = sandbox.stub(ElementUtil, "getAggregationAccessors").returns({});
			ElementUtil.insertAggregation(this.oHorizontalLayoutChild, "content", this.oButton, 1);
			assert.ok(this.oHorizontalLayoutChild.getContent().indexOf(this.oButton) !== -1 , "then Button is added to the content");
			oStub.restore();
		});
	});

	QUnit.module("removeAggregation()", {
		beforeEach : function() {
			fnCreateControls.call(this);
		},
		afterEach : function() {
			fnDestroyControls.call(this);
		}
	}, function(){
		QUnit.test("when a child control is removed from an aggregation of the control", function(assert) {
			var iLengthBefore = this.oVerticalLayout.getContent().length;
			ElementUtil.removeAggregation(this.oVerticalLayout, "content", this.oHorizontalLayoutChild);
			this.oHorizontalLayoutChild.destroy();
			var iLengthAfter = this.oVerticalLayout.getContent().length;
			assert.equal(iLengthAfter, iLengthBefore - 1, 'then the number of controls is right');
		});
		QUnit.test("when there is no AggregationMutator", function(assert) {
			var oStub = sandbox.stub(ElementUtil, "getAggregationAccessors").returns({});
			ElementUtil.removeAggregation(this.oVerticalLayout, "content", this.oHorizontalLayoutChild);
			assert.ok(this.oVerticalLayout.getContent().indexOf(this.oHorizontalLayoutChild) === -1 , "then HorizontalLayoutChild is removed from the content");
			oStub.restore();
			this.oHorizontalLayoutChild.destroy();
		});
	});

	QUnit.module("isValidForAggregation()", {
>>>>>>> a19e7a5d
		beforeEach : function() {
			fnCreateControls.call(this);
		},
		afterEach : function() {
			fnDestroyControls.call(this);
		}
	}, function(){
<<<<<<< HEAD
		QUnit.test("when a child control is added to an aggregation at a certain position", function(assert) {
			var oButton = new Button({text:"Button"});
			var iLengthBefore = this.oVerticalLayout.getContent().length;
			ElementUtil.insertAggregation(this.oVerticalLayout, "content", oButton, 3);
			var iLengthAfter = this.oVerticalLayout.getContent().length;
			assert.equal(iLengthAfter, iLengthBefore + 1, "then the number of controls in the aggregation is right");
			assert.strictEqual(this.oVerticalLayout.getContent()[3], oButton, "and the control is at the right position");
		});

		QUnit.test("when a control is added to an aggregation at a certain position which is already added", function(assert) {
			var iLengthBefore = this.oVerticalLayout.getContent().length;
			ElementUtil.insertAggregation(this.oVerticalLayout, "content", this.oHorizontalLayoutChild, 1);
			var iLengthAfter = this.oVerticalLayout.getContent().length;
			assert.equal(iLengthAfter, iLengthBefore, "then the number of controls in the aggregation is right");
			assert.strictEqual(this.oVerticalLayout.getContent()[1], this.oHorizontalLayoutChild, "and the control is at the right position");
		});

		QUnit.test("when the control is added into a child of itself at a certain position", function(assert) {
			var that = this;
			assert.throws(function() {
				ElementUtil.insertAggregation(that.oHorizontalLayoutChild, "content", this.oVerticalLayout,1);
			}, /Trying to add an element to itself or its successors/, "then an Exception is thrown");
		});

		QUnit.test("when the control is added into an aggregation of itself at a certain position", function(assert) {
			var that = this;
			assert.throws(function() {
				ElementUtil.insertAggregation(that.oVerticalLayout, "content", this.oVerticalLayout, 1);
			}, /Trying to add an element to itself or its successors/, "then an Exception is thrown");
		});

		QUnit.test("when insertAggregation method is called to insert existing button into horizontalLayout", function(assert) {
			var oRemoveSpy = sinon.spy(this.oHorizontalLayoutChild, "removeContent");
			var oInsertSpy = sinon.spy(this.oHorizontalLayoutChild, "insertContent");
			ElementUtil.insertAggregation(this.oHorizontalLayoutChild, "content", this.oButton, 1);
			assert.strictEqual(oRemoveSpy.callCount, 1, "then 'removeContent' method should be called once on horizontalLayout");
			assert.strictEqual(oInsertSpy.callCount, 1, "then 'insertContent' method should be called once on horizontalLayout");
		});

		QUnit.test("when there is no AggregationMutator", function(assert) {
			var oStub = sandbox.stub(ElementUtil, "getAggregationAccessors").returns({});
			ElementUtil.insertAggregation(this.oHorizontalLayoutChild, "content", this.oButton, 1);
			assert.ok(this.oHorizontalLayoutChild.getContent().indexOf(this.oButton) !== -1 , "then Button is added to the content");
			oStub.restore();
		});
	});

	QUnit.module("removeAggregation()", {
		beforeEach : function() {
			fnCreateControls.call(this);
		},
		afterEach : function() {
			fnDestroyControls.call(this);
		}
	}, function(){
		QUnit.test("when a child control is removed from an aggregation of the control", function(assert) {
			var iLengthBefore = this.oVerticalLayout.getContent().length;
			ElementUtil.removeAggregation(this.oVerticalLayout, "content", this.oHorizontalLayoutChild);
			this.oHorizontalLayoutChild.destroy();
			var iLengthAfter = this.oVerticalLayout.getContent().length;
			assert.equal(iLengthAfter, iLengthBefore - 1, 'then the number of controls is right');
		});
		QUnit.test("when there is no AggregationMutator", function(assert) {
			var oStub = sandbox.stub(ElementUtil, "getAggregationAccessors").returns({});
			ElementUtil.removeAggregation(this.oVerticalLayout, "content", this.oHorizontalLayoutChild);
			assert.ok(this.oVerticalLayout.getContent().indexOf(this.oHorizontalLayoutChild) === -1 , "then HorizontalLayoutChild is removed from the content");
			oStub.restore();
			this.oHorizontalLayoutChild.destroy();
		});
	});

	QUnit.module("isValidForAggregation()", {
		beforeEach : function() {
			fnCreateControls.call(this);
		},
		afterEach : function() {
			fnDestroyControls.call(this);
		}
	}, function(){
		QUnit.test("when an element is checked if it is valid for an aggregation of a parent", function(assert) {
			assert.equal(ElementUtil.isValidForAggregation(this.oVerticalLayout, "content", new Button({text:"Button"})), true, 'then the static method "isValidForAggregation" returns true');
		});

		QUnit.test("when an element is checked if it is valid for an aggregation of itself", function(assert) {
			assert.equal(ElementUtil.isValidForAggregation(this.oVerticalLayout, "content", this.oVerticalLayout), false, 'then the static method "isValidForAggregation" returns false');
		});

		QUnit.test("when an element is checked if it is valid for an aggregation of one of its children", function(assert) {
			assert.equal(ElementUtil.isValidForAggregation(this.oHorizontalLayoutChild, "content", this.oVerticalLayout), false, 'then the static method "isValidForAggregation" returns false');
		});

		QUnit.test("when an element is checked if it is valid for an aggregation, which type is an interface", function(assert) {
			assert.equal(ElementUtil.isValidForAggregation(this.oIconTabBar, "items", this.oIconTabFilter), true, 'then the static method "isValidForAggregation" returns true');
		});

		QUnit.test("when a control has non-multiple aggregations with existing items", function(assert) {
			var oFormElement = new FormElement({label : "InputLabel"});
			var oLabel = new Label();
			assert.equal(ElementUtil.isValidForAggregation(oFormElement, "label", oLabel), false,
				'then the static method "isValidForAggregation" returns false');
		});

		QUnit.test("when a control has non-multiple aggregations without an existing item", function(assert) {
			var oFormElement = new FormElement();
			var oLabel = new Label();
			assert.equal(ElementUtil.isValidForAggregation(oFormElement, "label", oLabel), true,
				'then the static method "isValidForAggregation" returns true');
		});
	});

	QUnit.module("getParent()", {
		beforeEach : function() {
			fnCreateMinimumControls.call(this);
			fnCreateComponent.call(this);
		},
		afterEach : function() {
			fnDestroyMinimumControls.call(this);
			fnDestroyComponent.call(this);
		}
	}, function(){
		QUnit.test("when getParent() is called for oButton", function(assert) {
			assert.equal(ElementUtil.getParent(this.oButton), this.oHorizontalLayoutChild, 'then the right parent is returned');
		});

		QUnit.test("when getParent() is called for a Component", function(assert) {
			this.oCompContainer.setComponent(this.oComponent);
			assert.equal(ElementUtil.getParent(this.oComponent), this.oCompContainer, 'then the ComponentContainer is returned');
		});
	});

	QUnit.module("isElementValid()", {
		beforeEach : function() {
			fnCreateMinimumControls.call(this);
		},
		afterEach : function() {
			fnDestroyMinimumControls.call(this);
		}
	}, function(){
		QUnit.test("when isElementValid() is called for a Control", function(assert) {
			assert.equal(ElementUtil.isElementValid(this.oButton), true, 'then it returns true');
		});

		QUnit.test("when isElementValid() is called for a destroyed Control", function(assert) {
			this.oButton.destroy();
			assert.equal(ElementUtil.isElementValid(this.oButton), false, 'then it returns false');
		});
	});

	QUnit.done(function() {
		jQuery("#qunit-fixture").hide();
=======
		QUnit.test("when an element is checked if it is valid for an aggregation of a parent", function(assert) {
			assert.equal(ElementUtil.isValidForAggregation(this.oVerticalLayout, "content", new Button({text:"Button"})), true, 'then the static method "isValidForAggregation" returns true');
		});

		QUnit.test("when an element is checked if it is valid for an aggregation of itself", function(assert) {
			assert.equal(ElementUtil.isValidForAggregation(this.oVerticalLayout, "content", this.oVerticalLayout), false, 'then the static method "isValidForAggregation" returns false');
		});

		QUnit.test("when an element is checked if it is valid for an aggregation of one of its children", function(assert) {
			assert.equal(ElementUtil.isValidForAggregation(this.oHorizontalLayoutChild, "content", this.oVerticalLayout), false, 'then the static method "isValidForAggregation" returns false');
		});

		QUnit.test("when an element is checked if it is valid for an aggregation, which type is an interface", function(assert) {
			assert.equal(ElementUtil.isValidForAggregation(this.oIconTabBar, "items", this.oIconTabFilter), true, 'then the static method "isValidForAggregation" returns true');
		});

		QUnit.test("when a control has non-multiple aggregations with existing items", function(assert) {
			var oFormElement = new FormElement({label : "InputLabel"});
			var oLabel = new Label();
			assert.equal(ElementUtil.isValidForAggregation(oFormElement, "label", oLabel), false,
				'then the static method "isValidForAggregation" returns false');
		});

		QUnit.test("when a control has non-multiple aggregations without an existing item", function(assert) {
			var oFormElement = new FormElement();
			var oLabel = new Label();
			assert.equal(ElementUtil.isValidForAggregation(oFormElement, "label", oLabel), true,
				'then the static method "isValidForAggregation" returns true');
		});
	});

	QUnit.module("getParent()", {
		beforeEach : function() {
			fnCreateMinimumControls.call(this);
			fnCreateComponent.call(this);
		},
		afterEach : function() {
			fnDestroyMinimumControls.call(this);
			fnDestroyComponent.call(this);
		}
	}, function(){
		QUnit.test("when getParent() is called for oButton", function(assert) {
			assert.equal(ElementUtil.getParent(this.oButton), this.oHorizontalLayoutChild, 'then the right parent is returned');
		});

		QUnit.test("when getParent() is called for a Component", function(assert) {
			this.oCompContainer.setComponent(this.oComponent);
			assert.equal(ElementUtil.getParent(this.oComponent), this.oCompContainer, 'then the ComponentContainer is returned');
		});
	});

	QUnit.module("isElementValid()", {
		beforeEach : function() {
			fnCreateMinimumControls.call(this);
		},
		afterEach : function() {
			fnDestroyMinimumControls.call(this);
		}
	}, function(){
		QUnit.test("when isElementValid() is called for a Control", function(assert) {
			assert.equal(ElementUtil.isElementValid(this.oButton), true, 'then it returns true');
		});

		QUnit.test("when isElementValid() is called for a destroyed Control", function(assert) {
			this.oButton.destroy();
			assert.equal(ElementUtil.isElementValid(this.oButton), false, 'then it returns false');
		});
	});

	QUnit.module("Given getLabelForElement()", {
		beforeEach : function() {
		},
		afterEach : function() {
			if (this.oLabelControl) {
				this.oLabelControl.destroy();
			}
		}
	}, function() {
		QUnit.test("when getLabelForElement is called with a function", function (assert) {
			var fnFunction = function (oElement) {
				return oElement.getId();
			};
			var oButton = new Button("testButton");
			assert.equal(ElementUtil.getLabelForElement(oButton, fnFunction), "testButton", "then it executes the function with the desired return value");
			oButton.destroy();
		});

		QUnit.test("when getLabelForElement is called with a label", function (assert) {
			this.oLabelControl = new Label("id", {
				text: "label"
			});
			assert.equal(ElementUtil.getLabelForElement(this.oLabelControl), "label", "then it returns the label (getText())");
		});

		QUnit.test("when getLabelForElement is called with a Button", function (assert) {
			this.oLabelControl = new Button("id", {
				text: "Button text"
			});
			this.oLabelControl.getLabelText = function(){
				return this.getText();
			};
			assert.equal(ElementUtil.getLabelForElement(this.oLabelControl), "Button text", "then it returns the label (getLabelText())");
		});

		QUnit.test("when getLabelForElement is called with a Group", function (assert) {
			this.oLabelControl = new InputListItem("id", {
				label: "Input list item label"
			});
			assert.equal(ElementUtil.getLabelForElement(this.oLabelControl), "Input list item label", "then it returns the label (getLabel())");
		});

		QUnit.test("when getLabelForElement is called with a SimpleForm", function (assert) {
			this.oLabelControl = new ObjectAttribute("id", {
				title: "Object attribute title"
			});
			assert.equal(ElementUtil.getLabelForElement(this.oLabelControl), "Object attribute title", "then it returns the label (getTitle())");
		});

		QUnit.test("when getLabelForElement is called with a Label without text property set", function (assert) {
			this.oLabelControl = new Label("id");
			assert.equal(ElementUtil.getLabelForElement(this.oLabelControl), "id", "then it returns the Id (getId())");
		});

		QUnit.test("when getLabelForElement is called with a form element (withouth getLabelText) with Label as control", function (assert) {
			this.oLabelControl = new FormElement("id", {
				label: new Label({
					text: "label"
				})
			});
			assert.equal(ElementUtil.getLabelForElement(this.oLabelControl), "label", "then it returns the labels text (getLabel().getText())");
		});

		QUnit.test("when getLabelForElement is called with a component that does not behave like a label", function (assert) {
			assert.throws(
				ElementUtil.getLabelForElement.bind(null, {}),
				DtUtil.createError("ElementUtil#getLabelForElement", "A valid element instance should be passed as parameter", "sap.ui.dt"),
				"then the correct error is thrown"
			);
		});

		QUnit.done(function () {
			jQuery("#qunit-fixture").hide();
		});
>>>>>>> a19e7a5d
	});

});<|MERGE_RESOLUTION|>--- conflicted
+++ resolved
@@ -21,10 +21,7 @@
 	"sap/ui/core/UIComponent",
 	"sap/ui/core/ComponentContainer",
 	"sap/ui/core/Element",
-<<<<<<< HEAD
-=======
 	"sap/ui/dt/Util",
->>>>>>> a19e7a5d
 	"sap/ui/thirdparty/sinon"
 	],
 function(
@@ -46,10 +43,7 @@
 	Component,
 	ComponentContainer,
 	Element,
-<<<<<<< HEAD
-=======
 	DtUtil,
->>>>>>> a19e7a5d
 	sinon
 ) {
 	"use strict";
@@ -57,7 +51,6 @@
 	QUnit.start();
 
 	var sandbox = sinon.sandbox.create();
-<<<<<<< HEAD
 
 	var fnCreateMinimumControls = function(){
 		this.oButton = new Button("testButton1", {text : "Button"});
@@ -178,7 +171,6 @@
 		this.oCustomControl.destroy();
 	};
 
-
 	QUnit.module("hasInterface()", {
 		beforeEach : function() {
 			fnCreateMinimumControls.call(this);
@@ -559,507 +551,6 @@
 	});
 
 	QUnit.module("insertAggregation()", {
-=======
-
-	var fnCreateMinimumControls = function(){
-		this.oButton = new Button("testButton1", {text : "Button"});
-		this.oIconTabFilter = new IconTabFilter("icontabfilter",{
-			text : "Orders"
-		});
-		this.oIconTabBar = new IconTabBar({
-		});
-	};
-
-	var fnDestroyMinimumControls = function(){
-		this.oButton.destroy();
-		this.oIconTabFilter.destroy();
-		this.oIconTabBar.destroy();
-	};
-
-	var fnCreateControls = function(){
-		fnCreateMinimumControls.call(this);
-		this.oHorizontalLayoutChild = new HorizontalLayout({
-			content : [
-				new Button({text : "Button"}),
-				this.oButton
-			]
-		});
-		this.oVerticalLayout = new VerticalLayout("verticalLayout",{
-			content : [
-				new Button({text : "Button"}),
-				new Button({text : "Button"}),
-				new Button({text : "Button"}),
-				new Button({text : "Button"}),
-				this.oHorizontalLayoutChild
-			]
-		});
-		this.oVerticalLayout.placeAt("qunit-fixture");
-		sap.ui.getCore().applyChanges();
-	};
-
-	var fnDestroyControls = function(){
-		fnDestroyMinimumControls.call(this);
-		this.oVerticalLayout.destroy();
-	};
-
-	var fnCreateMoreControls = function(){
-		this.oHorizontalLayoutChild1 = new HorizontalLayout({
-			content : [
-				new Input({value : "11"}),
-				new Button({text : "12"})
-			]
-		});
-		this.oHorizontalLayoutChild2 = new HorizontalLayout({
-			content : [
-				new Button({text : "21"}),
-				new Text({text : "22"})
-			]
-		});
-		this.oVerticalLayout2 = new VerticalLayout({
-			content : [
-				new Button({text : "Button"}),
-				this.oHorizontalLayoutChild1,
-				new Button({text : "Button"}),
-				this.oHorizontalLayoutChild2,
-				new Button({text : "Button"})
-			]
-		});
-	};
-
-	var fnDestroyMoreControls = function(){
-		this.oVerticalLayout2.destroy();
-	};
-
-	var fnCreateComponent = function(){
-		var CustomComponent = Component.extend("sap.ui.dt.test.Component", {
-			createContent: function() {
-				return new VerticalLayout("Root",{
-					content: [
-						new Button({ text: "Text" })
-						]
-				});
-			}
-		});
-
-		this.oComponent = new CustomComponent("Component");
-		this.oCompContainer = new ComponentContainer("CompCont1");
-	};
-
-	var fnDestroyComponent = function(){
-		this.oComponent.destroy();
-		this.oCompContainer.destroy();
-	};
-
-	var fnCreateForm = function(){
-		this.oForm = new Form("form1", {
-			formContainers : [
-				new FormContainer("group1"),
-				new FormContainer("group2")
-			]
-		});
-		this.oFormContainer1 = sap.ui.getCore().byId("group1");
-	};
-
-	var fnDestroyForm = function(){
-		this.oForm.destroy();
-		this.oFormContainer1.destroy();
-	};
-
-	var fnCreateCustomControl = function(){
-		var CustomControl = Element.extend("CustomControl", {
-			metadata: {
-				associations : {
-		      elements : { type: 'sap.ui.core.Control', multiple : true }
-		    }
-			}
-		});
-		this.oCustomControl = new CustomControl();
-	};
-
-	var fnDestroyCustomControl = function(){
-		this.oCustomControl.destroy();
-	};
-
-	QUnit.module("hasInterface()", {
-		beforeEach : function() {
-			fnCreateMinimumControls.call(this);
-		},
-		afterEach : function() {
-			fnDestroyMinimumControls.call(this);
-		}
-	}, function(){
-		QUnit.test("when the hasInterface is called with an interface", function(assert) {
-			assert.equal(ElementUtil.hasInterface(this.oIconTabFilter, "sap.m.IconTab"), true, 'then the static method "hasInterface" returns true, if control implements this interface');
-			assert.equal(ElementUtil.hasInterface(this.oButton, "sap.m.IconTab"), false, 'then the static method "hasInterface" returns false, if control does not implement this interface');
-		});
-
-		QUnit.test("when the hasInterface is called with an empty interface", function(assert) {
-			assert.equal(ElementUtil.hasInterface(this.oIconTabFilter, ""), false, 'then the static method "hasInterface" returns false');
-		});
-
-		QUnit.test("when the hasInterface is called with an undefined interface", function(assert) {
-			assert.equal(ElementUtil.hasInterface(this.oIconTabFilter), false, 'then the static method "hasInterface" returns false');
-		});
-	});
-
-	QUnit.module("isInstanceOf()", {
-		beforeEach : function() {
-			fnCreateMinimumControls.call(this);
-		},
-		afterEach : function() {
-			fnDestroyMinimumControls.call(this);
-		}
-	}, function(){
-		QUnit.test("when the type of the instance is checked based on the control type", function(assert) {
-			assert.equal(ElementUtil.isInstanceOf(this.oButton, "sap.m.Button"), true, 'then the static method "isInstanceOf" returns true');
-		});
-
-		QUnit.test("when the type of the instance is checked based on the base type", function(assert) {
-			assert.equal(ElementUtil.isInstanceOf(this.oButton, "sap.ui.core.Control"), true, 'then the static method "isInstanceOf" returns true');
-		});
-
-		QUnit.test("when the type of the instance is checked based on a wrong type", function(assert) {
-			assert.equal(ElementUtil.isInstanceOf(this.oButton, "sap.ui.layout.VerticalLayout"), false, 'then the static method "isInstanceOf" returns false');
-		});
-	});
-
-	QUnit.module("getElementInstance()", {
-		beforeEach : function() {
-			fnCreateMinimumControls.call(this);
-			fnCreateComponent.call(this);
-		},
-		afterEach : function() {
-			fnDestroyMinimumControls.call(this);
-			fnDestroyComponent.call(this);
-		}
-	}, function(){
-		QUnit.test("when getElementInstance() is called with a control-Id", function(assert) {
-			assert.equal(ElementUtil.getElementInstance(this.oButton.getId()), this.oButton, 'then the static method "getElementInstance" returns the control');
-		});
-		QUnit.test("when getElementInstance() is called with a control instance", function(assert) {
-			assert.equal(ElementUtil.getElementInstance(this.oButton), this.oButton, 'then the static method "getElementInstance" returns the control');
-		});
-		QUnit.test("when getElementInstance() is called with a Component-Id", function(assert) {
-			assert.equal(ElementUtil.getElementInstance(this.oComponent.getId()), this.oComponent, 'then the static method "getElementInstance" returns the Component');
-		});
-	});
-
-	QUnit.module("getClosestElementForNode()", {
-		beforeEach : function() {
-			fnCreateControls.call(this);
-		},
-		afterEach : function() {
-			fnDestroyControls.call(this);
-		}
-	}, function(){
-		QUnit.test("when getClosestElementForNode() is called with the main DOM-node of the control", function(assert) {
-			var oNode = this.oButton.getDomRef();
-			assert.equal(ElementUtil.getClosestElementForNode(oNode), this.oButton, 'then the static method "getClosestElementForNode" returns the control');
-		});
-		QUnit.test("when getClosestElementForNode() is called with a DOM-node of the control", function(assert) {
-			var oNode = this.oButton.getDomRef().children[0];
-			assert.equal(ElementUtil.getClosestElementForNode(oNode), this.oButton, 'then the static method "getClosestElementForNode" returns the control');
-		});
-		QUnit.test("when getClosestElementForNode() is called with a DOM-node not belonging to any control", function(assert) {
-			jQuery("#qunit-fixture").append("<div id='testdiv'>TEST</DIV>");
-			var oNode = jQuery("#testdiv");
-			assert.equal(ElementUtil.getClosestElementForNode(oNode), undefined, 'then the static method "getClosestElementForNode" returns undefined');
-		});
-	});
-
-	QUnit.module("fixComponentParent()", {
-		beforeEach : function() {
-			fnCreateControls.call(this);
-			fnCreateComponent.call(this);
-		},
-		afterEach : function() {
-			fnDestroyControls.call(this);
-			fnDestroyComponent.call(this);
-		}
-	}, function(){
-		QUnit.test("when fixComponentParent() is called with a Component within a container", function(assert) {
-			this.oCompContainer.setComponent(this.oComponent);
-			this.oVerticalLayout.addContent(this.oCompContainer);
-			assert.equal(ElementUtil.fixComponentParent(this.oComponent), this.oVerticalLayout, 'then the static method "fixComponentParent" returns the Parent of the Component Container');
-		});
-		QUnit.test("when fixComponentParent() is called with a Component without a container", function(assert) {
-			assert.equal(ElementUtil.fixComponentParent(this.oComponent), undefined, 'then the static method "fixComponentParent" returns undefined');
-		});
-		QUnit.test("when fixComponentParent() is called with another Control", function(assert) {
-			assert.equal(ElementUtil.fixComponentParent(this.oVerticalLayout), this.oVerticalLayout, 'then the static method "fixComponentParent" returns the control itself');
-		});
-	});
-
-	QUnit.module("fixComponentContainerElement()", {
-		beforeEach : function() {
-			fnCreateMinimumControls.call(this);
-			fnCreateComponent.call(this);
-		},
-		afterEach : function() {
-			fnDestroyMinimumControls.call(this);
-			fnDestroyComponent.call(this);
-		}
-	}, function(){
-		QUnit.test("when fixComponentContainerElement() is called with a ComponentContainer with a Component", function(assert) {
-			this.oCompContainer.setComponent(this.oComponent);
-			var oRootControl = sap.ui.getCore().byId("Root");
-			assert.equal(ElementUtil.fixComponentContainerElement(this.oCompContainer), oRootControl, 'then the static method "fixComponentContainerElement" returns the Root Control of the Component');
-		});
-		QUnit.test("when fixComponentContainerElement() is called with a ComponentContainer without a Component", function(assert) {
-			assert.equal(ElementUtil.fixComponentContainerElement(this.oCompContainer), undefined, 'then the static method "fixComponentContainerElement" returns undefined');
-		});
-		QUnit.test("when fixComponentContainerElement() is called with another Control", function(assert) {
-			assert.equal(ElementUtil.fixComponentContainerElement(this.oButton), this.oButton, 'then the static method "fixComponentContainerElement" returns the control itself');
-		});
-	});
-
-	QUnit.module("getDomRef()", {
-		beforeEach : function() {
-			fnCreateControls.call(this);
-			fnCreateForm.call(this);
-			this.oVerticalLayout.addContent(this.oForm);
-		},
-		afterEach : function() {
-			fnDestroyControls.call(this);
-			fnDestroyForm.call(this);
-		}
-	}, function(){
-		QUnit.test("when it is rendered and the DOM reference is available", function(assert) {
-			var oDomRef = this.oVerticalLayout.getDomRef();
-			var oDomRefTest = ElementUtil.getDomRef(this.oVerticalLayout);
-			assert.deepEqual(oDomRefTest, oDomRef, 'then the static method "getDomRef" returns the right value');
-		});
-		QUnit.test("when it is rendered and the RenderedDOM reference is available", function(assert) {
-			var oDomRef = this.oFormContainer1.getRenderedDomRef();
-			var oDomRefTest = ElementUtil.getDomRef(this.oFormContainer1);
-			assert.deepEqual(oDomRefTest, oDomRef, 'then the static method "getDomRef" returns the right value');
-		});
-		QUnit.test("when getDomRef() is not available for this Element", function(assert) {
-			var oDomRefTest = ElementUtil.getDomRef(this.oHorizontalLayoutChild.getContent());
-			assert.deepEqual(oDomRefTest, undefined, 'then the static method "getDomRef" returns undefined');
-		});
-	});
-
-	QUnit.module("hasAncestor()", {
-		beforeEach : function() {
-			fnCreateControls.call(this);
-		},
-		afterEach : function() {
-			fnDestroyControls.call(this);
-		}
-	}, function(){
-		QUnit.test("when a control is a successor of another control", function(assert) {
-			assert.equal(ElementUtil.hasAncestor(this.oButton, this.oVerticalLayout), true, 'then static method "hasAncestor" returns true');
-		});
-
-		QUnit.test("when a control is not a successor of another control", function(assert) {
-			var oButton = new Button({text:"Button"});
-			assert.equal(ElementUtil.hasAncestor(oButton, this.oVerticalLayout), false, 'then static method "hasAncestor" returns false');
-		});
-	});
-
-	QUnit.module("findAllSiblingsInContainer()", {
-		beforeEach : function() {
-			fnCreateControls.call(this);
-			fnCreateMoreControls.call(this);
-		},
-		afterEach : function() {
-			fnDestroyControls.call(this);
-			fnDestroyMoreControls.call(this);
-		}
-	}, function(){
-		QUnit.test("when asking for the siblings in a container, where the container is the direct parent", function(assert) {
-			var aSiblings = ElementUtil.findAllSiblingsInContainer(this.oButton, this.oHorizontalLayoutChild);
-			assert.equal(aSiblings.length, 2, " then both controls are found (including the original control)");
-			assert.equal(aSiblings[0].getId(), this.oHorizontalLayoutChild.getContent()[0].getId(), "and the sibling is the right control ");
-			assert.equal(aSiblings[1].getId(), this.oButton.getId(), "and the sibling is the right control ");
-			this.oHorizontalLayoutChild.removeContent(this.oButton);
-			this.oButton.destroy();
-			aSiblings = ElementUtil.findAllSiblingsInContainer(this.oButton, this.oHorizontalLayoutChild);
-			assert.strictEqual(aSiblings.length, 0, "and the siblings array is empty, if control doesn't have parent");
-		});
-
-		QUnit.test("when asking for the siblings in a container, where the container is on higher levels", function(assert) {
-			var aChildren1 = this.oHorizontalLayoutChild1.getContent();
-			var aChildren2 = this.oHorizontalLayoutChild2.getContent();
-			var aSiblings = ElementUtil.findAllSiblingsInContainer(aChildren2[0], this.oVerticalLayout2);
-			assert.equal(aSiblings.length, 4, " then all controls in the same aggregation at the lowest level found (including the original control)");
-			assert.deepEqual(aSiblings, aChildren1.concat(aChildren2), " and the controls are the same");
-		});
-	});
-
-	QUnit.module("getAggregationAccessors()", {
-		beforeEach : function() {
-			fnCreateControls.call(this);
-		},
-		afterEach : function() {
-			fnDestroyControls.call(this);
-		}
-	}, function(){
-		QUnit.test("when the control has aggregations", function(assert) {
-			var mAccessors = ElementUtil.getAggregationAccessors(this.oVerticalLayout, "content");
-			assert.deepEqual(mAccessors, {
-				"get":"getContent",
-				"add":"addContent",
-				"remove":"removeContent",
-				"insert":"insertContent",
-				"removeAll": "removeAllContent"
-			}, 'then the static method "getAggregationAccessors" returns all accessors of an aggregation');
-
-			var aFoundAggregations = [];
-			ElementUtil.iterateOverAllPublicAggregations(this.oVerticalLayout, function(oAggregation) {
-				aFoundAggregations.push(oAggregation.name);
-			});
-			assert.deepEqual(aFoundAggregations, ["tooltip","customData","layoutData","dependents", "content"], 'then the static method "iterateOverAllPublicAggregations" finds all public aggregations');
-		});
-	});
-
-	QUnit.module("getAssociationAccessors()", {
-		beforeEach : function() {
-			fnCreateCustomControl.call(this);
-		},
-		afterEach : function() {
-			fnDestroyCustomControl.call(this);
-		}
-	}, function(){
-		QUnit.test("when the control has associations", function(assert) {
-			var mAccessors = ElementUtil.getAssociationAccessors(this.oCustomControl, "elements");
-			assert.deepEqual(mAccessors, {
-				"get":"getElements",
-				"add":"addElement",
-				"remove":"removeElement",
-				"insert": undefined,
-				"removeAll": "removeAllElement"
-			}, 'then the static method "getAssociationAccessors" returns all accessors of an existing association');
-		});
-
-		QUnit.test("when the control has associations", function(assert) {
-			var mAccessors = ElementUtil.getAssociationAccessors(this.oCustomControl, "nonexisting");
-			assert.deepEqual(mAccessors, {}, 'then the static method "getAssociationAccessors" returns an empty object for an non existing association');
-		});
-	});
-
-	QUnit.module("getAssociation()", {
-		beforeEach : function() {
-			fnCreateMinimumControls.call(this);
-			fnCreateCustomControl.call(this);
-		},
-		afterEach : function() {
-			fnDestroyMinimumControls.call(this);
-			fnDestroyCustomControl.call(this);
-		}
-	}, function(){
-		QUnit.test("when the control has associations", function(assert) {
-			this.oCustomControl.addElement(this.oButton);
-			this.oCustomControl.addElement(this.oIconTabFilter);
-			var mResult = [this.oButton.getId(),this.oIconTabFilter.getId()];
-			var mAssociationElements = ElementUtil.getAssociation(this.oCustomControl, "elements");
-			assert.deepEqual(mAssociationElements, mResult, 'then the static method "getAssociation" returns the ids of the association');
-		});
-		QUnit.test("when the control has associations", function(assert) {
-			var mAssociationElements = ElementUtil.getAssociation(this.oCustomControl, "nonexisting");
-			assert.deepEqual(mAssociationElements, undefined, 'then the static method "getAssociation" returns undefined for non existing association');
-		});
-	});
-
-	QUnit.module("getAssociationInstances()", {
-		beforeEach : function() {
-			fnCreateMinimumControls.call(this);
-			fnCreateCustomControl.call(this);
-		},
-		afterEach : function() {
-			fnDestroyMinimumControls.call(this);
-			fnDestroyCustomControl.call(this);
-		}
-	}, function(){
-		QUnit.test("when the control has association", function(assert) {
-			this.oCustomControl.addElement(this.oButton);
-			this.oCustomControl.addElement(this.oIconTabFilter);
-			var mAssociationElements = ElementUtil.getAssociationInstances(this.oCustomControl, "elements");
-			assert.deepEqual(mAssociationElements, [this.oButton,this.oIconTabFilter], 'then the static method "getAssociationInstances" returns an array of elements if more elements are associated');
-		});
-		QUnit.test("when the control has association", function(assert) {
-			this.oCustomControl.addElement(this.oButton);
-			var mAssociationElements = ElementUtil.getAssociationInstances(this.oCustomControl, "elements");
-			assert.deepEqual(mAssociationElements, [this.oButton], 'then the static method "getAssociationInstances" returns an array with one elenement if only one element is associated');
-		});
-		QUnit.test("when the control has associations", function(assert) {
-			var mAssociationElements = ElementUtil.getAssociationInstances(this.oCustomControl, "nonexisting");
-			assert.deepEqual(mAssociationElements, [], 'then the static method "getAssociationInstances" returns an empty array for non existing association');
-		});
-	});
-
-	QUnit.module("getIndexInAssociation()", {
-		beforeEach : function() {
-			fnCreateMinimumControls.call(this);
-			fnCreateCustomControl.call(this);
-		},
-		afterEach : function() {
-			fnDestroyMinimumControls.call(this);
-			fnDestroyCustomControl.call(this);
-		}
-	}, function(){
-		QUnit.test("when the control has association", function(assert) {
-			this.oCustomControl.addElement(this.oButton);
-			this.oCustomControl.addElement(this.oIconTabFilter);
-			var nAssociationIndex = ElementUtil.getIndexInAssociation(this.oIconTabFilter, this.oCustomControl, "elements");
-			assert.deepEqual(nAssociationIndex, 1, 'then the static method "getIndexInAssociation" returns the correct index position in association for multiple elements');
-		});
-		QUnit.test("when the control has association", function(assert) {
-			this.oCustomControl.addElement(this.oButton);
-			var nAssociationIndex = ElementUtil.getIndexInAssociation(this.oButton, this.oCustomControl, "elements");
-			assert.deepEqual(nAssociationIndex, 0, 'then the static method "getIndexInAssociation" returns zero if only one element is in an association');
-		});
-		QUnit.test("when the control has association", function(assert) {
-			this.oCustomControl.addElement(this.oButton);
-			var nAssociationIndex = ElementUtil.getIndexInAssociation(this.oIconTabFilter, this.oCustomControl, "elements");
-			assert.deepEqual(nAssociationIndex, -1, 'then the static method "getIndexInAssociation" returns -1 if element is not in an association');
-		});
-		QUnit.test("when the control has associations", function(assert) {
-			var nAssociationIndex = ElementUtil.getIndexInAssociation(this.oButton, this.oCustomControl, "nonexisting");
-			assert.deepEqual(nAssociationIndex, -1, 'then the static method "getIndexInAssociation" returns -1 for non existing association');
-		});
-	});
-
-	QUnit.module("addAggregation()", {
-		beforeEach : function() {
-			fnCreateControls.call(this);
-		},
-		afterEach : function() {
-			fnDestroyControls.call(this);
-		}
-	}, function(){
-		QUnit.test("when a child control is added to an aggregation", function(assert) {
-			var oButton = new Button({text:"Button"});
-			var iLengthBefore = this.oVerticalLayout.getContent().length;
-			ElementUtil.addAggregation(this.oVerticalLayout, "content", oButton);
-			var iLengthAfter = this.oVerticalLayout.getContent().length;
-			assert.equal(iLengthAfter, iLengthBefore + 1, "then the number of controls in the aggregation is right");
-		});
-
-		QUnit.test("when the control is added into an aggregation of itself", function(assert) {
-			var that = this;
-			assert.throws(function() {
-				ElementUtil.addAggregation(that.oVerticalLayout, "content", this.oVerticalLayout);
-			}, /Trying to add an element to itself or its successors/, "then an Exception is thrown");
-		});
-
-		QUnit.test("when the control is added into a child of itself", function(assert) {
-			var that = this;
-			assert.throws(function() {
-				ElementUtil.addAggregation(that.oHorizontalLayoutChild, "content", this.oVerticalLayout);
-			}, /Trying to add an element to itself or its successors/, "then an Exception is thrown");
-		});
-
-		QUnit.test("when there is no AggregationMutator", function(assert) {
-			var oStub = sandbox.stub(ElementUtil, "getAggregationAccessors").returns({});
-			ElementUtil.addAggregation(this.oHorizontalLayoutChild, "content", this.oButton);
-			assert.ok(this.oHorizontalLayoutChild.getContent().indexOf(this.oButton) !== -1 , "then Button is added to the content");
-			oStub.restore();
-		});
-	});
-
-	QUnit.module("insertAggregation()", {
 		beforeEach : function() {
 			fnCreateControls.call(this);
 		},
@@ -1139,166 +630,13 @@
 	});
 
 	QUnit.module("isValidForAggregation()", {
->>>>>>> a19e7a5d
-		beforeEach : function() {
-			fnCreateControls.call(this);
-		},
-		afterEach : function() {
-			fnDestroyControls.call(this);
-		}
-	}, function(){
-<<<<<<< HEAD
-		QUnit.test("when a child control is added to an aggregation at a certain position", function(assert) {
-			var oButton = new Button({text:"Button"});
-			var iLengthBefore = this.oVerticalLayout.getContent().length;
-			ElementUtil.insertAggregation(this.oVerticalLayout, "content", oButton, 3);
-			var iLengthAfter = this.oVerticalLayout.getContent().length;
-			assert.equal(iLengthAfter, iLengthBefore + 1, "then the number of controls in the aggregation is right");
-			assert.strictEqual(this.oVerticalLayout.getContent()[3], oButton, "and the control is at the right position");
-		});
-
-		QUnit.test("when a control is added to an aggregation at a certain position which is already added", function(assert) {
-			var iLengthBefore = this.oVerticalLayout.getContent().length;
-			ElementUtil.insertAggregation(this.oVerticalLayout, "content", this.oHorizontalLayoutChild, 1);
-			var iLengthAfter = this.oVerticalLayout.getContent().length;
-			assert.equal(iLengthAfter, iLengthBefore, "then the number of controls in the aggregation is right");
-			assert.strictEqual(this.oVerticalLayout.getContent()[1], this.oHorizontalLayoutChild, "and the control is at the right position");
-		});
-
-		QUnit.test("when the control is added into a child of itself at a certain position", function(assert) {
-			var that = this;
-			assert.throws(function() {
-				ElementUtil.insertAggregation(that.oHorizontalLayoutChild, "content", this.oVerticalLayout,1);
-			}, /Trying to add an element to itself or its successors/, "then an Exception is thrown");
-		});
-
-		QUnit.test("when the control is added into an aggregation of itself at a certain position", function(assert) {
-			var that = this;
-			assert.throws(function() {
-				ElementUtil.insertAggregation(that.oVerticalLayout, "content", this.oVerticalLayout, 1);
-			}, /Trying to add an element to itself or its successors/, "then an Exception is thrown");
-		});
-
-		QUnit.test("when insertAggregation method is called to insert existing button into horizontalLayout", function(assert) {
-			var oRemoveSpy = sinon.spy(this.oHorizontalLayoutChild, "removeContent");
-			var oInsertSpy = sinon.spy(this.oHorizontalLayoutChild, "insertContent");
-			ElementUtil.insertAggregation(this.oHorizontalLayoutChild, "content", this.oButton, 1);
-			assert.strictEqual(oRemoveSpy.callCount, 1, "then 'removeContent' method should be called once on horizontalLayout");
-			assert.strictEqual(oInsertSpy.callCount, 1, "then 'insertContent' method should be called once on horizontalLayout");
-		});
-
-		QUnit.test("when there is no AggregationMutator", function(assert) {
-			var oStub = sandbox.stub(ElementUtil, "getAggregationAccessors").returns({});
-			ElementUtil.insertAggregation(this.oHorizontalLayoutChild, "content", this.oButton, 1);
-			assert.ok(this.oHorizontalLayoutChild.getContent().indexOf(this.oButton) !== -1 , "then Button is added to the content");
-			oStub.restore();
-		});
-	});
-
-	QUnit.module("removeAggregation()", {
-		beforeEach : function() {
-			fnCreateControls.call(this);
-		},
-		afterEach : function() {
-			fnDestroyControls.call(this);
-		}
-	}, function(){
-		QUnit.test("when a child control is removed from an aggregation of the control", function(assert) {
-			var iLengthBefore = this.oVerticalLayout.getContent().length;
-			ElementUtil.removeAggregation(this.oVerticalLayout, "content", this.oHorizontalLayoutChild);
-			this.oHorizontalLayoutChild.destroy();
-			var iLengthAfter = this.oVerticalLayout.getContent().length;
-			assert.equal(iLengthAfter, iLengthBefore - 1, 'then the number of controls is right');
-		});
-		QUnit.test("when there is no AggregationMutator", function(assert) {
-			var oStub = sandbox.stub(ElementUtil, "getAggregationAccessors").returns({});
-			ElementUtil.removeAggregation(this.oVerticalLayout, "content", this.oHorizontalLayoutChild);
-			assert.ok(this.oVerticalLayout.getContent().indexOf(this.oHorizontalLayoutChild) === -1 , "then HorizontalLayoutChild is removed from the content");
-			oStub.restore();
-			this.oHorizontalLayoutChild.destroy();
-		});
-	});
-
-	QUnit.module("isValidForAggregation()", {
-		beforeEach : function() {
-			fnCreateControls.call(this);
-		},
-		afterEach : function() {
-			fnDestroyControls.call(this);
-		}
-	}, function(){
-		QUnit.test("when an element is checked if it is valid for an aggregation of a parent", function(assert) {
-			assert.equal(ElementUtil.isValidForAggregation(this.oVerticalLayout, "content", new Button({text:"Button"})), true, 'then the static method "isValidForAggregation" returns true');
-		});
-
-		QUnit.test("when an element is checked if it is valid for an aggregation of itself", function(assert) {
-			assert.equal(ElementUtil.isValidForAggregation(this.oVerticalLayout, "content", this.oVerticalLayout), false, 'then the static method "isValidForAggregation" returns false');
-		});
-
-		QUnit.test("when an element is checked if it is valid for an aggregation of one of its children", function(assert) {
-			assert.equal(ElementUtil.isValidForAggregation(this.oHorizontalLayoutChild, "content", this.oVerticalLayout), false, 'then the static method "isValidForAggregation" returns false');
-		});
-
-		QUnit.test("when an element is checked if it is valid for an aggregation, which type is an interface", function(assert) {
-			assert.equal(ElementUtil.isValidForAggregation(this.oIconTabBar, "items", this.oIconTabFilter), true, 'then the static method "isValidForAggregation" returns true');
-		});
-
-		QUnit.test("when a control has non-multiple aggregations with existing items", function(assert) {
-			var oFormElement = new FormElement({label : "InputLabel"});
-			var oLabel = new Label();
-			assert.equal(ElementUtil.isValidForAggregation(oFormElement, "label", oLabel), false,
-				'then the static method "isValidForAggregation" returns false');
-		});
-
-		QUnit.test("when a control has non-multiple aggregations without an existing item", function(assert) {
-			var oFormElement = new FormElement();
-			var oLabel = new Label();
-			assert.equal(ElementUtil.isValidForAggregation(oFormElement, "label", oLabel), true,
-				'then the static method "isValidForAggregation" returns true');
-		});
-	});
-
-	QUnit.module("getParent()", {
-		beforeEach : function() {
-			fnCreateMinimumControls.call(this);
-			fnCreateComponent.call(this);
-		},
-		afterEach : function() {
-			fnDestroyMinimumControls.call(this);
-			fnDestroyComponent.call(this);
-		}
-	}, function(){
-		QUnit.test("when getParent() is called for oButton", function(assert) {
-			assert.equal(ElementUtil.getParent(this.oButton), this.oHorizontalLayoutChild, 'then the right parent is returned');
-		});
-
-		QUnit.test("when getParent() is called for a Component", function(assert) {
-			this.oCompContainer.setComponent(this.oComponent);
-			assert.equal(ElementUtil.getParent(this.oComponent), this.oCompContainer, 'then the ComponentContainer is returned');
-		});
-	});
-
-	QUnit.module("isElementValid()", {
-		beforeEach : function() {
-			fnCreateMinimumControls.call(this);
-		},
-		afterEach : function() {
-			fnDestroyMinimumControls.call(this);
-		}
-	}, function(){
-		QUnit.test("when isElementValid() is called for a Control", function(assert) {
-			assert.equal(ElementUtil.isElementValid(this.oButton), true, 'then it returns true');
-		});
-
-		QUnit.test("when isElementValid() is called for a destroyed Control", function(assert) {
-			this.oButton.destroy();
-			assert.equal(ElementUtil.isElementValid(this.oButton), false, 'then it returns false');
-		});
-	});
-
-	QUnit.done(function() {
-		jQuery("#qunit-fixture").hide();
-=======
+		beforeEach : function() {
+			fnCreateControls.call(this);
+		},
+		afterEach : function() {
+			fnDestroyControls.call(this);
+		}
+	}, function(){
 		QUnit.test("when an element is checked if it is valid for an aggregation of a parent", function(assert) {
 			assert.equal(ElementUtil.isValidForAggregation(this.oVerticalLayout, "content", new Button({text:"Button"})), true, 'then the static method "isValidForAggregation" returns true');
 		});
@@ -1442,7 +780,6 @@
 		QUnit.done(function () {
 			jQuery("#qunit-fixture").hide();
 		});
->>>>>>> a19e7a5d
 	});
 
 });