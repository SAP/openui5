/*!
 * ${copyright}
 */

/**
 * Initialization Code and shared classes of library sap.ui.layout.
 */
sap.ui.define([
	'sap/ui/base/DataType',
	'sap/ui/core/Lib',
	'sap/ui/core/library'], // library dependency
	function(DataType, Library, library) {
<<<<<<< HEAD
	 "use strict";

	 /**
	  * SAPUI5 library with layout controls.
	  *
	  * @namespace
	  * @alias sap.ui.layout
	  * @author SAP SE
	  * @version ${version}
	  * @since 1.15
	  * @public
	  */
	 var thisLib = Library.init({
		 apiVersion: 2,
		 name : "sap.ui.layout",
		 version: "${version}",
		 dependencies: ["sap.ui.core"],
		 designtime: "sap/ui/layout/designtime/library.designtime",
		 types: [
			 "sap.ui.layout.BackgroundDesign",
			 "sap.ui.layout.BlockBackgroundType",
			 "sap.ui.layout.BlockLayoutCellColorSet",
			 "sap.ui.layout.BlockLayoutCellColorShade",
			 "sap.ui.layout.BlockRowColorSets",
			 "sap.ui.layout.BoxesPerRowConfig",
			 "sap.ui.layout.GridIndent",
			 "sap.ui.layout.GridPosition",
			 "sap.ui.layout.GridSpan",
			 "sap.ui.layout.SideContentFallDown",
			 "sap.ui.layout.SideContentPosition",
			 "sap.ui.layout.SideContentVisibility",
			 "sap.ui.layout.form.ColumnsXL",
			 "sap.ui.layout.form.ColumnsL",
			 "sap.ui.layout.form.ColumnsM",
			 "sap.ui.layout.form.ColumnCells",
			 "sap.ui.layout.form.EmptyCells",
			 "sap.ui.layout.form.GridElementCells",
			 "sap.ui.layout.form.SimpleFormLayout",
			 "sap.ui.layout.cssgrid.CSSGridAutoFlow",
			 "sap.ui.layout.cssgrid.CSSGridTrack",
			 "sap.ui.layout.cssgrid.CSSGridLine",
			 "sap.ui.layout.cssgrid.CSSGridGapShortHand"
		 ],
		 interfaces: [
			 "sap.ui.layout.cssgrid.IGridConfigurable",
			 "sap.ui.layout.cssgrid.IGridItemLayoutData"
		 ],
		 controls: [
		  "sap.ui.layout.AlignedFlowLayout",
		  "sap.ui.layout.DynamicSideContent",
		  "sap.ui.layout.FixFlex",
		  "sap.ui.layout.Grid",
		  "sap.ui.layout.HorizontalLayout",
		  "sap.ui.layout.ResponsiveFlowLayout",
		  "sap.ui.layout.ResponsiveSplitter",
		  "sap.ui.layout.ResponsiveSplitterPage",
		  "sap.ui.layout.Splitter",
		  "sap.ui.layout.VerticalLayout",
		  "sap.ui.layout.BlockLayoutCell",
		  "sap.ui.layout.BlockLayoutRow",
		  "sap.ui.layout.BlockLayout",
		  "sap.ui.layout.form.Form",
		  "sap.ui.layout.form.FormLayout",
		  "sap.ui.layout.form.ColumnLayout",
		  "sap.ui.layout.form.ResponsiveGridLayout",
		  "sap.ui.layout.form.SimpleForm",
		  "sap.ui.layout.cssgrid.CSSGrid"
		 ],
		 elements: [
		  "sap.ui.layout.BlockLayoutCellData",
		  "sap.ui.layout.GridData",
		  "sap.ui.layout.ResponsiveFlowLayoutData",
		  "sap.ui.layout.SplitterLayoutData",
		  "sap.ui.layout.form.FormContainer",
		  "sap.ui.layout.form.FormElement",
		  "sap.ui.layout.PaneContainer",
		  "sap.ui.layout.SplitPane",
		  "sap.ui.layout.form.ColumnElementData",
		  "sap.ui.layout.form.ColumnContainerData",
		  "sap.ui.layout.cssgrid.GridItemLayoutData"
		 ],
		 extensions: {
			 flChangeHandlers: {
				 "sap.ui.layout.BlockLayout": {
					 "moveControls": "default"
				 },
				 "sap.ui.layout.BlockLayoutRow": {
					 "moveControls": "default",
					 "hideControl": "default",
					 "unhideControl": "default"
				 },
				 "sap.ui.layout.BlockLayoutCell": "sap/ui/layout/flexibility/BlockLayoutCell",
				 "sap.ui.layout.DynamicSideContent": {
					 "moveControls": "default",
					 "hideControl": "default",
					 "unhideControl": "default"
				 },
				 "sap.ui.layout.form.SimpleForm": "sap/ui/layout/flexibility/SimpleForm",
				 "sap.ui.layout.Grid": {
					 "moveControls": "default",
					 "hideControl": "default",
					 "unhideControl": "default"
				 },
				 "sap.ui.layout.FixFlex": {
					 "moveControls": "default",
					 "hideControl": "default",
					 "unhideControl": "default"
				 },
				 "sap.ui.layout.form.Form": "sap/ui/layout/flexibility/Form",
				 "sap.ui.layout.form.FormContainer": "sap/ui/layout/flexibility/FormContainer",
				 "sap.ui.layout.form.FormElement": "sap/ui/layout/flexibility/FormElement",
				 "sap.ui.layout.HorizontalLayout": {
					 "moveControls": "default",
					 "hideControl": "default",
					 "unhideControl": "default"
				 },
				 "sap.ui.layout.Splitter": {
					 "moveControls": "default",
					 "hideControl": "default",
					 "unhideControl": "default"
				 },
				 "sap.ui.layout.VerticalLayout": {
					 "moveControls": "default",
					 "hideControl": "default",
					 "unhideControl": "default"
				 }
			 },
			 //Configuration used for rule loading of Support Assistant
			 "sap.ui.support": {
				 publicRules:true,
				 internalRules:true
			 }
		 }
	 });

	 /**
	  * Defines the functions that need to be implemented by a Control which wants
	  * to have display:grid behavior via sap.ui.layout.cssgrid.GridLayoutDelegate
	  *
	  * @since 1.60.0
	  * @public
	  * @interface
	  * @name sap.ui.layout.cssgrid.IGridConfigurable
	  */

	 /**
	  * The function is used by GridLayoutDelegate to determine on which HTML Elements the display:grid styles should be applied
	  *
	  * @returns {sap.ui.core.Control[]|HTMLElement[]} The controls or HTML elements on which display:grid styles should be applied
	  * @since 1.60.0
	  * @public
	  * @function
	  * @name sap.ui.layout.cssgrid.IGridConfigurable.getGridDomRefs
	  */

	 /**
	  * The function is used by GridLayoutDelegate to get the grid layout (display:grid styles) to apply
	  *
	  * @returns {sap.ui.layout.cssgrid.GridLayoutBase} The display:grid layout to apply
	  * @since 1.60.0
	  * @public
	  * @function
	  * @name sap.ui.layout.cssgrid.IGridConfigurable.getGridLayoutConfiguration
	  */

	 /**
	  * LayoutData for grid items
	  *
	  * @since 1.88.0
	  * @public
	  * @interface
	  * @name sap.ui.layout.cssgrid.IGridItemLayoutData
	  */

	 /**
	  * Available Background Design.
	  *
	  * @enum {string}
	  * @public
	  * @since 1.36.0
	  */
	 thisLib.BackgroundDesign = {

		 /**
		  * A solid background color dependent on the theme.
		  * @public
		  */
		 Solid : "Solid",

		 /**
		  * Transparent background.
		  * @public
		  */
		 Transparent : "Transparent",

		 /**
		  * A translucent background depending on the opacity value of the theme.
		  * @public
		  */
		 Translucent : "Translucent"

	 };

	 /**
	  * @classdesc
	  * A string type that represents the indent values of the <code>Grid</code> for large, medium and small screens.
	  *
	  * Allowed values are separated by space with case insensitive Letters XL, L, M or S followed by number of columns from 1 to 11
	  * that the container has to take, for example: <code>L2 M4 S6</code>, <code>M11</code>, <code>s10</code>
	  * or <code>l4 m4</code>.
	  *
	  * <b>Note:</b> The parameters must be provided in the order <large medium small>.
	  *
	  * @final
	  * @namespace
	  * @public
	  */
	 thisLib.GridIndent = DataType.createType('sap.ui.layout.GridIndent', {
		 isValid : function(vValue) {
		   return /^(([Xx][Ll](?:[0-9]|1[0-1]))? ?([Ll](?:[0-9]|1[0-1]))? ?([Mm](?:[0-9]|1[0-1]))? ?([Ss](?:[0-9]|1[0-1]))?)$/.test(vValue);
		 }

	   },
	   DataType.getType('string')
	 );

	 /**
	  * The position of the {@link sap.ui.layout.Grid}. Can be <code>Left</code> (default), <code>Center</code>
	  * or <code>Right</code>.
	  *
	  * @enum {string}
	  * @public
	  */
	 thisLib.GridPosition = {

		 /**
		  * <code>Grid</code> is aligned left.
		  * @public
		  */
		 Left : "Left",

		 /**
		  * <code>Grid</code> is aligned to the right.
		  * @public
		  */
		 Right : "Right",

		 /**
		  * <code>Grid</code> is centered on the screen.
		  * @public
		  */
		 Center : "Center"

	 };


	 /**
	  * @classdesc
	  * A string type that represents the span values of the <code>Grid</code> for large, medium and small screens.
	  *
	  * Allowed values are separated by space with case insensitive Letters XL, L, M or S followed by number of columns from 1 to 12
	  * that the container has to take, for example: <code>L2 M4 S6</code>, <code>M12</code>,
	  * <code>s10</code> or <code>l4 m4</code>.
	  *
	  * <b>Note:</b> The parameters must be provided in the order <large medium small>.
	  *
	  * @final
	  * @namespace
	  * @public
	  */
	 thisLib.GridSpan = DataType.createType('sap.ui.layout.GridSpan', {
		 isValid : function(vValue) {
		   return /^(([Xx][Ll](?:[1-9]|1[0-2]))? ?([Ll](?:[1-9]|1[0-2]))? ?([Mm](?:[1-9]|1[0-2]))? ?([Ss](?:[1-9]|1[0-2]))?)$/.test(vValue);
		 }

	   },
	   DataType.getType('string')
	 );

	 /**
	  * A string type that is used inside the BlockLayout to set predefined background color to the cells inside
	  * the control.
	  * @enum {string}
	  * @public
	  */
	 thisLib.BlockBackgroundType = {
	  /**
	   * Background is transparent
	   * @public
	   */
	  Default: "Default",

	  /**
	   * Background is with predefined light colors
	   * @public
	   */
	  Light: "Light",

	  /**
	   * Background with pre-defined accent colors
	   * @public
	   */
	  Accent: "Accent",

	  /**
	   * For applications that want to make use of e.g. charts in the Blocks, this layout type has spacings around the Blocks
	   * @public
	   */
	  Dashboard: "Dashboard"
	 };

	 /**
	  * A string type that is used inside the BlockLayoutRow to set predefined set of colors the cells inside
	  * the control. Color sets depend on sap.ui.layout.BlockBackgroundType
	  *
	  * @enum {string}
	  * @public
	  */
	 thisLib.BlockRowColorSets = {
		 /**
		  * sap.ui.layout.BlockBackgroundType.Default: N/A
		  * sap.ui.layout.BlockBackgroundType.Light: Color Set 1
		  * sap.ui.layout.BlockBackgroundType.Mixed: Color Set 1
		  * sap.ui.layout.BlockBackgroundType.Accent: Color Set 1
		  * sap.ui.layout.BlockBackgroundType.Dashboard: N/A
		  * @public
		  */
		 ColorSet1: "ColorSet1",
		 /**
		  * sap.ui.layout.BlockBackgroundType.Default: N/A
		  * sap.ui.layout.BlockBackgroundType.Light: Color Set 2
		  * sap.ui.layout.BlockBackgroundType.Mixed: Color Set 2
		  * sap.ui.layout.BlockBackgroundType.Accent: Color Set 2
		  * sap.ui.layout.BlockBackgroundType.Dashboard: N/A
		  * @public
		  */
		 ColorSet2: "ColorSet2",
		 /**
		  * sap.ui.layout.BlockBackgroundType.Default: N/A
		  * sap.ui.layout.BlockBackgroundType.Light: Color Set 1
		  * sap.ui.layout.BlockBackgroundType.Mixed: Color Set 1
		  * sap.ui.layout.BlockBackgroundType.Accent: Color Set 3
		  * sap.ui.layout.BlockBackgroundType.Dashboard: N/A
		  * @public
		  */
		 ColorSet3: "ColorSet3",
		 /**
		  * sap.ui.layout.BlockBackgroundType.Default: N/A
		  * sap.ui.layout.BlockBackgroundType.Light: Color Set 2
		  * sap.ui.layout.BlockBackgroundType.Mixed: Color Set 2
		  * sap.ui.layout.BlockBackgroundType.Accent: Color Set 4
		  * sap.ui.layout.BlockBackgroundType.Dashboard: N/A
		  * @public
		  */
		 ColorSet4: "ColorSet4"
	 };


	 /**
	  * A string type that is used inside the BlockLayoutCell to set a predefined set of colors for the cells.
	  *
	  * @enum {string}
	  * @public
	  * @since 1.48
	  */
	 thisLib.BlockLayoutCellColorSet = {
		 /**
		  * Color Set 1
		  *
		  * @public
		  */
		 ColorSet1: "ColorSet1",
		 /**
		  * Color Set 2
		  *
		  * @public
		  */
		 ColorSet2: "ColorSet2",
		 /**
		  * Color Set 3
		  *
		  * @public
		  */
		 ColorSet3: "ColorSet3",
		 /**
		  * Color Set 4
		  *
		  * @public
		  */
		 ColorSet4: "ColorSet4",
		 /**
		  * Color Set 5
		  *
		  * @public
		  */
		 ColorSet5: "ColorSet5",
		 /**
		  * Color Set 6
		  *
		  * @public
		  */
		 ColorSet6: "ColorSet6",
		 /**
		  * Color Set 7
		  *
		  * @public
		  */
		 ColorSet7: "ColorSet7",
		 /**
		  * Color Set 8
		  *
		  * @public
		  */
		 ColorSet8: "ColorSet8",
		 /**
		  * Color Set 9
		  *
		  * @public
		  */
		 ColorSet9: "ColorSet9",
		 /**
		  * Color Set 10
		  *
		  * @public
		  */
		 ColorSet10: "ColorSet10",
		 /**
		  * Color Set 11
		  *
		  * @public
		  */
		 ColorSet11: "ColorSet11"
	 };

	 /**
	  * A string type that is used inside the BlockLayoutCell to set a predefined set of color shades for the cells.
	  * The colors are defined with sap.ui.layout.BlockLayoutCellColorSet. And this is for the shades only.
	  *
	  * @enum {string}
	  * @public
	  * @since 1.48
	  */
	 thisLib.BlockLayoutCellColorShade = {
		 /**
		  * Shade A
		  *
		  * @public
		  */
		 ShadeA: "ShadeA",
		 /**
		  * Shade B
		  *
		  * @public
		  */
		 ShadeB: "ShadeB",
		 /**
		  * Shade C
		  *
		  * @public
		  */
		 ShadeC: "ShadeC",
		 /**
		  * Shade D
		  *
		  * @public
		  */
		 ShadeD: "ShadeD",
		 /**
		  * Shade E - available only for SAP Quartz and Horizon themes
		  *
		  * @public
		  */
		 ShadeE: "ShadeE",
		 /**
		  * Shade F - available only for SAP Quartz and Horizon themes
		  *
		  * @public
		  */
		 ShadeF: "ShadeF"
	 };


	 thisLib.form = thisLib.form || {};


	 /**
	  * Available <code>FormLayouts</code> used to render a <code>SimpleForm</code>.
	  *
	  * @enum {string}
	  * @public
	  * @since 1.16.0
	  */
	 thisLib.form.SimpleFormLayout = {
	  /**
	   * Uses the <code>ResponsiveGridLayout</code> layout to render the <code>SimpleForm</code> control
	   * @public
	   * @since 1.16.0
	   */
	  ResponsiveGridLayout : "ResponsiveGridLayout",

	  /**
	   * Uses the <code>ColumnLayout</code> layout to render the <code>SimpleForm</code> control
	   * @public
	   * @since 1.56.0
	   */
	  ColumnLayout : "ColumnLayout"
	 };

	 /**
	  * Types of the DynamicSideContent Visibility options
	  *
	  * @enum {string}
	  * @public
	  * @since 1.30
	  */
	 thisLib.SideContentVisibility = {
		 /**
		  * Show the side content on any breakpoint
		  * @public
		  */
		 AlwaysShow: "AlwaysShow",
		 /**
		  * Show the side content on XL breakpoint
		  * @public
		  */
		 ShowAboveL: "ShowAboveL",
		 /**
		  * Show the side content on L and XL breakpoints
		  * @public
		  */
		 ShowAboveM: "ShowAboveM",
		 /**
		  * Show the side content on M, L and XL breakpoints
		  * @public
		  */
		 ShowAboveS: "ShowAboveS",
		 /**
		  * Don't show the side content on any breakpoints
		  * @public
		  */
		 NeverShow: "NeverShow"
	 };

	 /**
	  * Types of the DynamicSideContent FallDown options
	  *
	  * @enum {string}
	  * @public
	  * @since 1.30
	  */
	 thisLib.SideContentFallDown = {
		 /**
		  * Side content falls down on breakpoints below XL
		  * @public
		  */
		 BelowXL: "BelowXL",
		 /**
		  * Side content falls down on breakpoints below L
		  * @public
		  */
		 BelowL: "BelowL",
		 /**
		  * Side content falls down on breakpoints below M
		  * @public
		  */
		 BelowM: "BelowM",
		 /**
		  * Side content falls down on breakpoint M and the minimum width for the side content
		  * @public
		  */
		 OnMinimumWidth: "OnMinimumWidth"
	 };

	 /**
	  * The position of the side content - End (default) and Begin.
	  *
	  * @enum {string}
	  * @public
	  */
	 thisLib.SideContentPosition = {
		 /**
		  * The side content is on the right side of the main container in left-to-right mode and on the left side in right-to-left mode.
		  * @public
		  */
		 End : "End",

		 /**
		  * The side content is on the left side of the main container in left-to-right mode and on the right side in right-to-left mode.
		  * @public
		  */
		 Begin : "Begin"
	 };

	 /**
	  * @classdesc An <code>int</code> type that defines how many columns a <code>Form</code> control using
	  * the <code>ColumnLayout</code> as layout can have if it has extra-large size
	  *
	  * Allowed values are numbers from 1 to 6.
	  * <b>Note:</b> In versions lower than 1.89 only 4 columns are allowed.
	  *
	  * @final
	  * @namespace
	  * @public
	  * @since 1.56.0
	  */
	 thisLib.form.ColumnsXL = DataType.createType('sap.ui.layout.form.ColumnsXL', {
		 isValid : function(vValue) {
			 if (vValue > 0 && vValue <= 6) {
				 return true;
			 } else {
				 return false;
			 }
		 }

	 },
	 DataType.getType('int')
	 );

	 /**
	  * @classdesc An <code>int</code> type that defines how many columns a <code>Form</code> control using
	  * the <code>ColumnLayout</code> as layout can have if it has large size
	  *
	  * Allowed values are numbers from 1 to 4.
	  * <b>Note:</b> In versions lower than 1.122 only 3 columns are allowed.
	  *
	  * @final
	  * @namespace
	  * @public
	  * @since 1.56.0
	  */
	 thisLib.form.ColumnsL = DataType.createType('sap.ui.layout.form.ColumnsL', {
		 isValid : function(vValue) {
			 if (vValue > 0 && vValue <= 4) {
				 return true;
			 } else {
				 return false;
			 }
		 }

	 },
	 DataType.getType('int')
	 );

	 /**
	  * @classdesc An <code>int</code> type that defines how many columns a <code>Form</code> control using
	  * the <code>ColumnLayout</code> as layout can have if it has medium size
	  *
	  * Allowed values are numbers from 1 to 3.
	  * <b>Note:</b> In versions lower than 1.122 only 2 columns are allowed.
	  *
	  * @final
	  * @namespace
	  * @public
	  * @since 1.56.0
	  */
	 thisLib.form.ColumnsM = DataType.createType('sap.ui.layout.form.ColumnsM', {
		 isValid : function(vValue) {
			 if (vValue > 0 && vValue <= 3) {
				 return true;
			 } else {
				 return false;
			 }
		 }

	 },
	 DataType.getType('int')
	 );

	 /**
	  * @classdesc An <code>int</code> type that defines how many cells a control inside of a column
	  * of a <code>Form</code> control using the <code>ColumnLayout</code> control as layout can use.
	  *
	  * Allowed values are numbers from 1 to 12 and -1. -1 means the value is calculated.
	  *
	  * @final
	  * @namespace
	  * @public
	  * @since 1.56.0
	  */
	 thisLib.form.ColumnCells = DataType.createType('sap.ui.layout.form.ColumnCells', {
		 isValid : function(vValue) {
			 if (vValue === -1) {
				 return true;
			 } else if (vValue > 0 && vValue <= 12) {
				 return true;
			 } else {
				 return false;
			 }
		 }

	 },
	 DataType.getType('int')
	 );

	 /**
	  * @classdesc An <code>int</code> type that defines how many cells beside the controls
	  * inside of a column of a <code>Form</code> control using the <code>ColumnLayout</code> control as layout
	  * are empty.
	  *
	  * Allowed values are numbers from 0 to 11.
	  *
	  * @final
	  * @namespace
	  * @public
	  * @since 1.56.0
	  */
	 thisLib.form.EmptyCells = DataType.createType('sap.ui.layout.form.EmptyCells', {
		 isValid : function(vValue) {
			 if (vValue >= 0 && vValue < 12) {
				 return true;
			 } else {
				 return false;
			 }
		 }

	 },
	 DataType.getType('int')
	 );

	 thisLib.cssgrid = thisLib.cssgrid || {};

	 /**
	  * @classdesc A string type that represents a grid track (the space between two grid lines)
	  *
	  * @see {@link https://developer.mozilla.org/en-US/docs/Glossary/Grid_tracks}
	  * @since 1.60.0
	  * @public
	  * @namespace
	  * @final
	  */
	 thisLib.cssgrid.CSSGridTrack = DataType.createType("sap.ui.layout.cssgrid.CSSGridTrack", {
			 isValid: function (sValue) {
				 var sCSSSizeRegex = /(auto|inherit|(([0-9]+|[0-9]*\.[0-9]+)([rR][eE][mM]|[eE][mM]|[eE][xX]|[pP][xX]|[cC][mM]|[mM][mM]|[iI][nN]|[pP][tT]|[pP][cC]|[vV][wW]|[vV][hH]|[vV][mM][iI][nN]|[vV][mM][aA][xX]|%))|calc\(\s*(\(\s*)*[-+]?(([0-9]+|[0-9]*\.[0-9]+)([rR][eE][mM]|[eE][mM]|[eE][xX]|[pP][xX]|[cC][mM]|[mM][mM]|[iI][nN]|[pP][tT]|[pP][cC]|[vV][wW]|[vV][hH]|[vV][mM][iI][nN]|[vV][mM][aA][xX]|%)?)(\s*(\)\s*)*(\s[-+]\s|[*\/])\s*(\(\s*)*([-+]?(([0-9]+|[0-9]*\.[0-9]+)([rR][eE][mM]|[eE][mM]|[eE][xX]|[pP][xX]|[cC][mM]|[mM][mM]|[iI][nN]|[pP][tT]|[pP][cC]|[vV][wW]|[vV][hH]|[vV][mM][iI][nN]|[vV][mM][aA][xX]|%)?)))*\s*(\)\s*)*\))/g;

				 // Remove valid keywords that can be used as part of a grid track property value
				 sValue = sValue.replace(/(minmax|repeat|fit-content|max-content|min-content|auto-fill|auto-fit|fr|min|max)/g, "");
				 // Remove valid CSSSizes
				 sValue = sValue.replace(sCSSSizeRegex, "");
				 // Remove expression syntax
				 sValue = sValue.replace(/\(|\)|\+|\-|\*|\/|calc|\%|\,/g, "");
				 // Remove any number leftovers which are not CSSSizes
				 sValue = sValue.replace(/[0-9]/g, "");
				 // Remove whitespace
				 sValue = sValue.replace(/\s/g, "");

				 return sValue.length === 0;
			 },
			 parseValue: function (sValue) {
				 return sValue.trim().split(/\s+/).join(" ");
			 }
		 },
		 DataType.getType("string")
	 );

	 /**
	  * @classdesc A string type that represents a short hand CSS grid gap.
	  *
	  * @see {@link https://developer.mozilla.org/en-US/docs/Web/CSS/gap}
	  * @since 1.60.0
	  * @extends sap.ui.core.CSSSizeShortHand
	  * @public
	  * @namespace
	  * @final
	  */
	 thisLib.cssgrid.CSSGridGapShortHand = DataType.createType("sap.ui.layout.cssgrid.CSSGridGapShortHand", {}, DataType.getType("sap.ui.core.CSSGapShortHand"));

	 /**
	  * @classdesc A string type that represents one or two grid lines. Used to define the position and size of a single grid item.
	  *
	  * Valid values:
	  * <ul>
	  * <li>auto</li>
	  * <li>inherit</li>
	  * <li>1</li>
	  * <li>span 2</li>
	  * <li>span 2 / 5</li>
	  * <li>span 2 / -5</li>
	  * <li>5 / 7</li>
	  * <li>7 / span 5</li>
	  * <li>span 7 / span 5</li>
	  * </ul>
	  *
	  * @see {@link https://developer.mozilla.org/en-US/docs/Glossary/Grid_lines MDN web docs: grid lines}
	  * @since 1.60.0
	  * @public
	  * @namespace
	  * @final
	  */
	 thisLib.cssgrid.CSSGridLine = DataType.createType("sap.ui.layout.cssgrid.CSSGridLine", {
			 isValid: function (sValue) {
				 return /^(auto|inherit|((span)?(\s)?-?[0-9]+(\s\/\s(span)?(\s)?-?[0-9]*)?)?)$/.test(sValue);
			 }
		 },
		 DataType.getType("string")
	 );

	 /**
	  * A string type that is used for CSS grid to control how the auto-placement algorithm works,
	  * specifying exactly how auto-placed items get flowed into the grid.
	  *
	  * @see {@link https://developer.mozilla.org/en-US/docs/Web/CSS/grid-auto-flow}
	  * @enum {string}
	  * @since 1.60.0
	  * @public
	  */
	 thisLib.cssgrid.CSSGridAutoFlow = {

		 /**
		  * Insert auto-placed items by filling each row.
		  * @public
		  */
		 Row: "Row",

		 /**
		  * Insert auto-placed items by filling each column.
		  * @public
		  */
		 Column: "Column",

		 /**
		  * Insert auto-placed items by filling each row, and fill any holes in the grid.
		  * @public
		  */
		 RowDense: "RowDense",

		 /**
		  * Insert auto-placed items by filling each column, and fill any holes in the grid.
		  * @public
		  */
		 ColumnDense: "ColumnDense"
	 };

	 /**
	  * @classdesc A string type that represents how many boxes per row should be displayed for each screen size. The breakpoints are for extra large (XL), large (L), medium (M) and small (S) screen sizes.
	  *
	  * <b>Note:</b> The parameters must be provided in the order <XL L M S>.
	  *
	  * @example <code>XL7 L6 M4 S2</code>
	  * @example <code>XL12 L12 M12 S1</code>
	  * @since 1.61.0
	  * @public
	  * @namespace
	  * @final
	  */
	 thisLib.BoxesPerRowConfig = DataType.createType("sap.ui.layout.BoxesPerRowConfig", {
			 isValid : function(vValue) {
				 return /^(([Xx][Ll](?:[1-9]|1[0-2]))? ?([Ll](?:[1-9]|1[0-2]))? ?([Mm](?:[1-9]|1[0-2]))? ?([Ss](?:[1-9]|1[0-2]))?)$/.test(vValue);
			 }
		 },
		 DataType.getType("string")
	 );

	 /**
	  * Register the above listed enum types.
	  */
	 DataType.registerEnum("sap.ui.layout.BackgroundDesign", thisLib.BackgroundDesign);
	 DataType.registerEnum("sap.ui.layout.BlockBackgroundType", thisLib.BlockBackgroundType);
	 DataType.registerEnum("sap.ui.layout.BlockLayoutCellColorSet", thisLib.BlockLayoutCellColorSet);
	 DataType.registerEnum("sap.ui.layout.BlockLayoutCellColorShade", thisLib.BlockLayoutCellColorShade);
	 DataType.registerEnum("sap.ui.layout.BlockRowColorSets", thisLib.BlockRowColorSets);
	 DataType.registerEnum("sap.ui.layout.GridPosition", thisLib.GridPosition);
	 DataType.registerEnum("sap.ui.layout.SideContentFallDown", thisLib.SideContentFallDown);
	 DataType.registerEnum("sap.ui.layout.SideContentPosition", thisLib.SideContentPosition);
	 DataType.registerEnum("sap.ui.layout.SideContentVisibility", thisLib.SideContentVisibility);
	 DataType.registerEnum("sap.ui.layout.form.SimpleFormLayout", thisLib.form.SimpleFormLayout);
	 DataType.registerEnum("sap.ui.layout.cssgrid.CSSGridAutoFlow", thisLib.cssgrid.CSSGridAutoFlow);

	 return thisLib;
	});
=======

	"use strict";

	/**
	 * SAPUI5 library with layout controls.
	 *
	 * @namespace
	 * @alias sap.ui.layout
	 * @author SAP SE
	 * @version ${version}
	 * @since 1.15
	 * @public
	 */
	var thisLib = Library.init({
		apiVersion: 2,
		name : "sap.ui.layout",
		version: "${version}",
		dependencies: ["sap.ui.core"],
		designtime: "sap/ui/layout/designtime/library.designtime",
		types: [
			"sap.ui.layout.BackgroundDesign",
			"sap.ui.layout.BlockBackgroundType",
			"sap.ui.layout.BlockLayoutCellColorSet",
			"sap.ui.layout.BlockLayoutCellColorShade",
			"sap.ui.layout.BlockRowColorSets",
			"sap.ui.layout.BoxesPerRowConfig",
			"sap.ui.layout.GridIndent",
			"sap.ui.layout.GridPosition",
			"sap.ui.layout.GridSpan",
			"sap.ui.layout.SideContentFallDown",
			"sap.ui.layout.SideContentPosition",
			"sap.ui.layout.SideContentVisibility",
			"sap.ui.layout.form.ColumnsXL",
			"sap.ui.layout.form.ColumnsL",
			"sap.ui.layout.form.ColumnsM",
			"sap.ui.layout.form.ColumnCells",
			"sap.ui.layout.form.EmptyCells",
			"sap.ui.layout.form.GridElementCells",
			"sap.ui.layout.form.SimpleFormLayout",
			"sap.ui.layout.cssgrid.CSSGridAutoFlow",
			"sap.ui.layout.cssgrid.CSSGridTrack",
			"sap.ui.layout.cssgrid.CSSGridLine",
			"sap.ui.layout.cssgrid.CSSGridGapShortHand"
		],
		interfaces: [
			"sap.ui.layout.cssgrid.IGridConfigurable",
			"sap.ui.layout.cssgrid.IGridItemLayoutData"
		],
		controls: [
			"sap.ui.layout.AlignedFlowLayout",
			"sap.ui.layout.DynamicSideContent",
			"sap.ui.layout.FixFlex",
			"sap.ui.layout.Grid",
			"sap.ui.layout.HorizontalLayout",
			"sap.ui.layout.ResponsiveFlowLayout",
			"sap.ui.layout.ResponsiveSplitter",
			"sap.ui.layout.ResponsiveSplitterPage",
			"sap.ui.layout.Splitter",
			"sap.ui.layout.VerticalLayout",
			"sap.ui.layout.BlockLayoutCell",
			"sap.ui.layout.BlockLayoutRow",
			"sap.ui.layout.BlockLayout",
			"sap.ui.layout.form.Form",
			"sap.ui.layout.form.FormLayout",
			"sap.ui.layout.form.GridLayout",
			"sap.ui.layout.form.ColumnLayout",
			"sap.ui.layout.form.ResponsiveGridLayout",
			"sap.ui.layout.form.ResponsiveLayout",
			"sap.ui.layout.form.SimpleForm",
			"sap.ui.layout.cssgrid.CSSGrid"
		],
		elements: [
			"sap.ui.layout.BlockLayoutCellData",
			"sap.ui.layout.GridData",
			"sap.ui.layout.ResponsiveFlowLayoutData",
			"sap.ui.layout.SplitterLayoutData",
			"sap.ui.layout.form.FormContainer",
			"sap.ui.layout.form.FormElement",
			"sap.ui.layout.form.GridContainerData",
			"sap.ui.layout.PaneContainer",
			"sap.ui.layout.SplitPane",
			"sap.ui.layout.form.GridElementData",
			"sap.ui.layout.form.ColumnElementData",
			"sap.ui.layout.form.ColumnContainerData",
			"sap.ui.layout.cssgrid.GridItemLayoutData"
		],
		extensions: {
			flChangeHandlers: {
				"sap.ui.layout.BlockLayout": {
					"moveControls": "default"
				},
				"sap.ui.layout.BlockLayoutRow": {
					"moveControls": "default",
					"hideControl": "default",
					"unhideControl": "default"
				},
				"sap.ui.layout.BlockLayoutCell": "sap/ui/layout/flexibility/BlockLayoutCell",
				"sap.ui.layout.DynamicSideContent": {
					"moveControls": "default",
					"hideControl": "default",
					"unhideControl": "default"
				},
				"sap.ui.layout.form.SimpleForm": "sap/ui/layout/flexibility/SimpleForm",
				"sap.ui.layout.Grid": {
					"moveControls": "default",
					"hideControl": "default",
					"unhideControl": "default"
				},
				"sap.ui.layout.FixFlex": {
					"moveControls": "default",
					"hideControl": "default",
					"unhideControl": "default"
				},
				"sap.ui.layout.form.Form": "sap/ui/layout/flexibility/Form",
				"sap.ui.layout.form.FormContainer": "sap/ui/layout/flexibility/FormContainer",
				"sap.ui.layout.form.FormElement": "sap/ui/layout/flexibility/FormElement",
				"sap.ui.layout.HorizontalLayout": {
					"moveControls": "default",
					"hideControl": "default",
					"unhideControl": "default"
				},
				"sap.ui.layout.Splitter": {
					"moveControls": "default",
					"hideControl": "default",
					"unhideControl": "default"
				},
				"sap.ui.layout.VerticalLayout": {
					"moveControls": "default",
					"hideControl": "default",
					"unhideControl": "default"
				}
			},
			//Configuration used for rule loading of Support Assistant
			"sap.ui.support": {
				publicRules:true,
				internalRules:true
			}
		}
	});

	/**
	 * Defines the functions that need to be implemented by a Control which wants
	 * to have display:grid behavior via sap.ui.layout.cssgrid.GridLayoutDelegate
	 *
	 * @since 1.60.0
	 * @public
	 * @interface
	 * @name sap.ui.layout.cssgrid.IGridConfigurable
	 */

	/**
	 * The function is used by GridLayoutDelegate to determine on which HTML Elements the display:grid styles should be applied
	 *
	 * @returns {sap.ui.core.Control[]|HTMLElement[]} The controls or HTML elements on which display:grid styles should be applied
	 * @since 1.60.0
	 * @public
	 * @function
	 * @name sap.ui.layout.cssgrid.IGridConfigurable.getGridDomRefs
	 */

	/**
	 * The function is used by GridLayoutDelegate to get the grid layout (display:grid styles) to apply
	 *
	 * @returns {sap.ui.layout.cssgrid.GridLayoutBase} The display:grid layout to apply
	 * @since 1.60.0
	 * @public
	 * @function
	 * @name sap.ui.layout.cssgrid.IGridConfigurable.getGridLayoutConfiguration
	 */

	/**
	 * LayoutData for grid items
	 *
	 * @since 1.88.0
	 * @public
	 * @interface
	 * @name sap.ui.layout.cssgrid.IGridItemLayoutData
	 */

	/**
	 * Available Background Design.
	 *
	 * @enum {string}
	 * @public
	 * @since 1.36.0
	 */
	thisLib.BackgroundDesign = {

		/**
		 * A solid background color dependent on the theme.
		 * @public
		 */
		Solid : "Solid",

		/**
		 * Transparent background.
		 * @public
		 */
		Transparent : "Transparent",

		/**
		 * A translucent background depending on the opacity value of the theme.
		 * @public
		 */
		Translucent : "Translucent"

	};

	/**
	 * @classdesc
	 * A string type that represents the indent values of the <code>Grid</code> for large, medium and small screens.
	 *
	 * Allowed values are separated by space with case insensitive Letters XL, L, M or S followed by number of columns from 1 to 11
	 * that the container has to take, for example: <code>L2 M4 S6</code>, <code>M11</code>, <code>s10</code>
	 * or <code>l4 m4</code>.
	 *
	 * <b>Note:</b> The parameters must be provided in the order <large medium small>.
	 *
	 * @final
	 * @namespace
	 * @public
	 */
	thisLib.GridIndent = DataType.createType('sap.ui.layout.GridIndent', {
	    isValid : function(vValue) {
	      return /^(([Xx][Ll](?:[0-9]|1[0-1]))? ?([Ll](?:[0-9]|1[0-1]))? ?([Mm](?:[0-9]|1[0-1]))? ?([Ss](?:[0-9]|1[0-1]))?)$/.test(vValue);
	    }

	  },
	  DataType.getType('string')
	);

	/**
	 * The position of the {@link sap.ui.layout.Grid}. Can be <code>Left</code> (default), <code>Center</code>
	 * or <code>Right</code>.
	 *
	 * @enum {string}
	 * @public
	 */
	thisLib.GridPosition = {

		/**
		 * <code>Grid</code> is aligned left.
		 * @public
		 */
		Left : "Left",

		/**
		 * <code>Grid</code> is aligned to the right.
		 * @public
		 */
		Right : "Right",

		/**
		 * <code>Grid</code> is centered on the screen.
		 * @public
		 */
		Center : "Center"

	};


	/**
	 * @classdesc
	 * A string type that represents the span values of the <code>Grid</code> for large, medium and small screens.
	 *
	 * Allowed values are separated by space with case insensitive Letters XL, L, M or S followed by number of columns from 1 to 12
	 * that the container has to take, for example: <code>L2 M4 S6</code>, <code>M12</code>,
	 * <code>s10</code> or <code>l4 m4</code>.
	 *
	 * <b>Note:</b> The parameters must be provided in the order <large medium small>.
	 *
	 * @final
	 * @namespace
	 * @public
	 */
	thisLib.GridSpan = DataType.createType('sap.ui.layout.GridSpan', {
	    isValid : function(vValue) {
	      return /^(([Xx][Ll](?:[1-9]|1[0-2]))? ?([Ll](?:[1-9]|1[0-2]))? ?([Mm](?:[1-9]|1[0-2]))? ?([Ss](?:[1-9]|1[0-2]))?)$/.test(vValue);
	    }

	  },
	  DataType.getType('string')
	);

		/**
		 * A string type that is used inside the BlockLayout to set predefined background color to the cells inside
		 * the control.
		 * @enum {string}
		 * @public
		 */
	thisLib.BlockBackgroundType = {
		/**
		 * Background is transparent
		 * @public
		 */
		Default: "Default",
		/**
		 * Background is with predefined light colors
		 * @public
		 */
		Light: "Light",
		/**
		 * Background with bright and dark background colors
		 * @deprecated since 1.50
		 * @public
		 */
		Mixed: "Mixed",
		/**
		 * Background with pre-defined accent colors
		 * @public
		 */
		Accent: "Accent",
		/**
		 * For applications that want to make use of e.g. charts in the Blocks, this layout type has spacings around the Blocks
		 * @public
		 */
		Dashboard: "Dashboard"
	};

	/**
	 * A string type that is used inside the BlockLayoutRow to set predefined set of colors the cells inside
	 * the control. Color sets depend on sap.ui.layout.BlockBackgroundType
	 *
	 * @enum {string}
	 * @public
	 */
	thisLib.BlockRowColorSets = {
		/**
		 * sap.ui.layout.BlockBackgroundType.Default: N/A
		 * sap.ui.layout.BlockBackgroundType.Light: Color Set 1
		 * sap.ui.layout.BlockBackgroundType.Mixed: Color Set 1
		 * sap.ui.layout.BlockBackgroundType.Accent: Color Set 1
		 * sap.ui.layout.BlockBackgroundType.Dashboard: N/A
		 * @public
		 */
		ColorSet1: "ColorSet1",
		/**
		 * sap.ui.layout.BlockBackgroundType.Default: N/A
		 * sap.ui.layout.BlockBackgroundType.Light: Color Set 2
		 * sap.ui.layout.BlockBackgroundType.Mixed: Color Set 2
		 * sap.ui.layout.BlockBackgroundType.Accent: Color Set 2
		 * sap.ui.layout.BlockBackgroundType.Dashboard: N/A
		 * @public
		 */
		ColorSet2: "ColorSet2",
		/**
		 * sap.ui.layout.BlockBackgroundType.Default: N/A
		 * sap.ui.layout.BlockBackgroundType.Light: Color Set 1
		 * sap.ui.layout.BlockBackgroundType.Mixed: Color Set 1
		 * sap.ui.layout.BlockBackgroundType.Accent: Color Set 3
		 * sap.ui.layout.BlockBackgroundType.Dashboard: N/A
		 * @public
		 */
		ColorSet3: "ColorSet3",
		/**
		 * sap.ui.layout.BlockBackgroundType.Default: N/A
		 * sap.ui.layout.BlockBackgroundType.Light: Color Set 2
		 * sap.ui.layout.BlockBackgroundType.Mixed: Color Set 2
		 * sap.ui.layout.BlockBackgroundType.Accent: Color Set 4
		 * sap.ui.layout.BlockBackgroundType.Dashboard: N/A
		 * @public
		 */
		ColorSet4: "ColorSet4"
	};


	/**
	 * A string type that is used inside the BlockLayoutCell to set a predefined set of colors for the cells.
	 *
	 * @enum {string}
	 * @public
	 * @since 1.48
	 */
	thisLib.BlockLayoutCellColorSet = {
		/**
		 * Color Set 1
		 *
		 * @public
		 */
		ColorSet1: "ColorSet1",
		/**
		 * Color Set 2
		 *
		 * @public
		 */
		ColorSet2: "ColorSet2",
		/**
		 * Color Set 3
		 *
		 * @public
		 */
		ColorSet3: "ColorSet3",
		/**
		 * Color Set 4
		 *
		 * @public
		 */
		ColorSet4: "ColorSet4",
		/**
		 * Color Set 5
		 *
		 * @public
		 */
		ColorSet5: "ColorSet5",
		/**
		 * Color Set 6
		 *
		 * @public
		 */
		ColorSet6: "ColorSet6",
		/**
		 * Color Set 7
		 *
		 * @public
		 */
		ColorSet7: "ColorSet7",
		/**
		 * Color Set 8
		 *
		 * @public
		 */
		ColorSet8: "ColorSet8",
		/**
		 * Color Set 9
		 *
		 * @public
		 */
		ColorSet9: "ColorSet9",
		/**
		 * Color Set 10
		 *
		 * @public
		 */
		ColorSet10: "ColorSet10",
		/**
		 * Color Set 11
		 *
		 * @public
		 */
		ColorSet11: "ColorSet11"
	};

		/**
		 * A string type that is used inside the BlockLayoutCell to set a predefined set of color shades for the cells.
		 * The colors are defined with sap.ui.layout.BlockLayoutCellColorSet. And this is for the shades only.
		 *
		 * @enum {string}
		 * @public
		 * @since 1.48
		 */
		thisLib.BlockLayoutCellColorShade = {
			/**
			 * Shade A
			 *
			 * @public
			 */
			ShadeA: "ShadeA",
			/**
			 * Shade B
			 *
			 * @public
			 */
			ShadeB: "ShadeB",
			/**
			 * Shade C
			 *
			 * @public
			 */
			ShadeC: "ShadeC",
			/**
			 * Shade D
			 *
			 * @public
			 */
			ShadeD: "ShadeD",
			/**
			 * Shade E - available only for SAP Quartz and Horizon themes
			 *
			 * @public
			 */
			ShadeE: "ShadeE",
			/**
			 * Shade F - available only for SAP Quartz and Horizon themes
			 *
			 * @public
			 */
			ShadeF: "ShadeF"
		};


	thisLib.form = thisLib.form || {};

	/**
	 * @classdesc A string that defines the number of used cells in a <code>GridLayout</code>. This can be a number from 1 to 16, "auto" or "full".
	 * If set to "auto" the size is determined by the number of fields and the available cells. For labels the auto size is 3 cells.
	 * If set to "full" only one field is allowed within the <code>FormElement</code>. It gets the full width of the row and the label is displayed above. <b>Note:</b> For labels full size has no effect.
	 *
	 * @namespace
	 * @public
	 * @deprecated Since version 1.67.0.
	 * as <code>sap.ui.commons</code> library is deprecated and the <code>GridLayout</code> must not be used in responsive applications.
	 * Please use <code>ResponsiveGridLayout</code> or <code>ColumnLayout</code> instead.
	 */
	thisLib.form.GridElementCells = DataType.createType('sap.ui.layout.form.GridElementCells', {
		isValid : function(vValue) {
			return /^(auto|full|([1-9]|1[0-6]))$/.test(vValue);
			}

		},
		DataType.getType('string')
	);


	/**
	 * Available <code>FormLayouts</code> used to render a <code>SimpleForm</code>.
	 *
	 * @enum {string}
	 * @public
	 * @since 1.16.0
	 */
	thisLib.form.SimpleFormLayout = {

		/**
		 * Uses the <code>ResponsiveLayout</code> layout to render the <code>SimpleForm</code> control
		 * @public
		 * @deprecated As of version 1.93, replaced by {@link sap.ui.layout.form.SimpleFormLayout.ColumnLayout ColumnLayout}
		 */
		ResponsiveLayout : "ResponsiveLayout",

		/**
		 * Uses the <code>GridLayout</code> layout to render the <code>SimpleForm</code> control
		 * @public
		 * @deprecated As of version 1.67.0,
		 * as the <code>sap.ui.commons</code> library is deprecated, and the <code>GridLayout</code> must not be used in responsive applications.
		 * Please use <code>ResponsiveGridLayout</code> or <code>ColumnLayout</code> instead.
		 */
		GridLayout : "GridLayout",

		/**
		 * Uses the <code>ResponsiveGridLayout</code> layout to render the <code>SimpleForm</code> control
		 * @public
		 * @since 1.16.0
		 */
		ResponsiveGridLayout : "ResponsiveGridLayout",

		/**
		 * Uses the <code>ColumnLayout</code> layout to render the <code>SimpleForm</code> control
		 * @public
		 * @since 1.56.0
		 */
		ColumnLayout : "ColumnLayout"

	};

	/**
	 * Types of the DynamicSideContent Visibility options
	 *
	 * @enum {string}
	 * @public
	 * @since 1.30
	 */
	thisLib.SideContentVisibility = {
		/**
		 * Show the side content on any breakpoint
		 * @public
		 */
		AlwaysShow: "AlwaysShow",
		/**
		 * Show the side content on XL breakpoint
		 * @public
		 */
		ShowAboveL: "ShowAboveL",
		/**
		 * Show the side content on L and XL breakpoints
		 * @public
		 */
		ShowAboveM: "ShowAboveM",
		/**
		 * Show the side content on M, L and XL breakpoints
		 * @public
		 */
		ShowAboveS: "ShowAboveS",
		/**
		 * Don't show the side content on any breakpoints
		 * @public
		 */
		NeverShow: "NeverShow"
	};

	/**
	 * Types of the DynamicSideContent FallDown options
	 *
	 * @enum {string}
	 * @public
	 * @since 1.30
	 */
	thisLib.SideContentFallDown = {
		/**
		 * Side content falls down on breakpoints below XL
		 * @public
		 */
		BelowXL: "BelowXL",
		/**
		 * Side content falls down on breakpoints below L
		 * @public
		 */
		BelowL: "BelowL",
		/**
		 * Side content falls down on breakpoints below M
		 * @public
		 */
		BelowM: "BelowM",
		/**
		 * Side content falls down on breakpoint M and the minimum width for the side content
		 * @public
		 */
		OnMinimumWidth: "OnMinimumWidth"
	};

	/**
	 * The position of the side content - End (default) and Begin.
	 *
	 * @enum {string}
	 * @public
	 */
	thisLib.SideContentPosition = {
		/**
		 * The side content is on the right side of the main container in left-to-right mode and on the left side in right-to-left mode.
		 * @public
		 */
		End : "End",

		/**
		 * The side content is on the left side of the main container in left-to-right mode and on the right side in right-to-left mode.
		 * @public
		 */
		Begin : "Begin"
	};

	/**
	 * @classdesc An <code>int</code> type that defines how many columns a <code>Form</code> control using
	 * the <code>ColumnLayout</code> as layout can have if it has extra-large size
	 *
	 * Allowed values are numbers from 1 to 6.
	 * <b>Note:</b> In versions lower than 1.89 only 4 columns are allowed.
	 *
	 * @final
	 * @namespace
	 * @public
	 * @since 1.56.0
	 */
	thisLib.form.ColumnsXL = DataType.createType('sap.ui.layout.form.ColumnsXL', {
		isValid : function(vValue) {
			if (vValue > 0 && vValue <= 6) {
				return true;
			} else {
				return false;
			}
		}

	},
	DataType.getType('int')
	);

	/**
	 * @classdesc An <code>int</code> type that defines how many columns a <code>Form</code> control using
	 * the <code>ColumnLayout</code> as layout can have if it has large size
	 *
	 * Allowed values are numbers from 1 to 4.
	 * <b>Note:</b> In versions lower than 1.122 only 3 columns are allowed.
	 *
	 * @final
	 * @namespace
	 * @public
	 * @since 1.56.0
	 */
	thisLib.form.ColumnsL = DataType.createType('sap.ui.layout.form.ColumnsL', {
		isValid : function(vValue) {
			if (vValue > 0 && vValue <= 4) {
				return true;
			} else {
				return false;
			}
		}

	},
	DataType.getType('int')
	);

	/**
	 * @classdesc An <code>int</code> type that defines how many columns a <code>Form</code> control using
	 * the <code>ColumnLayout</code> as layout can have if it has medium size
	 *
	 * Allowed values are numbers from 1 to 3.
	 * <b>Note:</b> In versions lower than 1.122 only 2 columns are allowed.
	 *
	 * @final
	 * @namespace
	 * @public
	 * @since 1.56.0
	 */
	thisLib.form.ColumnsM = DataType.createType('sap.ui.layout.form.ColumnsM', {
		isValid : function(vValue) {
			if (vValue > 0 && vValue <= 3) {
				return true;
			} else {
				return false;
			}
		}

	},
	DataType.getType('int')
	);

	/**
	 * @classdesc An <code>int</code> type that defines how many cells a control inside of a column
	 * of a <code>Form</code> control using the <code>ColumnLayout</code> control as layout can use.
	 *
	 * Allowed values are numbers from 1 to 12 and -1. -1 means the value is calculated.
	 *
	 * @final
	 * @namespace
	 * @public
	 * @since 1.56.0
	 */
	thisLib.form.ColumnCells = DataType.createType('sap.ui.layout.form.ColumnCells', {
		isValid : function(vValue) {
			if (vValue === -1) {
				return true;
			} else if (vValue > 0 && vValue <= 12) {
				return true;
			} else {
				return false;
			}
		}

	},
	DataType.getType('int')
	);

	/**
	 * @classdesc An <code>int</code> type that defines how many cells beside the controls
	 * inside of a column of a <code>Form</code> control using the <code>ColumnLayout</code> control as layout
	 * are empty.
	 *
	 * Allowed values are numbers from 0 to 11.
	 *
	 * @final
	 * @namespace
	 * @public
	 * @since 1.56.0
	 */
	thisLib.form.EmptyCells = DataType.createType('sap.ui.layout.form.EmptyCells', {
		isValid : function(vValue) {
			if (vValue >= 0 && vValue < 12) {
				return true;
			} else {
				return false;
			}
		}

	},
	DataType.getType('int')
	);

	/**
	 * @deprecated As of version 1.120
	 */
	if (!thisLib.GridHelper) {
		thisLib.GridHelper = {
			getLibrarySpecificClass: function () {
				return "";
			},
			bFinal: false /* if true, the helper must not be overwritten by an other library */
		};
	}

	thisLib.cssgrid = thisLib.cssgrid || {};

	/**
	 * @classdesc A string type that represents a grid track (the space between two grid lines)
	 *
	 * @see {@link https://developer.mozilla.org/en-US/docs/Glossary/Grid_tracks}
	 * @since 1.60.0
	 * @public
	 * @namespace
	 * @final
	 */
	thisLib.cssgrid.CSSGridTrack = DataType.createType("sap.ui.layout.cssgrid.CSSGridTrack", {
			isValid: function (sValue) {
				var sCSSSizeRegex = /(auto|inherit|(([0-9]+|[0-9]*\.[0-9]+)([rR][eE][mM]|[eE][mM]|[eE][xX]|[pP][xX]|[cC][mM]|[mM][mM]|[iI][nN]|[pP][tT]|[pP][cC]|[vV][wW]|[vV][hH]|[vV][mM][iI][nN]|[vV][mM][aA][xX]|%))|calc\(\s*(\(\s*)*[-+]?(([0-9]+|[0-9]*\.[0-9]+)([rR][eE][mM]|[eE][mM]|[eE][xX]|[pP][xX]|[cC][mM]|[mM][mM]|[iI][nN]|[pP][tT]|[pP][cC]|[vV][wW]|[vV][hH]|[vV][mM][iI][nN]|[vV][mM][aA][xX]|%)?)(\s*(\)\s*)*(\s[-+]\s|[*\/])\s*(\(\s*)*([-+]?(([0-9]+|[0-9]*\.[0-9]+)([rR][eE][mM]|[eE][mM]|[eE][xX]|[pP][xX]|[cC][mM]|[mM][mM]|[iI][nN]|[pP][tT]|[pP][cC]|[vV][wW]|[vV][hH]|[vV][mM][iI][nN]|[vV][mM][aA][xX]|%)?)))*\s*(\)\s*)*\))/g;

				// Remove valid keywords that can be used as part of a grid track property value
				sValue = sValue.replace(/(minmax|repeat|fit-content|max-content|min-content|auto-fill|auto-fit|fr|min|max)/g, "");
				// Remove valid CSSSizes
				sValue = sValue.replace(sCSSSizeRegex, "");
				// Remove expression syntax
				sValue = sValue.replace(/\(|\)|\+|\-|\*|\/|calc|\%|\,/g, "");
				// Remove any number leftovers which are not CSSSizes
				sValue = sValue.replace(/[0-9]/g, "");
				// Remove whitespace
				sValue = sValue.replace(/\s/g, "");

				return sValue.length === 0;
			},
			parseValue: function (sValue) {
				return sValue.trim().split(/\s+/).join(" ");
			}
		},
		DataType.getType("string")
	);

	/**
	 * @classdesc A string type that represents a short hand CSS grid gap.
	 *
	 * @see {@link https://developer.mozilla.org/en-US/docs/Web/CSS/gap}
	 * @since 1.60.0
	 * @extends sap.ui.core.CSSSizeShortHand
	 * @public
	 * @deprecated since 1.135 use {@link sap.ui.core.CSSGapShortHand} instead
	 * @namespace
	 * @final
	 */
	thisLib.cssgrid.CSSGridGapShortHand = DataType.createType("sap.ui.layout.cssgrid.CSSGridGapShortHand", {}, DataType.getType("sap.ui.core.CSSGapShortHand"));

	/**
	 * @classdesc A string type that represents one or two grid lines. Used to define the position and size of a single grid item.
	 *
	 * Valid values:
	 * <ul>
	 * <li>auto</li>
	 * <li>inherit</li>
	 * <li>1</li>
	 * <li>span 2</li>
	 * <li>span 2 / 5</li>
	 * <li>span 2 / -5</li>
	 * <li>5 / 7</li>
	 * <li>7 / span 5</li>
	 * <li>span 7 / span 5</li>
	 * </ul>
	 *
	 * @see {@link https://developer.mozilla.org/en-US/docs/Glossary/Grid_lines MDN web docs: grid lines}
	 * @since 1.60.0
	 * @public
	 * @namespace
	 * @final
	 */
	thisLib.cssgrid.CSSGridLine = DataType.createType("sap.ui.layout.cssgrid.CSSGridLine", {
			isValid: function (sValue) {
				return /^(auto|inherit|((span)?(\s)?-?[0-9]+(\s\/\s(span)?(\s)?-?[0-9]*)?)?)$/.test(sValue);
			}
		},
		DataType.getType("string")
	);

	/**
	 * A string type that is used for CSS grid to control how the auto-placement algorithm works,
	 * specifying exactly how auto-placed items get flowed into the grid.
	 *
	 * @see {@link https://developer.mozilla.org/en-US/docs/Web/CSS/grid-auto-flow}
	 * @enum {string}
	 * @since 1.60.0
	 * @public
	 */
	thisLib.cssgrid.CSSGridAutoFlow = {

		/**
		 * Insert auto-placed items by filling each row.
		 * @public
		 */
		Row: "Row",

		/**
		 * Insert auto-placed items by filling each column.
		 * @public
		 */
		Column: "Column",

		/**
		 * Insert auto-placed items by filling each row, and fill any holes in the grid.
		 * @public
		 */
		RowDense: "RowDense",

		/**
		 * Insert auto-placed items by filling each column, and fill any holes in the grid.
		 * @public
		 */
		ColumnDense: "ColumnDense"
	};

	/**
	 * @classdesc A string type that represents how many boxes per row should be displayed for each screen size. The breakpoints are for extra large (XL), large (L), medium (M) and small (S) screen sizes.
	 *
	 * <b>Note:</b> The parameters must be provided in the order <XL L M S>.
	 *
	 * @example <code>XL7 L6 M4 S2</code>
	 * @example <code>XL12 L12 M12 S1</code>
	 * @since 1.61.0
	 * @public
	 * @namespace
	 * @final
	 */
	thisLib.BoxesPerRowConfig = DataType.createType("sap.ui.layout.BoxesPerRowConfig", {
			isValid : function(vValue) {
				return /^(([Xx][Ll](?:[1-9]|1[0-2]))? ?([Ll](?:[1-9]|1[0-2]))? ?([Mm](?:[1-9]|1[0-2]))? ?([Ss](?:[1-9]|1[0-2]))?)$/.test(vValue);
			}
		},
		DataType.getType("string")
	);

	/**
	 * Register the above listed enum types.
	 */
	DataType.registerEnum("sap.ui.layout.BackgroundDesign", thisLib.BackgroundDesign);
	DataType.registerEnum("sap.ui.layout.BlockBackgroundType", thisLib.BlockBackgroundType);
	DataType.registerEnum("sap.ui.layout.BlockLayoutCellColorSet", thisLib.BlockLayoutCellColorSet);
	DataType.registerEnum("sap.ui.layout.BlockLayoutCellColorShade", thisLib.BlockLayoutCellColorShade);
	DataType.registerEnum("sap.ui.layout.BlockRowColorSets", thisLib.BlockRowColorSets);
	DataType.registerEnum("sap.ui.layout.GridPosition", thisLib.GridPosition);
	DataType.registerEnum("sap.ui.layout.SideContentFallDown", thisLib.SideContentFallDown);
	DataType.registerEnum("sap.ui.layout.SideContentPosition", thisLib.SideContentPosition);
	DataType.registerEnum("sap.ui.layout.SideContentVisibility", thisLib.SideContentVisibility);
	DataType.registerEnum("sap.ui.layout.form.SimpleFormLayout", thisLib.form.SimpleFormLayout);
	DataType.registerEnum("sap.ui.layout.cssgrid.CSSGridAutoFlow", thisLib.cssgrid.CSSGridAutoFlow);

	return thisLib;

});
>>>>>>> c0c17f31
<|MERGE_RESOLUTION|>--- conflicted
+++ resolved
@@ -10,7 +10,6 @@
 	'sap/ui/core/Lib',
 	'sap/ui/core/library'], // library dependency
 	function(DataType, Library, library) {
-<<<<<<< HEAD
 	 "use strict";
 
 	 /**
@@ -766,18 +765,6 @@
 	 );
 
 	 /**
-	  * @classdesc A string type that represents a short hand CSS grid gap.
-	  *
-	  * @see {@link https://developer.mozilla.org/en-US/docs/Web/CSS/gap}
-	  * @since 1.60.0
-	  * @extends sap.ui.core.CSSSizeShortHand
-	  * @public
-	  * @namespace
-	  * @final
-	  */
-	 thisLib.cssgrid.CSSGridGapShortHand = DataType.createType("sap.ui.layout.cssgrid.CSSGridGapShortHand", {}, DataType.getType("sap.ui.core.CSSGapShortHand"));
-
-	 /**
 	  * @classdesc A string type that represents one or two grid lines. Used to define the position and size of a single grid item.
 	  *
 	  * Valid values:
@@ -879,935 +866,4 @@
 	 DataType.registerEnum("sap.ui.layout.cssgrid.CSSGridAutoFlow", thisLib.cssgrid.CSSGridAutoFlow);
 
 	 return thisLib;
-	});
-=======
-
-	"use strict";
-
-	/**
-	 * SAPUI5 library with layout controls.
-	 *
-	 * @namespace
-	 * @alias sap.ui.layout
-	 * @author SAP SE
-	 * @version ${version}
-	 * @since 1.15
-	 * @public
-	 */
-	var thisLib = Library.init({
-		apiVersion: 2,
-		name : "sap.ui.layout",
-		version: "${version}",
-		dependencies: ["sap.ui.core"],
-		designtime: "sap/ui/layout/designtime/library.designtime",
-		types: [
-			"sap.ui.layout.BackgroundDesign",
-			"sap.ui.layout.BlockBackgroundType",
-			"sap.ui.layout.BlockLayoutCellColorSet",
-			"sap.ui.layout.BlockLayoutCellColorShade",
-			"sap.ui.layout.BlockRowColorSets",
-			"sap.ui.layout.BoxesPerRowConfig",
-			"sap.ui.layout.GridIndent",
-			"sap.ui.layout.GridPosition",
-			"sap.ui.layout.GridSpan",
-			"sap.ui.layout.SideContentFallDown",
-			"sap.ui.layout.SideContentPosition",
-			"sap.ui.layout.SideContentVisibility",
-			"sap.ui.layout.form.ColumnsXL",
-			"sap.ui.layout.form.ColumnsL",
-			"sap.ui.layout.form.ColumnsM",
-			"sap.ui.layout.form.ColumnCells",
-			"sap.ui.layout.form.EmptyCells",
-			"sap.ui.layout.form.GridElementCells",
-			"sap.ui.layout.form.SimpleFormLayout",
-			"sap.ui.layout.cssgrid.CSSGridAutoFlow",
-			"sap.ui.layout.cssgrid.CSSGridTrack",
-			"sap.ui.layout.cssgrid.CSSGridLine",
-			"sap.ui.layout.cssgrid.CSSGridGapShortHand"
-		],
-		interfaces: [
-			"sap.ui.layout.cssgrid.IGridConfigurable",
-			"sap.ui.layout.cssgrid.IGridItemLayoutData"
-		],
-		controls: [
-			"sap.ui.layout.AlignedFlowLayout",
-			"sap.ui.layout.DynamicSideContent",
-			"sap.ui.layout.FixFlex",
-			"sap.ui.layout.Grid",
-			"sap.ui.layout.HorizontalLayout",
-			"sap.ui.layout.ResponsiveFlowLayout",
-			"sap.ui.layout.ResponsiveSplitter",
-			"sap.ui.layout.ResponsiveSplitterPage",
-			"sap.ui.layout.Splitter",
-			"sap.ui.layout.VerticalLayout",
-			"sap.ui.layout.BlockLayoutCell",
-			"sap.ui.layout.BlockLayoutRow",
-			"sap.ui.layout.BlockLayout",
-			"sap.ui.layout.form.Form",
-			"sap.ui.layout.form.FormLayout",
-			"sap.ui.layout.form.GridLayout",
-			"sap.ui.layout.form.ColumnLayout",
-			"sap.ui.layout.form.ResponsiveGridLayout",
-			"sap.ui.layout.form.ResponsiveLayout",
-			"sap.ui.layout.form.SimpleForm",
-			"sap.ui.layout.cssgrid.CSSGrid"
-		],
-		elements: [
-			"sap.ui.layout.BlockLayoutCellData",
-			"sap.ui.layout.GridData",
-			"sap.ui.layout.ResponsiveFlowLayoutData",
-			"sap.ui.layout.SplitterLayoutData",
-			"sap.ui.layout.form.FormContainer",
-			"sap.ui.layout.form.FormElement",
-			"sap.ui.layout.form.GridContainerData",
-			"sap.ui.layout.PaneContainer",
-			"sap.ui.layout.SplitPane",
-			"sap.ui.layout.form.GridElementData",
-			"sap.ui.layout.form.ColumnElementData",
-			"sap.ui.layout.form.ColumnContainerData",
-			"sap.ui.layout.cssgrid.GridItemLayoutData"
-		],
-		extensions: {
-			flChangeHandlers: {
-				"sap.ui.layout.BlockLayout": {
-					"moveControls": "default"
-				},
-				"sap.ui.layout.BlockLayoutRow": {
-					"moveControls": "default",
-					"hideControl": "default",
-					"unhideControl": "default"
-				},
-				"sap.ui.layout.BlockLayoutCell": "sap/ui/layout/flexibility/BlockLayoutCell",
-				"sap.ui.layout.DynamicSideContent": {
-					"moveControls": "default",
-					"hideControl": "default",
-					"unhideControl": "default"
-				},
-				"sap.ui.layout.form.SimpleForm": "sap/ui/layout/flexibility/SimpleForm",
-				"sap.ui.layout.Grid": {
-					"moveControls": "default",
-					"hideControl": "default",
-					"unhideControl": "default"
-				},
-				"sap.ui.layout.FixFlex": {
-					"moveControls": "default",
-					"hideControl": "default",
-					"unhideControl": "default"
-				},
-				"sap.ui.layout.form.Form": "sap/ui/layout/flexibility/Form",
-				"sap.ui.layout.form.FormContainer": "sap/ui/layout/flexibility/FormContainer",
-				"sap.ui.layout.form.FormElement": "sap/ui/layout/flexibility/FormElement",
-				"sap.ui.layout.HorizontalLayout": {
-					"moveControls": "default",
-					"hideControl": "default",
-					"unhideControl": "default"
-				},
-				"sap.ui.layout.Splitter": {
-					"moveControls": "default",
-					"hideControl": "default",
-					"unhideControl": "default"
-				},
-				"sap.ui.layout.VerticalLayout": {
-					"moveControls": "default",
-					"hideControl": "default",
-					"unhideControl": "default"
-				}
-			},
-			//Configuration used for rule loading of Support Assistant
-			"sap.ui.support": {
-				publicRules:true,
-				internalRules:true
-			}
-		}
-	});
-
-	/**
-	 * Defines the functions that need to be implemented by a Control which wants
-	 * to have display:grid behavior via sap.ui.layout.cssgrid.GridLayoutDelegate
-	 *
-	 * @since 1.60.0
-	 * @public
-	 * @interface
-	 * @name sap.ui.layout.cssgrid.IGridConfigurable
-	 */
-
-	/**
-	 * The function is used by GridLayoutDelegate to determine on which HTML Elements the display:grid styles should be applied
-	 *
-	 * @returns {sap.ui.core.Control[]|HTMLElement[]} The controls or HTML elements on which display:grid styles should be applied
-	 * @since 1.60.0
-	 * @public
-	 * @function
-	 * @name sap.ui.layout.cssgrid.IGridConfigurable.getGridDomRefs
-	 */
-
-	/**
-	 * The function is used by GridLayoutDelegate to get the grid layout (display:grid styles) to apply
-	 *
-	 * @returns {sap.ui.layout.cssgrid.GridLayoutBase} The display:grid layout to apply
-	 * @since 1.60.0
-	 * @public
-	 * @function
-	 * @name sap.ui.layout.cssgrid.IGridConfigurable.getGridLayoutConfiguration
-	 */
-
-	/**
-	 * LayoutData for grid items
-	 *
-	 * @since 1.88.0
-	 * @public
-	 * @interface
-	 * @name sap.ui.layout.cssgrid.IGridItemLayoutData
-	 */
-
-	/**
-	 * Available Background Design.
-	 *
-	 * @enum {string}
-	 * @public
-	 * @since 1.36.0
-	 */
-	thisLib.BackgroundDesign = {
-
-		/**
-		 * A solid background color dependent on the theme.
-		 * @public
-		 */
-		Solid : "Solid",
-
-		/**
-		 * Transparent background.
-		 * @public
-		 */
-		Transparent : "Transparent",
-
-		/**
-		 * A translucent background depending on the opacity value of the theme.
-		 * @public
-		 */
-		Translucent : "Translucent"
-
-	};
-
-	/**
-	 * @classdesc
-	 * A string type that represents the indent values of the <code>Grid</code> for large, medium and small screens.
-	 *
-	 * Allowed values are separated by space with case insensitive Letters XL, L, M or S followed by number of columns from 1 to 11
-	 * that the container has to take, for example: <code>L2 M4 S6</code>, <code>M11</code>, <code>s10</code>
-	 * or <code>l4 m4</code>.
-	 *
-	 * <b>Note:</b> The parameters must be provided in the order <large medium small>.
-	 *
-	 * @final
-	 * @namespace
-	 * @public
-	 */
-	thisLib.GridIndent = DataType.createType('sap.ui.layout.GridIndent', {
-	    isValid : function(vValue) {
-	      return /^(([Xx][Ll](?:[0-9]|1[0-1]))? ?([Ll](?:[0-9]|1[0-1]))? ?([Mm](?:[0-9]|1[0-1]))? ?([Ss](?:[0-9]|1[0-1]))?)$/.test(vValue);
-	    }
-
-	  },
-	  DataType.getType('string')
-	);
-
-	/**
-	 * The position of the {@link sap.ui.layout.Grid}. Can be <code>Left</code> (default), <code>Center</code>
-	 * or <code>Right</code>.
-	 *
-	 * @enum {string}
-	 * @public
-	 */
-	thisLib.GridPosition = {
-
-		/**
-		 * <code>Grid</code> is aligned left.
-		 * @public
-		 */
-		Left : "Left",
-
-		/**
-		 * <code>Grid</code> is aligned to the right.
-		 * @public
-		 */
-		Right : "Right",
-
-		/**
-		 * <code>Grid</code> is centered on the screen.
-		 * @public
-		 */
-		Center : "Center"
-
-	};
-
-
-	/**
-	 * @classdesc
-	 * A string type that represents the span values of the <code>Grid</code> for large, medium and small screens.
-	 *
-	 * Allowed values are separated by space with case insensitive Letters XL, L, M or S followed by number of columns from 1 to 12
-	 * that the container has to take, for example: <code>L2 M4 S6</code>, <code>M12</code>,
-	 * <code>s10</code> or <code>l4 m4</code>.
-	 *
-	 * <b>Note:</b> The parameters must be provided in the order <large medium small>.
-	 *
-	 * @final
-	 * @namespace
-	 * @public
-	 */
-	thisLib.GridSpan = DataType.createType('sap.ui.layout.GridSpan', {
-	    isValid : function(vValue) {
-	      return /^(([Xx][Ll](?:[1-9]|1[0-2]))? ?([Ll](?:[1-9]|1[0-2]))? ?([Mm](?:[1-9]|1[0-2]))? ?([Ss](?:[1-9]|1[0-2]))?)$/.test(vValue);
-	    }
-
-	  },
-	  DataType.getType('string')
-	);
-
-		/**
-		 * A string type that is used inside the BlockLayout to set predefined background color to the cells inside
-		 * the control.
-		 * @enum {string}
-		 * @public
-		 */
-	thisLib.BlockBackgroundType = {
-		/**
-		 * Background is transparent
-		 * @public
-		 */
-		Default: "Default",
-		/**
-		 * Background is with predefined light colors
-		 * @public
-		 */
-		Light: "Light",
-		/**
-		 * Background with bright and dark background colors
-		 * @deprecated since 1.50
-		 * @public
-		 */
-		Mixed: "Mixed",
-		/**
-		 * Background with pre-defined accent colors
-		 * @public
-		 */
-		Accent: "Accent",
-		/**
-		 * For applications that want to make use of e.g. charts in the Blocks, this layout type has spacings around the Blocks
-		 * @public
-		 */
-		Dashboard: "Dashboard"
-	};
-
-	/**
-	 * A string type that is used inside the BlockLayoutRow to set predefined set of colors the cells inside
-	 * the control. Color sets depend on sap.ui.layout.BlockBackgroundType
-	 *
-	 * @enum {string}
-	 * @public
-	 */
-	thisLib.BlockRowColorSets = {
-		/**
-		 * sap.ui.layout.BlockBackgroundType.Default: N/A
-		 * sap.ui.layout.BlockBackgroundType.Light: Color Set 1
-		 * sap.ui.layout.BlockBackgroundType.Mixed: Color Set 1
-		 * sap.ui.layout.BlockBackgroundType.Accent: Color Set 1
-		 * sap.ui.layout.BlockBackgroundType.Dashboard: N/A
-		 * @public
-		 */
-		ColorSet1: "ColorSet1",
-		/**
-		 * sap.ui.layout.BlockBackgroundType.Default: N/A
-		 * sap.ui.layout.BlockBackgroundType.Light: Color Set 2
-		 * sap.ui.layout.BlockBackgroundType.Mixed: Color Set 2
-		 * sap.ui.layout.BlockBackgroundType.Accent: Color Set 2
-		 * sap.ui.layout.BlockBackgroundType.Dashboard: N/A
-		 * @public
-		 */
-		ColorSet2: "ColorSet2",
-		/**
-		 * sap.ui.layout.BlockBackgroundType.Default: N/A
-		 * sap.ui.layout.BlockBackgroundType.Light: Color Set 1
-		 * sap.ui.layout.BlockBackgroundType.Mixed: Color Set 1
-		 * sap.ui.layout.BlockBackgroundType.Accent: Color Set 3
-		 * sap.ui.layout.BlockBackgroundType.Dashboard: N/A
-		 * @public
-		 */
-		ColorSet3: "ColorSet3",
-		/**
-		 * sap.ui.layout.BlockBackgroundType.Default: N/A
-		 * sap.ui.layout.BlockBackgroundType.Light: Color Set 2
-		 * sap.ui.layout.BlockBackgroundType.Mixed: Color Set 2
-		 * sap.ui.layout.BlockBackgroundType.Accent: Color Set 4
-		 * sap.ui.layout.BlockBackgroundType.Dashboard: N/A
-		 * @public
-		 */
-		ColorSet4: "ColorSet4"
-	};
-
-
-	/**
-	 * A string type that is used inside the BlockLayoutCell to set a predefined set of colors for the cells.
-	 *
-	 * @enum {string}
-	 * @public
-	 * @since 1.48
-	 */
-	thisLib.BlockLayoutCellColorSet = {
-		/**
-		 * Color Set 1
-		 *
-		 * @public
-		 */
-		ColorSet1: "ColorSet1",
-		/**
-		 * Color Set 2
-		 *
-		 * @public
-		 */
-		ColorSet2: "ColorSet2",
-		/**
-		 * Color Set 3
-		 *
-		 * @public
-		 */
-		ColorSet3: "ColorSet3",
-		/**
-		 * Color Set 4
-		 *
-		 * @public
-		 */
-		ColorSet4: "ColorSet4",
-		/**
-		 * Color Set 5
-		 *
-		 * @public
-		 */
-		ColorSet5: "ColorSet5",
-		/**
-		 * Color Set 6
-		 *
-		 * @public
-		 */
-		ColorSet6: "ColorSet6",
-		/**
-		 * Color Set 7
-		 *
-		 * @public
-		 */
-		ColorSet7: "ColorSet7",
-		/**
-		 * Color Set 8
-		 *
-		 * @public
-		 */
-		ColorSet8: "ColorSet8",
-		/**
-		 * Color Set 9
-		 *
-		 * @public
-		 */
-		ColorSet9: "ColorSet9",
-		/**
-		 * Color Set 10
-		 *
-		 * @public
-		 */
-		ColorSet10: "ColorSet10",
-		/**
-		 * Color Set 11
-		 *
-		 * @public
-		 */
-		ColorSet11: "ColorSet11"
-	};
-
-		/**
-		 * A string type that is used inside the BlockLayoutCell to set a predefined set of color shades for the cells.
-		 * The colors are defined with sap.ui.layout.BlockLayoutCellColorSet. And this is for the shades only.
-		 *
-		 * @enum {string}
-		 * @public
-		 * @since 1.48
-		 */
-		thisLib.BlockLayoutCellColorShade = {
-			/**
-			 * Shade A
-			 *
-			 * @public
-			 */
-			ShadeA: "ShadeA",
-			/**
-			 * Shade B
-			 *
-			 * @public
-			 */
-			ShadeB: "ShadeB",
-			/**
-			 * Shade C
-			 *
-			 * @public
-			 */
-			ShadeC: "ShadeC",
-			/**
-			 * Shade D
-			 *
-			 * @public
-			 */
-			ShadeD: "ShadeD",
-			/**
-			 * Shade E - available only for SAP Quartz and Horizon themes
-			 *
-			 * @public
-			 */
-			ShadeE: "ShadeE",
-			/**
-			 * Shade F - available only for SAP Quartz and Horizon themes
-			 *
-			 * @public
-			 */
-			ShadeF: "ShadeF"
-		};
-
-
-	thisLib.form = thisLib.form || {};
-
-	/**
-	 * @classdesc A string that defines the number of used cells in a <code>GridLayout</code>. This can be a number from 1 to 16, "auto" or "full".
-	 * If set to "auto" the size is determined by the number of fields and the available cells. For labels the auto size is 3 cells.
-	 * If set to "full" only one field is allowed within the <code>FormElement</code>. It gets the full width of the row and the label is displayed above. <b>Note:</b> For labels full size has no effect.
-	 *
-	 * @namespace
-	 * @public
-	 * @deprecated Since version 1.67.0.
-	 * as <code>sap.ui.commons</code> library is deprecated and the <code>GridLayout</code> must not be used in responsive applications.
-	 * Please use <code>ResponsiveGridLayout</code> or <code>ColumnLayout</code> instead.
-	 */
-	thisLib.form.GridElementCells = DataType.createType('sap.ui.layout.form.GridElementCells', {
-		isValid : function(vValue) {
-			return /^(auto|full|([1-9]|1[0-6]))$/.test(vValue);
-			}
-
-		},
-		DataType.getType('string')
-	);
-
-
-	/**
-	 * Available <code>FormLayouts</code> used to render a <code>SimpleForm</code>.
-	 *
-	 * @enum {string}
-	 * @public
-	 * @since 1.16.0
-	 */
-	thisLib.form.SimpleFormLayout = {
-
-		/**
-		 * Uses the <code>ResponsiveLayout</code> layout to render the <code>SimpleForm</code> control
-		 * @public
-		 * @deprecated As of version 1.93, replaced by {@link sap.ui.layout.form.SimpleFormLayout.ColumnLayout ColumnLayout}
-		 */
-		ResponsiveLayout : "ResponsiveLayout",
-
-		/**
-		 * Uses the <code>GridLayout</code> layout to render the <code>SimpleForm</code> control
-		 * @public
-		 * @deprecated As of version 1.67.0,
-		 * as the <code>sap.ui.commons</code> library is deprecated, and the <code>GridLayout</code> must not be used in responsive applications.
-		 * Please use <code>ResponsiveGridLayout</code> or <code>ColumnLayout</code> instead.
-		 */
-		GridLayout : "GridLayout",
-
-		/**
-		 * Uses the <code>ResponsiveGridLayout</code> layout to render the <code>SimpleForm</code> control
-		 * @public
-		 * @since 1.16.0
-		 */
-		ResponsiveGridLayout : "ResponsiveGridLayout",
-
-		/**
-		 * Uses the <code>ColumnLayout</code> layout to render the <code>SimpleForm</code> control
-		 * @public
-		 * @since 1.56.0
-		 */
-		ColumnLayout : "ColumnLayout"
-
-	};
-
-	/**
-	 * Types of the DynamicSideContent Visibility options
-	 *
-	 * @enum {string}
-	 * @public
-	 * @since 1.30
-	 */
-	thisLib.SideContentVisibility = {
-		/**
-		 * Show the side content on any breakpoint
-		 * @public
-		 */
-		AlwaysShow: "AlwaysShow",
-		/**
-		 * Show the side content on XL breakpoint
-		 * @public
-		 */
-		ShowAboveL: "ShowAboveL",
-		/**
-		 * Show the side content on L and XL breakpoints
-		 * @public
-		 */
-		ShowAboveM: "ShowAboveM",
-		/**
-		 * Show the side content on M, L and XL breakpoints
-		 * @public
-		 */
-		ShowAboveS: "ShowAboveS",
-		/**
-		 * Don't show the side content on any breakpoints
-		 * @public
-		 */
-		NeverShow: "NeverShow"
-	};
-
-	/**
-	 * Types of the DynamicSideContent FallDown options
-	 *
-	 * @enum {string}
-	 * @public
-	 * @since 1.30
-	 */
-	thisLib.SideContentFallDown = {
-		/**
-		 * Side content falls down on breakpoints below XL
-		 * @public
-		 */
-		BelowXL: "BelowXL",
-		/**
-		 * Side content falls down on breakpoints below L
-		 * @public
-		 */
-		BelowL: "BelowL",
-		/**
-		 * Side content falls down on breakpoints below M
-		 * @public
-		 */
-		BelowM: "BelowM",
-		/**
-		 * Side content falls down on breakpoint M and the minimum width for the side content
-		 * @public
-		 */
-		OnMinimumWidth: "OnMinimumWidth"
-	};
-
-	/**
-	 * The position of the side content - End (default) and Begin.
-	 *
-	 * @enum {string}
-	 * @public
-	 */
-	thisLib.SideContentPosition = {
-		/**
-		 * The side content is on the right side of the main container in left-to-right mode and on the left side in right-to-left mode.
-		 * @public
-		 */
-		End : "End",
-
-		/**
-		 * The side content is on the left side of the main container in left-to-right mode and on the right side in right-to-left mode.
-		 * @public
-		 */
-		Begin : "Begin"
-	};
-
-	/**
-	 * @classdesc An <code>int</code> type that defines how many columns a <code>Form</code> control using
-	 * the <code>ColumnLayout</code> as layout can have if it has extra-large size
-	 *
-	 * Allowed values are numbers from 1 to 6.
-	 * <b>Note:</b> In versions lower than 1.89 only 4 columns are allowed.
-	 *
-	 * @final
-	 * @namespace
-	 * @public
-	 * @since 1.56.0
-	 */
-	thisLib.form.ColumnsXL = DataType.createType('sap.ui.layout.form.ColumnsXL', {
-		isValid : function(vValue) {
-			if (vValue > 0 && vValue <= 6) {
-				return true;
-			} else {
-				return false;
-			}
-		}
-
-	},
-	DataType.getType('int')
-	);
-
-	/**
-	 * @classdesc An <code>int</code> type that defines how many columns a <code>Form</code> control using
-	 * the <code>ColumnLayout</code> as layout can have if it has large size
-	 *
-	 * Allowed values are numbers from 1 to 4.
-	 * <b>Note:</b> In versions lower than 1.122 only 3 columns are allowed.
-	 *
-	 * @final
-	 * @namespace
-	 * @public
-	 * @since 1.56.0
-	 */
-	thisLib.form.ColumnsL = DataType.createType('sap.ui.layout.form.ColumnsL', {
-		isValid : function(vValue) {
-			if (vValue > 0 && vValue <= 4) {
-				return true;
-			} else {
-				return false;
-			}
-		}
-
-	},
-	DataType.getType('int')
-	);
-
-	/**
-	 * @classdesc An <code>int</code> type that defines how many columns a <code>Form</code> control using
-	 * the <code>ColumnLayout</code> as layout can have if it has medium size
-	 *
-	 * Allowed values are numbers from 1 to 3.
-	 * <b>Note:</b> In versions lower than 1.122 only 2 columns are allowed.
-	 *
-	 * @final
-	 * @namespace
-	 * @public
-	 * @since 1.56.0
-	 */
-	thisLib.form.ColumnsM = DataType.createType('sap.ui.layout.form.ColumnsM', {
-		isValid : function(vValue) {
-			if (vValue > 0 && vValue <= 3) {
-				return true;
-			} else {
-				return false;
-			}
-		}
-
-	},
-	DataType.getType('int')
-	);
-
-	/**
-	 * @classdesc An <code>int</code> type that defines how many cells a control inside of a column
-	 * of a <code>Form</code> control using the <code>ColumnLayout</code> control as layout can use.
-	 *
-	 * Allowed values are numbers from 1 to 12 and -1. -1 means the value is calculated.
-	 *
-	 * @final
-	 * @namespace
-	 * @public
-	 * @since 1.56.0
-	 */
-	thisLib.form.ColumnCells = DataType.createType('sap.ui.layout.form.ColumnCells', {
-		isValid : function(vValue) {
-			if (vValue === -1) {
-				return true;
-			} else if (vValue > 0 && vValue <= 12) {
-				return true;
-			} else {
-				return false;
-			}
-		}
-
-	},
-	DataType.getType('int')
-	);
-
-	/**
-	 * @classdesc An <code>int</code> type that defines how many cells beside the controls
-	 * inside of a column of a <code>Form</code> control using the <code>ColumnLayout</code> control as layout
-	 * are empty.
-	 *
-	 * Allowed values are numbers from 0 to 11.
-	 *
-	 * @final
-	 * @namespace
-	 * @public
-	 * @since 1.56.0
-	 */
-	thisLib.form.EmptyCells = DataType.createType('sap.ui.layout.form.EmptyCells', {
-		isValid : function(vValue) {
-			if (vValue >= 0 && vValue < 12) {
-				return true;
-			} else {
-				return false;
-			}
-		}
-
-	},
-	DataType.getType('int')
-	);
-
-	/**
-	 * @deprecated As of version 1.120
-	 */
-	if (!thisLib.GridHelper) {
-		thisLib.GridHelper = {
-			getLibrarySpecificClass: function () {
-				return "";
-			},
-			bFinal: false /* if true, the helper must not be overwritten by an other library */
-		};
-	}
-
-	thisLib.cssgrid = thisLib.cssgrid || {};
-
-	/**
-	 * @classdesc A string type that represents a grid track (the space between two grid lines)
-	 *
-	 * @see {@link https://developer.mozilla.org/en-US/docs/Glossary/Grid_tracks}
-	 * @since 1.60.0
-	 * @public
-	 * @namespace
-	 * @final
-	 */
-	thisLib.cssgrid.CSSGridTrack = DataType.createType("sap.ui.layout.cssgrid.CSSGridTrack", {
-			isValid: function (sValue) {
-				var sCSSSizeRegex = /(auto|inherit|(([0-9]+|[0-9]*\.[0-9]+)([rR][eE][mM]|[eE][mM]|[eE][xX]|[pP][xX]|[cC][mM]|[mM][mM]|[iI][nN]|[pP][tT]|[pP][cC]|[vV][wW]|[vV][hH]|[vV][mM][iI][nN]|[vV][mM][aA][xX]|%))|calc\(\s*(\(\s*)*[-+]?(([0-9]+|[0-9]*\.[0-9]+)([rR][eE][mM]|[eE][mM]|[eE][xX]|[pP][xX]|[cC][mM]|[mM][mM]|[iI][nN]|[pP][tT]|[pP][cC]|[vV][wW]|[vV][hH]|[vV][mM][iI][nN]|[vV][mM][aA][xX]|%)?)(\s*(\)\s*)*(\s[-+]\s|[*\/])\s*(\(\s*)*([-+]?(([0-9]+|[0-9]*\.[0-9]+)([rR][eE][mM]|[eE][mM]|[eE][xX]|[pP][xX]|[cC][mM]|[mM][mM]|[iI][nN]|[pP][tT]|[pP][cC]|[vV][wW]|[vV][hH]|[vV][mM][iI][nN]|[vV][mM][aA][xX]|%)?)))*\s*(\)\s*)*\))/g;
-
-				// Remove valid keywords that can be used as part of a grid track property value
-				sValue = sValue.replace(/(minmax|repeat|fit-content|max-content|min-content|auto-fill|auto-fit|fr|min|max)/g, "");
-				// Remove valid CSSSizes
-				sValue = sValue.replace(sCSSSizeRegex, "");
-				// Remove expression syntax
-				sValue = sValue.replace(/\(|\)|\+|\-|\*|\/|calc|\%|\,/g, "");
-				// Remove any number leftovers which are not CSSSizes
-				sValue = sValue.replace(/[0-9]/g, "");
-				// Remove whitespace
-				sValue = sValue.replace(/\s/g, "");
-
-				return sValue.length === 0;
-			},
-			parseValue: function (sValue) {
-				return sValue.trim().split(/\s+/).join(" ");
-			}
-		},
-		DataType.getType("string")
-	);
-
-	/**
-	 * @classdesc A string type that represents a short hand CSS grid gap.
-	 *
-	 * @see {@link https://developer.mozilla.org/en-US/docs/Web/CSS/gap}
-	 * @since 1.60.0
-	 * @extends sap.ui.core.CSSSizeShortHand
-	 * @public
-	 * @deprecated since 1.135 use {@link sap.ui.core.CSSGapShortHand} instead
-	 * @namespace
-	 * @final
-	 */
-	thisLib.cssgrid.CSSGridGapShortHand = DataType.createType("sap.ui.layout.cssgrid.CSSGridGapShortHand", {}, DataType.getType("sap.ui.core.CSSGapShortHand"));
-
-	/**
-	 * @classdesc A string type that represents one or two grid lines. Used to define the position and size of a single grid item.
-	 *
-	 * Valid values:
-	 * <ul>
-	 * <li>auto</li>
-	 * <li>inherit</li>
-	 * <li>1</li>
-	 * <li>span 2</li>
-	 * <li>span 2 / 5</li>
-	 * <li>span 2 / -5</li>
-	 * <li>5 / 7</li>
-	 * <li>7 / span 5</li>
-	 * <li>span 7 / span 5</li>
-	 * </ul>
-	 *
-	 * @see {@link https://developer.mozilla.org/en-US/docs/Glossary/Grid_lines MDN web docs: grid lines}
-	 * @since 1.60.0
-	 * @public
-	 * @namespace
-	 * @final
-	 */
-	thisLib.cssgrid.CSSGridLine = DataType.createType("sap.ui.layout.cssgrid.CSSGridLine", {
-			isValid: function (sValue) {
-				return /^(auto|inherit|((span)?(\s)?-?[0-9]+(\s\/\s(span)?(\s)?-?[0-9]*)?)?)$/.test(sValue);
-			}
-		},
-		DataType.getType("string")
-	);
-
-	/**
-	 * A string type that is used for CSS grid to control how the auto-placement algorithm works,
-	 * specifying exactly how auto-placed items get flowed into the grid.
-	 *
-	 * @see {@link https://developer.mozilla.org/en-US/docs/Web/CSS/grid-auto-flow}
-	 * @enum {string}
-	 * @since 1.60.0
-	 * @public
-	 */
-	thisLib.cssgrid.CSSGridAutoFlow = {
-
-		/**
-		 * Insert auto-placed items by filling each row.
-		 * @public
-		 */
-		Row: "Row",
-
-		/**
-		 * Insert auto-placed items by filling each column.
-		 * @public
-		 */
-		Column: "Column",
-
-		/**
-		 * Insert auto-placed items by filling each row, and fill any holes in the grid.
-		 * @public
-		 */
-		RowDense: "RowDense",
-
-		/**
-		 * Insert auto-placed items by filling each column, and fill any holes in the grid.
-		 * @public
-		 */
-		ColumnDense: "ColumnDense"
-	};
-
-	/**
-	 * @classdesc A string type that represents how many boxes per row should be displayed for each screen size. The breakpoints are for extra large (XL), large (L), medium (M) and small (S) screen sizes.
-	 *
-	 * <b>Note:</b> The parameters must be provided in the order <XL L M S>.
-	 *
-	 * @example <code>XL7 L6 M4 S2</code>
-	 * @example <code>XL12 L12 M12 S1</code>
-	 * @since 1.61.0
-	 * @public
-	 * @namespace
-	 * @final
-	 */
-	thisLib.BoxesPerRowConfig = DataType.createType("sap.ui.layout.BoxesPerRowConfig", {
-			isValid : function(vValue) {
-				return /^(([Xx][Ll](?:[1-9]|1[0-2]))? ?([Ll](?:[1-9]|1[0-2]))? ?([Mm](?:[1-9]|1[0-2]))? ?([Ss](?:[1-9]|1[0-2]))?)$/.test(vValue);
-			}
-		},
-		DataType.getType("string")
-	);
-
-	/**
-	 * Register the above listed enum types.
-	 */
-	DataType.registerEnum("sap.ui.layout.BackgroundDesign", thisLib.BackgroundDesign);
-	DataType.registerEnum("sap.ui.layout.BlockBackgroundType", thisLib.BlockBackgroundType);
-	DataType.registerEnum("sap.ui.layout.BlockLayoutCellColorSet", thisLib.BlockLayoutCellColorSet);
-	DataType.registerEnum("sap.ui.layout.BlockLayoutCellColorShade", thisLib.BlockLayoutCellColorShade);
-	DataType.registerEnum("sap.ui.layout.BlockRowColorSets", thisLib.BlockRowColorSets);
-	DataType.registerEnum("sap.ui.layout.GridPosition", thisLib.GridPosition);
-	DataType.registerEnum("sap.ui.layout.SideContentFallDown", thisLib.SideContentFallDown);
-	DataType.registerEnum("sap.ui.layout.SideContentPosition", thisLib.SideContentPosition);
-	DataType.registerEnum("sap.ui.layout.SideContentVisibility", thisLib.SideContentVisibility);
-	DataType.registerEnum("sap.ui.layout.form.SimpleFormLayout", thisLib.form.SimpleFormLayout);
-	DataType.registerEnum("sap.ui.layout.cssgrid.CSSGridAutoFlow", thisLib.cssgrid.CSSGridAutoFlow);
-
-	return thisLib;
-
-});
->>>>>>> c0c17f31
+	});