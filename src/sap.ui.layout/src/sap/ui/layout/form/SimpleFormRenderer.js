/*!
 * ${copyright}
 */

sap.ui.define([], function() {
"use strict";


/**
 * SimpleForm renderer.
 * @namespace
 */
var SimpleFormRenderer = {
	apiVersion: 2
};


/**
 * Renders the HTML for the given control, using the provided {@link sap.ui.core.RenderManager}.
 *
 * @param {sap.ui.core.RenderManager} oRm the RenderManager that can be used for writing to the render output buffer
 * @param {sap.ui.layout.form.SimpleForm} oControl an object representation of the control that should be rendered
 */
SimpleFormRenderer.render = function(oRm, oControl){

<<<<<<< HEAD
	oControl._bChangedByMe = true;
	// write the HTML into the render manager
	oRm.openStart("div", oControl)
		.class("sapUiSimpleForm")
		.style("width", oControl.getWidth())
		.openEnd(); // div element
	var oForm = oControl.getAggregation("form");
	oRm.renderControl(oForm);
	oRm.close("div");
	oControl._bChangedByMe = false;
=======
		oControl._bChangedByMe = true;
		// write the HTML into the render manager
		oRm.openStart("div", oControl)
			.class("sapUiSimpleForm")
			.style("width", oControl.getWidth())
			.openEnd(); // div element
		var oForm = oControl.getAggregation("form");
		if (oForm.getLayout()) { // render Form after Layout is loaded
			oRm.renderControl(oForm);
		}
		oRm.close("div");
		oControl._bChangedByMe = false;
>>>>>>> 67b0fff2

};


return SimpleFormRenderer;

});<|MERGE_RESOLUTION|>--- conflicted
+++ resolved
@@ -23,7 +23,6 @@
  */
 SimpleFormRenderer.render = function(oRm, oControl){
 
-<<<<<<< HEAD
 	oControl._bChangedByMe = true;
 	// write the HTML into the render manager
 	oRm.openStart("div", oControl)
@@ -31,23 +30,11 @@
 		.style("width", oControl.getWidth())
 		.openEnd(); // div element
 	var oForm = oControl.getAggregation("form");
-	oRm.renderControl(oForm);
+	if (oForm.getLayout()) { // render Form after Layout is loaded
+		oRm.renderControl(oForm);
+	}
 	oRm.close("div");
 	oControl._bChangedByMe = false;
-=======
-		oControl._bChangedByMe = true;
-		// write the HTML into the render manager
-		oRm.openStart("div", oControl)
-			.class("sapUiSimpleForm")
-			.style("width", oControl.getWidth())
-			.openEnd(); // div element
-		var oForm = oControl.getAggregation("form");
-		if (oForm.getLayout()) { // render Form after Layout is loaded
-			oRm.renderControl(oForm);
-		}
-		oRm.close("div");
-		oControl._bChangedByMe = false;
->>>>>>> 67b0fff2
 
 };
 
