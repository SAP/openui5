--- conflicted
+++ resolved
@@ -3,9 +3,7 @@
 	<head>
 		<meta charset="utf-8">
 		<title>HorizontalLayout - sap.ui.layout</title>
-<<<<<<< HEAD
-		<script src="shared-config.js"></script>
-        <link href="Image.css" rel="stylesheet">
+		<script src="../shared-config.js"></script>
 		<script id="sap-ui-bootstrap"
 				src="../../../../../resources/sap-ui-core.js"
 				data-sap-ui-libs="sap.ui.layout, sap.m"
@@ -14,26 +12,10 @@
 					"local": "./",
 					"qunit.internal.acc": "../../../../../test-resources/sap/ui/core/qunit/internal/acc"
 				}'
-		></script>
+		>
+		</script>
 	</head>
 	<body class="sapUiBody">
-		<div id="content"></div>
-=======
-		<script src="../shared-config.js"></script>
-		<script id='sap-ui-bootstrap'
-			src='../../../../../resources/sap-ui-core.js'
-			data-sap-ui-async="true"
-			data-sap-ui-compatVersion="edge"
-			data-sap-ui-libs="sap.ui.layout, sap.m"
-			data-sap-ui-onInit="module:local/HorizontalLayout"
-			data-sap-ui-resourceroots='{
-				"local": "./",
-				"qunit.internal.acc": "../../../../../test-resources/sap/ui/core/qunit/internal/acc"
-			}'>
-		</script>
-	</head>
-	<body class='sapUiBody'>
-		<div id='body'></div>
->>>>>>> 847869c5
+		<div id="body"></div>
 	</body>
 </html>