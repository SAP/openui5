<!DOCTYPE HTML>
<html>
<<<<<<< HEAD
	<head><meta charset="utf-8">
=======
	<head>
		<meta charset="utf-8">
>>>>>>> 8aae3522
		<title>SimpleForm - sap.ui.layout.form</title>
		<link rel="shortcut icon" type="image/x-icon" href="../images/controls/sap.ui.layout.form.Form.gif">
		<script src="../shared-config.js"></script>
		<script id="sap-ui-bootstrap"
<<<<<<< HEAD
				src="../../../../../resources/sap-ui-core.js"
				data-sap-ui-libs="sap.ui.layout, sap.m"
		>
=======
				data-sap-ui-async="true"
				data-sap-ui-compat-version="edge"
				data-sap-ui-libs="sap.ui.layout, sap.m"
				data-sap-ui-on-init="module:local/SimpleForm"
				data-sap-ui-resource-roots='{
					"local": "./"
				}'
				src="../../../../../resources/sap-ui-core.js">
>>>>>>> 8aae3522
		</script>
	</head>
	<body id="body" class="sapUiBody">
	</body>
</html><|MERGE_RESOLUTION|>--- conflicted
+++ resolved
@@ -1,29 +1,18 @@
 <!DOCTYPE HTML>
 <html>
-<<<<<<< HEAD
-	<head><meta charset="utf-8">
-=======
 	<head>
 		<meta charset="utf-8">
->>>>>>> 8aae3522
 		<title>SimpleForm - sap.ui.layout.form</title>
 		<link rel="shortcut icon" type="image/x-icon" href="../images/controls/sap.ui.layout.form.Form.gif">
 		<script src="../shared-config.js"></script>
 		<script id="sap-ui-bootstrap"
-<<<<<<< HEAD
 				src="../../../../../resources/sap-ui-core.js"
-				data-sap-ui-libs="sap.ui.layout, sap.m"
-		>
-=======
-				data-sap-ui-async="true"
-				data-sap-ui-compat-version="edge"
 				data-sap-ui-libs="sap.ui.layout, sap.m"
 				data-sap-ui-on-init="module:local/SimpleForm"
 				data-sap-ui-resource-roots='{
 					"local": "./"
 				}'
-				src="../../../../../resources/sap-ui-core.js">
->>>>>>> 8aae3522
+		>
 		</script>
 	</head>
 	<body id="body" class="sapUiBody">
