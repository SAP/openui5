--- conflicted
+++ resolved
@@ -20,12 +20,8 @@
 	"sap/m/Label",
 	"sap/m/Text",
 	"sap/m/Link",
-<<<<<<< HEAD
+	"sap/m/Title",
 	"sap/ui/test/utils/nextUIUpdate"
-=======
-	"sap/m/Title",
-	"sap/ui/qunit/utils/nextUIUpdate"
->>>>>>> bec5fb61
 ],
 	function(
 		jQuery,
