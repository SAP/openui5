/* global QUnit */

/*eslint max-nested-callbacks: [2, 5]*/

sap.ui.define([
	"sap/ui/core/Element",
	"sap/ui/layout/library",
	"sap/ui/layout/form/SimpleForm",
	"sap/ui/layout/GridData",
	"sap/ui/core/VariantLayoutData",
	"sap/ui/core/Title",
	"sap/m/Toolbar",
	"sap/m/Label",
	"sap/m/Input",
	"sap/ui/thirdparty/jquery",
	"sap/ui/test/utils/nextUIUpdate"
],
	function(
		Element,
		library,
		SimpleForm,
		GridData,
		VariantLayoutData,
		Title,
		Toolbar,
		Label,
		Input,
		jQuery,
		nextUIUpdate
	) {
		"use strict";

		// use no check with instanceof for layout or LayoutData to let the SimpleForm load the
		// files async

		var oSimpleForm;
		var oForm;
		var oFormLayout;

		// if some test breaks internal controls of test may not destroyed
		// what leads to duplicate ID errors in next test
		function cleanupControls(sId) {
			var oControl = Element.getElementById(sId);
			if (oControl) {
				oControl.destroy();
			}
		}

		function initTestWithoutContent() {
			oSimpleForm = new SimpleForm("SF1");
			oForm = oSimpleForm.getAggregation("form");
			oFormLayout = oForm.getLayout();
		}
<<<<<<< HEAD

		async function initTestWithContent(sLayout) {
			oSimpleForm = new SimpleForm("SF1", {
				layout: sLayout,
				editable: true,
				content: [
						  new Title("T1", {text: "Test"}),
						  new Label("L1", {text: "Test"}),
						  new Input("I1"),
						  new Input("I2"),
						  new Title("T2", {text: "Test"}),
						  new Label("L2", {text: "Test"}),
						  new Input("I3"),
						  new Label("L3", {text: "Test"}),
						  new Input("I4"),
						  new Input("I5"),
						  new Input("I6")
						  ]
			}).placeAt("qunit-fixture");
			await nextUIUpdate();
			oForm = oSimpleForm.getAggregation("form");
			oFormLayout = oForm.getLayout();
		}

		async function initTestWithContentRGL() {
			await initTestWithContent("ResponsiveGridLayout");
		}

		async function initTestWithContentCL() {
			await initTestWithContent("ColumnLayout");
		}

		function afterTest() {
			if (oSimpleForm) {
				oSimpleForm.destroy();
				oSimpleForm = undefined;
				oForm = undefined;
				oFormLayout = undefined;
			}
			cleanupControls("L1");
			cleanupControls("L2");
			cleanupControls("L3");
			cleanupControls("I1");
			cleanupControls("I2");
			cleanupControls("I3");
			cleanupControls("T1");
			cleanupControls("T2");
			cleanupControls("T3");
			cleanupControls("TB1");
			cleanupControls("TB2");
			cleanupControls("TB3");
		}

		async function asyncLayoutTest(assert, sLayout, fnTest) {
			if (oFormLayout) {
				return await fnTest(assert, sLayout);
			} else {
				// wait until Layout is loaded
				return new Promise((Resolve) => {
					sap.ui.require([sLayout], async (aModules) => {
						oFormLayout = oForm.getLayout();
						await fnTest(assert, sLayout);
						Resolve();
					});
=======
		cleanupControls("L1");
		cleanupControls("L2");
		cleanupControls("L3");
		cleanupControls("I1");
		cleanupControls("I2");
		cleanupControls("I3");
		cleanupControls("T1");
		cleanupControls("T2");
		cleanupControls("T3");
		cleanupControls("TB1");
		cleanupControls("TB2");
		cleanupControls("TB3");
	}

	async function asyncLayoutTest(assert, sLayout, fnTest) {
		oFormLayout = oForm.getLayout(); // as might loadud right now
		if (oFormLayout) {
			await nextUIUpdate();
			if (oSimpleForm.getDomRef()) { // only test if SimpleForm is rendered
				assert.ok(oForm.getDomRef(), "Form rendered");
			}

			return await fnTest(assert, sLayout);
		} else {
			await nextUIUpdate();
			if (oSimpleForm.getDomRef()) { // only test if SimpleForm is rendered
				assert.notOk(oForm.getDomRef(), "Form not rendered (as no Layout)");
			}

			// wait until Layout is loaded
			return new Promise((Resolve) => {
				sap.ui.require([sLayout], async (aModules) => {
					oFormLayout = oForm.getLayout();
					await nextUIUpdate();
					if (oSimpleForm.getDomRef()) { // only test if SimpleForm is rendered
						assert.ok(oForm.getDomRef(), "Form rendered");
					}

					await fnTest(assert, sLayout);
					Resolve();
>>>>>>> 67b0fff2
				});
			}
		}

		QUnit.module("Form", {
			beforeEach: initTestWithoutContent,
			afterEach: afterTest
		});

		function usedLayout(assert, sLayout) {
			assert.ok(oFormLayout, "FormLayout is created");
			var sName = sLayout.replace(/\//g, ".");
			assert.ok(oFormLayout && oFormLayout.isA(sName), "Right FormLayout used");
			assert.equal(oFormLayout.getId(), "SF1--Layout", "Stable ID of FormLayout");
		}

		QUnit.test("initial state", async function(assert) {
			assert.ok(oSimpleForm, "SimpleForm is created");
			assert.ok(oForm, "internal Form is created");
			assert.equal(oForm.getId(), "SF1--Form", "Stable ID of Form");
			assert.notOk(oFormLayout, "no FormLayout is created before rendering if no Layout is set");
			assert.equal(oSimpleForm.getLayout(), library.form.SimpleFormLayout.ResponsiveGridLayout, "ResponsiveGridLayout is default");
			var aContent = oSimpleForm.getContent();
			assert.equal(aContent.length, 0, "SimpleForm has no content");
			var aFormContainers = oForm.getFormContainers();
			assert.equal(aFormContainers.length, 0, "Form has no FormContainers");

			oSimpleForm.placeAt("qunit-fixture");
			await nextUIUpdate();
			// eslint-disable-next-line require-atomic-updates
			oFormLayout = oForm.getLayout();

			await asyncLayoutTest(assert, "sap/ui/layout/form/ResponsiveGridLayout", usedLayout);
		});

		QUnit.test("DefaultLayout explicit set", async function(assert) {
			oSimpleForm.setLayout(oSimpleForm.getLayout());
			await asyncLayoutTest(assert, "sap/ui/layout/form/ResponsiveGridLayout", usedLayout);
		});

		QUnit.test("width", async function(assert) {
			oSimpleForm.placeAt("qunit-fixture");
			await nextUIUpdate();
			assert.ok(!/width:/.test(oSimpleForm.$().attr("style")), "SimpleForm2: no width set");

			oSimpleForm.setWidth("100%");
			await nextUIUpdate();
			assert.ok(/width:/.test(oSimpleForm.$().attr("style")) && /100%/.test(oSimpleForm.$().attr("style")), "SimpleForm1: width set");
		});

		QUnit.test("Editabale", function(assert) {
			assert.notOk(oSimpleForm.getEditable(), "SimpleForm not ediatable per default");
			assert.notOk(oForm.getEditable(), "Form not ediatable");

			oSimpleForm.setEditable(true);
			assert.ok(oSimpleForm.getEditable(), "SimpleForm is ediatable");
			assert.ok(oForm.getEditable(), "Form is ediatable");
		});

		QUnit.test("Title", function(assert) {
			var oTitle = new Title("T1", {text: "Test"});
			oSimpleForm.setTitle(oTitle);

			assert.equal(oSimpleForm.getTitle().getId(), "T1", "SimpleForm getTitle");
			assert.equal(oForm.getTitle().getId(), "T1", "Form getTitle");
			assert.equal(oTitle.getParent().getId(), "SF1", "SimpleForm still parent of Title");

			oSimpleForm.destroyTitle();
			assert.notOk(!!oSimpleForm.getTitle(), "SimpleForm getTitle");
			assert.notOk(!!oForm.getTitle(), "Form getTitle");
		});

		QUnit.test("Toolbar", function(assert) {
			var oToolbar = new Toolbar("TB1");
			oSimpleForm.setToolbar(oToolbar);

			assert.equal(oSimpleForm.getToolbar().getId(), "TB1", "SimpleForm getToolbar");
			assert.equal(oForm.getToolbar().getId(), "TB1", "Form getToolbar");

			oSimpleForm.destroyToolbar();
			assert.notOk(!!oSimpleForm.getToolbar(), "SimpleForm getToolbar");
			assert.notOk(!!oForm.getToolbar(), "Form getToolbar");
		});

		QUnit.test("AriaLabelledBy", async function(assert) {
			oSimpleForm.addAriaLabelledBy("XXX");
			oSimpleForm.placeAt("qunit-fixture");
			await nextUIUpdate();

			assert.equal(oForm.getAriaLabelledBy(), "XXX", "Form getAriaLabelledBy");
			assert.equal(jQuery("#SF1--Form").attr("aria-labelledby"), "XXX", "aria-labelledby");
		});

		QUnit.test("_suggestTitleId", async function(assert) {
			oSimpleForm._suggestTitleId("ID1");
			oSimpleForm.placeAt("qunit-fixture");
			await nextUIUpdate();
			assert.equal(jQuery("#SF1--Form").attr("aria-labelledby"), "ID1", "aria-labelledby points to TitleID");

			var oTitle = new Title("T1", {text: "Test"});
			oSimpleForm.setTitle(oTitle);
			await nextUIUpdate();
			assert.equal(jQuery("#SF1--Form").attr("aria-labelledby"), "T1", "aria-labelledby points to Title");

			oSimpleForm.addAriaLabelledBy("X");
			await nextUIUpdate();
			assert.equal(jQuery("#SF1--Form").attr("aria-labelledby"), "X T1", "aria-labelledby points to AriaLabel and Title");
		});

		QUnit.module("addContent", {
			beforeEach: initTestWithoutContent,
			afterEach: afterTest
		});

		QUnit.test("Title as first content", function(assert) {
			var oTitle = new Title("T1", {text: "Test"});
			oSimpleForm.addContent(oTitle);

			var aContent = oSimpleForm.getContent();
			assert.equal(aContent.length, 1, "SimpleForm has 1 content element");
			assert.equal(aContent[0].getId(), "T1", "SimpleForm Title as content");
			var aFormContainers = oForm.getFormContainers();
			assert.equal(aFormContainers.length, 1, "Form has 1 FormContainer");
			assert.equal(aFormContainers[0].getTitle().getId(), "T1", "FormContainer has Title set");
			assert.equal(aFormContainers[0].getId(), "SF1--T1--FC", "FormContainer has stable ID based on Title");
			var aFormElements = aFormContainers[0].getFormElements();
			assert.equal(aFormElements.length, 0, "FormContainer has no FormElements");
		});

		QUnit.test("Toolbar as first content", function(assert) {
			var oToolbar = new Toolbar("TB1");
			oSimpleForm.addContent(oToolbar);

			var aContent = oSimpleForm.getContent();
			assert.equal(aContent.length, 1, "SimpleForm has 1 content element");
			assert.equal(aContent[0].getId(), "TB1", "SimpleForm Toolbar as content");
			var aFormContainers = oForm.getFormContainers();
			assert.equal(aFormContainers.length, 1, "Form has 1 FormContainer");
			assert.equal(aFormContainers[0].getToolbar().getId(), "TB1", "FormContainer has Toolbar set");
			assert.equal(aFormContainers[0].getId(), "SF1--TB1--FC", "FormContainer has stable ID based on Toolbar");
			var aFormElements = aFormContainers[0].getFormElements();
			assert.equal(aFormElements.length, 0, "FormContainer has no FormElements");
		});

		QUnit.test("Label as first content", function(assert) {
			var oLabel = new Label("L1", {text: "Test"});
			oSimpleForm.addContent(oLabel);

			var aContent = oSimpleForm.getContent();
			assert.equal(aContent.length, 1, "SimpleForm has 1 content element");
			assert.equal(aContent[0].getId(), "L1", "SimpleForm Label as content");
			var aFormContainers = oForm.getFormContainers();
			assert.equal(aFormContainers.length, 1, "Form has 1 FormContainer");
			assert.notOk(aFormContainers[0].getTitle(), "FormContainer has no Title set");
			assert.notOk(aFormContainers[0].getToolbar(), "FormContainer has no Toolbar set");
			assert.equal(aFormContainers[0].getId(), "SF1--FC-NoHead", "FormContainer has stable ID for no Title");
			var aFormElements = aFormContainers[0].getFormElements();
			assert.equal(aFormElements.length, 1, "FormContainer has 1 FormElement");
			assert.equal(aFormElements[0].getLabel().getId(), "L1", "FormElement has Label set");
			assert.equal(aFormElements[0].getId(), "SF1--L1--FE", "FormElement has stable ID based on Label");
			var aFields = aFormElements[0].getFields();
			assert.equal(aFields.length, 0, "FormElement has no Fields");
		});

		QUnit.test("Field as first content", function(assert) {
			var oField = new Input("I1");
			oSimpleForm.addContent(oField);

			var aContent = oSimpleForm.getContent();
			assert.equal(aContent.length, 1, "SimpleForm has 1 content element");
			assert.equal(aContent[0].getId(), "I1", "SimpleForm Field as content");
			var aFormContainers = oForm.getFormContainers();
			assert.equal(aFormContainers.length, 1, "Form has 1 FormContainer");
			assert.notOk(aFormContainers[0].getTitle(), "FormContainer has no Title set");
			assert.notOk(aFormContainers[0].getToolbar(), "FormContainer has no Toolbar set");
			assert.equal(aFormContainers[0].getId(), "SF1--FC-NoHead", "FormContainer has stable ID for no Title");
			var aFormElements = aFormContainers[0].getFormElements();
			assert.equal(aFormElements.length, 1, "FormContainer has 1 FormElement");
			assert.notOk(aFormElements[0].getLabel(), "FormElement has no Label set");
			assert.equal(aFormElements[0].getId(), "SF1--FC-NoHead--FE-NoLabel", "FormElement has stable ID for no Label");
			var aFields = aFormElements[0].getFields();
			assert.equal(aFields.length, 1, "FormElement has 1 Field");
			assert.equal(aFields[0].getId(), "I1", "FormElement has Field assigned");
		});

		function testAddTitleAfter(assert, oControl) {
			var oTitle = new Title("T2", {text: "Test"});
			oSimpleForm.addContent(oControl);
			oSimpleForm.addContent(oTitle);

			var aContent = oSimpleForm.getContent();
			assert.equal(aContent.length, 2, "SimpleForm has 2 content elements");
			assert.equal(aContent[1].getId(), "T2", "SimpleForm Title as second content");
			var aFormContainers = oForm.getFormContainers();
			assert.equal(aFormContainers.length, 2, "Form has 2 FormContainers");
			assert.equal(aFormContainers[1].getTitle().getId(), "T2", "2. FormContainer has Title set");
			assert.equal(aFormContainers[1].getId(), "SF1--T2--FC", "FormContainer has stable ID based on Title");
			var aFormElements = aFormContainers[1].getFormElements();
			assert.equal(aFormElements.length, 0, "2. FormContainer has no FormElements");
		}

		QUnit.test("Title after Title", function(assert) {
			var oTitle = new Title("T1", {text: "Test"});
			testAddTitleAfter(assert, oTitle);
		});

		QUnit.test("Title after Toolbar", function(assert) {
			var oToolbar = new Toolbar("TB1");
			testAddTitleAfter(assert, oToolbar);
		});

		QUnit.test("Title after Label", function(assert) {
			var oLabel = new Label("L1", {text: "Test"});
			testAddTitleAfter(assert, oLabel);
		});

		QUnit.test("Title after Field", function(assert) {
			var oField = new Input("I1");
			testAddTitleAfter(assert, oField);
		});

		function testAddToolbarAfter(assert, oControl) {
			var oToolbar = new Toolbar("TB2");
			oSimpleForm.addContent(oControl);
			oSimpleForm.addContent(oToolbar);

			var aContent = oSimpleForm.getContent();
			assert.equal(aContent.length, 2, "SimpleForm has 2 content elements");
			assert.equal(aContent[1].getId(), "TB2", "SimpleForm Toolbar as second content");
			var aFormContainers = oForm.getFormContainers();
			assert.equal(aFormContainers.length, 2, "Form has 2 FormContainers");
			assert.equal(aFormContainers[1].getToolbar().getId(), "TB2", "2. FormContainer has Toolbar set");
			assert.equal(aFormContainers[1].getId(), "SF1--TB2--FC", "FormContainer has stable ID based on Toolbar");
			var aFormElements = aFormContainers[1].getFormElements();
			assert.equal(aFormElements.length, 0, "2. FormContainer has no FormElements");
		}

		QUnit.test("Toolbar after Title", function(assert) {
			var oTitle = new Title("T1", {text: "Test"});
			testAddToolbarAfter(assert, oTitle);
		});

		QUnit.test("Toolbar after Toolbar", function(assert) {
			var oToolbar = new Toolbar("TB1");
			testAddToolbarAfter(assert, oToolbar);
		});

		QUnit.test("Toolbar after Title", function(assert) {
			var oLabel = new Label("L1", {text: "Test"});
			testAddToolbarAfter(assert, oLabel);
		});

		QUnit.test("Toolbar after Title", function(assert) {
			var oField = new Input("I1");
			testAddToolbarAfter(assert, oField);
		});

		function testAddLabelAfterHeader(assert, oControl) {
			var oLabel = new Label("L2", {text: "Test"});
			oSimpleForm.addContent(oControl);
			oSimpleForm.addContent(oLabel);

			var aContent = oSimpleForm.getContent();
			assert.equal(aContent.length, 2, "SimpleForm has 1 content elements");
			assert.equal(aContent[1].getId(), "L2", "SimpleForm Label as second content");
			var aFormContainers = oForm.getFormContainers();
			assert.equal(aFormContainers.length, 1, "Form has 1 FormContainer");
			var aFormElements = aFormContainers[0].getFormElements();
			assert.equal(aFormElements.length, 1, "FormContainer has 1 FormElement");
			assert.equal(aFormElements[0].getLabel().getId(), "L2", "FormElement has Label set");
			assert.equal(aFormElements[0].getId(), "SF1--L2--FE", "FormElement has stable ID based on Label");
			var aFields = aFormElements[0].getFields();
			assert.equal(aFields.length, 0, "FormElement has no Fields");
		}

		QUnit.test("Label after Title", function(assert) {
			var oTitle = new Title("T1", {text: "Test"});
			testAddLabelAfterHeader(assert, oTitle);
		});

		QUnit.test("Label after Toolbar", function(assert) {
			var oToolbar = new Toolbar("TB1");
			testAddLabelAfterHeader(assert, oToolbar);
		});

		function testAddLabelAfterRow(assert, oControl) {
			var oLabel = new Label("L2", {text: "Test"});
			oSimpleForm.addContent(oControl);
			oSimpleForm.addContent(oLabel);

			var aContent = oSimpleForm.getContent();
			assert.equal(aContent.length, 2, "SimpleForm has 1 content elements");
			assert.equal(aContent[1].getId(), "L2", "SimpleForm Label as second content");
			var aFormContainers = oForm.getFormContainers();
			assert.equal(aFormContainers.length, 1, "Form has 1 FormContainer");
			var aFormElements = aFormContainers[0].getFormElements();
			assert.equal(aFormElements.length, 2, "FormContainer has 2 FormElements");
			assert.equal(aFormElements[1].getLabel().getId(), "L2", "2. FormElement has Label set");
			assert.equal(aFormElements[1].getId(), "SF1--L2--FE", "2. FormElement has stable ID based on Label");
			var aFields = aFormElements[1].getFields();
			assert.equal(aFields.length, 0, "2. FormElement has no Fields");
		}

		QUnit.test("Label after Label", function(assert) {
			var oLabel = new Label("L1", {text: "Test"});
			testAddLabelAfterRow(assert, oLabel);
		});

		QUnit.test("Label after Field", function(assert) {
			var oField = new Input("I1");
			testAddLabelAfterRow(assert, oField);
		});

		function testAddFieldAfterHeader(assert, oControl) {
			var oField = new Input("I2");
			oSimpleForm.addContent(oControl);
			oSimpleForm.addContent(oField);

			var aContent = oSimpleForm.getContent();
			assert.equal(aContent.length, 2, "SimpleForm has 2 content elements");
			assert.equal(aContent[1].getId(), "I2", "SimpleForm Field as second content");
			var aFormContainers = oForm.getFormContainers();
			assert.equal(aFormContainers.length, 1, "Form has 1 FormContainer");
			var aFormElements = aFormContainers[0].getFormElements();
			assert.equal(aFormElements.length, 1, "FormContainer has 1 FormElement");
			if (oControl.isA("sap.ui.core.Label")) {
				assert.equal(aFormElements[0].getId(), "SF1--" + oControl.getId() + "--FE", "FormElement has stable ID based on Label");
			} else {
				assert.equal(aFormElements[0].getId(), "SF1--" + oControl.getId() + "--FC--FE-NoLabel", "FormElement has stable ID for no Label");
			}
			var aFields = aFormElements[0].getFields();
			assert.equal(aFields.length, 1, "FormElement has 1 Field");
			assert.equal(aFields[0].getId(), "I2", "FormElement has Field assigned");
		}

		QUnit.test("Field after Title", function(assert) {
			var oTitle = new Title("T1", {text: "Test"});
			testAddFieldAfterHeader(assert, oTitle);
		});

		QUnit.test("Field after Toolbar", function(assert) {
			var oToolbar = new Toolbar("TB1");
			testAddFieldAfterHeader(assert, oToolbar);
		});

		QUnit.test("Field after Label", function(assert) {
			var oLabel = new Label("L1", {text: "Test"});
			testAddFieldAfterHeader(assert, oLabel);
		});

		QUnit.test("Field after Field", function(assert) {
			var oField1 = new Input("I1");
			var oField2 = new Input("I2");
			oSimpleForm.addContent(oField1);
			oSimpleForm.addContent(oField2);

			var aContent = oSimpleForm.getContent();
			assert.equal(aContent.length, 2, "SimpleForm has 2 content elements");
			assert.equal(aContent[1].getId(), "I2", "SimpleForm Field as second content");
			var aFormContainers = oForm.getFormContainers();
			assert.equal(aFormContainers.length, 1, "Form has 1 FormContainer");
			var aFormElements = aFormContainers[0].getFormElements();
			assert.equal(aFormElements.length, 1, "FormContainer has 1 FormElement");
			var aFields = aFormElements[0].getFields();
			assert.equal(aFields.length, 2, "FormElement has 2 Fields");
			assert.equal(aFields[1].getId(), "I2", "FormElement has second Field assigned");
		});

		QUnit.test("already added Field", function(assert) {
			var oField1 = new Input("I1");
			var oField2 = new Input("I2");
			oSimpleForm.addContent(oField1);
			oSimpleForm.addContent(oField2);
			oSimpleForm.addContent(oField1);

			var aContent = oSimpleForm.getContent();
			assert.equal(aContent.length, 2, "SimpleForm has 2 content elements");
			assert.equal(aContent[1].getId(), "I1", "Field1 is second content element");
		});

		QUnit.module("InsertContent", {
			beforeEach: initTestWithoutContent,
			afterEach: afterTest
		});

		function testInsertTitleBeforeHeader(assert, oControl) {
			var oTitle = new Title("T2", {text: "Test"});
			oSimpleForm.addContent(oControl);
			oSimpleForm.insertContent(oTitle, 0);

			var aContent = oSimpleForm.getContent();
			assert.equal(aContent.length, 2, "SimpleForm has 2 content elements");
			assert.equal(aContent[0].getId(), "T2", "SimpleForm Title as first content");
			var aFormContainers = oForm.getFormContainers();
			assert.equal(aFormContainers.length, 2, "Form has 2 FormContainers");
			assert.equal(aFormContainers[0].getTitle().getId(), "T2", "1. FormContainer has Title set");
			assert.equal(aFormContainers[0].getId(), "SF1--T2--FC", "FormContainer has stable ID based on Title");
			assert.equal(aFormContainers[1].getId(), "SF1--" + oControl.getId() + "--FC", "FormContainer has stable ID based on Header control");
			var aFormElements = aFormContainers[0].getFormElements();
			assert.equal(aFormElements.length, 0, "1. FormContainer has no FormElements");
		}

		QUnit.test("Title before Title", function(assert) {
			var oTitle = new Title("T1", {text: "Test"});
			testInsertTitleBeforeHeader(assert, oTitle);
		});

		QUnit.test("Title before Toolbar", function(assert) {
			var oToolbar = new Toolbar("TB1");
			testInsertTitleBeforeHeader(assert, oToolbar);
		});

		function testInsertTitleBeforeContent(assert, oControl) {
			var oTitle = new Title("T2", {text: "Test"});
			oSimpleForm.addContent(oControl);
			oSimpleForm.insertContent(oTitle, 0);

			var aContent = oSimpleForm.getContent();
			assert.equal(aContent.length, 2, "SimpleForm has 2 content elements");
			assert.equal(aContent[0].getId(), "T2", "SimpleForm Title as first content");
			var aFormContainers = oForm.getFormContainers();
			assert.equal(aFormContainers.length, 1, "Form has 1 FormContainer");
			assert.equal(aFormContainers[0].getTitle().getId(), "T2", "FormContainer has Title set");
			assert.equal(aFormContainers[0].getId(), "SF1--T2--FC", "FormContainer has stable ID based on Title");
			var aFormElements = aFormContainers[0].getFormElements();
			assert.equal(aFormElements.length, 1, "FormContainer has 1 FormElement");
		}

		QUnit.test("Title before Label", function(assert) {
			var oLabel = new Label("L1", {text: "Test"});
			testInsertTitleBeforeContent(assert, oLabel);
		});

		QUnit.test("Title before Field", function(assert) {
			var oField = new Input("I1");
			testInsertTitleBeforeContent(assert, oField);
		});

		function testInsertToolbarBeforeHeader(assert, oControl) {
			var oToolbar = new Toolbar("TB2");
			oSimpleForm.addContent(oControl);
			oSimpleForm.insertContent(oToolbar, 0);

			var aContent = oSimpleForm.getContent();
			assert.equal(aContent.length, 2, "SimpleForm has 2 content elements");
			assert.equal(aContent[0].getId(), "TB2", "SimpleForm Toolbar as first content");
			var aFormContainers = oForm.getFormContainers();
			assert.equal(aFormContainers.length, 2, "Form has 2 FormContainers");
			assert.equal(aFormContainers[0].getToolbar().getId(), "TB2", "1. FormContainer has Toolbar set");
			assert.equal(aFormContainers[0].getId(), "SF1--TB2--FC", "FormContainer has stable ID based on Toolbar");
			assert.equal(aFormContainers[1].getId(), "SF1--" + oControl.getId() + "--FC", "FormContainer has stable ID based on Header control");
			var aFormElements = aFormContainers[0].getFormElements();
			assert.equal(aFormElements.length, 0, "1. FormContainer has no FormElements");
		}

		QUnit.test("Toolbar before Title", function(assert) {
			var oTitle = new Title("T1", {text: "Test"});
			testInsertToolbarBeforeHeader(assert, oTitle);
		});

		QUnit.test("Toolbar before Toolbar", function(assert) {
			var oToolbar = new Toolbar("TB1");
			testInsertToolbarBeforeHeader(assert, oToolbar);
		});

		function testInsertToolbarBeforeContent(assert, oControl) {
			var oToolbar = new Toolbar("TB2");
			oSimpleForm.addContent(oControl);
			oSimpleForm.insertContent(oToolbar, 0);

			var aContent = oSimpleForm.getContent();
			assert.equal(aContent.length, 2, "SimpleForm has 2 content elements");
			assert.equal(aContent[0].getId(), "TB2", "SimpleForm Toolbar as first content");
			var aFormContainers = oForm.getFormContainers();
			assert.equal(aFormContainers.length, 1, "Form has 1 FormContainer");
			assert.equal(aFormContainers[0].getToolbar().getId(), "TB2", "FormContainer has Toolbar set");
			assert.equal(aFormContainers[0].getId(), "SF1--TB2--FC", "FormContainer has stable ID based on Toolbar");
			var aFormElements = aFormContainers[0].getFormElements();
			assert.equal(aFormElements.length, 1, "FormContainer has 1 FormElement");
		}

		QUnit.test("Toolbar before Label", function(assert) {
			var oLabel = new Label("L1", {text: "Test"});
			testInsertToolbarBeforeContent(assert, oLabel);
		});

		QUnit.test("Toolbar before Field", function(assert) {
			var oField = new Input("I1");
			testInsertToolbarBeforeContent(assert, oField);
		});

		function testInsertLabelBeforeHeader(assert, oControl) {
			var oLabel = new Label("L2", {text: "Test"});
			oSimpleForm.addContent(oControl);
			oSimpleForm.insertContent(oLabel, 0);

			var aContent = oSimpleForm.getContent();
			assert.equal(aContent.length, 2, "SimpleForm has 2 content elements");
			assert.equal(aContent[0].getId(), "L2", "SimpleForm Label as first content");
			var aFormContainers = oForm.getFormContainers();
			assert.equal(aFormContainers.length, 2, "Form has 2 FormContainers");
			assert.notOk(aFormContainers[0].getTitle(), "1. FormContainer has no Title set");
			assert.notOk(aFormContainers[0].getToolbar(), "1. FormContainer has no Toolbar set");
			assert.equal(aFormContainers[0].getId(), "SF1--FC-NoHead", "FormContainer has stable ID for no Title");
			assert.equal(aFormContainers[1].getId(), "SF1--" + oControl.getId() + "--FC", "FormContainer has stable ID based on Header control");
			var aFormElements = aFormContainers[0].getFormElements();
			assert.equal(aFormElements.length, 1, "FormContainer has 1 FormElement");
			assert.equal(aFormElements[0].getLabel().getId(), "L2", "FormElement has Label set");
			assert.equal(aFormElements[0].getId(), "SF1--L2--FE", "FormElement has stable ID based on Label");
			var aFields = aFormElements[0].getFields();
			assert.equal(aFields.length, 0, "FormElement has no Fields");
		}

		QUnit.test("Label before Title", function(assert) {
			var oTitle = new Title("T1", {text: "Test"});
			testInsertLabelBeforeHeader(assert, oTitle);
		});

		QUnit.test("Label before Toolbar", function(assert) {
			var oToolbar = new Toolbar("TB1");
			testInsertLabelBeforeHeader(assert, oToolbar);
		});

		QUnit.test("Label before Label", function(assert) {
			var oLabel1 = new Label("L1", {text: "Test"});
			var oLabel2 = new Label("L2", {text: "Test"});
			oSimpleForm.addContent(oLabel1);
			oSimpleForm.insertContent(oLabel2, 0);

			var aContent = oSimpleForm.getContent();
			assert.equal(aContent.length, 2, "SimpleForm has 2 content elements");
			assert.equal(aContent[0].getId(), "L2", "SimpleForm Label as first content");
			var aFormContainers = oForm.getFormContainers();
			assert.equal(aFormContainers.length, 1, "Form has 1 FormContainer");
			assert.equal(aFormContainers[0].getId(), "SF1--FC-NoHead", "FormContainer has stable ID for no Title");
			var aFormElements = aFormContainers[0].getFormElements();
			assert.equal(aFormElements.length, 2, "FormContainer has 2 FormElements");
			assert.equal(aFormElements[0].getLabel().getId(), "L2", "FormElement has Label set");
			assert.equal(aFormElements[0].getId(), "SF1--L2--FE", "FormElement has stable ID based on Label");
			assert.equal(aFormElements[1].getId(), "SF1--L1--FE", "FormElement has stable ID based on Label");
			var aFields = aFormElements[0].getFields();
			assert.equal(aFields.length, 0, "FormElement has no Fields");
		});

		QUnit.test("Label before Field", function(assert) {
			var oField = new Input("I1");
			var oLabel = new Label("L2", {text: "Test"});
			oSimpleForm.addContent(oField);
			oSimpleForm.insertContent(oLabel, 0);

			var aContent = oSimpleForm.getContent();
			assert.equal(aContent.length, 2, "SimpleForm has 2 content elements");
			assert.equal(aContent[0].getId(), "L2", "SimpleForm Label as first content");
			var aFormContainers = oForm.getFormContainers();
			assert.equal(aFormContainers.length, 1, "Form has 1 FormContainer");
			assert.equal(aFormContainers[0].getId(), "SF1--FC-NoHead", "FormContainer has stable ID for no Title");
			var aFormElements = aFormContainers[0].getFormElements();
			assert.equal(aFormElements.length, 1, "FormContainer has 1 FormElement");
			assert.equal(aFormElements[0].getLabel().getId(), "L2", "FormElement has Label set");
			assert.equal(aFormElements[0].getId(), "SF1--L2--FE", "FormElement has stable ID based on Label");
			var aFields = aFormElements[0].getFields();
			assert.equal(aFields.length, 1, "FormElement has 1 Field");
		});

		QUnit.test("at the end", function(assert) {
			// check if addContent is used. So no special test for every combination is needed
			var oLabel = new Label("L1", {text: "Test"});
			var oField = new Input("I2");
			oSimpleForm.addContent(oLabel);
			this.spy(oSimpleForm, "addContent");
			oSimpleForm.insertContent(oField, 9);
			assert.ok(oSimpleForm.addContent.called, "AddContent is used to insert at the end");
			assert.ok(oSimpleForm.addContent.calledWith(oField), "AddContent is called with field");
		});

		//not needed to check every possible combination, just one kind of similar cases
		function testInsertTitleBetweenHeaders(assert, oControl1, oControl2) {
			var oTitle = new Title("T3", {text: "Test"});
			oSimpleForm.addContent(oControl1);
			oSimpleForm.addContent(oControl2);
			oSimpleForm.insertContent(oTitle, 1);

			var aContent = oSimpleForm.getContent();
			assert.equal(aContent.length, 3, "SimpleForm has 3 content elements");
			assert.equal(aContent[1].getId(), "T3", "SimpleForm Title as second content");
			var aFormContainers = oForm.getFormContainers();
			assert.equal(aFormContainers.length, 3, "Form has 3 FormContainers");
			assert.equal(aFormContainers[0].getId(), "SF1--" + oControl1.getId() + "--FC", "1. FormContainer has stable ID based on Header control");
			assert.equal(aFormContainers[1].getTitle().getId(), "T3", "2. FormContainer has Title set");
			assert.equal(aFormContainers[1].getId(), "SF1--T3--FC", "2. FormContainer has stable ID based on Title");
			assert.equal(aFormContainers[2].getId(), "SF1--" + oControl2.getId() + "--FC", "3. FormContainer has stable ID based on Header control");
			var aFormElements = aFormContainers[1].getFormElements();
			assert.equal(aFormElements.length, 0, "2. FormContainer has no FormElements");
		}

		QUnit.test("Title between Title and Title", function(assert) {
			var oTitle1 = new Title("T1", {text: "Test"});
			var oTitle2 = new Title("T2", {text: "Test"});
			testInsertTitleBetweenHeaders(assert, oTitle1, oTitle2);
		});

		QUnit.test("Title between Title and Toolbar", function(assert) {
			var oTitle = new Title("T1", {text: "Test"});
			var oToolbar = new Toolbar("TB2");
			testInsertTitleBetweenHeaders(assert, oTitle, oToolbar);
		});

		QUnit.test("Title between Title and Label", function(assert) {
			var oTitle = new Title("T1", {text: "Test"});
			var oLabel = new Label("L1", {text: "Test"});
			var oField = new Input("I1");
			oSimpleForm.addContent(oTitle);
			oSimpleForm.addContent(oLabel);
			oSimpleForm.addContent(oField);
			var oTitle2 = new Title("T2", {text: "Test"});
			oSimpleForm.insertContent(oTitle2, 1);

			var aContent = oSimpleForm.getContent();
			assert.equal(aContent.length, 4, "SimpleForm has 4 content elements");
			assert.equal(aContent[1].getId(), "T2", "SimpleForm Title as second content");
			var aFormContainers = oForm.getFormContainers();
			assert.equal(aFormContainers.length, 2, "Form has 2 FormContainers");
			assert.equal(aFormContainers[0].getId(), "SF1--T1--FC", "1. FormContainer has stable ID based on Title");
			assert.equal(aFormContainers[1].getTitle().getId(), "T2", "2. FormContainer has Title set");
			assert.equal(aFormContainers[1].getId(), "SF1--T2--FC", "2. FormContainer has stable ID based on Title");
			var aFormElements = aFormContainers[0].getFormElements();
			assert.equal(aFormElements.length, 0, "1. FormContainer has no FormElements");
			aFormElements = aFormContainers[1].getFormElements();
			assert.equal(aFormElements.length, 1, "2. FormContainer has 1 FormElement");
			assert.equal(aFormElements[0].getLabel().getId(), "L1", "FormElement has Label set");
			assert.equal(aFormElements[0].getId(), "SF1--L1--FE", "FormElement has stable ID based on Label");
			var aFields = aFormElements[0].getFields();
			assert.equal(aFields.length, 1, "FormElement has 1 Field");
		});

		QUnit.test("Title between Label and Field", function(assert) {
			var oTitle = new Title("T1", {text: "Test"});
			var oLabel = new Label("L1", {text: "Test"});
			var oField = new Input("I1");
			oSimpleForm.addContent(oTitle);
			oSimpleForm.addContent(oLabel);
			oSimpleForm.addContent(oField);
			var oTitle2 = new Title("T2", {text: "Test"});
			oSimpleForm.insertContent(oTitle2, 2);

			var aContent = oSimpleForm.getContent();
			assert.equal(aContent.length, 4, "SimpleForm has 4 content elements");
			assert.equal(aContent[2].getId(), "T2", "SimpleForm Title as 3. content");
			var aFormContainers = oForm.getFormContainers();
			assert.equal(aFormContainers.length, 2, "Form has 2 FormContainers");
			assert.equal(aFormContainers[0].getId(), "SF1--T1--FC", "1. FormContainer has stable ID based on Title");
			assert.equal(aFormContainers[1].getTitle().getId(), "T2", "2. FormContainer has Title set");
			assert.equal(aFormContainers[1].getId(), "SF1--T2--FC", "2. FormContainer has stable ID based on Title");
			var aFormElements = aFormContainers[0].getFormElements();
			assert.equal(aFormElements.length, 1, "1. FormContainer has 1 FormElement");
			assert.equal(aFormElements[0].getLabel().getId(), "L1", "1. FormElement has Label set");
			assert.equal(aFormElements[0].getId(), "SF1--L1--FE", "1. FormElement has stable ID based on Label");
			var aFields = aFormElements[0].getFields();
			assert.equal(aFields.length, 0, "1. FormElement has no Field");
			aFormElements = aFormContainers[1].getFormElements();
			assert.equal(aFormElements.length, 1, "2. FormContainer has 1 FormElement");
			assert.notOk(aFormElements[0].getLabel(), "2. FormElement has no Label set");
			assert.equal(aFormElements[0].getId(), "SF1--T2--FC--FE-NoLabel", "2. FormElement has stable ID for no Label");
			aFields = aFormElements[0].getFields();
			assert.equal(aFields.length, 1, "FormElement has 1 Field");
		});

		QUnit.test("Title between Field and Field", function(assert) {
			var oTitle = new Title("T1", {text: "Test"});
			var oLabel = new Label("L1", {text: "Test"});
			var oField1 = new Input("I1");
			var oField2 = new Input("I2");
			oSimpleForm.addContent(oTitle);
			oSimpleForm.addContent(oLabel);
			oSimpleForm.addContent(oField1);
			oSimpleForm.addContent(oField2);
			var oTitle2 = new Title("T2", {text: "Test"});
			oSimpleForm.insertContent(oTitle2, 3);

			var aContent = oSimpleForm.getContent();
			assert.equal(aContent.length, 5, "SimpleForm has 5 content elements");
			assert.equal(aContent[3].getId(), "T2", "SimpleForm Title as 4. content");
			var aFormContainers = oForm.getFormContainers();
			assert.equal(aFormContainers.length, 2, "Form has 2 FormContainers");
			assert.equal(aFormContainers[0].getId(), "SF1--T1--FC", "1. FormContainer has stable ID based on Title");
			assert.equal(aFormContainers[1].getTitle().getId(), "T2", "2. FormContainer has Title set");
			assert.equal(aFormContainers[1].getId(), "SF1--T2--FC", "2. FormContainer has stable ID based on Title");
			var aFormElements = aFormContainers[0].getFormElements();
			assert.equal(aFormElements.length, 1, "1. FormContainer has 1 FormElement");
			assert.equal(aFormElements[0].getLabel().getId(), "L1", "1. FormElement has Label set");
			assert.equal(aFormElements[0].getId(), "SF1--L1--FE", "1. FormElement has stable ID based on Label");
			var aFields = aFormElements[0].getFields();
			assert.equal(aFields.length, 1, "1. FormElement has 1 Field");
			aFormElements = aFormContainers[1].getFormElements();
			assert.equal(aFormElements.length, 1, "2. FormContainer has 1 FormElement");
			assert.notOk(aFormElements[0].getLabel(), "2. FormElement has no Label set");
			assert.equal(aFormElements[0].getId(), "SF1--T2--FC--FE-NoLabel", "2. FormElement has stable ID for no Label");
			aFields = aFormElements[0].getFields();
			assert.equal(aFields.length, 1, "FormElement has 1 Field");
		});

		// just one check for Toolbar to proov the same logic like for Title is used
		QUnit.test("Toolbar between Field and Field", function(assert) {
			var oTitle = new Title("T1", {text: "Test"});
			var oLabel = new Label("L1", {text: "Test"});
			var oField1 = new Input("I1");
			var oField2 = new Input("I2");
			oSimpleForm.addContent(oTitle);
			oSimpleForm.addContent(oLabel);
			oSimpleForm.addContent(oField1);
			oSimpleForm.addContent(oField2);
			var oToolbar = new Toolbar("TB2");
			oSimpleForm.insertContent(oToolbar, 3);

			var aContent = oSimpleForm.getContent();
			assert.equal(aContent.length, 5, "SimpleForm has 5 content elements");
			assert.equal(aContent[3].getId(), "TB2", "SimpleForm Toolbar as 4. content");
			var aFormContainers = oForm.getFormContainers();
			assert.equal(aFormContainers.length, 2, "Form has 2 FormContainers");
			assert.equal(aFormContainers[0].getId(), "SF1--T1--FC", "1. FormContainer has stable ID based on Title");
			assert.equal(aFormContainers[1].getToolbar().getId(), "TB2", "2. FormContainer has Toolbar set");
			assert.equal(aFormContainers[1].getId(), "SF1--TB2--FC", "2. FormContainer has stable ID based on Toolbar");
			var aFormElements = aFormContainers[0].getFormElements();
			assert.equal(aFormElements.length, 1, "1. FormContainer has 1 FormElement");
			assert.equal(aFormElements[0].getLabel().getId(), "L1", "1. FormElement has Label set");
			assert.equal(aFormElements[0].getId(), "SF1--L1--FE", "1. FormElement has stable ID based on Label");
			var aFields = aFormElements[0].getFields();
			assert.equal(aFields.length, 1, "1. FormElement has 1 Field");
			aFormElements = aFormContainers[1].getFormElements();
			assert.equal(aFormElements.length, 1, "2. FormContainer has 1 FormElement");
			assert.notOk(aFormElements[0].getLabel(), "2. FormElement has no Label set");
			assert.equal(aFormElements[0].getId(), "SF1--TB2--FC--FE-NoLabel", "2. FormElement has stable ID for no Label");
			aFields = aFormElements[0].getFields();
			assert.equal(aFields.length, 1, "FormElement has 1 Field");
		});

		// just check once to add a FormElement at the end of a FormContainer
		QUnit.test("Label between Field and Title", function(assert) {
			var oTitle1 = new Title("T1", {text: "Test"});
			var oLabel = new Label("L1", {text: "Test"});
			var oField = new Input("I1");
			var oTitle2 = new Title("T2", {text: "Test"});
			oSimpleForm.addContent(oTitle1);
			oSimpleForm.addContent(oLabel);
			oSimpleForm.addContent(oField);
			oSimpleForm.addContent(oTitle2);
			var oLabel2 = new Label("L2", {text: "Test"});
			oSimpleForm.insertContent(oLabel2, 3);

			var aContent = oSimpleForm.getContent();
			assert.equal(aContent.length, 5, "SimpleForm has 5 content elements");
			assert.equal(aContent[3].getId(), "L2", "SimpleForm Label as 4. content");
			var aFormContainers = oForm.getFormContainers();
			assert.equal(aFormContainers.length, 2, "Form has 2 FormContainers");
			var aFormElements = aFormContainers[0].getFormElements();
			assert.equal(aFormElements.length, 2, "1. FormContainer has 2 FormElements");
			assert.equal(aFormElements[0].getLabel().getId(), "L1", "1. FormElement has 1st Label set");
			assert.equal(aFormElements[0].getId(), "SF1--L1--FE", "1. FormElement has stable ID based on Label");
			var aFields = aFormElements[0].getFields();
			assert.equal(aFields.length, 1, "1. FormElement has 1 Field");
			assert.equal(aFormElements[1].getLabel().getId(), "L2", "2. FormElement has Label set");
			assert.equal(aFormElements[1].getId(), "SF1--L2--FE", "2. FormElement has stable ID based on Label");
			aFields = aFormElements[1].getFields();
			assert.equal(aFields.length, 0, "2. FormElement has 0 Field");
		});

		QUnit.test("Label between Label and Field", function(assert) {
			var oTitle1 = new Title("T1", {text: "Test"});
			var oLabel = new Label("L1", {text: "Test"});
			var oField = new Input("I1");
			oSimpleForm.addContent(oTitle1);
			oSimpleForm.addContent(oLabel);
			oSimpleForm.addContent(oField);
			var oLabel2 = new Label("L2", {text: "Test"});
			oSimpleForm.insertContent(oLabel2, 2);

			var aContent = oSimpleForm.getContent();
			assert.equal(aContent.length, 4, "SimpleForm has 4 content elements");
			assert.equal(aContent[2].getId(), "L2", "SimpleForm Label as 2. content");
			var aFormContainers = oForm.getFormContainers();
			assert.equal(aFormContainers.length, 1, "Form has 1 FormContainer");
			var aFormElements = aFormContainers[0].getFormElements();
			assert.equal(aFormElements.length, 2, "FormContainer has 2 FormElements");
			assert.equal(aFormElements[0].getLabel().getId(), "L1", "1. FormElement has 1st Label set");
			assert.equal(aFormElements[0].getId(), "SF1--L1--FE", "1. FormElement has stable ID based on Label");
			var aFields = aFormElements[0].getFields();
			assert.equal(aFields.length, 0, "1. FormElement has 0 Field");
			assert.equal(aFormElements[1].getLabel().getId(), "L2", "2. FormElement has Label set");
			assert.equal(aFormElements[1].getId(), "SF1--L2--FE", "2. FormElement has stable ID based on Label");
			aFields = aFormElements[1].getFields();
			assert.equal(aFields.length, 1, "2. FormElement has 1 Field");
		});

		QUnit.test("Label between Field and Field", function(assert) {
			var oTitle = new Title("T1", {text: "Test"});
			var oLabel = new Label("L1", {text: "Test"});
			var oField1 = new Input("I1");
			var oField2 = new Input("I2");
			oSimpleForm.addContent(oTitle);
			oSimpleForm.addContent(oLabel);
			oSimpleForm.addContent(oField1);
			oSimpleForm.addContent(oField2);
			var oLabel2 = new Label("L2", {text: "Test"});
			oSimpleForm.insertContent(oLabel2, 3);

			var aContent = oSimpleForm.getContent();
			assert.equal(aContent.length, 5, "SimpleForm has 5 content elements");
			assert.equal(aContent[3].getId(), "L2", "SimpleForm Label as 4. content");
			var aFormContainers = oForm.getFormContainers();
			assert.equal(aFormContainers.length, 1, "Form has 1 FormContainer");
			var aFormElements = aFormContainers[0].getFormElements();
			assert.equal(aFormElements.length, 2, "FormContainer has 2 FormElements");
			assert.equal(aFormElements[0].getLabel().getId(), "L1", "1. FormElement has 1st Label set");
			assert.equal(aFormElements[0].getId(), "SF1--L1--FE", "1. FormElement has stable ID based on Label");
			var aFields = aFormElements[0].getFields();
			assert.equal(aFields.length, 1, "1. FormElement has 1 Field");
			assert.equal(aFormElements[1].getLabel().getId(), "L2", "2. FormElement has Label set");
			assert.equal(aFormElements[1].getId(), "SF1--L2--FE", "2. FormElement has stable ID based on Label");
			aFields = aFormElements[1].getFields();
			assert.equal(aFields.length, 1, "2. FormElement has 1 Field");
		});

		QUnit.test("Field between Field and Label", function(assert) {
			var oTitle = new Title("T1", {text: "Test"});
			var oLabel1 = new Label("L1", {text: "Test"});
			var oField1 = new Input("I1");
			var oLabel2 = new Label("L2", {text: "Test"});
			var oField2 = new Input("I2");
			oSimpleForm.addContent(oTitle);
			oSimpleForm.addContent(oLabel1);
			oSimpleForm.addContent(oField1);
			oSimpleForm.addContent(oLabel2);
			oSimpleForm.addContent(oField2);
			var oField3 = new Input("I3");
			oSimpleForm.insertContent(oField3, 3);

			var aContent = oSimpleForm.getContent();
			assert.equal(aContent.length, 6, "SimpleForm has 6 content elements");
			assert.equal(aContent[3].getId(), "I3", "SimpleForm Field as 4. content");
			var aFormContainers = oForm.getFormContainers();
			assert.equal(aFormContainers.length, 1, "Form has 1 FormContainer");
			var aFormElements = aFormContainers[0].getFormElements();
			assert.equal(aFormElements.length, 2, "FormContainer has 2 FormElements");
			assert.equal(aFormElements[0].getLabel().getId(), "L1", "1. FormElement has 1st Label set");
			assert.equal(aFormElements[0].getId(), "SF1--L1--FE", "1. FormElement has stable ID based on Label");
			var aFields = aFormElements[0].getFields();
			assert.equal(aFields.length, 2, "1. FormElement has 2 Fields");
			assert.equal(aFields[1].getId(), "I3", "1. FormElement has new second field");
			assert.equal(aFormElements[1].getLabel().getId(), "L2", "2. FormElement has second Label set");
			assert.equal(aFormElements[1].getId(), "SF1--L2--FE", "2. FormElement has stable ID based on Label");
			aFields = aFormElements[1].getFields();
			assert.equal(aFields.length, 1, "3. FormElement has 1 Field");
		});

		QUnit.test("Field between Label and Field", function(assert) {
			var oTitle = new Title("T1", {text: "Test"});
			var oLabel1 = new Label("L1", {text: "Test"});
			var oField1 = new Input("I1");
			var oLabel2 = new Label("L2", {text: "Test"});
			var oField2 = new Input("I2");
			oSimpleForm.addContent(oTitle);
			oSimpleForm.addContent(oLabel1);
			oSimpleForm.addContent(oField1);
			oSimpleForm.addContent(oLabel2);
			oSimpleForm.addContent(oField2);
			var oField3 = new Input("I3");
			oSimpleForm.insertContent(oField3, 2);

			var aContent = oSimpleForm.getContent();
			assert.equal(aContent.length, 6, "SimpleForm has 6 content elements");
			assert.equal(aContent[2].getId(), "I3", "SimpleForm Field as 3. content");
			var aFormContainers = oForm.getFormContainers();
			assert.equal(aFormContainers.length, 1, "Form has 1 FormContainer");
			var aFormElements = aFormContainers[0].getFormElements();
			assert.equal(aFormElements.length, 2, "FormContainer has 2 FormElements");
			assert.equal(aFormElements[0].getLabel().getId(), "L1", "1. FormElement has 1st Label set");
			assert.equal(aFormElements[0].getId(), "SF1--L1--FE", "1. FormElement has stable ID based on Label");
			var aFields = aFormElements[0].getFields();
			assert.equal(aFields.length, 2, "1. FormElement has 2 Fields");
			assert.equal(aFields[0].getId(), "I3", "1. FormElement has new first field");
			assert.equal(aFormElements[1].getLabel().getId(), "L2", "2. FormElement has second Label set");
			assert.equal(aFormElements[1].getId(), "SF1--L2--FE", "2. FormElement has stable ID based on Label");
			aFields = aFormElements[1].getFields();
			assert.equal(aFields.length, 1, "2. FormElement has 1 Field");
		});

		QUnit.test("Field before first Label", function(assert) {
			var oLabel1 = new Label("L1", {text: "Test"});
			var oField1 = new Input("I1");
			oSimpleForm.addContent(oLabel1);
			oSimpleForm.insertContent(oField1, 0);

			var aContent = oSimpleForm.getContent();
			assert.equal(aContent.length, 2, "SimpleForm has 2 content elements");
			assert.equal(aContent[0].getId(), "I1", "SimpleForm Field as 1. content");
			var aFormContainers = oForm.getFormContainers();
			assert.equal(aFormContainers.length, 1, "Form has 1 FormContainer");
			var aFormElements = aFormContainers[0].getFormElements();
			assert.equal(aFormElements.length, 2, "FormContainer has 2 FormElements");
			assert.notOk(aFormElements[0].getLabel(), "1. FormElement has no Label set");
			assert.equal(aFormElements[0].getId(), "SF1--FC-NoHead--FE-NoLabel", "1. FormElement has stable ID for no Label");
			var aFields = aFormElements[0].getFields();
			assert.equal(aFields.length, 1, "1. FormElement has 1 Fields");
			assert.equal(aFields[0].getId(), "I1", "1. FormElement has new field");
			assert.equal(aFormElements[1].getLabel().getId(), "L1", "2. FormElement has Label set");
			assert.equal(aFormElements[1].getId(), "SF1--L1--FE", "2. FormElement has stable ID based on Label");
			aFields = aFormElements[1].getFields();
			assert.equal(aFields.length, 0, "2. FormElement has no Field");
		});

		QUnit.test("Field between Field and Field", function(assert) {
			var oTitle = new Title("T1", {text: "Test"});
			var oLabel = new Label("L1", {text: "Test"});
			var oField1 = new Input("I1");
			var oField2 = new Input("I2");
			oSimpleForm.addContent(oTitle);
			oSimpleForm.addContent(oLabel);
			oSimpleForm.addContent(oField1);
			oSimpleForm.addContent(oField2);
			var oField3 = new Input("I3");
			oSimpleForm.insertContent(oField3, 3);

			var aContent = oSimpleForm.getContent();
			assert.equal(aContent.length, 5, "SimpleForm has 5 content elements");
			assert.equal(aContent[3].getId(), "I3", "SimpleForm Field as 4. content");
			var aFormContainers = oForm.getFormContainers();
			assert.equal(aFormContainers.length, 1, "Form has 1 FormContainer");
			var aFormElements = aFormContainers[0].getFormElements();
			assert.equal(aFormElements.length, 1, "FormContainer has 1 FormElements");
			assert.equal(aFormElements[0].getLabel().getId(), "L1", "1. FormElement has Label set");
			assert.equal(aFormElements[0].getId(), "SF1--L1--FE", "1. FormElement has stable ID based on Label");
			var aFields = aFormElements[0].getFields();
			assert.equal(aFields.length, 3, "FormElement has 3 Fields");
			assert.equal(aFields[1].getId(), "I3", "FormElement has new second field");
		});

		QUnit.test("Field before first Title", function(assert) {
			var oTitle = new Title("T1", {text: "Test"});
			var oField1 = new Input("I1");
			var oField2 = new Input("I2");
			oSimpleForm.addContent(oTitle);
			oSimpleForm.insertContent(oField1, 0);
			oSimpleForm.insertContent(oField2, 1);

			var aContent = oSimpleForm.getContent();
			assert.equal(aContent.length, 3, "SimpleForm has 3 content elements");
			assert.equal(aContent[0].getId(), "I1", "SimpleForm Field as 1. content");
			var aFormContainers = oForm.getFormContainers();
			assert.equal(aFormContainers.length, 2, "Form has 2 FormContainer");
			assert.equal(aFormContainers[0].getId(), "SF1--FC-NoHead", "1. FormContainer has stable ID for no Title");
			assert.equal(aFormContainers[1].getId(), "SF1--T1--FC", "2. FormContainer has stable ID based on Title");
			var aFormElements = aFormContainers[0].getFormElements();
			assert.equal(aFormElements.length, 1, "FormContainer has 1 FormElements");
			assert.notOk(aFormElements[0].getLabel(), "1. FormElement has no Label set");
			assert.equal(aFormElements[0].getId(), "SF1--FC-NoHead--FE-NoLabel", "1. FormElement has stable ID for no Label");
			var aFields = aFormElements[0].getFields();
			assert.equal(aFields.length, 2, "FormElement has 2 Fields");
			assert.equal(aFields[0].getId(), "I1", "FormElement has Field1 as first field");
		});

		QUnit.test("already added Field", function(assert) {
			var oField1 = new Input("I1");
			var oField2 = new Input("I2");
			oSimpleForm.addContent(oField1);
			oSimpleForm.addContent(oField2);
			oSimpleForm.insertContent(oField2, -1);

			var aContent = oSimpleForm.getContent();
			assert.equal(aContent.length, 2, "SimpleForm has 2 content elements");
			assert.equal(aContent[0].getId(), "I2", "Field2 is first content element");
		});

		QUnit.module("removeContent", {
			beforeEach: initTestWithoutContent,
			afterEach: afterTest
		});

		QUnit.test("Title as first content", function(assert) {
			var oTitle = new Title("T1", {text: "Test"});
			var oLabel = new Label("L1", {text: "Test"});
			var oField = new Input("I1");
			oSimpleForm.addContent(oTitle);
			oSimpleForm.addContent(oLabel);
			oSimpleForm.addContent(oField);
			var oRemoved = oSimpleForm.removeContent(oTitle);

			assert.equal(oRemoved.getId(), "T1", "Title removed");
			var aContent = oSimpleForm.getContent();
			assert.equal(aContent.length, 2, "SimpleForm has 2 content elements");
			var aFormContainers = oForm.getFormContainers();
			assert.equal(aFormContainers.length, 1, "Form has 1 FormContainer");
			assert.notOk(aFormContainers[0].getTitle(), "FormContainer has no Title set");
			assert.equal(aFormContainers[0].getId(), "SF1--FC-NoHead", "FormContainer has stable ID for no Title");
			var aFormElements = aFormContainers[0].getFormElements();
			assert.equal(aFormElements.length, 1, "FormContainer has 1 FormElement");
			assert.equal(aFormElements[0].getLabel().getId(), "L1", "FormElement has Label set");
			assert.equal(aFormElements[0].getId(), "SF1--L1--FE", "FormElement has stable ID based on Label");
			var aFields = aFormElements[0].getFields();
			assert.equal(aFields.length, 1, "FormElement has 1 Field");
			assert.equal(aFields[0].getId(), "I1", "1. FormElement has field");

			oTitle.destroy();
		});

		QUnit.test("Title as only content", function(assert) {
			var oTitle = new Title("T1", {text: "Test"});
			oSimpleForm.addContent(oTitle);
			var oRemoved = oSimpleForm.removeContent(oTitle);

			assert.equal(oRemoved.getId(), "T1", "Title removed");
			var aContent = oSimpleForm.getContent();
			assert.equal(aContent.length, 0, "SimpleForm has no content");
			var aFormContainers = oForm.getFormContainers();
			assert.equal(aFormContainers.length, 0, "Form has no FormContainers");

			oTitle.destroy();
		});

		QUnit.test("Title before Label", function(assert) {
			var oTitle1 = new Title("T1", {text: "Test"});
			var oLabel1 = new Label("L1", {text: "Test"});
			var oField1 = new Input("I1");
			var oTitle2 = new Title("T2", {text: "Test"});
			var oLabel2 = new Label("L2", {text: "Test"});
			var oField2 = new Input("I2");
			oSimpleForm.addContent(oTitle1);
			oSimpleForm.addContent(oLabel1);
			oSimpleForm.addContent(oField1);
			oSimpleForm.addContent(oTitle2);
			oSimpleForm.addContent(oLabel2);
			oSimpleForm.addContent(oField2);
			var oRemoved = oSimpleForm.removeContent(oTitle2);

			assert.equal(oRemoved.getId(), "T2", "Title2 removed");
			var aContent = oSimpleForm.getContent();
			assert.equal(aContent.length, 5, "SimpleForm has 5 content elements");
			var aFormContainers = oForm.getFormContainers();
			assert.equal(aFormContainers.length, 1, "Form has 1 FormContainer");
			assert.equal(aFormContainers[0].getId(), "SF1--T1--FC", "FormContainer has stable ID based on Title");
			var aFormElements = aFormContainers[0].getFormElements();
			assert.equal(aFormElements.length, 2, "FormContainer has 2 FormElement");
			assert.equal(aFormElements[0].getLabel().getId(), "L1", "1. FormElement has 1. Label set");
			assert.equal(aFormElements[0].getId(), "SF1--L1--FE", "1. FormElement has stable ID based on Label");
			var aFields = aFormElements[0].getFields();
			assert.equal(aFields.length, 1, "1. FormElement has 1 Field");
			assert.equal(aFields[0].getId(), "I1", "1. FormElement has 1. field");
			assert.equal(aFormElements[1].getLabel().getId(), "L2", "2. FormElement has 2. Label set");
			assert.equal(aFormElements[1].getId(), "SF1--L2--FE", "2. FormElement has stable ID based on Label");
			aFields = aFormElements[1].getFields();
			assert.equal(aFields.length, 1, "1. FormElement has 1 Field");
			assert.equal(aFields[0].getId(), "I2", "1. FormElement has 2. field");

			oTitle2.destroy();
		});

		QUnit.test("Title before Field", function(assert) {
			var oTitle1 = new Title("T1", {text: "Test"});
			var oLabel1 = new Label("L1", {text: "Test"});
			var oField1 = new Input("I1");
			var oTitle2 = new Title("T2", {text: "Test"});
			var oField2 = new Input("I2");
			oSimpleForm.addContent(oTitle1);
			oSimpleForm.addContent(oLabel1);
			oSimpleForm.addContent(oField1);
			oSimpleForm.addContent(oTitle2);
			oSimpleForm.addContent(oField2);
			var aFormContainers = oForm.getFormContainers();
			var sContainerId = aFormContainers[1].getId();
			var oRemoved = oSimpleForm.removeContent(3);

			assert.equal(oRemoved.getId(), "T2", "Title2 removed");
			var aContent = oSimpleForm.getContent();
			assert.equal(aContent.length, 4, "SimpleForm has 4 content elements");
			aFormContainers = oForm.getFormContainers();
			assert.equal(aFormContainers.length, 1, "Form has 1 FormContainer");
			assert.equal(aFormContainers[0].getId(), "SF1--T1--FC", "FormContainer has stable ID based on Title");
			var aFormElements = aFormContainers[0].getFormElements();
			assert.equal(aFormElements.length, 1, "FormContainer has 1 FormElement");
			assert.equal(aFormElements[0].getLabel().getId(), "L1", "FormElement has Label set");
			assert.equal(aFormElements[0].getId(), "SF1--L1--FE", "FormElement has stable ID based on Label");
			var aFields = aFormElements[0].getFields();
			assert.equal(aFields.length, 2, "FormElement has 2 Fields");
			assert.equal(aFields[0].getId(), "I1", "FormElement has 1. field");
			assert.equal(aFields[1].getId(), "I2", "FormElement has 2. field");
			assert.notOk(Element.getElementById(sContainerId), "old FormContainer destroyed");

			oTitle2.destroy();
		});

		QUnit.test("Label as first content", function(assert) {
			var oLabel = new Label("L1", {text: "Test"});
			var oField = new Input("I1");
			oSimpleForm.addContent(oLabel);
			oSimpleForm.addContent(oField);
			var oRemoved = oSimpleForm.removeContent("L1");

			assert.equal(oRemoved.getId(), "L1", "Label removed");
			var aContent = oSimpleForm.getContent();
			assert.equal(aContent.length, 1, "SimpleForm has 1 content elements");
			var aFormContainers = oForm.getFormContainers();
			assert.equal(aFormContainers.length, 1, "Form has 1 FormContainer");
			assert.equal(aFormContainers[0].getId(), "SF1--FC-NoHead", "FormContainer has stable ID for no Title");
			var aFormElements = aFormContainers[0].getFormElements();
			assert.equal(aFormElements.length, 1, "FormContainer has 1 FormElement");
			assert.notOk(aFormElements[0].getLabel(), "FormElement has no Label set");
			assert.equal(aFormElements[0].getId(), "SF1--FC-NoHead--FE-NoLabel", "FormElement has stable ID for no Label");
			var aFields = aFormElements[0].getFields();
			assert.equal(aFields.length, 1, "FormElement has 1 Field");
			assert.equal(aFields[0].getId(), "I1", "FormElement has field");

			oLabel.destroy();
		});

		QUnit.test("Label as only content", function(assert) {
			var oLabel = new Label("L1", {text: "Test"});
			oSimpleForm.addContent(oLabel);
			var oRemoved = oSimpleForm.removeContent("L1");

			assert.equal(oRemoved.getId(), "L1", "Label removed");
			var aContent = oSimpleForm.getContent();
			assert.equal(aContent.length, 0, "SimpleForm has no content");
			var aFormContainers = oForm.getFormContainers();
			assert.equal(aFormContainers.length, 0, "Form has no FormContainers");

			oLabel.destroy();
		});

		QUnit.test("Label before Title", function(assert) {
			var oTitle1 = new Title("T1", {text: "Test"});
			var oLabel = new Label("L1", {text: "Test"});
			var oTitle2 = new Title("T2", {text: "Test"});
			oSimpleForm.addContent(oTitle1);
			oSimpleForm.addContent(oLabel);
			oSimpleForm.addContent(oTitle2);
			var aFormContainers = oForm.getFormContainers();
			var aFormElements = aFormContainers[0].getFormElements();
			var sElementId = aFormElements[0].getId();
			var oRemoved = oSimpleForm.removeContent(oLabel);

			assert.equal(oRemoved.getId(), "L1", "Label removed");
			var aContent = oSimpleForm.getContent();
			assert.equal(aContent.length, 2, "SimpleForm has 2 content elements");
			assert.equal(aFormContainers[0].getId(), "SF1--T1--FC", "1. FormContainer has stable ID based on Title");
			assert.equal(aFormContainers[1].getId(), "SF1--T2--FC", "2. FormContainer has stable ID based on Title");
			aFormContainers = oForm.getFormContainers();
			assert.equal(aFormContainers.length, 2, "Form has 2 FormContainers");
			aFormElements = aFormContainers[0].getFormElements();
			assert.equal(aFormElements.length, 0, "1. FormContainer has no FormElements");
			assert.notOk(Element.getElementById(sElementId), "old FormElement destroyed");

			oLabel.destroy();
		});

		QUnit.test("Label before Field", function(assert) {
			var oTitle1 = new Title("T1", {text: "Test"});
			var oLabel1 = new Label("L1", {text: "Test"});
			var oField1 = new Input("I1");
			var oLabel2 = new Label("L2", {text: "Test"});
			var oField2 = new Input("I2");
			var oField3 = new Input("I3");
			oSimpleForm.addContent(oTitle1);
			oSimpleForm.addContent(oLabel1);
			oSimpleForm.addContent(oField1);
			oSimpleForm.addContent(oLabel2);
			oSimpleForm.addContent(oField2);
			oSimpleForm.addContent(oField3);
			var aFormContainers = oForm.getFormContainers();
			var aFormElements = aFormContainers[0].getFormElements();
			var sElementId = aFormElements[1].getId();
			var oRemoved = oSimpleForm.removeContent(oLabel2);

			assert.equal(oRemoved.getId(), "L2", "Label removed");
			var aContent = oSimpleForm.getContent();
			assert.equal(aContent.length, 5, "SimpleForm has 5 content elements");
			aFormContainers = oForm.getFormContainers();
			assert.equal(aFormContainers.length, 1, "Form has 1 FormContainer");
			aFormElements = aFormContainers[0].getFormElements();
			assert.equal(aFormElements.length, 1, "FormContainer has 1 FormElement");
			assert.equal(aFormElements[0].getLabel().getId(), "L1", "FormElement has 1. Label set");
			assert.equal(aFormElements[0].getId(), "SF1--L1--FE", "FormElement has stable ID based on Label");
			var aFields = aFormElements[0].getFields();
			assert.equal(aFields.length, 3, "FormElement has 3 Fields");
			assert.equal(aFields[0].getId(), "I1", "FormElement has 1. field");
			assert.equal(aFields[1].getId(), "I2", "FormElement has 2. field");
			assert.equal(aFields[2].getId(), "I3", "FormElement has 3. field");
			assert.notOk(Element.getElementById(sElementId), "old FormElement destroyed");

			oLabel2.destroy();
		});

		QUnit.test("Field as first content", function(assert) {
			var oField = new Input("I1");
			var oTitle = new Title("T1", {text: "Test"});
			oSimpleForm.addContent(oField);
			oSimpleForm.addContent(oTitle);
			var aFormContainers = oForm.getFormContainers();
			var sContainerId = aFormContainers[0].getId();
			var oRemoved = oSimpleForm.removeContent("I1");

			assert.equal(oRemoved.getId(), "I1", "Field removed");
			var aContent = oSimpleForm.getContent();
			assert.equal(aContent.length, 1, "SimpleForm has 1 content elements");
			aFormContainers = oForm.getFormContainers();
			assert.equal(aFormContainers.length, 1, "Form has 1 FormContainer");
			assert.equal(aFormContainers[0].getId(), "SF1--T1--FC", "FormContainer has stable ID based on Title");
			var aFormElements = aFormContainers[0].getFormElements();
			assert.equal(aFormElements.length, 0, "FormContainer has no FormElement");
			assert.notOk(Element.getElementById(sContainerId), "old FormContainer destroyed");

			oField.destroy();
		});

		QUnit.test("Field as only content", function(assert) {
			var oField = new Input("I1");
			oSimpleForm.addContent(oField);
			var aFormContainers = oForm.getFormContainers();
			var sContainerId = aFormContainers[0].getId();
			var oRemoved = oSimpleForm.removeContent(oField);

			assert.equal(oRemoved.getId(), "I1", "Field removed");
			var aContent = oSimpleForm.getContent();
			assert.equal(aContent.length, 0, "SimpleForm has no content");
			aFormContainers = oForm.getFormContainers();
			assert.equal(aFormContainers.length, 0, "Form has no FormContainers");
			assert.notOk(Element.getElementById(sContainerId), "old FormContainer destroyed");

			oField.destroy();
		});

		QUnit.test("Field before Label", function(assert) {
			var oTitle1 = new Title("T1", {text: "Test"});
			var oLabel1 = new Label("L1", {text: "Test"});
			var oField1 = new Input("I1");
			var oLabel2 = new Label("L2", {text: "Test"});
			var oField2 = new Input("I2");
			oSimpleForm.addContent(oTitle1);
			oSimpleForm.addContent(oLabel1);
			oSimpleForm.addContent(oField1);
			oSimpleForm.addContent(oLabel2);
			oSimpleForm.addContent(oField2);
			var oRemoved = oSimpleForm.removeContent(oField1);

			assert.equal(oRemoved.getId(), "I1", "Field removed");
			var aContent = oSimpleForm.getContent();
			assert.equal(aContent.length, 4, "SimpleForm has 4 content elements");
			var aFormContainers = oForm.getFormContainers();
			assert.equal(aFormContainers.length, 1, "Form has 1 FormContainer");
			var aFormElements = aFormContainers[0].getFormElements();
			assert.equal(aFormElements.length, 2, "FormContainer has 2 FormElement");
			assert.equal(aFormElements[0].getLabel().getId(), "L1", "1. FormElement has 1. Label set");
			assert.equal(aFormElements[0].getId(), "SF1--L1--FE", "1. FormElement has stable ID based on Label");
			assert.equal(aFormElements[1].getId(), "SF1--L2--FE", "2. FormElement has stable ID based on Label");
			var aFields = aFormElements[0].getFields();
			assert.equal(aFields.length, 0, "1. FormElement has no Field");

			oField1.destroy();
		});

		QUnit.test("Field before Field", function(assert) {
			var oTitle1 = new Title("T1", {text: "Test"});
			var oLabel1 = new Label("L1", {text: "Test"});
			var oField1 = new Input("I1");
			var oField2 = new Input("I2");
			var oLabel2 = new Label("L2", {text: "Test"});
			var oField3 = new Input("I3");
			oSimpleForm.addContent(oTitle1);
			oSimpleForm.addContent(oLabel1);
			oSimpleForm.addContent(oField1);
			oSimpleForm.addContent(oField2);
			oSimpleForm.addContent(oLabel2);
			oSimpleForm.addContent(oField3);
			var oRemoved = oSimpleForm.removeContent(oField1);

			assert.equal(oRemoved.getId(), "I1", "Field removed");
			var aContent = oSimpleForm.getContent();
			assert.equal(aContent.length, 5, "SimpleForm has 5 content elements");
			var aFormContainers = oForm.getFormContainers();
			assert.equal(aFormContainers.length, 1, "Form has 1 FormContainer");
			var aFormElements = aFormContainers[0].getFormElements();
			assert.equal(aFormElements.length, 2, "FormContainer has 2 FormElement");
			assert.equal(aFormElements[0].getLabel().getId(), "L1", "1. FormElement has 1. Label set");
			assert.equal(aFormElements[0].getId(), "SF1--L1--FE", "1. FormElement has stable ID based on Label");
			assert.equal(aFormElements[1].getId(), "SF1--L2--FE", "2. FormElement has stable ID based on Label");
			var aFields = aFormElements[0].getFields();
			assert.equal(aFields.length, 1, "1. FormElement has 1 Field");
			assert.equal(aFields[0].getId(), "I2", "1. FormElement has 2. field");

			oField1.destroy();
		});

		QUnit.test("not existing content", function(assert) {
			var oField1 = new Input("I1");
			var oField2 = new Input("I2");
			oSimpleForm.addContent(oField1);
			var oRemoved = oSimpleForm.removeContent(oField2);

			assert.notOk(oRemoved, "nothing removed");

			oRemoved = oSimpleForm.removeContent(99);

			assert.notOk(oRemoved, "nothing removed");
			var aContent = oSimpleForm.getContent();
			assert.equal(aContent.length, 1, "SimpleForm has 1 content element");
			var aFormContainers = oForm.getFormContainers();
			assert.equal(aFormContainers.length, 1, "Form has 1 FormContainers");

			oField2.destroy();
		});

		QUnit.module("removeAllContent", {
			beforeEach: initTestWithoutContent,
			afterEach: afterTest
		});

		QUnit.test("empty Form", function(assert) {
			var aRemoved = oSimpleForm.removeAllContent();

			assert.equal(aRemoved.length, 0, "nothing removed");
			var aContent = oSimpleForm.getContent();
			assert.equal(aContent.length, 0, "SimpleForm has no content");
			var aFormContainers = oForm.getFormContainers();
			assert.equal(aFormContainers.length, 0, "Form has no FormContainer");
		});

		QUnit.test("Form with content", function(assert) {
			var oTitle1 = new Title("T1", {text: "Test"});
			var oLabel1 = new Label("L1", {text: "Test"});
			var oField1 = new Input("I1");
			var oField2 = new Input("I2");
			var oTitle2 = new Title("T2", {text: "Test"});
			var oLabel2 = new Label("L2", {text: "Test"});
			var oField3 = new Input("I3");
			oSimpleForm.addContent(oTitle1);
			oSimpleForm.addContent(oLabel1);
			oSimpleForm.addContent(oField1);
			oSimpleForm.addContent(oField2);
			oSimpleForm.addContent(oTitle2);
			oSimpleForm.addContent(oLabel2);
			oSimpleForm.addContent(oField3);
			var aFormContainers = oForm.getFormContainers();
			var sContainerId = aFormContainers[0].getId();
			var aRemoved = oSimpleForm.removeAllContent();

			assert.equal(aRemoved.length, 7, "elements removed");
			var aContent = oSimpleForm.getContent();
			assert.equal(aContent.length, 0, "SimpleForm has no content");
			aFormContainers = oForm.getFormContainers();
			assert.equal(aFormContainers.length, 0, "Form has no FormContainer");
			assert.notOk(Element.getElementById(sContainerId), "old FormContainer destroyed");
		});

		QUnit.module("destroyContent", {
			beforeEach: initTestWithoutContent,
			afterEach: afterTest
		});

		QUnit.test("empty Form", function(assert) {
			oSimpleForm.destroyContent();

			var aContent = oSimpleForm.getContent();
			assert.equal(aContent.length, 0, "SimpleForm has no content");
			var aFormContainers = oForm.getFormContainers();
			assert.equal(aFormContainers.length, 0, "Form has no FormContainer");
		});

		QUnit.test("Form with content", function(assert) {
			var oTitle1 = new Title("T1", {text: "Test"});
			var oLabel1 = new Label("L1", {text: "Test"});
			var oField1 = new Input("I1");
			var oField2 = new Input("I2");
			var oTitle2 = new Title("T2", {text: "Test"});
			var oLabel2 = new Label("L2", {text: "Test"});
			var oField3 = new Input("I3");
			oSimpleForm.addContent(oTitle1);
			oSimpleForm.addContent(oLabel1);
			oSimpleForm.addContent(oField1);
			oSimpleForm.addContent(oField2);
			oSimpleForm.addContent(oTitle2);
			oSimpleForm.addContent(oLabel2);
			oSimpleForm.addContent(oField3);
			var aFormContainers = oForm.getFormContainers();
			var sContainerId = aFormContainers[0].getId();
			oSimpleForm.destroyContent();

			var aContent = oSimpleForm.getContent();
			assert.equal(aContent.length, 0, "SimpleForm has no content");
			aFormContainers = oForm.getFormContainers();
			assert.equal(aFormContainers.length, 0, "Form has no FormContainer");
			assert.notOk(Element.getElementById(sContainerId), "old FormContainer destroyed");
			assert.notOk(Element.getElementById("T1"), "Title1 destroyed");
			assert.notOk(Element.getElementById("T2"), "Title2 destroyed");
			assert.notOk(Element.getElementById("L1"), "Label1 destroyed");
			assert.notOk(Element.getElementById("L2"), "Label2 destroyed");
			assert.notOk(Element.getElementById("I1"), "Field1 destroyed");
			assert.notOk(Element.getElementById("I2"), "Field2 destroyed");
			assert.notOk(Element.getElementById("I3"), "Field3 destroyed");
		});

		QUnit.module("indexOfContent", {
			beforeEach: initTestWithoutContent,
			afterEach: afterTest
		});

		QUnit.test("not existing content", function(assert) {
			var oTitle1 = new Title("T1", {text: "Test"});
			var oLabel1 = new Label("L1", {text: "Test"});
			var oField1 = new Input("I1");
			var oField2 = new Input("I2");
			oSimpleForm.addContent(oTitle1);
			oSimpleForm.addContent(oLabel1);
			oSimpleForm.addContent(oField1);

			assert.equal(oSimpleForm.indexOfContent(oField2), -1, "Index of Field2");
			oField2.destroy();
		});

		QUnit.test("existing content", function(assert) {
			var oTitle1 = new Title("T1", {text: "Test"});
			var oLabel1 = new Label("L1", {text: "Test"});
			var oField1 = new Input("I1");
			var oField2 = new Input("I2");
			var oTitle2 = new Title("T2", {text: "Test"});
			var oLabel2 = new Label("L2", {text: "Test"});
			var oField3 = new Input("I3");
			oSimpleForm.addContent(oTitle1);
			oSimpleForm.addContent(oLabel1);
			oSimpleForm.addContent(oField1);
			oSimpleForm.addContent(oField2);
			oSimpleForm.addContent(oTitle2);
			oSimpleForm.addContent(oLabel2);
			oSimpleForm.addContent(oField3);

			assert.equal(oSimpleForm.indexOfContent(oLabel1), 1, "Index of Label1");
			assert.equal(oSimpleForm.indexOfContent(oField3), 6, "Index of Field3");
		});

		QUnit.module("ResponsiveGridLayout", {
			beforeEach: initTestWithContentRGL,
			afterEach: afterTest
		});

		QUnit.test("used Layout", async function(assert) {
			await asyncLayoutTest(assert, "sap/ui/layout/form/ResponsiveGridLayout", usedLayout);
		});

		function RGlNoDefaultLayoutData(assert) {
			var oLabel = Element.getElementById("L1");
			var oLayoutData = oLabel.getLayoutData();
			assert.notOk(oLayoutData, "Label has no LayoutData");

			var oField = Element.getElementById("I1");
			oLayoutData = oField.getLayoutData();
			assert.notOk(oLayoutData, "Field has no LayoutData");

			var aFormContainers = oForm.getFormContainers();
			var aFormElements = aFormContainers[0].getFormElements();
			oLayoutData = aFormContainers[0].getLayoutData();
			assert.notOk(oLayoutData, "FormContainer has no LayoutData");
			oLayoutData = aFormElements[0].getLayoutData();
			assert.notOk(oLayoutData, "FormElement has no LayoutData");
		}

		QUnit.test("no default LayoutData", async function(assert) {
			await asyncLayoutTest(assert, "sap/ui/layout/form/ResponsiveGridLayout", RGlNoDefaultLayoutData);
		});

		async function RGlBackgroundDesign(assert) {
			assert.equal(oSimpleForm.getBackgroundDesign(), library.BackgroundDesign.Translucent, "default value");
			assert.equal(oFormLayout.getBackgroundDesign(), library.BackgroundDesign.Translucent, "value on Layout");

			oSimpleForm.setBackgroundDesign(library.BackgroundDesign.Transparent);
			await nextUIUpdate();

			assert.equal(oSimpleForm.getBackgroundDesign(), library.BackgroundDesign.Transparent, "value on SimpleForm");
			assert.equal(oFormLayout.getBackgroundDesign(), library.BackgroundDesign.Transparent, "value on Layout");
		}

		QUnit.test("backgroundDesign", async function(assert) {
			await asyncLayoutTest(assert, "sap/ui/layout/form/ResponsiveGridLayout", RGlBackgroundDesign);
		});

		function RGlOtherPropertiesDefaults(assert) {
			assert.equal(oSimpleForm.getLabelSpanXL(), -1, "LabelSpanXL: default value");
			assert.equal(oFormLayout.getLabelSpanXL(), -1, "LabelSpanXL: on Layout");
			assert.equal(oSimpleForm.getLabelSpanL(), 4, "LabelSpanL: default value");
			assert.equal(oFormLayout.getLabelSpanL(), 4, "LabelSpanL: on Layout");
			assert.equal(oSimpleForm.getLabelSpanM(), 2, "LabelSpanM: default value");
			assert.equal(oFormLayout.getLabelSpanM(), 2, "LabelSpanM: on Layout");
			assert.equal(oSimpleForm.getLabelSpanS(), 12, "LabelSpanS: default value");
			assert.equal(oFormLayout.getLabelSpanS(), 12, "LabelSpanS: on Layout");
			assert.ok(oSimpleForm.getAdjustLabelSpan(), "AdjustLabelSpan: default value");
			assert.ok(oFormLayout.getAdjustLabelSpan(), "AdjustLabelSpan: on Layout");
			assert.equal(oSimpleForm.getEmptySpanXL(), -1, "EmptySpanXL: default value");
			assert.equal(oFormLayout.getEmptySpanXL(), -1, "EmptySpanXL: on Layout");
			assert.equal(oSimpleForm.getEmptySpanL(), 0, "EmptySpanL: default value");
			assert.equal(oFormLayout.getEmptySpanL(), 0, "EmptySpanL: on Layout");
			assert.equal(oSimpleForm.getEmptySpanM(), 0, "EmptySpanM: default value");
			assert.equal(oFormLayout.getEmptySpanM(), 0, "EmptySpanM: on Layout");
			assert.equal(oSimpleForm.getEmptySpanS(), 0, "EmptySpanS: default value");
			assert.equal(oFormLayout.getEmptySpanS(), 0, "EmptySpanS: on Layout");
			assert.equal(oSimpleForm.getColumnsXL(), -1, "ColumnsXL: default value");
			assert.equal(oFormLayout.getColumnsXL(), -1, "ColumnsXL: on Layout");
			assert.equal(oSimpleForm.getColumnsL(), 2, "ColumnsL: default value");
			assert.equal(oFormLayout.getColumnsL(), 2, "ColumnsL: on Layout");
			assert.equal(oSimpleForm.getColumnsM(), 1, "ColumnsM: default value");
			assert.equal(oFormLayout.getColumnsM(), 1, "ColumnsM: on Layout");
			assert.ok(oSimpleForm.getSingleContainerFullSize(), "SingleContainerFullSize: default value");
			assert.ok(oFormLayout.getSingleContainerFullSize(), "SingleContainerFullSize: on Layout");
			assert.equal(oSimpleForm.getBreakpointXL(), 1440, "BreakpointXL: default value");
			assert.equal(oFormLayout.getBreakpointXL(), 1440, "BreakpointXL: on Layout");
			assert.equal(oSimpleForm.getBreakpointL(), 1024, "BreakpointL: default value");
			assert.equal(oFormLayout.getBreakpointL(), 1024, "BreakpointL: on Layout");
			assert.equal(oSimpleForm.getBreakpointM(), 600, "BreakpointM: default value");
			assert.equal(oFormLayout.getBreakpointM(), 600, "BreakpointM: on Layout");
		}

		QUnit.test("other properties defaults", async function(assert) {
			await asyncLayoutTest(assert, "sap/ui/layout/form/ResponsiveGridLayout", RGlOtherPropertiesDefaults);
		});

		async function RGlOtherPropertiesSet(assert) {
			oSimpleForm.setLabelSpanXL(6);
			oSimpleForm.setLabelSpanL(5);
			oSimpleForm.setLabelSpanM(4);
			oSimpleForm.setLabelSpanS(3);
			oSimpleForm.setAdjustLabelSpan(false);
			oSimpleForm.setEmptySpanXL(4);
			oSimpleForm.setEmptySpanL(3);
			oSimpleForm.setEmptySpanM(2);
			oSimpleForm.setEmptySpanS(1);
			oSimpleForm.setColumnsXL(4);
			oSimpleForm.setColumnsL(3);
			oSimpleForm.setColumnsM(2);
			oSimpleForm.setSingleContainerFullSize(false);
			oSimpleForm.setBreakpointXL(2000);
			oSimpleForm.setBreakpointL(1000);
			oSimpleForm.setBreakpointM(500);
			await nextUIUpdate();

			assert.equal(oSimpleForm.getLabelSpanXL(), 6, "LabelSpanXL: on SimpleForm");
			assert.equal(oFormLayout.getLabelSpanXL(), 6, "LabelSpanXL: on Layout");
			assert.equal(oSimpleForm.getLabelSpanL(), 5, "LabelSpanL: on SimpleForm");
			assert.equal(oFormLayout.getLabelSpanL(), 5, "LabelSpanL: on Layout");
			assert.equal(oSimpleForm.getLabelSpanM(), 4, "LabelSpanM: on SimpleForm");
			assert.equal(oFormLayout.getLabelSpanM(), 4, "LabelSpanM: on Layout");
			assert.equal(oSimpleForm.getLabelSpanS(), 3, "LabelSpanS: on SimpleForm");
			assert.equal(oFormLayout.getLabelSpanS(), 3, "LabelSpanS: on Layout");
			assert.notOk(oSimpleForm.getAdjustLabelSpan(), "AdjustLabelSpan: on SimpleForm");
			assert.notOk(oFormLayout.getAdjustLabelSpan(), "AdjustLabelSpan: on Layout");
			assert.equal(oSimpleForm.getEmptySpanXL(), 4, "EmptySpanXL: on SimpleForm");
			assert.equal(oFormLayout.getEmptySpanXL(), 4, "EmptySpanXL: on Layout");
			assert.equal(oSimpleForm.getEmptySpanL(), 3, "EmptySpanL: on SimpleForm");
			assert.equal(oFormLayout.getEmptySpanL(), 3, "EmptySpanL: on Layout");
			assert.equal(oSimpleForm.getEmptySpanM(), 2, "EmptySpanM: on SimpleForm");
			assert.equal(oFormLayout.getEmptySpanM(), 2, "EmptySpanM: on Layout");
			assert.equal(oSimpleForm.getEmptySpanS(), 1, "EmptySpanS: on SimpleForm");
			assert.equal(oFormLayout.getEmptySpanS(), 1, "EmptySpanS: on Layout");
			assert.equal(oSimpleForm.getColumnsXL(), 4, "ColumnsXL: on SimpleForm");
			assert.equal(oFormLayout.getColumnsXL(), 4, "ColumnsXL: on Layout");
			assert.equal(oSimpleForm.getColumnsL(), 3, "ColumnsL: on SimpleForm");
			assert.equal(oFormLayout.getColumnsL(), 3, "ColumnsL: on Layout");
			assert.equal(oSimpleForm.getColumnsM(), 2, "ColumnsM: on SimpleForm");
			assert.equal(oFormLayout.getColumnsM(), 2, "ColumnsM: on Layout");
			assert.notOk(oSimpleForm.getSingleContainerFullSize(), "SingleContainerFullSize: on SimpleForm");
			assert.notOk(oFormLayout.getSingleContainerFullSize(), "SingleContainerFullSize: on Layout");
			assert.equal(oSimpleForm.getBreakpointXL(), 2000, "BreakpointXL: on SimpleForm");
			assert.equal(oFormLayout.getBreakpointXL(), 2000, "BreakpointXL: on Layout");
			assert.equal(oSimpleForm.getBreakpointL(), 1000, "BreakpointL: on SimpleForm");
			assert.equal(oFormLayout.getBreakpointL(), 1000, "BreakpointL: on Layout");
			assert.equal(oSimpleForm.getBreakpointM(), 500, "BreakpointM: on SimpleForm");
			assert.equal(oFormLayout.getBreakpointM(), 500, "BreakpointM: on Layout");
		}

		QUnit.test("other properties set", async function(assert) {
			await asyncLayoutTest(assert, "sap/ui/layout/form/ResponsiveGridLayout", RGlOtherPropertiesSet);
		});

		QUnit.module("ColumnLayout", {
			beforeEach: initTestWithContentCL,
			afterEach: afterTest
		});

		QUnit.test("used Layout", async function(assert) {
			await asyncLayoutTest(assert, "sap/ui/layout/form/ColumnLayout", usedLayout);
		});

		function ClNoDefaultLayoutData(assert) {
			var oLabel = Element.getElementById("L1");
			var oLayoutData = oLabel.getLayoutData();
			assert.notOk(oLayoutData, "Label has no LayoutData");

			var oField = Element.getElementById("I1");
			oLayoutData = oField.getLayoutData();
			assert.notOk(oLayoutData, "Field has no LayoutData");

			var aFormContainers = oForm.getFormContainers();
			var aFormElements = aFormContainers[0].getFormElements();
			oLayoutData = aFormContainers[0].getLayoutData();
			assert.notOk(oLayoutData, "FormContainer has no LayoutData");
			oLayoutData = aFormElements[0].getLayoutData();
			assert.notOk(oLayoutData, "FormElement has no LayoutData");
		}

		QUnit.test("no default LayoutData", async function(assert) {
			await asyncLayoutTest(assert, "sap/ui/layout/form/ColumnLayout", ClNoDefaultLayoutData);
		});

		async function ClBackgroundDesign(assert) {
			assert.equal(oSimpleForm.getBackgroundDesign(), library.BackgroundDesign.Translucent, "default value");
			assert.equal(oFormLayout.getBackgroundDesign(), library.BackgroundDesign.Translucent, "value on Layout");

			oSimpleForm.setBackgroundDesign(library.BackgroundDesign.Transparent);
			await nextUIUpdate();

			assert.equal(oSimpleForm.getBackgroundDesign(), library.BackgroundDesign.Transparent, "value on SimpleForm");
			assert.equal(oFormLayout.getBackgroundDesign(), library.BackgroundDesign.Transparent, "value on Layout");
		}

		QUnit.test("backgroundDesign", async function(assert) {
			await asyncLayoutTest(assert, "sap/ui/layout/form/ColumnLayout", ClBackgroundDesign);
		});

		function ClOtherPropertiesDefaults(assert) {
			assert.equal(oSimpleForm.getLabelSpanL(), 4, "LabelSpanL: default value");
			assert.equal(oFormLayout.getLabelCellsLarge(), 4, "LabelCellsLarge: on Layout");
			assert.equal(oSimpleForm.getEmptySpanL(), 0, "EmptySpanL: default value");
			assert.equal(oFormLayout.getEmptyCellsLarge(), 0, "EmptyCellsLarge: on Layout");
			assert.equal(oSimpleForm.getColumnsXL(), -1, "ColumnsXL: default value");
			assert.equal(oFormLayout.getColumnsXL(), 2, "ColumnsXL: on Layout");
			assert.equal(oSimpleForm.getColumnsL(), 2, "ColumnsL: default value");
			assert.equal(oFormLayout.getColumnsL(), 2, "ColumnsL: on Layout");
			assert.equal(oSimpleForm.getColumnsM(), 1, "ColumnsM: default value");
			assert.equal(oFormLayout.getColumnsM(), 1, "ColumnsM: on Layout");
		}

		QUnit.test("other properties defaults", async function(assert) {
			await asyncLayoutTest(assert, "sap/ui/layout/form/ColumnLayout", ClOtherPropertiesDefaults);
		});

		async function ClOtherPropertiesSet(assert) {
			oSimpleForm.setLabelSpanL(5);
			oSimpleForm.setEmptySpanL(3);
			oSimpleForm.setColumnsXL(4);
			oSimpleForm.setColumnsL(3);
			oSimpleForm.setColumnsM(2);
			await nextUIUpdate();

			assert.equal(oSimpleForm.getLabelSpanL(), 5, "LabelSpanL: on SimpleForm");
			assert.equal(oFormLayout.getLabelCellsLarge(), 5, "LabelCellsLarge: on Layout");
			assert.equal(oSimpleForm.getEmptySpanL(), 3, "EmptySpanL: on SimpleForm");
			assert.equal(oFormLayout.getEmptyCellsLarge(), 3, "EmptyCellsLarge: on Layout");
			assert.equal(oSimpleForm.getColumnsXL(), 4, "ColumnsXL: on SimpleForm");
			assert.equal(oFormLayout.getColumnsXL(), 4, "ColumnsXL: on Layout");
			assert.equal(oSimpleForm.getColumnsL(), 3, "ColumnsL: on SimpleForm");
			assert.equal(oFormLayout.getColumnsL(), 3, "ColumnsL: on Layout");
			assert.equal(oSimpleForm.getColumnsM(), 2, "ColumnsM: on SimpleForm");
			assert.equal(oFormLayout.getColumnsM(), 2, "ColumnsM: on Layout");
		}

		QUnit.test("other properties set", async function(assert) {
			await asyncLayoutTest(assert, "sap/ui/layout/form/ColumnLayout", ClOtherPropertiesSet);
		});

		QUnit.module("other", {
			beforeEach: initTestWithContentRGL,
			afterEach: afterTest
		});

		async function changeLayout(assert, oOldLayout) {
			assert.ok(oFormLayout.isA("sap.ui.layout.form.ColumnLayout"), "ColumnLayout used");
			assert.ok(oOldLayout._bIsBeingDestroyed, "old layout destroyed");

			var oLabel = Element.getElementById("L1");
			var oLayoutData = oLabel.getLayoutData();
			assert.notOk(!!oLayoutData, "Label has no LayoutData");

			var aFormContainers = oForm.getFormContainers();
			oLayoutData = aFormContainers[0].getLayoutData();
			assert.notOk(!!oLayoutData, "FormContainer has no LayoutData");

			oOldLayout = oFormLayout;
			oSimpleForm.setLayout("ResponsiveGridLayout");
			await nextUIUpdate();
			// eslint-disable-next-line require-atomic-updates
			oFormLayout = oForm.getLayout();

			assert.ok(oFormLayout.isA("sap.ui.layout.form.ResponsiveGridLayout"), "ResponsiveGridLayout used");
			assert.ok(oOldLayout._bIsBeingDestroyed, "old layout destroyed");
			oLayoutData = oLabel.getLayoutData();
			assert.notOk(!!oLayoutData, "Label has no LayoutData");
			oLayoutData = aFormContainers[0].getLayoutData();
			assert.notOk(!!oLayoutData, "FormContainer has no LayoutData");
		}

		QUnit.test("change Layout", async function(assert) {
			var oOldLayout;
			var fnDone;
			if (oFormLayout) {
				oOldLayout = oFormLayout;
				oSimpleForm.setLayout(library.form.SimpleFormLayout.ColumnLayout);
				await nextUIUpdate();
				// eslint-disable-next-line require-atomic-updates
				oFormLayout = oForm.getLayout();
				if (oFormLayout) {
					changeLayout(assert, oOldLayout);
				} else {
					fnDone = assert.async();
					sap.ui.require(["sap/ui/layout/form/ColumnLayout"], function() {
						oFormLayout = oForm.getLayout();
						changeLayout(assert, oOldLayout);
						fnDone();
					});
				}
			} else {
				// wait until Layout is loaded
				fnDone = assert.async();
				sap.ui.require(["sap/ui/layout/form/ResponsiveGridLayout"], async function() {
					oFormLayout = oForm.getLayout();
					oOldLayout = oFormLayout;
					oSimpleForm.setLayout(library.form.SimpleFormLayout.ColumnLayout);
					await nextUIUpdate();
					// eslint-disable-next-line require-atomic-updates
					oFormLayout = oForm.getLayout();

					if (oFormLayout) {
						changeLayout(assert, oOldLayout);
						fnDone();
					} else {
						sap.ui.require(["sap/ui/layout/form/ColumnLayout"], function() {
							oFormLayout = oForm.getLayout();
							changeLayout(assert, oOldLayout);
							fnDone();
						});
					}
				});
			}
		});

		QUnit.test("visibility of FormElement", function(assert) {
			var aFormContainers = oForm.getFormContainers();
			var aFormElements = aFormContainers[0].getFormElements();
			assert.ok(aFormElements[0].isVisible(), "FormElement visible");

			this.spy(aFormElements[0], "invalidate");
			var oField1 = Element.getElementById("I1");
			var oField2 = Element.getElementById("I2");
			oField1.setVisible(false);
			assert.ok(aFormElements[0].isVisible(), "FormElement still visible");
			assert.ok(aFormElements[0].invalidate.called, "FormElement invalidated");

			oField2.setVisible(false);
			assert.notOk(aFormElements[0].isVisible(), "FormElement not visible");

			oField1.setVisible(true);
			assert.ok(aFormElements[0].isVisible(), "FormElement again visible");
		});

		QUnit.test("destroy of field", function(assert) {
			var oField = Element.getElementById("I2");
			oField.destroy();
			var aContent = oSimpleForm.getContent();
			assert.equal(aContent.length, 10, "SimpleForm has 10 content elements");
			var bFound = false;
			for (var i = 0; i < aContent.length; i++) {
				if (oField === aContent[i]) {
					bFound = true;
				}
			}
			assert.notOk(bFound, "Field is not assigned to SimpleForm");
		});

		async function clone(assert) {
			var oClone = oSimpleForm.clone("MyClone");
			oClone.placeAt("qunit-fixture");
			await nextUIUpdate();

			var aContent = oClone.getContent();
			var oCloneForm = oClone.getAggregation("form");
			assert.equal(aContent.length, 13, "Clone has 13 content elements");
			var aFormContainers = oCloneForm.getFormContainers();
			var aFormElements = aFormContainers[0].getFormElements();
			assert.equal(aFormContainers.length, 3, "Clone-Form has 3 FormContainers");
			assert.equal(aFormContainers[0].getTitle().getId(), "T1-MyClone", "1. FormContainer has Title set");
			assert.equal(aFormElements.length, 1, "1. FormContainer has 1 FormElement");
			aFormElements = aFormContainers[1].getFormElements();
			assert.equal(aFormElements.length, 2, "2. FormContainer has 2 FormElements");
			aFormElements = aFormContainers[2].getFormElements();
			assert.equal(aFormElements.length, 1, "3. FormContainer has 1 FormElement");

			var oLabel = aContent[1];
			var oLayoutData = oLabel.getLayoutData();
			assert.notOk(!!oLayoutData, "Clone-Label has no LayoutData");
			var oField = aContent[12];
			oLayoutData = oField.getLayoutData();
			assert.ok(oLayoutData.isA("sap.ui.core.VariantLayoutData"), "sap.ui.core.VariantLayoutData used");
			var aLayoutData = oLayoutData.getMultipleLayoutData();
			assert.equal(aLayoutData.length, 1, "1 layoutData used");
			var oGD;
			for (var i = 0; i < aLayoutData.length; i++) {
				if (aLayoutData[i].isA("sap.ui.layout.GridData")) {
					oGD = aLayoutData[i];
				}
			}
			assert.ok(oGD, "sap.ui.layout.GridData used");
			assert.equal(oClone._aLayouts.length, 0, "Clone has no own LayoutData");

			//visibility change
			oField = Element.getElementById("I3");
			aFormElements = aFormContainers[1].getFormElements();
			oField.setVisible(false);
			assert.ok(aFormElements[0].isVisible(), "FormElement on Clone still visible");
			oField.setVisible(true);

			var oCloneField = Element.getElementById("I3-MyClone");
			oCloneField.setVisible(false);
			assert.notOk(aFormElements[0].isVisible(), "FormElement on Clone not visible");
			aFormContainers = oForm.getFormContainers();
			aFormElements = aFormContainers[1].getFormElements();
			assert.ok(aFormElements[0].isVisible(), "FormElement on Original still visible");

			oClone.destroy();
		}

		QUnit.test("clone", async function(assert) {
			oSimpleForm.setLayout("ColumnLayout");
			var oToolbar = new Toolbar("TB1");
			oSimpleForm.addContent(oToolbar);

			var oGD = new GridData("GD1");
			var oVD = new VariantLayoutData("VD1", {multipleLayoutData: [oGD]});
			var oField = new Input("I7", {layoutData: oVD});
			oSimpleForm.addContent(oField);
			await nextUIUpdate();

			await asyncLayoutTest(assert, "sap/ui/layout/form/ColumnLayout", clone);
		});
	});<|MERGE_RESOLUTION|>--- conflicted
+++ resolved
@@ -51,7 +51,6 @@
 			oForm = oSimpleForm.getAggregation("form");
 			oFormLayout = oForm.getLayout();
 		}
-<<<<<<< HEAD
 
 		async function initTestWithContent(sLayout) {
 			oSimpleForm = new SimpleForm("SF1", {
@@ -106,58 +105,32 @@
 		}
 
 		async function asyncLayoutTest(assert, sLayout, fnTest) {
+			oFormLayout = oForm.getLayout(); // as might loadud right now
 			if (oFormLayout) {
+				await nextUIUpdate();
+				if (oSimpleForm.getDomRef()) { // only test if SimpleForm is rendered
+					assert.ok(oForm.getDomRef(), "Form rendered");
+				}
+
 				return await fnTest(assert, sLayout);
 			} else {
+				await nextUIUpdate();
+				if (oSimpleForm.getDomRef()) { // only test if SimpleForm is rendered
+					assert.notOk(oForm.getDomRef(), "Form not rendered (as no Layout)");
+				}
+
 				// wait until Layout is loaded
 				return new Promise((Resolve) => {
 					sap.ui.require([sLayout], async (aModules) => {
 						oFormLayout = oForm.getLayout();
+						await nextUIUpdate();
+						if (oSimpleForm.getDomRef()) { // only test if SimpleForm is rendered
+							assert.ok(oForm.getDomRef(), "Form rendered");
+						}
+
 						await fnTest(assert, sLayout);
 						Resolve();
 					});
-=======
-		cleanupControls("L1");
-		cleanupControls("L2");
-		cleanupControls("L3");
-		cleanupControls("I1");
-		cleanupControls("I2");
-		cleanupControls("I3");
-		cleanupControls("T1");
-		cleanupControls("T2");
-		cleanupControls("T3");
-		cleanupControls("TB1");
-		cleanupControls("TB2");
-		cleanupControls("TB3");
-	}
-
-	async function asyncLayoutTest(assert, sLayout, fnTest) {
-		oFormLayout = oForm.getLayout(); // as might loadud right now
-		if (oFormLayout) {
-			await nextUIUpdate();
-			if (oSimpleForm.getDomRef()) { // only test if SimpleForm is rendered
-				assert.ok(oForm.getDomRef(), "Form rendered");
-			}
-
-			return await fnTest(assert, sLayout);
-		} else {
-			await nextUIUpdate();
-			if (oSimpleForm.getDomRef()) { // only test if SimpleForm is rendered
-				assert.notOk(oForm.getDomRef(), "Form not rendered (as no Layout)");
-			}
-
-			// wait until Layout is loaded
-			return new Promise((Resolve) => {
-				sap.ui.require([sLayout], async (aModules) => {
-					oFormLayout = oForm.getLayout();
-					await nextUIUpdate();
-					if (oSimpleForm.getDomRef()) { // only test if SimpleForm is rendered
-						assert.ok(oForm.getDomRef(), "Form rendered");
-					}
-
-					await fnTest(assert, sLayout);
-					Resolve();
->>>>>>> 67b0fff2
 				});
 			}
 		}
