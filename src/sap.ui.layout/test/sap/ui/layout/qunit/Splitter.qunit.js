--- conflicted
+++ resolved
@@ -11,14 +11,9 @@
 	"sap/ui/core/RenderManager",
 	"sap/ui/core/ResizeHandler",
 	"sap/ui/dom/units/Rem",
-<<<<<<< HEAD
-	"sap/ui/qunit/utils/nextUIUpdate"
-], function(
-=======
 	"sap/ui/qunit/utils/nextUIUpdate",
 	"sap/ui/core/Theming"
-], function (
->>>>>>> 96f202e5
+], function(
 	Log,
 	Splitter,
 	SplitterLayoutData,
@@ -674,7 +669,7 @@
 		const oResizeBarsSpy = this.spy(oSplitter, "_resizeBars");
 
 		oSplitter.placeAt("qunit-fixture");
-		oCore.applyChanges();
+		nextUIUpdate.runSync()/*fake timer is used in module*/;
 
 		// Assert
 		assert.ok(oResizeBarsSpy.notCalled, "Bars size calculations should NOT happen if the theme is not applied");
