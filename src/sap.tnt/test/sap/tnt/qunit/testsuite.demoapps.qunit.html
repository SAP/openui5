<!DOCTYPE html>
<html>
<<<<<<< HEAD
<head><meta charset="utf-8">
	<base href="../../../../">
	<title>QUnit TestSuite for Demo Apps & Tutorials in sap.tnt</title>
	<script src="resources/sap/ui/test/starter/createSuite.js" data-sap-ui-testsuite="test-resources/sap/tnt/qunit/testsuite.demoapps.qunit"></script>
</head>
<body>
</body>
=======
	<head>
		<meta charset="utf-8">
		<base href="../../../../">
		<title>QUnit TestSuite for Demo Apps & Tutorials in sap.tnt</title>
		<script src="resources/sap/ui/test/starter/createSuite.js" data-sap-ui-delay="2"></script>
	</head>
	<body>
	</body>
>>>>>>> 511cf329
</html><|MERGE_RESOLUTION|>--- conflicted
+++ resolved
@@ -1,14 +1,5 @@
 <!DOCTYPE html>
 <html>
-<<<<<<< HEAD
-<head><meta charset="utf-8">
-	<base href="../../../../">
-	<title>QUnit TestSuite for Demo Apps & Tutorials in sap.tnt</title>
-	<script src="resources/sap/ui/test/starter/createSuite.js" data-sap-ui-testsuite="test-resources/sap/tnt/qunit/testsuite.demoapps.qunit"></script>
-</head>
-<body>
-</body>
-=======
 	<head>
 		<meta charset="utf-8">
 		<base href="../../../../">
@@ -17,5 +8,4 @@
 	</head>
 	<body>
 	</body>
->>>>>>> 511cf329
 </html>