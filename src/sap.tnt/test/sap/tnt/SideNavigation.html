<!DOCTYPE html>
<html>
	<head><meta charset="utf-8">
		<title>sap.tnt.SideNavigation</title>
		<script src="shared-config.js"></script>
		<script id="sap-ui-bootstrap"
				src="../../../resources/sap-ui-core.js"
<<<<<<< HEAD
				data-sap-ui-libs="sap.tnt, sap.m"
				data-sap-ui-on-init="module:local/SideNavigation"
				data-sap-ui-resource-roots='{
					"local": "./"
				}'
		>
=======
				id="sap-ui-bootstrap"
				data-sap-ui-libs="sap.tnt, sap.m">
		</script>
		<script>
			var model = new sap.ui.model.json.JSONModel();
			var data = {
				navigation: [{
					title: 'Root Item',
					icon: 'sap-icon://employee',
					expanded: true
				}, {
					title: 'Root Item',
					icon: 'sap-icon://building',
					enabled: false
				}, {
					title: 'Root Item',
					icon: 'sap-icon://card',
					expanded: false,
					items: [{
						title: 'Child Item'
					}, {
						title: 'Child Item'
					}, {
						title: 'Child Item'
					}, {
						title: 'Child Item'
					}, {
						title: 'Child Item'
					}, {
						title: 'Child Item'
					}, {
						title: 'Child Item'
					}, {
						title: 'Child Item'
					}, {
						title: 'Child Item'
					}, {
						title: 'Child Item'
					}, {
						title: 'Child Item'
					}, {
						title: 'Child Item'
					}, {
						title: 'Child Item'
					}, {
						title: 'Child Item'
					}, {
						title: 'Child Item'
					}, {
						title: 'Child Item'
					}, {
						title: 'Child Item'
					}, {
						title: 'Child Item'
					}, {
						title: 'Child Item'
					}, {
						title: 'Child Item'
					}, {
						title: 'Child Item'
					}, {
						title: 'Child Item'
					}, {
						title: 'Child Item'
					}, {
						title: 'Child Item'
					}, {
						title: 'Child Item'
					}, {
						title: 'Child Item'
					}, {
						title: 'Child Item'
					}, {
						title: 'Child Item'
					}, {
						title: 'Child Item'
					}, {
						title: 'Child Item'
					}, {
						title: 'Child Item'
					}, {
						title: 'Child Item'
					}, {
						title: 'Child Item'
					}, {
						title: 'Child Item'
					}, {
						title: 'Child Item'
					}, {
						title: 'Child Item'
					}, {
						title: 'Child Item'
					}, {
						title: 'Child Item'
					}]
				}, {
					title: 'Root Item',
					icon: 'sap-icon://action',
					expanded: false,
					items: [{
						title: 'Child Item 1'
					}, {
						title: 'Child Item 2'
					}, {
						title: 'Child Item 3',
						enabled: false
					}]
				}, {
					title: 'Root Item',
					icon: 'sap-icon://action-settings',
					expanded: true,
					items: [{
						title: 'Child Item 1'
					}, {
						title: 'Child Item 2'
					}, {
						title: 'Child Item 3'
					}]
				}, {
					title: 'Root Item',
					icon: 'sap-icon://activate',
					expanded: false,
					items: [{
						title: 'Child Item 1'
					}, {
						title: 'Child Item 2'
					}, {
						title: 'Child Item 3'
					}]
				}, {
					title: 'Root Item',
					icon: 'sap-icon://activities',
					expanded: false,
					items: [{
						title: 'Child Item 1'
					}, {
						title: 'Child Item 2'
					}, {
						title: 'Child Item 3'
					}]
				}, {
					title: 'Root Item',
					icon: 'sap-icon://add',
					expanded: false,
					items: [{
						title: 'Child Item 1'
					}, {
						title: 'Child Item 2'
					}, {
						title: 'Child Item 3'
					}]
				}, {
					title: 'Root Item',
					icon: 'sap-icon://arobase',
					expanded: false,
					items: [{
						title: 'Child Item 1'
					}, {
						title: 'Child Item 2'
					}, {
						title: 'Child Item 3'
					}]
				}, {
					title: 'Root Item',
					icon: 'sap-icon://attachment',
					expanded: false,
					items: [{
						title: 'Child Item 1'
					}, {
						title: 'Child Item 2'
					}, {
						title: 'Child Item 3'
					}]
				}, {
					title: 'Root Item',
					icon: 'sap-icon://badge',
					expanded: false,
					items: [{
						title: 'Child Item 1'
					}, {
						title: 'Child Item 2'
					}, {
						title: 'Child Item 3'
					}]
				}, {
					title: 'Root Item',
					icon: 'sap-icon://basket',
					expanded: false,
					items: [{
						title: 'Child Item 1'
					}, {
						title: 'Child Item 2'
					}, {
						title: 'Child Item 3'
					}]
				}, {
					title: 'Root Item',
					icon: 'sap-icon://bed',
					expanded: false,
					items: [{
						title: 'Child Item 1'
					}, {
						title: 'Child Item 2'
					}, {
						title: 'Child Item 3'
					}]
				}, {
					title: 'Root Item',
					icon: 'sap-icon://bookmark',
					expanded: false,
					items: [{
						title: 'Child Item 1'
					}, {
						title: 'Child Item 2'
					}, {
						title: 'Child Item 3'
					}]
				}
				],
				fixedNavigation: [{
					title: 'Fixed Item 1',
					icon: 'sap-icon://employee'
				}, {
					title: 'Fixed Item 2',
					icon: 'sap-icon://building'
				}, {
					title: 'Fixed Item 3',
					icon: 'sap-icon://card'
				}]
			};
			model.setData(data);

			const sideNavWithGroups = new sap.tnt.SideNavigation("sideNavWithGroups", {
				item: new sap.tnt.NavigationList({
					items: [
						new sap.tnt.NavigationListItem({
							text: "Item 1",
							icon: "sap-icon://employee"
						}),
						new sap.tnt.NavigationListGroup({
							text: "Group 1 Group 1 Group 1 Group 1 Group 1",
							items: [
								new sap.tnt.NavigationListItem({
									text: "Child Item 1",
									icon: "sap-icon://card"
								}),
								new sap.tnt.NavigationListItem({
									text: "Child Item 2",
									icon: "sap-icon://building"
								})
							]
						}),
						new sap.tnt.NavigationListGroup({
							text: "Group 2 Group 2 Group 2 Group 2 Group 2",
							items: [
								new sap.tnt.NavigationListItem({
									text: "Child Item",
									icon: "sap-icon://card"
								}),
								new sap.tnt.NavigationListItem({
									text: "Child Item",
									icon: "sap-icon://building"
								})
							]
						})
					]
				})
			}).placeAt("col-0-content");

			var sideNavigationWithBinding = new sap.tnt.SideNavigation({
				item: new sap.tnt.NavigationList({
					items: [
						new sap.tnt.NavigationListItem({
							text: "Item 1",
							icon: "sap-icon://employee"
						}),
						new sap.tnt.NavigationListGroup({
							text: "Group 1 Group 1 Group 1 Group 1 Group 1",
							items: [
								new sap.tnt.NavigationListItem({
									text: "Child Item 1",
									icon: "sap-icon://card"
								}),
								new sap.tnt.NavigationListItem({
									text: "Child Item 2",
									icon: "sap-icon://building"
								})
							]
						})
					]
				})
			}).placeAt("col-1-content");

			var sideNavigationWithBinding2 = new sap.tnt.SideNavigation({
				item: new sap.tnt.NavigationList({
					items: {
						template: new sap.tnt.NavigationListItem({
							text: '{title}',
							icon: '{icon}',
							enabled: '{enabled}',
							expanded: '{expanded}',
							items: {
								template: new sap.tnt.NavigationListItem({
									text: '{title}',
									enabled: '{enabled}'
								}),
								path: 'items'
							}
						}),

						path: '/navigation'
					}
				}),
				fixedItem: new sap.tnt.NavigationList({
					items: {
						template: new sap.tnt.NavigationListItem({
							text: '{title}',
							icon: '{icon}'
						}),
						path: '/fixedNavigation'
					}
				})
			}).setModel(model).placeAt('col-1-2-content');

			var sideNavigation = new sap.tnt.SideNavigation({
				expanded: false,
				ariaLabel: "Side navigation menu with options",
				item: new sap.tnt.NavigationList({
					items: new sap.tnt.NavigationListItem({
						text: 'Root Item',
						icon: 'sap-icon://employee',
						items: [
							new sap.tnt.NavigationListItem({
								text: 'Child Item 1'
							}),
							new sap.tnt.NavigationListItem({
								text: 'Child Item 2'
							}),
							new sap.tnt.NavigationListItem({
								text: 'Child Item 3'
							})
						]
					})
				}),
				fixedItem: new sap.tnt.NavigationList({
					items: [
						new sap.tnt.NavigationListItem({
							text: 'Root Item',
							icon: 'sap-icon://employee'
						})
					]
				})
			}).setModel(model).placeAt('col-2-content');

			var sideNavigationNoIcons = new sap.tnt.SideNavigation("sideNavigationNoIcons", {
				expanded: true,
				item: new sap.tnt.NavigationList({
					items: new sap.tnt.NavigationListItem({
						text: 'Root Item without icon',
						items: [
							new sap.tnt.NavigationListItem({
								text: 'Child Item 1'
							}),
							new sap.tnt.NavigationListItem({
								text: 'Child Item 2'
							}),
							new sap.tnt.NavigationListItem({
								text: 'Child Item 3'
							})
						]
					})
				}),
				fixedItem: new sap.tnt.NavigationList({
					items: [
						new sap.tnt.NavigationListItem({
							text: 'Root Item'
						})
					]
				})
			}).setModel(model).placeAt('col-3-content');

			new sap.m.ToggleButton({
				text: "Compact Mode",
				pressed: !sap.ui.Device.system.phone && jQuery("html").hasClass("sapUiSizeCompact"),
				press: function () {
					jQuery("body").toggleClass("sapUiSizeCompact", this.getPressed());
					jQuery("body").toggleClass("sapUiSizeCozy", !this.getPressed());
				}
			}).placeAt('col-0-header');

			new sap.m.Button({
				text: 'toggle expanded property',
				press: function () {
					sideNavWithGroups.setExpanded(!sideNavWithGroups.getExpanded());
				}
			}).placeAt('col-0-header');

			new sap.m.Button({
				text: 'toggle expanded property',
				press: function () {
					sideNavigationWithBinding.setExpanded(!sideNavigationWithBinding.getExpanded());
				}
			}).placeAt('col-1-header');

			new sap.m.Button({
				text: 'toggle expanded property',
				press: function () {
					sideNavigationWithBinding2.setExpanded(!sideNavigationWithBinding2.getExpanded());
				}
			}).placeAt('col-1-2-header');

			new sap.m.Button({
				text: 'toggle expanded property',
				press: function () {
					sideNavigation.setExpanded(!sideNavigation.getExpanded());
				}
			}).placeAt('col-2-header');

			new sap.m.Button({
				text: 'toggle expanded property',
				press: function () {
					sideNavigationNoIcons.setExpanded(!sideNavigationNoIcons.getExpanded());
				}
			}).placeAt('col-3-header');

>>>>>>> 6e11b02b
		</script>
		
	</head>
	<body id="body" class="sapUiBody">
		<div>
			<div id="col-0-header"></div>
			<div id="col-0-content"></div>
		</div>
		<div>
			<div id="col-1-header"></div>
			<div id="col-1-content" class="col-1-content"></div>
		</div>
		<div>
			<div id="col-1-2-header"></div>
			<div id="col-1-2-content" class="col-1-content"></div>
		</div>
		<div>
			<div id="col-2-header"></div>
			<div id="col-2-content" class="col-2-content"></div>
		</div>
		<div>
			<div id="col-3-header"></div>
			<div id="col-3-content" class="col-2-content"></div>
		</div>
	</body>
</html><|MERGE_RESOLUTION|>--- conflicted
+++ resolved
@@ -5,440 +5,12 @@
 		<script src="shared-config.js"></script>
 		<script id="sap-ui-bootstrap"
 				src="../../../resources/sap-ui-core.js"
-<<<<<<< HEAD
 				data-sap-ui-libs="sap.tnt, sap.m"
 				data-sap-ui-on-init="module:local/SideNavigation"
 				data-sap-ui-resource-roots='{
 					"local": "./"
 				}'
 		>
-=======
-				id="sap-ui-bootstrap"
-				data-sap-ui-libs="sap.tnt, sap.m">
-		</script>
-		<script>
-			var model = new sap.ui.model.json.JSONModel();
-			var data = {
-				navigation: [{
-					title: 'Root Item',
-					icon: 'sap-icon://employee',
-					expanded: true
-				}, {
-					title: 'Root Item',
-					icon: 'sap-icon://building',
-					enabled: false
-				}, {
-					title: 'Root Item',
-					icon: 'sap-icon://card',
-					expanded: false,
-					items: [{
-						title: 'Child Item'
-					}, {
-						title: 'Child Item'
-					}, {
-						title: 'Child Item'
-					}, {
-						title: 'Child Item'
-					}, {
-						title: 'Child Item'
-					}, {
-						title: 'Child Item'
-					}, {
-						title: 'Child Item'
-					}, {
-						title: 'Child Item'
-					}, {
-						title: 'Child Item'
-					}, {
-						title: 'Child Item'
-					}, {
-						title: 'Child Item'
-					}, {
-						title: 'Child Item'
-					}, {
-						title: 'Child Item'
-					}, {
-						title: 'Child Item'
-					}, {
-						title: 'Child Item'
-					}, {
-						title: 'Child Item'
-					}, {
-						title: 'Child Item'
-					}, {
-						title: 'Child Item'
-					}, {
-						title: 'Child Item'
-					}, {
-						title: 'Child Item'
-					}, {
-						title: 'Child Item'
-					}, {
-						title: 'Child Item'
-					}, {
-						title: 'Child Item'
-					}, {
-						title: 'Child Item'
-					}, {
-						title: 'Child Item'
-					}, {
-						title: 'Child Item'
-					}, {
-						title: 'Child Item'
-					}, {
-						title: 'Child Item'
-					}, {
-						title: 'Child Item'
-					}, {
-						title: 'Child Item'
-					}, {
-						title: 'Child Item'
-					}, {
-						title: 'Child Item'
-					}, {
-						title: 'Child Item'
-					}, {
-						title: 'Child Item'
-					}, {
-						title: 'Child Item'
-					}, {
-						title: 'Child Item'
-					}, {
-						title: 'Child Item'
-					}, {
-						title: 'Child Item'
-					}]
-				}, {
-					title: 'Root Item',
-					icon: 'sap-icon://action',
-					expanded: false,
-					items: [{
-						title: 'Child Item 1'
-					}, {
-						title: 'Child Item 2'
-					}, {
-						title: 'Child Item 3',
-						enabled: false
-					}]
-				}, {
-					title: 'Root Item',
-					icon: 'sap-icon://action-settings',
-					expanded: true,
-					items: [{
-						title: 'Child Item 1'
-					}, {
-						title: 'Child Item 2'
-					}, {
-						title: 'Child Item 3'
-					}]
-				}, {
-					title: 'Root Item',
-					icon: 'sap-icon://activate',
-					expanded: false,
-					items: [{
-						title: 'Child Item 1'
-					}, {
-						title: 'Child Item 2'
-					}, {
-						title: 'Child Item 3'
-					}]
-				}, {
-					title: 'Root Item',
-					icon: 'sap-icon://activities',
-					expanded: false,
-					items: [{
-						title: 'Child Item 1'
-					}, {
-						title: 'Child Item 2'
-					}, {
-						title: 'Child Item 3'
-					}]
-				}, {
-					title: 'Root Item',
-					icon: 'sap-icon://add',
-					expanded: false,
-					items: [{
-						title: 'Child Item 1'
-					}, {
-						title: 'Child Item 2'
-					}, {
-						title: 'Child Item 3'
-					}]
-				}, {
-					title: 'Root Item',
-					icon: 'sap-icon://arobase',
-					expanded: false,
-					items: [{
-						title: 'Child Item 1'
-					}, {
-						title: 'Child Item 2'
-					}, {
-						title: 'Child Item 3'
-					}]
-				}, {
-					title: 'Root Item',
-					icon: 'sap-icon://attachment',
-					expanded: false,
-					items: [{
-						title: 'Child Item 1'
-					}, {
-						title: 'Child Item 2'
-					}, {
-						title: 'Child Item 3'
-					}]
-				}, {
-					title: 'Root Item',
-					icon: 'sap-icon://badge',
-					expanded: false,
-					items: [{
-						title: 'Child Item 1'
-					}, {
-						title: 'Child Item 2'
-					}, {
-						title: 'Child Item 3'
-					}]
-				}, {
-					title: 'Root Item',
-					icon: 'sap-icon://basket',
-					expanded: false,
-					items: [{
-						title: 'Child Item 1'
-					}, {
-						title: 'Child Item 2'
-					}, {
-						title: 'Child Item 3'
-					}]
-				}, {
-					title: 'Root Item',
-					icon: 'sap-icon://bed',
-					expanded: false,
-					items: [{
-						title: 'Child Item 1'
-					}, {
-						title: 'Child Item 2'
-					}, {
-						title: 'Child Item 3'
-					}]
-				}, {
-					title: 'Root Item',
-					icon: 'sap-icon://bookmark',
-					expanded: false,
-					items: [{
-						title: 'Child Item 1'
-					}, {
-						title: 'Child Item 2'
-					}, {
-						title: 'Child Item 3'
-					}]
-				}
-				],
-				fixedNavigation: [{
-					title: 'Fixed Item 1',
-					icon: 'sap-icon://employee'
-				}, {
-					title: 'Fixed Item 2',
-					icon: 'sap-icon://building'
-				}, {
-					title: 'Fixed Item 3',
-					icon: 'sap-icon://card'
-				}]
-			};
-			model.setData(data);
-
-			const sideNavWithGroups = new sap.tnt.SideNavigation("sideNavWithGroups", {
-				item: new sap.tnt.NavigationList({
-					items: [
-						new sap.tnt.NavigationListItem({
-							text: "Item 1",
-							icon: "sap-icon://employee"
-						}),
-						new sap.tnt.NavigationListGroup({
-							text: "Group 1 Group 1 Group 1 Group 1 Group 1",
-							items: [
-								new sap.tnt.NavigationListItem({
-									text: "Child Item 1",
-									icon: "sap-icon://card"
-								}),
-								new sap.tnt.NavigationListItem({
-									text: "Child Item 2",
-									icon: "sap-icon://building"
-								})
-							]
-						}),
-						new sap.tnt.NavigationListGroup({
-							text: "Group 2 Group 2 Group 2 Group 2 Group 2",
-							items: [
-								new sap.tnt.NavigationListItem({
-									text: "Child Item",
-									icon: "sap-icon://card"
-								}),
-								new sap.tnt.NavigationListItem({
-									text: "Child Item",
-									icon: "sap-icon://building"
-								})
-							]
-						})
-					]
-				})
-			}).placeAt("col-0-content");
-
-			var sideNavigationWithBinding = new sap.tnt.SideNavigation({
-				item: new sap.tnt.NavigationList({
-					items: [
-						new sap.tnt.NavigationListItem({
-							text: "Item 1",
-							icon: "sap-icon://employee"
-						}),
-						new sap.tnt.NavigationListGroup({
-							text: "Group 1 Group 1 Group 1 Group 1 Group 1",
-							items: [
-								new sap.tnt.NavigationListItem({
-									text: "Child Item 1",
-									icon: "sap-icon://card"
-								}),
-								new sap.tnt.NavigationListItem({
-									text: "Child Item 2",
-									icon: "sap-icon://building"
-								})
-							]
-						})
-					]
-				})
-			}).placeAt("col-1-content");
-
-			var sideNavigationWithBinding2 = new sap.tnt.SideNavigation({
-				item: new sap.tnt.NavigationList({
-					items: {
-						template: new sap.tnt.NavigationListItem({
-							text: '{title}',
-							icon: '{icon}',
-							enabled: '{enabled}',
-							expanded: '{expanded}',
-							items: {
-								template: new sap.tnt.NavigationListItem({
-									text: '{title}',
-									enabled: '{enabled}'
-								}),
-								path: 'items'
-							}
-						}),
-
-						path: '/navigation'
-					}
-				}),
-				fixedItem: new sap.tnt.NavigationList({
-					items: {
-						template: new sap.tnt.NavigationListItem({
-							text: '{title}',
-							icon: '{icon}'
-						}),
-						path: '/fixedNavigation'
-					}
-				})
-			}).setModel(model).placeAt('col-1-2-content');
-
-			var sideNavigation = new sap.tnt.SideNavigation({
-				expanded: false,
-				ariaLabel: "Side navigation menu with options",
-				item: new sap.tnt.NavigationList({
-					items: new sap.tnt.NavigationListItem({
-						text: 'Root Item',
-						icon: 'sap-icon://employee',
-						items: [
-							new sap.tnt.NavigationListItem({
-								text: 'Child Item 1'
-							}),
-							new sap.tnt.NavigationListItem({
-								text: 'Child Item 2'
-							}),
-							new sap.tnt.NavigationListItem({
-								text: 'Child Item 3'
-							})
-						]
-					})
-				}),
-				fixedItem: new sap.tnt.NavigationList({
-					items: [
-						new sap.tnt.NavigationListItem({
-							text: 'Root Item',
-							icon: 'sap-icon://employee'
-						})
-					]
-				})
-			}).setModel(model).placeAt('col-2-content');
-
-			var sideNavigationNoIcons = new sap.tnt.SideNavigation("sideNavigationNoIcons", {
-				expanded: true,
-				item: new sap.tnt.NavigationList({
-					items: new sap.tnt.NavigationListItem({
-						text: 'Root Item without icon',
-						items: [
-							new sap.tnt.NavigationListItem({
-								text: 'Child Item 1'
-							}),
-							new sap.tnt.NavigationListItem({
-								text: 'Child Item 2'
-							}),
-							new sap.tnt.NavigationListItem({
-								text: 'Child Item 3'
-							})
-						]
-					})
-				}),
-				fixedItem: new sap.tnt.NavigationList({
-					items: [
-						new sap.tnt.NavigationListItem({
-							text: 'Root Item'
-						})
-					]
-				})
-			}).setModel(model).placeAt('col-3-content');
-
-			new sap.m.ToggleButton({
-				text: "Compact Mode",
-				pressed: !sap.ui.Device.system.phone && jQuery("html").hasClass("sapUiSizeCompact"),
-				press: function () {
-					jQuery("body").toggleClass("sapUiSizeCompact", this.getPressed());
-					jQuery("body").toggleClass("sapUiSizeCozy", !this.getPressed());
-				}
-			}).placeAt('col-0-header');
-
-			new sap.m.Button({
-				text: 'toggle expanded property',
-				press: function () {
-					sideNavWithGroups.setExpanded(!sideNavWithGroups.getExpanded());
-				}
-			}).placeAt('col-0-header');
-
-			new sap.m.Button({
-				text: 'toggle expanded property',
-				press: function () {
-					sideNavigationWithBinding.setExpanded(!sideNavigationWithBinding.getExpanded());
-				}
-			}).placeAt('col-1-header');
-
-			new sap.m.Button({
-				text: 'toggle expanded property',
-				press: function () {
-					sideNavigationWithBinding2.setExpanded(!sideNavigationWithBinding2.getExpanded());
-				}
-			}).placeAt('col-1-2-header');
-
-			new sap.m.Button({
-				text: 'toggle expanded property',
-				press: function () {
-					sideNavigation.setExpanded(!sideNavigation.getExpanded());
-				}
-			}).placeAt('col-2-header');
-
-			new sap.m.Button({
-				text: 'toggle expanded property',
-				press: function () {
-					sideNavigationNoIcons.setExpanded(!sideNavigationNoIcons.getExpanded());
-				}
-			}).placeAt('col-3-header');
-
->>>>>>> 6e11b02b
 		</script>
 		
 	</head>
