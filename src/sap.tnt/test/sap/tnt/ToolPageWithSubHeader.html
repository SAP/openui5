--- conflicted
+++ resolved
@@ -100,15 +100,7 @@
 		</mvc:View>
 	</script>
 
-<<<<<<< HEAD
 	
-=======
-	<script>
-		sap.ui.xmlview({
-			viewContent: document.getElementById('myXml').textContent
-		}).placeAt("content");
-	</script>
->>>>>>> 6c273b2a
 </head>
 <body id="content" class="sapUiBody">
 </body>
