--- conflicted
+++ resolved
@@ -51,29 +51,6 @@
 SPDX-FileComment = "these files belong to: Ace (Ajax.org Cloud9 Editor)"
 
 
-<<<<<<< HEAD
-=======
-# Library: sap.ui.commons:
-
-[[annotations]]
-path = "src/sap.ui.commons/src/sap/ui/commons/themes/base/jQueryUi*"
-precedence = "aggregate"
-SPDX-FileCopyrightText = "2014 jQuery Foundation and other contributors"
-SPDX-License-Identifier = "MIT"
-SPDX-FileComment = "these files belong to: jQuery UI"
-
-[[annotations]]
-path = "src/sap.ui.commons/src/sap/ui/commons/Carousel.js"
-precedence = "aggregate"
-SPDX-FileCopyrightText = [
-    "2025 SAP SE or an SAP affiliate company and OpenUI5 contributors",
-    "Spencer Tipping"
-]
-SPDX-License-Identifier = "Apache-2.0 and MIT"
-SPDX-FileComment = "these files contain content from SAP and jquery.fix.clone: Carousel.js is authored by SAP, but contains an improved implementation of the clone function which is taken from jquery-fix-clone"
-
-
->>>>>>> 786e03df
 # Library: sap.ui.core:
 
 [[annotations]]
