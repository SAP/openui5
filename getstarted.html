<!DOCTYPE html>
<html>
<head>
	<meta http-equiv="content-type" content="text/html; charset=UTF-8">
	<meta charset="utf-8">
	<meta http-equiv="X-UA-Compatible" content="IE=edge,chrome=1">
	<meta name="viewport" content="width=device-width, initial-scale=1.0, maximum-scale=1.0, user-scalable=0"/>
	<style>
		.resultIE {
			display:none;
		}
		.smaller {
			font-size:70%;
		}
	</style>
	<!--[if lt IE 10]>
	<style>
		.result {
			display:none;
		}
		.resultIE {
			display:block;
		}
	</style>
	<![endif]-->
	<link rel="stylesheet" type="text/css" media="screen" href="stylesheets/main.css">
	<link rel="icon"
	      type="image/png"
	      href="images/favicon.ico">
	<title>OpenUI5 - Get Started</title>

	<script>
		(function(i,s,o,g,r,a,m){i['GoogleAnalyticsObject']=r;i[r]=i[r]||function(){
				(i[r].q=i[r].q||[]).push(arguments)},i[r].l=1*new Date();a=s.createElement(o),
			m=s.getElementsByTagName(o)[0];a.async=1;a.src=g;m.parentNode.insertBefore(a,m)
		})(window,document,'script','//www.google-analytics.com/analytics.js','ga');
		ga('create', 'UA-50072417-1', 'sap.github.io');
		ga('set', 'anonymizeIp', true);
		ga('send', 'pageview');
	</script>
</head>
<body>
<!-- HEADER -->
<div id="header_wrap" class="outer">
	<div class="wrap_ie9">
		<div class="inner">
			<img src="./images/OpenUI5_new_big_side.png" class="ui5logo" alt="OpenUI5 Logo">
			<h1 id="project_title">
				<span class="header_headline">Code once.</span><br>
				<span class="header_headline">Run on any device.</span>
			</h1>
			<h2 id="project_tagline">
				<span class="headertitle"><a href="index.html">Intro</a></span>

				<span class="headertitle"><a href="features.html">Key Features</a></span>

				<span class="headertitle">Get Started</span>

				<span class="headertitle"><a href="download.html">Download</a></span>

				<span class="headertitle"><a href="http://openui5.tumblr.com/">Blog</a></span>

				<span class="headertitle"><a href="planet/">Feed</a></span>

				<span class="headertitle"><a href="faq.html">FAQ</a></span>

				<span class="headertitle"><a href="whoUsesUI5.html">Who Uses UI5?</a></span>

				<span class="headertitle"><a href="relatedProjects.html">Related Projects</a></span>
			</h2>
		</div>
	</div>
</div>

<!-- Fork me on GitHub -->
<a href="https://github.com/SAP/openui5/"><img style="position: absolute; top: 0; right: 0; border: 0;" src="images/forkme_fiori.png" alt="Fork me on GitHub"></a>

<<<<<<< HEAD
<!-- MAIN CONTENT -->
<div id="main_content_wrap" class="outer">
	<div id="main_content" class="inner">
		<h3><a name="ready"></a>Get Ready</h3>
		<p>
			All you need to develop Web apps with OpenUI5 is a development environment and a browser. Choose between
			SAP Web IDE in the cloud for maximum convenience or set up your local development environment for maximum flexibility.
		</p>
		<p>Both <a href="https://openui5.hana.ondemand.com/#/topic/7bb04e05f9484e1b95b38a2e48ecef4f" target="_blank">development environment</a> options and more details are described in our documentation.</p>


		<h3><a name="coding"></a>Start Coding</h3>
		<p>Now it is time to build our first OpenUI5 example! We load OpenUI5 from the <a href="https://openui5.hana.ondemand.com/#/topic/2d3eb2f322ea4a82983c1c62a33ec4ae" target="_blank">CDN</a> and create a text that displays "Hello World":
		<div class="corset"> <!-- for Ipad -->
			<iframe style="width: 100%; height: 400px" src="https://embed.plnkr.co/cgTh4SAzZHCIqOUqzDuF" frameborder="0" allowfullscren="allowfullscren" class="plunkerEmbedded"></iframe>
		</div>
		<div class="resultIE">
			<p>
				Your browser doesn't support Cross-Origin Resource Sharing (CORS). Thus, you cannot see the result of the above sample here.
=======
		<!-- Fork me on GitHub -->
		<a href="https://github.com/SAP/openui5/"><img style="position: absolute; top: 0; right: 0; border: 0;" src="images/forkme_fiori.png" alt="Fork me on GitHub"></a>

		<!-- MAIN CONTENT -->
		<div id="main_content_wrap" class="outer">
			<div id="main_content" class="inner">
				<h3><a name="ready"></a>Get Ready</h3>
				<p>
					All you need to develop Web apps with OpenUI5 is a development environment and a browser. Choose between
					SAP Web IDE in the cloud for maximum convenience or set up your local development environment for maximum flexibility.
				</p>
				<p>Both options are described in our <a href="https://openui5.hana.ondemand.com/#/topic/7bb04e05f9484e1b95b38a2e48ecef4f" target="_blank">documentation</a>.</p>


				<h3><a name="coding"></a>Start Coding</h3>  
				<p>Now it is time to build our first OpenUI5 app! We load OpenUI5 from the <a href="https://openui5.hana.ondemand.com/#/topic/2d3eb2f322ea4a82983c1c62a33ec4ae" target="_blank">CDN</a> and create a text that displays "Hello World":
				<div class="corset"> <!-- for Ipad -->
					<iframe style="width: 100%; height: 400px" src="https://embed.plnkr.co/LpWRkTwwFrOh73CPM3tE/" frameborder="0" allowfullscren="allowfullscren" class="plunkerEmbedded"></iframe>
				</div>
				<div class="resultIE">
					<p>
						Your browser doesn't support Cross-Origin Resource Sharing (CORS). Thus, you cannot see the result of the above sample here.
					</p>
				</div>	
					
				<p>The index.html file is the entry point for our app. It bootstraps OpenUI5 with common configuration settings and places the view and the text element into the HTML body.</p>
				
				<h3><a name="app"></a>Create an App</h3> 
				<p>If this was fun, we have another, slightly advanced "Hello World" example for you. This time, we'll create a button that displays a "Hello World" message:
				</p>
				<div class="corset"> <!-- for Ipad -->
					<iframe style="width: 100%; height: 400px" src="https://embed.plnkr.co/cQSylKCCPJtDM6btAxWg/" frameborder="0" allowfullscren="allowfullscren" class="plunkerEmbedded"></iframe>
				</div>
				<div class="resultIE">
					<p>
						Your browser doesn't support Cross-Origin Resource Sharing (CORS). Thus, you cannot see the result of the above sample here.
					</p>
				</div>

				<p>In OpenUI5 we follow the <a href="https://openui5.hana.ondemand.com/#/topic/91f233476f4d1014b6dd926db0e91070" target="_blank">Model View Controller (MVC)</a> paradigm. Thus, in the example above, you can see three files:</p> 
				
				<span class="indented">
  					<p><strong>index.html</strong><br />
						The entry point for our app bootstraps OpenUI5 with common configuration settings and places the view into the HTML body.</p>
  					<p><strong>App.view.xml</strong><br />
						The view is written in XML and contains presentation logic to display a page and a button control.</p>
  					<p><strong>App.controller.js</strong><br />
						The controller defines an event handler for responding to the user action and displays a message toast when called.</p>
				</span>

				To start simple, we skip defining a model in this example. Feel free to modify and extend it as you need!
				</p>
			
				<h3><a name="deeper"></a>Dig Deeper</h3>
				Have a look at our tutorials and demo apps in the OpenUI5 documentation:
				<div class="downloadbuttons" style="padding-bottom: 0">
					<a href="https://openui5.hana.ondemand.com/#/topic/8b49fc198bf04b2d9800fc37fecbb218" class="downloadbuttonsmall" target="_blank">Learn OpenUI5</a>
				</div>
				<h4>Want more?</h4>
				<ul>
					<li>Try our free openSAP course <a href="https://open.sap.com/courses/ui51">Developing Web Apps with SAPUI5</a> - also applicable for OpenUI5.</li>
					<li>Engage on <a href="http://stackoverflow.com/questions/tagged/sapui5">stackoverflow.com</a>, the <a href="https://www.sap.com/community/tag.html?id=500983881501772639608291559920477">SAP Community forum</a>, and <a href="http://slackui5invite.herokuapp.com/">Slack</a>.</li>
					<li>Watch videos on <a href="https://www.youtube.com/channel/UCOlLpeus2uAJhmxjKHHGTgA">YouTube</a></li>
					<li>Check out many <a href="https://openui5.hana.ondemand.com/#/controls" target="_blank">Samples</a></li>
				</ul>
			</div> <!-- closes main_content -->
			
			<p id="twitter_section" class="inner">
					<a href="https://twitter.com/OpenUI5" class="twitter-follow-button" data-show-count="false" data-dnt="true">Follow @OpenUI5</a>
<script>!function(d,s,id){var js,fjs=d.getElementsByTagName(s)[0],p=/^http:/.test(d.location)?'http':'https';if(!d.getElementById(id)){js=d.createElement(s);js.id=id;js.src=p+'://platform.twitter.com/widgets.js';fjs.parentNode.insertBefore(js,fjs);}}(document, 'script', 'twitter-wjs');</script>
>>>>>>> 43288efc
			</p>
		</div>

		<p>We bootstrap OpenUI5 with common configuration settings. Then we create a text control and place it directly into the HTML body.</p>

		<h3><a name="app"></a>Create an App</h3>
		<p>If this was fun, we have another, slightly advanced "Hello World" example for you. Let's create an app with a button and a message toast:
		</p>
		<div class="corset"> <!-- for Ipad -->
			<iframe style="width: 100%; height: 400px" src="https://embed.plnkr.co/zSnY0e" frameborder="0" allowfullscren="allowfullscren" class="plunkerEmbedded"></iframe>
		</div>
		<div class="resultIE">
			<p>
				Your browser doesn't support Cross-Origin Resource Sharing (CORS). Thus, you cannot see the result of the above sample here.
			</p>
		</div>

		<p>As our project grows, we'll follow the <a href="https://openui5.hana.ondemand.com/#/topic/91f233476f4d1014b6dd926db0e91070" target="_blank">Model View Controller (MVC)</a> approach. Thus, in the example above, you can see three files:</p>

		<ul class="noBullets">
			<li><p><strong>index.html</strong><br />
				The entry point for our app bootstraps OpenUI5 as above and places the view into the HTML body.</p></li>
			<li><p><strong>App.view.xml</strong><br />
				The view is written in XML, JavaScript, or JSON and contains presentation logic to display a page and a button control.</p></li>
			<li><p><strong>App.controller.js</strong><br />
				The controller defines an event handler for responding to the user action and displays a message toast when called.</p></li>
		</ul>

		To keep things simple, we skip defining a model in this example. Feel free to modify and extend it as you need!
		</p>

		<h3><a name="deeper"></a>Dig Deeper</h3>
		Have a look at our tutorials, samples, and demo apps in the OpenUI5 documentation:
		<div class="downloadbuttons" style="padding-bottom: 0">
			<a href="https://openui5.hana.ondemand.com/#/topic/8b49fc198bf04b2d9800fc37fecbb218" class="downloadbuttonsmall" target="_blank">Learn OpenUI5</a>
		</div>
		<h4>Want more?</h4>
		<ul>
			<li>Try our free openSAP course <a href="https://open.sap.com/courses/ui51">Developing Web Apps with SAPUI5</a> - also applicable for OpenUI5.</li>
			<li>Engage with the community on <a href="http://stackoverflow.com/questions/tagged/sapui5">stackoverflow.com</a>, the <a href="https://www.sap.com/community/tag.html?id=500983881501772639608291559920477">SAP Community forum</a>, and <a href="http://slackui5invite.herokuapp.com/">Slack</a>.</li>
			<li>Watch learning videos on <a href="https://www.youtube.com/channel/UCOlLpeus2uAJhmxjKHHGTgA">YouTube</a></li>
		</ul>
	</div> <!-- closes main_content -->

	<p id="twitter_section" class="inner">
		<a href="https://twitter.com/OpenUI5" class="twitter-follow-button" data-show-count="false" data-dnt="true">Follow @OpenUI5</a>
		<script>!function(d,s,id){var js,fjs=d.getElementsByTagName(s)[0],p=/^http:/.test(d.location)?'http':'https';if(!d.getElementById(id)){js=d.createElement(s);js.id=id;js.src=p+'://platform.twitter.com/widgets.js';fjs.parentNode.insertBefore(js,fjs);}}(document, 'script', 'twitter-wjs');</script>
	</p>

</div> <!-- closes main_content_wrap -->
<!-- FOOTER  -->
<div id="footer_wrap" class="outer">
	<div class="wrap_ie9">
		<div class="inner">
			<p class="copyright">&copy; SAP SE, made available under Apache License 2.0</p>
			<script>
				var ref = encodeURIComponent(document.referrer);
				document.write('<img class="counter" src="https://openui5.hana.ondemand.com/resources/sap/ui/core/themes/base/img/1x1.gif?page=getstarted&ref=' + ref + '" style="width:1px;height:1px" alt="counter">');
			</script>
			<noscript><img class="counter" src="https://openui5.hana.ondemand.com/resources/sap/ui/core/themes/base/img/1x1.gif?page=getstarted" style="width:1px;height:1px" alt="counter"></noscript>
			<a class="legal" href="impressum.html">Legal Disclosure / Impressum</a>
			<a class="legal" href="http://global.sap.com/corporate-en/legal/privacy.epx">Privacy</a>
			<a class="legal" href="http://www.sap.com/germany/about/legal/privacy.html">Datenschutz</a>
			<a class="legal" href="ga_disclaimer.html">Google Analytics Disclaimer</a>
			<a class="legal" href="logo.html">Logo Guidelines</a>
		</div>
	</div>
</div>
</body>
</html><|MERGE_RESOLUTION|>--- conflicted
+++ resolved
@@ -75,30 +75,6 @@
 <!-- Fork me on GitHub -->
 <a href="https://github.com/SAP/openui5/"><img style="position: absolute; top: 0; right: 0; border: 0;" src="images/forkme_fiori.png" alt="Fork me on GitHub"></a>
 
-<<<<<<< HEAD
-<!-- MAIN CONTENT -->
-<div id="main_content_wrap" class="outer">
-	<div id="main_content" class="inner">
-		<h3><a name="ready"></a>Get Ready</h3>
-		<p>
-			All you need to develop Web apps with OpenUI5 is a development environment and a browser. Choose between
-			SAP Web IDE in the cloud for maximum convenience or set up your local development environment for maximum flexibility.
-		</p>
-		<p>Both <a href="https://openui5.hana.ondemand.com/#/topic/7bb04e05f9484e1b95b38a2e48ecef4f" target="_blank">development environment</a> options and more details are described in our documentation.</p>
-
-
-		<h3><a name="coding"></a>Start Coding</h3>
-		<p>Now it is time to build our first OpenUI5 example! We load OpenUI5 from the <a href="https://openui5.hana.ondemand.com/#/topic/2d3eb2f322ea4a82983c1c62a33ec4ae" target="_blank">CDN</a> and create a text that displays "Hello World":
-		<div class="corset"> <!-- for Ipad -->
-			<iframe style="width: 100%; height: 400px" src="https://embed.plnkr.co/cgTh4SAzZHCIqOUqzDuF" frameborder="0" allowfullscren="allowfullscren" class="plunkerEmbedded"></iframe>
-		</div>
-		<div class="resultIE">
-			<p>
-				Your browser doesn't support Cross-Origin Resource Sharing (CORS). Thus, you cannot see the result of the above sample here.
-=======
-		<!-- Fork me on GitHub -->
-		<a href="https://github.com/SAP/openui5/"><img style="position: absolute; top: 0; right: 0; border: 0;" src="images/forkme_fiori.png" alt="Fork me on GitHub"></a>
-
 		<!-- MAIN CONTENT -->
 		<div id="main_content_wrap" class="outer">
 			<div id="main_content" class="inner">
@@ -166,7 +142,6 @@
 			<p id="twitter_section" class="inner">
 					<a href="https://twitter.com/OpenUI5" class="twitter-follow-button" data-show-count="false" data-dnt="true">Follow @OpenUI5</a>
 <script>!function(d,s,id){var js,fjs=d.getElementsByTagName(s)[0],p=/^http:/.test(d.location)?'http':'https';if(!d.getElementById(id)){js=d.createElement(s);js.id=id;js.src=p+'://platform.twitter.com/widgets.js';fjs.parentNode.insertBefore(js,fjs);}}(document, 'script', 'twitter-wjs');</script>
->>>>>>> 43288efc
 			</p>
 		</div>
 
