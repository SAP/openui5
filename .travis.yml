--- conflicted
+++ resolved
@@ -1,11 +1,7 @@
 language: node_js
 sudo: false
 node_js:
-<<<<<<< HEAD
-  - "6.9.0"
-=======
   - "6"
->>>>>>> 5121265f
 
 before_script:
   - npm install -g grunt-cli
