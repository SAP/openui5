--- conflicted
+++ resolved
@@ -1,160 +1,155 @@
-	{
-		"ui5-inspector": {
-			"name": "UI5 Inspector",
-			"description": "The UI5 Inspector is a standard Chrome extension for debugging and getting to know UI5 applications.",
-			"githubLink": "https://github.com/SAP/ui5-inspector",
-			"documentationLink": "https://openui5.hana.ondemand.com/#docs/guide/b24e72443eb34d0fb7bf6940f2d697eb.html",
-			"owner": "nvankov",
-			"license": "Apache 2.0",
-			"type": "Add-on"
-		},
-		"UI5CustomControl": {
-			"name": "OpenUI5 Custom Controls for charting",
-			"description": "This project shows how to use C3.js and Chart.js within OpenUI5 projects.",
-			"githubLink": "https://github.com/SAP/openui5-charting-custom-controls",
-			"documentationLink": "http://www.chartjs.org/docs/",
-			"owner": "michadelic",
-			"license": "Apache 2.0",
-			"type": "Control"
-		},
-		"Meteor-UI5": {
-			"name": "Meteor-UI5",
-			"description": "Meteor-UI5 is a collection of packages that brings together two powerful open source JavaScript web frameworks: Meteor and OpenUI5.",
-			"githubLink": "https://github.com/propellerlabsio/meteor-ui5",
-			"documentationLink": "https://meteor-ui5.propellerlabs.com/",
-			"owner": "proehlen",
-			"license": "Apache 2.0",
-			"type": "Extension"
-		},
-		"openui5-i18n-util": {
-			"name": "openui5-i18n-util",
-			"description": "This script will search all your i18n strings and build auto-magically every translations file for you.",
-			"githubLink": "https://github.com/StErMi/openui5-i18n-util",
-			"documentationLink": "https://github.com/StErMi/openui5-i18n-util",
-			"owner": "StErMi",
-			"license": "Apache 2.0",
-			"type": "Tool"
-		},
-		"Ui5Strap": {
-			"name": "Ui5Strap",
-			"description": "App Development Toolkit for Desktop, Cloud and Mobile. Based on OpenUI5 + Bootstrap.",
-			"githubLink": "https://github.com/pks5/ui5strap",
-			"documentationLink": "http://www.ui5strap.com/manual/",
-			"owner": "pks5",
-			"license": "Apache 2.0",
-			"type": "Extension"
-		},
-		"karma-openui5": {
-			"name": "karma-openui5",
-			"description": "A Karma plugin for UI5",
-			"githubLink": "https://github.com/SAP/karma-openui5",
-			"documentationLink": "https://github.com/SAP/karma-openui5",
-			"owner": "matz3",
-			"license": "Apache 2.0",
-			"type": "Tool"
-		},
-		"XMPPJSONPatchSyncModel": {
-			"name": "XMPPJSONPatchSyncModel",
-			"description": "This OpenUI5 data model uses a node on an XMPP server to synchronize itself to different connected clients.",
-			"githubLink": "https://github.com/ManuelB/XMPPJSONPatchSyncModel",
-			"documentationLink": "http://www.incentergy.de/blog/2017/03/19/real-time-syncing-and-offlince-capabilities-using-openui5-jsonpatch-xmpp-and-xxhash/",
-			"owner": "ManuelB",
-			"license": "Apache 2.0",
-			"type": "Model"
-		},
-		"ui5-model-inspector": {
-			"name": "UI5 Interactive Model Inspector (Custom Control)",
-			"description": "This custom control allows you to view (and modify) state of your client and server models for debugging and development.",
-			"githubLink": "https://github.com/mitch-b/ui5-model-inspector",
-			"documentationLink": "https://github.com/mitch-b/ui5-model-inspector",
-			"owner": "mitch-b",
-			"license": "MIT",
-			"type": "Control"
-		},
-		"ui5-schemas": {
-			"name": "ui5-schemas",
-			"description": "UI5 Schemas allows you to develop SAPUI5/OpenUI5 XML at a maximum convenience. It downloads, upgrades and sets up SAPUI5/OpenUI5 XML schemas for a better development experience in your favorite IDE (if it is WebStorm ;).",
-			"githubLink": "https://github.com/ui5experts/ui5-schemas",
-			"documentationLink": "https://github.com/ui5experts/ui5-schemas",
-			"owner": "cschuff",
-			"license": "MIT",
-			"type": "Tool"
-		},
-		"ui5-CRUDModel": {
-			"name": "OpenUI5-SAPUI5-CRUDModel",
-			"description": "OpenUI5/SAPUI5 Model implementation for mevdschee/php-crud-api and mevdschee/php-api-auth",
-			"githubLink": "https://github.com/VyseExhale/OpenUI5-SAPUI5-CRUDModel",
-			"documentationLink": "https://github.com/VyseExhale/OpenUI5-SAPUI5-CRUDModel",
-			"owner": "VyseExhale",
-			"license": "MIT",
-			"type": "Model"
-		},
-		"ui5-jsx-rm": {
-			"name": "JSX to UI5 Babel Plugin",
-			"description": "A Babel plugin for converting JSX to UI5 render manager calls.",
-			"githubLink": "https://github.com/serban-petrescu/ui5-jsx-rm",
-			"documentationLink": "https://github.com/serban-petrescu/ui5-jsx-rm",
-			"owner": "serban-petrescu",
-			"license": "Apache 2.0",
-			"type": "Tool"
-		},
-		"openui5-pwa-sample": {
-			"name": "openui5-pwa-sample",
-			"description": "The demo is a simple TODO list application. Add new tasks with the input field at the bottom of the screen. The tasks are stored locally and the application works online as well as offline without any difference.",
-			"githubLink": "https://github.com/SAP/openui5-pwa-sample",
-			"documentationLink": "https://github.com/SAP/openui5-pwa-sample",
-			"owner": "ulasenka",
-			"license": "Apache 2.0",
-			"type": "Tool"
-		},
-		"openui5-generic-app-testing": {
-			"name": "OpenUI5 Generic App Testing",
-			"description": "Generic App Testing is a client-side JavaScript library that uses the excellent OPA (One Page Acceptance) and Gherkin support already provided by OpenUI5 to allow UI5 app developers to write entire test scenarios in English language - without coding!",
-			"githubLink": "https://github.com/SAP/openui5-generic-app-testing",
-			"documentationLink": "https://github.com/SAP/openui5-generic-app-testing",
-			"owner": "jonathanbaker7",
-			"license": "Apache 2.0",
-			"type": "JS Library"
-<<<<<<< HEAD
-	  },
-		"openui5-password": {
-			"name": "OpenUI5 Password",
-			"description": "An OpenUI5 Control which checks your password strength and validates it.",
-			"githubLink": "https://github.com/mauriciolauffer/openui5-password",
-			"documentationLink": "https://github.com/mauriciolauffer/openui5-password",
-			"owner": "mauriciolauffer",
-			"license": "MIT",
-			"type": "JS Library"
-		},
-		"openui5-validator": {
-			"name": "OpenUI5 Validator",
-			"description": "An OpenUI5 library to validate fields.",
-			"githubLink": "https://github.com/mauriciolauffer/openui5-validator",
-			"documentationLink": "https://github.com/mauriciolauffer/openui5-validator",
-			"owner": "mauriciolauffer",
-			"license": "MIT",
-			"type": "JS Library"
-	  },
-    "grunt-nwabap-ui5uploader": {
-=======
-	  	},
-		"grunt-nwabap-ui5uploader": {
->>>>>>> d86c56ef
-			"name": "grunt-nwabap-ui5uploader",
-			"description": "A Grunt plugin to upload UI5 sources to a SAP NetWeaver ABAP system.",
-			"githubLink": "https://github.com/pfefferf/grunt-nwabap-ui5uploader",
-			"documentationLink": "https://github.com/pfefferf/grunt-nwabap-ui5uploader",
-			"owner": "pfefferf",
-			"license": "Apache 2.0",
-			"type": "Tool"
-		},
-		"UI5Lab": {
-			"name": "ui5lab",
-			"description": "UI5Lab is a community driven project to establish a repository for UI5 Custom Control Libraries. It is meant to enable everyone to use UI5 Custom Controls easily.",
-			"githubLink": "https://github.com/ui5lab-central",
-			"documentationLink": "https://ui5lab.io",
-			"owner": "ui5lab",
-			"license": "Apache 2.0",
-			"type": "Tool"
-		}
-	}
+	{
+		"ui5-inspector": {
+			"name": "UI5 Inspector",
+			"description": "The UI5 Inspector is a standard Chrome extension for debugging and getting to know UI5 applications.",
+			"githubLink": "https://github.com/SAP/ui5-inspector",
+			"documentationLink": "https://openui5.hana.ondemand.com/#docs/guide/b24e72443eb34d0fb7bf6940f2d697eb.html",
+			"owner": "nvankov",
+			"license": "Apache 2.0",
+			"type": "Add-on"
+		},
+		"UI5CustomControl": {
+			"name": "OpenUI5 Custom Controls for charting",
+			"description": "This project shows how to use C3.js and Chart.js within OpenUI5 projects.",
+			"githubLink": "https://github.com/SAP/openui5-charting-custom-controls",
+			"documentationLink": "http://www.chartjs.org/docs/",
+			"owner": "michadelic",
+			"license": "Apache 2.0",
+			"type": "Control"
+		},
+		"Meteor-UI5": {
+			"name": "Meteor-UI5",
+			"description": "Meteor-UI5 is a collection of packages that brings together two powerful open source JavaScript web frameworks: Meteor and OpenUI5.",
+			"githubLink": "https://github.com/propellerlabsio/meteor-ui5",
+			"documentationLink": "https://meteor-ui5.propellerlabs.com/",
+			"owner": "proehlen",
+			"license": "Apache 2.0",
+			"type": "Extension"
+		},
+		"openui5-i18n-util": {
+			"name": "openui5-i18n-util",
+			"description": "This script will search all your i18n strings and build auto-magically every translations file for you.",
+			"githubLink": "https://github.com/StErMi/openui5-i18n-util",
+			"documentationLink": "https://github.com/StErMi/openui5-i18n-util",
+			"owner": "StErMi",
+			"license": "Apache 2.0",
+			"type": "Tool"
+		},
+		"Ui5Strap": {
+			"name": "Ui5Strap",
+			"description": "App Development Toolkit for Desktop, Cloud and Mobile. Based on OpenUI5 + Bootstrap.",
+			"githubLink": "https://github.com/pks5/ui5strap",
+			"documentationLink": "http://www.ui5strap.com/manual/",
+			"owner": "pks5",
+			"license": "Apache 2.0",
+			"type": "Extension"
+		},
+		"karma-openui5": {
+			"name": "karma-openui5",
+			"description": "A Karma plugin for UI5",
+			"githubLink": "https://github.com/SAP/karma-openui5",
+			"documentationLink": "https://github.com/SAP/karma-openui5",
+			"owner": "matz3",
+			"license": "Apache 2.0",
+			"type": "Tool"
+		},
+		"XMPPJSONPatchSyncModel": {
+			"name": "XMPPJSONPatchSyncModel",
+			"description": "This OpenUI5 data model uses a node on an XMPP server to synchronize itself to different connected clients.",
+			"githubLink": "https://github.com/ManuelB/XMPPJSONPatchSyncModel",
+			"documentationLink": "http://www.incentergy.de/blog/2017/03/19/real-time-syncing-and-offlince-capabilities-using-openui5-jsonpatch-xmpp-and-xxhash/",
+			"owner": "ManuelB",
+			"license": "Apache 2.0",
+			"type": "Model"
+		},
+		"ui5-model-inspector": {
+			"name": "UI5 Interactive Model Inspector (Custom Control)",
+			"description": "This custom control allows you to view (and modify) state of your client and server models for debugging and development.",
+			"githubLink": "https://github.com/mitch-b/ui5-model-inspector",
+			"documentationLink": "https://github.com/mitch-b/ui5-model-inspector",
+			"owner": "mitch-b",
+			"license": "MIT",
+			"type": "Control"
+		},
+		"ui5-schemas": {
+			"name": "ui5-schemas",
+			"description": "UI5 Schemas allows you to develop SAPUI5/OpenUI5 XML at a maximum convenience. It downloads, upgrades and sets up SAPUI5/OpenUI5 XML schemas for a better development experience in your favorite IDE (if it is WebStorm ;).",
+			"githubLink": "https://github.com/ui5experts/ui5-schemas",
+			"documentationLink": "https://github.com/ui5experts/ui5-schemas",
+			"owner": "cschuff",
+			"license": "MIT",
+			"type": "Tool"
+		},
+		"ui5-CRUDModel": {
+			"name": "OpenUI5-SAPUI5-CRUDModel",
+			"description": "OpenUI5/SAPUI5 Model implementation for mevdschee/php-crud-api and mevdschee/php-api-auth",
+			"githubLink": "https://github.com/VyseExhale/OpenUI5-SAPUI5-CRUDModel",
+			"documentationLink": "https://github.com/VyseExhale/OpenUI5-SAPUI5-CRUDModel",
+			"owner": "VyseExhale",
+			"license": "MIT",
+			"type": "Model"
+		},
+		"ui5-jsx-rm": {
+			"name": "JSX to UI5 Babel Plugin",
+			"description": "A Babel plugin for converting JSX to UI5 render manager calls.",
+			"githubLink": "https://github.com/serban-petrescu/ui5-jsx-rm",
+			"documentationLink": "https://github.com/serban-petrescu/ui5-jsx-rm",
+			"owner": "serban-petrescu",
+			"license": "Apache 2.0",
+			"type": "Tool"
+		},
+		"openui5-pwa-sample": {
+			"name": "openui5-pwa-sample",
+			"description": "The demo is a simple TODO list application. Add new tasks with the input field at the bottom of the screen. The tasks are stored locally and the application works online as well as offline without any difference.",
+			"githubLink": "https://github.com/SAP/openui5-pwa-sample",
+			"documentationLink": "https://github.com/SAP/openui5-pwa-sample",
+			"owner": "ulasenka",
+			"license": "Apache 2.0",
+			"type": "Tool"
+		},
+		"openui5-generic-app-testing": {
+			"name": "OpenUI5 Generic App Testing",
+			"description": "Generic App Testing is a client-side JavaScript library that uses the excellent OPA (One Page Acceptance) and Gherkin support already provided by OpenUI5 to allow UI5 app developers to write entire test scenarios in English language - without coding!",
+			"githubLink": "https://github.com/SAP/openui5-generic-app-testing",
+			"documentationLink": "https://github.com/SAP/openui5-generic-app-testing",
+			"owner": "jonathanbaker7",
+			"license": "Apache 2.0",
+			"type": "JS Library"
+	  },
+		"openui5-password": {
+			"name": "OpenUI5 Password",
+			"description": "An OpenUI5 Control which checks your password strength and validates it.",
+			"githubLink": "https://github.com/mauriciolauffer/openui5-password",
+			"documentationLink": "https://github.com/mauriciolauffer/openui5-password",
+			"owner": "mauriciolauffer",
+			"license": "MIT",
+			"type": "JS Library"
+		},
+		"openui5-validator": {
+			"name": "OpenUI5 Validator",
+			"description": "An OpenUI5 library to validate fields.",
+			"githubLink": "https://github.com/mauriciolauffer/openui5-validator",
+			"documentationLink": "https://github.com/mauriciolauffer/openui5-validator",
+			"owner": "mauriciolauffer",
+			"license": "MIT",
+			"type": "JS Library"
+	  },
+    "grunt-nwabap-ui5uploader": {
+			"name": "grunt-nwabap-ui5uploader",
+			"description": "A Grunt plugin to upload UI5 sources to a SAP NetWeaver ABAP system.",
+			"githubLink": "https://github.com/pfefferf/grunt-nwabap-ui5uploader",
+			"documentationLink": "https://github.com/pfefferf/grunt-nwabap-ui5uploader",
+			"owner": "pfefferf",
+			"license": "Apache 2.0",
+			"type": "Tool"
+		},
+		"UI5Lab": {
+			"name": "ui5lab",
+			"description": "UI5Lab is a community driven project to establish a repository for UI5 Custom Control Libraries. It is meant to enable everyone to use UI5 Custom Controls easily.",
+			"githubLink": "https://github.com/ui5lab-central",
+			"documentationLink": "https://ui5lab.io",
+			"owner": "ui5lab",
+			"license": "Apache 2.0",
+			"type": "Tool"
+		}
+	}